/*
 Copyright (c) 2008-2010 Ricardo Quesada
 Copyright (c) 2011-2012 cocos2d-x.org
 Copyright (c) 2013-2016 Chukong Technologies Inc.
 Copyright (c) 2017-2023 Xiamen Yaji Software Co., Ltd.

 http://www.cocos2d-x.org

 Permission is hereby granted, free of charge, to any person obtaining a copy
 of this software and associated documentation files (the "Software"), to deal
 in the Software without restriction, including without limitation the rights to
 use, copy, modify, merge, publish, distribute, sublicense, and/or sell copies
 of the Software, and to permit persons to whom the Software is furnished to do so,
 subject to the following conditions:

 The above copyright notice and this permission notice shall be included in
 all copies or substantial portions of the Software.

 THE SOFTWARE IS PROVIDED "AS IS", WITHOUT WARRANTY OF ANY KIND, EXPRESS OR
 IMPLIED, INCLUDING BUT NOT LIMITED TO THE WARRANTIES OF MERCHANTABILITY,
 FITNESS FOR A PARTICULAR PURPOSE AND NONINFRINGEMENT. IN NO EVENT SHALL THE
 AUTHORS OR COPYRIGHT HOLDERS BE LIABLE FOR ANY CLAIM, DAMAGES OR OTHER
 LIABILITY, WHETHER IN AN ACTION OF CONTRACT, TORT OR OTHERWISE, ARISING FROM,
 OUT OF OR IN CONNECTION WITH THE SOFTWARE OR THE USE OR OTHER DEALINGS IN
 THE SOFTWARE.
*/
import { FiniteTimeAction } from './action';
import { Renderer } from '../../misc/renderer';
import type { Node } from '../../scene-graph';

/**
 * @en Instant actions are immediate actions. They don't have a duration like the ActionInterval actions.
 * @zh 即时动作，这种动作立即就会执行，继承自 FiniteTimeAction。
 * @class ActionInstant
 * @extends FiniteTimeAction
 */
export abstract class ActionInstant extends FiniteTimeAction {
    isDone (): boolean {
        return true;
    }

    step (_dt: number): void {
        this.update(1);
    }

    update (_dt: number): void {
        // nothing
    }

    /**
     * returns a reversed action. <br />
     * For example: <br />
     * - The action is x coordinates of 0 move to 100. <br />
     * - The reversed action will be x of 100 move to 0.
     * @returns {Action}
     */
    reverse (): ActionInstant {
        return this.clone();
    }

    abstract clone (): ActionInstant;
}

/*
 * Show the node.
 * @class Show
 * @extends ActionInstant
 */
<<<<<<< HEAD
export class Show extends ActionInstant {
    update (dt: any): void {
        const target = this.workerTarget ?? this.target;
        const _renderComps = target!.getComponentsInChildren(Renderer);
=======
export class Show<T extends Node> extends ActionInstant {
    update (_dt: number): void {
        const target = this.target as T;
        const _renderComps = target.getComponentsInChildren(Renderer);
>>>>>>> cf7544b8
        for (let i = 0; i < _renderComps.length; ++i) {
            const render = _renderComps[i];
            render.enabled = true;
        }
    }

    reverse (): Hide<T> {
        return new Hide();
    }

    clone (): Show<T> {
        return new Show();
    }
}

/**
 * @en Show the Node.
 * @zh 立即显示。
 * @method show
 * @return {Show}
 * @example
 * // example
 * var showAction = show();
 */
export function show<T extends Node> (): Show<T> {
    return new Show<T>();
}

/*
 * Hide the node.
 * @class Hide
 * @extends ActionInstant
 */
<<<<<<< HEAD
export class Hide extends ActionInstant {
    update (dt: any): void {
        const target = this.workerTarget ?? this.target;
        const _renderComps = target!.getComponentsInChildren(Renderer);
=======
export class Hide<T extends Node> extends ActionInstant {
    update (_dt: number): void {
        const target = this.target as T;
        const _renderComps = target.getComponentsInChildren(Renderer);
>>>>>>> cf7544b8
        for (let i = 0; i < _renderComps.length; ++i) {
            const render = _renderComps[i];
            render.enabled = false;
        }
    }

    reverse (): Show<T> {
        return new Show<T>();
    }

    clone (): Hide<T> {
        return new Hide<T>();
    }
}

/**
 * @en Hide the node.
 * @zh 立即隐藏。
 * @method hide
 * @return {Hide}
 * @example
 * // example
 * var hideAction = hide();
 */
export function hide<T extends Node> (): Hide<T> {
    return new Hide<T>();
}

/*
 * Toggles the visibility of a node.
 * @class ToggleVisibility
 * @extends ActionInstant
 */
<<<<<<< HEAD
export class ToggleVisibility extends ActionInstant {
    update (dt: any): void {
        const target = this.workerTarget ?? this.target;
        const _renderComps = target!.getComponentsInChildren(Renderer);
=======
export class ToggleVisibility<T extends Node> extends ActionInstant {
    update (_dt: number): void {
        const target = this.target as T;
        const _renderComps = target.getComponentsInChildren(Renderer);
>>>>>>> cf7544b8
        for (let i = 0; i < _renderComps.length; ++i) {
            const render = _renderComps[i];
            render.enabled = !render.enabled;
        }
    }

    reverse (): ToggleVisibility<T> {
        return new ToggleVisibility<T>();
    }

    clone (): ToggleVisibility<T> {
        return new ToggleVisibility<T>();
    }
}

/**
 * @en Toggles the visibility of a node.
 * @zh 显隐状态切换。
 * @method toggleVisibility
 * @return {ToggleVisibility}
 * @example
 * // example
 * var toggleVisibilityAction = toggleVisibility();
 */
export function toggleVisibility<T extends Node> (): ToggleVisibility<T> {
    return new ToggleVisibility<T>();
}

/*
 * Delete self in the next frame.
 * @class RemoveSelf
 * @extends ActionInstant
 * @param {Boolean} [isNeedCleanUp=true]
 *
 * @example
 * // example
 * var removeSelfAction = new RemoveSelf(false);
 */
export class RemoveSelf<T extends Node> extends ActionInstant {
    protected _isNeedCleanUp = true;

    constructor (isNeedCleanUp?: boolean) {
        super();
        if (isNeedCleanUp !== undefined) this.init(isNeedCleanUp);
    }

<<<<<<< HEAD
    update (dt: any): void {
        const target = this.workerTarget ?? this.target;
        target!.removeFromParent();
        if (this._isNeedCleanUp) {
            target!.destroy();
=======
    update (_dt: number): void {
        const target = this.target as T;
        target.removeFromParent();
        if (this._isNeedCleanUp) {
            target.destroy();
>>>>>>> cf7544b8
        }
    }

    init (isNeedCleanUp: boolean): boolean {
        this._isNeedCleanUp = isNeedCleanUp;
        return true;
    }

    reverse (): RemoveSelf<T> {
        return new RemoveSelf<T>(this._isNeedCleanUp);
    }

    clone (): RemoveSelf<T> {
        return new RemoveSelf<T>(this._isNeedCleanUp);
    }
}

/**
 * @en Create a RemoveSelf object with a flag indicate whether the target should be cleaned up while removing.
 * @zh 从父节点移除自身。
 * @method removeSelf
 * @param {Boolean} [isNeedCleanUp = true]
 * @return {RemoveSelf}
 *
 * @example
 * // example
 * var removeSelfAction = removeSelf();
 */
export function removeSelf<T extends Node> (isNeedCleanUp: boolean): RemoveSelf<T> {
    return new RemoveSelf<T>(isNeedCleanUp);
}

export type TCallFuncCallback<TTarget, TData> = (target?: TTarget, data?: TData) => void;

/*
 * Calls a 'callback'.
 * @class CallFunc
 * @extends ActionInstant
 * @param {function} selector
 * @param {object} [selectorTarget=null]
 * @param {*} [data=null] data for function, it accepts all data types.
 * @example
 * // example
 * // CallFunc without data
 * var finish = new CallFunc(this.removeSprite, this);
 *
 * // CallFunc with data
 * var finish = new CallFunc(this.removeFromParentAndCleanup, this,  true);
 */
export class CallFunc<TCallbackThis, TTarget, TData> extends ActionInstant {
    private _callbackThis: TCallbackThis | undefined = undefined;
    private _callback: TCallFuncCallback<TTarget, TData> | undefined = undefined;
    private _data: TData | undefined = undefined;

    /*
     * Constructor function, override it to extend the construction behavior, remember to call "super()". <br />
     * Creates a CallFunc action with the callback.
     * @param {TCallFuncCallback} callback The callback function
     * @param {TCallbackThis} callbackThis The this object for callback
     * @param {TData} data The custom data passed to the callback function, it accepts all data types.
     */
    constructor (selector?: TCallFuncCallback<TTarget, TData>, callbackThis?: TCallbackThis, data?: TData) {
        super();
        this.initWithFunction(selector, callbackThis, data);
    }

    /*
     * Initializes the action with a function or function and its target
     * @param {TCallFuncCallback} callback The callback function
     * @param {TCallbackThis} callbackThis The this object for callback
     * @param {TData} data The custom data passed to the callback function, it accepts all data types.
     * @return {Boolean}
     */
    initWithFunction (callback?: TCallFuncCallback<TTarget, TData>, callbackThis?: TCallbackThis, data?: TData): boolean {
        if (callback) {
            this._callback = callback;
        }
        if (callbackThis) {
            this._callbackThis = callbackThis;
        }
        if (data !== undefined) {
            this._data = data;
        }
        return true;
    }

    /*
     * execute the function.
     */
    execute (): void {
<<<<<<< HEAD
        if (this._function) {
            const target = this.workerTarget ?? this.target;
            this._function.call(this._selectorTarget, target, this._data);
=======
        if (this._callback) {
            this._callback.call(this._callbackThis, this.target as TTarget, this._data);
>>>>>>> cf7544b8
        }
    }

    update (_dt: number): void {
        this.execute();
    }

    /*
     * Get selectorTarget.
     * @return {object}
     */
    getTargetCallback (): TCallbackThis | undefined {
        return this._callbackThis;
    }

    /*
     * Set selectorTarget.
     * @param {object} sel
     */
    setTargetCallback (sel: TCallbackThis): void {
        if (sel !== this._callbackThis) {
            this._callbackThis = sel;
        }
    }

    clone (): CallFunc<TCallbackThis, TTarget, TData> {
        const action = new CallFunc<TCallbackThis, TTarget, TData>();
        if (this._callback) action.initWithFunction(this._callback, this._callbackThis, this._data);
        return action;
    }
}

/**
 * @en Creates the action with the callback.
 * @zh 执行回调函数。
 * @method callFunc
 * @param {function} selector
 * @param {object} [selectorTarget=null]
 * @param {*} [data=null] - data for function, it accepts all data types.
 * @return {ActionInstant}
 * @example
 * // example
 * // CallFunc without data
 * var finish = callFunc(this.removeSprite, this);
 *
 * // CallFunc with data
 * var finish = callFunc(this.removeFromParentAndCleanup, this._grossini,  true);
 */
export function callFunc<TSelectorTarget, TTarget, TData> (
    selector: TCallFuncCallback<TTarget, TData>,
    selectorTarget?: TSelectorTarget,
    data?: TData,
): ActionInstant {
    return new CallFunc(selector, selectorTarget, data);
}<|MERGE_RESOLUTION|>--- conflicted
+++ resolved
@@ -66,17 +66,10 @@
  * @class Show
  * @extends ActionInstant
  */
-<<<<<<< HEAD
-export class Show extends ActionInstant {
-    update (dt: any): void {
-        const target = this.workerTarget ?? this.target;
+export class Show<T extends Node> extends ActionInstant {
+    update (_dt: number): void {
+	const target = (this.workerTarget ?? this.target) as T;
         const _renderComps = target!.getComponentsInChildren(Renderer);
-=======
-export class Show<T extends Node> extends ActionInstant {
-    update (_dt: number): void {
-        const target = this.target as T;
-        const _renderComps = target.getComponentsInChildren(Renderer);
->>>>>>> cf7544b8
         for (let i = 0; i < _renderComps.length; ++i) {
             const render = _renderComps[i];
             render.enabled = true;
@@ -110,17 +103,10 @@
  * @class Hide
  * @extends ActionInstant
  */
-<<<<<<< HEAD
-export class Hide extends ActionInstant {
-    update (dt: any): void {
-        const target = this.workerTarget ?? this.target;
+export class Hide<T extends Node> extends ActionInstant {
+    update (_dt: number): void {
+	const target = (this.workerTarget ?? this.target) as T;
         const _renderComps = target!.getComponentsInChildren(Renderer);
-=======
-export class Hide<T extends Node> extends ActionInstant {
-    update (_dt: number): void {
-        const target = this.target as T;
-        const _renderComps = target.getComponentsInChildren(Renderer);
->>>>>>> cf7544b8
         for (let i = 0; i < _renderComps.length; ++i) {
             const render = _renderComps[i];
             render.enabled = false;
@@ -154,17 +140,10 @@
  * @class ToggleVisibility
  * @extends ActionInstant
  */
-<<<<<<< HEAD
-export class ToggleVisibility extends ActionInstant {
-    update (dt: any): void {
-        const target = this.workerTarget ?? this.target;
+export class ToggleVisibility<T extends Node> extends ActionInstant {
+    update (_dt: number): void {
+	const target = (this.workerTarget ?? this.target) as T;
         const _renderComps = target!.getComponentsInChildren(Renderer);
-=======
-export class ToggleVisibility<T extends Node> extends ActionInstant {
-    update (_dt: number): void {
-        const target = this.target as T;
-        const _renderComps = target.getComponentsInChildren(Renderer);
->>>>>>> cf7544b8
         for (let i = 0; i < _renderComps.length; ++i) {
             const render = _renderComps[i];
             render.enabled = !render.enabled;
@@ -211,19 +190,11 @@
         if (isNeedCleanUp !== undefined) this.init(isNeedCleanUp);
     }
 
-<<<<<<< HEAD
-    update (dt: any): void {
-        const target = this.workerTarget ?? this.target;
+    update (_dt: number): void {
+	const target = (this.workerTarget ?? this.target) as T;
         target!.removeFromParent();
         if (this._isNeedCleanUp) {
             target!.destroy();
-=======
-    update (_dt: number): void {
-        const target = this.target as T;
-        target.removeFromParent();
-        if (this._isNeedCleanUp) {
-            target.destroy();
->>>>>>> cf7544b8
         }
     }
 
@@ -314,14 +285,9 @@
      * execute the function.
      */
     execute (): void {
-<<<<<<< HEAD
-        if (this._function) {
-            const target = this.workerTarget ?? this.target;
-            this._function.call(this._selectorTarget, target, this._data);
-=======
         if (this._callback) {
-            this._callback.call(this._callbackThis, this.target as TTarget, this._data);
->>>>>>> cf7544b8
+            const target = (this.workerTarget ?? this.target) as TTarget;
+            this._callback.call(this._callbackThis, target, this._data);
         }
     }
 
