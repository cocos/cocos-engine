--- conflicted
+++ resolved
@@ -69,13 +69,8 @@
      * 此方法会在组件 update 之后自动执行。
      * @param dt @en The delta time @zh 间隔时间
      */
-<<<<<<< HEAD
-    update (dt: number) {
+    update (dt: number): void {
         if (!EDITOR_NOT_IN_PREVIEW || this._executeInEditMode) {
-=======
-    update (dt: number): void {
-        if (!EDITOR || cclegacy.GAME_VIEW || this._executeInEditMode) {
->>>>>>> 79a6eaf7
             this.actionMgr.update(dt);
         }
     }
