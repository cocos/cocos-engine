--- conflicted
+++ resolved
@@ -791,11 +791,7 @@
  * @en Does the device support 4-channeled float texture? (for both color attachment and sampling)
  * @zh 当前设备是否支持4通道浮点贴图？（颜色输出和采样）
  */
-<<<<<<< HEAD
-export function supportsRGBA16HalfFloatTexture (device: Device) {
-=======
-export function supportsRGBA16FloatTexture (device: Device): boolean {
->>>>>>> 79a6eaf7
+export function supportsRGBA16HalfFloatTexture (device: Device): boolean {
     return (device.getFormatFeatures(Format.RGBA16F) & (FormatFeatureBit.RENDER_TARGET | FormatFeatureBit.SAMPLED_TEXTURE))
         === (FormatFeatureBit.RENDER_TARGET | FormatFeatureBit.SAMPLED_TEXTURE)
         && !(device.gfxAPI === API.WEBGL); // wegl 1  Single-channel float type is not supported under webgl1, so it is excluded
