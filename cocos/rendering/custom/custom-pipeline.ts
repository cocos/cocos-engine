/*
 Copyright (c) 2022-2023 Xiamen Yaji Software Co., Ltd.

 https://www.cocos.com/

 Permission is hereby granted, free of charge, to any person obtaining a copy
 of this software and associated documentation files (the "Software"), to deal
 in the Software without restriction, including without limitation the rights to
 use, copy, modify, merge, publish, distribute, sublicense, and/or sell copies
 of the Software, and to permit persons to whom the Software is furnished to do so,
 subject to the following conditions:

 The above copyright notice and this permission notice shall be included in
 all copies or substantial portions of the Software.

 THE SOFTWARE IS PROVIDED "AS IS", WITHOUT WARRANTY OF ANY KIND, EXPRESS OR
 IMPLIED, INCLUDING BUT NOT LIMITED TO THE WARRANTIES OF MERCHANTABILITY,
 FITNESS FOR A PARTICULAR PURPOSE AND NONINFRINGEMENT. IN NO EVENT SHALL THE
 AUTHORS OR COPYRIGHT HOLDERS BE LIABLE FOR ANY CLAIM, DAMAGES OR OTHER
 LIABILITY, WHETHER IN AN ACTION OF CONTRACT, TORT OR OTHERWISE, ARISING FROM,
 OUT OF OR IN CONNECTION WITH THE SOFTWARE OR THE USE OR OTHER DEALINGS IN
 THE SOFTWARE.
*/

import { systemInfo } from 'pal/system-info';
import { Color, Format, LoadOp, Rect, StoreOp, Viewport } from '../../gfx/base/define';
import { CSMLevel, Camera, CameraUsage, Light, DirectionalLight, Shadows, SpotLight } from '../../render-scene/scene';
import { BasicPipeline, PipelineBuilder } from './pipeline';
import { CopyPair, LightInfo, QueueHint, ResourceResidency, SceneFlags } from './types';
import { buildBloomPass, buildForwardPass, buildFxaaPass, buildPostprocessPass, buildSSSSPass,
    buildToneMappingPass, buildTransparencyPass, buildUIPass, hasSkinObject,
    buildHBAOPasses, buildCopyPass, getRenderArea, buildReflectionProbePasss } from './define';
import { isUICamera } from './utils';
import { RenderWindow } from '../../render-scene/core/render-window';
import { assert, cclegacy, geometry } from '../../core';
import { RenderScene } from '../../render-scene';
import { AABB } from '../../core/geometry/aabb';
import { PipelineSceneData } from '../pipeline-scene-data';
import { supportsR32FloatTexture } from '../define';
import { CSMLayers } from '../shadow/csm-layers';

const copyPair = new CopyPair();
const pairs = [copyPair];
export class CustomPipelineBuilder implements PipelineBuilder {
    public setup (cameras: Camera[], ppl: BasicPipeline): void {
        for (let i = 0; i < cameras.length; i++) {
            const camera = cameras[i];
            if (camera.scene === null) {
                continue;
            }
            const isGameView = camera.cameraUsage === CameraUsage.GAME
                || camera.cameraUsage === CameraUsage.GAME_VIEW;
            if (!isGameView) {
                // forward pass
                buildForwardPass(camera, ppl, isGameView);
                // reflection probe pass
                buildReflectionProbePasss(camera, ppl);
                continue;
            }
            // TODO: There is currently no effective way to judge the ui camera. Let’s do this first.
            if (!isUICamera(camera)) {
                const hasDeferredTransparencyObjects = hasSkinObject(ppl);
                // forward pass
                const forwardInfo = buildForwardPass(camera, ppl, isGameView, !hasDeferredTransparencyObjects);
                // reflection probe pass
                buildReflectionProbePasss(camera, ppl);
                const area = getRenderArea(camera, camera.window.width, camera.window.height);
                const width = area.width;
                const height = area.height;
                if (!ppl.containsResource('copyTexTest')) {
                    ppl.addRenderTarget('copyTexTest', Format.RGBA16F, width, height, ResourceResidency.PERSISTENT);
                }
                copyPair.source = forwardInfo.rtName;
                copyPair.target = 'copyTexTest';
                buildCopyPass(ppl, pairs);

                // skin pass
                const skinInfo = buildSSSSPass(camera, ppl, 'copyTexTest', forwardInfo.dsName);
                // deferred transparency objects
                const deferredTransparencyInfo = buildTransparencyPass(camera, ppl, skinInfo.rtName, skinInfo.dsName, hasDeferredTransparencyObjects);
                // hbao pass
                const hbaoInfo = buildHBAOPasses(camera, ppl, deferredTransparencyInfo.rtName, deferredTransparencyInfo.dsName);
                // tone map pass
                const toneMappingInfo =  buildToneMappingPass(camera, ppl, hbaoInfo.rtName, hbaoInfo.dsName);
                // fxaa pass
                const fxaaInfo = buildFxaaPass(camera, ppl, toneMappingInfo.rtName, toneMappingInfo.dsName);
                // bloom passes
                // todo: bloom need to be rendered before tone-mapping
                const bloomInfo = buildBloomPass(camera, ppl, fxaaInfo.rtName);
                // Present Pass
                buildPostprocessPass(camera, ppl, bloomInfo.rtName);
                continue;
            }
            // render ui
            buildUIPass(camera, ppl);
        }
    }
}

class WindowInfo {
    constructor (id: number, width: number, height: number) {
        this.id = id;
        this.width = width;
        this.height = height;
    }
    id = 0xFFFFFFFF;
    width = 0;
    height = 0;
}

class SceneInfo {
<<<<<<< HEAD
    constructor (pipelineSceneData: PipelineSceneData) {
        this.pipelineSceneData = pipelineSceneData;
        this.shadows = pipelineSceneData.shadows;
    }
    public reset () {
=======
    public reset (): void {
>>>>>>> 79a6eaf7
        this.punctualLights.length = 0;
        this.spotLights.length = 0;
    }
    readonly pipelineSceneData: PipelineSceneData;
    readonly punctualLights: Light[] = [];
    readonly spotLights: SpotLight[] = [];
    readonly shadows: Shadows;
}

export class TestPipelineBuilder implements PipelineBuilder {
    constructor (pipelineSceneData: PipelineSceneData) {
        this._sceneInfo = new SceneInfo(pipelineSceneData);
    }
    // interface
    public setup (cameras: Camera[], ppl: BasicPipeline): void {
        for (let i = 0; i < cameras.length; i++) {
            const camera = cameras[i];
            if (camera.scene === null || camera.window === null) {
                continue;
            }
            if (camera.cameraUsage !== CameraUsage.GAME) {
                buildForwardPass(camera, ppl, false);
                continue;
            }
            ppl.update(camera);
            const info = this.prepareGameCamera(ppl, camera);
            this.prepareSceneInfo(camera.scene, camera.frustum, this._sceneInfo);
            this.buildForward(ppl, camera,
                info.id, info.width, info.height);
        }
    }
    // implementation
    private prepareSceneInfo (scene: Readonly<RenderScene>,
        frustum: geometry.Frustum,
        sceneInfo: SceneInfo): void {
        // clear scene info
        sceneInfo.reset();
        // spot lights
        for (let i = 0; i < scene.spotLights.length; i++) {
            const light = scene.spotLights[i];
            if (light.baked) {
                continue;
            }
            geometry.Sphere.set(this._sphere, light.position.x, light.position.y, light.position.z, light.range);
            if (geometry.intersect.sphereFrustum(this._sphere, frustum)) {
                sceneInfo.punctualLights.push(light);
                sceneInfo.spotLights.push(light);
            }
        }
        // sphere lights
        for (let i = 0; i < scene.sphereLights.length; i++) {
            const light = scene.sphereLights[i];
            if (light.baked) {
                continue;
            }
            geometry.Sphere.set(this._sphere, light.position.x, light.position.y, light.position.z, light.range);
            if (geometry.intersect.sphereFrustum(this._sphere, frustum)) {
                sceneInfo.punctualLights.push(light);
            }
        }
        // point lights
        for (let i = 0; i < scene.pointLights.length; i++) {
            const light = scene.pointLights[i];
            if (light.baked) {
                continue;
            }
            geometry.Sphere.set(this._sphere, light.position.x, light.position.y, light.position.z, light.range);
            if (geometry.intersect.sphereFrustum(this._sphere, frustum)) {
                sceneInfo.punctualLights.push(light);
            }
        }
        // ranged dir lights
        for (let i = 0; i < scene.rangedDirLights.length; i++) {
            const light = scene.rangedDirLights[i];
            AABB.transform(this._tmpBoundingBox, this._rangedDirLightBoundingBox, light.node!.getWorldMatrix());
            if (geometry.intersect.aabbFrustum(this._tmpBoundingBox, frustum)) {
                sceneInfo.punctualLights.push(light);
            }
        }
    }
    private prepareGameCamera (ppl: BasicPipeline, camera: Camera): WindowInfo {
        let info = this._windows.get(camera.window);
        if (info !== undefined) {
            let width = camera.window.width;
            let height = camera.window.height;
            if (width === 0) {
                width = 1;
            }
            if (height === 0) {
                height = 1;
            }
            if (info.width === width && info.height === height) {
                return info;
            }
            info.width = width;
            info.height = height;
            this.updateGameCamera(ppl, camera, info.id, info.width, info.height);
            return info;
        }
        const id = this._windows.size;
        info = new WindowInfo(
            id,
            camera.window.width ? camera.window.width : 1,
            camera.window.height ? camera.window.height : 1,
        );
        this.initGameCamera(ppl, camera, info.id, info.width, info.height);
        this._windows.set(camera.window, info);
        return info;
    }
<<<<<<< HEAD
    private initGameCamera (ppl: BasicPipeline, camera: Camera, id: number, width: number, height: number) {
        const device = ppl.device;
        // Main Target
=======
    private initGameCamera (ppl: BasicPipeline, camera: Camera, id: number, width: number, height: number): void {
>>>>>>> 79a6eaf7
        ppl.addRenderWindow(`Color${id}`, Format.BGRA8, width, height, camera.window);
        ppl.addDepthStencil(`DepthStencil${id}`, Format.DEPTH_STENCIL, width, height);
        // CSM
        const shadowFormat  = supportsR32FloatTexture(device) ? Format.R32F : Format.RGBA8;
        const shadowSize = this._sceneInfo.shadows.size;
        ppl.addRenderTarget(`ShadowMap${id}`, shadowFormat, shadowSize.x, shadowSize.y);
        ppl.addRenderTarget(`SpotShadowMap${id}0`, shadowFormat, shadowSize.x, shadowSize.y);
        ppl.addRenderTarget(`SpotShadowMap${id}1`, shadowFormat, shadowSize.x, shadowSize.y);
        ppl.addRenderTarget(`SpotShadowMap${id}2`, shadowFormat, shadowSize.x, shadowSize.y);
        ppl.addRenderTarget(`SpotShadowMap${id}3`, shadowFormat, shadowSize.x, shadowSize.y);
        ppl.addDepthStencil(`ShadowDepth${id}`, Format.DEPTH_STENCIL, shadowSize.x, shadowSize.y);
        ppl.addDepthStencil(`SpotLightShadowDepth${id}0`, Format.DEPTH_STENCIL, shadowSize.x, shadowSize.y);
        ppl.addDepthStencil(`SpotLightShadowDepth${id}1`, Format.DEPTH_STENCIL, shadowSize.x, shadowSize.y);
        ppl.addDepthStencil(`SpotLightShadowDepth${id}2`, Format.DEPTH_STENCIL, shadowSize.x, shadowSize.y);
        ppl.addDepthStencil(`SpotLightShadowDepth${id}3`, Format.DEPTH_STENCIL, shadowSize.x, shadowSize.y);
    }
<<<<<<< HEAD
    private updateGameCamera (ppl: BasicPipeline, camera: Camera, id: number, width: number, height: number) {
        // Main Target
=======
    private updateGameCamera (ppl: BasicPipeline, camera: Camera, id: number, width: number, height: number): void {
>>>>>>> 79a6eaf7
        ppl.updateRenderWindow(`Color${id}`, camera.window);
        ppl.updateDepthStencil(`DepthStencil${id}`, width, height);
        // CSM
        const shadowSize = this._sceneInfo.shadows.size;
        ppl.updateRenderTarget(`ShadowMap${id}`, shadowSize.x, shadowSize.y);
        ppl.updateRenderTarget(`SpotShadowMap${id}0`, shadowSize.x, shadowSize.y);
        ppl.updateRenderTarget(`SpotShadowMap${id}1`, shadowSize.x, shadowSize.y);
        ppl.updateRenderTarget(`SpotShadowMap${id}2`, shadowSize.x, shadowSize.y);
        ppl.updateRenderTarget(`SpotShadowMap${id}3`, shadowSize.x, shadowSize.y);
        ppl.updateDepthStencil(`ShadowDepth${id}`, shadowSize.x, shadowSize.y);
        ppl.updateDepthStencil(`SpotLightShadowDepth${id}0`, shadowSize.x, shadowSize.y);
        ppl.updateDepthStencil(`SpotLightShadowDepth${id}1`, shadowSize.x, shadowSize.y);
        ppl.updateDepthStencil(`SpotLightShadowDepth${id}2`, shadowSize.x, shadowSize.y);
        ppl.updateDepthStencil(`SpotLightShadowDepth${id}3`, shadowSize.x, shadowSize.y);
    }
    private buildForwardTiled (ppl: BasicPipeline,
        camera: Camera, id: number, width: number, height: number,
<<<<<<< HEAD
        sceneInfo: SceneInfo) {
        assert(this._tiled);
        assert(camera.scene !== null);
        // init
=======
        sceneInfo: SceneInfo): void {
>>>>>>> 79a6eaf7
        const scene = camera.scene;
        const mainLight = scene.mainLight;

        // CSM
        // MainLight ShadowMapPass
        // if (mainLight && mainLight.shadowEnabled) {
        //     if (mainLight.shadowFixedArea) {
        //     } else {
        //     }
        // }

        // Forward Lighting
        {
            const pass = ppl.addRenderPass(width, height, 'default');
            pass.addRenderTarget(`Color${id}`, LoadOp.CLEAR);
            pass.addDepthStencil(`DepthStencil${id}`, LoadOp.CLEAR);
            pass.addQueue(QueueHint.NONE)
                .addSceneOfCamera(camera, new LightInfo(), SceneFlags.OPAQUE | SceneFlags.MASK);

            pass.addQueue(QueueHint.RENDER_TRANSPARENT)
                .addSceneOfCamera(camera, new LightInfo(), SceneFlags.BLEND);
        }
    }
    private buildForward (ppl: BasicPipeline,
        camera: Camera, id: number, width: number, height: number): void {
        assert(camera.scene !== null);
        if (camera.scene === null) {
            return;
        }
        const scene = camera.scene;
        const mainLight = scene.mainLight;

        // CSM
        if (mainLight && mainLight.shadowEnabled) {
            this.buildCascadedShadowMapPass(ppl, id, mainLight, camera);
        }

        // Forward Lighting
        {
            const pass = ppl.addRenderPass(width, height, 'default');
            pass.addRenderTarget(`Color${id}`, LoadOp.CLEAR);
            pass.addDepthStencil(`DepthStencil${id}`, LoadOp.CLEAR);
            pass.addTexture(`ShadowMap${id}`, 'cc_shadowMap');
            pass.addQueue(QueueHint.NONE)
                .addSceneOfCamera(camera, new LightInfo(), SceneFlags.OPAQUE | SceneFlags.MASK);
            pass.addQueue(QueueHint.RENDER_TRANSPARENT)
                .addSceneOfCamera(camera, new LightInfo(), SceneFlags.BLEND);
        }
    }
    private buildCascadedShadowMapPass (ppl: BasicPipeline, id: number, light: DirectionalLight, camera: Camera) {
        const width = this._sceneInfo.shadows.size.x;
        const height = this._sceneInfo.shadows.size.y;
        const pass = ppl.addRenderPass(width, height, 'default');
        pass.addRenderTarget(`ShadowMap${id}`, LoadOp.CLEAR, StoreOp.STORE, new Color(1, 1, 1, 1));
        pass.addDepthStencil(`ShadowDepth${id}`, LoadOp.CLEAR, StoreOp.DISCARD);
        if (light.shadowFixedArea) {
            const queue = pass.addQueue(QueueHint.NONE, 'shadow-caster');
            // queue.addSceneCulledByDirectionalLight(camera,
            //     SceneFlags.OPAQUE | SceneFlags.MASK | SceneFlags.SHADOW_CASTER,
            //     light, 0);
            queue.addSceneOfCamera(camera, new LightInfo(light, 0),
                SceneFlags.OPAQUE | SceneFlags.MASK | SceneFlags.SHADOW_CASTER);
        } else {
            const csmLevel = ppl.pipelineSceneData.csmSupported
                ? light.csmLevel : 1;
            for (let level = 0; level !== csmLevel; ++level) {
                this.getMainLightViewport(light, width, height, level, this._viewport);
                const queue = pass.addQueue(QueueHint.NONE, 'shadow-caster');
                queue.setViewport(this._viewport);
                // queue.addSceneCulledByDirectionalLight(camera,
                //     SceneFlags.OPAQUE | SceneFlags.MASK | SceneFlags.SHADOW_CASTER,
                //     light, level);
                queue.addSceneOfCamera(camera, new LightInfo(light, level),
                    SceneFlags.OPAQUE | SceneFlags.MASK | SceneFlags.SHADOW_CASTER);
            }
        }
    }
    private getViewport (area: Rect, w: number, h: number, vp: Viewport): void {
        vp.left = Math.trunc(area.x * w);
        vp.top = Math.trunc(area.y * h);
        vp.width = Math.trunc(area.width * w);
        vp.height = Math.trunc(area.height * h);
        vp.left = Math.max(0, vp.left);
        vp.top = Math.max(0, vp.top);
        vp.width = Math.max(1, vp.width);
        vp.height = Math.max(1, vp.height);
    }
    private getMainLightViewport (light: DirectionalLight, w: number, h: number, level: number,
        vp: Viewport): void {
        if (light.shadowFixedArea || light.csmLevel === CSMLevel.LEVEL_1) {
            vp.left = 0;
            vp.top = 0;
            vp.width = Math.trunc(w);
            vp.height = Math.trunc(h);
        } else {
            vp.left = Math.trunc(level % 2 * 0.5 * w);
            if (this._flipY) {
                vp.top = Math.trunc((1 - Math.floor(level / 2)) * 0.5 * h);
            } else {
                vp.top = Math.trunc(Math.floor(level / 2) * 0.5 * h);
            }
            vp.width = Math.trunc(0.5 * w);
            vp.height = Math.trunc(0.5 * h);
        }
        vp.left = Math.max(0, vp.left);
        vp.top = Math.max(0, vp.top);
        vp.width = Math.max(1, vp.width);
        vp.height = Math.max(1, vp.height);
    }
    readonly _windows = new Map<RenderWindow, WindowInfo>();
    readonly _sceneInfo: SceneInfo;
    // context
    readonly _tiled = systemInfo.isMobile;
    readonly _flipY = cclegacy.director.root.device.capabilities.screenSpaceSignY;
    readonly _area = new Rect(0, 0, 1, 1);
    readonly _sphere = geometry.Sphere.create(0, 0, 0, 1);
    readonly _rangedDirLightBoundingBox = new AABB(0.0, 0.0, 0.0, 0.5, 0.5, 0.5);
    readonly _viewport = new Viewport();
    readonly _tmpBoundingBox = new AABB();
}<|MERGE_RESOLUTION|>--- conflicted
+++ resolved
@@ -109,15 +109,11 @@
 }
 
 class SceneInfo {
-<<<<<<< HEAD
     constructor (pipelineSceneData: PipelineSceneData) {
         this.pipelineSceneData = pipelineSceneData;
         this.shadows = pipelineSceneData.shadows;
     }
-    public reset () {
-=======
     public reset (): void {
->>>>>>> 79a6eaf7
         this.punctualLights.length = 0;
         this.spotLights.length = 0;
     }
@@ -227,13 +223,9 @@
         this._windows.set(camera.window, info);
         return info;
     }
-<<<<<<< HEAD
-    private initGameCamera (ppl: BasicPipeline, camera: Camera, id: number, width: number, height: number) {
+    private initGameCamera (ppl: BasicPipeline, camera: Camera, id: number, width: number, height: number): void {
         const device = ppl.device;
         // Main Target
-=======
-    private initGameCamera (ppl: BasicPipeline, camera: Camera, id: number, width: number, height: number): void {
->>>>>>> 79a6eaf7
         ppl.addRenderWindow(`Color${id}`, Format.BGRA8, width, height, camera.window);
         ppl.addDepthStencil(`DepthStencil${id}`, Format.DEPTH_STENCIL, width, height);
         // CSM
@@ -250,12 +242,8 @@
         ppl.addDepthStencil(`SpotLightShadowDepth${id}2`, Format.DEPTH_STENCIL, shadowSize.x, shadowSize.y);
         ppl.addDepthStencil(`SpotLightShadowDepth${id}3`, Format.DEPTH_STENCIL, shadowSize.x, shadowSize.y);
     }
-<<<<<<< HEAD
-    private updateGameCamera (ppl: BasicPipeline, camera: Camera, id: number, width: number, height: number) {
+    private updateGameCamera (ppl: BasicPipeline, camera: Camera, id: number, width: number, height: number): void {
         // Main Target
-=======
-    private updateGameCamera (ppl: BasicPipeline, camera: Camera, id: number, width: number, height: number): void {
->>>>>>> 79a6eaf7
         ppl.updateRenderWindow(`Color${id}`, camera.window);
         ppl.updateDepthStencil(`DepthStencil${id}`, width, height);
         // CSM
@@ -273,14 +261,10 @@
     }
     private buildForwardTiled (ppl: BasicPipeline,
         camera: Camera, id: number, width: number, height: number,
-<<<<<<< HEAD
-        sceneInfo: SceneInfo) {
+        sceneInfo: SceneInfo): void {
         assert(this._tiled);
         assert(camera.scene !== null);
         // init
-=======
-        sceneInfo: SceneInfo): void {
->>>>>>> 79a6eaf7
         const scene = camera.scene;
         const mainLight = scene.mainLight;
 
@@ -330,7 +314,7 @@
                 .addSceneOfCamera(camera, new LightInfo(), SceneFlags.BLEND);
         }
     }
-    private buildCascadedShadowMapPass (ppl: BasicPipeline, id: number, light: DirectionalLight, camera: Camera) {
+    private buildCascadedShadowMapPass (ppl: BasicPipeline, id: number, light: DirectionalLight, camera: Camera): void {
         const width = this._sceneInfo.shadows.size.x;
         const height = this._sceneInfo.shadows.size.y;
         const pass = ppl.addRenderPass(width, height, 'default');
