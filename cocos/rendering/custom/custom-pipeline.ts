--- conflicted
+++ resolved
@@ -25,16 +25,10 @@
 import { Format, LoadOp } from '../../gfx/base/define';
 import { Camera, CameraUsage } from '../../render-scene/scene';
 import { buildFxaaPass, buildBloomPass as buildBloomPasses, buildForwardPass,
-<<<<<<< HEAD
-    buildNativeDeferredPipeline, buildNativeForwardPass, buildPostprocessPass,
-    AntiAliasing, buildUIPass, buildSSSSPass, hasSkinObject, buildTransparencyPass, buildToneMappingPass } from './define';
-import { Pipeline, PipelineBuilder } from './pipeline';
-=======
     buildPostprocessPass,
-    AntiAliasing, buildUIPass } from './define';
 import { BasicPipeline, PipelineBuilder } from './pipeline';
 import { LightInfo, QueueHint, SceneFlags } from './types';
->>>>>>> 3de7ba66
+    AntiAliasing, buildUIPass } from './define';
 import { isUICamera } from './utils';
 import { RenderWindow } from '../../render-scene/core/render-window';
 
