--- conflicted
+++ resolved
@@ -500,28 +500,24 @@
     public shadowMap: Map<number, RenderShadowMapBatchedQueue> = new Map<number, RenderShadowMapBatchedQueue>();
     public additiveLight: RenderAdditiveLightQueue | null = null;
     public reflectionProbe: RenderReflectionProbeQueue | null = null;
-<<<<<<< HEAD
-    reset (): void {
-=======
-
-    private _clearInstances () {
+
+    private _clearInstances (): void {
         const it = this.instances.values(); let res = it.next();
         while (!res.done) {
             res.value.clear();
             res = it.next();
         }
->>>>>>> 3afeca4d
         this.instances.clear();
     }
 
-    private _clearShadowMap () {
+    private _clearShadowMap (): void {
         for (const shadowMap of this.shadowMap) {
             shadowMap[1].clear();
         }
         this.shadowMap.clear();
     }
 
-    reset () {
+    reset (): void {
         this._clearInstances();
         this.renderInstanceQueue.length = 0;
         this.opaqueList.length = 0;
