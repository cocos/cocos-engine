--- conflicted
+++ resolved
@@ -728,7 +728,6 @@
         this._stage = lg.getRenderStage(layoutId);
         this._layout = lg.getLayout(layoutId);
         const layoutData = this._layout.descriptorSets.get(UpdateFrequency.PER_PASS);
-<<<<<<< HEAD
         // const globalDesc = context.descriptorSet;
         if (layoutData) {
             const layoutDesc = layoutData.descriptorSet!;
@@ -774,33 +773,6 @@
                         //     layoutDesc.bindTexture(block.offset + i, globalDesc.getTexture(block.offset + i));
                         //     layoutDesc.bindSampler(block.offset + i, globalDesc.getSampler(block.offset + i));
                         // }
-=======
-        if (!layoutData) {
-            return;
-        }
-        const layoutDesc = layoutData.descriptorSet!;
-        // find resource
-        const deviceTex = context.deviceTextures.get(this._inputName);
-        const gfxTex = deviceTex?.texture;
-        if (!gfxTex) {
-            throw Error(`Could not find texture with resource name ${this._inputName}`);
-        }
-        const resId = context.resourceGraph.vertex(this._inputName);
-        const samplerInfo = context.resourceGraph.getSampler(resId);
-        // bind descriptors
-        for (const descriptor of input[1]) {
-            const descriptorName = descriptor.name;
-            const descriptorID = lg.attributeIndex.get(descriptorName);
-            // find descriptor binding
-            for (const block of layoutData.descriptorSetLayoutData.descriptorBlocks) {
-                for (let i = 0; i !== block.descriptors.length; ++i) {
-                    if (descriptorID === block.descriptors[i].descriptorID) {
-                        layoutDesc.bindTexture(block.offset + i, gfxTex);
-                        const renderData = context.renderGraph.getData(this._vertID);
-                        layoutDesc.bindSampler(block.offset + i, renderData.samplers.get(descriptorID) || context.device.getSampler(samplerInfo));
-                        if (!this._descriptorSet) this._descriptorSet = layoutDesc;
-                        continue;
->>>>>>> 602fa606
                     }
                 }
             }
