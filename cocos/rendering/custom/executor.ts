/****************************************************************************
 Copyright (c) 2021-2023 Xiamen Yaji Software Co., Ltd.

 http://www.cocos.com

 Permission is hereby granted, free of charge, to any person obtaining a copy
 of this software and associated documentation files (the "Software"), to deal
 in the Software without restriction, including without limitation the rights to
 use, copy, modify, merge, publish, distribute, sublicense, and/or sell copies
 of the Software, and to permit persons to whom the Software is furnished to do so,
 subject to the following conditions:

 The above copyright notice and this permission notice shall be included in
 all copies or substantial portions of the Software.

 THE SOFTWARE IS PROVIDED "AS IS", WITHOUT WARRANTY OF ANY KIND, EXPRESS OR
 IMPLIED, INCLUDING BUT NOT LIMITED TO THE WARRANTIES OF MERCHANTABILITY,
 FITNESS FOR A PARTICULAR PURPOSE AND NONINFRINGEMENT. IN NO EVENT SHALL THE
 AUTHORS OR COPYRIGHT HOLDERS BE LIABLE FOR ANY CLAIM, DAMAGES OR OTHER
 LIABILITY, WHETHER IN AN ACTION OF CONTRACT, TORT OR OTHERWISE, ARISING FROM,
 OUT OF OR IN CONNECTION WITH THE SOFTWARE OR THE USE OR OTHER DEALINGS IN
 THE SOFTWARE.
 ****************************************************************************/

/**
 * ========================= !DO NOT CHANGE THE FOLLOWING SECTION MANUALLY! =========================
 * The following section is auto-generated.
 * ========================= !DO NOT CHANGE THE FOLLOWING SECTION MANUALLY! =========================
 */
/* eslint-disable max-len */
import { getPhaseID, InstancedBuffer, PipelineStateManager } from '..';
import { assert, cclegacy, RecyclePool } from '../../core';
import intersect from '../../core/geometry/intersect';
import { Sphere } from '../../core/geometry/sphere';
import {
    AccessFlagBit,
    Attribute,
    Buffer,
    BufferInfo,
    BufferUsageBit,
    BufferViewInfo,
    Color,
    ColorAttachment,
    CommandBuffer,
    DepthStencilAttachment,
    DescriptorSet,
    DescriptorSetInfo,
    Device,
    deviceManager,
    Format,
    Framebuffer,
    FramebufferInfo,
    GeneralBarrierInfo,
    InputAssembler,
    InputAssemblerInfo,
    LoadOp,
    MemoryUsageBit,
    PipelineState,
    Rect,
    RenderPass,
    RenderPassInfo,
    StoreOp,
    SurfaceTransform,
    Swapchain,
    Texture,
    TextureInfo,
    TextureType,
    TextureUsageBit,
    Viewport,
} from '../../gfx';
import { legacyCC } from '../../core/global-exports';
import { Vec3 } from '../../core/math/vec3';
import { Vec4 } from '../../core/math/vec4';
import { IMacroPatch, Pass } from '../../render-scene';
import { Camera } from '../../render-scene/scene/camera';
import { ShadowType } from '../../render-scene/scene/shadows';
import { Root } from '../../root';
import { IRenderPass, SetIndex, UBODeferredLight, UBOForwardLight, UBOLocal } from '../define';
import { PipelineSceneData } from '../pipeline-scene-data';
import { PipelineInputAssemblerData } from '../render-pipeline';
import { DescriptorSetData, LayoutGraphData, PipelineLayoutData, RenderPhaseData, RenderStageData } from './layout-graph';
import { BasicPipeline } from './pipeline';
import { SceneVisitor } from './scene';
import {
    Blit,
    ClearView,
    ComputePass,
    ComputeSubpass,
    ComputeView,
    CopyPass,
    Dispatch,
    FormatView,
    ManagedBuffer,
    ManagedResource,
    ManagedTexture,
    MovePass,
    RasterPass,
    RasterSubpass,
    RasterView,
    RaytracePass,
    RenderData,
    RenderGraph,
    RenderGraphVisitor,
    RenderQueue,
    RenderSwapchain,
    ResolvePass,
    ResourceDesc,
    ResourceGraph,
    ResourceGraphVisitor,
    ResourceTraits,
    SceneData,
    SubresourceView,
} from './render-graph';
import {
    AttachmentType,
    QueueHint,
    ResourceDimension,
    ResourceFlags,
    ResourceResidency,
    SceneFlags,
    UpdateFrequency,
} from './types';
import { PipelineUBO } from '../pipeline-ubo';
import { WebSceneTask, WebSceneTransversal } from './web-scene';
import { WebSceneVisitor } from './web-scene-visitor';
import { RenderAdditiveLightQueue } from '../render-additive-light-queue';
import { DefaultVisitor, depthFirstSearch, ReferenceGraphView } from './graph';
import { VectorGraphColorMap } from './effect';
import {
<<<<<<< HEAD
    bool,
=======
>>>>>>> da507e4b
    getDescriptorSetDataFromLayout,
    getDescriptorSetDataFromLayoutId,
    getRenderArea,
    mergeSrcToTargetDesc,
    updateGlobalDescBinding,
} from './define';
import { RenderReflectionProbeQueue } from '../render-reflection-probe-queue';
import { SceneCulling } from './scene-culling';

class ResourceVisitor implements ResourceGraphVisitor {
    name: string;
    constructor (resName = '') {
        this.name = resName;
    }
    set resName (value: string) {
        this.name = value;
    }
    createDeviceTex (value: Texture | Framebuffer | ManagedResource | RenderSwapchain): void {
        const deviceTex = new DeviceTexture(this.name, value);
        context.deviceTextures.set(this.name, deviceTex);
    }
    managed (value: ManagedResource): void {
        this.createDeviceTex(value);
    }
    managedBuffer (value: ManagedBuffer): void {
        // noop
    }
    managedTexture (value: ManagedTexture): void {
        // noop
    }
    persistentBuffer (value: Buffer): void {
<<<<<<< HEAD
        // do nothing
=======
        // noop
>>>>>>> da507e4b
    }
    persistentTexture (value: Texture): void {
        this.createDeviceTex(value);
    }
    framebuffer (value: Framebuffer): void {
        this.createDeviceTex(value);
    }
    swapchain (value: RenderSwapchain): void {
        this.createDeviceTex(value);
    }
    formatView (value: FormatView): void {
<<<<<<< HEAD
    // do nothing
    }
    subresourceView (value: SubresourceView): void {
        // do nothing
=======
        // noop
    }
    subresourceView (value: SubresourceView): void {
        // noop
>>>>>>> da507e4b
    }
}

let context: ExecutorContext;
class DeviceResource {
    protected _name: string;
    constructor (name: string) {
        this._name = name;
    }
    get name (): string { return this._name; }
}
class DeviceTexture extends DeviceResource {
    protected _texture: Texture | null = null;
    protected _swapchain: Swapchain | null = null;
    protected _framebuffer: Framebuffer | null = null;
    protected _desc: ResourceDesc | null = null;
    protected _trait: ResourceTraits | null = null;
    get texture (): Texture | null { return this._texture; }
    set framebuffer (val: Framebuffer | null) { this._framebuffer = val; }
    get framebuffer (): Framebuffer | null { return this._framebuffer; }
    get description (): ResourceDesc | null { return this._desc; }
    get trait (): ResourceTraits | null { return this._trait; }
    get swapchain (): Swapchain | null { return this._swapchain; }
    private _setDesc (desc: ResourceDesc): void {
        if (!this._desc) {
            this._desc = new ResourceDesc();
        }
        this._desc.alignment = desc.alignment;
        this._desc.depthOrArraySize = desc.depthOrArraySize;
        this._desc.dimension = desc.dimension;
        this._desc.flags = desc.flags;
        this._desc.format = desc.format;
        this._desc.height = desc.height;
        this._desc.mipLevels = desc.mipLevels;
        this._desc.sampleCount = desc.sampleCount;
        this._desc.textureFlags = desc.textureFlags;
        this._desc.width = desc.width;
    }
    constructor (name: string, tex: Texture | Framebuffer | RenderSwapchain | ManagedResource) {
        super(name);
        const resGraph = context.resourceGraph;
        const verID = resGraph.vertex(name);
        this._setDesc(resGraph.getDesc(verID));
        this._trait = resGraph.getTraits(verID);
        if (tex instanceof Texture) {
            this._texture = tex;
            return;
        }
        if (tex instanceof Framebuffer) {
            this._framebuffer = tex;
            return;
        }
        if (tex instanceof RenderSwapchain) {
            this._swapchain = tex.swapchain;
            return;
        }

        const info = this._desc!;
        let type = TextureType.TEX2D;

        switch (info.dimension) {
        case ResourceDimension.TEXTURE1D:
            type = TextureType.TEX1D;
            break;
        case ResourceDimension.TEXTURE2D:
            type = TextureType.TEX2D;
            break;
        case ResourceDimension.TEXTURE3D:
            type = TextureType.TEX3D;
            break;
        default:
        }
        let usageFlags = TextureUsageBit.NONE;
        if (info.flags & ResourceFlags.COLOR_ATTACHMENT) usageFlags |= TextureUsageBit.COLOR_ATTACHMENT;
        if (info.flags & ResourceFlags.DEPTH_STENCIL_ATTACHMENT) usageFlags |= TextureUsageBit.DEPTH_STENCIL_ATTACHMENT;
        if (info.flags & ResourceFlags.INPUT_ATTACHMENT) usageFlags |= TextureUsageBit.INPUT_ATTACHMENT;
        if (info.flags & ResourceFlags.SAMPLED) usageFlags |= TextureUsageBit.SAMPLED;
        if (info.flags & ResourceFlags.STORAGE) usageFlags |= TextureUsageBit.STORAGE;
        if (info.flags & ResourceFlags.TRANSFER_SRC) usageFlags |= TextureUsageBit.TRANSFER_SRC;
        if (info.flags & ResourceFlags.TRANSFER_DST) usageFlags |= TextureUsageBit.TRANSFER_DST;

        this._texture = context.device.createTexture(new TextureInfo(
            type,
            usageFlags,
            info.format,
            info.width,
            info.height,
        ));
    }

    release (): void {
        if (this.framebuffer) {
            this.framebuffer.destroy();
            this._framebuffer = null;
        }
        if (this.texture) {
            this.texture.destroy();
            this._texture = null;
        }
    }
}

function isShadowMap (graphScene: GraphScene): boolean | null {
    const pSceneData: PipelineSceneData = cclegacy.director.root.pipeline.pipelineSceneData;
    return pSceneData.shadows.enabled
        && pSceneData.shadows.type === ShadowType.ShadowMap
        && graphScene.scene
        && (graphScene.scene.flags & SceneFlags.SHADOW_CASTER) !== 0;
}

class DeviceBuffer extends DeviceResource {
    constructor (name: string) {
        super(name);
    }
}

const _vec4Array = new Float32Array(4);
class BlitDesc {
    private _isUpdate = false;
    private _isGatherLight = false;
    private _blit: Blit;
    private _screenQuad: PipelineInputAssemblerData | null = null;
    private _queue: DeviceRenderQueue | null = null;
    private _stageDesc: DescriptorSet | undefined;
    // If VOLUMETRIC_LIGHTING is turned on, it needs to be assigned
    private _lightVolumeBuffer: Buffer | null = null;
    private _lightMeterScale = 10000.0;
    private _lightBufferData!: Float32Array;
    get screenQuad (): PipelineInputAssemblerData | null { return this._screenQuad; }
    get blit (): Blit { return this._blit; }
    set blit (blit: Blit) { this._blit = blit; }
    get stageDesc (): DescriptorSet | undefined { return this._stageDesc; }
    constructor (blit: Blit, queue: DeviceRenderQueue) {
        this._blit = blit;
        this._queue = queue;
    }
    /**
     * @zh
     * 创建四边形输入汇集器。
     */
    protected _createQuadInputAssembler (): PipelineInputAssemblerData {
        return context.blit.pipelineIAData;
    }
    createScreenQuad (): void {
        if (!this._screenQuad) {
            this._screenQuad = this._createQuadInputAssembler();
        }
    }
    private _gatherVolumeLights (camera: Camera): void {
        if (!camera.scene) { return; }
        const pipeline = context.pipeline;
        const cmdBuff = context.commandBuffer;

        const sphereLights = camera.scene.sphereLights;
        const spotLights = camera.scene.spotLights;
        const _sphere = Sphere.create(0, 0, 0, 1);
        const exposure = camera.exposure;

        let idx = 0;
        const maxLights = UBODeferredLight.LIGHTS_PER_PASS;
        const elementLen = Vec4.length; // sizeof(vec4) / sizeof(float32)
        const fieldLen = elementLen * maxLights;

        for (let i = 0; i < sphereLights.length && idx < maxLights; i++, ++idx) {
            const light = sphereLights[i];
            Sphere.set(_sphere, light.position.x, light.position.y, light.position.z, light.range);
            if (intersect.sphereFrustum(_sphere, camera.frustum)) {
                // cc_lightPos
                Vec3.toArray(_vec4Array, light.position);
                _vec4Array[3] = 0;
                this._lightBufferData.set(_vec4Array, idx * elementLen);

                // cc_lightColor
                Vec3.toArray(_vec4Array, light.color);
                if (light.useColorTemperature) {
                    const tempRGB = light.colorTemperatureRGB;
                    _vec4Array[0] *= tempRGB.x;
                    _vec4Array[1] *= tempRGB.y;
                    _vec4Array[2] *= tempRGB.z;
                }

                if (pipeline.pipelineSceneData.isHDR) {
                    _vec4Array[3] = light.luminance * exposure * this._lightMeterScale;
                } else {
                    _vec4Array[3] = light.luminance;
                }

                this._lightBufferData.set(_vec4Array, idx * elementLen + fieldLen * 1);

                // cc_lightSizeRangeAngle
                _vec4Array[0] = light.size;
                _vec4Array[1] = light.range;
                _vec4Array[2] = 0.0;
                this._lightBufferData.set(_vec4Array, idx * elementLen + fieldLen * 2);
            }
        }

        for (let i = 0; i < spotLights.length && idx < maxLights; i++, ++idx) {
            const light = spotLights[i];
            Sphere.set(_sphere, light.position.x, light.position.y, light.position.z, light.range);
            if (intersect.sphereFrustum(_sphere, camera.frustum)) {
                // cc_lightPos
                Vec3.toArray(_vec4Array, light.position);
                _vec4Array[3] = 1;
                this._lightBufferData.set(_vec4Array, idx * elementLen + fieldLen * 0);

                // cc_lightColor
                Vec3.toArray(_vec4Array, light.color);
                if (light.useColorTemperature) {
                    const tempRGB = light.colorTemperatureRGB;
                    _vec4Array[0] *= tempRGB.x;
                    _vec4Array[1] *= tempRGB.y;
                    _vec4Array[2] *= tempRGB.z;
                }
                if (pipeline.pipelineSceneData.isHDR) {
                    _vec4Array[3] = light.luminance * exposure * this._lightMeterScale;
                } else {
                    _vec4Array[3] = light.luminance;
                }
                this._lightBufferData.set(_vec4Array, idx * elementLen + fieldLen * 1);

                // cc_lightSizeRangeAngle
                _vec4Array[0] = light.size;
                _vec4Array[1] = light.range;
                _vec4Array[2] = light.spotAngle;
                this._lightBufferData.set(_vec4Array, idx * elementLen + fieldLen * 2);

                // cc_lightDir
                Vec3.toArray(_vec4Array, light.direction);
                this._lightBufferData.set(_vec4Array, idx * elementLen + fieldLen * 3);
            }
        }

        // the count of lights is set to cc_lightDir[0].w
        const offset = fieldLen * 3 + 3;
        this._lightBufferData.set([idx], offset);

        cmdBuff.updateBuffer(this._lightVolumeBuffer!, this._lightBufferData);
    }
    update (): void {
        if (this.blit.sceneFlags & SceneFlags.VOLUMETRIC_LIGHTING
            && this.blit.camera && !this._isGatherLight) {
            this._gatherVolumeLights(this.blit.camera);
            this._isGatherLight = true;
            this._isUpdate = false;
        }
        if (!this._isUpdate) {
            this._stageDesc!.update();
            this._isUpdate = true;
        }
    }

    reset (): void {
        this._isUpdate = false;
        this._isGatherLight = false;
    }

    createStageDescriptor (): void {
        const blit = this.blit;
        const pass = blit.material!.passes[blit.passID];
        const device = context.device;
        this._stageDesc = context.blit.stageDescs.get(pass);
        if (!this._stageDesc) {
            this._stageDesc = device.createDescriptorSet(new DescriptorSetInfo(pass.localSetLayout));
            context.blit.stageDescs.set(pass, this._stageDesc);
        }
        if (this.blit.sceneFlags & SceneFlags.VOLUMETRIC_LIGHTING) {
            this._lightVolumeBuffer = context.blit.lightVolumeBuffer;
            const deferredLitsBufView = context.blit.deferredLitsBufView;
            this._lightBufferData = context.blit.lightBufferData;
            this._lightBufferData.fill(0);
            // const binding = isEnableEffect() ? getDescBindingFromName('CCForwardLight') : UBOForwardLight.BINDING;
            this._stageDesc.bindBuffer(UBOForwardLight.BINDING, deferredLitsBufView);
        }
        this._stageDesc.bindBuffer(UBOLocal.BINDING, context.blit.emptyLocalUBO);
    }
}

class DeviceRenderQueue {
    private _preSceneTasks: DevicePreSceneTask[] = [];
    private _sceneTasks: DeviceSceneTask[] = [];
    private _postSceneTasks: DevicePostSceneTask[] = [];
    private _devicePass: DeviceRenderPass | undefined;
    private _hint: QueueHint =  QueueHint.NONE;
    private _graphQueue!: RenderQueue;
    private _phaseID: number = getPhaseID('default');
    private _renderPhase: RenderPhaseData | null = null;
    private _descSetData: DescriptorSetData | null = null;
    private _viewport: Viewport | null = null;
    private _scissor: Rect | null = null;
    private _layoutID = -1;
    private _isUpdateUBO = false;
    private _isUploadInstance = false;
    private _isUploadBatched = false;
    protected _transversal: DeviceSceneTransversal | null = null;
    get phaseID (): number { return this._phaseID; }
    set layoutID (value: number) {
        this._layoutID = value;
        const layoutGraph = context.layoutGraph;
        this._renderPhase = layoutGraph.tryGetRenderPhase(value);
        const layout = layoutGraph.getLayout(value);
        this._descSetData = layout.descriptorSets.get(UpdateFrequency.PER_PHASE)!;
    }
    get layoutID (): number { return this._layoutID; }
    get descSetData (): DescriptorSetData | null { return this._descSetData; }
    get renderPhase (): RenderPhaseData | null { return this._renderPhase; }
    get viewport (): Viewport | null { return this._viewport; }
    get scissor (): Rect | null { return this._scissor; }
    private _sceneVisitor!: WebSceneVisitor;
    private _blitDesc: BlitDesc | null = null;
    private _queueId = -1;
    set queueId (val) { this._queueId = val; }
    get queueId (): number { return this._queueId; }
    set isUpdateUBO (update: boolean) { this._isUpdateUBO = update; }
    get isUpdateUBO (): boolean { return this._isUpdateUBO; }
    set isUploadInstance (value: boolean) { this._isUploadInstance = value; }
    get isUploadInstance (): boolean { return this._isUploadInstance; }
    set isUploadBatched (value: boolean) { this._isUploadBatched = value; }
    get isUploadBatched (): boolean { return this._isUploadBatched; }
    init (devicePass: DeviceRenderPass, renderQueue: RenderQueue, id: number): void {
        this.reset();
        this._graphQueue = renderQueue;
        this.queueHint = renderQueue.hint;
        const viewport = this._viewport = renderQueue.viewport;
        if (viewport) {
            this._scissor = new Rect(viewport.left, viewport.top, viewport.width, viewport.height);
        }
        this.queueId = id;
        this._devicePass = devicePass;
        this._phaseID = cclegacy.rendering.getPhaseID(devicePass.passID, context.renderGraph.getLayout(id));
        if (!this._sceneVisitor) {
            this._sceneVisitor = new WebSceneVisitor(
                context.commandBuffer,
                context.pipeline.pipelineSceneData,
            );
        }
    }
    createBlitDesc (blit: Blit): void {
        if (!this._blitDesc) {
            this._blitDesc = new BlitDesc(blit, this);
        }
        this._blitDesc.createScreenQuad();
        this._blitDesc.createStageDescriptor();
    }
    addSceneTask (scene: GraphScene): void {
        if (!this._transversal) {
            this._transversal = new DeviceSceneTransversal(this, context.pipelineSceneData,  scene);
        }
        this._transversal.graphScene = scene;
        this._preSceneTasks.push(this._transversal.preRenderPass(this._sceneVisitor));
        this._sceneTasks.push(this._transversal.transverse(this._sceneVisitor));
    }
    reset (): void {
        this._postSceneTasks.length = this._preSceneTasks.length = this._sceneTasks.length = 0;
        this._isUpdateUBO = false;
        this._isUploadInstance = false;
        this._isUploadBatched = false;
        this._blitDesc?.reset();
    }
    get graphQueue (): RenderQueue { return this._graphQueue; }
    get blitDesc (): BlitDesc | null { return this._blitDesc; }
    get sceneTasks (): DeviceSceneTask[] { return this._sceneTasks; }
    set queueHint (value: QueueHint) { this._hint = value; }
    get queueHint (): QueueHint { return this._hint; }
    get devicePass (): DeviceRenderPass { return this._devicePass!; }
    get preSceneTasks (): DevicePreSceneTask[] { return this._preSceneTasks; }
    preRecord (): void {
        for (const task of this._preSceneTasks) {
            task.start();
            task.join();
            task.submit();
        }
    }

    record (): void {
        if (this._descSetData && this._descSetData.descriptorSet) {
            context.commandBuffer
                .bindDescriptorSet(SetIndex.COUNT, this._descSetData.descriptorSet);
        }
        for (const task of this._sceneTasks) {
            task.start();
            task.join();
            task.submit();
        }
    }

    postRecord (): void {
        for (const task of this._postSceneTasks) {
            task.start();
            task.join();
            task.submit();
        }
    }
}

class SubmitInfo {
    // <scene id, shadow queue>
    public additiveLight: RenderAdditiveLightQueue | null = null;
    public reflectionProbe: RenderReflectionProbeQueue | null = null;

    reset (): void {
        this.additiveLight = null;
        this.reflectionProbe = null;
    }
}

class RenderPassLayoutInfo {
    protected _layoutID = 0;
    protected _stage: RenderStageData | null = null;
    protected _layout: PipelineLayoutData;
    protected _inputName: string;
    protected _descriptorSet: DescriptorSet | null = null;
    constructor (layoutId: number, input: [string, ComputeView[]]) {
        this._inputName = input[0];
        this._layoutID = layoutId;
        const lg = context.layoutGraph;
        this._stage = lg.getRenderStage(layoutId);
        this._layout = lg.getLayout(layoutId);
        const layoutData =  this._layout.descriptorSets.get(UpdateFrequency.PER_PASS);
        const globalDesc = context.pipeline.descriptorSet;
        if (layoutData) {
            // find resource
            const deviceTex = context.deviceTextures.get(this._inputName);
            const gfxTex = deviceTex?.texture;
            const layoutDesc = layoutData.descriptorSet!;
            if (!gfxTex) {
                throw Error(`Could not find texture with resource name ${this._inputName}`);
            }
            const resId = context.resourceGraph.vertex(this._inputName);
            const samplerInfo = context.resourceGraph.getSampler(resId);
            // bind descriptors
            for (const descriptor of input[1]) {
                const descriptorName = descriptor.name;
                const descriptorID = lg.attributeIndex.get(descriptorName);
                // find descriptor binding
                for (const block of layoutData.descriptorSetLayoutData.descriptorBlocks) {
                    for (let i = 0; i !== block.descriptors.length; ++i) {
                        // const buffer = layoutDesc.getBuffer(block.offset + i);
                        // const texture = layoutDesc.getTexture(block.offset + i);
                        if (descriptorID === block.descriptors[i].descriptorID) {
                            layoutDesc.bindTexture(block.offset + i, gfxTex);
                            layoutDesc.bindSampler(block.offset + i, context.device.getSampler(samplerInfo));
                            if (!this._descriptorSet) this._descriptorSet = layoutDesc;
                            continue;
                        }
                        // if (!buffer && !texture) {
                        //     layoutDesc.bindBuffer(block.offset + i, globalDesc.getBuffer(block.offset + i));
                        //     layoutDesc.bindTexture(block.offset + i, globalDesc.getTexture(block.offset + i));
                        //     layoutDesc.bindSampler(block.offset + i, globalDesc.getSampler(block.offset + i));
                        // }
                    }
                }
            }
        }
    }
    get descriptorSet (): DescriptorSet | null { return this._descriptorSet; }
    get layoutID (): number { return this._layoutID; }
    get stage (): RenderStageData | null { return this._stage; }
    get layout (): PipelineLayoutData { return this._layout; }
}

class RasterPassInfo {
    protected _id!: number;
    protected _pass!: RasterPass;
    get id (): number { return this._id; }
    get pass (): RasterPass { return this._pass; }
    private _copyPass (pass: RasterPass): void {
        const rasterPass = this._pass || new RasterPass();
        rasterPass.width = pass.width;
        rasterPass.height = pass.height;
        rasterPass.versionName = pass.versionName;
        rasterPass.version = pass.version;
        rasterPass.showStatistics = pass.showStatistics;
        rasterPass.viewport.copy(pass.viewport);
        for (const val of pass.rasterViews) {
            const currRasterKey = val[0];
            const currRasterView = val[1];
            const rasterView = rasterPass.rasterViews.get(currRasterKey) || new RasterView();
            rasterView.slotName = currRasterView.slotName;
            rasterView.accessType = currRasterView.accessType;
            rasterView.attachmentType = currRasterView.attachmentType;
            rasterView.loadOp = currRasterView.loadOp ? LoadOp.CLEAR : LoadOp.LOAD;
            rasterView.storeOp = currRasterView.storeOp;
            rasterView.clearFlags = currRasterView.clearFlags;
            rasterView.slotID = currRasterView.slotID;
            rasterView.clearColor.copy(currRasterView.clearColor);
            rasterPass.rasterViews.set(currRasterKey, rasterView);
        }
        for (const val of pass.computeViews) {
            const currComputeViews = val[1];
            const currComputeKey = val[0];
            const computeViews: ComputeView[] = rasterPass.computeViews.get(currComputeKey) || [];
            if (computeViews.length) computeViews.length = currComputeViews.length;
            let idx = 0;
            for (const currComputeView of currComputeViews) {
                const computeView = computeViews[idx] || new ComputeView();
                computeView.name = currComputeView.name;
                computeView.accessType = currComputeView.accessType;
                computeView.clearFlags = currComputeView.clearFlags;
                computeView.clearValue.x = currComputeView.clearValue.x;
                computeView.clearValue.y = currComputeView.clearValue.y;
                computeView.clearValue.z = currComputeView.clearValue.z;
                computeView.clearValue.w = currComputeView.clearValue.w;
                computeView.clearValueType = currComputeView.clearValueType;
                computeViews[idx] = computeView;
                idx++;
            }
            rasterPass.computeViews.set(currComputeKey, computeViews);
        }
        this._pass = rasterPass;
    }
    applyInfo (id: number, pass: RasterPass): void {
        this._id = id;
        this._copyPass(pass);
    }
}

const profilerViewport = new Viewport();
const renderPassArea = new Rect();
const resourceVisitor = new ResourceVisitor();
class DeviceRenderPass {
    protected _renderPass: RenderPass;
    protected _framebuffer: Framebuffer;
    protected _clearColor: Color[] = [];
    protected _deviceQueues: DeviceRenderQueue[] = [];
    protected _clearDepth = 1;
    protected _clearStencil = 0;
    protected _passID: number;
    protected _layoutName: string;
    protected _viewport: Viewport | null = null;
    private _rasterInfo: RasterPassInfo;
    private _layout: RenderPassLayoutInfo | null = null;
    constructor (passInfo: RasterPassInfo) {
        this._rasterInfo = passInfo;
        const device = context.device;
        this._layoutName = context.renderGraph.getLayout(passInfo.id);
        this._passID = cclegacy.rendering.getPassID(this._layoutName);
        const depthStencilAttachment = new DepthStencilAttachment();
        depthStencilAttachment.format = Format.DEPTH_STENCIL;
        depthStencilAttachment.depthLoadOp = LoadOp.DISCARD;
        depthStencilAttachment.stencilLoadOp = LoadOp.DISCARD;
        depthStencilAttachment.stencilStoreOp = StoreOp.DISCARD;
        depthStencilAttachment.depthStoreOp = StoreOp.DISCARD;

        const colors: ColorAttachment[] = [];
        const colorTexs: Texture[] = [];
        let depthTex: Texture | null = null;
        let swapchain: Swapchain | null = null;
        let framebuffer: Framebuffer | null = null;
        for (const cv of passInfo.pass.computeViews) {
            this._applyRenderLayout(cv);
        }
        // update the layout descriptorSet
        if (this.renderLayout && this.renderLayout.descriptorSet) {
            this.renderLayout.descriptorSet.update();
        }
        for (const [resName, rasterV] of passInfo.pass.rasterViews) {
            let resTex = context.deviceTextures.get(resName);
            if (!resTex) {
                this.visitResource(resName);
                resTex = context.deviceTextures.get(resName)!;
            } else {
                const resGraph = context.resourceGraph;
                const resId = resGraph.vertex(resName);
                const resFbo = resGraph._vertices[resId]._object;
                if (resTex.framebuffer && resFbo instanceof Framebuffer && resTex.framebuffer !== resFbo) {
                    resTex.framebuffer = resFbo;
                } else if (resTex.texture) {
                    const desc = resGraph.getDesc(resId);
                    if (resTex.texture.width !== desc.width || resTex.texture.height !== desc.height) {
                        resTex.texture.resize(desc.width, desc.height);
                    }
                }
            }
            if (!swapchain) swapchain = resTex.swapchain;
            if (!framebuffer) framebuffer = resTex.framebuffer;
            const clearFlag = rasterV.clearFlags & 0xffffffff;
            switch (rasterV.attachmentType) {
            case AttachmentType.RENDER_TARGET:
                {
                    if (!resTex.swapchain && !resTex.framebuffer) colorTexs.push(resTex.texture!);
                    const colorAttachment = new ColorAttachment();
                    colorAttachment.format = resTex.description!.format;
                    colorAttachment.sampleCount = resTex.description!.sampleCount;
                    colorAttachment.loadOp = rasterV.loadOp;
                    colorAttachment.storeOp = rasterV.storeOp;
                    colorAttachment.barrier = device.getGeneralBarrier(new GeneralBarrierInfo(
                        rasterV.loadOp === LoadOp.LOAD ? AccessFlagBit.COLOR_ATTACHMENT_WRITE : AccessFlagBit.NONE,
                        rasterV.storeOp === StoreOp.STORE ? AccessFlagBit.COLOR_ATTACHMENT_WRITE : AccessFlagBit.NONE,
                    ));
                    this._clearColor.push(rasterV.clearColor);
                    colors.push(colorAttachment);
                }
                break;
            case AttachmentType.DEPTH_STENCIL:
                depthStencilAttachment.depthStoreOp = rasterV.storeOp;
                depthStencilAttachment.stencilStoreOp = rasterV.storeOp;
                depthStencilAttachment.depthLoadOp = rasterV.loadOp;
                depthStencilAttachment.stencilLoadOp = rasterV.loadOp;
                depthStencilAttachment.barrier = device.getGeneralBarrier(new GeneralBarrierInfo(
                    rasterV.loadOp === LoadOp.LOAD ? AccessFlagBit.DEPTH_STENCIL_ATTACHMENT_WRITE : AccessFlagBit.NONE,
                    rasterV.storeOp === StoreOp.STORE ? AccessFlagBit.DEPTH_STENCIL_ATTACHMENT_WRITE : AccessFlagBit.NONE,
                ));
                if (!resTex.swapchain && !resTex.framebuffer) depthTex = resTex.texture!;
                this._clearDepth = rasterV.clearColor.x;
                this._clearStencil = rasterV.clearColor.y;
                break;
            case AttachmentType.SHADING_RATE:
                // noop
                break;
            default:
            }
        }
        if (colors.length === 0) {
            const colorAttachment = new ColorAttachment();
            colors.push(colorAttachment);
        }
        if (colorTexs.length === 0 && !swapchain && !framebuffer) {
            const currTex = device.createTexture(new TextureInfo());
            colorTexs.push(currTex);
        }
        // if (!depthTex && !swapchain && !framebuffer) {
        //     depthTex = device.createTexture(new TextureInfo(
        //         TextureType.TEX2D,
        //         TextureUsageBit.DEPTH_STENCIL_ATTACHMENT | TextureUsageBit.SAMPLED,
        //         Format.DEPTH_STENCIL,
        //         colorTexs[0].width,
        //         colorTexs[0].height,
        //     ));
        // }
        this._renderPass = device.createRenderPass(new RenderPassInfo(colors, depthStencilAttachment));
        this._framebuffer = framebuffer || device.createFramebuffer(new FramebufferInfo(
            this._renderPass,
            swapchain ? [swapchain.colorTexture] : colorTexs,
            swapchain ? swapchain.depthStencilTexture : depthTex,
        ));
    }
    get layoutName (): string { return this._layoutName; }
    get passID (): number { return this._passID; }
    get renderLayout (): RenderPassLayoutInfo | null { return this._layout; }
    get renderPass (): RenderPass { return this._renderPass; }
    get framebuffer (): Framebuffer { return this._framebuffer; }
    get clearColor (): Color[] { return this._clearColor; }
    get clearDepth (): number { return this._clearDepth; }
    get clearStencil (): number { return this._clearStencil; }
    get deviceQueues (): DeviceRenderQueue[] { return this._deviceQueues; }
    get rasterPassInfo (): RasterPassInfo { return this._rasterInfo; }
    get viewport (): Viewport | null { return this._viewport; }
    visitResource (resName: string): void {
        const resourceGraph = context.resourceGraph;
        const vertId = resourceGraph.vertex(resName);
        resourceVisitor.resName = resName;
        resourceGraph.visitVertex(resourceVisitor, vertId);
    }
    addQueue (queue: DeviceRenderQueue): void { this._deviceQueues.push(queue); }
    prePass (): void {
        for (const queue of this._deviceQueues) {
            queue.preRecord();
        }
    }
    protected _applyRenderLayout (input: [string, ComputeView[]]): void {
        const stageName = context.renderGraph.getLayout(this.rasterPassInfo.id);
        if (stageName) {
            const layoutGraph = context.layoutGraph;
            const stageId = layoutGraph.locateChild(layoutGraph.nullVertex(), stageName);
            if (stageId !== 0xFFFFFFFF) {
                this._layout = new RenderPassLayoutInfo(stageId, input);
            }
        }
    }
    getGlobalDescData (): DescriptorSetData {
        const stageId = context.layoutGraph.locateChild(context.layoutGraph.nullVertex(), 'default');
        assert(stageId !== 0xFFFFFFFF);
        const layout = context.layoutGraph.getLayout(stageId);
        const layoutData = layout.descriptorSets.get(UpdateFrequency.PER_PASS)!;
        return layoutData;
    }

    protected _applyViewport (frameTex: Texture): void {
        this._viewport = null;
        const viewport = this._rasterInfo.pass.viewport;
        if (viewport.left !== 0
            || viewport.top !== 0
            || viewport.width !== 0
            || viewport.height !== 0) {
            this._viewport = viewport;
        }
    }

    protected _showProfiler (rect: Rect): void {
        const profiler = context.pipeline.profiler!;
        if (!profiler || !profiler.enabled) {
            return;
        }
        const renderPass = this._renderPass;
        const cmdBuff = context.commandBuffer;
        const submodel = profiler.subModels[0];
        const pass = submodel.passes[0];
        const ia = submodel.inputAssembler;
        const device = context.device;
        const pso = PipelineStateManager.getOrCreatePipelineState(
            device,
            pass,
            submodel.shaders[0],
            renderPass,
            ia,
        );
        const descData = getDescriptorSetDataFromLayoutId(pass.passID)!;
        mergeSrcToTargetDesc(descData.descriptorSet, context.pipeline.descriptorSet);
        profilerViewport.width = rect.width;
        profilerViewport.height = rect.height;
        cmdBuff.setViewport(profilerViewport);
        cmdBuff.setScissor(rect);
        cmdBuff.bindPipelineState(pso);
        cmdBuff.bindDescriptorSet(SetIndex.MATERIAL, pass.descriptorSet);
        cmdBuff.bindDescriptorSet(SetIndex.LOCAL, submodel.descriptorSet);
        cmdBuff.bindInputAssembler(ia);
        cmdBuff.draw(ia);
    }

    // record common buffer
    record (): void {
        const tex = this.framebuffer.colorTextures[0]!;
        this._applyViewport(tex);
        const cmdBuff = context.commandBuffer;
        if (this._viewport) {
            renderPassArea.x = this._viewport.left;
            renderPassArea.y = this._viewport.top;
            renderPassArea.width = this._viewport.width;
            renderPassArea.height = this._viewport.height;
        } else {
            renderPassArea.y = renderPassArea.x = 0;
            renderPassArea.width = tex.width;
            renderPassArea.height = tex.height;
        }
        cmdBuff.beginRenderPass(
            this.renderPass,
            this.framebuffer,
            renderPassArea,
            this.clearColor,
            this.clearDepth,
            this.clearStencil,
        );
        cmdBuff.bindDescriptorSet(
            SetIndex.GLOBAL,
            context.pipeline.descriptorSet,
        );
        for (const queue of this._deviceQueues) {
            queue.record();
        }
        if (this._rasterInfo.pass.showStatistics) {
            this._showProfiler(renderPassArea);
        }
        cmdBuff.endRenderPass();
    }

    postPass (): void {
        // this.submitMap.clear();
        for (const queue of this._deviceQueues) {
            queue.postRecord();
        }
    }
    resetResource (id: number, pass: RasterPass): void {
        this._rasterInfo.applyInfo(id, pass);
        this._layoutName = context.renderGraph.getLayout(id);
        this._passID = cclegacy.rendering.getPassID(this._layoutName);
        this._deviceQueues.length = 0;
        let framebuffer: Framebuffer | null = null;
        const colTextures: Texture[] = [];
        let depTexture = this._framebuffer ? this._framebuffer.depthStencilTexture : null;
        for (const cv of this._rasterInfo.pass.computeViews) {
            this._applyRenderLayout(cv);
        }
        // update the layout descriptorSet
        if (this.renderLayout && this.renderLayout.descriptorSet) {
            this.renderLayout.descriptorSet.update();
        }
        for (const [resName, rasterV] of this._rasterInfo.pass.rasterViews) {
            let deviceTex = context.deviceTextures.get(resName)!;
            const currTex = deviceTex;
            if (!deviceTex) {
                this.visitResource(resName);
                deviceTex = context.deviceTextures.get(resName)!;
            }
            const resGraph = context.resourceGraph;
            const resId = resGraph.vertex(resName);
            const resFbo = resGraph._vertices[resId]._object;
            const resDesc = resGraph.getDesc(resId);
            if (deviceTex.framebuffer && resFbo instanceof Framebuffer && deviceTex.framebuffer !== resFbo) {
                framebuffer = this._framebuffer = deviceTex.framebuffer = resFbo;
            } else if (!currTex || (deviceTex.texture
                && (deviceTex.texture.width !== resDesc.width || deviceTex.texture.height !== resDesc.height))) {
                const gfxTex = deviceTex.texture!;
                if (currTex) gfxTex.resize(resDesc.width, resDesc.height);
                switch (rasterV.attachmentType) {
                case AttachmentType.RENDER_TARGET:
                    colTextures.push(gfxTex);
                    break;
                case AttachmentType.DEPTH_STENCIL:
                    depTexture = gfxTex;
                    break;
                case AttachmentType.SHADING_RATE:
                    // noop
                    break;
                default:
                }
            }
        }
        if (!framebuffer && colTextures.length) {
            this._framebuffer.destroy();
            this._framebuffer = context.device.createFramebuffer(new FramebufferInfo(
                this._renderPass,
                colTextures,
                depTexture,
            ));
        }
    }
}

class DeviceSceneTransversal extends WebSceneTransversal {
    protected _currentQueue: DeviceRenderQueue;
    protected _graphScene: GraphScene;
    protected _preSceneTask: DevicePreSceneTask | undefined;
    protected _sceneTask: DeviceSceneTask | undefined;
    protected _postSceneTask: DevicePostSceneTask | undefined;
    constructor (quque: DeviceRenderQueue, sceneData: PipelineSceneData, graphSceneData: GraphScene) {
        const camera = graphSceneData.scene ? graphSceneData.scene.camera : null;
        super(camera, sceneData, context.ubo);
        this._currentQueue = quque;
        this._graphScene = graphSceneData;
    }
    set graphScene (graphScene: GraphScene) {
        this._graphScene = graphScene;
        this._camera = graphScene.scene ? graphScene.scene.camera : null;
        if (this._camera) this._scene = this._camera.scene!;
    }
    get graphScene (): GraphScene { return this._graphScene; }
    public preRenderPass (visitor: WebSceneVisitor): DevicePreSceneTask {
        if (!this._preSceneTask) {
            this._preSceneTask = new DevicePreSceneTask(this._currentQueue, this._graphScene, visitor);
        }
        this._preSceneTask.apply(this._currentQueue, this.graphScene);
        return this._preSceneTask;
    }
    public transverse (visitor: WebSceneVisitor): DeviceSceneTask {
        if (!this._sceneTask) {
            this._sceneTask = new DeviceSceneTask(this._currentQueue, this._graphScene, visitor);
        }
        this._sceneTask.apply(this._currentQueue, this.graphScene);
        return this._sceneTask;
    }
    public postRenderPass (visitor: WebSceneVisitor): DevicePostSceneTask {
        if (!this._postSceneTask) {
            this._postSceneTask = new DevicePostSceneTask(this._sceneData, context.ubo, this._camera, visitor);
        }
        return this._postSceneTask;
    }
}
class GraphScene {
    scene: SceneData | null = null;
    blit: Blit | null = null;
    dispatch: Dispatch | null = null;
    sceneID = -1;
    private _copyScene (scene: SceneData | null): void {
        if (scene) {
            if (!this.scene) {
                this.scene = new SceneData();
            }
            this.scene.scene = scene.scene;
            this.scene.light.level = scene.light.level;
            this.scene.light.light = scene.light.light;
            this.scene.flags = scene.flags;
            this.scene.camera = scene.camera;
            return;
        }
        this.scene = null;
    }
    private _copyBlit (blit: Blit | null): void {
        if (blit) {
            if (!this.blit) {
                this.blit = new Blit(blit.material, blit.passID, blit.sceneFlags, blit.camera);
            }
            this.blit.material = blit.material;
            this.blit.passID = blit.passID;
            this.blit.sceneFlags = blit.sceneFlags;
            this.blit.camera = blit.camera;
            return;
        }
        this.blit = null;
    }
    init (scene: SceneData | null, blit: Blit | null, sceneID): void {
        this._copyScene(scene);
        this._copyBlit(blit);
        this.sceneID = sceneID;
    }
}
class DevicePreSceneTask extends WebSceneTask {
    protected _currentQueue: DeviceRenderQueue;
    protected _renderPass: RenderPass;
    protected _submitInfo: SubmitInfo | null = null;
    protected _graphScene: GraphScene;
    private _cmdBuff: CommandBuffer;
    constructor (queue: DeviceRenderQueue, graphScene: GraphScene, visitor: SceneVisitor) {
        super(
            context.pipelineSceneData,
            context.ubo,
            graphScene.scene && graphScene.scene.camera ? graphScene.scene.camera : null,
            visitor,
        );
        this._currentQueue = queue;
        this._graphScene = graphScene;
        this._renderPass = queue.devicePass.renderPass;
        this._cmdBuff = context.commandBuffer;
    }
    apply (queue: DeviceRenderQueue, graphScene: GraphScene): void {
        this._currentQueue = queue;
        this._graphScene = graphScene;
        this._renderPass = queue.devicePass.renderPass;
        this._cmdBuff = context.commandBuffer;
        const camera = graphScene.scene && graphScene.scene.camera ? graphScene.scene.camera : null;
        if (camera) {
            this._scene = camera.scene!;
            this._camera = camera;
        }
    }
    get graphScene (): GraphScene { return this._graphScene; }

    public start (): void {
        if (this.graphScene.blit) {
            this._currentQueue.createBlitDesc(this.graphScene.blit);
            return;
        }
        if (!this.camera) {
            return;
        }
        const sceneFlag = this._graphScene.scene!.flags;
        if (sceneFlag & SceneFlags.DEFAULT_LIGHTING) {
            this._sceneCulling();
            validPunctualLightsCulling(context.pipeline, this.camera);
            context.additiveLight.gatherLightPasses(this.camera, this._cmdBuff, this._currentQueue.devicePass.layoutName);
        }
    }

    public submit (): void {
        if (this.graphScene.blit) {
            this._currentQueue.blitDesc!.update();
        }
        // if (isShadowMap(this.graphScene)) {

        // }
        // this._uploadInstanceBuffers();
    }
}
const sceneViewport = new Viewport();
class DeviceSceneTask extends WebSceneTask {
    protected _currentQueue: DeviceRenderQueue;
    protected _renderPass: RenderPass;
    protected _graphScene: GraphScene;
    constructor (queue: DeviceRenderQueue, graphScene: GraphScene, visitor: SceneVisitor) {
        super(
            context.pipelineSceneData,
            context.ubo,
            graphScene.scene && graphScene.scene.camera ? graphScene.scene.camera : null,
            visitor,
        );
        this._currentQueue = queue;
        this._renderPass = this._currentQueue.devicePass.renderPass;
        this._graphScene = graphScene;
    }
    apply (queue: DeviceRenderQueue, graphScene: GraphScene): void {
        this._currentQueue = queue;
        this._graphScene = graphScene;
        this._renderPass = queue.devicePass.renderPass;
        const camera = graphScene.scene && graphScene.scene.camera ? graphScene.scene.camera : null;
        if (camera) {
            this._scene = camera.scene!;
            this._camera = camera;
        }
    }
    get graphScene (): GraphScene { return this._graphScene; }
    public start (): void {
<<<<<<< HEAD
        // do nothing
=======
        // noop
>>>>>>> da507e4b
    }

    protected _recordUI (): void {
        const batches = this.camera!.scene!.batches;
        for (let i = 0; i < batches.length; i++) {
            const batch = batches[i];
            let visible = false;
            if (this.camera!.visibility & batch.visFlags) {
                visible = true;
            }

            if (!visible) continue;
            // shaders.length always equals actual used passes.length
            const count = batch.shaders.length;
            for (let j = 0; j < count; j++) {
                const pass = batch.passes[j];
                if (pass.phaseID !== this._currentQueue.phaseID) continue;
                const shader = batch.shaders[j];
                const inputAssembler: InputAssembler = batch.inputAssembler!;
                const pso = PipelineStateManager.getOrCreatePipelineState(deviceManager.gfxDevice, pass, shader, this._renderPass, inputAssembler);
                this.visitor.bindPipelineState(pso);
                this.visitor.bindDescriptorSet(SetIndex.MATERIAL, pass.descriptorSet);
                const ds = batch.descriptorSet!;
                this.visitor.bindDescriptorSet(SetIndex.LOCAL, ds);
                this.visitor.bindInputAssembler(inputAssembler);
                this.visitor.draw(inputAssembler);
            }
        }
    }

    private _clearExtBlitDesc (desc, extResId: number[]): void {
        const toGpuDesc = desc.gpuDescriptorSet;
        for (let i = 0; i < extResId.length; i++) {
            const currDesc = toGpuDesc.gpuDescriptors[extResId[i]];
            if (currDesc.gpuBuffer) currDesc.gpuBuffer = null;
            else if (currDesc.gpuTextureView) {
                currDesc.gpuTextureView = null;
                currDesc.gpuSampler = null;
            } else if (currDesc.gpuTexture) {
                currDesc.gpuTexture = null;
                currDesc.gpuSampler = null;
            }
        }
    }

    private _recordBlit (): void {
        if (!this.graphScene.blit) { return; }

        const blit = this.graphScene.blit;
        const currMat = blit.material;
        const pass = currMat!.passes[blit.passID];
        pass.update();
        const shader = pass.getShaderVariant();
        const devicePass = this._currentQueue.devicePass;
        const screenIa: InputAssembler = this._currentQueue.blitDesc!.screenQuad!.quadIA!;
        const globalDesc = context.pipeline.descriptorSet;
        let pso: PipelineState | null = null;
        if (pass !== null && shader !== null && screenIa !== null) {
            pso = PipelineStateManager.getOrCreatePipelineState(
                context.device,
                pass,
                shader,
                devicePass.renderPass,
                screenIa,
            );
        }
        if (pso) {
            this.visitor.bindPipelineState(pso);
            const layoutStage = devicePass.renderLayout;
            const layoutDesc = layoutStage!.descriptorSet!;
            const extResId: number[] = [];
            // if (isEnableEffect()) this.visitor.bindDescriptorSet(SetIndex.GLOBAL, layoutDesc);
            this.visitor.bindDescriptorSet(SetIndex.MATERIAL, pass.descriptorSet);
            this.visitor.bindDescriptorSet(SetIndex.LOCAL, this._currentQueue.blitDesc!.stageDesc!);
            this.visitor.bindInputAssembler(screenIa);
            this.visitor.draw(screenIa);
            // The desc data obtained from the outside should be cleaned up so that the data can be modified
            this._clearExtBlitDesc(layoutDesc, extResId);
        }
    }

    protected _updateGlobal (data: RenderData): void {
        const devicePass = this._currentQueue.devicePass;
        updateGlobalDescBinding(data, context.renderGraph.getLayout(devicePass.rasterPassInfo.id));
    }

    protected _updateRenderData (): void {
        if (this._currentQueue.isUpdateUBO) return;
        const devicePass = this._currentQueue.devicePass;
        const rasterId = devicePass.rasterPassInfo.id;
        const passRenderData = context.renderGraph.getData(rasterId);
        // CCGlobal
        this._updateGlobal(passRenderData);
        // CCCamera, CCShadow, CCCSM
        const queueId = this._currentQueue.queueId;
        const queueRenderData = context.renderGraph.getData(queueId)!;
        this._updateGlobal(queueRenderData);

        const layoutName = context.renderGraph.getLayout(rasterId);
        const descSetData = getDescriptorSetDataFromLayout(layoutName);
        mergeSrcToTargetDesc(descSetData!.descriptorSet, context.pipeline.descriptorSet);
        this._currentQueue.isUpdateUBO = true;
    }

    private _applyViewport (): void {
        const queueViewport = this._currentQueue.viewport;
        if (queueViewport) {
            this.visitor.setViewport(queueViewport);
            this.visitor.setScissor(this._currentQueue.scissor!);
        } else if (!this._currentQueue.devicePass.viewport) {
            const texture = this._currentQueue.devicePass.framebuffer.colorTextures[0]!;
            const graphScene = this.graphScene;
            const lightInfo = graphScene.scene ? graphScene.scene.light : null;
            const area = isShadowMap(this.graphScene) && graphScene.scene && lightInfo!.light
                ? getRenderArea(this.camera!, texture.width, texture.height, lightInfo!.light, lightInfo!.level)
                : getRenderArea(this.camera!, texture.width, texture.height);
            sceneViewport.left = area.x;
            sceneViewport.top = area.y;
            sceneViewport.width = area.width;
            sceneViewport.height = area.height;
            this.visitor.setViewport(sceneViewport);
            this.visitor.setScissor(area);
        }
    }

    private _recordAdditiveLights (): void {
        context.additiveLight?.recordCommandBuffer(
            context.device,
            this._renderPass,
            context.commandBuffer,
        );
    }

    public submit (): void {
        const devicePass = this._currentQueue.devicePass;
        const sceneCulling = context.culling;
        this._updateRenderData();
        this._applyViewport();
        // Currently processing blit and camera first
        if (this.graphScene.blit) {
            this._recordBlit();
            return;
        }
        const renderQueueDesc = sceneCulling.sceneQueryIndex.get(this.graphScene.sceneID)!;
        const renderQueue =  sceneCulling.renderQueues[renderQueueDesc.renderQueueTarget];
        const graphSceneData = this.graphScene.scene!;
        renderQueue.opaqueQueue.recordCommandBuffer(deviceManager.gfxDevice, this._renderPass, context.commandBuffer);
        renderQueue.opaqueInstancingQueue.recordCommandBuffer(this._renderPass, context.commandBuffer);
        if (graphSceneData.flags & SceneFlags.DEFAULT_LIGHTING) {
            this._recordAdditiveLights();
            this.visitor.bindDescriptorSet(
                SetIndex.GLOBAL,
                context.pipeline.descriptorSet,
            );
        }

        renderQueue.transparentInstancingQueue.recordCommandBuffer(this._renderPass, context.commandBuffer);
        renderQueue.transparentQueue.recordCommandBuffer(deviceManager.gfxDevice, this._renderPass, context.commandBuffer);
        if (bool(graphSceneData.flags & SceneFlags.REFLECTION_PROBE)) renderQueue.probeQueue.removeMacro();
        if (graphSceneData.flags & SceneFlags.GEOMETRY) {
            this.camera!.geometryRenderer?.render(
                devicePass.renderPass,
                context.commandBuffer,
                context.pipeline.pipelineSceneData,
            );
        }
        if (graphSceneData.flags & SceneFlags.UI) {
            this._recordUI();
        }
    }
}

class DevicePostSceneTask extends WebSceneTask {}

class ExecutorPools {
    constructor (context: ExecutorContext) {
        this.deviceQueuePool = new RecyclePool<DeviceRenderQueue>((): DeviceRenderQueue => new DeviceRenderQueue(), 0);
        this.graphScenePool = new RecyclePool<GraphScene>((): GraphScene => new GraphScene(), 0);
        this.rasterPassInfoPool = new RecyclePool<RasterPassInfo>((): RasterPassInfo => new RasterPassInfo(), 0);
        this.reflectionProbe = new RecyclePool<RenderReflectionProbeQueue>((): RenderReflectionProbeQueue => new RenderReflectionProbeQueue(context.pipeline), 0);
    }
    addDeviceQueue (): DeviceRenderQueue {
        return this.deviceQueuePool.addWithArgs();
    }
    addGraphScene (): GraphScene {
        return this.graphScenePool.addWithArgs();
    }
    addReflectionProbe (): RenderReflectionProbeQueue {
        return this.reflectionProbe.addWithArgs();
    }
    addRasterPassInfo (): RasterPassInfo {
        return this.rasterPassInfoPool.addWithArgs();
    }
    reset (): void {
        this.deviceQueuePool.reset();
        this.graphScenePool.reset();
        this.reflectionProbe.reset();
    }
    readonly deviceQueuePool: RecyclePool<DeviceRenderQueue>;
    readonly graphScenePool: RecyclePool<GraphScene>;
    readonly reflectionProbe: RecyclePool<RenderReflectionProbeQueue>;
    readonly rasterPassInfoPool: RecyclePool<RasterPassInfo>;
}

const vbData = new Float32Array(4 * 4);
const quadRect = new Rect();
// The attribute length of the volume light
const volLightAttrCount = 5;

class BlitInfo {
    private _pipelineIAData: PipelineInputAssemblerData;
    private _context: ExecutorContext;
    private _width: number;
    private _height: number;
    private _lightVolumeBuffer!: Buffer;
    private _lightBufferData!: Float32Array;
    private _deferredLitsBufView!: Buffer;
    private _localUBO!: Buffer;
    private _stageDescs: Map<Pass, DescriptorSet> = new Map();
    get pipelineIAData (): PipelineInputAssemblerData {
        return this._pipelineIAData;
    }
    get deferredLitsBufView (): Buffer {
        return this._deferredLitsBufView;
    }
    get lightVolumeBuffer (): Buffer {
        return this._lightVolumeBuffer;
    }
    get lightBufferData (): Float32Array {
        return this._lightBufferData;
    }
    get stageDescs (): Map<Pass, DescriptorSet> {
        return this._stageDescs;
    }
    get emptyLocalUBO (): Buffer {
        return this._localUBO;
    }
    constructor (context: ExecutorContext) {
        this._context = context;
        this._width = context.width;
        this._height = context.height;
        this._pipelineIAData = this._createQuadInputAssembler();
        const vb = this._genQuadVertexData(SurfaceTransform.IDENTITY, new Rect(0, 0, context.width, context.height));
        this._pipelineIAData.quadVB!.update(vb);
        this._createLightVolumes();
        this._localUBO = context.device.createBuffer(new BufferInfo(
            BufferUsageBit.UNIFORM | BufferUsageBit.TRANSFER_DST,
            MemoryUsageBit.DEVICE,
            UBOLocal.SIZE,
            UBOLocal.SIZE,
        ));
    }

    resize (width, height): void {
        if (width !== this._width || height !== this._height) {
            quadRect.y = quadRect.x = 0;
            quadRect.width = width;
            quadRect.height = height;
            const vb = this._genQuadVertexData(SurfaceTransform.IDENTITY, quadRect);
            this._pipelineIAData.quadVB!.update(vb);
        }
    }

    private _createLightVolumes (): void {
        const device = this._context.root.device;
        let totalSize = Float32Array.BYTES_PER_ELEMENT * volLightAttrCount * 4 * UBODeferredLight.LIGHTS_PER_PASS;
        totalSize = Math.ceil(totalSize / device.capabilities.uboOffsetAlignment) * device.capabilities.uboOffsetAlignment;

        this._lightVolumeBuffer = device.createBuffer(new BufferInfo(
            BufferUsageBit.UNIFORM | BufferUsageBit.TRANSFER_DST,
            MemoryUsageBit.HOST | MemoryUsageBit.DEVICE,
            totalSize,
            device.capabilities.uboOffsetAlignment,
        ));

        this._deferredLitsBufView = device.createBuffer(new BufferViewInfo(this._lightVolumeBuffer, 0, totalSize));
        this._lightBufferData = new Float32Array(totalSize / Float32Array.BYTES_PER_ELEMENT);
    }

    private _genQuadVertexData (surfaceTransform: SurfaceTransform, renderArea: Rect): Float32Array {
        const minX = renderArea.x / this._context.width;
        const maxX = (renderArea.x + renderArea.width) / this._context.width;
        let minY = renderArea.y / this._context.height;
        let maxY = (renderArea.y + renderArea.height) / this._context.height;
        if (this._context.root.device.capabilities.screenSpaceSignY > 0) {
            const temp = maxY;
            maxY       = minY;
            minY       = temp;
        }
        let n = 0;
        switch (surfaceTransform) {
        case (SurfaceTransform.IDENTITY):
            n = 0;
            vbData[n++] = -1.0; vbData[n++] = -1.0; vbData[n++] = minX; vbData[n++] = maxY;
            vbData[n++] = 1.0; vbData[n++] = -1.0; vbData[n++] = maxX; vbData[n++] = maxY;
            vbData[n++] = -1.0; vbData[n++] = 1.0; vbData[n++] = minX; vbData[n++] = minY;
            vbData[n++] = 1.0; vbData[n++] = 1.0; vbData[n++] = maxX; vbData[n++] = minY;
            break;
        case (SurfaceTransform.ROTATE_90):
            n = 0;
            vbData[n++] = -1.0; vbData[n++] = -1.0; vbData[n++] = maxX; vbData[n++] = maxY;
            vbData[n++] = 1.0; vbData[n++] = -1.0; vbData[n++] = maxX; vbData[n++] = minY;
            vbData[n++] = -1.0; vbData[n++] = 1.0; vbData[n++] = minX; vbData[n++] = maxY;
            vbData[n++] = 1.0; vbData[n++] = 1.0; vbData[n++] = minX; vbData[n++] = minY;
            break;
        case (SurfaceTransform.ROTATE_180):
            n = 0;
            vbData[n++] = -1.0; vbData[n++] = -1.0; vbData[n++] = minX; vbData[n++] = minY;
            vbData[n++] = 1.0; vbData[n++] = -1.0; vbData[n++] = maxX; vbData[n++] = minY;
            vbData[n++] = -1.0; vbData[n++] = 1.0; vbData[n++] = minX; vbData[n++] = maxY;
            vbData[n++] = 1.0; vbData[n++] = 1.0; vbData[n++] = maxX; vbData[n++] = maxY;
            break;
        case (SurfaceTransform.ROTATE_270):
            n = 0;
            vbData[n++] = -1.0; vbData[n++] = -1.0; vbData[n++] = minX; vbData[n++] = minY;
            vbData[n++] = 1.0; vbData[n++] = -1.0; vbData[n++] = minX; vbData[n++] = maxY;
            vbData[n++] = -1.0; vbData[n++] = 1.0; vbData[n++] = maxX; vbData[n++] = minY;
            vbData[n++] = 1.0; vbData[n++] = 1.0; vbData[n++] = maxX; vbData[n++] = maxY;
            break;
        default:
            break;
        }

        return vbData;
    }
    private _createQuadInputAssembler (): PipelineInputAssemblerData {
        // create vertex buffer
        const inputAssemblerData = new PipelineInputAssemblerData();

        const vbStride = Float32Array.BYTES_PER_ELEMENT * 4;
        const vbSize = vbStride * 4;
        const device = cclegacy.director.root.device;
        const quadVB: Buffer = device.createBuffer(new BufferInfo(
            BufferUsageBit.VERTEX | BufferUsageBit.TRANSFER_DST,
            MemoryUsageBit.DEVICE | MemoryUsageBit.HOST,
            vbSize,
            vbStride,
        ));

        if (!quadVB) {
            return inputAssemblerData;
        }

        // create index buffer
        const ibStride = Uint8Array.BYTES_PER_ELEMENT;
        const ibSize = ibStride * 6;

        const quadIB: Buffer = device.createBuffer(new BufferInfo(
            BufferUsageBit.INDEX | BufferUsageBit.TRANSFER_DST,
            MemoryUsageBit.DEVICE,
            ibSize,
            ibStride,
        ));

        if (!quadIB) {
            return inputAssemblerData;
        }

        const indices = new Uint8Array(6);
        indices[0] = 0; indices[1] = 1; indices[2] = 2;
        indices[3] = 1; indices[4] = 3; indices[5] = 2;

        quadIB.update(indices);

        // create input assembler

        const attributes = new Array<Attribute>(2);
        attributes[0] = new Attribute('a_position', Format.RG32F);
        attributes[1] = new Attribute('a_texCoord', Format.RG32F);

        const quadIA = device.createInputAssembler(new InputAssemblerInfo(
            attributes,
            [quadVB],
            quadIB,
        ));

        inputAssemblerData.quadIB = quadIB;
        inputAssemblerData.quadVB = quadVB;
        inputAssemblerData.quadIA = quadIA;
        return inputAssemblerData;
    }
}

class ExecutorContext {
    constructor (
        pipeline: BasicPipeline,
        ubo: PipelineUBO,
        device: Device,
        resourceGraph: ResourceGraph,
        renderGraph: RenderGraph,
        layoutGraph: LayoutGraphData,
        width: number,
        height: number,
    ) {
        this.pipeline = pipeline;
        this.device = device;
        this.commandBuffer = device.commandBuffer;
        this.pipelineSceneData = pipeline.pipelineSceneData;
        this.resourceGraph = resourceGraph;
        this.renderGraph = renderGraph;
        this.root = legacyCC.director.root;
        this.ubo = ubo;
        this.layoutGraph = layoutGraph;
        this.width = width;
        this.height = height;
        this.additiveLight = new RenderAdditiveLightQueue(pipeline);
        this.pools = new ExecutorPools(this);
        this.blit = new BlitInfo(this);
        this.culling = new SceneCulling();
    }
    reset (): void {
        this.culling.clear();
        this.pools.reset();
        this.cullCamera = null;
        for (const infoMap of this.submitMap) {
            for (const info of infoMap[1]) info[1].reset();
        }
    }
    resize (width: number, height: number): void {
        this.width = width;
        this.height = height;
        this.blit.resize(width, height);
    }
    readonly device: Device;
    readonly pipeline: BasicPipeline;
    readonly commandBuffer: CommandBuffer;
    readonly pipelineSceneData: PipelineSceneData;
    readonly resourceGraph: ResourceGraph;
    readonly devicePasses: Map<number, DeviceRenderPass> = new Map<number, DeviceRenderPass>();
    readonly deviceTextures: Map<string, DeviceTexture> = new Map<string, DeviceTexture>();
    readonly layoutGraph: LayoutGraphData;
    readonly root: Root;
    readonly ubo: PipelineUBO;
    readonly additiveLight: RenderAdditiveLightQueue;
    readonly submitMap: Map<Camera, Map<number, SubmitInfo>> = new Map<Camera, Map<number, SubmitInfo>>();
    readonly pools: ExecutorPools;
    readonly blit: BlitInfo;
    readonly culling: SceneCulling;
    renderGraph: RenderGraph;
    width: number;
    height: number;
    cullCamera;
}

export class Executor {
    constructor (
        pipeline: BasicPipeline,
        ubo: PipelineUBO,
        device: Device,
        resourceGraph: ResourceGraph,
        layoutGraph: LayoutGraphData,
        width: number,
        height: number,
    ) {
        context = this._context = new ExecutorContext(
            pipeline,
            ubo,
            device,
            resourceGraph,
            new RenderGraph(),
            layoutGraph,
            width,
            height,
        );
    }

    resize (width: number, height: number): void {
        context.resize(width, height);
    }

    private _removeDeviceResource (): void {
        const pipeline: any = context.pipeline;
        const resourceUses = pipeline.resourceUses;
        const deletes: string[] = [];
        const deviceTexs = context.deviceTextures;
        for (const [name, dTex] of deviceTexs) {
            const resId = context.resourceGraph.vertex(name);
            const trait = context.resourceGraph.getTraits(resId);
            if (!resourceUses.includes(name)) {
                switch (trait.residency) {
                case ResourceResidency.MANAGED:
                    deletes.push(name);
                    break;
                default:
                }
            }
        }
        for (const name of deletes) {
            deviceTexs.get(name)!.release();
            deviceTexs.delete(name);
        }
    }

    execute (rg: RenderGraph): void {
        context.renderGraph = rg;
        context.reset();
        const cmdBuff = context.commandBuffer;
        context.culling.buildRenderQueues(rg, context.layoutGraph, context.pipelineSceneData);
        context.culling.uploadInstancing(cmdBuff);
        this._removeDeviceResource();
        cmdBuff.begin();
        if (!this._visitor) this._visitor = new RenderVisitor();
        depthFirstSearch(this._visitor.graphView, this._visitor, this._visitor.colorMap);
        cmdBuff.end();
        context.device.queue.submit([cmdBuff]);
    }

    release (): void {
        context.devicePasses.clear();
        for (const [k, v] of context.deviceTextures) {
            v.release();
        }
        context.deviceTextures.clear();
    }
    readonly _context: ExecutorContext;
    private _visitor: RenderVisitor | undefined;
}

class BaseRenderVisitor {
    public queueID = 0xFFFFFFFF;
    public sceneID = 0xFFFFFFFF;
    public passID = 0xFFFFFFFF;
    public currPass: DeviceRenderPass | undefined;
    public currQueue: DeviceRenderQueue | undefined;
    public rg: RenderGraph;
    constructor () {
        this.rg = context.renderGraph;
    }
    protected _isRasterPass (u: number): boolean {
        return !!context.renderGraph.tryGetRasterPass(u);
    }
    protected _isQueue (u: number): boolean {
        return !!context.renderGraph.tryGetQueue(u);
    }
    protected _isScene (u: number): boolean {
        return !!context.renderGraph.tryGetScene(u);
    }
    protected _isBlit (u: number): boolean {
        return !!context.renderGraph.tryGetBlit(u);
    }
    applyID (id: number): void {
        if (this._isRasterPass(id)) { this.passID = id; } else if (this._isQueue(id)) { this.queueID = id; } else if (this._isScene(id) || this._isBlit(id)) { this.sceneID = id; }
    }
}

class PreRenderVisitor extends BaseRenderVisitor implements RenderGraphVisitor {
    constructor () {
        super();
    }
    clear (value: ClearView[]): void {
        // do nothing
    }
    viewport (value: Viewport): void {
        // do nothing
    }
    rasterPass (pass: RasterPass): void {
        if (!this.rg.getValid(this.passID)) return;
        const devicePasses = context.devicePasses;
        const passHash = pass.hashValue;
        this.currPass = devicePasses.get(passHash);
        if (!this.currPass) {
            const rasterInfo = context.pools.addRasterPassInfo();
            rasterInfo.applyInfo(this.passID, pass);
            this.currPass = new DeviceRenderPass(rasterInfo);
            devicePasses.set(passHash, this.currPass);
        } else {
            this.currPass.resetResource(this.passID, pass);
        }
    }
    rasterSubpass (value: RasterSubpass): void {
<<<<<<< HEAD
        // do nothing
    }
    computeSubpass (value: ComputeSubpass): void {
        // do nothing
    }
    compute (value: ComputePass): void {
        // do nothing
    }
    resolve (value: ResolvePass): void {
        // do nothing
    }
    copy (value: CopyPass): void {
        // do nothing
    }
    move (value: MovePass): void {
        // do nothing
    }
    raytrace (value: RaytracePass): void {
        // do nothing
=======
        // noop
    }
    computeSubpass (value: ComputeSubpass): void {
        // noop
    }
    compute (value: ComputePass): void {
        // noop
    }
    resolve (value: ResolvePass): void {
        // noop
    }
    copy (value: CopyPass): void {
        // noop
    }
    move (value: MovePass): void {
        // noop
    }
    raytrace (value: RaytracePass): void {
        // noop
>>>>>>> da507e4b
    }
    queue (value: RenderQueue): void {
        if (!this.rg.getValid(this.queueID)) return;
        const deviceQueue = context.pools.addDeviceQueue();
        deviceQueue.init(this.currPass!, value, this.queueID);
        this.currQueue = deviceQueue;
        this.currPass!.addQueue(deviceQueue);
        const layoutName = this.rg.getLayout(this.queueID);
        if (layoutName) {
            const layoutGraph = context.layoutGraph;
            if (this.currPass!.renderLayout) {
                const layoutId = layoutGraph.locateChild(this.currPass!.renderLayout.layoutID, layoutName);
                this.currQueue.layoutID = layoutId;
            }
        }
    }
    scene (value: SceneData): void {
        if (!this.rg.getValid(this.sceneID)) return;
        const graphScene = context.pools.addGraphScene();
        graphScene.init(value, null, this.sceneID);
        this.currQueue!.addSceneTask(graphScene);
    }
    blit (value: Blit): void {
        if (!this.rg.getValid(this.sceneID)) return;
        const graphScene = context.pools.addGraphScene();
        graphScene.init(null, value, -1);
        this.currQueue!.addSceneTask(graphScene);
    }
    dispatch (value: Dispatch): void {
<<<<<<< HEAD
        // do nothing
=======
        // noop
>>>>>>> da507e4b
    }
}

class PostRenderVisitor extends BaseRenderVisitor implements RenderGraphVisitor {
    constructor () {
        super();
    }
    clear (value: ClearView[]): void {
        // do nothing
    }
    viewport (value: Viewport): void {
        // do nothing
    }
    rasterPass (pass: RasterPass): void {
        const devicePasses = context.devicePasses;
        const passHash = pass.hashValue;
        const currPass = devicePasses.get(passHash);
        if (!currPass) return;
        this.currPass = currPass;
        this.currPass.prePass();
        this.currPass.record();
        this.currPass.postPass();
    }
    rasterSubpass (value: RasterSubpass): void {
<<<<<<< HEAD
        // do nothing
    }
    computeSubpass (value: ComputeSubpass): void {
        // do nothing
    }
    resolve (value: ResolvePass): void {
        // do nothing
    }
    compute (value: ComputePass): void {
        // do nothing
    }
    copy (value: CopyPass): void {
        // do nothing
    }
    move (value: MovePass): void {
        // do nothing
    }
    raytrace (value: RaytracePass): void {
        // do nothing
=======
        // noop
    }
    computeSubpass (value: ComputeSubpass): void {
        // noop
    }
    resolve (value: ResolvePass): void {
        // noop
    }
    compute (value: ComputePass): void {
        // noop
    }
    copy (value: CopyPass): void {
        // noop
    }
    move (value: MovePass): void {
        // noop
    }
    raytrace (value: RaytracePass): void {
        // noop
>>>>>>> da507e4b
    }
    queue (value: RenderQueue): void {
        // collect scene results
    }
    scene (value: SceneData): void {
        // scene command list finished
    }
    blit (value: Blit): void {
<<<<<<< HEAD
        // do nothing
    }
    dispatch (value: Dispatch): void {
        // do nothing
=======
        // noop
    }
    dispatch (value: Dispatch): void {
        // noop
>>>>>>> da507e4b
    }
}

export class RenderVisitor extends DefaultVisitor {
    private _preVisitor: PreRenderVisitor;
    private _postVisitor: PostRenderVisitor;
    private _graphView: ReferenceGraphView<RenderGraph>;
    private _colorMap: VectorGraphColorMap;
    constructor () {
        super();
        this._preVisitor = new PreRenderVisitor();
        this._postVisitor = new PostRenderVisitor();
        this._graphView = new ReferenceGraphView<RenderGraph>(context.renderGraph);
        this._colorMap = new VectorGraphColorMap(context.renderGraph.numVertices());
    }

    get graphView (): ReferenceGraphView<RenderGraph> { return this._graphView; }
    get colorMap (): VectorGraphColorMap { return this._colorMap; }
    discoverVertex (u: number, gv: ReferenceGraphView<RenderGraph>): void {
        const g = gv.g;
        this._preVisitor.applyID(u);
        g.visitVertex(this._preVisitor, u);
    }
    finishVertex (v: number, gv: ReferenceGraphView<RenderGraph>): void {
        const g = gv.g;
        g.visitVertex(this._postVisitor, v);
    }
}<|MERGE_RESOLUTION|>--- conflicted
+++ resolved
@@ -127,10 +127,7 @@
 import { DefaultVisitor, depthFirstSearch, ReferenceGraphView } from './graph';
 import { VectorGraphColorMap } from './effect';
 import {
-<<<<<<< HEAD
     bool,
-=======
->>>>>>> da507e4b
     getDescriptorSetDataFromLayout,
     getDescriptorSetDataFromLayoutId,
     getRenderArea,
@@ -162,11 +159,7 @@
         // noop
     }
     persistentBuffer (value: Buffer): void {
-<<<<<<< HEAD
-        // do nothing
-=======
-        // noop
->>>>>>> da507e4b
+        // do nothing
     }
     persistentTexture (value: Texture): void {
         this.createDeviceTex(value);
@@ -178,17 +171,10 @@
         this.createDeviceTex(value);
     }
     formatView (value: FormatView): void {
-<<<<<<< HEAD
-    // do nothing
+        // do nothing
     }
     subresourceView (value: SubresourceView): void {
         // do nothing
-=======
-        // noop
-    }
-    subresourceView (value: SubresourceView): void {
-        // noop
->>>>>>> da507e4b
     }
 }
 
@@ -1170,11 +1156,7 @@
     }
     get graphScene (): GraphScene { return this._graphScene; }
     public start (): void {
-<<<<<<< HEAD
-        // do nothing
-=======
-        // noop
->>>>>>> da507e4b
+        // do nothing
     }
 
     protected _recordUI (): void {
@@ -1745,7 +1727,6 @@
         }
     }
     rasterSubpass (value: RasterSubpass): void {
-<<<<<<< HEAD
         // do nothing
     }
     computeSubpass (value: ComputeSubpass): void {
@@ -1765,27 +1746,6 @@
     }
     raytrace (value: RaytracePass): void {
         // do nothing
-=======
-        // noop
-    }
-    computeSubpass (value: ComputeSubpass): void {
-        // noop
-    }
-    compute (value: ComputePass): void {
-        // noop
-    }
-    resolve (value: ResolvePass): void {
-        // noop
-    }
-    copy (value: CopyPass): void {
-        // noop
-    }
-    move (value: MovePass): void {
-        // noop
-    }
-    raytrace (value: RaytracePass): void {
-        // noop
->>>>>>> da507e4b
     }
     queue (value: RenderQueue): void {
         if (!this.rg.getValid(this.queueID)) return;
@@ -1815,11 +1775,7 @@
         this.currQueue!.addSceneTask(graphScene);
     }
     dispatch (value: Dispatch): void {
-<<<<<<< HEAD
-        // do nothing
-=======
-        // noop
->>>>>>> da507e4b
+        // do nothing
     }
 }
 
@@ -1844,7 +1800,6 @@
         this.currPass.postPass();
     }
     rasterSubpass (value: RasterSubpass): void {
-<<<<<<< HEAD
         // do nothing
     }
     computeSubpass (value: ComputeSubpass): void {
@@ -1864,27 +1819,6 @@
     }
     raytrace (value: RaytracePass): void {
         // do nothing
-=======
-        // noop
-    }
-    computeSubpass (value: ComputeSubpass): void {
-        // noop
-    }
-    resolve (value: ResolvePass): void {
-        // noop
-    }
-    compute (value: ComputePass): void {
-        // noop
-    }
-    copy (value: CopyPass): void {
-        // noop
-    }
-    move (value: MovePass): void {
-        // noop
-    }
-    raytrace (value: RaytracePass): void {
-        // noop
->>>>>>> da507e4b
     }
     queue (value: RenderQueue): void {
         // collect scene results
@@ -1893,17 +1827,10 @@
         // scene command list finished
     }
     blit (value: Blit): void {
-<<<<<<< HEAD
         // do nothing
     }
     dispatch (value: Dispatch): void {
         // do nothing
-=======
-        // noop
-    }
-    dispatch (value: Dispatch): void {
-        // noop
->>>>>>> da507e4b
     }
 }
 
