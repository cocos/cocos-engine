/*
 Copyright (c) 2022-2023 Xiamen Yaji Software Co., Ltd.

 https://www.cocos.com/

 Permission is hereby granted, free of charge, to any person obtaining a copy
 of this software and associated documentation files (the "Software"), to deal
 in the Software without restriction, including without limitation the rights to
 use, copy, modify, merge, publish, distribute, sublicense, and/or sell copies
 of the Software, and to permit persons to whom the Software is furnished to do so,
 subject to the following conditions:

 The above copyright notice and this permission notice shall be included in
 all copies or substantial portions of the Software.

 THE SOFTWARE IS PROVIDED "AS IS", WITHOUT WARRANTY OF ANY KIND, EXPRESS OR
 IMPLIED, INCLUDING BUT NOT LIMITED TO THE WARRANTIES OF MERCHANTABILITY,
 FITNESS FOR A PARTICULAR PURPOSE AND NONINFRINGEMENT. IN NO EVENT SHALL THE
 AUTHORS OR COPYRIGHT HOLDERS BE LIABLE FOR ANY CLAIM, DAMAGES OR OTHER
 LIABILITY, WHETHER IN AN ACTION OF CONTRACT, TORT OR OTHERWISE, ARISING FROM,
 OUT OF OR IN CONNECTION WITH THE SOFTWARE OR THE USE OR OTHER DEALINGS IN
 THE SOFTWARE.
*/

import { EDITOR } from 'internal:constants';
import { BufferInfo, Buffer, BufferUsageBit, ClearFlagBit, Color, DescriptorSet, LoadOp,
    Format, Rect, Sampler, StoreOp, Texture, Viewport, MemoryUsageBit, Filter, Address } from '../../gfx';
import {
    Camera, CSMLevel, DirectionalLight, Light, LightType, ProbeType, ReflectionProbe,
    ShadowType, SKYBOX_FLAG, SpotLight, PointLight, RangedDirectionalLight, SphereLight,
} from '../../render-scene/scene';
import { supportsR32FloatTexture, supportsRGBA16FloatTexture } from '../define';
import { BasicPipeline, Pipeline } from './pipeline';
import {
    AccessType, AttachmentType, ComputeView, CopyPair, LightInfo,
    QueueHint, RasterView, ResourceResidency, SceneFlags, UpdateFrequency, UploadPair,
} from './types';
import { Vec2, Vec3, Vec4, macro, geometry, toRadian, cclegacy, assert, nextPow2 } from '../../core';
import { ImageAsset, Material, Texture2D } from '../../asset/assets';
import { getProfilerCamera, SRGBToLinear } from '../pipeline-funcs';
import { RenderWindow } from '../../render-scene/core/render-window';
import { RenderData } from './render-graph';
import { WebPipeline } from './web-pipeline';
import { DescriptorSetData } from './layout-graph';
import { AABB } from '../../core/geometry';
import { MeshRenderer } from '../../3d';
import { DebugViewCompositeType, DebugViewSingleType } from '../debug-view';

const _rangedDirLightBoundingBox = new AABB(0.0, 0.0, 0.0, 0.5, 0.5, 0.5);
const _tmpBoundingBox = new AABB();

// Anti-aliasing type, other types will be gradually added in the future
export enum AntiAliasing {
    NONE,
    FXAA,
    FXAAHQ,
}

<<<<<<< HEAD
export function GetRTFormatBeforeToneMapping (ppl: BasicPipeline) {
=======
function getRTFormatBeforeToneMapping (ppl: BasicPipeline) {
>>>>>>> 04a41eb9
    const useFloatOutput = ppl.getMacroBool('CC_USE_FLOAT_OUTPUT');
    return ppl.pipelineSceneData.isHDR && useFloatOutput && supportsRGBA16FloatTexture(ppl.device) ? Format.RGBA16F : Format.RGBA8;
}
function forceEnableFloatOutput (ppl: BasicPipeline) {
    if (ppl.pipelineSceneData.isHDR && !ppl.getMacroBool('CC_USE_FLOAT_OUTPUT')) {
        const supportFloatOutput = supportsRGBA16FloatTexture(ppl.device);
        ppl.setMacroBool('CC_USE_FLOAT_OUTPUT', supportFloatOutput);
        macro.ENABLE_FLOAT_OUTPUT = supportFloatOutput;
    }
}

export function validPunctualLightsCulling (pipeline: BasicPipeline, camera: Camera) {
    const sceneData = pipeline.pipelineSceneData;
    const validPunctualLights = sceneData.validPunctualLights;
    validPunctualLights.length = 0;
    const _sphere = geometry.Sphere.create(0, 0, 0, 1);
    const { spotLights } = camera.scene!;
    for (let i = 0; i < spotLights.length; i++) {
        const light = spotLights[i];
        if (light.baked) {
            continue;
        }

        geometry.Sphere.set(_sphere, light.position.x, light.position.y, light.position.z, light.range);
        if (geometry.intersect.sphereFrustum(_sphere, camera.frustum)) {
            validPunctualLights.push(light);
        }
    }

    const { sphereLights } = camera.scene!;
    for (let i = 0; i < sphereLights.length; i++) {
        const light = sphereLights[i];
        if (light.baked) {
            continue;
        }
        geometry.Sphere.set(_sphere, light.position.x, light.position.y, light.position.z, light.range);
        if (geometry.intersect.sphereFrustum(_sphere, camera.frustum)) {
            validPunctualLights.push(light);
        }
    }

    const { pointLights } = camera.scene!;
    for (let i = 0; i < pointLights.length; i++) {
        const light = pointLights[i];
        if (light.baked) {
            continue;
        }
        geometry.Sphere.set(_sphere, light.position.x, light.position.y, light.position.z, light.range);
        if (geometry.intersect.sphereFrustum(_sphere, camera.frustum)) {
            validPunctualLights.push(light);
        }
    }

    const { rangedDirLights } = camera.scene!;
    for (let i = 0; i < rangedDirLights.length; i++) {
        const light = rangedDirLights[i];
        AABB.transform(_tmpBoundingBox, _rangedDirLightBoundingBox, light.node!.getWorldMatrix());
        if (geometry.intersect.aabbFrustum(_tmpBoundingBox, camera.frustum)) {
            validPunctualLights.push(light);
        }
    }
}

const _cameras: Camera[] = [];

export function getCameraUniqueID (camera: Camera) {
    if (!_cameras.includes(camera)) {
        _cameras.push(camera);
    }
    return _cameras.indexOf(camera);
}

export function getLoadOpOfClearFlag (clearFlag: ClearFlagBit, attachment: AttachmentType): LoadOp {
    let loadOp = LoadOp.CLEAR;
    if (!(clearFlag & ClearFlagBit.COLOR)
        && attachment === AttachmentType.RENDER_TARGET) {
        if (clearFlag & SKYBOX_FLAG) {
            loadOp = LoadOp.CLEAR;
        } else {
            loadOp = LoadOp.LOAD;
        }
    }
    if ((clearFlag & ClearFlagBit.DEPTH_STENCIL) !== ClearFlagBit.DEPTH_STENCIL
        && attachment === AttachmentType.DEPTH_STENCIL) {
        if (!(clearFlag & ClearFlagBit.DEPTH)) loadOp = LoadOp.LOAD;
        if (!(clearFlag & ClearFlagBit.STENCIL)) loadOp = LoadOp.LOAD;
    }
    return loadOp;
}

export function getRenderArea (camera: Camera, width: number, height: number, light: Light | null = null, level = 0, out?: Rect): Rect {
    out = out || new Rect();
    const vp = camera ? camera.viewport : new Rect(0, 0, 1, 1);
    const w = width;
    const h = height;
    out.x = vp.x * w;
    out.y = vp.y * h;
    out.width = vp.width * w;
    out.height = vp.height * h;
    if (light) {
        switch (light.type) {
        case LightType.DIRECTIONAL: {
            const mainLight = light as DirectionalLight;
            if (mainLight.shadowFixedArea || mainLight.csmLevel === CSMLevel.LEVEL_1) {
                out.x = 0;
                out.y = 0;
                out.width = w;
                out.height = h;
            } else {
                const screenSpaceSignY = cclegacy.director.root.device.capabilities.screenSpaceSignY;
                out.x = level % 2 * 0.5 * w;
                if (screenSpaceSignY) {
                    out.y = (1 - Math.floor(level / 2)) * 0.5 * h;
                } else {
                    out.y = Math.floor(level / 2) * 0.5 * h;
                }
                out.width = 0.5 * w;
                out.height = 0.5 * h;
            }
            break;
        }
        case LightType.SPOT: {
            out.x = 0;
            out.y = 0;
            out.width = w;
            out.height = h;
            break;
        }
        default:
        }
    }
    return out;
}

class FxaaData {
    declare fxaaMaterial: Material;
    private _updateFxaaPass () {
        if (!this.fxaaMaterial) return;

        const combinePass = this.fxaaMaterial.passes[0];
        combinePass.beginChangeStatesSilently();
        combinePass.tryCompile();
        combinePass.endChangeStatesSilently();
    }
    private _init () {
        if (this.fxaaMaterial) return;
        this.fxaaMaterial = new Material();
        this.fxaaMaterial._uuid = 'builtin-fxaa-material';
        this.fxaaMaterial.initialize({ effectName: 'pipeline/post-process/fxaa-hq' });
        for (let i = 0; i < this.fxaaMaterial.passes.length; ++i) {
            this.fxaaMaterial.passes[i].tryCompile();
        }
        this._updateFxaaPass();
    }
    constructor () {
        this._init();
    }
}

export function buildCopyPass (ppl: BasicPipeline, inOuts: CopyPair[]) {
    ppl.addCopyPass(inOuts);
}

let fxaaData: FxaaData | null = null;
export function buildFxaaPass (camera: Camera,
    ppl: BasicPipeline,
    inputRT: string,
    inputDS: string) {
    if (!fxaaData) {
        fxaaData = new FxaaData();
    }
    const cameraID = getCameraUniqueID(camera);
    const cameraName = `Camera${cameraID}`;
    let width = camera.window.width;
    let height = camera.window.height;
    const area = getRenderArea(camera, width, height);
    width = area.width;
    height = area.height;
    // Start
    const clearColor = new Color(0, 0, 0, 1);
    if (camera.clearFlag & ClearFlagBit.COLOR) {
        clearColor.x = camera.clearColor.x;
        clearColor.y = camera.clearColor.y;
        clearColor.z = camera.clearColor.z;
    }
    clearColor.w = camera.clearColor.w;

    const fxaaPassRTName = `dsFxaaPassColor${cameraName}`;

    // ppl.updateRenderWindow(inputRT, camera.window);
    if (!ppl.containsResource(fxaaPassRTName)) {
        ppl.addRenderTarget(fxaaPassRTName, Format.RGBA8, width, height, ResourceResidency.MANAGED);
    }
    ppl.updateRenderTarget(fxaaPassRTName, width, height);
    const fxaaPassIdx = 0;
    const fxaaPass = ppl.addRenderPass(width, height, 'fxaa');
    fxaaPass.name = `CameraFxaaPass${cameraID}`;
    fxaaPass.setViewport(new Viewport(area.x, area.y, width, height));
    if (ppl.containsResource(inputRT)) {
        fxaaPass.addTexture(inputRT, 'sceneColorMap');
    }
    fxaaPass.addRenderTarget(fxaaPassRTName, LoadOp.CLEAR, StoreOp.STORE, clearColor);
    fxaaData.fxaaMaterial.setProperty('texSize', new Vec4(width, height, 1.0 / width, 1.0 / height), fxaaPassIdx);
    fxaaPass.addQueue(QueueHint.RENDER_TRANSPARENT).addCameraQuad(
        camera, fxaaData.fxaaMaterial, fxaaPassIdx,
        SceneFlags.NONE,
    );
    return { rtName: fxaaPassRTName, dsName: inputDS };
}

export const MAX_BLOOM_FILTER_PASS_NUM = 6;
export const BLOOM_PREFILTERPASS_INDEX = 0;
export const BLOOM_DOWNSAMPLEPASS_INDEX = 1;
export const BLOOM_UPSAMPLEPASS_INDEX = BLOOM_DOWNSAMPLEPASS_INDEX + MAX_BLOOM_FILTER_PASS_NUM;
export const BLOOM_COMBINEPASS_INDEX = BLOOM_UPSAMPLEPASS_INDEX + MAX_BLOOM_FILTER_PASS_NUM;
class BloomData {
    declare bloomMaterial: Material;
    threshold = 0.1;
    iterations = 2;
    intensity = 0.8;
    private _updateBloomPass () {
        if (!this.bloomMaterial) return;

        const prefilterPass = this.bloomMaterial.passes[BLOOM_PREFILTERPASS_INDEX];
        prefilterPass.beginChangeStatesSilently();
        prefilterPass.tryCompile();
        prefilterPass.endChangeStatesSilently();

        for (let i = 0; i < MAX_BLOOM_FILTER_PASS_NUM; ++i) {
            const downsamplePass = this.bloomMaterial.passes[BLOOM_DOWNSAMPLEPASS_INDEX + i];
            downsamplePass.beginChangeStatesSilently();
            downsamplePass.tryCompile();
            downsamplePass.endChangeStatesSilently();

            const upsamplePass = this.bloomMaterial.passes[BLOOM_UPSAMPLEPASS_INDEX + i];
            upsamplePass.beginChangeStatesSilently();
            upsamplePass.tryCompile();
            upsamplePass.endChangeStatesSilently();
        }

        const combinePass = this.bloomMaterial.passes[BLOOM_COMBINEPASS_INDEX];
        combinePass.beginChangeStatesSilently();
        combinePass.tryCompile();
        combinePass.endChangeStatesSilently();
    }
    private _init () {
        if (this.bloomMaterial) return;
        this.bloomMaterial = new Material();
        this.bloomMaterial._uuid = 'builtin-bloom-material';
        this.bloomMaterial.initialize({ effectName: 'pipeline/post-process/bloom' });
        for (let i = 0; i < this.bloomMaterial.passes.length; ++i) {
            this.bloomMaterial.passes[i].tryCompile();
        }
        this._updateBloomPass();
    }
    constructor () {
        this._init();
    }
}
let bloomData: BloomData | null = null;
export function buildBloomPass (camera: Camera,
    ppl: BasicPipeline,
    inputRT: string,
    threshold = 0.6,
    iterations = 2,
    intensity = 2.0) {
    if (!bloomData) {
        bloomData = new BloomData();
    }
    bloomData.threshold = threshold;
    bloomData.iterations = iterations;
    bloomData.intensity = intensity;
    const cameraID = getCameraUniqueID(camera);
    const cameraName = `Camera${cameraID}`;
    let width = camera.window.width;
    let height = camera.window.height;
    const area = getRenderArea(camera, width, height);
    width = area.width;
    height = area.height;
    // Start bloom
    const bloomClearColor = new Color(0, 0, 0, 1);
    if (camera.clearFlag & ClearFlagBit.COLOR) {
        bloomClearColor.x = camera.clearColor.x;
        bloomClearColor.y = camera.clearColor.y;
        bloomClearColor.z = camera.clearColor.z;
    }
    bloomClearColor.w = camera.clearColor.w;
    // ==== Bloom prefilter ===
    const bloomPassPrefilterRTName = `dsBloomPassPrefilterColor${cameraName}`;
    const bloomPassPrefilterDSName = `dsBloomPassPrefilterDS${cameraName}`;

    width >>= 1;
    height >>= 1;
    if (!ppl.containsResource(bloomPassPrefilterRTName)) {
        ppl.addRenderTarget(bloomPassPrefilterRTName, Format.RGBA8, width, height, ResourceResidency.MANAGED);
        ppl.addDepthStencil(bloomPassPrefilterDSName, Format.DEPTH_STENCIL, width, height, ResourceResidency.MANAGED);
    }
    ppl.updateRenderTarget(bloomPassPrefilterRTName, width, height);
    ppl.updateDepthStencil(bloomPassPrefilterDSName, width, height);
    const bloomPrefilterPass = ppl.addRenderPass(width, height, 'bloom-prefilter');
    bloomPrefilterPass.name = `CameraBloomPrefilterPass${cameraID}`;
    bloomPrefilterPass.setViewport(new Viewport(area.x, area.y, width, height));
    if (ppl.containsResource(inputRT)) {
        bloomPrefilterPass.addTexture(inputRT, 'outputResultMap');
    }
    bloomPrefilterPass.addRenderTarget(bloomPassPrefilterRTName, LoadOp.CLEAR, StoreOp.STORE, bloomClearColor);
    bloomData.bloomMaterial.setProperty('texSize', new Vec4(0, 0, bloomData.threshold, 0), 0);
    bloomPrefilterPass.addQueue(QueueHint.RENDER_TRANSPARENT).addCameraQuad(
        camera, bloomData.bloomMaterial, 0,
        SceneFlags.NONE,
    );
    // === Bloom downSampler ===
    for (let i = 0; i < bloomData.iterations; ++i) {
        const texSize = new Vec4(width, height, 0, 0);
        const bloomPassDownSampleRTName = `dsBloomPassDownSampleColor${cameraName}${i}`;
        const bloomPassDownSampleDSName = `dsBloomPassDownSampleDS${cameraName}${i}`;
        width >>= 1;
        height >>= 1;
        if (!ppl.containsResource(bloomPassDownSampleRTName)) {
            ppl.addRenderTarget(bloomPassDownSampleRTName, Format.RGBA8, width, height, ResourceResidency.MANAGED);
            ppl.addDepthStencil(bloomPassDownSampleDSName, Format.DEPTH_STENCIL, width, height, ResourceResidency.MANAGED);
        }
        ppl.updateRenderTarget(bloomPassDownSampleRTName, width, height);
        ppl.updateDepthStencil(bloomPassDownSampleDSName, width, height);
        const bloomDownSamplePass = ppl.addRenderPass(width, height, `bloom-downsample${i}`);
        bloomDownSamplePass.name = `CameraBloomDownSamplePass${cameraID}${i}`;
        bloomDownSamplePass.setViewport(new Viewport(area.x, area.y, width, height));
        if (i === 0) {
            bloomDownSamplePass.addTexture(bloomPassPrefilterRTName, 'bloomTexture');
        } else {
            bloomDownSamplePass.addTexture(`dsBloomPassDownSampleColor${cameraName}${i - 1}`, 'bloomTexture');
        }
        bloomDownSamplePass.addRenderTarget(bloomPassDownSampleRTName, LoadOp.CLEAR, StoreOp.STORE, bloomClearColor);
        bloomData.bloomMaterial.setProperty('texSize', texSize, BLOOM_DOWNSAMPLEPASS_INDEX + i);
        bloomDownSamplePass.addQueue(QueueHint.RENDER_TRANSPARENT).addCameraQuad(
            camera, bloomData.bloomMaterial, BLOOM_DOWNSAMPLEPASS_INDEX + i,
            SceneFlags.NONE,
        );
    }
    // === Bloom upSampler ===
    for (let i = 0; i < bloomData.iterations; ++i) {
        const texSize = new Vec4(width, height, 0, 0);
        const bloomPassUpSampleRTName = `dsBloomPassUpSampleColor${cameraName}${bloomData.iterations - 1 - i}`;
        const bloomPassUpSampleDSName = `dsBloomPassUpSampleDS${cameraName}${bloomData.iterations - 1 - i}`;
        width <<= 1;
        height <<= 1;
        if (!ppl.containsResource(bloomPassUpSampleRTName)) {
            ppl.addRenderTarget(bloomPassUpSampleRTName, Format.RGBA8, width, height, ResourceResidency.MANAGED);
            ppl.addDepthStencil(bloomPassUpSampleDSName, Format.DEPTH_STENCIL, width, height, ResourceResidency.MANAGED);
        }
        ppl.updateRenderTarget(bloomPassUpSampleRTName, width, height);
        ppl.updateDepthStencil(bloomPassUpSampleDSName, width, height);
        const bloomUpSamplePass = ppl.addRenderPass(width, height, `bloom-upsample${i}`);
        bloomUpSamplePass.name = `CameraBloomUpSamplePass${cameraID}${bloomData.iterations - 1 - i}`;
        bloomUpSamplePass.setViewport(new Viewport(area.x, area.y, width, height));
        if (i === 0) {
            bloomUpSamplePass.addTexture(`dsBloomPassDownSampleColor${cameraName}${bloomData.iterations - 1}`, 'bloomTexture');
        } else {
            bloomUpSamplePass.addTexture(`dsBloomPassUpSampleColor${cameraName}${bloomData.iterations - i}`, 'bloomTexture');
        }
        bloomUpSamplePass.addRenderTarget(bloomPassUpSampleRTName, LoadOp.CLEAR, StoreOp.STORE, bloomClearColor);
        bloomData.bloomMaterial.setProperty('texSize', texSize, BLOOM_UPSAMPLEPASS_INDEX + i);
        bloomUpSamplePass.addQueue(QueueHint.RENDER_TRANSPARENT).addCameraQuad(
            camera, bloomData.bloomMaterial, BLOOM_UPSAMPLEPASS_INDEX + i,
            SceneFlags.NONE,
        );
    }
    // === Bloom Combine Pass ===
    const bloomPassCombineRTName = `dsBloomPassCombineColor${cameraName}`;
    const bloomPassCombineDSName = `dsBloomPassCombineDS${cameraName}`;

    width = area.width;
    height = area.height;
    if (!ppl.containsResource(bloomPassCombineRTName)) {
        ppl.addRenderTarget(bloomPassCombineRTName, Format.RGBA8, width, height, ResourceResidency.MANAGED);
        ppl.addDepthStencil(bloomPassCombineDSName, Format.DEPTH_STENCIL, width, height, ResourceResidency.MANAGED);
    }
    ppl.updateRenderTarget(bloomPassCombineRTName, width, height);
    ppl.updateDepthStencil(bloomPassCombineDSName, width, height);
    const bloomCombinePass = ppl.addRenderPass(width, height, 'bloom-combine');
    bloomCombinePass.name = `CameraBloomCombinePass${cameraID}`;
    bloomCombinePass.setViewport(new Viewport(area.x, area.y, width, height));
    bloomCombinePass.addTexture(inputRT, 'outputResultMap');
    bloomCombinePass.addTexture(`dsBloomPassUpSampleColor${cameraName}${0}`, 'bloomTexture');
    bloomCombinePass.addRenderTarget(bloomPassCombineRTName, LoadOp.CLEAR, StoreOp.STORE, bloomClearColor);
    bloomData.bloomMaterial.setProperty('texSize', new Vec4(0, 0, 0, bloomData.intensity), BLOOM_COMBINEPASS_INDEX);
    bloomCombinePass.addQueue(QueueHint.RENDER_TRANSPARENT).addCameraQuad(
        camera, bloomData.bloomMaterial, BLOOM_COMBINEPASS_INDEX,
        SceneFlags.NONE,
    );
    return { rtName: bloomPassCombineRTName, dsName: bloomPassCombineDSName };
}

export class PostInfo {
    declare postMaterial: Material;
    antiAliasing: AntiAliasing = AntiAliasing.NONE;
    private _init () {
        this.postMaterial = new Material();
        this.postMaterial.name = 'builtin-post-process-material';
        if (macro.ENABLE_ANTIALIAS_FXAA) {
            this.antiAliasing = AntiAliasing.FXAA;
        }
        this.postMaterial.initialize({
            effectName: 'pipeline/post-process',
            defines: {
                // Anti-aliasing type, currently only fxaa, so 1 means fxaa
                ANTIALIAS_TYPE: this.antiAliasing,
            },
        });
        for (let i = 0; i < this.postMaterial.passes.length; ++i) {
            this.postMaterial.passes[i].tryCompile();
        }
    }
    constructor (antiAliasing: AntiAliasing = AntiAliasing.NONE) {
        this.antiAliasing = antiAliasing;
        this._init();
    }
}

let postInfo: PostInfo;

export function buildPostprocessPass (camera: Camera,
    ppl: BasicPipeline,
    inputTex: string) {
    if (!postInfo) {
        postInfo = new PostInfo();
    }
    const cameraID = getCameraUniqueID(camera);
    const area = getRenderArea(camera, camera.window.width, camera.window.height);
    const width = area.width;
    const height = area.height;
    const postprocessPassRTName = `postprocessPassRTName${cameraID}`;
    const postprocessPassDS = `postprocessPassDS${cameraID}`;
    if (!ppl.containsResource(postprocessPassRTName)) {
        ppl.addRenderWindow(postprocessPassRTName, Format.BGRA8, width, height, camera.window);
        ppl.addDepthStencil(postprocessPassDS, Format.DEPTH_STENCIL, width, height, ResourceResidency.MANAGED);
    }
    ppl.updateRenderWindow(postprocessPassRTName, camera.window);
    ppl.updateDepthStencil(postprocessPassDS, width, height);
    const postprocessPass = ppl.addRenderPass(width, height, 'post-process');
    postprocessPass.name = `CameraPostprocessPass${cameraID}`;
    postprocessPass.setViewport(new Viewport(area.x, area.y, area.width, area.height));
    if (ppl.containsResource(inputTex)) {
        postprocessPass.addTexture(inputTex, 'outputResultMap');
    }
    const postClearColor = new Color(0, 0, 0, camera.clearColor.w);
    if (camera.clearFlag & ClearFlagBit.COLOR) {
        postClearColor.x = camera.clearColor.x;
        postClearColor.y = camera.clearColor.y;
        postClearColor.z = camera.clearColor.z;
    }
    postprocessPass.addRenderTarget(postprocessPassRTName,
        getLoadOpOfClearFlag(camera.clearFlag, AttachmentType.RENDER_TARGET), StoreOp.STORE, postClearColor);
    postprocessPass.addDepthStencil(postprocessPassDS,
        getLoadOpOfClearFlag(camera.clearFlag, AttachmentType.DEPTH_STENCIL),
        StoreOp.STORE, camera.clearDepth, camera.clearStencil, camera.clearFlag);
    postprocessPass.addQueue(QueueHint.NONE).addFullscreenQuad(
        postInfo.postMaterial, 0, SceneFlags.NONE,
    );
    if (getProfilerCamera() === camera) {
        postprocessPass.showStatistics = true;
    }
    return { rtName: postprocessPassRTName, dsName: postprocessPassDS };
}

export function buildForwardPass (camera: Camera,
    ppl: BasicPipeline,
    isOffScreen: boolean,
    enabledAlpha = true) {
    if (EDITOR) {
        ppl.setMacroInt('CC_PIPELINE_TYPE', 0);
    }
    const cameraID = getCameraUniqueID(camera);
    const cameraName = `Camera${cameraID}`;
    const shadowInfo = buildShadowPasses(cameraName, camera, ppl);
    const area = getRenderArea(camera, camera.window.width, camera.window.height);
    const width = area.width;
    const height = area.height;

    const forwardPassRTName = `dsForwardPassColor${cameraName}`;
    const forwardPassDSName = `dsForwardPassDS${cameraName}`;
    if (!ppl.containsResource(forwardPassRTName)) {
        if (!isOffScreen) {
            ppl.addRenderWindow(forwardPassRTName, Format.BGRA8, width, height, camera.window);
        } else {
            ppl.addRenderTarget(forwardPassRTName, getRTFormatBeforeToneMapping(ppl), width, height, ResourceResidency.PERSISTENT);
        }
        ppl.addDepthStencil(forwardPassDSName, Format.DEPTH_STENCIL, width, height, ResourceResidency.MANAGED);
    }
    if (!isOffScreen) {
        ppl.updateRenderWindow(forwardPassRTName, camera.window);
        ppl.updateDepthStencil(forwardPassDSName, width, height);
    } else {
        ppl.updateRenderTarget(forwardPassRTName, width, height);
        ppl.updateDepthStencil(forwardPassDSName, width, height);
    }
    const forwardPass = ppl.addRenderPass(width, height, 'default');
    forwardPass.name = `CameraForwardPass${cameraID}`;
    forwardPass.setViewport(new Viewport(area.x, area.y, width, height));
    for (const dirShadowName of shadowInfo.mainLightShadowNames) {
        if (ppl.containsResource(dirShadowName)) {
            forwardPass.addTexture(dirShadowName, 'cc_shadowMap');
        }
    }
    for (const spotShadowName of shadowInfo.spotLightShadowNames) {
        if (ppl.containsResource(spotShadowName)) {
            forwardPass.addTexture(spotShadowName, 'cc_spotShadowMap');
        }
    }
    forwardPass.addRenderTarget(forwardPassRTName,
        isOffScreen ? LoadOp.CLEAR : getLoadOpOfClearFlag(camera.clearFlag, AttachmentType.RENDER_TARGET),
        StoreOp.STORE,
        new Color(camera.clearColor.x, camera.clearColor.y, camera.clearColor.z, camera.clearColor.w));
    forwardPass.addDepthStencil(forwardPassDSName,
        isOffScreen ? LoadOp.CLEAR : getLoadOpOfClearFlag(camera.clearFlag, AttachmentType.DEPTH_STENCIL),
        // If the depth texture is used by subsequent passes, it must be set to store.
        isOffScreen ? StoreOp.DISCARD : StoreOp.STORE,
        camera.clearDepth,
        camera.clearStencil,
        camera.clearFlag);
    forwardPass
        .addQueue(QueueHint.RENDER_OPAQUE)
        .addSceneOfCamera(camera, new LightInfo(),
            SceneFlags.OPAQUE_OBJECT | SceneFlags.PLANAR_SHADOW | SceneFlags.CUTOUT_OBJECT
             | SceneFlags.DEFAULT_LIGHTING | SceneFlags.DRAW_INSTANCING);
    let sceneFlags = SceneFlags.TRANSPARENT_OBJECT | SceneFlags.GEOMETRY;
    if (!isOffScreen) {
        sceneFlags |= SceneFlags.UI;
        forwardPass.showStatistics = true;
    }
    if (enabledAlpha) {
        forwardPass
            .addQueue(QueueHint.RENDER_TRANSPARENT)
            .addSceneOfCamera(camera, new LightInfo(), sceneFlags);
    }
    return { rtName: forwardPassRTName, dsName: forwardPassDSName };
}

let shadowPass;
export function buildShadowPass (passName: Readonly<string>,
    ppl: BasicPipeline,
    camera: Camera, light: Light, level: number,
    width: Readonly<number>, height: Readonly<number>) {
    const fboW = width;
    const fboH = height;
    const area = getRenderArea(camera, width, height, light, level);
    width = area.width;
    height = area.height;
    const device = ppl.device;
    const shadowMapName = passName;
    if (!ppl.containsResource(shadowMapName)) {
        const format = supportsR32FloatTexture(device) ? Format.R32F : Format.RGBA8;
        ppl.addRenderTarget(shadowMapName, format, fboW, fboH, ResourceResidency.MANAGED);
        ppl.addDepthStencil(`${shadowMapName}Depth`, Format.DEPTH_STENCIL, fboW, fboH, ResourceResidency.MANAGED);
    }
    ppl.updateRenderTarget(shadowMapName, fboW, fboH);
    ppl.updateDepthStencil(`${shadowMapName}Depth`, fboW, fboH);
    if (!level) {
        shadowPass = ppl.addRenderPass(width, height, 'default');
        shadowPass.name = passName;
        shadowPass.setViewport(new Viewport(0, 0, fboW, fboH));
        shadowPass.addRenderTarget(shadowMapName, LoadOp.CLEAR, StoreOp.STORE, new Color(1, 1, 1, camera.clearColor.w));
        shadowPass.addDepthStencil(`${shadowMapName}Depth`, LoadOp.CLEAR, StoreOp.DISCARD,
            camera.clearDepth, camera.clearStencil, ClearFlagBit.DEPTH_STENCIL);
    }
    const queue = shadowPass.addQueue(QueueHint.RENDER_OPAQUE);
    queue.addSceneOfCamera(camera, new LightInfo(light, level),
        SceneFlags.SHADOW_CASTER);
    queue.setViewport(new Viewport(area.x, area.y, area.width, area.height));
}

export function buildReflectionProbePasss (camera: Camera,
    ppl: BasicPipeline) {
    if (!cclegacy.internal.reflectionProbeManager) return;
    const probes = cclegacy.internal.reflectionProbeManager.getProbes();
    if (probes.length === 0) return;
    for (let i = 0; i < probes.length; i++) {
        const probe = probes[i];
        if (probe.needRender) {
            if (probes[i].probeType === ProbeType.PLANAR) {
                buildReflectionProbePass(camera, ppl, probe, probe.realtimePlanarTexture.window!, 0);
            } else if (EDITOR) {
                for (let faceIdx = 0; faceIdx < probe.bakedCubeTextures.length; faceIdx++) {
                    probe.updateCameraDir(faceIdx);
                    buildReflectionProbePass(camera, ppl, probe, probe.bakedCubeTextures[faceIdx].window!, faceIdx);
                }
                probe.needRender = false;
            }
        }
    }
}

export function buildReflectionProbePass (camera: Camera,
    ppl: BasicPipeline, probe: ReflectionProbe, renderWindow: RenderWindow, faceIdx: number) {
    const cameraName = `Camera${faceIdx}`;
    const area = probe.renderArea();
    const width = area.x;
    const height = area.y;
    const probeCamera = probe.camera;

    const probePassRTName = `reflectionProbePassColor${cameraName}`;
    const probePassDSName = `reflectionProbePassDS${cameraName}`;

    if (!ppl.containsResource(probePassRTName)) {
        ppl.addRenderWindow(probePassRTName, Format.RGBA8, width, height, renderWindow);
        ppl.addDepthStencil(probePassDSName, Format.DEPTH_STENCIL, width, height, ResourceResidency.EXTERNAL);
    }
    ppl.updateRenderWindow(probePassRTName, renderWindow);
    ppl.updateDepthStencil(probePassDSName, width, height);

    const probePass = ppl.addRenderPass(width, height, 'default');
    probePass.name = `ReflectionProbePass${faceIdx}`;
    probePass.setViewport(new Viewport(0, 0, width, height));
    probePass.addRenderTarget(probePassRTName, getLoadOpOfClearFlag(probeCamera.clearFlag, AttachmentType.RENDER_TARGET),
        StoreOp.STORE, new Color(probeCamera.clearColor.x, probeCamera.clearColor.y, probeCamera.clearColor.z, probeCamera.clearColor.w));
    probePass.addDepthStencil(probePassDSName, getLoadOpOfClearFlag(probeCamera.clearFlag, AttachmentType.DEPTH_STENCIL),
        StoreOp.STORE, probeCamera.clearDepth, probeCamera.clearStencil, probeCamera.clearFlag);
    const passBuilder = probePass.addQueue(QueueHint.RENDER_OPAQUE);
    passBuilder.addSceneOfCamera(camera, new LightInfo(), SceneFlags.REFLECTION_PROBE);
    updateCameraUBO(passBuilder as unknown as any, probeCamera, ppl);
}

export class ShadowInfo {
    shadowEnabled = false;
    mainLightShadowNames = new Array<string>();
    spotLightShadowNames = new Array<string>();
    validLights: Light[] = [];
    reset () {
        this.shadowEnabled = false;
        this.mainLightShadowNames.length = 0;
        this.spotLightShadowNames.length = 0;
        this.validLights.length = 0;
    }
}

export function buildShadowPasses (cameraName: string, camera: Camera, ppl: BasicPipeline): ShadowInfo {
    validPunctualLightsCulling(ppl, camera);
    const pipeline = ppl;
    const shadow = pipeline.pipelineSceneData.shadows;
    const validPunctualLights = ppl.pipelineSceneData.validPunctualLights;
    shadowInfo.reset();
    const shadows = ppl.pipelineSceneData.shadows;
    if (!shadow.enabled || shadow.type !== ShadowType.ShadowMap) { return shadowInfo; }
    shadowInfo.shadowEnabled = true;
    let n = 0;
    let m = 0;
    for (;n < shadow.maxReceived && m < validPunctualLights.length;) {
        const light = validPunctualLights[m];
        if (light.type === LightType.SPOT) {
            const spotLight = light as SpotLight;
            if (spotLight.shadowEnabled) {
                shadowInfo.validLights.push(light);
                n++;
            }
        }
        m++;
    }

    const { mainLight } = camera.scene!;
    // build shadow map
    const mapWidth = shadows.size.x;
    const mapHeight = shadows.size.y;
    if (mainLight && mainLight.shadowEnabled) {
        shadowInfo.mainLightShadowNames[0] = `MainLightShadow${cameraName}`;
        if (mainLight.shadowFixedArea) {
            buildShadowPass(shadowInfo.mainLightShadowNames[0], ppl,
                camera, mainLight, 0, mapWidth, mapHeight);
        } else {
            const csmLevel = pipeline.pipelineSceneData.csmSupported ? mainLight.csmLevel : 1;
            shadowInfo.mainLightShadowNames[0] = `MainLightShadow${cameraName}`;
            for (let i = 0; i < csmLevel; i++) {
                buildShadowPass(shadowInfo.mainLightShadowNames[0], ppl,
                    camera, mainLight, i, mapWidth, mapHeight);
            }
        }
    }

    for (let l = 0; l < shadowInfo.validLights.length; l++) {
        const light = shadowInfo.validLights[l];
        const passName = `SpotLightShadow${l.toString()}${cameraName}`;
        shadowInfo.spotLightShadowNames[l] = passName;
        buildShadowPass(passName, ppl,
            camera, light, 0, mapWidth, mapHeight);
    }
    return shadowInfo;
}
const shadowInfo = new ShadowInfo();

export class GBufferInfo {
    color!: string;
    normal!: string;
    emissive!: string;
    ds!: string;
}
// deferred passes
export function buildGBufferPass (camera: Camera,
    ppl: BasicPipeline) {
    const cameraID = getCameraUniqueID(camera);
    const area = getRenderArea(camera, camera.window.width, camera.window.height);
    const width = area.width;
    const height = area.height;
    const gBufferPassRTName = `gBufferPassColorCamera`;
    const gBufferPassNormal = `gBufferPassNormal`;
    const gBufferPassEmissive = `gBufferPassEmissive`;
    const gBufferPassDSName = `gBufferPassDSCamera`;
    if (!ppl.containsResource(gBufferPassRTName)) {
        const colFormat = Format.RGBA16F;
        ppl.addRenderTarget(gBufferPassRTName, colFormat, width, height, ResourceResidency.MANAGED);
        ppl.addRenderTarget(gBufferPassNormal, colFormat, width, height, ResourceResidency.MANAGED);
        ppl.addRenderTarget(gBufferPassEmissive, colFormat, width, height, ResourceResidency.MANAGED);
        ppl.addDepthStencil(gBufferPassDSName, Format.DEPTH_STENCIL, width, height, ResourceResidency.MANAGED);
    }
    ppl.updateRenderTarget(gBufferPassRTName, width, height);
    ppl.updateRenderTarget(gBufferPassNormal, width, height);
    ppl.updateRenderTarget(gBufferPassEmissive, width, height);
    ppl.updateDepthStencil(gBufferPassDSName, width, height);
    // gbuffer pass
    const gBufferPass = ppl.addRenderPass(width, height, 'default');
    gBufferPass.name = `CameraGBufferPass${cameraID}`;
    gBufferPass.setViewport(new Viewport(area.x, area.y, area.width, area.height));
    const rtColor = new Color(0, 0, 0, 0);
    if (camera.clearFlag & ClearFlagBit.COLOR) {
        if (ppl.pipelineSceneData.isHDR) {
            SRGBToLinear(rtColor, camera.clearColor);
        } else {
            rtColor.x = camera.clearColor.x;
            rtColor.y = camera.clearColor.y;
            rtColor.z = camera.clearColor.z;
        }
    }
    gBufferPass.addRenderTarget(gBufferPassRTName, LoadOp.CLEAR, StoreOp.STORE, rtColor);
    gBufferPass.addRenderTarget(gBufferPassNormal, LoadOp.CLEAR, StoreOp.STORE, new Color(0, 0, 0, 0));
    gBufferPass.addRenderTarget(gBufferPassEmissive, LoadOp.CLEAR, StoreOp.STORE, new Color(0, 0, 0, 0));
    gBufferPass.addDepthStencil(gBufferPassDSName, LoadOp.CLEAR, StoreOp.STORE, camera.clearDepth, camera.clearStencil, camera.clearFlag);
    gBufferPass
        .addQueue(QueueHint.RENDER_OPAQUE)
        .addSceneOfCamera(camera, new LightInfo(), SceneFlags.OPAQUE_OBJECT | SceneFlags.CUTOUT_OBJECT);
    const gBufferInfo = new GBufferInfo();
    gBufferInfo.color = gBufferPassRTName;
    gBufferInfo.normal = gBufferPassNormal;
    gBufferInfo.emissive = gBufferPassEmissive;
    gBufferInfo.ds = gBufferPassDSName;
    return gBufferInfo;
}

export class LightingInfo {
    declare deferredLightingMaterial: Material;
    private _init () {
        this.deferredLightingMaterial = new Material();
        this.deferredLightingMaterial.name = 'builtin-deferred-material';
        this.deferredLightingMaterial.initialize({
            effectName: 'pipeline/deferred-lighting',
            defines: { CC_RECEIVE_SHADOW: 1 },
        });
        for (let i = 0; i < this.deferredLightingMaterial.passes.length; ++i) {
            this.deferredLightingMaterial.passes[i].tryCompile();
        }
    }
    constructor () {
        this._init();
    }
}

let lightingInfo: LightingInfo;

// deferred lighting pass
export function buildLightingPass (camera: Camera, ppl: BasicPipeline, gBuffer: GBufferInfo) {
    if (!lightingInfo) {
        lightingInfo = new LightingInfo();
    }
    const cameraID = getCameraUniqueID(camera);
    const cameraName = `Camera${cameraID}`;
    const cameraInfo = buildShadowPasses(cameraName, camera, ppl);
    const area = getRenderArea(camera, camera.window.width, camera.window.height);
    const width = area.width;
    const height = area.height;

    const deferredLightingPassRTName = `deferredLightingPassRTName`;
    const deferredLightingPassDS = `deferredLightingPassDS`;
    if (!ppl.containsResource(deferredLightingPassRTName)) {
        ppl.addRenderTarget(deferredLightingPassRTName, Format.RGBA8, width, height, ResourceResidency.MANAGED);
        ppl.addDepthStencil(deferredLightingPassDS, Format.DEPTH_STENCIL, width, height, ResourceResidency.MANAGED);
    }
    ppl.updateRenderTarget(deferredLightingPassRTName, width, height);
    ppl.updateDepthStencil(deferredLightingPassDS, width, height);
    // lighting pass
    const lightingPass = ppl.addRenderPass(width, height, 'deferred-lighting');
    lightingPass.name = `CameraLightingPass${cameraID}`;
    lightingPass.setViewport(new Viewport(area.x, area.y, width, height));
    for (const dirShadowName of cameraInfo.mainLightShadowNames) {
        if (ppl.containsResource(dirShadowName)) {
            lightingPass.addTexture(dirShadowName, 'cc_shadowMap');
        }
    }
    for (const spotShadowName of cameraInfo.spotLightShadowNames) {
        if (ppl.containsResource(spotShadowName)) {
            lightingPass.addTexture(spotShadowName, 'cc_spotShadowMap');
        }
    }
    if (ppl.containsResource(gBuffer.color)) {
        lightingPass.addTexture(gBuffer.color, 'gbuffer_albedoMap');
        lightingPass.addTexture(gBuffer.normal, 'gbuffer_normalMap');
        lightingPass.addTexture(gBuffer.emissive, 'gbuffer_emissiveMap');
        lightingPass.addTexture(gBuffer.ds, 'depth_stencil');
    }
    const lightingClearColor = new Color(0, 0, 0, 0);
    if (camera.clearFlag & ClearFlagBit.COLOR) {
        lightingClearColor.x = camera.clearColor.x;
        lightingClearColor.y = camera.clearColor.y;
        lightingClearColor.z = camera.clearColor.z;
    }
    lightingClearColor.w = 0;
    lightingPass.addRenderTarget(deferredLightingPassRTName, LoadOp.CLEAR, StoreOp.STORE, lightingClearColor);
    lightingPass.addQueue(QueueHint.RENDER_TRANSPARENT).addCameraQuad(
        camera, lightingInfo.deferredLightingMaterial, 0,
        SceneFlags.VOLUMETRIC_LIGHTING,
    );
    // lightingPass.addQueue(QueueHint.RENDER_TRANSPARENT).addSceneOfCamera(camera, new LightInfo(),
    //     SceneFlags.TRANSPARENT_OBJECT | SceneFlags.PLANAR_SHADOW | SceneFlags.GEOMETRY);
    return { rtName: deferredLightingPassRTName, dsName: deferredLightingPassDS };
}

function getClearFlags (attachment: AttachmentType, clearFlag: ClearFlagBit, loadOp: LoadOp): ClearFlagBit {
    switch (attachment) {
    case AttachmentType.DEPTH_STENCIL:
        if (loadOp === LoadOp.CLEAR) {
            if (clearFlag & ClearFlagBit.DEPTH_STENCIL) {
                return clearFlag;
            } else {
                return ClearFlagBit.DEPTH_STENCIL;
            }
        } else {
            return ClearFlagBit.NONE;
        }
    case AttachmentType.RENDER_TARGET:
    default:
        if (loadOp === LoadOp.CLEAR) {
            return ClearFlagBit.COLOR;
        } else {
            return ClearFlagBit.NONE;
        }
    }
}

export function buildUIPass (camera: Camera,
    ppl: BasicPipeline) {
    const cameraID = getCameraUniqueID(camera);
    const cameraName = `Camera${cameraID}`;
    const area = getRenderArea(camera, camera.window.width, camera.window.height);
    const width = area.width;
    const height = area.height;

    const dsUIAndProfilerPassRTName = `dsUIAndProfilerPassColor${cameraName}`;
    const dsUIAndProfilerPassDSName = `dsUIAndProfilerPassDS${cameraName}`;
    if (!ppl.containsResource(dsUIAndProfilerPassRTName)) {
        ppl.addRenderWindow(dsUIAndProfilerPassRTName, Format.BGRA8, width, height, camera.window);
        ppl.addDepthStencil(dsUIAndProfilerPassDSName, Format.DEPTH_STENCIL, width, height, ResourceResidency.MANAGED);
    }
    ppl.updateRenderWindow(dsUIAndProfilerPassRTName, camera.window);
    ppl.updateDepthStencil(dsUIAndProfilerPassDSName, width, height);
    const uiAndProfilerPass = ppl.addRenderPass(width, height, 'default');
    uiAndProfilerPass.name = `CameraUIAndProfilerPass${cameraID}`;
    uiAndProfilerPass.setViewport(new Viewport(area.x, area.y, width, height));
    uiAndProfilerPass.addRenderTarget(dsUIAndProfilerPassRTName,
        getLoadOpOfClearFlag(camera.clearFlag, AttachmentType.RENDER_TARGET),
        StoreOp.STORE,
        new Color(camera.clearColor.x, camera.clearColor.y, camera.clearColor.z, camera.clearColor.w));
    uiAndProfilerPass.addDepthStencil(dsUIAndProfilerPassDSName,
        getLoadOpOfClearFlag(camera.clearFlag, AttachmentType.DEPTH_STENCIL),
        StoreOp.STORE,
        camera.clearDepth, camera.clearStencil, camera.clearFlag);
    const sceneFlags = SceneFlags.UI;
    uiAndProfilerPass
        .addQueue(QueueHint.RENDER_TRANSPARENT)
        .addSceneOfCamera(camera, new LightInfo(), sceneFlags);
    if (getProfilerCamera() === camera) {
        uiAndProfilerPass.showStatistics = true;
    }
}

export function buildNativeForwardPass (camera: Camera, ppl: BasicPipeline) {
    const cameraID = getCameraUniqueID(camera);
    const cameraName = `Camera${cameraID}`;
    const area = getRenderArea(camera, camera.window.width, camera.window.height);
    const width = area.width;
    const height = area.height;

    // Resources
    const forwardPassRTName = `dsForwardPassColor${cameraName}`;
    const forwardPassDSName = `dsForwardPassDS${cameraName}`;
    if (!ppl.containsResource(forwardPassRTName)) {
        ppl.addRenderTexture(forwardPassRTName, Format.BGRA8, width, height, camera.window);
        ppl.addDepthStencil(forwardPassDSName, Format.DEPTH_STENCIL, width, height, ResourceResidency.MANAGED);
    }

    ppl.updateRenderWindow(forwardPassRTName, camera.window);
    ppl.updateDepthStencil(forwardPassDSName, width, height);
    // Passes
    const forwardPass = ppl.addRenderPass(width, height, 'default');
    forwardPass.name = `CameraForwardPass${cameraID}`;
    forwardPass.setViewport(new Viewport(area.x, area.y, width, height));

    const cameraRenderTargetLoadOp = getLoadOpOfClearFlag(camera.clearFlag, AttachmentType.RENDER_TARGET);
    const cameraDepthStencilLoadOp = getLoadOpOfClearFlag(camera.clearFlag, AttachmentType.DEPTH_STENCIL);

    forwardPass.addRasterView(forwardPassRTName,
        new RasterView('_',
            AccessType.WRITE, AttachmentType.RENDER_TARGET,
            cameraRenderTargetLoadOp,
            StoreOp.STORE,
            getClearFlags(AttachmentType.RENDER_TARGET, camera.clearFlag, cameraRenderTargetLoadOp),
            new Color(camera.clearColor.x, camera.clearColor.y, camera.clearColor.z, camera.clearColor.w)));
    forwardPass.addRasterView(forwardPassDSName,
        new RasterView('_',
            AccessType.WRITE, AttachmentType.DEPTH_STENCIL,
            cameraDepthStencilLoadOp,
            StoreOp.STORE,
            getClearFlags(AttachmentType.DEPTH_STENCIL, camera.clearFlag, cameraDepthStencilLoadOp),
            new Color(camera.clearDepth, camera.clearStencil, 0, 0)));

    forwardPass
        .addQueue(QueueHint.RENDER_OPAQUE)
        .addSceneOfCamera(camera, new LightInfo(),
            SceneFlags.OPAQUE_OBJECT
            | SceneFlags.PLANAR_SHADOW
            | SceneFlags.CUTOUT_OBJECT
            | SceneFlags.DEFAULT_LIGHTING
            | SceneFlags.DRAW_INSTANCING);
    forwardPass
        .addQueue(QueueHint.RENDER_TRANSPARENT)
        .addSceneOfCamera(camera, new LightInfo(),
            SceneFlags.TRANSPARENT_OBJECT
            | SceneFlags.GEOMETRY);
    forwardPass
        .addQueue(QueueHint.RENDER_TRANSPARENT)
        .addSceneOfCamera(camera, new LightInfo(),
            SceneFlags.UI);
    forwardPass.showStatistics = true;
}

export function buildNativeDeferredPipeline (camera: Camera, ppl: BasicPipeline) {
    const cameraID = getCameraUniqueID(camera);
    const area = getRenderArea(camera, camera.window.width, camera.window.height);
    const width = area.width;
    const height = area.height;
    if (!ppl.containsResource('Albedo')) {
        // GBuffers
        ppl.addRenderTarget('Albedo', Format.RGBA16F, width, height, ResourceResidency.MANAGED);
        ppl.addRenderTarget('Normal', Format.RGBA16F, width, height, ResourceResidency.MANAGED);
        ppl.addRenderTarget('Emissive', Format.RGBA16F, width, height, ResourceResidency.MANAGED);
        ppl.addDepthStencil('DepthStencil', Format.DEPTH_STENCIL, width, height, ResourceResidency.MANAGED);
        // Lighting
        ppl.addRenderTexture('Color', Format.BGRA8, width, height, camera.window);
    }
    if (!lightingInfo) {
        lightingInfo = new LightingInfo();
    }
    // GeometryPass
    {
        const gBufferPass = ppl.addRenderPass(width, height, 'default');
        gBufferPass.name = 'GeometryPass';
        gBufferPass.setViewport(new Viewport(area.x, area.y, area.width, area.height));

        gBufferPass.addRasterView('Albedo', new RasterView('_',
            AccessType.WRITE, AttachmentType.RENDER_TARGET,
            LoadOp.CLEAR, StoreOp.STORE, ClearFlagBit.COLOR));
        gBufferPass.addRasterView('Normal', new RasterView('_',
            AccessType.WRITE, AttachmentType.RENDER_TARGET,
            LoadOp.CLEAR, StoreOp.STORE, ClearFlagBit.COLOR));
        gBufferPass.addRasterView('Emissive', new RasterView('_',
            AccessType.WRITE, AttachmentType.RENDER_TARGET,
            LoadOp.CLEAR, StoreOp.STORE, ClearFlagBit.COLOR));
        gBufferPass.addRasterView('DepthStencil', new RasterView('_',
            AccessType.WRITE, AttachmentType.DEPTH_STENCIL,
            LoadOp.CLEAR, StoreOp.STORE,
            ClearFlagBit.DEPTH_STENCIL,
            new Color(1, 0, 0, 0)));
        gBufferPass
            .addQueue(QueueHint.RENDER_OPAQUE)
            .addSceneOfCamera(camera, new LightInfo(), SceneFlags.OPAQUE_OBJECT | SceneFlags.CUTOUT_OBJECT);
    }
    // LightingPass
    {
        const lightingPass = ppl.addRenderPass(width, height, 'default');
        lightingPass.name = 'LightingPass';
        lightingPass.setViewport(new Viewport(area.x, area.y, width, height));

        const lightingClearColor = new Color(0, 0, 0, 0);
        if (camera.clearFlag & ClearFlagBit.COLOR) {
            lightingClearColor.x = camera.clearColor.x;
            lightingClearColor.y = camera.clearColor.y;
            lightingClearColor.z = camera.clearColor.z;
        }
        lightingClearColor.w = 1;
        lightingPass.addRasterView('Color', new RasterView('_',
            AccessType.WRITE, AttachmentType.RENDER_TARGET,
            LoadOp.CLEAR, StoreOp.STORE,
            camera.clearFlag,
            lightingClearColor));

        lightingPass.addComputeView('Albedo', new ComputeView('gbuffer_albedoMap'));
        lightingPass.addComputeView('Normal', new ComputeView('gbuffer_normalMap'));
        lightingPass.addComputeView('Emissive', new ComputeView('gbuffer_emissiveMap'));
        lightingPass.addComputeView('DepthStencil', new ComputeView('depth_stencil'));

        lightingPass.addQueue(QueueHint.RENDER_TRANSPARENT).addCameraQuad(
            camera, lightingInfo.deferredLightingMaterial, 0,
            SceneFlags.VOLUMETRIC_LIGHTING,
        );
        lightingPass.addQueue(QueueHint.RENDER_TRANSPARENT).addSceneOfCamera(camera,
            new LightInfo(),
            SceneFlags.TRANSPARENT_OBJECT | SceneFlags.PLANAR_SHADOW | SceneFlags.GEOMETRY);
    }
}

export function updateCameraUBO (setter: any, camera: Readonly<Camera>, ppl: Readonly<BasicPipeline>) {
    const pipeline = cclegacy.director.root.pipeline;
    const sceneData = ppl.pipelineSceneData;
    const skybox = sceneData.skybox;
    setter.addConstant('CCCamera');
    setter.setMat4('cc_matView', camera.matView);
    setter.setMat4('cc_matViewInv', camera.node.worldMatrix);
    setter.setMat4('cc_matProj', camera.matProj);
    setter.setMat4('cc_matProjInv', camera.matProjInv);
    setter.setMat4('cc_matViewProj', camera.matViewProj);
    setter.setMat4('cc_matViewProjInv', camera.matViewProjInv);
    setter.setVec4('cc_cameraPos', new Vec4(camera.position.x, camera.position.y, camera.position.z, pipeline.getCombineSignY()));
    // eslint-disable-next-line max-len
    setter.setVec4('cc_surfaceTransform', new Vec4(camera.surfaceTransform, 0.0, Math.cos(toRadian(skybox.getRotationAngle())), Math.sin(toRadian(skybox.getRotationAngle()))));
    // eslint-disable-next-line max-len
    setter.setVec4('cc_screenScale', new Vec4(sceneData.shadingScale, sceneData.shadingScale, 1.0 / sceneData.shadingScale, 1.0 / sceneData.shadingScale));
    setter.setVec4('cc_exposure', new Vec4(camera.exposure, 1.0 / camera.exposure, sceneData.isHDR ? 1.0 : 0.0, 1.0 / Camera.standardExposureValue));
}

function bindDescValue (desc: DescriptorSet, binding: number, value) {
    if (value instanceof Buffer) {
        desc.bindBuffer(binding, value);
    } else if (value instanceof Texture) {
        desc.bindTexture(binding, value);
    } else if (value instanceof Sampler) {
        desc.bindSampler(binding, value);
    }
}

function bindGlobalDesc (desc: DescriptorSet, binding: number, value) {
    bindDescValue(desc, binding, value);
}

export function getDescBinding (descId, descData: DescriptorSetData): number {
    const layoutData = descData;
    // find descriptor binding
    for (const block of layoutData.descriptorSetLayoutData.descriptorBlocks) {
        for (let i = 0; i !== block.descriptors.length; ++i) {
            if (descId === block.descriptors[i].descriptorID) {
                return block.offset + i;
            }
        }
    }
    return -1;
}

export function getDescBindingFromName (bindingName: string) {
    const pipeline = cclegacy.director.root.pipeline as WebPipeline;
    const layoutGraph = pipeline.layoutGraph;
    const vertIds = layoutGraph.vertices();
    const descId = layoutGraph.attributeIndex.get(bindingName);
    let currDesData;
    for (const i of vertIds) {
        const layout = layoutGraph.getLayout(i);
        for (const [k, descData] of layout.descriptorSets) {
            const layoutData = descData.descriptorSetLayoutData;
            const blocks = layoutData.descriptorBlocks;
            for (const b of blocks) {
                for (const ds of b.descriptors) {
                    if (ds.descriptorID === descId) {
                        currDesData = descData;
                        return getDescBinding(descId, currDesData);
                    }
                }
            }
        }
    }
    return -1;
}

const uniformMap: Map<string, Float32Array> = new Map();
function applyGlobalDescBinding (data: RenderData, layout: string, isUpdate = false) {
    const constants = data.constants;
    const samplers = data.samplers;
    const textures = data.textures;
    const device = cclegacy.director.root.device;
    const descriptorSetData = getDescriptorSetDataFromLayout(layout)!;
    const descriptorSet = descriptorSetData.descriptorSet!;
    for (const [key, value] of constants) {
        const bindId = getDescBinding(key, descriptorSetData);
        if (bindId === -1) { continue; }
        const uniformKey = `${layout}${bindId}`;
        let buffer = descriptorSet.getBuffer(bindId);
        let haveBuff = true;
        if (!buffer && !isUpdate) {
            buffer = device.createBuffer(new BufferInfo(BufferUsageBit.UNIFORM | BufferUsageBit.TRANSFER_DST,
                MemoryUsageBit.HOST | MemoryUsageBit.DEVICE,
                value.length * 4,
                value.length * 4));
            haveBuff = false;
        }
        if (isUpdate) {
            let currUniform = uniformMap.get(uniformKey);
            if (!currUniform) {
                uniformMap.set(uniformKey, new Float32Array(value));
                currUniform = uniformMap.get(uniformKey)!;
            }
            currUniform.set(value);
            buffer.update(currUniform);
        }
        if (!haveBuff) bindGlobalDesc(descriptorSet, bindId, buffer);
    }
    for (const [key, value] of textures) {
        const bindId = getDescBinding(key, descriptorSetData);
        if (bindId === -1) { continue; }
        const tex = descriptorSet.getTexture(bindId);
        if (!tex || isUpdate) {
            bindGlobalDesc(descriptorSet, bindId, value);
        }
    }
    for (const [key, value] of samplers) {
        const bindId = getDescBinding(key, descriptorSetData);
        if (bindId === -1) { continue; }
        const sampler = descriptorSet.getSampler(bindId);
        if (!sampler || isUpdate) {
            bindGlobalDesc(descriptorSet, bindId, value);
        }
    }
}
const layouts: Map<string, DescriptorSetData> = new Map();
export function getDescriptorSetDataFromLayout (layoutName: string) {
    const descLayout = layouts.get(layoutName);
    if (descLayout) {
        return descLayout;
    }
    const webPip = cclegacy.director.root.pipeline as WebPipeline;
    const stageId = webPip.layoutGraph.locateChild(webPip.layoutGraph.nullVertex(), layoutName);
    assert(stageId !== 0xFFFFFFFF);
    const layout = webPip.layoutGraph.getLayout(stageId);
    const layoutData = layout.descriptorSets.get(UpdateFrequency.PER_PASS);
    layouts.set(layoutName, layoutData!);
    return layoutData;
}

export function getDescriptorSetDataFromLayoutId (id: number) {
    const webPip = cclegacy.director.root.pipeline as WebPipeline;
    const layout = webPip.layoutGraph.getLayout(id);
    const layoutData = layout.descriptorSets.get(UpdateFrequency.PER_PASS);
    return layoutData;
}

export function initGlobalDescBinding (data: RenderData, layoutName = 'default') {
    applyGlobalDescBinding(data, layoutName);
}

export function updateGlobalDescBinding (data: RenderData, layoutName = 'default') {
    applyGlobalDescBinding(data, layoutName, true);
}

export function mergeSrcToTargetDesc (fromDesc, toDesc, isForce = false) {
    fromDesc.update();
    const fromGpuDesc = fromDesc.gpuDescriptorSet;
    const toGpuDesc = toDesc.gpuDescriptorSet;
    const extResId: number[] = [];
    if (isForce) {
        toGpuDesc.gpuDescriptors = fromGpuDesc.gpuDescriptors;
        toGpuDesc.descriptorIndices = fromGpuDesc.descriptorIndices;
        return extResId;
    }
    for (let i = 0; i < toGpuDesc.gpuDescriptors.length; i++) {
        const fromRes = fromGpuDesc.gpuDescriptors[i];
        if (!fromRes) continue;
        const currRes = toGpuDesc.gpuDescriptors[i];
        if (!currRes.gpuBuffer && fromRes.gpuBuffer) {
            currRes.gpuBuffer = fromRes.gpuBuffer;
            extResId.push(i);
        } else if ('gpuTextureView' in currRes && !currRes.gpuTextureView) {
            currRes.gpuTextureView = fromRes.gpuTextureView;
            currRes.gpuSampler = fromRes.gpuSampler;
            extResId.push(i);
        } else if ('gpuTexture' in currRes && !currRes.gpuTexture) {
            currRes.gpuTexture = fromRes.gpuTexture;
            currRes.gpuSampler = fromRes.gpuSampler;
            extResId.push(i);
        }
    }
    return extResId;
}

const _varianceArray: number[] = [0.0484, 0.187, 0.567, 1.99, 7.41];
const _strengthParameterArray: number[] = [0.100, 0.118, 0.113, 0.358, 0.078];
const _vec3Temp: Vec3 = new Vec3();
const _vec3Temp2: Vec3 = new Vec3();
const _vec4Temp: Vec4 = new Vec4();
const _vec4Temp2: Vec4 = new Vec4();

export const COPY_INPUT_DS_PASS_INDEX = 0;
export const SSSS_BLUR_X_PASS_INDEX = 1;
export const SSSS_BLUR_Y_PASS_INDEX = 2;
export const EXPONENT = 2.0;
export const I_SAMPLES_COUNT = 25;
class SSSSBlurData {
    declare ssssBlurMaterial: Material;
    ssssFov = 45.0 / 57.3;
    ssssWidth = 0.01;
    boundingBox = 0.4;
    ssssScale = 5.0;

    get ssssStrength () {
        return this._v3SSSSStrength;
    }
    set ssssStrength (val: Vec3) {
        this._v3SSSSStrength = val;
        this._updateSampleCount();
    }

    get ssssFallOff () {
        return this._v3SSSSFallOff;
    }
    set ssssFallOff (val: Vec3) {
        this._v3SSSSFallOff = val;
        this._updateSampleCount();
    }

    get kernel () {
        return this._kernel;
    }

    private _v3SSSSStrength = new Vec3(0.48, 0.41, 0.28);
    private _v3SSSSFallOff = new Vec3(1.0, 0.37, 0.3);
    private _kernel: Vec4[] = [];

    /**
     * We use a falloff to modulate the shape of the profile. Big falloffs
     * spreads the shape making it wider, while small falloffs make it
     * narrower.
     */
    private _gaussian (out: Vec3, variance: number, r: number) {
        const xx = r / (0.001 + this._v3SSSSFallOff.x);
        out.x = Math.exp((-(xx * xx)) / (2.0 * variance)) / (2.0 * 3.14 * variance);
        const yy = r / (0.001 + this._v3SSSSFallOff.y);
        out.y = Math.exp((-(yy * yy)) / (2.0 * variance)) / (2.0 * 3.14 * variance);
        const zz = r / (0.001 + this._v3SSSSFallOff.z);
        out.z = Math.exp((-(zz * zz)) / (2.0 * variance)) / (2.0 * 3.14 * variance);
    }

    /**
     * We used the red channel of the original skin profile defined in
     * [d'Eon07] for all three channels. We noticed it can be used for green
     * and blue channels (scaled using the falloff parameter) without
     * introducing noticeable differences and allowing for total control over
     * the profile. For example, it allows to create blue SSS gradients, which
     * could be useful in case of rendering blue creatures.
     */
    private _profile (out: Vec3, val: number) {
        for (let i = 0; i < 5; i++) {
            this._gaussian(_vec3Temp2, _varianceArray[i], val);
            _vec3Temp2.multiplyScalar(_strengthParameterArray[i]);
            out.add(_vec3Temp2);
        }
    }

    private _updateSampleCount () {
        const strength = this._v3SSSSStrength;
        const nSamples = I_SAMPLES_COUNT;
        const range = nSamples > 20 ? 3.0 : 2.0;

        // Calculate the offsets:
        const step = 2.0 * range / (nSamples - 1);
        for (let i = 0; i < nSamples; i++) {
            const o = -range + i * step;
            const sign = o < 0.0 ? -1.0 : 1.0;
            // eslint-disable-next-line no-restricted-properties
            this._kernel[i].w = range * sign * Math.abs(Math.pow(o, EXPONENT)) / Math.pow(range, EXPONENT);
        }

        // Calculate the weights:
        for (let i = 0; i < nSamples; i++) {
            const w0 = i > 0 ? Math.abs(this._kernel[i].w - this._kernel[i - 1].w) : 0.0;
            const w1 = i < nSamples - 1 ? Math.abs(this._kernel[i].w - this._kernel[i + 1].w) : 0.0;
            const area = (w0 + w1) / 2.0;
            _vec3Temp.set(0);
            this._profile(_vec3Temp, this._kernel[i].w);
            _vec3Temp.multiplyScalar(area);
            this._kernel[i].x = _vec3Temp.x;
            this._kernel[i].y = _vec3Temp.y;
            this._kernel[i].z = _vec3Temp.z;
        }

        // We want the offset 0.0 to come first:
        const remainder = nSamples % 2;
        _vec4Temp.set(this._kernel[(nSamples - remainder) / 2]);
        for (let i = (nSamples - remainder) / 2; i > 0; i--) {
            _vec4Temp2.set(this._kernel[i - 1]);
            this._kernel[i].set(_vec4Temp2);
        }
        this._kernel[0].set(_vec4Temp);

        // Calculate the sum of the weights, we will need to normalize them below:
        _vec3Temp.set(0.0);
        for (let i = 0; i < nSamples; i++) {
            _vec3Temp.add3f(this._kernel[i].x, this._kernel[i].y, this._kernel[i].z);
        }
        // Normalize the weights:
        for (let i = 0; i < nSamples; i++) {
            this._kernel[i].x /= _vec3Temp.x;
            this._kernel[i].y /= _vec3Temp.y;
            this._kernel[i].z /= _vec3Temp.z;
        }

        // Tweak them using the desired strength. The first one is:
        // lerp(1.0, kernel[0].rgb, strength)
        this._kernel[0].x = (1.0 - strength.x) * 1.0 + strength.x * this._kernel[0].x;
        this._kernel[0].y = (1.0 - strength.y) * 1.0 + strength.y * this._kernel[0].y;
        this._kernel[0].z = (1.0 - strength.z) * 1.0 + strength.z * this._kernel[0].z;

        // The others:
        // lerp(0.0, kernel[0].rgb, strength)
        for (let i = 1; i < nSamples; i++) {
            this._kernel[i].x *= strength.x;
            this._kernel[i].y *= strength.y;
            this._kernel[i].z *= strength.z;
        }
    }

    private _updateBlurPass () {
        if (!this.ssssBlurMaterial) return;

        const copyInputDSPass = this.ssssBlurMaterial.passes[COPY_INPUT_DS_PASS_INDEX];
        copyInputDSPass.beginChangeStatesSilently();
        copyInputDSPass.tryCompile();
        copyInputDSPass.endChangeStatesSilently();
        const ssssBlurXPass = this.ssssBlurMaterial.passes[SSSS_BLUR_X_PASS_INDEX];
        ssssBlurXPass.beginChangeStatesSilently();
        ssssBlurXPass.tryCompile();
        ssssBlurXPass.endChangeStatesSilently();
        const ssssBlurYPass = this.ssssBlurMaterial.passes[SSSS_BLUR_Y_PASS_INDEX];
        ssssBlurYPass.beginChangeStatesSilently();
        ssssBlurYPass.tryCompile();
        ssssBlurYPass.endChangeStatesSilently();
    }

    private _init () {
        if (this.ssssBlurMaterial) return;

        this.ssssBlurMaterial = new Material();
        this.ssssBlurMaterial._uuid = 'builtin-ssssBlur-material';
        this.ssssBlurMaterial.initialize({ effectName: 'pipeline/ssss-blur' });
        for (let i = 0; i < this.ssssBlurMaterial.passes.length; ++i) {
            this.ssssBlurMaterial.passes[i].tryCompile();
        }
        this._updateBlurPass();

        for (let i = 0; i < I_SAMPLES_COUNT; i++) {
            this._kernel[i] = new Vec4();
        }
        this._updateSampleCount();
    }

    constructor () {
        this._init();
    }
}

let ssssBlurData: SSSSBlurData | null = null;
export function hasSkinObject (ppl: BasicPipeline) {
    const sceneData = ppl.pipelineSceneData;
    return sceneData.skin.enabled && sceneData.standardSkinModel !== null;
}

function _buildSSSSBlurPass (camera: Camera,
    ppl: BasicPipeline,
    inputRT: string,
    inputDS: string) {
    const sceneData = ppl.pipelineSceneData;
    const skin = sceneData.skin;
    const standardSkinModel = sceneData.standardSkinModel;
    if (!skin.enabled && standardSkinModel) return { rtName: inputRT, dsName: inputDS };

    if (!ssssBlurData) ssssBlurData = new SSSSBlurData();
    ssssBlurData.ssssFov = camera.fov;
    ssssBlurData.ssssWidth = skin.blurRadius;
    if (standardSkinModel && (standardSkinModel as MeshRenderer).model) {
        const halfExtents = (standardSkinModel as MeshRenderer).model!.worldBounds.halfExtents;
        ssssBlurData.boundingBox = Math.min(halfExtents.x, halfExtents.y, halfExtents.z) * 2.0;
    }
    ssssBlurData.ssssScale = skin.sssIntensity;

    const cameraID = getCameraUniqueID(camera);
    const cameraName = `Camera${cameraID}`;
    const webPipeline = (ppl as WebPipeline);
    const area = getRenderArea(camera, camera.window.width, camera.window.height);
    const width = area.width;
    const height = area.height;

    // Start blur
    const ssssBlurClearColor = new Color(0, 0, 0, 1);
    if (camera.clearFlag & ClearFlagBit.COLOR) {
        ssssBlurClearColor.x = camera.clearColor.x;
        ssssBlurClearColor.y = camera.clearColor.y;
        ssssBlurClearColor.z = camera.clearColor.z;
    }
    ssssBlurClearColor.w = camera.clearColor.w;

    const ssssBlurRTName = `dsSSSSBlurColor${cameraName}`;
    const ssssBlurDSName = `dsSSSSBlurDSColor${cameraName}`;
    if (!ppl.containsResource(ssssBlurRTName)) {
        ppl.addRenderTarget(ssssBlurRTName, getRTFormatBeforeToneMapping(ppl), width, height, ResourceResidency.MANAGED);
        ppl.addRenderTarget(ssssBlurDSName, Format.RGBA8, width, height, ResourceResidency.MANAGED);
    }
    ppl.updateRenderTarget(ssssBlurRTName, width, height);
    ppl.updateRenderTarget(ssssBlurDSName, width, height);

    // ==== Copy input DS ===
    const copyInputDSPass = ppl.addRenderPass(width, height, 'copy-pass');
    copyInputDSPass.name = `CameraCopyDSPass${cameraID}`;
    copyInputDSPass.setViewport(new Viewport(area.x, area.y, width, height));
    if (ppl.containsResource(inputDS)) {
        const verId = webPipeline.resourceGraph.vertex(inputDS);
        const sampler = webPipeline.resourceGraph.getSampler(verId);
        sampler.minFilter = Filter.POINT;
        sampler.magFilter = Filter.POINT;
        sampler.mipFilter = Filter.NONE;
        const computeView = new ComputeView();
        computeView.name = 'depthRaw';
        copyInputDSPass.addComputeView(inputDS, computeView);
    }
    const copyInputDSPassView = new RasterView('_',
        AccessType.WRITE,
        AttachmentType.RENDER_TARGET,
        LoadOp.CLEAR,
        StoreOp.STORE,
        camera.clearFlag,
        new Color(1.0, 0.0, 0.0, 0.0));
    copyInputDSPass.addRasterView(ssssBlurDSName, copyInputDSPassView);
    copyInputDSPass.addQueue(QueueHint.RENDER_OPAQUE | QueueHint.RENDER_TRANSPARENT).addCameraQuad(
        camera, ssssBlurData.ssssBlurMaterial, COPY_INPUT_DS_PASS_INDEX,
        SceneFlags.NONE,
    );

    // ==== SSSS Blur X Pass ===
    const ssssblurXPass = ppl.addRenderPass(width, height, 'ssss-blurX');
    ssssblurXPass.name = `CameraSSSSBlurXPass${cameraID}`;
    ssssblurXPass.setViewport(new Viewport(area.x, area.y, width, height));
    if (ppl.containsResource(inputRT)) {
        const verId = webPipeline.resourceGraph.vertex(inputRT);
        const sampler = webPipeline.resourceGraph.getSampler(verId);
        sampler.minFilter = Filter.POINT;
        sampler.magFilter = Filter.POINT;
        sampler.mipFilter = Filter.NONE;
        const computeView = new ComputeView();
        computeView.name = 'colorTex';
        ssssblurXPass.addComputeView(inputRT, computeView);
    }
    if (ppl.containsResource(ssssBlurDSName)) {
        const verId = webPipeline.resourceGraph.vertex(ssssBlurDSName);
        const sampler = webPipeline.resourceGraph.getSampler(verId);
        sampler.minFilter = Filter.POINT;
        sampler.magFilter = Filter.POINT;
        sampler.mipFilter = Filter.NONE;
        const computeView = new ComputeView();
        computeView.name = 'depthTex';
        ssssblurXPass.addComputeView(ssssBlurDSName, computeView);
    }
    const ssssBlurXPassRTView = new RasterView('_',
        AccessType.WRITE,
        AttachmentType.RENDER_TARGET,
        LoadOp.CLEAR,
        StoreOp.STORE,
        camera.clearFlag,
        ssssBlurClearColor);
    ssssblurXPass.addRasterView(ssssBlurRTName, ssssBlurXPassRTView);
    const ssssBlurXPassDSView = new RasterView('_',
        AccessType.WRITE,
        AttachmentType.DEPTH_STENCIL,
        LoadOp.LOAD,
        StoreOp.STORE,
        camera.clearFlag,
        new Color(camera.clearDepth, camera.clearStencil, 0.0, 0.0));
    ssssblurXPass.addRasterView(inputDS, ssssBlurXPassDSView);
    ssssBlurData.ssssBlurMaterial.setProperty('blurInfo', new Vec4(ssssBlurData.ssssFov, ssssBlurData.ssssWidth,
        ssssBlurData.boundingBox, ssssBlurData.ssssScale), SSSS_BLUR_X_PASS_INDEX);
    ssssBlurData.ssssBlurMaterial.setProperty('kernel', ssssBlurData.kernel, SSSS_BLUR_X_PASS_INDEX);
    ssssblurXPass.addQueue(QueueHint.RENDER_OPAQUE | QueueHint.RENDER_TRANSPARENT).addCameraQuad(
        camera, ssssBlurData.ssssBlurMaterial, SSSS_BLUR_X_PASS_INDEX,
        SceneFlags.NONE,
    );

    // === SSSS Blur Y Pass ===
    const ssssblurYPass = ppl.addRenderPass(width, height, 'ssss-blurY');
    ssssblurYPass.name = `CameraSSSSBlurYPass${cameraID}`;
    ssssblurYPass.setViewport(new Viewport(area.x, area.y, width, height));
    if (ppl.containsResource(ssssBlurRTName)) {
        const verId = webPipeline.resourceGraph.vertex(ssssBlurRTName);
        const sampler = webPipeline.resourceGraph.getSampler(verId);
        sampler.minFilter = Filter.POINT;
        sampler.magFilter = Filter.POINT;
        sampler.mipFilter = Filter.NONE;
        const computeView = new ComputeView();
        computeView.name = 'colorTex';
        ssssblurYPass.addComputeView(ssssBlurRTName, computeView);
    }
    if (ppl.containsResource(ssssBlurDSName)) {
        const verId = webPipeline.resourceGraph.vertex(ssssBlurDSName);
        const sampler = webPipeline.resourceGraph.getSampler(verId);
        sampler.minFilter = Filter.POINT;
        sampler.magFilter = Filter.POINT;
        sampler.mipFilter = Filter.NONE;
        const computeView = new ComputeView();
        computeView.name = 'depthTex';
        ssssblurYPass.addComputeView(ssssBlurDSName, computeView);
    }
    const ssssBlurYPassView = new RasterView('_',
        AccessType.WRITE,
        AttachmentType.RENDER_TARGET,
        LoadOp.LOAD,
        StoreOp.STORE,
        camera.clearFlag,
        ssssBlurClearColor);
    ssssblurYPass.addRasterView(inputRT, ssssBlurYPassView);
    const ssssBlurYPassDSView = new RasterView('_',
        AccessType.WRITE,
        AttachmentType.DEPTH_STENCIL,
        LoadOp.LOAD,
        StoreOp.STORE,
        camera.clearFlag,
        new Color(camera.clearDepth, camera.clearStencil, 0.0, 0.0));
    ssssblurYPass.addRasterView(inputDS, ssssBlurYPassDSView);
    ssssBlurData.ssssBlurMaterial.setProperty('blurInfo', new Vec4(ssssBlurData.ssssFov, ssssBlurData.ssssWidth,
        ssssBlurData.boundingBox, ssssBlurData.ssssScale), SSSS_BLUR_Y_PASS_INDEX);
    ssssBlurData.ssssBlurMaterial.setProperty('kernel', ssssBlurData.kernel, SSSS_BLUR_Y_PASS_INDEX);
    ssssblurYPass.addQueue(QueueHint.RENDER_OPAQUE | QueueHint.RENDER_TRANSPARENT).addCameraQuad(
        camera, ssssBlurData.ssssBlurMaterial, SSSS_BLUR_Y_PASS_INDEX,
        SceneFlags.NONE,
    );
    return { rtName: inputRT, dsName: inputDS };
}

class ToneMappingInfo {
    declare toneMappingMaterial: Material;
    private _init () {
        this.toneMappingMaterial = new Material();
        this.toneMappingMaterial.name = 'builtin-tone-mapping-material';
        this.toneMappingMaterial.initialize({
            effectName: 'pipeline/tone-mapping',
        });
        for (let i = 0; i < this.toneMappingMaterial.passes.length; ++i) {
            this.toneMappingMaterial.passes[i].tryCompile();
        }
    }
    constructor () {
        this._init();
    }
}

let toneMappingInfo: ToneMappingInfo | null = null;
export function buildToneMappingPass (camera: Camera,
    ppl: BasicPipeline,
    inputRT: string,
    inputDS: string) {
    if (!ppl.pipelineSceneData.isHDR || !ppl.getMacroBool('CC_USE_FLOAT_OUTPUT')) return { rtName: inputRT, dsName: inputDS };
    if (!toneMappingInfo) {
        toneMappingInfo = new ToneMappingInfo();
    }

    const cameraID = getCameraUniqueID(camera);
    const area = getRenderArea(camera, camera.window.width, camera.window.height);
    const width = area.width;
    const height = area.height;

    const toneMappingClearColor = new Color(0, 0, 0, camera.clearColor.w);
    if (camera.clearFlag & ClearFlagBit.COLOR) {
        toneMappingClearColor.x = camera.clearColor.x;
        toneMappingClearColor.y = camera.clearColor.y;
        toneMappingClearColor.z = camera.clearColor.z;
    }

    const toneMappingPassRTName = `toneMappingPassRTName${cameraID}`;
    const toneMappingPassDS = `toneMappingPassDS${cameraID}`;
    if (!ppl.containsResource(toneMappingPassRTName)) {
        ppl.addRenderTarget(toneMappingPassRTName, Format.RGBA8, width, height, ResourceResidency.MANAGED);
        ppl.addDepthStencil(toneMappingPassDS, Format.DEPTH_STENCIL, width, height, ResourceResidency.MANAGED);
    }
    ppl.updateRenderTarget(toneMappingPassRTName, width, height);
    ppl.updateDepthStencil(toneMappingPassDS, width, height);
    const toneMappingPass = ppl.addRenderPass(width, height, 'tone-mapping');
    toneMappingPass.name = `CameraToneMappingPass${cameraID}`;
    toneMappingPass.setViewport(new Viewport(area.x, area.y, area.width, area.height));
    if (ppl.containsResource(inputRT)) {
        const computeView = new ComputeView();
        computeView.name = 'u_texSampler';
        toneMappingPass.addComputeView(inputRT, computeView);
    }
    const toneMappingPassView = new RasterView('_',
        AccessType.WRITE, AttachmentType.RENDER_TARGET,
        getLoadOpOfClearFlag(camera.clearFlag, AttachmentType.RENDER_TARGET),
        StoreOp.STORE,
        camera.clearFlag,
        toneMappingClearColor);
    const toneMappingPassDSView = new RasterView('_',
        AccessType.WRITE, AttachmentType.DEPTH_STENCIL,
        getLoadOpOfClearFlag(camera.clearFlag, AttachmentType.DEPTH_STENCIL),
        StoreOp.STORE,
        camera.clearFlag,
        new Color(camera.clearDepth, camera.clearStencil, 0, 0));
    toneMappingPass.addRasterView(toneMappingPassRTName, toneMappingPassView);
    toneMappingPass.addRasterView(toneMappingPassDS, toneMappingPassDSView);
    toneMappingPass.addQueue(QueueHint.NONE).addFullscreenQuad(
        toneMappingInfo.toneMappingMaterial, 0, SceneFlags.NONE,
    );
    toneMappingPass.addQueue(QueueHint.RENDER_TRANSPARENT).addSceneOfCamera(camera, new LightInfo(),
        SceneFlags.UI);
    if (getProfilerCamera() === camera) {
        toneMappingPass.showStatistics = true;
    }
    return { rtName: toneMappingPassRTName, dsName: toneMappingPassDS };
}

export function buildTransparencyPass (camera: Camera,
    ppl: BasicPipeline,
    inputRT: string,
    inputDS: string,
    hasDeferredTransparencyObject: boolean) {
    if (hasDeferredTransparencyObject) return { rtName: inputRT, dsName: inputDS };

    const cameraID = getCameraUniqueID(camera);
    const cameraName = `Camera${cameraID}`;
    const cameraInfo = buildShadowPasses(cameraName, camera, ppl);
    const area = getRenderArea(camera, camera.window.width, camera.window.height);
    const width = area.width;
    const height = area.height;

    const alphaPass = ppl.addRenderPass(width, height, 'default');
    alphaPass.name = `CameraAlphaPass${cameraID}`;
    alphaPass.setViewport(new Viewport(area.x, area.y, width, height));
    for (const dirShadowName of cameraInfo.mainLightShadowNames) {
        if (ppl.containsResource(dirShadowName)) {
            alphaPass.addTexture(dirShadowName, 'cc_shadowMap');
        }
    }
    for (const spotShadowName of cameraInfo.spotLightShadowNames) {
        if (ppl.containsResource(spotShadowName)) {
            alphaPass.addTexture(spotShadowName, 'cc_spotShadowMap');
        }
    }
    const alphaPassView = new RasterView('_',
        AccessType.WRITE,
        AttachmentType.RENDER_TARGET,
        LoadOp.LOAD,
        StoreOp.STORE,
        camera.clearFlag,
        new Color(camera.clearDepth, camera.clearStencil, 0, 0));
    const alphaPassDSView = new RasterView('_',
        AccessType.WRITE,
        AttachmentType.DEPTH_STENCIL,
        LoadOp.LOAD,
        StoreOp.STORE,
        camera.clearFlag,
        new Color(camera.clearDepth, camera.clearStencil, 0, 0));
    alphaPass.addRasterView(inputRT, alphaPassView);
    alphaPass.addRasterView(inputDS, alphaPassDSView);
    alphaPass
        .addQueue(QueueHint.RENDER_TRANSPARENT)
        .addSceneOfCamera(camera, new LightInfo(), SceneFlags.TRANSPARENT_OBJECT | SceneFlags.GEOMETRY);
    return { rtName: inputRT, dsName: inputDS };
}

function _buildSpecularPass (camera: Camera,
    ppl: BasicPipeline,
    inputRT: string,
    inputDS: string) {
    if (EDITOR) {
        ppl.setMacroInt('CC_PIPELINE_TYPE', 0);
    }
    const cameraID = getCameraUniqueID(camera);
    const cameraName = `Camera${cameraID}`;
    const cameraInfo = buildShadowPasses(cameraName, camera, ppl);
    const area = getRenderArea(camera, camera.window.width, camera.window.height);
    const width = area.width;
    const height = area.height;

    const specalurPass = ppl.addRenderPass(width, height, 'specular-pass');
    specalurPass.name = `CameraSpecalurPass${cameraID}`;
    specalurPass.setViewport(new Viewport(area.x, area.y, width, height));
    for (const dirShadowName of cameraInfo.mainLightShadowNames) {
        if (ppl.containsResource(dirShadowName)) {
            const computeView = new ComputeView('cc_shadowMap');
            specalurPass.addComputeView(dirShadowName, computeView);
        }
    }
    for (const spotShadowName of cameraInfo.spotLightShadowNames) {
        if (ppl.containsResource(spotShadowName)) {
            const computeView = new ComputeView('cc_spotShadowMap');
            specalurPass.addComputeView(spotShadowName, computeView);
        }
    }
    const passView = new RasterView('_',
        AccessType.WRITE,
        AttachmentType.RENDER_TARGET,
        LoadOp.LOAD,
        StoreOp.STORE,
        camera.clearFlag,
        new Color(camera.clearColor.x, camera.clearColor.y, camera.clearColor.z, camera.clearColor.w));
    const passDSView = new RasterView('_',
        AccessType.WRITE,
        AttachmentType.DEPTH_STENCIL,
        LoadOp.LOAD,
        StoreOp.STORE,
        camera.clearFlag,
        new Color(camera.clearDepth, camera.clearStencil, 0, 0));
    specalurPass.addRasterView(inputRT, passView);
    specalurPass.addRasterView(inputDS, passDSView);
    specalurPass
        .addQueue(QueueHint.RENDER_OPAQUE, 'default')
        .addSceneOfCamera(camera, new LightInfo(),
            SceneFlags.TRANSPARENT_OBJECT | SceneFlags.DEFAULT_LIGHTING | SceneFlags.PLANAR_SHADOW
            | SceneFlags.CUTOUT_OBJECT | SceneFlags.DRAW_INSTANCING | SceneFlags.GEOMETRY);
    specalurPass
        .addQueue(QueueHint.RENDER_TRANSPARENT, 'forward-add')
        .addSceneOfCamera(camera, new LightInfo(),
            SceneFlags.TRANSPARENT_OBJECT | SceneFlags.DEFAULT_LIGHTING | SceneFlags.PLANAR_SHADOW
            | SceneFlags.CUTOUT_OBJECT | SceneFlags.DRAW_INSTANCING | SceneFlags.GEOMETRY);
    return { rtName: inputRT, dsName: inputDS };
}

export function buildSSSSPass (camera: Camera,
    ppl: BasicPipeline,
    inputRT: string,
    inputDS: string) {
    if (hasSkinObject(ppl)) {
        forceEnableFloatOutput(ppl);
        const blurInfo = _buildSSSSBlurPass(camera, ppl, inputRT, inputDS);
        const specularInfo = _buildSpecularPass(camera, ppl, blurInfo.rtName, blurInfo.dsName);
        return { rtName: specularInfo.rtName, dsName: specularInfo.dsName };
    } else {
        const specularInfo = _buildSpecularPass(camera, ppl, inputRT, inputDS);
        return { rtName: specularInfo.rtName, dsName: specularInfo.dsName };
    }
}

class HBAOParams {
    declare hbaoMaterial: Material;
    declare randomTexture: Texture2D;

    get uvDepthToEyePosParams () {
        return this._uvDepthToEyePosParams;
    }

    get radiusParam () {
        return this._radiusParam;
    }

    get miscParam () {
        return this._miscParam;
    }

    get blurParam () {
        return this._blurParam;
    }

    set depthTexFullResolution (val: Vec2) {
        this._depthTexFullResolution.set(val);
    }

    set depthTexResolution (val: Vec2) {
        this._depthTexResolution.set(val);
    }

    set sceneScale (val: number) {
        this._sceneScale = val;
    }

    set cameraFov (val: number) {
        this._cameraFov = val;
    }

    set radiusScale (val: number) {
        this._radiusScale = val;
    }

    set angleBiasDegree (val: number) {
        this._angleBiasDegree = val;
    }

    set aoStrength (val: number) {
        this._aoStrength = val;
    }

    set blurSharpness (val: number) {
        this._blurSharpness = val;
    }

    set aoSaturation (val: number) {
        this._aoSaturation = val;
    }

    private _uvDepthToEyePosParams = new Vec4();
    private _radiusParam = new Vec4();
    private _miscParam = new Vec4();
    private _blurParam = new Vec4();

    private _depthTexFullResolution = new Vec2(1024);
    private _depthTexResolution = new Vec2(1024);
    private _sceneScale = 1.0;
    private _cameraFov = toRadian(45.0);
    private _radiusScale = 1.0;
    private _angleBiasDegree = 10.0;
    private _aoStrength = 1.0;
    private _blurSharpness = 8;
    private _aoSaturation = 1.0;

    private _randomDirAndJitter: number[] = [
        238, 91, 87, 255, 251, 44, 119, 255, 247, 64, 250, 255, 232, 5, 225, 255,
        253, 177, 140, 255, 250, 51, 84, 255, 243, 76, 97, 255, 252, 36, 232, 255,
        235, 100, 24, 255, 252, 36, 158, 255, 254, 20, 142, 255, 245, 135, 124, 255,
        251, 43, 121, 255, 253, 31, 145, 255, 235, 98, 160, 255, 240, 146, 198, 255,
    ];
    private _init () {
        if (this.hbaoMaterial) return;
        this.hbaoMaterial = new Material();
        this.hbaoMaterial.name = 'builtin-hbao-material';
        this.hbaoMaterial.initialize({ effectName: 'pipeline/post-process/hbao' });
        for (let i = 0; i < this.hbaoMaterial.passes.length; ++i) {
            this.hbaoMaterial.passes[i].tryCompile();
        }

        const width = 4;
        const height = 4;
        const pixelFormat = Texture2D.PixelFormat.RGBA8888;
        const arrayBuffer = new Uint8Array(width * height * 4);
        for (let i = 0; i < this._randomDirAndJitter.length; i++) {
            arrayBuffer[i] = this._randomDirAndJitter[i];
        }
        const image = new ImageAsset({
            width,
            height,
            _data: arrayBuffer,
            _compressed: false,
            format: pixelFormat,
        });
        this.randomTexture = new Texture2D();
        this.randomTexture.setFilters(Texture2D.Filter.NEAREST, Texture2D.Filter.NEAREST);
        this.randomTexture.setMipFilter(Texture2D.Filter.NONE);
        this.randomTexture.setWrapMode(Texture2D.WrapMode.REPEAT, Texture2D.WrapMode.REPEAT, Texture2D.WrapMode.REPEAT);
        this.randomTexture.image = image;
        if (!this.randomTexture.getGFXTexture()) {
            console.warn('Unexpected: failed to create ao texture?');
        }
        this.hbaoMaterial.setProperty('RandomTex', this.randomTexture, 0);
    }

    public update () {
        // should be same value as shader
        const HALF_KERNEL_RADIUS = 4;
        const INV_LN2 = 1.44269504;
        const SQRT_LN2 = 0.8325546;

        const gR = this._radiusScale * this._sceneScale;
        const gR2 = gR * gR;
        const gNegInvR2 = -1.0 / gR2;
        const gMaxRadiusPixels = 0.1 * Math.min(this._depthTexFullResolution.x, this._depthTexFullResolution.y);
        this._radiusParam.set(gR, gR2, gNegInvR2, gMaxRadiusPixels);

        const vec2 = new Vec2(this._depthTexResolution.y / this._depthTexResolution.x, 1.0);
        const gFocalLen = new Vec2(vec2.x / Math.tan(this._cameraFov * 0.5), vec2.y / Math.tan(this._cameraFov * 0.5));
        const gTanAngleBias = Math.tan(toRadian(this._angleBiasDegree));
        const gStrength = this._aoStrength;
        this._miscParam.set(gFocalLen.x, gFocalLen.y, gTanAngleBias, gStrength);

        const gUVToViewA = new Vec2(2.0 / gFocalLen.x, -2.0 / gFocalLen.y);
        const gUVToViewB = new Vec2(-1.0 / gFocalLen.x, 1.0 / gFocalLen.y);
        this._uvDepthToEyePosParams.set(gUVToViewA.x, gUVToViewA.y, gUVToViewB.x, gUVToViewB.y);

        const BlurSigma = (HALF_KERNEL_RADIUS + 1.0) * 0.5;
        const gBlurFallOff = INV_LN2 / (2.0 * BlurSigma * BlurSigma);
        const gBlurDepthThreshold = 2.0 * SQRT_LN2 * (this._sceneScale / this._blurSharpness);
        this._blurParam.set(gBlurFallOff, gBlurDepthThreshold, this._blurSharpness / 8.0, this._aoSaturation);
    }

    constructor () {
        this._init();
        this.update();
    }
}

let _hbaoParams: HBAOParams | null = null;
const vec2 = new Vec2();
function _buildHBAOPass (camera: Camera,
    ppl: BasicPipeline,
    inputRT: string,
    inputDS: string) {
    if (!_hbaoParams) return { rtName: inputRT, dsName: inputDS };

    const cameraID = getCameraUniqueID(camera);
    const area = getRenderArea(camera, camera.window.width, camera.window.height);
    const width = area.width;
    const height = area.height;

    const hbaoClearColor = new Color(0, 0, 0, camera.clearColor.w);

    const hbaoRTName = `hbaoRTName${cameraID}`;
    if (!ppl.containsResource(hbaoRTName)) {
        ppl.addRenderTarget(hbaoRTName, Format.BGRA8, width, height, ResourceResidency.MANAGED);
    }
    ppl.updateRenderTarget(hbaoRTName, width, height);
    const hbaoPass = ppl.addRenderPass(width, height, 'hbao-pass');
    hbaoPass.name = `CameraHBAOPass${cameraID}`;
    hbaoPass.setViewport(new Viewport(area.x, area.y, area.width, area.height));
    if (ppl.containsResource(inputDS)) {
        const webPipeline = (ppl as WebPipeline);
        const verId = webPipeline.resourceGraph.vertex(inputDS);
        const sampler = webPipeline.resourceGraph.getSampler(verId);
        sampler.minFilter = sampler.magFilter = Filter.POINT;
        sampler.mipFilter = Filter.NONE;
        sampler.addressU = sampler.addressV = Address.CLAMP;
        const computeView = new ComputeView();
        computeView.name = 'DepthTex';
        hbaoPass.addComputeView(inputDS, computeView);
    }
    hbaoPass.addRenderTarget(
        hbaoRTName,
        LoadOp.LOAD,
        StoreOp.STORE,
        hbaoClearColor,
    );
    const passIdx = 0;
    _hbaoParams.hbaoMaterial.setProperty('uvDepthToEyePosParams', _hbaoParams.uvDepthToEyePosParams, passIdx);
    _hbaoParams.hbaoMaterial.setProperty('radiusParam', _hbaoParams.radiusParam, passIdx);
    _hbaoParams.hbaoMaterial.setProperty('miscParam', _hbaoParams.miscParam, passIdx);
    // eslint-disable-next-line max-len
    _hbaoParams.hbaoMaterial.setProperty('randomTexSize', new Vec4(_hbaoParams.randomTexture.width, _hbaoParams.randomTexture.height, 1.0 / _hbaoParams.randomTexture.width, 1.0 / _hbaoParams.randomTexture.height), passIdx);
    _hbaoParams.hbaoMaterial.setProperty('blurParam', _hbaoParams.blurParam, passIdx);
    hbaoPass.addQueue(QueueHint.RENDER_TRANSPARENT | QueueHint.RENDER_OPAQUE).addCameraQuad(
        camera, _hbaoParams.hbaoMaterial, passIdx,
        SceneFlags.NONE,
    );
    return { rtName: hbaoRTName, dsName: inputDS };
}

function _buildHBAOBlurPass (camera: Camera,
    ppl: BasicPipeline,
    inputRT: string,
    inputDS: string,
    isYPass: boolean) {
    if (!_hbaoParams) return { rtName: inputRT, dsName: inputDS };

    const cameraID = getCameraUniqueID(camera);
    const area = getRenderArea(camera, camera.window.width, camera.window.height);
    const width = area.width;
    const height = area.height;

    const hbaoClearColor = new Color(0, 0, 0, camera.clearColor.w);

    let inputRTName = `hbaoRTName${cameraID}`;
    let outputRTName = `hbaoBluredRTName${cameraID}`;
    let shaderPassName = 'blurx-pass';
    let blurPassName = `CameraHBAOBluredXPass${cameraID}`;
    if (isYPass) {
        outputRTName = `hbaoRTName${cameraID}`;
        inputRTName = `hbaoBluredRTName${cameraID}`;
        shaderPassName = 'blury-pass';
        blurPassName = `CameraHBAOBluredYPass${cameraID}`;
    }

    if (!ppl.containsResource(outputRTName)) {
        ppl.addRenderTarget(outputRTName, Format.BGRA8, width, height, ResourceResidency.MANAGED);
    }
    ppl.updateRenderTarget(outputRTName, width, height);
    const blurPass = ppl.addRenderPass(width, height, shaderPassName);
    blurPass.name = blurPassName;
    blurPass.setViewport(new Viewport(area.x, area.y, area.width, area.height));
    if (ppl.containsResource(inputDS)) {
        const webPipeline = (ppl as WebPipeline);
        const verId = webPipeline.resourceGraph.vertex(inputDS);
        const sampler = webPipeline.resourceGraph.getSampler(verId);
        sampler.minFilter = sampler.magFilter = Filter.POINT;
        sampler.mipFilter = Filter.NONE;
        sampler.addressU = sampler.addressV = Address.CLAMP;
        const computeView = new ComputeView();
        computeView.name = 'DepthTex';
        blurPass.addComputeView(inputDS, computeView);
    }
    if (ppl.containsResource(inputRTName)) {
        const webPipeline = (ppl as WebPipeline);
        const verId = webPipeline.resourceGraph.vertex(inputRTName);
        const sampler = webPipeline.resourceGraph.getSampler(verId);
        sampler.minFilter = sampler.magFilter = Filter.LINEAR;
        sampler.mipFilter = Filter.NONE;
        sampler.addressU = sampler.addressV = Address.CLAMP;
        const computeView = new ComputeView();
        computeView.name = 'AOTexNearest';
        blurPass.addComputeView(inputRTName, computeView);
    }
    blurPass.addRenderTarget(
        outputRTName,
        LoadOp.LOAD,
        StoreOp.STORE,
        hbaoClearColor,
    );
    const passIdx = isYPass ? 2 : 1;
    _hbaoParams.hbaoMaterial.setProperty('uvDepthToEyePosParams', _hbaoParams.uvDepthToEyePosParams, passIdx);
    _hbaoParams.hbaoMaterial.setProperty('radiusParam', _hbaoParams.radiusParam, passIdx);
    _hbaoParams.hbaoMaterial.setProperty('miscParam', _hbaoParams.miscParam, passIdx);
    _hbaoParams.hbaoMaterial.setProperty('blurParam', _hbaoParams.blurParam, passIdx);
    blurPass.addQueue(QueueHint.RENDER_TRANSPARENT | QueueHint.RENDER_OPAQUE).addCameraQuad(
        camera, _hbaoParams.hbaoMaterial, passIdx,
        SceneFlags.NONE,
    );
    return { rtName: outputRTName, dsName: inputDS };
}

function _buildHBAOCombinedPass (camera: Camera,
    ppl: BasicPipeline,
    inputRT: string,
    inputDS: string,
    outputRT: string) {
    if (!_hbaoParams) return { rtName: inputRT, dsName: inputDS };

    const cameraID = getCameraUniqueID(camera);
    const area = getRenderArea(camera, camera.window.width, camera.window.height);
    const width = area.width;
    const height = area.height;

    const hbaoClearColor = new Color(0, 0, 0, camera.clearColor.w);

    const outputRTName = outputRT;
    if (!ppl.containsResource(outputRTName)) {
        ppl.addRenderTarget(outputRTName, getRTFormatBeforeToneMapping(ppl), width, height, ResourceResidency.MANAGED);
    }
    ppl.updateRenderTarget(outputRTName, width, height);
    const hbaoPass = ppl.addRenderPass(width, height, 'combine-pass');
    hbaoPass.name = `CameraHBAOCombinedPass${cameraID}`;
    hbaoPass.setViewport(new Viewport(area.x, area.y, area.width, area.height));

    const inputRTName = inputRT;
    if (ppl.containsResource(inputRTName)) {
        const webPipeline = (ppl as WebPipeline);
        const verId = webPipeline.resourceGraph.vertex(inputRTName);
        const sampler = webPipeline.resourceGraph.getSampler(verId);
        sampler.minFilter = sampler.magFilter = Filter.LINEAR;
        sampler.mipFilter = Filter.NONE;
        sampler.addressU = sampler.addressV = Address.CLAMP;
        const computeView = new ComputeView();
        computeView.name = 'AOTexNearest';
        hbaoPass.addComputeView(inputRTName, computeView);
    }

    hbaoPass.addRenderTarget(
        outputRTName,
        LoadOp.LOAD,
        StoreOp.STORE,
        hbaoClearColor,
    );
    const passIdx = 3;
    _hbaoParams.hbaoMaterial.setProperty('uvDepthToEyePosParams', _hbaoParams.uvDepthToEyePosParams, passIdx);
    _hbaoParams.hbaoMaterial.setProperty('radiusParam', _hbaoParams.radiusParam, passIdx);
    _hbaoParams.hbaoMaterial.setProperty('miscParam', _hbaoParams.miscParam, passIdx);
    _hbaoParams.hbaoMaterial.setProperty('blurParam', _hbaoParams.blurParam, passIdx);
    hbaoPass.addQueue(QueueHint.RENDER_TRANSPARENT | QueueHint.RENDER_OPAQUE).addCameraQuad(
        camera, _hbaoParams.hbaoMaterial, passIdx,
        SceneFlags.NONE,
    );
    return { rtName: outputRTName, dsName: inputDS };
}

export function buildHBAOPasses (camera: Camera,
    ppl: BasicPipeline,
    inputRT: string,
    inputDS: string,
    radiusScale = 1.0,
    angleBiasDegree = 10.0,
    blurSharpness = 3,
    aoSaturation = 1.0,
    aoStrength = 1.0,
    needBlur = true) {
    const area = getRenderArea(camera, camera.window.width, camera.window.height);
    const width = area.width;
    const height = area.height;

    // params
    if (!_hbaoParams) _hbaoParams = new HBAOParams();
    // todo: nearest object distance from camera
    const sceneScale = camera.nearClip;
    // todo: Half Res Depth Tex
    _hbaoParams.depthTexFullResolution = vec2.set(width, height);
    _hbaoParams.depthTexResolution = vec2.set(width, height);
    _hbaoParams.sceneScale = sceneScale;
    _hbaoParams.cameraFov = camera.fov;
    _hbaoParams.radiusScale = radiusScale;
    _hbaoParams.angleBiasDegree = angleBiasDegree;
    _hbaoParams.aoStrength = aoStrength;
    _hbaoParams.blurSharpness = blurSharpness;
    _hbaoParams.aoSaturation = aoSaturation;
    _hbaoParams.update();

    // debug view
    const director = cclegacy.director;
    const root = director.root;
    if (root.debugView) {
        if (root.debugView.isEnabled()
            && (root.debugView.singleMode !== DebugViewSingleType.NONE && root.debugView.singleMode !== DebugViewSingleType.AO
            || !root.debugView.isCompositeModeEnabled(DebugViewCompositeType.AO))) {
            return { rtName: inputRT, dsName: inputDS };
        }
    }

    // passes
    const hbaoInfo = _buildHBAOPass(camera, ppl, inputRT, inputDS);
    let hbaoCombinedInputRTName = hbaoInfo.rtName;
    if (needBlur) {
        const haboBlurInfoX = _buildHBAOBlurPass(camera, ppl, hbaoInfo.rtName, inputDS, false);
        const haboBlurInfoY = _buildHBAOBlurPass(camera, ppl, haboBlurInfoX.rtName, inputDS, true);
        hbaoCombinedInputRTName = haboBlurInfoY.rtName;
    }
    const haboCombined = _buildHBAOCombinedPass(camera, ppl, hbaoCombinedInputRTName, inputDS, inputRT);
    return { rtName: haboCombined.rtName, dsName: inputDS };
}

export const MAX_LIGHTS_PER_CLUSTER = 100;
export const CLUSTERS_X = 16;
export const CLUSTERS_Y = 8;
export const CLUSTERS_Z = 24;
export const CLUSTER_COUNT = CLUSTERS_X * CLUSTERS_Y * CLUSTERS_Z;

class ClusterLightData {
    declare clusterBuildCS: Material;
    declare clusterLightCullingCS: Material
    clusters_x_threads = 16;
    clusters_y_threads = 8;
    clusters_z_threads = 1;
    dispatchX = 1;
    dispatchY = 1;
    dispatchZ = 1;

    private _initMaterial (id: string, effect: string) {
        const mat = new Material();
        mat.name = id;
        mat.initialize({ effectName: effect });
        for (let i = 0; i < mat.passes.length; ++i) {
            mat.passes[i].tryCompile();
        }
        return mat;
    }

    private _init () {
        this.clusterBuildCS = this._initMaterial('builtin-cluster-build-cs-material', 'pipeline/cluster-build');
        this.clusterLightCullingCS = this._initMaterial('builtin-cluster-culling-cs-material', 'pipeline/cluster-culling');

        this.dispatchX = CLUSTERS_X / this.clusters_x_threads;
        this.dispatchY = CLUSTERS_Y / this.clusters_y_threads;
        this.dispatchZ = CLUSTERS_Z / this.clusters_z_threads;
    }

    constructor () {
        this._init();
    }
}

let _clusterLightData: ClusterLightData | null = null;
export function buildLightClusterBuildPass (camera: Camera, clusterData: ClusterLightData,
    ppl: Pipeline) {
    const cameraID = getCameraUniqueID(camera);
    const clusterBufferName = `clusterBuffer${cameraID}`;

    const clusterBufferSize = CLUSTER_COUNT * 2 * 4;
    if (!ppl.containsResource(clusterBufferName)) {
        ppl.addStorageBuffer(clusterBufferName, Format.UNKNOWN, clusterBufferSize, ResourceResidency.PERSISTENT);
    }
    ppl.updateStorageBuffer(clusterBufferName, clusterBufferSize);

    const clusterPass = ppl.addComputePass('cluster-build-cs');
    clusterPass.addStorageBuffer(clusterBufferName, AccessType.WRITE, 'b_clustersBuffer');
    clusterPass.addQueue()
        .addDispatch(clusterData.dispatchX, clusterData.dispatchY, clusterData.dispatchZ, clusterData.clusterBuildCS, 0);

    const width = camera.width * ppl.pipelineSceneData.shadingScale;
    const height = camera.height * ppl.pipelineSceneData.shadingScale;
    clusterPass.setVec4('cc_nearFar', new Vec4(camera.nearClip, camera.farClip, 0, 0));
    clusterPass.setVec4('cc_viewPort', new Vec4(width, height, width, height));
    clusterPass.setVec4('cc_workGroup', new Vec4(CLUSTERS_X, CLUSTERS_Y, CLUSTERS_Z, 0));
    clusterPass.setMat4('cc_matView', camera.matView);
    clusterPass.setMat4('cc_matProjInv', camera.matProjInv);
}

export function buildLightClusterCullingPass (camera: Camera, clusterData: ClusterLightData,
    ppl: Pipeline) {
    const cameraID = getCameraUniqueID(camera);
    const clusterBufferName = `clusterBuffer${cameraID}`;
    const clusterLightBufferName = `clusterLightBuffer${cameraID}`;
    const clusterGlobalIndexBufferName = `b_globalIndexBuffer${cameraID}`;
    const clusterLightIndicesBufferName = `clusterLIghtIndicesBuffer${cameraID}`;
    const clusterLightGridBufferName = `clusterLightGridBuffer${cameraID}`;

    // index buffer
    const lightIndexBufferSize = MAX_LIGHTS_PER_CLUSTER * CLUSTER_COUNT * 4;
    const lightGridBufferSize = CLUSTER_COUNT * 4 * 4;
    if (!ppl.containsResource(clusterLightIndicesBufferName)) {
        ppl.addStorageBuffer(clusterLightIndicesBufferName, Format.UNKNOWN, lightIndexBufferSize, ResourceResidency.PERSISTENT);
    }
    if (!ppl.containsResource(clusterLightGridBufferName)) {
        ppl.addStorageBuffer(clusterLightGridBufferName, Format.UNKNOWN, lightGridBufferSize, ResourceResidency.PERSISTENT);
    }

    const clusterPass = ppl.addComputePass('cluster-culling-cs');
    clusterPass.addStorageBuffer(clusterLightBufferName, AccessType.READ, 'b_ccLightsBuffer');
    clusterPass.addStorageBuffer(clusterBufferName, AccessType.READ, 'b_clustersBuffer');
    clusterPass.addStorageBuffer(clusterLightIndicesBufferName, AccessType.WRITE, 'b_clusterLightIndicesBuffer');
    clusterPass.addStorageBuffer(clusterLightGridBufferName, AccessType.WRITE, 'b_clusterLightGridBuffer');
    clusterPass.addStorageBuffer(clusterGlobalIndexBufferName, AccessType.WRITE, 'b_globalIndexBuffer');
    clusterPass.addQueue()
        .addDispatch(clusterData.dispatchX, clusterData.dispatchY, clusterData.dispatchZ, clusterData.clusterLightCullingCS, 0);

    const width = camera.width * ppl.pipelineSceneData.shadingScale;
    const height = camera.height * ppl.pipelineSceneData.shadingScale;
    clusterPass.setVec4('cc_nearFar', new Vec4(camera.nearClip, camera.farClip, 0, 0));
    clusterPass.setVec4('cc_viewPort', new Vec4(width, height, width, height));
    clusterPass.setVec4('cc_workGroup', new Vec4(CLUSTERS_X, CLUSTERS_Y, CLUSTERS_Z, 0));
    clusterPass.setMat4('cc_matView', camera.matView);
    clusterPass.setMat4('cc_matProjInv', camera.matProjInv);
}

export function buildLightData (camera: Camera, pipeline: BasicPipeline) {
    validPunctualLightsCulling(pipeline, camera);

    // build cluster light data
    const data = pipeline.pipelineSceneData;
    const validLightCountForBuffer = nextPow2(Math.max(data.validPunctualLights.length, 1));

    const lightBufferStride = 16; // 4 * vec4
    const clusterLightBufferSize = validLightCountForBuffer * 4 * lightBufferStride;

    const lightMeterScale = 10000.0;
    const exposure = camera.exposure;

    const cameraID = getCameraUniqueID(camera);
    const clusterLightBufferName = `clusterLightBuffer${cameraID}`;
    const clusterGlobalIndexBufferName = `b_globalIndexBuffer${cameraID}`;

    const ppl = (pipeline as Pipeline);
    if (!ppl.containsResource(clusterGlobalIndexBufferName)) {
        ppl.addStorageBuffer(clusterGlobalIndexBufferName, Format.UNKNOWN, 4, ResourceResidency.PERSISTENT);
    }

    if (!ppl.containsResource(clusterLightBufferName)) {
        ppl.addStorageBuffer(clusterLightBufferName, Format.UNKNOWN, clusterLightBufferSize, ResourceResidency.PERSISTENT);
    }
    ppl.updateStorageBuffer(clusterLightBufferName, clusterLightBufferSize);

    const buffer = new ArrayBuffer(clusterLightBufferSize);
    const view = new Float32Array(buffer);

    // gather light data
    let index = 0;
    for (const light of data.validPunctualLights) {
        const offset = index * lightBufferStride;
        const positionOffset = offset + 0;
        const colorOffset = offset + 4;
        const sizeRangeAngleOffset = offset + 8;
        const directionOffset = offset + 12;

        let luminanceHDR = 0;
        let luminanceLDR = 0;
        let position: Vec3 | null;
        if (light.type === LightType.POINT) {
            const point = light as PointLight;
            position = point.position;
            luminanceLDR = point.luminanceLDR;
            luminanceHDR = point.luminanceHDR;

            view[sizeRangeAngleOffset]     = 0;
            view[sizeRangeAngleOffset + 1] = point.range;
            view[sizeRangeAngleOffset + 2] = 0;
            view[sizeRangeAngleOffset + 3] = 0;
        } else if (light.type === LightType.SPHERE) {
            const sphere = light as SphereLight;
            position = sphere.position;
            luminanceLDR = sphere.luminanceLDR;
            luminanceHDR = sphere.luminanceHDR;

            view[sizeRangeAngleOffset]     = sphere.size;
            view[sizeRangeAngleOffset + 1] = sphere.range;
            view[sizeRangeAngleOffset + 2] = 0;
            view[sizeRangeAngleOffset + 3] = 0;
        } else if (light.type === LightType.SPOT) {
            const spot = light as SpotLight;
            position = spot.position;
            luminanceLDR = spot.luminanceLDR;
            luminanceHDR = spot.luminanceHDR;

            view[sizeRangeAngleOffset]     = spot.size;
            view[sizeRangeAngleOffset + 1] = spot.range;
            view[sizeRangeAngleOffset + 2] = spot.spotAngle;
            view[sizeRangeAngleOffset + 3] = 0;

            const dir = spot.direction;
            view[directionOffset]     = dir.x;
            view[directionOffset + 1] = dir.y;
            view[directionOffset + 2] = dir.z;
            view[directionOffset + 3] = 0;
        } else if (light.type === LightType.RANGED_DIRECTIONAL) {
            const directional = light as RangedDirectionalLight;
            position = directional.position;
            luminanceLDR = directional.illuminanceLDR;
            luminanceHDR = directional.illuminanceHDR;

            const right = directional.right;
            view[sizeRangeAngleOffset]     = right.x;
            view[sizeRangeAngleOffset + 1] = right.y;
            view[sizeRangeAngleOffset + 2] = right.z;
            view[sizeRangeAngleOffset + 3] = 0;

            const dir = directional.direction;
            view[directionOffset]     = dir.x;
            view[directionOffset + 1] = dir.y;
            view[directionOffset + 2] = dir.z;
            view[directionOffset + 3] = 0;
        }
        // position
        view[positionOffset]     = position!.x;
        view[positionOffset + 1] = position!.y;
        view[positionOffset + 2] = position!.z;
        view[positionOffset + 3] = light.type;

        // color
        const color = light.color;
        if (light.useColorTemperature) {
            const tempRGB = light.colorTemperatureRGB;
            view[colorOffset]     = color.x * tempRGB.x;
            view[colorOffset + 1] = color.y * tempRGB.y;
            view[colorOffset + 2] = color.z * tempRGB.z;
        } else {
            view[colorOffset]     = color.x;
            view[colorOffset + 1] = color.y;
            view[colorOffset + 2] = color.z;
        }
        view[colorOffset + 3] = data.isHDR ? luminanceHDR * exposure * lightMeterScale : luminanceLDR;
        index++;
    }
    // last float of first light data
    view[3 * 4 + 3] = data.validPunctualLights.length;

    // global index buffer
    const globalIndexBuffer = new ArrayBuffer(4);
    const globalIndexBufferView = new Uint32Array(globalIndexBuffer);
    globalIndexBufferView[0] = 0;

    const uploadPair1 = new UploadPair(new Uint8Array(buffer), clusterLightBufferName);
    const uploadPair2 = new UploadPair(new Uint8Array(globalIndexBuffer), clusterGlobalIndexBufferName);
    ppl.addUploadPass([uploadPair1, uploadPair2]);
}

export function buildClusterPasses (camera: Camera, pipeline: BasicPipeline) {
    buildLightData(camera, pipeline);

    const ppl = (pipeline as Pipeline);
    if (!_clusterLightData) _clusterLightData = new ClusterLightData();

    buildLightClusterBuildPass(camera, _clusterLightData, ppl);
    buildLightClusterCullingPass(camera, _clusterLightData, ppl);
}<|MERGE_RESOLUTION|>--- conflicted
+++ resolved
@@ -56,11 +56,7 @@
     FXAAHQ,
 }
 
-<<<<<<< HEAD
-export function GetRTFormatBeforeToneMapping (ppl: BasicPipeline) {
-=======
-function getRTFormatBeforeToneMapping (ppl: BasicPipeline) {
->>>>>>> 04a41eb9
+export function getRTFormatBeforeToneMapping (ppl: BasicPipeline) {
     const useFloatOutput = ppl.getMacroBool('CC_USE_FLOAT_OUTPUT');
     return ppl.pipelineSceneData.isHDR && useFloatOutput && supportsRGBA16FloatTexture(ppl.device) ? Format.RGBA16F : Format.RGBA8;
 }
