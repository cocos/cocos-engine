/*
 Copyright (c) 2022-2023 Xiamen Yaji Software Co., Ltd.

 https://www.cocos.com/

 Permission is hereby granted, free of charge, to any person obtaining a copy
 of this software and associated documentation files (the "Software"), to deal
 in the Software without restriction, including without limitation the rights to
 use, copy, modify, merge, publish, distribute, sublicense, and/or sell copies
 of the Software, and to permit persons to whom the Software is furnished to do so,
 subject to the following conditions:

 The above copyright notice and this permission notice shall be included in
 all copies or substantial portions of the Software.

 THE SOFTWARE IS PROVIDED "AS IS", WITHOUT WARRANTY OF ANY KIND, EXPRESS OR
 IMPLIED, INCLUDING BUT NOT LIMITED TO THE WARRANTIES OF MERCHANTABILITY,
 FITNESS FOR A PARTICULAR PURPOSE AND NONINFRINGEMENT. IN NO EVENT SHALL THE
 AUTHORS OR COPYRIGHT HOLDERS BE LIABLE FOR ANY CLAIM, DAMAGES OR OTHER
 LIABILITY, WHETHER IN AN ACTION OF CONTRACT, TORT OR OTHERWISE, ARISING FROM,
 OUT OF OR IN CONNECTION WITH THE SOFTWARE OR THE USE OR OTHER DEALINGS IN
 THE SOFTWARE.
*/

import { EDITOR } from 'internal:constants';
import { BufferInfo, Buffer, BufferUsageBit, ClearFlagBit, Color, DescriptorSet, LoadOp,
    Format, Rect, Sampler, StoreOp, Texture, Viewport, MemoryUsageBit, Filter, Address } from '../../gfx';
import {
    Camera, CSMLevel, DirectionalLight, Light, LightType, ProbeType, ReflectionProbe,
    ShadowType, SKYBOX_FLAG, SpotLight, PointLight, RangedDirectionalLight, SphereLight,
} from '../../render-scene/scene';
import { supportsR32FloatTexture, supportsRGBA16HalfFloatTexture } from '../define';
import { BasicPipeline, Pipeline } from './pipeline';
import {
    AccessType, AttachmentType, CopyPair, LightInfo,
    QueueHint, ResourceResidency, SceneFlags, UpdateFrequency, UploadPair,
} from './types';
import { Vec2, Vec3, Vec4, macro, geometry, toRadian, cclegacy, assert, nextPow2 } from '../../core';
import { ImageAsset, Material, Texture2D } from '../../asset/assets';
import { getProfilerCamera, SRGBToLinear } from '../pipeline-funcs';
import { RenderWindow } from '../../render-scene/core/render-window';
import { RenderData } from './render-graph';
import { WebPipeline } from './web-pipeline';
import { DescriptorSetData } from './layout-graph';
import { AABB } from '../../core/geometry';
import { DebugViewCompositeType, DebugViewSingleType } from '../debug-view';

const _rangedDirLightBoundingBox = new AABB(0.0, 0.0, 0.0, 0.5, 0.5, 0.5);
const _tmpBoundingBox = new AABB();

// Anti-aliasing type, other types will be gradually added in the future
export enum AntiAliasing {
    NONE,
    FXAA,
    FXAAHQ,
}

export function getRTFormatBeforeToneMapping (ppl: BasicPipeline) {
    const useFloatOutput = ppl.getMacroBool('CC_USE_FLOAT_OUTPUT');
    return ppl.pipelineSceneData.isHDR && useFloatOutput && supportsRGBA16HalfFloatTexture(ppl.device) ? Format.RGBA16F : Format.RGBA8;
}
function forceEnableFloatOutput (ppl: BasicPipeline) {
    if (ppl.pipelineSceneData.isHDR && !ppl.getMacroBool('CC_USE_FLOAT_OUTPUT')) {
        const supportFloatOutput = supportsRGBA16HalfFloatTexture(ppl.device);
        ppl.setMacroBool('CC_USE_FLOAT_OUTPUT', supportFloatOutput);
        macro.ENABLE_FLOAT_OUTPUT = supportFloatOutput;
    }
}

export function validPunctualLightsCulling (pipeline: BasicPipeline, camera: Camera) {
    const sceneData = pipeline.pipelineSceneData;
    const validPunctualLights = sceneData.validPunctualLights;
    validPunctualLights.length = 0;
    const _sphere = geometry.Sphere.create(0, 0, 0, 1);
    const { spotLights } = camera.scene!;
    for (let i = 0; i < spotLights.length; i++) {
        const light = spotLights[i];
        if (light.baked) {
            continue;
        }

        geometry.Sphere.set(_sphere, light.position.x, light.position.y, light.position.z, light.range);
        if (geometry.intersect.sphereFrustum(_sphere, camera.frustum)) {
            validPunctualLights.push(light);
        }
    }

    const { sphereLights } = camera.scene!;
    for (let i = 0; i < sphereLights.length; i++) {
        const light = sphereLights[i];
        if (light.baked) {
            continue;
        }
        geometry.Sphere.set(_sphere, light.position.x, light.position.y, light.position.z, light.range);
        if (geometry.intersect.sphereFrustum(_sphere, camera.frustum)) {
            validPunctualLights.push(light);
        }
    }

    const { pointLights } = camera.scene!;
    for (let i = 0; i < pointLights.length; i++) {
        const light = pointLights[i];
        if (light.baked) {
            continue;
        }
        geometry.Sphere.set(_sphere, light.position.x, light.position.y, light.position.z, light.range);
        if (geometry.intersect.sphereFrustum(_sphere, camera.frustum)) {
            validPunctualLights.push(light);
        }
    }

    const { rangedDirLights } = camera.scene!;
    for (let i = 0; i < rangedDirLights.length; i++) {
        const light = rangedDirLights[i];
        AABB.transform(_tmpBoundingBox, _rangedDirLightBoundingBox, light.node!.getWorldMatrix());
        if (geometry.intersect.aabbFrustum(_tmpBoundingBox, camera.frustum)) {
            validPunctualLights.push(light);
        }
    }
    // array push not supported.
    pipeline.pipelineSceneData.validPunctualLights = validPunctualLights;
}

const _cameras: Camera[] = [];

export function getCameraUniqueID (camera: Camera) {
    if (!_cameras.includes(camera)) {
        _cameras.push(camera);
    }
    return _cameras.indexOf(camera);
}

export function getLoadOpOfClearFlag (clearFlag: ClearFlagBit, attachment: AttachmentType): LoadOp {
    let loadOp = LoadOp.CLEAR;
    if (!(clearFlag & ClearFlagBit.COLOR)
        && attachment === AttachmentType.RENDER_TARGET) {
        if (clearFlag & SKYBOX_FLAG) {
            loadOp = LoadOp.CLEAR;
        } else {
            loadOp = LoadOp.LOAD;
        }
    }
    if ((clearFlag & ClearFlagBit.DEPTH_STENCIL) !== ClearFlagBit.DEPTH_STENCIL
        && attachment === AttachmentType.DEPTH_STENCIL) {
        if (!(clearFlag & ClearFlagBit.DEPTH)) loadOp = LoadOp.LOAD;
        if (!(clearFlag & ClearFlagBit.STENCIL)) loadOp = LoadOp.LOAD;
    }
    return loadOp;
}

export function getRenderArea (camera: Camera, width: number, height: number, light: Light | null = null, level = 0, out?: Rect): Rect {
    out = out || new Rect();
    const vp = camera ? camera.viewport : new Rect(0, 0, 1, 1);
    const w = width;
    const h = height;
    out.x = vp.x * w;
    out.y = vp.y * h;
    out.width = vp.width * w;
    out.height = vp.height * h;
    if (light) {
        switch (light.type) {
        case LightType.DIRECTIONAL: {
            const mainLight = light as DirectionalLight;
            if (mainLight.shadowFixedArea || mainLight.csmLevel === CSMLevel.LEVEL_1) {
                out.x = 0;
                out.y = 0;
                out.width = w;
                out.height = h;
            } else {
                const screenSpaceSignY = cclegacy.director.root.device.capabilities.screenSpaceSignY;
                out.x = level % 2 * 0.5 * w;
                if (screenSpaceSignY > 0) {
                    out.y = (1 - Math.floor(level / 2)) * 0.5 * h;
                } else {
                    out.y = Math.floor(level / 2) * 0.5 * h;
                }
                out.width = 0.5 * w;
                out.height = 0.5 * h;
            }
            break;
        }
        case LightType.SPOT: {
            out.x = 0;
            out.y = 0;
            out.width = w;
            out.height = h;
            break;
        }
        default:
        }
    }
    return out;
}

class FxaaData {
    declare fxaaMaterial: Material;
    private _updateFxaaPass () {
        if (!this.fxaaMaterial) return;

        const combinePass = this.fxaaMaterial.passes[0];
        combinePass.beginChangeStatesSilently();
        combinePass.tryCompile();
        combinePass.endChangeStatesSilently();
    }
    private _init () {
        if (this.fxaaMaterial) return;
        this.fxaaMaterial = new Material();
        this.fxaaMaterial._uuid = 'builtin-fxaa-material';
        this.fxaaMaterial.initialize({ effectName: 'pipeline/post-process/fxaa-hq' });
        for (let i = 0; i < this.fxaaMaterial.passes.length; ++i) {
            this.fxaaMaterial.passes[i].tryCompile();
        }
        this._updateFxaaPass();
    }
    constructor () {
        this._init();
    }
}

export function buildCopyPass (ppl: BasicPipeline, inOuts: CopyPair[]) {
    ppl.addCopyPass(inOuts);
}

let fxaaData: FxaaData | null = null;
export function buildFxaaPass (camera: Camera,
    ppl: BasicPipeline,
    inputRT: string,
    inputDS: string) {
    if (!fxaaData) {
        fxaaData = new FxaaData();
    }
    const cameraID = getCameraUniqueID(camera);
    const cameraName = `Camera${cameraID}`;
    let width = camera.window.width;
    let height = camera.window.height;
    const area = getRenderArea(camera, width, height);
    width = area.width;
    height = area.height;
    // Start
    const clearColor = new Color(0, 0, 0, 1);
    if (camera.clearFlag & ClearFlagBit.COLOR) {
        clearColor.x = camera.clearColor.x;
        clearColor.y = camera.clearColor.y;
        clearColor.z = camera.clearColor.z;
    }
    clearColor.w = camera.clearColor.w;

    const fxaaPassRTName = `dsFxaaPassColor${cameraName}`;

    // ppl.updateRenderWindow(inputRT, camera.window);
    if (!ppl.containsResource(fxaaPassRTName)) {
        ppl.addRenderTarget(fxaaPassRTName, Format.RGBA8, width, height, ResourceResidency.MANAGED);
    }
    ppl.updateRenderTarget(fxaaPassRTName, width, height);
    const fxaaPassIdx = 0;
    const fxaaPass = ppl.addRenderPass(width, height, 'fxaa');
    fxaaPass.name = `CameraFxaaPass${cameraID}`;
    fxaaPass.setViewport(new Viewport(area.x, area.y, width, height));
    if (ppl.containsResource(inputRT)) {
        fxaaPass.addTexture(inputRT, 'sceneColorMap');
    }
    fxaaPass.addRenderTarget(fxaaPassRTName, LoadOp.CLEAR, StoreOp.STORE, clearColor);
    fxaaData.fxaaMaterial.setProperty('texSize', new Vec4(width, height, 1.0 / width, 1.0 / height), fxaaPassIdx);
    fxaaPass.addQueue(QueueHint.RENDER_TRANSPARENT).addCameraQuad(
        camera, fxaaData.fxaaMaterial, fxaaPassIdx,
        SceneFlags.NONE,
    );
    return { rtName: fxaaPassRTName, dsName: inputDS };
}

export const MAX_BLOOM_FILTER_PASS_NUM = 6;
export const BLOOM_PREFILTERPASS_INDEX = 0;
export const BLOOM_DOWNSAMPLEPASS_INDEX = 1;
export const BLOOM_UPSAMPLEPASS_INDEX = BLOOM_DOWNSAMPLEPASS_INDEX + MAX_BLOOM_FILTER_PASS_NUM;
export const BLOOM_COMBINEPASS_INDEX = BLOOM_UPSAMPLEPASS_INDEX + MAX_BLOOM_FILTER_PASS_NUM;
class BloomData {
    declare bloomMaterial: Material;
    threshold = 0.1;
    iterations = 2;
    intensity = 0.8;
    private _updateBloomPass () {
        if (!this.bloomMaterial) return;

        const prefilterPass = this.bloomMaterial.passes[BLOOM_PREFILTERPASS_INDEX];
        prefilterPass.beginChangeStatesSilently();
        prefilterPass.tryCompile();
        prefilterPass.endChangeStatesSilently();

        for (let i = 0; i < MAX_BLOOM_FILTER_PASS_NUM; ++i) {
            const downsamplePass = this.bloomMaterial.passes[BLOOM_DOWNSAMPLEPASS_INDEX + i];
            downsamplePass.beginChangeStatesSilently();
            downsamplePass.tryCompile();
            downsamplePass.endChangeStatesSilently();

            const upsamplePass = this.bloomMaterial.passes[BLOOM_UPSAMPLEPASS_INDEX + i];
            upsamplePass.beginChangeStatesSilently();
            upsamplePass.tryCompile();
            upsamplePass.endChangeStatesSilently();
        }

        const combinePass = this.bloomMaterial.passes[BLOOM_COMBINEPASS_INDEX];
        combinePass.beginChangeStatesSilently();
        combinePass.tryCompile();
        combinePass.endChangeStatesSilently();
    }
    private _init () {
        if (this.bloomMaterial) return;
        this.bloomMaterial = new Material();
        this.bloomMaterial._uuid = 'builtin-bloom-material';
        this.bloomMaterial.initialize({ effectName: 'pipeline/post-process/bloom' });
        for (let i = 0; i < this.bloomMaterial.passes.length; ++i) {
            this.bloomMaterial.passes[i].tryCompile();
        }
        this._updateBloomPass();
    }
    constructor () {
        this._init();
    }
}
let bloomData: BloomData | null = null;
export function buildBloomPass (camera: Camera,
    ppl: BasicPipeline,
    inputRT: string,
    threshold = 0.6,
    iterations = 2,
    intensity = 2.0) {
    if (!bloomData) {
        bloomData = new BloomData();
    }
    bloomData.threshold = threshold;
    bloomData.iterations = iterations;
    bloomData.intensity = intensity;
    const cameraID = getCameraUniqueID(camera);
    const cameraName = `Camera${cameraID}`;
    let width = camera.window.width;
    let height = camera.window.height;
    const area = getRenderArea(camera, width, height);
    width = area.width;
    height = area.height;
    // Start bloom
    const bloomClearColor = new Color(0, 0, 0, 1);
    if (camera.clearFlag & ClearFlagBit.COLOR) {
        bloomClearColor.x = camera.clearColor.x;
        bloomClearColor.y = camera.clearColor.y;
        bloomClearColor.z = camera.clearColor.z;
    }
    bloomClearColor.w = camera.clearColor.w;
    // ==== Bloom prefilter ===
    const bloomPassPrefilterRTName = `dsBloomPassPrefilterColor${cameraName}`;
    const bloomPassPrefilterDSName = `dsBloomPassPrefilterDS${cameraName}`;

    width >>= 1;
    height >>= 1;
    if (!ppl.containsResource(bloomPassPrefilterRTName)) {
        ppl.addRenderTarget(bloomPassPrefilterRTName, Format.RGBA8, width, height, ResourceResidency.MANAGED);
        ppl.addDepthStencil(bloomPassPrefilterDSName, Format.DEPTH_STENCIL, width, height, ResourceResidency.MANAGED);
    }
    ppl.updateRenderTarget(bloomPassPrefilterRTName, width, height);
    ppl.updateDepthStencil(bloomPassPrefilterDSName, width, height);
    const bloomPrefilterPass = ppl.addRenderPass(width, height, 'bloom-prefilter');
    bloomPrefilterPass.name = `CameraBloomPrefilterPass${cameraID}`;
    bloomPrefilterPass.setViewport(new Viewport(area.x, area.y, width, height));
    if (ppl.containsResource(inputRT)) {
        bloomPrefilterPass.addTexture(inputRT, 'outputResultMap');
    }
    bloomPrefilterPass.addRenderTarget(bloomPassPrefilterRTName, LoadOp.CLEAR, StoreOp.STORE, bloomClearColor);
    bloomData.bloomMaterial.setProperty('texSize', new Vec4(0, 0, bloomData.threshold, 0), 0);
    bloomPrefilterPass.addQueue(QueueHint.RENDER_TRANSPARENT).addCameraQuad(
        camera, bloomData.bloomMaterial, 0,
        SceneFlags.NONE,
    );
    // === Bloom downSampler ===
    for (let i = 0; i < bloomData.iterations; ++i) {
        const texSize = new Vec4(width, height, 0, 0);
        const bloomPassDownSampleRTName = `dsBloomPassDownSampleColor${cameraName}${i}`;
        const bloomPassDownSampleDSName = `dsBloomPassDownSampleDS${cameraName}${i}`;
        width >>= 1;
        height >>= 1;
        if (!ppl.containsResource(bloomPassDownSampleRTName)) {
            ppl.addRenderTarget(bloomPassDownSampleRTName, Format.RGBA8, width, height, ResourceResidency.MANAGED);
            ppl.addDepthStencil(bloomPassDownSampleDSName, Format.DEPTH_STENCIL, width, height, ResourceResidency.MANAGED);
        }
        ppl.updateRenderTarget(bloomPassDownSampleRTName, width, height);
        ppl.updateDepthStencil(bloomPassDownSampleDSName, width, height);
        const bloomDownSamplePass = ppl.addRenderPass(width, height, `bloom-downsample${i}`);
        bloomDownSamplePass.name = `CameraBloomDownSamplePass${cameraID}${i}`;
        bloomDownSamplePass.setViewport(new Viewport(area.x, area.y, width, height));
        if (i === 0) {
            bloomDownSamplePass.addTexture(bloomPassPrefilterRTName, 'bloomTexture');
        } else {
            bloomDownSamplePass.addTexture(`dsBloomPassDownSampleColor${cameraName}${i - 1}`, 'bloomTexture');
        }
        bloomDownSamplePass.addRenderTarget(bloomPassDownSampleRTName, LoadOp.CLEAR, StoreOp.STORE, bloomClearColor);
        bloomData.bloomMaterial.setProperty('texSize', texSize, BLOOM_DOWNSAMPLEPASS_INDEX + i);
        bloomDownSamplePass.addQueue(QueueHint.RENDER_TRANSPARENT).addCameraQuad(
            camera, bloomData.bloomMaterial, BLOOM_DOWNSAMPLEPASS_INDEX + i,
            SceneFlags.NONE,
        );
    }
    // === Bloom upSampler ===
    for (let i = 0; i < bloomData.iterations; ++i) {
        const texSize = new Vec4(width, height, 0, 0);
        const bloomPassUpSampleRTName = `dsBloomPassUpSampleColor${cameraName}${bloomData.iterations - 1 - i}`;
        const bloomPassUpSampleDSName = `dsBloomPassUpSampleDS${cameraName}${bloomData.iterations - 1 - i}`;
        width <<= 1;
        height <<= 1;
        if (!ppl.containsResource(bloomPassUpSampleRTName)) {
            ppl.addRenderTarget(bloomPassUpSampleRTName, Format.RGBA8, width, height, ResourceResidency.MANAGED);
            ppl.addDepthStencil(bloomPassUpSampleDSName, Format.DEPTH_STENCIL, width, height, ResourceResidency.MANAGED);
        }
        ppl.updateRenderTarget(bloomPassUpSampleRTName, width, height);
        ppl.updateDepthStencil(bloomPassUpSampleDSName, width, height);
        const bloomUpSamplePass = ppl.addRenderPass(width, height, `bloom-upsample${i}`);
        bloomUpSamplePass.name = `CameraBloomUpSamplePass${cameraID}${bloomData.iterations - 1 - i}`;
        bloomUpSamplePass.setViewport(new Viewport(area.x, area.y, width, height));
        if (i === 0) {
            bloomUpSamplePass.addTexture(`dsBloomPassDownSampleColor${cameraName}${bloomData.iterations - 1}`, 'bloomTexture');
        } else {
            bloomUpSamplePass.addTexture(`dsBloomPassUpSampleColor${cameraName}${bloomData.iterations - i}`, 'bloomTexture');
        }
        bloomUpSamplePass.addRenderTarget(bloomPassUpSampleRTName, LoadOp.CLEAR, StoreOp.STORE, bloomClearColor);
        bloomData.bloomMaterial.setProperty('texSize', texSize, BLOOM_UPSAMPLEPASS_INDEX + i);
        bloomUpSamplePass.addQueue(QueueHint.RENDER_TRANSPARENT).addCameraQuad(
            camera, bloomData.bloomMaterial, BLOOM_UPSAMPLEPASS_INDEX + i,
            SceneFlags.NONE,
        );
    }
    // === Bloom Combine Pass ===
    const bloomPassCombineRTName = `dsBloomPassCombineColor${cameraName}`;
    const bloomPassCombineDSName = `dsBloomPassCombineDS${cameraName}`;

    width = area.width;
    height = area.height;
    if (!ppl.containsResource(bloomPassCombineRTName)) {
        ppl.addRenderTarget(bloomPassCombineRTName, Format.RGBA8, width, height, ResourceResidency.MANAGED);
        ppl.addDepthStencil(bloomPassCombineDSName, Format.DEPTH_STENCIL, width, height, ResourceResidency.MANAGED);
    }
    ppl.updateRenderTarget(bloomPassCombineRTName, width, height);
    ppl.updateDepthStencil(bloomPassCombineDSName, width, height);
    const bloomCombinePass = ppl.addRenderPass(width, height, 'bloom-combine');
    bloomCombinePass.name = `CameraBloomCombinePass${cameraID}`;
    bloomCombinePass.setViewport(new Viewport(area.x, area.y, width, height));
    bloomCombinePass.addTexture(inputRT, 'outputResultMap');
    bloomCombinePass.addTexture(`dsBloomPassUpSampleColor${cameraName}${0}`, 'bloomTexture');
    bloomCombinePass.addRenderTarget(bloomPassCombineRTName, LoadOp.CLEAR, StoreOp.STORE, bloomClearColor);
    bloomData.bloomMaterial.setProperty('texSize', new Vec4(0, 0, 0, bloomData.intensity), BLOOM_COMBINEPASS_INDEX);
    bloomCombinePass.addQueue(QueueHint.RENDER_TRANSPARENT).addCameraQuad(
        camera, bloomData.bloomMaterial, BLOOM_COMBINEPASS_INDEX,
        SceneFlags.NONE,
    );
    return { rtName: bloomPassCombineRTName, dsName: bloomPassCombineDSName };
}

export class PostInfo {
    declare postMaterial: Material;
    antiAliasing: AntiAliasing = AntiAliasing.NONE;
    private _init () {
        this.postMaterial = new Material();
        this.postMaterial.name = 'builtin-post-process-material';
        this.postMaterial.initialize({
            effectName: 'pipeline/post-process',
            defines: {
                // Anti-aliasing type, currently only fxaa, so 1 means fxaa
                ANTIALIAS_TYPE: this.antiAliasing,
            },
        });
        for (let i = 0; i < this.postMaterial.passes.length; ++i) {
            this.postMaterial.passes[i].tryCompile();
        }
    }
    constructor (antiAliasing: AntiAliasing = AntiAliasing.NONE) {
        this.antiAliasing = antiAliasing;
        this._init();
    }
}

let postInfo: PostInfo;

export function buildPostprocessPass (camera: Camera,
    ppl: BasicPipeline,
    inputTex: string) {
    if (!postInfo) {
        postInfo = new PostInfo();
    }
    const cameraID = getCameraUniqueID(camera);
    const area = getRenderArea(camera, camera.window.width, camera.window.height);
    const width = area.width;
    const height = area.height;
    const postprocessPassRTName = `postprocessPassRTName${cameraID}`;
    const postprocessPassDS = `postprocessPassDS${cameraID}`;
    if (!ppl.containsResource(postprocessPassRTName)) {
        ppl.addRenderWindow(postprocessPassRTName, Format.BGRA8, width, height, camera.window);
        ppl.addDepthStencil(postprocessPassDS, Format.DEPTH_STENCIL, width, height, ResourceResidency.MANAGED);
    }
    ppl.updateRenderWindow(postprocessPassRTName, camera.window);
    ppl.updateDepthStencil(postprocessPassDS, width, height);
    const postprocessPass = ppl.addRenderPass(width, height, 'post-process');
    postprocessPass.name = `CameraPostprocessPass${cameraID}`;
    postprocessPass.setViewport(new Viewport(area.x, area.y, area.width, area.height));
    if (ppl.containsResource(inputTex)) {
        postprocessPass.addTexture(inputTex, 'outputResultMap');
    }
    const postClearColor = new Color(0, 0, 0, camera.clearColor.w);
    if (camera.clearFlag & ClearFlagBit.COLOR) {
        postClearColor.x = camera.clearColor.x;
        postClearColor.y = camera.clearColor.y;
        postClearColor.z = camera.clearColor.z;
    }
    postprocessPass.addRenderTarget(postprocessPassRTName,
        getLoadOpOfClearFlag(camera.clearFlag, AttachmentType.RENDER_TARGET), StoreOp.STORE, postClearColor);
    postprocessPass.addDepthStencil(postprocessPassDS,
        getLoadOpOfClearFlag(camera.clearFlag, AttachmentType.DEPTH_STENCIL),
        StoreOp.STORE, camera.clearDepth, camera.clearStencil, camera.clearFlag);
    postprocessPass.addQueue(QueueHint.NONE).addFullscreenQuad(
        postInfo.postMaterial, 0, SceneFlags.NONE,
    );
    if (getProfilerCamera() === camera) {
        postprocessPass.showStatistics = true;
    }
    return { rtName: postprocessPassRTName, dsName: postprocessPassDS };
}

export function buildForwardPass (camera: Camera,
    ppl: BasicPipeline,
    isOffScreen: boolean,
    enabledAlpha = true) {
    if (EDITOR) {
        ppl.setMacroInt('CC_PIPELINE_TYPE', 0);
    }
    const cameraID = getCameraUniqueID(camera);
    const cameraName = `Camera${cameraID}`;
    const shadowInfo = buildShadowPasses(cameraName, camera, ppl);
    const area = getRenderArea(camera, camera.window.width, camera.window.height);
    const width = area.width;
    const height = area.height;

    const forwardPassRTName = `dsForwardPassColor${cameraName}`;
    const forwardPassDSName = `dsForwardPassDS${cameraName}`;
    if (!ppl.containsResource(forwardPassRTName)) {
        if (!isOffScreen) {
            ppl.addRenderWindow(forwardPassRTName, Format.BGRA8, width, height, camera.window);
        } else {
            ppl.addRenderTarget(forwardPassRTName, getRTFormatBeforeToneMapping(ppl), width, height, ResourceResidency.PERSISTENT);
        }
        ppl.addDepthStencil(forwardPassDSName, Format.DEPTH_STENCIL, width, height, ResourceResidency.MANAGED);
    }
    if (!isOffScreen) {
        ppl.updateRenderWindow(forwardPassRTName, camera.window);
        ppl.updateDepthStencil(forwardPassDSName, width, height);
    } else {
        ppl.updateRenderTarget(forwardPassRTName, width, height);
        ppl.updateDepthStencil(forwardPassDSName, width, height);
    }
    const forwardPass = ppl.addRenderPass(width, height, 'default');
    forwardPass.name = `CameraForwardPass${cameraID}`;
    forwardPass.setViewport(new Viewport(area.x, area.y, width, height));
    for (const dirShadowName of shadowInfo.mainLightShadowNames) {
        if (ppl.containsResource(dirShadowName)) {
            forwardPass.addTexture(dirShadowName, 'cc_shadowMap');
        }
    }
    for (const spotShadowName of shadowInfo.spotLightShadowNames) {
        if (ppl.containsResource(spotShadowName)) {
            forwardPass.addTexture(spotShadowName, 'cc_spotShadowMap');
        }
    }
    forwardPass.addRenderTarget(forwardPassRTName,
        isOffScreen ? LoadOp.CLEAR : getLoadOpOfClearFlag(camera.clearFlag, AttachmentType.RENDER_TARGET),
        StoreOp.STORE,
        new Color(camera.clearColor.x, camera.clearColor.y, camera.clearColor.z, camera.clearColor.w));
    forwardPass.addDepthStencil(forwardPassDSName,
        isOffScreen ? LoadOp.CLEAR : getLoadOpOfClearFlag(camera.clearFlag, AttachmentType.DEPTH_STENCIL),
        // If the depth texture is used by subsequent passes, it must be set to store.
        isOffScreen ? StoreOp.DISCARD : StoreOp.STORE,
        camera.clearDepth,
        camera.clearStencil,
        camera.clearFlag);
    forwardPass
        .addQueue(QueueHint.RENDER_OPAQUE)
        .addSceneOfCamera(camera, new LightInfo(),
            SceneFlags.OPAQUE_OBJECT | SceneFlags.PLANAR_SHADOW | SceneFlags.CUTOUT_OBJECT
             | SceneFlags.DEFAULT_LIGHTING | SceneFlags.DRAW_INSTANCING);
    let sceneFlags = SceneFlags.TRANSPARENT_OBJECT | SceneFlags.GEOMETRY;
    if (!isOffScreen) {
        sceneFlags |= SceneFlags.UI;
        forwardPass.showStatistics = true;
    }
    if (enabledAlpha) {
        forwardPass
            .addQueue(QueueHint.RENDER_TRANSPARENT)
            .addSceneOfCamera(camera, new LightInfo(), sceneFlags);
    }
    return { rtName: forwardPassRTName, dsName: forwardPassDSName };
}

let shadowPass;
export function buildShadowPass (passName: Readonly<string>,
    ppl: BasicPipeline,
    camera: Camera, light: Light, level: number,
    width: Readonly<number>, height: Readonly<number>) {
    const fboW = width;
    const fboH = height;
    const area = getRenderArea(camera, width, height, light, level);
    width = area.width;
    height = area.height;
    const device = ppl.device;
    const shadowMapName = passName;
    if (!ppl.containsResource(shadowMapName)) {
        const format = supportsR32FloatTexture(device) ? Format.R32F : Format.RGBA8;
        ppl.addRenderTarget(shadowMapName, format, fboW, fboH, ResourceResidency.MANAGED);
        ppl.addDepthStencil(`${shadowMapName}Depth`, Format.DEPTH_STENCIL, fboW, fboH, ResourceResidency.MANAGED);
    }
    ppl.updateRenderTarget(shadowMapName, fboW, fboH);
    ppl.updateDepthStencil(`${shadowMapName}Depth`, fboW, fboH);
    if (!level) {
        shadowPass = ppl.addRenderPass(width, height, 'default');
        shadowPass.name = passName;
        shadowPass.setViewport(new Viewport(0, 0, fboW, fboH));
        shadowPass.addRenderTarget(shadowMapName, LoadOp.CLEAR, StoreOp.STORE, new Color(1, 1, 1, camera.clearColor.w));
        shadowPass.addDepthStencil(`${shadowMapName}Depth`, LoadOp.CLEAR, StoreOp.DISCARD,
            camera.clearDepth, camera.clearStencil, ClearFlagBit.DEPTH_STENCIL);
    }
    const queue = shadowPass.addQueue(QueueHint.RENDER_OPAQUE, 'shadow-caster');
    queue.addSceneOfCamera(camera, new LightInfo(light, level),
        SceneFlags.SHADOW_CASTER);
    queue.setViewport(new Viewport(area.x, area.y, area.width, area.height));
}

export function buildReflectionProbePasss (camera: Camera,
    ppl: BasicPipeline) {
    if (!cclegacy.internal.reflectionProbeManager) return;
    const probes = cclegacy.internal.reflectionProbeManager.getProbes();
    if (probes.length === 0) return;
    for (let i = 0; i < probes.length; i++) {
        const probe = probes[i];
        if (probe.needRender) {
            if (probes[i].probeType === ProbeType.PLANAR) {
                buildReflectionProbePass(camera, ppl, probe, probe.realtimePlanarTexture.window!, 0);
            } else if (EDITOR) {
                for (let faceIdx = 0; faceIdx < probe.bakedCubeTextures.length; faceIdx++) {
                    probe.updateCameraDir(faceIdx);
                    buildReflectionProbePass(camera, ppl, probe, probe.bakedCubeTextures[faceIdx].window!, faceIdx);
                }
                probe.needRender = false;
            }
        }
    }
}

export function buildReflectionProbePass (camera: Camera,
    ppl: BasicPipeline, probe: ReflectionProbe, renderWindow: RenderWindow, faceIdx: number) {
    const cameraName = `Camera${faceIdx}`;
    const area = probe.renderArea();
    const width = area.x;
    const height = area.y;
    const probeCamera = probe.camera;

    const probePassRTName = `reflectionProbePassColor${cameraName}`;
    const probePassDSName = `reflectionProbePassDS${cameraName}`;

    if (!ppl.containsResource(probePassRTName)) {
        ppl.addRenderWindow(probePassRTName, Format.RGBA8, width, height, renderWindow);
        ppl.addDepthStencil(probePassDSName, Format.DEPTH_STENCIL, width, height, ResourceResidency.EXTERNAL);
    }
    ppl.updateRenderWindow(probePassRTName, renderWindow);
    ppl.updateDepthStencil(probePassDSName, width, height);

    const probePass = ppl.addRenderPass(width, height, 'default');
    probePass.name = `ReflectionProbePass${faceIdx}`;
    probePass.setViewport(new Viewport(0, 0, width, height));
    probePass.addRenderTarget(probePassRTName, getLoadOpOfClearFlag(probeCamera.clearFlag, AttachmentType.RENDER_TARGET),
        StoreOp.STORE, new Color(probeCamera.clearColor.x, probeCamera.clearColor.y, probeCamera.clearColor.z, probeCamera.clearColor.w));
    probePass.addDepthStencil(probePassDSName, getLoadOpOfClearFlag(probeCamera.clearFlag, AttachmentType.DEPTH_STENCIL),
        StoreOp.STORE, probeCamera.clearDepth, probeCamera.clearStencil, probeCamera.clearFlag);
    const passBuilder = probePass.addQueue(QueueHint.RENDER_OPAQUE);
    passBuilder.addSceneOfCamera(camera, new LightInfo(), SceneFlags.REFLECTION_PROBE);
    updateCameraUBO(passBuilder as unknown as any, probeCamera, ppl);
}

export class ShadowInfo {
    shadowEnabled = false;
    mainLightShadowNames = new Array<string>();
    spotLightShadowNames = new Array<string>();
    validLights: Light[] = [];
    reset () {
        this.shadowEnabled = false;
        this.mainLightShadowNames.length = 0;
        this.spotLightShadowNames.length = 0;
        this.validLights.length = 0;
    }
}

export function buildShadowPasses (cameraName: string, camera: Camera, ppl: BasicPipeline): ShadowInfo {
    validPunctualLightsCulling(ppl, camera);
    const pipeline = ppl;
    const shadow = pipeline.pipelineSceneData.shadows;
    const validPunctualLights = ppl.pipelineSceneData.validPunctualLights;
    shadowInfo.reset();
    const shadows = ppl.pipelineSceneData.shadows;
    if (!shadow.enabled || shadow.type !== ShadowType.ShadowMap) { return shadowInfo; }
    shadowInfo.shadowEnabled = true;
    let n = 0;
    let m = 0;
    for (;n < shadow.maxReceived && m < validPunctualLights.length;) {
        const light = validPunctualLights[m];
        if (light.type === LightType.SPOT) {
            const spotLight = light as SpotLight;
            if (spotLight.shadowEnabled) {
                shadowInfo.validLights.push(light);
                n++;
            }
        }
        m++;
    }

    const { mainLight } = camera.scene!;
    // build shadow map
    const mapWidth = shadows.size.x;
    const mapHeight = shadows.size.y;
    if (mainLight && mainLight.shadowEnabled) {
        shadowInfo.mainLightShadowNames[0] = `MainLightShadow${cameraName}`;
        if (mainLight.shadowFixedArea) {
            buildShadowPass(shadowInfo.mainLightShadowNames[0], ppl,
                camera, mainLight, 0, mapWidth, mapHeight);
        } else {
            const csmLevel = pipeline.pipelineSceneData.csmSupported ? mainLight.csmLevel : 1;
            shadowInfo.mainLightShadowNames[0] = `MainLightShadow${cameraName}`;
            for (let i = 0; i < csmLevel; i++) {
                buildShadowPass(shadowInfo.mainLightShadowNames[0], ppl,
                    camera, mainLight, i, mapWidth, mapHeight);
            }
        }
    }

    for (let l = 0; l < shadowInfo.validLights.length; l++) {
        const light = shadowInfo.validLights[l];
        const passName = `SpotLightShadow${l.toString()}${cameraName}`;
        shadowInfo.spotLightShadowNames[l] = passName;
        buildShadowPass(passName, ppl,
            camera, light, 0, mapWidth, mapHeight);
    }
    return shadowInfo;
}
const shadowInfo = new ShadowInfo();

export class GBufferInfo {
    color!: string;
    normal!: string;
    emissive!: string;
    ds!: string;
}
// deferred passes
export function buildGBufferPass (camera: Camera,
    ppl: BasicPipeline) {
    const cameraID = getCameraUniqueID(camera);
    const area = getRenderArea(camera, camera.window.width, camera.window.height);
    const width = area.width;
    const height = area.height;
    const gBufferPassRTName = `gBufferPassColorCamera`;
    const gBufferPassNormal = `gBufferPassNormal`;
    const gBufferPassEmissive = `gBufferPassEmissive`;
    const gBufferPassDSName = `gBufferPassDSCamera`;
    if (!ppl.containsResource(gBufferPassRTName)) {
        const colFormat = Format.RGBA16F;
        ppl.addRenderTarget(gBufferPassRTName, colFormat, width, height, ResourceResidency.MANAGED);
        ppl.addRenderTarget(gBufferPassNormal, colFormat, width, height, ResourceResidency.MANAGED);
        ppl.addRenderTarget(gBufferPassEmissive, colFormat, width, height, ResourceResidency.MANAGED);
        ppl.addDepthStencil(gBufferPassDSName, Format.DEPTH_STENCIL, width, height, ResourceResidency.MANAGED);
    }
    ppl.updateRenderTarget(gBufferPassRTName, width, height);
    ppl.updateRenderTarget(gBufferPassNormal, width, height);
    ppl.updateRenderTarget(gBufferPassEmissive, width, height);
    ppl.updateDepthStencil(gBufferPassDSName, width, height);
    // gbuffer pass
    const gBufferPass = ppl.addRenderPass(width, height, 'default');
    gBufferPass.name = `CameraGBufferPass${cameraID}`;
    gBufferPass.setViewport(new Viewport(area.x, area.y, area.width, area.height));
    const rtColor = new Color(0, 0, 0, 0);
    if (camera.clearFlag & ClearFlagBit.COLOR) {
        if (ppl.pipelineSceneData.isHDR) {
            SRGBToLinear(rtColor, camera.clearColor);
        } else {
            rtColor.x = camera.clearColor.x;
            rtColor.y = camera.clearColor.y;
            rtColor.z = camera.clearColor.z;
        }
    }
    gBufferPass.addRenderTarget(gBufferPassRTName, LoadOp.CLEAR, StoreOp.STORE, rtColor);
    gBufferPass.addRenderTarget(gBufferPassNormal, LoadOp.CLEAR, StoreOp.STORE, new Color(0, 0, 0, 0));
    gBufferPass.addRenderTarget(gBufferPassEmissive, LoadOp.CLEAR, StoreOp.STORE, new Color(0, 0, 0, 0));
    gBufferPass.addDepthStencil(gBufferPassDSName, LoadOp.CLEAR, StoreOp.STORE, camera.clearDepth, camera.clearStencil, camera.clearFlag);
    gBufferPass
        .addQueue(QueueHint.RENDER_OPAQUE)
        .addSceneOfCamera(camera, new LightInfo(), SceneFlags.OPAQUE_OBJECT | SceneFlags.CUTOUT_OBJECT);
    const gBufferInfo = new GBufferInfo();
    gBufferInfo.color = gBufferPassRTName;
    gBufferInfo.normal = gBufferPassNormal;
    gBufferInfo.emissive = gBufferPassEmissive;
    gBufferInfo.ds = gBufferPassDSName;
    return gBufferInfo;
}

export class LightingInfo {
    declare deferredLightingMaterial: Material;
    public enableCluster: number;

    private _init () {
        this.deferredLightingMaterial = new Material();
        this.deferredLightingMaterial.name = 'builtin-deferred-material';
        this.deferredLightingMaterial.initialize({
            effectName: 'pipeline/deferred-lighting',
            defines: { CC_ENABLE_CLUSTERED_LIGHT_CULLING: this.enableCluster, CC_RECEIVE_SHADOW: 1 },
        });
        for (let i = 0; i < this.deferredLightingMaterial.passes.length; ++i) {
            this.deferredLightingMaterial.passes[i].tryCompile();
        }
    }
    constructor (clusterEn: boolean) {
        this.enableCluster = clusterEn ? 1 : 0;
        this._init();
    }
}

let lightingInfo: LightingInfo;

// deferred lighting pass
export function buildLightingPass (camera: Camera, ppl: BasicPipeline, gBuffer: GBufferInfo) {
    if (!lightingInfo) {
        lightingInfo = new LightingInfo(false);
    }
    const cameraID = getCameraUniqueID(camera);
    const cameraName = `Camera${cameraID}`;
    const cameraInfo = buildShadowPasses(cameraName, camera, ppl);
    const area = getRenderArea(camera, camera.window.width, camera.window.height);
    const width = area.width;
    const height = area.height;

    const deferredLightingPassRTName = `deferredLightingPassRTName`;
    if (!ppl.containsResource(deferredLightingPassRTName)) {
        ppl.addRenderTarget(deferredLightingPassRTName, Format.RGBA8, width, height, ResourceResidency.MANAGED);
    }
    ppl.updateRenderTarget(deferredLightingPassRTName, width, height);
    // lighting pass
    const lightingPass = ppl.addRenderPass(width, height, 'deferred-lighting');
    lightingPass.name = `CameraLightingPass${cameraID}`;
    lightingPass.setViewport(new Viewport(area.x, area.y, width, height));
    for (const dirShadowName of cameraInfo.mainLightShadowNames) {
        if (ppl.containsResource(dirShadowName)) {
            lightingPass.addTexture(dirShadowName, 'cc_shadowMap');
        }
    }
    for (const spotShadowName of cameraInfo.spotLightShadowNames) {
        if (ppl.containsResource(spotShadowName)) {
            lightingPass.addTexture(spotShadowName, 'cc_spotShadowMap');
        }
    }
    if (ppl.containsResource(gBuffer.color)) {
        lightingPass.addTexture(gBuffer.color, 'albedoMap');
        lightingPass.addTexture(gBuffer.normal, 'normalMap');
        lightingPass.addTexture(gBuffer.emissive, 'emissiveMap');
        lightingPass.addTexture(gBuffer.ds, 'depthStencil');
    }
    const lightingClearColor = new Color(0, 0, 0, 0);
    if (camera.clearFlag & ClearFlagBit.COLOR) {
        lightingClearColor.x = camera.clearColor.x;
        lightingClearColor.y = camera.clearColor.y;
        lightingClearColor.z = camera.clearColor.z;
    }
    lightingClearColor.w = 0;
    lightingPass.addRenderTarget(deferredLightingPassRTName, LoadOp.CLEAR, StoreOp.STORE, lightingClearColor);
    lightingPass.addQueue(QueueHint.RENDER_TRANSPARENT).addCameraQuad(
        camera, lightingInfo.deferredLightingMaterial, 0,
        SceneFlags.VOLUMETRIC_LIGHTING,
    );
    // lightingPass.addQueue(QueueHint.RENDER_TRANSPARENT).addSceneOfCamera(camera, new LightInfo(),
    //     SceneFlags.TRANSPARENT_OBJECT | SceneFlags.PLANAR_SHADOW | SceneFlags.GEOMETRY);
    return { rtName: deferredLightingPassRTName };
}

function getClearFlags (attachment: AttachmentType, clearFlag: ClearFlagBit, loadOp: LoadOp): ClearFlagBit {
    switch (attachment) {
    case AttachmentType.DEPTH_STENCIL:
        if (loadOp === LoadOp.CLEAR) {
            if (clearFlag & ClearFlagBit.DEPTH_STENCIL) {
                return clearFlag;
            } else {
                return ClearFlagBit.DEPTH_STENCIL;
            }
        } else {
            return ClearFlagBit.NONE;
        }
    case AttachmentType.RENDER_TARGET:
    default:
        if (loadOp === LoadOp.CLEAR) {
            return ClearFlagBit.COLOR;
        } else {
            return ClearFlagBit.NONE;
        }
    }
}

export function buildUIPass (camera: Camera,
    ppl: BasicPipeline) {
    const cameraID = getCameraUniqueID(camera);
    const cameraName = `Camera${cameraID}`;
    const area = getRenderArea(camera, camera.window.width, camera.window.height);
    const width = area.width;
    const height = area.height;

    const dsUIAndProfilerPassRTName = `dsUIAndProfilerPassColor${cameraName}`;
    const dsUIAndProfilerPassDSName = `dsUIAndProfilerPassDS${cameraName}`;
    if (!ppl.containsResource(dsUIAndProfilerPassRTName)) {
        ppl.addRenderWindow(dsUIAndProfilerPassRTName, Format.BGRA8, width, height, camera.window);
        ppl.addDepthStencil(dsUIAndProfilerPassDSName, Format.DEPTH_STENCIL, width, height, ResourceResidency.MANAGED);
    }
    ppl.updateRenderWindow(dsUIAndProfilerPassRTName, camera.window);
    ppl.updateDepthStencil(dsUIAndProfilerPassDSName, width, height);
    const uiAndProfilerPass = ppl.addRenderPass(width, height, 'default');
    uiAndProfilerPass.name = `CameraUIAndProfilerPass${cameraID}`;
    uiAndProfilerPass.setViewport(new Viewport(area.x, area.y, width, height));
    uiAndProfilerPass.addRenderTarget(dsUIAndProfilerPassRTName,
        getLoadOpOfClearFlag(camera.clearFlag, AttachmentType.RENDER_TARGET),
        StoreOp.STORE,
        new Color(camera.clearColor.x, camera.clearColor.y, camera.clearColor.z, camera.clearColor.w));
    uiAndProfilerPass.addDepthStencil(dsUIAndProfilerPassDSName,
        getLoadOpOfClearFlag(camera.clearFlag, AttachmentType.DEPTH_STENCIL),
        StoreOp.STORE,
        camera.clearDepth, camera.clearStencil, camera.clearFlag);
    const sceneFlags = SceneFlags.UI;
    uiAndProfilerPass
        .addQueue(QueueHint.RENDER_TRANSPARENT)
        .addSceneOfCamera(camera, new LightInfo(), sceneFlags);
    if (getProfilerCamera() === camera) {
        uiAndProfilerPass.showStatistics = true;
    }
}

export function updateCameraUBO (setter: any, camera: Readonly<Camera>, ppl: Readonly<BasicPipeline>) {
    const pipeline = cclegacy.director.root.pipeline;
    const sceneData = ppl.pipelineSceneData;
    const skybox = sceneData.skybox;
    setter.addConstant('CCCamera');
    setter.setMat4('cc_matView', camera.matView);
    setter.setMat4('cc_matViewInv', camera.node.worldMatrix);
    setter.setMat4('cc_matProj', camera.matProj);
    setter.setMat4('cc_matProjInv', camera.matProjInv);
    setter.setMat4('cc_matViewProj', camera.matViewProj);
    setter.setMat4('cc_matViewProjInv', camera.matViewProjInv);
    setter.setVec4('cc_cameraPos', new Vec4(camera.position.x, camera.position.y, camera.position.z, pipeline.getCombineSignY()));
    // eslint-disable-next-line max-len
    setter.setVec4('cc_surfaceTransform', new Vec4(camera.surfaceTransform, 0.0, Math.cos(toRadian(skybox.getRotationAngle())), Math.sin(toRadian(skybox.getRotationAngle()))));
    // eslint-disable-next-line max-len
    setter.setVec4('cc_screenScale', new Vec4(sceneData.shadingScale, sceneData.shadingScale, 1.0 / sceneData.shadingScale, 1.0 / sceneData.shadingScale));
    setter.setVec4('cc_exposure', new Vec4(camera.exposure, 1.0 / camera.exposure, sceneData.isHDR ? 1.0 : 0.0, 1.0 / Camera.standardExposureValue));
}

function bindDescValue (desc: DescriptorSet, binding: number, value) {
    if (value instanceof Buffer) {
        desc.bindBuffer(binding, value);
    } else if (value instanceof Texture) {
        desc.bindTexture(binding, value);
    } else if (value instanceof Sampler) {
        desc.bindSampler(binding, value);
    }
}

function bindGlobalDesc (desc: DescriptorSet, binding: number, value) {
    bindDescValue(desc, binding, value);
}

export function getDescBinding (descId, descData: DescriptorSetData): number {
    const layoutData = descData;
    // find descriptor binding
    for (const block of layoutData.descriptorSetLayoutData.descriptorBlocks) {
        for (let i = 0; i !== block.descriptors.length; ++i) {
            if (descId === block.descriptors[i].descriptorID) {
                return block.offset + i;
            }
        }
    }
    return -1;
}

export function getDescBindingFromName (bindingName: string) {
    const pipeline = cclegacy.director.root.pipeline as WebPipeline;
    const layoutGraph = pipeline.layoutGraph;
    const vertIds = layoutGraph.vertices();
    const descId = layoutGraph.attributeIndex.get(bindingName);
    let currDesData;
    for (const i of vertIds) {
        const layout = layoutGraph.getLayout(i);
        for (const [k, descData] of layout.descriptorSets) {
            const layoutData = descData.descriptorSetLayoutData;
            const blocks = layoutData.descriptorBlocks;
            for (const b of blocks) {
                for (const ds of b.descriptors) {
                    if (ds.descriptorID === descId) {
                        currDesData = descData;
                        return getDescBinding(descId, currDesData);
                    }
                }
            }
        }
    }
    return -1;
}

const uniformMap: Map<string, Float32Array> = new Map();
function applyGlobalDescBinding (data: RenderData, layout: string, isUpdate = false) {
    const constants = data.constants;
    const samplers = data.samplers;
    const textures = data.textures;
    const device = cclegacy.director.root.device;
    const descriptorSetData = getDescriptorSetDataFromLayout(layout)!;
    const descriptorSet = descriptorSetData.descriptorSet!;
    for (const [key, value] of constants) {
        const bindId = getDescBinding(key, descriptorSetData);
        if (bindId === -1) { continue; }
        const uniformKey = `${layout}${bindId}`;
        let buffer = descriptorSet.getBuffer(bindId);
        let haveBuff = true;
        if (!buffer && !isUpdate) {
            buffer = device.createBuffer(new BufferInfo(BufferUsageBit.UNIFORM | BufferUsageBit.TRANSFER_DST,
                MemoryUsageBit.HOST | MemoryUsageBit.DEVICE,
                value.length * 4,
                value.length * 4));
            haveBuff = false;
        }
        if (isUpdate) {
            let currUniform = uniformMap.get(uniformKey);
            if (!currUniform) {
                uniformMap.set(uniformKey, new Float32Array(value));
                currUniform = uniformMap.get(uniformKey)!;
            }
            currUniform.set(value);
            buffer.update(currUniform);
        }
        if (!haveBuff) bindGlobalDesc(descriptorSet, bindId, buffer);
    }
    for (const [key, value] of textures) {
        const bindId = getDescBinding(key, descriptorSetData);
        if (bindId === -1) { continue; }
        const tex = descriptorSet.getTexture(bindId);
        if (!tex || isUpdate) {
            bindGlobalDesc(descriptorSet, bindId, value);
        }
    }
    for (const [key, value] of samplers) {
        const bindId = getDescBinding(key, descriptorSetData);
        if (bindId === -1) { continue; }
        const sampler = descriptorSet.getSampler(bindId);
        if (!sampler || isUpdate) {
            bindGlobalDesc(descriptorSet, bindId, value);
        }
    }
}
const layouts: Map<string, DescriptorSetData> = new Map();
export function getDescriptorSetDataFromLayout (layoutName: string) {
    const descLayout = layouts.get(layoutName);
    if (descLayout) {
        return descLayout;
    }
    const webPip = cclegacy.director.root.pipeline as WebPipeline;
    const stageId = webPip.layoutGraph.locateChild(webPip.layoutGraph.nullVertex(), layoutName);
    assert(stageId !== 0xFFFFFFFF);
    const layout = webPip.layoutGraph.getLayout(stageId);
    const layoutData = layout.descriptorSets.get(UpdateFrequency.PER_PASS);
    layouts.set(layoutName, layoutData!);
    return layoutData;
}

export function getDescriptorSetDataFromLayoutId (id: number) {
    const webPip = cclegacy.director.root.pipeline as WebPipeline;
    const layout = webPip.layoutGraph.getLayout(id);
    const layoutData = layout.descriptorSets.get(UpdateFrequency.PER_PASS);
    return layoutData;
}

export function initGlobalDescBinding (data: RenderData, layoutName = 'default') {
    applyGlobalDescBinding(data, layoutName);
}

export function updateGlobalDescBinding (data: RenderData, layoutName = 'default') {
    applyGlobalDescBinding(data, layoutName, true);
}

export function mergeSrcToTargetDesc (fromDesc, toDesc, isForce = false) {
    fromDesc.update();
    const fromGpuDesc = fromDesc.gpuDescriptorSet;
    const toGpuDesc = toDesc.gpuDescriptorSet;
    const extResId: number[] = [];
    if (isForce) {
        toGpuDesc.gpuDescriptors = fromGpuDesc.gpuDescriptors;
        toGpuDesc.descriptorIndices = fromGpuDesc.descriptorIndices;
        return extResId;
    }
    for (let i = 0; i < toGpuDesc.gpuDescriptors.length; i++) {
        const fromRes = fromGpuDesc.gpuDescriptors[i];
        if (!fromRes) continue;
        const currRes = toGpuDesc.gpuDescriptors[i];
        if (!currRes.gpuBuffer && fromRes.gpuBuffer) {
            currRes.gpuBuffer = fromRes.gpuBuffer;
            extResId.push(i);
        } else if ('gpuTextureView' in currRes && !currRes.gpuTextureView) {
            currRes.gpuTextureView = fromRes.gpuTextureView;
            currRes.gpuSampler = fromRes.gpuSampler;
            extResId.push(i);
        } else if ('gpuTexture' in currRes && !currRes.gpuTexture) {
            currRes.gpuTexture = fromRes.gpuTexture;
            currRes.gpuSampler = fromRes.gpuSampler;
            extResId.push(i);
        }
    }
    return extResId;
}

const _varianceArray: number[] = [0.0484, 0.187, 0.567, 1.99, 7.41];
const _strengthParameterArray: number[] = [0.100, 0.118, 0.113, 0.358, 0.078];
const _vec3Temp: Vec3 = new Vec3();
const _vec3Temp2: Vec3 = new Vec3();
const _vec4Temp: Vec4 = new Vec4();
const _vec4Temp2: Vec4 = new Vec4();

export const COPY_INPUT_DS_PASS_INDEX = 0;
export const SSSS_BLUR_X_PASS_INDEX = 1;
export const SSSS_BLUR_Y_PASS_INDEX = 2;
export const EXPONENT = 2.0;
export const I_SAMPLES_COUNT = 25;
class SSSSBlurData {
    declare ssssBlurMaterial: Material;
    ssssFov = 45.0 / 57.3;
    ssssWidth = 0.01;
    boundingBox = 0.4;
    ssssScale = 3.0;

    get ssssStrength () {
        return this._v3SSSSStrength;
    }
    set ssssStrength (val: Vec3) {
        this._v3SSSSStrength = val;
        this._updateSampleCount();
    }

    get ssssFallOff () {
        return this._v3SSSSFallOff;
    }
    set ssssFallOff (val: Vec3) {
        this._v3SSSSFallOff = val;
        this._updateSampleCount();
    }

    get kernel () {
        return this._kernel;
    }

    private _v3SSSSStrength = new Vec3(0.48, 0.41, 0.28);
    private _v3SSSSFallOff = new Vec3(1.0, 0.37, 0.3);
    private _kernel: Vec4[] = [];

    /**
     * We use a falloff to modulate the shape of the profile. Big falloffs
     * spreads the shape making it wider, while small falloffs make it
     * narrower.
     */
    private _gaussian (out: Vec3, variance: number, r: number) {
        const xx = r / (0.001 + this._v3SSSSFallOff.x);
        out.x = Math.exp((-(xx * xx)) / (2.0 * variance)) / (2.0 * 3.14 * variance);
        const yy = r / (0.001 + this._v3SSSSFallOff.y);
        out.y = Math.exp((-(yy * yy)) / (2.0 * variance)) / (2.0 * 3.14 * variance);
        const zz = r / (0.001 + this._v3SSSSFallOff.z);
        out.z = Math.exp((-(zz * zz)) / (2.0 * variance)) / (2.0 * 3.14 * variance);
    }

    /**
     * We used the red channel of the original skin profile defined in
     * [d'Eon07] for all three channels. We noticed it can be used for green
     * and blue channels (scaled using the falloff parameter) without
     * introducing noticeable differences and allowing for total control over
     * the profile. For example, it allows to create blue SSS gradients, which
     * could be useful in case of rendering blue creatures.
     */
    private _profile (out: Vec3, val: number) {
        for (let i = 0; i < 5; i++) {
            this._gaussian(_vec3Temp2, _varianceArray[i], val);
            _vec3Temp2.multiplyScalar(_strengthParameterArray[i]);
            out.add(_vec3Temp2);
        }
    }

    private _updateSampleCount () {
        const strength = this._v3SSSSStrength;
        const nSamples = I_SAMPLES_COUNT;
        const range = nSamples > 20 ? 3.0 : 2.0;

        // Calculate the offsets:
        const step = 2.0 * range / (nSamples - 1);
        for (let i = 0; i < nSamples; i++) {
            const o = -range + i * step;
            const sign = o < 0.0 ? -1.0 : 1.0;
            // eslint-disable-next-line no-restricted-properties
            this._kernel[i].w = range * sign * Math.abs(Math.pow(o, EXPONENT)) / Math.pow(range, EXPONENT);
        }

        // Calculate the weights:
        for (let i = 0; i < nSamples; i++) {
            const w0 = i > 0 ? Math.abs(this._kernel[i].w - this._kernel[i - 1].w) : 0.0;
            const w1 = i < nSamples - 1 ? Math.abs(this._kernel[i].w - this._kernel[i + 1].w) : 0.0;
            const area = (w0 + w1) / 2.0;
            _vec3Temp.set(0);
            this._profile(_vec3Temp, this._kernel[i].w);
            _vec3Temp.multiplyScalar(area);
            this._kernel[i].x = _vec3Temp.x;
            this._kernel[i].y = _vec3Temp.y;
            this._kernel[i].z = _vec3Temp.z;
        }

        // We want the offset 0.0 to come first:
        const remainder = nSamples % 2;
        _vec4Temp.set(this._kernel[(nSamples - remainder) / 2]);
        for (let i = (nSamples - remainder) / 2; i > 0; i--) {
            _vec4Temp2.set(this._kernel[i - 1]);
            this._kernel[i].set(_vec4Temp2);
        }
        this._kernel[0].set(_vec4Temp);

        // Calculate the sum of the weights, we will need to normalize them below:
        _vec3Temp.set(0.0);
        for (let i = 0; i < nSamples; i++) {
            _vec3Temp.add3f(this._kernel[i].x, this._kernel[i].y, this._kernel[i].z);
        }
        // Normalize the weights:
        for (let i = 0; i < nSamples; i++) {
            this._kernel[i].x /= _vec3Temp.x;
            this._kernel[i].y /= _vec3Temp.y;
            this._kernel[i].z /= _vec3Temp.z;
        }

        // Tweak them using the desired strength. The first one is:
        // lerp(1.0, kernel[0].rgb, strength)
        this._kernel[0].x = (1.0 - strength.x) * 1.0 + strength.x * this._kernel[0].x;
        this._kernel[0].y = (1.0 - strength.y) * 1.0 + strength.y * this._kernel[0].y;
        this._kernel[0].z = (1.0 - strength.z) * 1.0 + strength.z * this._kernel[0].z;

        // The others:
        // lerp(0.0, kernel[0].rgb, strength)
        for (let i = 1; i < nSamples; i++) {
            this._kernel[i].x *= strength.x;
            this._kernel[i].y *= strength.y;
            this._kernel[i].z *= strength.z;
        }
    }

    private _updateBlurPass () {
        if (!this.ssssBlurMaterial) return;

        const copyInputDSPass = this.ssssBlurMaterial.passes[COPY_INPUT_DS_PASS_INDEX];
        copyInputDSPass.beginChangeStatesSilently();
        copyInputDSPass.tryCompile();
        copyInputDSPass.endChangeStatesSilently();
        const ssssBlurXPass = this.ssssBlurMaterial.passes[SSSS_BLUR_X_PASS_INDEX];
        ssssBlurXPass.beginChangeStatesSilently();
        ssssBlurXPass.tryCompile();
        ssssBlurXPass.endChangeStatesSilently();
        const ssssBlurYPass = this.ssssBlurMaterial.passes[SSSS_BLUR_Y_PASS_INDEX];
        ssssBlurYPass.beginChangeStatesSilently();
        ssssBlurYPass.tryCompile();
        ssssBlurYPass.endChangeStatesSilently();
    }

    private _init () {
        if (this.ssssBlurMaterial) return;

        this.ssssBlurMaterial = new Material();
        this.ssssBlurMaterial._uuid = 'builtin-ssssBlur-material';
        this.ssssBlurMaterial.initialize({ effectName: 'pipeline/ssss-blur' });
        for (let i = 0; i < this.ssssBlurMaterial.passes.length; ++i) {
            this.ssssBlurMaterial.passes[i].tryCompile();
        }
        this._updateBlurPass();

        for (let i = 0; i < I_SAMPLES_COUNT; i++) {
            this._kernel[i] = new Vec4();
        }
        this._updateSampleCount();
    }

    constructor () {
        this._init();
    }
}

let ssssBlurData: SSSSBlurData | null = null;
export function hasSkinObject (ppl: BasicPipeline) {
    const sceneData = ppl.pipelineSceneData;
    return sceneData.skin.enabled && sceneData.standardSkinModel !== null;
}

function _buildSSSSBlurPass (camera: Camera,
    ppl: BasicPipeline,
    inputRT: string,
    inputDS: string) {
    const sceneData = ppl.pipelineSceneData;
    const skin = sceneData.skin;
    const standardSkinModel = sceneData.standardSkinModel;
    if (!skin.enabled && standardSkinModel) return { rtName: inputRT, dsName: inputDS };

    if (!ssssBlurData) ssssBlurData = new SSSSBlurData();
    ssssBlurData.ssssFov = camera.fov;
    ssssBlurData.ssssWidth = skin.blurRadius;
    if (standardSkinModel && standardSkinModel.model && standardSkinModel.model.worldBounds) {
        const halfExtents = standardSkinModel.model.worldBounds.halfExtents;
        ssssBlurData.boundingBox = Math.min(halfExtents.x, halfExtents.y, halfExtents.z) * 2.0;
    }
    ssssBlurData.ssssScale = skin.sssIntensity;

    const cameraID = getCameraUniqueID(camera);
    const cameraName = `Camera${cameraID}`;
    const webPipeline = (ppl as WebPipeline);
    const area = getRenderArea(camera, camera.window.width, camera.window.height);
    const width = area.width;
    const height = area.height;

    // Start blur
    const ssssBlurClearColor = new Color(0, 0, 0, 1);
    if (camera.clearFlag & ClearFlagBit.COLOR) {
        ssssBlurClearColor.x = camera.clearColor.x;
        ssssBlurClearColor.y = camera.clearColor.y;
        ssssBlurClearColor.z = camera.clearColor.z;
    }
    ssssBlurClearColor.w = camera.clearColor.w;

    const ssssBlurRTName = `dsSSSSBlurColor${cameraName}`;
    const ssssBlurDSName = `dsSSSSBlurDSColor${cameraName}`;
    if (!ppl.containsResource(ssssBlurRTName)) {
        ppl.addRenderTarget(ssssBlurRTName, getRTFormatBeforeToneMapping(ppl), width, height, ResourceResidency.MANAGED);
        ppl.addRenderTarget(ssssBlurDSName, Format.RGBA8, width, height, ResourceResidency.MANAGED);
    }
    ppl.updateRenderTarget(ssssBlurRTName, width, height);
    ppl.updateRenderTarget(ssssBlurDSName, width, height);

    // ==== Copy input DS ===
    const copyInputDSPass = ppl.addRenderPass(width, height, 'copy-pass');
    copyInputDSPass.name = `CameraCopyDSPass${cameraID}`;
    copyInputDSPass.setViewport(new Viewport(area.x, area.y, width, height));
    if (ppl.containsResource(inputDS)) {
        const verId = webPipeline.resourceGraph.vertex(inputDS);
        const sampler = webPipeline.resourceGraph.getSampler(verId);
        sampler.minFilter = Filter.POINT;
        sampler.magFilter = Filter.POINT;
        sampler.mipFilter = Filter.NONE;
        copyInputDSPass.addTexture(inputDS, 'depthRaw');
    }
    copyInputDSPass.addRenderTarget(ssssBlurDSName,
        LoadOp.CLEAR, StoreOp.STORE, new Color(1.0, 0.0, 0.0, 0.0));
    copyInputDSPass.addQueue(QueueHint.RENDER_OPAQUE | QueueHint.RENDER_TRANSPARENT).addCameraQuad(
        camera, ssssBlurData.ssssBlurMaterial, COPY_INPUT_DS_PASS_INDEX,
        SceneFlags.NONE,
    );

    // ==== SSSS Blur X Pass ===
    const ssssblurXPass = ppl.addRenderPass(width, height, 'ssss-blurX');
    ssssblurXPass.name = `CameraSSSSBlurXPass${cameraID}`;
    ssssblurXPass.setViewport(new Viewport(area.x, area.y, width, height));
    if (ppl.containsResource(inputRT)) {
        const verId = webPipeline.resourceGraph.vertex(inputRT);
        const sampler = webPipeline.resourceGraph.getSampler(verId);
        sampler.minFilter = Filter.POINT;
        sampler.magFilter = Filter.POINT;
        sampler.mipFilter = Filter.NONE;
        ssssblurXPass.addTexture(inputRT, 'colorTex');
    }
    if (ppl.containsResource(ssssBlurDSName)) {
        const verId = webPipeline.resourceGraph.vertex(ssssBlurDSName);
        const sampler = webPipeline.resourceGraph.getSampler(verId);
        sampler.minFilter = Filter.POINT;
        sampler.magFilter = Filter.POINT;
        sampler.mipFilter = Filter.NONE;
        ssssblurXPass.addTexture(ssssBlurDSName, 'depthTex');
    }
    ssssblurXPass.addRenderTarget(ssssBlurRTName, LoadOp.CLEAR, StoreOp.STORE, ssssBlurClearColor);
    ssssblurXPass.addDepthStencil(inputDS, LoadOp.LOAD, StoreOp.STORE,
        camera.clearDepth, camera.clearStencil, camera.clearFlag);
    ssssBlurData.ssssBlurMaterial.setProperty('blurInfo', new Vec4(ssssBlurData.ssssFov, ssssBlurData.ssssWidth,
        ssssBlurData.boundingBox, ssssBlurData.ssssScale), SSSS_BLUR_X_PASS_INDEX);
    ssssBlurData.ssssBlurMaterial.setProperty('kernel', ssssBlurData.kernel, SSSS_BLUR_X_PASS_INDEX);
    ssssblurXPass.addQueue(QueueHint.RENDER_OPAQUE | QueueHint.RENDER_TRANSPARENT).addCameraQuad(
        camera, ssssBlurData.ssssBlurMaterial, SSSS_BLUR_X_PASS_INDEX,
        SceneFlags.NONE,
    );

    // === SSSS Blur Y Pass ===
    const ssssblurYPass = ppl.addRenderPass(width, height, 'ssss-blurY');
    ssssblurYPass.name = `CameraSSSSBlurYPass${cameraID}`;
    ssssblurYPass.setViewport(new Viewport(area.x, area.y, width, height));
    if (ppl.containsResource(ssssBlurRTName)) {
        const verId = webPipeline.resourceGraph.vertex(ssssBlurRTName);
        const sampler = webPipeline.resourceGraph.getSampler(verId);
        sampler.minFilter = Filter.POINT;
        sampler.magFilter = Filter.POINT;
        sampler.mipFilter = Filter.NONE;
        ssssblurYPass.addTexture(ssssBlurRTName, 'colorTex');
    }
    if (ppl.containsResource(ssssBlurDSName)) {
        const verId = webPipeline.resourceGraph.vertex(ssssBlurDSName);
        const sampler = webPipeline.resourceGraph.getSampler(verId);
        sampler.minFilter = Filter.POINT;
        sampler.magFilter = Filter.POINT;
        sampler.mipFilter = Filter.NONE;
        ssssblurYPass.addTexture(ssssBlurDSName, 'depthTex');
    }
    ssssblurYPass.addRenderTarget(inputRT, LoadOp.LOAD, StoreOp.STORE, ssssBlurClearColor);
    ssssblurYPass.addDepthStencil(inputDS, LoadOp.LOAD, StoreOp.STORE,
        camera.clearDepth, camera.clearStencil, camera.clearFlag);
    ssssBlurData.ssssBlurMaterial.setProperty('blurInfo', new Vec4(ssssBlurData.ssssFov, ssssBlurData.ssssWidth,
        ssssBlurData.boundingBox, ssssBlurData.ssssScale), SSSS_BLUR_Y_PASS_INDEX);
    ssssBlurData.ssssBlurMaterial.setProperty('kernel', ssssBlurData.kernel, SSSS_BLUR_Y_PASS_INDEX);
    ssssblurYPass.addQueue(QueueHint.RENDER_OPAQUE | QueueHint.RENDER_TRANSPARENT).addCameraQuad(
        camera, ssssBlurData.ssssBlurMaterial, SSSS_BLUR_Y_PASS_INDEX,
        SceneFlags.NONE,
    );
    return { rtName: inputRT, dsName: inputDS };
}

class ToneMappingInfo {
    declare toneMappingMaterial: Material;
    private _init () {
        this.toneMappingMaterial = new Material();
        this.toneMappingMaterial.name = 'builtin-tone-mapping-material';
        this.toneMappingMaterial.initialize({
            effectName: 'pipeline/tone-mapping',
        });
        for (let i = 0; i < this.toneMappingMaterial.passes.length; ++i) {
            this.toneMappingMaterial.passes[i].tryCompile();
        }
    }
    constructor () {
        this._init();
    }
}

let toneMappingInfo: ToneMappingInfo | null = null;
export function buildToneMappingPass (camera: Camera,
    ppl: BasicPipeline,
    inputRT: string,
    inputDS: string) {
    if (!ppl.pipelineSceneData.isHDR || !ppl.getMacroBool('CC_USE_FLOAT_OUTPUT')) return { rtName: inputRT, dsName: inputDS };
    if (!toneMappingInfo) {
        toneMappingInfo = new ToneMappingInfo();
    }

    const cameraID = getCameraUniqueID(camera);
    const area = getRenderArea(camera, camera.window.width, camera.window.height);
    const width = area.width;
    const height = area.height;

    const toneMappingClearColor = new Color(0, 0, 0, camera.clearColor.w);
    if (camera.clearFlag & ClearFlagBit.COLOR) {
        toneMappingClearColor.x = camera.clearColor.x;
        toneMappingClearColor.y = camera.clearColor.y;
        toneMappingClearColor.z = camera.clearColor.z;
    }

    const toneMappingPassRTName = `toneMappingPassRTName${cameraID}`;
    const toneMappingPassDS = `toneMappingPassDS${cameraID}`;
    if (!ppl.containsResource(toneMappingPassRTName)) {
        ppl.addRenderTarget(toneMappingPassRTName, Format.RGBA8, width, height, ResourceResidency.MANAGED);
        ppl.addDepthStencil(toneMappingPassDS, Format.DEPTH_STENCIL, width, height, ResourceResidency.MANAGED);
    }
    ppl.updateRenderTarget(toneMappingPassRTName, width, height);
    ppl.updateDepthStencil(toneMappingPassDS, width, height);
    const toneMappingPass = ppl.addRenderPass(width, height, 'tone-mapping');
    toneMappingPass.name = `CameraToneMappingPass${cameraID}`;
    toneMappingPass.setViewport(new Viewport(area.x, area.y, area.width, area.height));
    if (ppl.containsResource(inputRT)) {
        toneMappingPass.addTexture(inputRT, 'u_texSampler');
    }
    toneMappingPass.addRenderTarget(toneMappingPassRTName,
        getLoadOpOfClearFlag(camera.clearFlag, AttachmentType.RENDER_TARGET),
        StoreOp.STORE, toneMappingClearColor);
    toneMappingPass.addDepthStencil(toneMappingPassDS,
        getLoadOpOfClearFlag(camera.clearFlag, AttachmentType.DEPTH_STENCIL),
        StoreOp.STORE,
        camera.clearDepth, camera.clearStencil, camera.clearFlag);
    toneMappingPass.addQueue(QueueHint.NONE).addFullscreenQuad(
        toneMappingInfo.toneMappingMaterial, 0, SceneFlags.NONE,
    );
    toneMappingPass.addQueue(QueueHint.RENDER_TRANSPARENT).addSceneOfCamera(camera, new LightInfo(),
        SceneFlags.UI);
    if (getProfilerCamera() === camera) {
        toneMappingPass.showStatistics = true;
    }
    return { rtName: toneMappingPassRTName, dsName: toneMappingPassDS };
}

export function buildTransparencyPass (camera: Camera,
    ppl: BasicPipeline,
    inputRT: string,
    inputDS: string,
    hasDeferredTransparencyObject: boolean) {
    if (hasDeferredTransparencyObject) return { rtName: inputRT, dsName: inputDS };

    const cameraID = getCameraUniqueID(camera);
    const cameraName = `Camera${cameraID}`;
    const cameraInfo = buildShadowPasses(cameraName, camera, ppl);
    const area = getRenderArea(camera, camera.window.width, camera.window.height);
    const width = area.width;
    const height = area.height;

    const alphaPass = ppl.addRenderPass(width, height, 'default');
    alphaPass.name = `CameraAlphaPass${cameraID}`;
    alphaPass.setViewport(new Viewport(area.x, area.y, width, height));
    for (const dirShadowName of cameraInfo.mainLightShadowNames) {
        if (ppl.containsResource(dirShadowName)) {
            alphaPass.addTexture(dirShadowName, 'cc_shadowMap');
        }
    }
    for (const spotShadowName of cameraInfo.spotLightShadowNames) {
        if (ppl.containsResource(spotShadowName)) {
            alphaPass.addTexture(spotShadowName, 'cc_spotShadowMap');
        }
    }
    alphaPass.addRenderTarget(inputRT,
        LoadOp.LOAD, StoreOp.STORE,
        new Color(camera.clearDepth, camera.clearStencil, 0, 0));
    alphaPass.addDepthStencil(inputDS,
        LoadOp.LOAD, StoreOp.STORE,
        camera.clearDepth, camera.clearStencil, camera.clearFlag);
    alphaPass
        .addQueue(QueueHint.RENDER_TRANSPARENT)
        .addSceneOfCamera(camera, new LightInfo(), SceneFlags.TRANSPARENT_OBJECT | SceneFlags.GEOMETRY);
    return { rtName: inputRT, dsName: inputDS };
}

function _buildSpecularPass (camera: Camera,
    ppl: BasicPipeline,
    inputRT: string,
    inputDS: string) {
    if (EDITOR) {
        ppl.setMacroInt('CC_PIPELINE_TYPE', 0);
    }
    const cameraID = getCameraUniqueID(camera);
    const cameraName = `Camera${cameraID}`;
    const cameraInfo = buildShadowPasses(cameraName, camera, ppl);
    const area = getRenderArea(camera, camera.window.width, camera.window.height);
    const width = area.width;
    const height = area.height;

    const specalurPass = ppl.addRenderPass(width, height, 'specular-pass');
    specalurPass.name = `CameraSpecalurPass${cameraID}`;
    specalurPass.setViewport(new Viewport(area.x, area.y, width, height));
    for (const dirShadowName of cameraInfo.mainLightShadowNames) {
        if (ppl.containsResource(dirShadowName)) {
            specalurPass.addTexture(dirShadowName, 'cc_shadowMap');
        }
    }
    for (const spotShadowName of cameraInfo.spotLightShadowNames) {
        if (ppl.containsResource(spotShadowName)) {
            specalurPass.addTexture(spotShadowName, 'cc_spotShadowMap');
        }
    }
    specalurPass.addRenderTarget(inputRT,
        LoadOp.LOAD, StoreOp.STORE,
        new Color(camera.clearColor.x, camera.clearColor.y, camera.clearColor.z, camera.clearColor.w));
    specalurPass.addDepthStencil(inputDS,
        LoadOp.LOAD, StoreOp.STORE,
        camera.clearDepth, camera.clearStencil, camera.clearFlag);
    specalurPass
        .addQueue(QueueHint.RENDER_OPAQUE, 'default')
        .addSceneOfCamera(camera, new LightInfo(),
            SceneFlags.TRANSPARENT_OBJECT | SceneFlags.DEFAULT_LIGHTING | SceneFlags.PLANAR_SHADOW
            | SceneFlags.CUTOUT_OBJECT | SceneFlags.DRAW_INSTANCING | SceneFlags.GEOMETRY);
    specalurPass
        .addQueue(QueueHint.RENDER_TRANSPARENT, 'forward-add')
        .addSceneOfCamera(camera, new LightInfo(),
            SceneFlags.TRANSPARENT_OBJECT | SceneFlags.DEFAULT_LIGHTING | SceneFlags.PLANAR_SHADOW
            | SceneFlags.CUTOUT_OBJECT | SceneFlags.DRAW_INSTANCING | SceneFlags.GEOMETRY);
    return { rtName: inputRT, dsName: inputDS };
}

export function buildSSSSPass (camera: Camera,
    ppl: BasicPipeline,
    inputRT: string,
    inputDS: string) {
    if (hasSkinObject(ppl)) {
        forceEnableFloatOutput(ppl);
        const blurInfo = _buildSSSSBlurPass(camera, ppl, inputRT, inputDS);
        const specularInfo = _buildSpecularPass(camera, ppl, blurInfo.rtName, blurInfo.dsName);
        return { rtName: specularInfo.rtName, dsName: specularInfo.dsName };
    } else {
        const specularInfo = _buildSpecularPass(camera, ppl, inputRT, inputDS);
        return { rtName: specularInfo.rtName, dsName: specularInfo.dsName };
    }
}

class HBAOParams {
    declare hbaoMaterial: Material;
    declare randomTexture: Texture2D;

    get uvDepthToEyePosParams () {
        return this._uvDepthToEyePosParams;
    }

    get radiusParam () {
        return this._radiusParam;
    }

    get miscParam () {
        return this._miscParam;
    }

    get blurParam () {
        return this._blurParam;
    }

    set depthTexFullResolution (val: Vec2) {
        this._depthTexFullResolution.set(val);
    }

    set depthTexResolution (val: Vec2) {
        this._depthTexResolution.set(val);
    }

    set sceneScale (val: number) {
        this._sceneScale = val;
    }

    set cameraFov (val: number) {
        this._cameraFov = val;
    }

    set radiusScale (val: number) {
        this._radiusScale = val;
    }

    set angleBiasDegree (val: number) {
        this._angleBiasDegree = val;
    }

    set aoStrength (val: number) {
        this._aoStrength = val;
    }

    set blurSharpness (val: number) {
        this._blurSharpness = val;
    }

    set aoSaturation (val: number) {
        this._aoSaturation = val;
    }

    private _uvDepthToEyePosParams = new Vec4();
    private _radiusParam = new Vec4();
    private _miscParam = new Vec4();
    private _blurParam = new Vec4();

    private _depthTexFullResolution = new Vec2(1024);
    private _depthTexResolution = new Vec2(1024);
    private _sceneScale = 1.0;
    private _cameraFov = toRadian(45.0);
    private _radiusScale = 1.0;
    private _angleBiasDegree = 10.0;
    private _aoStrength = 1.0;
    private _blurSharpness = 8;
    private _aoSaturation = 1.0;

    private _randomDirAndJitter: number[] = [
        238, 91, 87, 255, 251, 44, 119, 255, 247, 64, 250, 255, 232, 5, 225, 255,
        253, 177, 140, 255, 250, 51, 84, 255, 243, 76, 97, 255, 252, 36, 232, 255,
        235, 100, 24, 255, 252, 36, 158, 255, 254, 20, 142, 255, 245, 135, 124, 255,
        251, 43, 121, 255, 253, 31, 145, 255, 235, 98, 160, 255, 240, 146, 198, 255,
    ];
    private _init () {
        if (this.hbaoMaterial) return;
        this.hbaoMaterial = new Material();
        this.hbaoMaterial.name = 'builtin-hbao-material';
        this.hbaoMaterial.initialize({ effectName: 'pipeline/post-process/hbao' });
        for (let i = 0; i < this.hbaoMaterial.passes.length; ++i) {
            this.hbaoMaterial.passes[i].tryCompile();
        }

        const width = 4;
        const height = 4;
        const pixelFormat = Texture2D.PixelFormat.RGBA8888;
        const arrayBuffer = new Uint8Array(width * height * 4);
        for (let i = 0; i < this._randomDirAndJitter.length; i++) {
            arrayBuffer[i] = this._randomDirAndJitter[i];
        }
        const image = new ImageAsset({
            width,
            height,
            _data: arrayBuffer,
            _compressed: false,
            format: pixelFormat,
        });
        this.randomTexture = new Texture2D();
        this.randomTexture.setFilters(Texture2D.Filter.NEAREST, Texture2D.Filter.NEAREST);
        this.randomTexture.setMipFilter(Texture2D.Filter.NONE);
        this.randomTexture.setWrapMode(Texture2D.WrapMode.REPEAT, Texture2D.WrapMode.REPEAT, Texture2D.WrapMode.REPEAT);
        this.randomTexture.image = image;
        this.hbaoMaterial.setProperty('RandomTex', this.randomTexture, 0);
    }

    public update () {
        // should be same value as shader
        const HALF_KERNEL_RADIUS = 4;
        const INV_LN2 = 1.44269504;
        const SQRT_LN2 = 0.8325546;

        const gR = this._radiusScale * this._sceneScale;
        const gR2 = gR * gR;
        const gNegInvR2 = -1.0 / gR2;
        const gMaxRadiusPixels = 0.1 * Math.min(this._depthTexFullResolution.x, this._depthTexFullResolution.y);
        this._radiusParam.set(gR, gR2, gNegInvR2, gMaxRadiusPixels);

        const vec2 = new Vec2(this._depthTexResolution.y / this._depthTexResolution.x, 1.0);
        const gFocalLen = new Vec2(vec2.x / Math.tan(this._cameraFov * 0.5), vec2.y / Math.tan(this._cameraFov * 0.5));
        const gTanAngleBias = Math.tan(toRadian(this._angleBiasDegree));
        const gStrength = this._aoStrength;
        this._miscParam.set(gFocalLen.x, gFocalLen.y, gTanAngleBias, gStrength);

        const gUVToViewA = new Vec2(2.0 / gFocalLen.x, -2.0 / gFocalLen.y);
        const gUVToViewB = new Vec2(-1.0 / gFocalLen.x, 1.0 / gFocalLen.y);
        this._uvDepthToEyePosParams.set(gUVToViewA.x, gUVToViewA.y, gUVToViewB.x, gUVToViewB.y);

        const BlurSigma = (HALF_KERNEL_RADIUS + 1.0) * 0.5;
        const gBlurFallOff = INV_LN2 / (2.0 * BlurSigma * BlurSigma);
        const gBlurDepthThreshold = 2.0 * SQRT_LN2 * (this._sceneScale / this._blurSharpness);
        this._blurParam.set(gBlurFallOff, gBlurDepthThreshold, this._blurSharpness / 8.0, this._aoSaturation);
    }

    constructor () {
        this._init();
        this.update();
    }
}

let _hbaoParams: HBAOParams | null = null;
const vec2 = new Vec2();
function _buildHBAOPass (camera: Camera,
    ppl: BasicPipeline,
    inputRT: string,
    inputDS: string) {
    if (!_hbaoParams) return { rtName: inputRT, dsName: inputDS };

    const cameraID = getCameraUniqueID(camera);
    const area = getRenderArea(camera, camera.window.width, camera.window.height);
    const width = area.width;
    const height = area.height;

    const hbaoClearColor = new Color(0, 0, 0, camera.clearColor.w);

    const hbaoRTName = `hbaoRTName${cameraID}`;
    if (!ppl.containsResource(hbaoRTName)) {
        ppl.addRenderTarget(hbaoRTName, Format.BGRA8, width, height, ResourceResidency.MANAGED);
    }
    ppl.updateRenderTarget(hbaoRTName, width, height);
    const hbaoPass = ppl.addRenderPass(width, height, 'hbao-pass');
    hbaoPass.name = `CameraHBAOPass${cameraID}`;
    hbaoPass.setViewport(new Viewport(area.x, area.y, area.width, area.height));
    if (ppl.containsResource(inputDS)) {
        const webPipeline = (ppl as WebPipeline);
        const verId = webPipeline.resourceGraph.vertex(inputDS);
        const sampler = webPipeline.resourceGraph.getSampler(verId);
        sampler.minFilter = sampler.magFilter = Filter.POINT;
        sampler.mipFilter = Filter.NONE;
        sampler.addressU = sampler.addressV = Address.CLAMP;
        hbaoPass.addTexture(inputDS, 'DepthTex');
    }
    hbaoPass.addRenderTarget(
        hbaoRTName,
        LoadOp.LOAD,
        StoreOp.STORE,
        hbaoClearColor,
    );
    const passIdx = 0;
    _hbaoParams.hbaoMaterial.setProperty('uvDepthToEyePosParams', _hbaoParams.uvDepthToEyePosParams, passIdx);
    _hbaoParams.hbaoMaterial.setProperty('radiusParam', _hbaoParams.radiusParam, passIdx);
    _hbaoParams.hbaoMaterial.setProperty('miscParam', _hbaoParams.miscParam, passIdx);
    // eslint-disable-next-line max-len
    _hbaoParams.hbaoMaterial.setProperty('randomTexSize', new Vec4(_hbaoParams.randomTexture.width, _hbaoParams.randomTexture.height, 1.0 / _hbaoParams.randomTexture.width, 1.0 / _hbaoParams.randomTexture.height), passIdx);
    _hbaoParams.hbaoMaterial.setProperty('blurParam', _hbaoParams.blurParam, passIdx);
    hbaoPass.addQueue(QueueHint.RENDER_TRANSPARENT | QueueHint.RENDER_OPAQUE).addCameraQuad(
        camera, _hbaoParams.hbaoMaterial, passIdx,
        SceneFlags.NONE,
    );
    return { rtName: hbaoRTName, dsName: inputDS };
}

function _buildHBAOBlurPass (camera: Camera,
    ppl: BasicPipeline,
    inputRT: string,
    inputDS: string,
    isYPass: boolean) {
    if (!_hbaoParams) return { rtName: inputRT, dsName: inputDS };

    const cameraID = getCameraUniqueID(camera);
    const area = getRenderArea(camera, camera.window.width, camera.window.height);
    const width = area.width;
    const height = area.height;

    const hbaoClearColor = new Color(0, 0, 0, camera.clearColor.w);

    let inputRTName = `hbaoRTName${cameraID}`;
    let outputRTName = `hbaoBluredRTName${cameraID}`;
    let shaderPassName = 'blurx-pass';
    let blurPassName = `CameraHBAOBluredXPass${cameraID}`;
    if (isYPass) {
        outputRTName = `hbaoRTName${cameraID}`;
        inputRTName = `hbaoBluredRTName${cameraID}`;
        shaderPassName = 'blury-pass';
        blurPassName = `CameraHBAOBluredYPass${cameraID}`;
    }

    if (!ppl.containsResource(outputRTName)) {
        ppl.addRenderTarget(outputRTName, Format.BGRA8, width, height, ResourceResidency.MANAGED);
    }
    ppl.updateRenderTarget(outputRTName, width, height);
    const blurPass = ppl.addRenderPass(width, height, shaderPassName);
    blurPass.name = blurPassName;
    blurPass.setViewport(new Viewport(area.x, area.y, area.width, area.height));
    if (ppl.containsResource(inputDS)) {
        const webPipeline = (ppl as WebPipeline);
        const verId = webPipeline.resourceGraph.vertex(inputDS);
        const sampler = webPipeline.resourceGraph.getSampler(verId);
        sampler.minFilter = sampler.magFilter = Filter.POINT;
        sampler.mipFilter = Filter.NONE;
        sampler.addressU = sampler.addressV = Address.CLAMP;
        blurPass.addTexture(inputDS, 'DepthTex');
    }
    if (ppl.containsResource(inputRTName)) {
        const webPipeline = (ppl as WebPipeline);
        const verId = webPipeline.resourceGraph.vertex(inputRTName);
        const sampler = webPipeline.resourceGraph.getSampler(verId);
        sampler.minFilter = sampler.magFilter = Filter.LINEAR;
        sampler.mipFilter = Filter.NONE;
        sampler.addressU = sampler.addressV = Address.CLAMP;
        blurPass.addTexture(inputRTName, 'AOTexNearest');
    }
    blurPass.addRenderTarget(
        outputRTName,
        LoadOp.LOAD,
        StoreOp.STORE,
        hbaoClearColor,
    );
    const passIdx = isYPass ? 2 : 1;
    _hbaoParams.hbaoMaterial.setProperty('uvDepthToEyePosParams', _hbaoParams.uvDepthToEyePosParams, passIdx);
    _hbaoParams.hbaoMaterial.setProperty('radiusParam', _hbaoParams.radiusParam, passIdx);
    _hbaoParams.hbaoMaterial.setProperty('miscParam', _hbaoParams.miscParam, passIdx);
    _hbaoParams.hbaoMaterial.setProperty('blurParam', _hbaoParams.blurParam, passIdx);
    blurPass.addQueue(QueueHint.RENDER_TRANSPARENT | QueueHint.RENDER_OPAQUE).addCameraQuad(
        camera, _hbaoParams.hbaoMaterial, passIdx,
        SceneFlags.NONE,
    );
    return { rtName: outputRTName, dsName: inputDS };
}

function _buildHBAOCombinedPass (camera: Camera,
    ppl: BasicPipeline,
    inputRT: string,
    inputDS: string,
    outputRT: string) {
    if (!_hbaoParams) return { rtName: inputRT, dsName: inputDS };

    const cameraID = getCameraUniqueID(camera);
    const area = getRenderArea(camera, camera.window.width, camera.window.height);
    const width = area.width;
    const height = area.height;

    const hbaoClearColor = new Color(0, 0, 0, camera.clearColor.w);

    const outputRTName = outputRT;
    if (!ppl.containsResource(outputRTName)) {
        ppl.addRenderTarget(outputRTName, getRTFormatBeforeToneMapping(ppl), width, height, ResourceResidency.MANAGED);
    }
    ppl.updateRenderTarget(outputRTName, width, height);
    const hbaoPass = ppl.addRenderPass(width, height, 'combine-pass');
    hbaoPass.name = `CameraHBAOCombinedPass${cameraID}`;
    hbaoPass.setViewport(new Viewport(area.x, area.y, area.width, area.height));

    const inputRTName = inputRT;
    if (ppl.containsResource(inputRTName)) {
        const webPipeline = (ppl as WebPipeline);
        const verId = webPipeline.resourceGraph.vertex(inputRTName);
        const sampler = webPipeline.resourceGraph.getSampler(verId);
        sampler.minFilter = sampler.magFilter = Filter.LINEAR;
        sampler.mipFilter = Filter.NONE;
        sampler.addressU = sampler.addressV = Address.CLAMP;
        hbaoPass.addTexture(inputRTName, 'AOTexNearest');
    }

    hbaoPass.addRenderTarget(
        outputRTName,
        LoadOp.LOAD,
        StoreOp.STORE,
        hbaoClearColor,
    );
    const passIdx = 3;
    _hbaoParams.hbaoMaterial.setProperty('uvDepthToEyePosParams', _hbaoParams.uvDepthToEyePosParams, passIdx);
    _hbaoParams.hbaoMaterial.setProperty('radiusParam', _hbaoParams.radiusParam, passIdx);
    _hbaoParams.hbaoMaterial.setProperty('miscParam', _hbaoParams.miscParam, passIdx);
    _hbaoParams.hbaoMaterial.setProperty('blurParam', _hbaoParams.blurParam, passIdx);
    hbaoPass.addQueue(QueueHint.RENDER_TRANSPARENT | QueueHint.RENDER_OPAQUE).addCameraQuad(
        camera, _hbaoParams.hbaoMaterial, passIdx,
        SceneFlags.NONE,
    );
    return { rtName: outputRTName, dsName: inputDS };
}

export function buildHBAOPasses (camera: Camera,
    ppl: BasicPipeline,
    inputRT: string,
    inputDS: string,
    radiusScale = 1.0,
    angleBiasDegree = 10.0,
    blurSharpness = 3,
    aoSaturation = 1.0,
    aoStrength = 1.0,
    needBlur = true) {
    const area = getRenderArea(camera, camera.window.width, camera.window.height);
    const width = area.width;
    const height = area.height;

    // params
    if (!_hbaoParams) _hbaoParams = new HBAOParams();
    // todo: nearest object distance from camera
    const sceneScale = camera.nearClip;
    // todo: Half Res Depth Tex
    _hbaoParams.depthTexFullResolution = vec2.set(width, height);
    _hbaoParams.depthTexResolution = vec2.set(width, height);
    _hbaoParams.sceneScale = sceneScale;
    _hbaoParams.cameraFov = camera.fov;
    _hbaoParams.radiusScale = radiusScale;
    _hbaoParams.angleBiasDegree = angleBiasDegree;
    _hbaoParams.aoStrength = aoStrength;
    _hbaoParams.blurSharpness = blurSharpness;
    _hbaoParams.aoSaturation = aoSaturation;
    _hbaoParams.update();

    // debug view
    const director = cclegacy.director;
    const root = director.root;
    if (root.debugView) {
        if (root.debugView.isEnabled()
            && (root.debugView.singleMode !== DebugViewSingleType.NONE && root.debugView.singleMode !== DebugViewSingleType.AO
            || !root.debugView.isCompositeModeEnabled(DebugViewCompositeType.AO))) {
            return { rtName: inputRT, dsName: inputDS };
        }
    }

    // passes
    const hbaoInfo = _buildHBAOPass(camera, ppl, inputRT, inputDS);
    let hbaoCombinedInputRTName = hbaoInfo.rtName;
    if (needBlur) {
        const haboBlurInfoX = _buildHBAOBlurPass(camera, ppl, hbaoInfo.rtName, inputDS, false);
        const haboBlurInfoY = _buildHBAOBlurPass(camera, ppl, haboBlurInfoX.rtName, inputDS, true);
        hbaoCombinedInputRTName = haboBlurInfoY.rtName;
    }
    const haboCombined = _buildHBAOCombinedPass(camera, ppl, hbaoCombinedInputRTName, inputDS, inputRT);
    return { rtName: haboCombined.rtName, dsName: inputDS };
}

export const MAX_LIGHTS_PER_CLUSTER = 100;
export const CLUSTERS_X = 16;
export const CLUSTERS_Y = 8;
export const CLUSTERS_Z = 24;
export const CLUSTER_COUNT = CLUSTERS_X * CLUSTERS_Y * CLUSTERS_Z;

class ClusterLightData {
    declare clusterBuildCS: Material;
    declare clusterLightCullingCS: Material
    clusters_x_threads = 16;
    clusters_y_threads = 8;
    clusters_z_threads = 1;
    dispatchX = 1;
    dispatchY = 1;
    dispatchZ = 1;

    private _initMaterial (id: string, effect: string) {
        const mat = new Material();
        mat.name = id;
        mat.initialize({ effectName: effect });
        for (let i = 0; i < mat.passes.length; ++i) {
            mat.passes[i].tryCompile();
        }
        return mat;
    }

    private _init () {
        this.clusterBuildCS = this._initMaterial('builtin-cluster-build-cs-material', 'pipeline/cluster-build');
        this.clusterLightCullingCS = this._initMaterial('builtin-cluster-culling-cs-material', 'pipeline/cluster-culling');

        this.dispatchX = CLUSTERS_X / this.clusters_x_threads;
        this.dispatchY = CLUSTERS_Y / this.clusters_y_threads;
        this.dispatchZ = CLUSTERS_Z / this.clusters_z_threads;
    }

    constructor () {
        this._init();
    }
}

let _clusterLightData: ClusterLightData | null = null;
export function buildLightClusterBuildPass (camera: Camera, clusterData: ClusterLightData,
    ppl: Pipeline) {
    const cameraID = getCameraUniqueID(camera);
    const clusterBufferName = `clusterBuffer${cameraID}`;

    const clusterBufferSize = CLUSTER_COUNT * 2 * 4 * 4;
    if (!ppl.containsResource(clusterBufferName)) {
        ppl.addStorageBuffer(clusterBufferName, Format.UNKNOWN, clusterBufferSize, ResourceResidency.MANAGED);
    }
    ppl.updateStorageBuffer(clusterBufferName, clusterBufferSize);

    const clusterPass = ppl.addComputePass('cluster-build-cs');
    clusterPass.addStorageBuffer(clusterBufferName, AccessType.WRITE, 'b_clustersBuffer');
    clusterPass.addQueue()
        .addDispatch(clusterData.dispatchX, clusterData.dispatchY, clusterData.dispatchZ, clusterData.clusterBuildCS, 0);

    const width = camera.width * ppl.pipelineSceneData.shadingScale;
    const height = camera.height * ppl.pipelineSceneData.shadingScale;
<<<<<<< HEAD
    clusterPass.setVec4('cc_nearFar', new Vec4(camera.nearClip, camera.farClip, camera.getClipSpaceMinz(), 0));
    clusterPass.setVec4('cc_viewPort', new Vec4(width, height, width, height));
=======
    clusterPass.setVec4('cc_nearFar', new Vec4(camera.nearClip, camera.farClip, 0, 0));
    clusterPass.setVec4('cc_viewPort', new Vec4(0, 0, width, height));
>>>>>>> 682fc8cb
    clusterPass.setVec4('cc_workGroup', new Vec4(CLUSTERS_X, CLUSTERS_Y, CLUSTERS_Z, 0));
    clusterPass.setMat4('cc_matView', camera.matView);
    clusterPass.setMat4('cc_matProjInv', camera.matProjInv);
}

export function buildLightClusterCullingPass (camera: Camera, clusterData: ClusterLightData,
    ppl: Pipeline) {
    const cameraID = getCameraUniqueID(camera);
    const clusterBufferName = `clusterBuffer${cameraID}`;
    const clusterLightBufferName = `clusterLightBuffer${cameraID}`;
    const clusterGlobalIndexBufferName = `globalIndexBuffer${cameraID}`;
    const clusterLightIndicesBufferName = `clusterLightIndicesBuffer${cameraID}`;
    const clusterLightGridBufferName = `clusterLightGridBuffer${cameraID}`;

    // index buffer
    const lightIndexBufferSize = MAX_LIGHTS_PER_CLUSTER * CLUSTER_COUNT * 4;
    const lightGridBufferSize = CLUSTER_COUNT * 4 * 4;
    if (!ppl.containsResource(clusterLightIndicesBufferName)) {
        ppl.addStorageBuffer(clusterLightIndicesBufferName, Format.UNKNOWN, lightIndexBufferSize, ResourceResidency.MANAGED);
    }
    if (!ppl.containsResource(clusterLightGridBufferName)) {
        ppl.addStorageBuffer(clusterLightGridBufferName, Format.UNKNOWN, lightGridBufferSize, ResourceResidency.MANAGED);
    }

    const clusterPass = ppl.addComputePass('cluster-culling-cs');
    clusterPass.addStorageBuffer(clusterLightBufferName, AccessType.READ, 'b_ccLightsBuffer');
    clusterPass.addStorageBuffer(clusterBufferName, AccessType.READ, 'b_clustersBuffer');
    clusterPass.addStorageBuffer(clusterLightIndicesBufferName, AccessType.WRITE, 'b_clusterLightIndicesBuffer');
    clusterPass.addStorageBuffer(clusterLightGridBufferName, AccessType.WRITE, 'b_clusterLightGridBuffer');
    clusterPass.addStorageBuffer(clusterGlobalIndexBufferName, AccessType.WRITE, 'b_globalIndexBuffer');
    clusterPass.addQueue()
        .addDispatch(clusterData.dispatchX, clusterData.dispatchY, clusterData.dispatchZ, clusterData.clusterLightCullingCS, 0);

    const width = camera.width * ppl.pipelineSceneData.shadingScale;
    const height = camera.height * ppl.pipelineSceneData.shadingScale;
    clusterPass.setVec4('cc_nearFar', new Vec4(camera.nearClip, camera.farClip, camera.getClipSpaceMinz(), 0));
    clusterPass.setVec4('cc_viewPort', new Vec4(width, height, width, height));
    clusterPass.setVec4('cc_workGroup', new Vec4(CLUSTERS_X, CLUSTERS_Y, CLUSTERS_Z, 0));
    clusterPass.setMat4('cc_matView', camera.matView);
    clusterPass.setMat4('cc_matProjInv', camera.matProjInv);
}

export function buildLightBuffer (size: number, floatPerLight: number, camera: Camera, pipeline: BasicPipeline) {
    const buffer = new ArrayBuffer(size);
    const view = new Float32Array(buffer);

    const data = pipeline.pipelineSceneData;
    const lightMeterScale = 10000.0;
    const exposure = camera.exposure;

    // gather light data
    let index = 0;
    for (const light of data.validPunctualLights) {
        const offset = index * floatPerLight;
        const positionOffset = offset + 0;
        const colorOffset = offset + 4;
        const sizeRangeAngleOffset = offset + 8;
        const directionOffset = offset + 12;
        const boundSizeOffset = offset + 16;

        let luminanceHDR = 0;
        let luminanceLDR = 0;
        let position: Vec3 | null;
        if (light.type === LightType.POINT) {
            const point = light as PointLight;
            position = point.position;
            luminanceLDR = point.luminanceLDR;
            luminanceHDR = point.luminanceHDR;

            view[sizeRangeAngleOffset]     = 0;
            view[sizeRangeAngleOffset + 1] = point.range;
            view[sizeRangeAngleOffset + 2] = 0;
            view[sizeRangeAngleOffset + 3] = 0;
        } else if (light.type === LightType.SPHERE) {
            const sphere = light as SphereLight;
            position = sphere.position;
            luminanceLDR = sphere.luminanceLDR;
            luminanceHDR = sphere.luminanceHDR;

            view[sizeRangeAngleOffset]     = sphere.size;
            view[sizeRangeAngleOffset + 1] = sphere.range;
            view[sizeRangeAngleOffset + 2] = 0;
            view[sizeRangeAngleOffset + 3] = 0;
        } else if (light.type === LightType.SPOT) {
            const spot = light as SpotLight;
            position = spot.position;
            luminanceLDR = spot.luminanceLDR;
            luminanceHDR = spot.luminanceHDR;

            view[sizeRangeAngleOffset]     = spot.size;
            view[sizeRangeAngleOffset + 1] = spot.range;
            view[sizeRangeAngleOffset + 2] = spot.spotAngle;
            view[sizeRangeAngleOffset + 3] = 0;

            const dir = spot.direction;
            view[directionOffset]     = dir.x;
            view[directionOffset + 1] = dir.y;
            view[directionOffset + 2] = dir.z;
            view[directionOffset + 3] = 0;
        } else if (light.type === LightType.RANGED_DIRECTIONAL) {
            const directional = light as RangedDirectionalLight;
            position = directional.position;
            luminanceLDR = directional.illuminanceLDR;
            luminanceHDR = directional.illuminanceHDR;

            const right = directional.right;
            view[sizeRangeAngleOffset]     = right.x;
            view[sizeRangeAngleOffset + 1] = right.y;
            view[sizeRangeAngleOffset + 2] = right.z;
            view[sizeRangeAngleOffset + 3] = 0;

            const dir = directional.direction;
            view[directionOffset]     = dir.x;
            view[directionOffset + 1] = dir.y;
            view[directionOffset + 2] = dir.z;
            view[directionOffset + 3] = 0;

            const scale = directional.scale;
            view[boundSizeOffset]     = scale.x * 0.5;
            view[boundSizeOffset + 1] = scale.y * 0.5;
            view[boundSizeOffset + 2] = scale.z * 0.5;
            view[boundSizeOffset + 3] = 0;
        }
        // position
        view[positionOffset]     = position!.x;
        view[positionOffset + 1] = position!.y;
        view[positionOffset + 2] = position!.z;
        view[positionOffset + 3] = light.type;

        // color
        const color = light.color;
        if (light.useColorTemperature) {
            const tempRGB = light.colorTemperatureRGB;
            view[colorOffset]     = color.x * tempRGB.x;
            view[colorOffset + 1] = color.y * tempRGB.y;
            view[colorOffset + 2] = color.z * tempRGB.z;
        } else {
            view[colorOffset]     = color.x;
            view[colorOffset + 1] = color.y;
            view[colorOffset + 2] = color.z;
        }
        view[colorOffset + 3] = data.isHDR ? luminanceHDR * exposure * lightMeterScale : luminanceLDR;
        index++;
    }
    // last float of first light data
    view[3 * 4 + 3] = data.validPunctualLights.length;
    return buffer;
}

export function buildStandardLightData (camera: Camera, pipeline: BasicPipeline) {
    validPunctualLightsCulling(pipeline, camera);
}

export function buildClusterLightData (camera: Camera, pipeline: BasicPipeline) {
    validPunctualLightsCulling(pipeline, camera);

    // build cluster light data
    const data = pipeline.pipelineSceneData;
    const validLightCountForBuffer = nextPow2(Math.max(data.validPunctualLights.length, 1));

    const lightBufferFloatNum = 20; // 5 * vec4
    const clusterLightBufferSize = validLightCountForBuffer * 4 * lightBufferFloatNum;

    const cameraID = getCameraUniqueID(camera);
    const clusterLightBufferName = `clusterLightBuffer${cameraID}`;
    const clusterGlobalIndexBufferName = `globalIndexBuffer${cameraID}`;

    const ppl = (pipeline as Pipeline);
    if (!ppl.containsResource(clusterGlobalIndexBufferName)) {
        ppl.addStorageBuffer(clusterGlobalIndexBufferName, Format.UNKNOWN, 4, ResourceResidency.PERSISTENT);
    }

    if (!ppl.containsResource(clusterLightBufferName)) {
        ppl.addStorageBuffer(clusterLightBufferName, Format.UNKNOWN, clusterLightBufferSize, ResourceResidency.PERSISTENT);
    }
    ppl.updateStorageBuffer(clusterLightBufferName, clusterLightBufferSize);

    const buffer = buildLightBuffer(clusterLightBufferSize, lightBufferFloatNum, camera, pipeline);

    // global index buffer
    const globalIndexBuffer = new ArrayBuffer(4);
    const globalIndexBufferView = new Uint32Array(globalIndexBuffer);
    globalIndexBufferView[0] = 0;

    const uploadPair1 = new UploadPair(new Uint8Array(buffer), clusterLightBufferName);
    const uploadPair2 = new UploadPair(new Uint8Array(globalIndexBuffer), clusterGlobalIndexBufferName);
    ppl.addUploadPass([uploadPair1, uploadPair2]);
}

export function buildClusterPasses (camera: Camera, pipeline: BasicPipeline) {
    buildClusterLightData(camera, pipeline);

    const ppl = (pipeline as Pipeline);
    if (!_clusterLightData) _clusterLightData = new ClusterLightData();

    buildLightClusterBuildPass(camera, _clusterLightData, ppl);
    buildLightClusterCullingPass(camera, _clusterLightData, ppl);
}<|MERGE_RESOLUTION|>--- conflicted
+++ resolved
@@ -2018,13 +2018,10 @@
 
     const width = camera.width * ppl.pipelineSceneData.shadingScale;
     const height = camera.height * ppl.pipelineSceneData.shadingScale;
-<<<<<<< HEAD
+
     clusterPass.setVec4('cc_nearFar', new Vec4(camera.nearClip, camera.farClip, camera.getClipSpaceMinz(), 0));
-    clusterPass.setVec4('cc_viewPort', new Vec4(width, height, width, height));
-=======
-    clusterPass.setVec4('cc_nearFar', new Vec4(camera.nearClip, camera.farClip, 0, 0));
     clusterPass.setVec4('cc_viewPort', new Vec4(0, 0, width, height));
->>>>>>> 682fc8cb
+
     clusterPass.setVec4('cc_workGroup', new Vec4(CLUSTERS_X, CLUSTERS_Y, CLUSTERS_Z, 0));
     clusterPass.setMat4('cc_matView', camera.matView);
     clusterPass.setMat4('cc_matProjInv', camera.matProjInv);
