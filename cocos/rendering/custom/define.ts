--- conflicted
+++ resolved
@@ -178,10 +178,7 @@
     ppl.updateDepthStencil(fxaaPassDSName, width, height);
     const fxaaPassIdx = 0;
     const fxaaPass = ppl.addRasterPass(width, height, 'fxaa');
-<<<<<<< HEAD
-=======
     fxaaPass.name = `CameraFxaaPass${cameraID}`;
->>>>>>> 184c8a9c
     fxaaPass.setViewport(new Viewport(area.x, area.y, width, height));
     if (ppl.containsResource(inputRT)) {
         const computeView = new ComputeView();
