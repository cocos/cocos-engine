--- conflicted
+++ resolved
@@ -131,13 +131,8 @@
         return -1;
     }
 
-<<<<<<< HEAD
-    protected _getCurrUniformBlock () {
-        const block: string = this._currBlock;
-=======
     protected _getCurrUniformBlock (): UniformBlock | undefined {
         const block: string  = this._currBlock;
->>>>>>> d77fb992
         const nodeId = this._lg.locateChild(0xFFFFFFFF, this._currStage);
         const ppl = this._lg.getLayout(nodeId);
         const layout = ppl.descriptorSets.get(UpdateFrequency.PER_PASS)!.descriptorSetLayoutData;
