/****************************************************************************
 Copyright (c) 2021-2023 Xiamen Yaji Software Co., Ltd.

 http://www.cocos.com

 Permission is hereby granted, free of charge, to any person obtaining a copy
 of this software and associated documentation files (the "Software"), to deal
 in the Software without restriction, including without limitation the rights to
 use, copy, modify, merge, publish, distribute, sublicense, and/or sell copies
 of the Software, and to permit persons to whom the Software is furnished to do so,
 subject to the following conditions:

 The above copyright notice and this permission notice shall be included in
 all copies or substantial portions of the Software.

 THE SOFTWARE IS PROVIDED "AS IS", WITHOUT WARRANTY OF ANY KIND, EXPRESS OR
 IMPLIED, INCLUDING BUT NOT LIMITED TO THE WARRANTIES OF MERCHANTABILITY,
 FITNESS FOR A PARTICULAR PURPOSE AND NONINFRINGEMENT. IN NO EVENT SHALL THE
 AUTHORS OR COPYRIGHT HOLDERS BE LIABLE FOR ANY CLAIM, DAMAGES OR OTHER
 LIABILITY, WHETHER IN AN ACTION OF CONTRACT, TORT OR OTHERWISE, ARISING FROM,
 OUT OF OR IN CONNECTION WITH THE SOFTWARE OR THE USE OR OTHER DEALINGS IN
 THE SOFTWARE.
****************************************************************************/

/* eslint-disable max-len */
import { systemInfo } from 'pal/system-info';
import { DEBUG } from 'internal:constants';
import { Color, Buffer, DescriptorSetLayout, Device, Feature, Format, FormatFeatureBit, Sampler, Swapchain, Texture, ClearFlagBit, DescriptorSet, deviceManager, Viewport, API, CommandBuffer, Type, SamplerInfo, Filter, Address, DescriptorSetInfo, LoadOp, StoreOp, ShaderStageFlagBit, BufferInfo, TextureInfo, UniformBlock } from '../../gfx';
import { Mat4, Quat, toRadian, Vec2, Vec3, Vec4, assert, macro, cclegacy } from '../../core';
import { AccessType, AttachmentType, CopyPair, LightInfo, LightingMode, MovePair, QueueHint, ResolvePair, ResourceDimension, ResourceFlags, ResourceResidency, SceneFlags, UpdateFrequency } from './types';
import { ComputeView, RasterView, Blit, ClearView, ComputePass, CopyPass, Dispatch, ManagedBuffer, ManagedResource, MovePass, RasterPass, RasterSubpass, RenderData, RenderGraph, RenderGraphComponent, RenderGraphValue, RenderQueue, RenderSwapchain, ResourceDesc, ResourceGraph, ResourceGraphValue, ResourceStates, ResourceTraits, SceneData, Subpass } from './render-graph';
import { ComputePassBuilder, ComputeQueueBuilder, ComputeSubpassBuilder, BasicPipeline, PipelineBuilder, RenderPassBuilder, RenderQueueBuilder, RenderSubpassBuilder, PipelineType, BasicRenderPassBuilder, PipelineCapabilities } from './pipeline';
import { PipelineSceneData } from '../pipeline-scene-data';
import { Model, Camera, ShadowType, CSMLevel, DirectionalLight, SpotLight, PCFType, Shadows } from '../../render-scene/scene';
import { Light, LightType } from '../../render-scene/scene/light';
import { DescriptorSetData, LayoutGraphData } from './layout-graph';
import { Executor } from './executor';
import { RenderWindow } from '../../render-scene/core/render-window';
import { MacroRecord, RenderScene } from '../../render-scene';
import { GlobalDSManager } from '../global-descriptor-set-manager';
import { isEnableEffect, supportsR32FloatTexture, supportsRGBA16HalfFloatTexture, UBOSkinning } from '../define';
import { OS } from '../../../pal/system-info/enum-type';
import { Compiler } from './compiler';
import { PipelineUBO } from '../pipeline-ubo';
import { builtinResMgr } from '../../asset/asset-manager';
import { Texture2D } from '../../asset/assets/texture-2d';
import { GeometryRenderer } from '../geometry-renderer';
import { Material, TextureCube } from '../../asset/assets';
import { DeferredPipelineBuilder, ForwardPipelineBuilder } from './builtin-pipelines';
import { CustomPipelineBuilder } from './custom-pipeline';
import { decideProfilerCamera } from '../pipeline-funcs';
import { DebugViewCompositeType } from '../debug-view';
import { getUBOTypeCount } from './utils';
import { initGlobalDescBinding } from './define';
import { createGfxDescriptorSetsAndPipelines } from './layout-graph-utils';

const _uboVec = new Vec4();
const _uboVec3 = new Vec3();
const _uboCol = new Color();
const _matView = new Mat4();
const _mulMatView = new Mat4();
let uniformOffset = -1;
const _samplerPointInfo = new SamplerInfo(
    Filter.POINT,
    Filter.POINT,
    Filter.NONE,
    Address.CLAMP,
    Address.CLAMP,
    Address.CLAMP,
);
export class WebSetter {
    constructor (data: RenderData, lg: LayoutGraphData) {
        this._data = data;
        this._lg = lg;
    }

    protected _copyToBuffer (target: any, offset: number, type: Type): void {
        assert(offset !== -1);
        const arr = this.getCurrConstant();
        switch (type) {
        case Type.FLOAT4:
            Vec4.toArray(arr, target, offset);
            break;
        case Type.MAT4:
            Mat4.toArray(arr, target, offset);
            break;
        case Type.FLOAT:
            arr[offset] = target;
            break;
        case Type.SAMPLER2D:
            break;
        case Type.TEXTURE2D:
            break;
        case Type.FLOAT2:
            arr[offset + 0] = target.x;
            arr[offset + 1] = target.y;
            break;
        default:
        }
    }

    protected _applyCurrConstantBuffer (name: string, target: any, type: Type, idx = 0): void {
        const offset = this.getUniformOffset(name, type, idx);
        this._copyToBuffer(target, offset, type);
    }

    public hasUniform (offset: number): boolean {
        return offset !== -1;
    }

    public getUniformOffset (name: string, type: Type, idx = 0): number {
        const currBlock = this._getCurrUniformBlock();
        if (!currBlock) return -1;
        let offset = 0;
        const typeCount = getUBOTypeCount(type);
        for (const uniform of currBlock.members) {
            const currCount = getUBOTypeCount(uniform.type);
            if (uniform.name === name) {
                if (typeCount === currCount) {
                    return offset + idx * currCount;
                } else if (typeCount === currCount * uniform.count) {
                    return offset;
                } else if (typeCount < currCount * uniform.count) {
                    return offset + idx;
                }
                if (DEBUG) assert(false);
            }
            offset += currCount * uniform.count;
        }
        return -1;
    }

    protected _getCurrUniformBlock (): UniformBlock | undefined {
        const block: string  = this._currBlock;
        const nodeId = this._lg.locateChild(0xFFFFFFFF, this._currStage);
        const ppl = this._lg.getLayout(nodeId);
        const layout = ppl.descriptorSets.get(UpdateFrequency.PER_PASS)!.descriptorSetLayoutData;
        const nameID: number = this._lg.attributeIndex.get(block)!;
        return layout.uniformBlocks.get(nameID);
    }

    protected _getCurrDescriptorBlock (block: string): number {
        const nodeId = this._lg.locateChild(0xFFFFFFFF, this._currStage);
        const ppl = this._lg.getLayout(nodeId);
        const layout = ppl.descriptorSets.get(UpdateFrequency.PER_PASS)!.descriptorSetLayoutData;
        const nameID: number = this._lg.attributeIndex.get(block)!;
        for (const block of layout.descriptorBlocks) {
            for (let i = 0; i !== block.descriptors.length; ++i) {
                if (nameID === block.descriptors[i].descriptorID) {
                    return block.offset + i;
                }
            }
        }
        return -1;
    }

    setCurrConstant (block: string, stage = 'default'): boolean {
        this._currBlock = block;
        this._currStage = stage;
        const nameID: number = this._lg.attributeIndex.get(block)!;
        this._currCount = 0;
        const currBlock = this._getCurrUniformBlock();
        if (!currBlock) return false;
        for (const uniform of currBlock.members) {
            this._currCount += getUBOTypeCount(uniform.type) * uniform.count;
        }
        this._currConstant = this._data.constants.get(nameID)!;
        return true;
    }

    getCurrConstant (): number[] {
        return this._currConstant;
    }

    public addConstant (block: string, stage = 'default'): boolean {
        this._currBlock = block;
        this._currStage = stage;
        const num = this._lg.attributeIndex.get(block)!;
        this._currCount = 0;
        const currBlock = this._getCurrUniformBlock();
        if (!currBlock) return false;
        for (const uniform of currBlock.members) {
            this._currCount += getUBOTypeCount(uniform.type) * uniform.count;
        }
        if (!this._data.constants.get(num)) {
            const value = new Array(this._currCount);
            value.fill(0);
            this._data.constants.set(num, value);
        }
        this.setCurrConstant(block);
        return true;
    }
    public setMat4 (name: string, mat: Mat4, idx = 0): void {
        this._applyCurrConstantBuffer(name, mat, Type.MAT4, idx);
    }
    public offsetMat4 (mat: Mat4, offset: number): void {
        this._copyToBuffer(mat, offset, Type.MAT4);
    }
    public setQuaternion (name: string, quat: Quat, idx = 0): void {
        this._applyCurrConstantBuffer(name, quat, Type.FLOAT4, idx);
    }
    public offsetQuaternion (quat: Quat, offset: number): void {
        this._copyToBuffer(quat, offset, Type.FLOAT4);
    }
    public setColor (name: string, color: Color, idx = 0): void {
        this._applyCurrConstantBuffer(name, color, Type.FLOAT4, idx);
    }
    public offsetColor (color: Color, offset: number): void {
        this._copyToBuffer(color, offset, Type.FLOAT4);
    }
    public setVec4 (name: string, vec: Vec4, idx = 0): void {
        this._applyCurrConstantBuffer(name, vec, Type.FLOAT4, idx);
    }
    public offsetVec4 (vec: Vec4, offset: number): void {
        this._copyToBuffer(vec, offset, Type.FLOAT4);
    }
    public setVec2 (name: string, vec: Vec2, idx = 0): void {
        this._applyCurrConstantBuffer(name, vec, Type.FLOAT2, idx);
    }
    public offsetVec2 (vec: Vec2, offset: number): void {
        this._copyToBuffer(vec, offset, Type.FLOAT2);
    }
    public setFloat (name: string, v: number, idx = 0): void {
        this._applyCurrConstantBuffer(name, v, Type.FLOAT, idx);
    }
    public offsetFloat (v: number, offset: number): void {
        this._copyToBuffer(v, offset, Type.FLOAT);
    }
    public setBuffer (name: string, buffer: Buffer): void {}
    public setTexture (name: string, texture: Texture): void {
        if (this._getCurrDescriptorBlock(name) === -1) {
            return;
        }
        const num = this._lg.attributeIndex.get(name)!;
        this._data.textures.set(num, texture);
    }
    public setReadWriteBuffer (name: string, buffer: Buffer): void {}
    public setReadWriteTexture (name: string, texture: Texture): void {}
    public setSampler (name: string, sampler: Sampler): void {
        if (this._getCurrDescriptorBlock(name) === -1) {
            return;
        }
        const num = this._lg.attributeIndex.get(name)!;
        this._data.samplers.set(num, sampler);
    }
    // public setCameraConstants (camera: Camera): void {

    // }
    // public setDirectionalLightProjectionConstants (light: DirectionalLight): void {

    // }
    // public setSpotLightProjectionConstants (light: SpotLight): void {

    // }
    // public setShadowMapConstants (light: Light, numLevels?: number): void {

    // }
    public hasSampler (name: string): boolean {
        const id = this._lg.attributeIndex.get(name);
        if (id === undefined) {
            return false;
        }
        return this._data.samplers.has(id);
    }
    public hasTexture (name: string): boolean {
        const id = this._lg.attributeIndex.get(name);
        if (id === undefined) {
            return false;
        }
        return this._data.textures.has(id);
    }
    public setCustomBehavior (name: string): void {
        throw new Error('Method not implemented.');
    }

    // protected
    protected  _data: RenderData;
    protected _lg: LayoutGraphData;
    protected _currBlock;
    protected _currStage;
    protected _currCount;
    protected _currConstant: number[] = [];
}

function setShadowUBOLightView (setter: WebSetter,
    camera: Camera,
    light: Light,
    level: number,
    layout = 'default'): void {
    const director = cclegacy.director;
    const pipeline = director.root.pipeline;
    const device = pipeline.device;
    const sceneData = pipeline.pipelineSceneData;
    const shadowInfo = sceneData.shadows;
    const csmLayers = sceneData.csmLayers;
    const packing = supportsR32FloatTexture(device) ? 0.0 : 1.0;
    const cap = pipeline.device.capabilities;
    setter.addConstant('CCCSM', layout);
    // ShadowMap
    if (!setter.addConstant('CCShadow', layout)) return;
    if (shadowInfo.enabled) {
        if (shadowInfo.type === ShadowType.ShadowMap) {
            // update CSM layers
            if (light && light.node) {
                csmLayers.update(sceneData, camera);
            }
        }
    }
    switch (light.type) {
    case LightType.DIRECTIONAL: {
        const mainLight = light as DirectionalLight;
        if (shadowInfo.enabled && mainLight && mainLight.shadowEnabled) {
            if (shadowInfo.type === ShadowType.ShadowMap) {
                let near = 0.1;
                let far = 0;
                let matShadowView;
                let matShadowProj;
                let matShadowViewProj;
                let levelCount = 0;
                if (mainLight.shadowFixedArea || mainLight.csmLevel === CSMLevel.LEVEL_1) {
                    matShadowView = csmLayers.specialLayer.matShadowView;
                    matShadowProj = csmLayers.specialLayer.matShadowProj;
                    matShadowViewProj = csmLayers.specialLayer.matShadowViewProj;
                    if (mainLight.shadowFixedArea) {
                        near = mainLight.shadowNear;
                        far = mainLight.shadowFar;
                        levelCount = 0;
                    } else {
                        near = 0.1;
                        far = csmLayers.specialLayer.shadowCameraFar;
                        levelCount = 1;
                    }
                    uniformOffset = setter.getUniformOffset('cc_shadowLPNNInfo', Type.FLOAT4);
                    if (setter.hasUniform(uniformOffset)) {
                        _uboVec.set(0.0, packing, mainLight.shadowNormalBias, 0);
                        setter.offsetVec4(_uboVec, uniformOffset);
                    }
                } else {
                    const layer = csmLayers.layers[level];
                    matShadowView = layer.matShadowView;
                    matShadowProj = layer.matShadowProj;
                    matShadowViewProj = layer.matShadowViewProj;

                    near = layer.splitCameraNear;
                    far = layer.splitCameraFar;
                    levelCount = mainLight.csmLevel;
                }
                uniformOffset = setter.getUniformOffset('cc_matLightView', Type.MAT4);
                if (setter.hasUniform(uniformOffset)) {
                    setter.offsetMat4(matShadowView, uniformOffset);
                }
                uniformOffset = setter.getUniformOffset('cc_shadowProjDepthInfo', Type.FLOAT4);
                if (setter.hasUniform(uniformOffset)) {
                    _uboVec.set(matShadowProj.m10, matShadowProj.m14, matShadowProj.m11, matShadowProj.m15);
                    setter.offsetVec4(_uboVec, uniformOffset);
                }
                uniformOffset = setter.getUniformOffset('cc_shadowProjInfo', Type.FLOAT4);
                if (setter.hasUniform(uniformOffset)) {
                    _uboVec.set(matShadowProj.m00, matShadowProj.m05, 1.0 / matShadowProj.m00, 1.0 / matShadowProj.m05);
                    setter.offsetVec4(_uboVec, uniformOffset);
                }
                uniformOffset = setter.getUniformOffset('cc_matLightViewProj', Type.MAT4);
                if (setter.hasUniform(uniformOffset)) {
                    setter.offsetMat4(matShadowViewProj, uniformOffset);
                }
                uniformOffset = setter.getUniformOffset('cc_shadowNFLSInfo', Type.FLOAT4);
                if (setter.hasUniform(uniformOffset)) {
                    _uboVec.set(near, far, 0, 1.0 - mainLight.shadowSaturation);
                    setter.offsetVec4(_uboVec, uniformOffset);
                }
                uniformOffset = setter.getUniformOffset('cc_shadowLPNNInfo', Type.FLOAT4);
                if (setter.hasUniform(uniformOffset)) {
                    _uboVec.set(0.0, packing, mainLight.shadowNormalBias, levelCount);
                    setter.offsetVec4(_uboVec, uniformOffset);
                }
                uniformOffset = setter.getUniformOffset('cc_shadowWHPBInfo', Type.FLOAT4);
                if (setter.hasUniform(uniformOffset)) {
                    _uboVec.set(shadowInfo.size.x, shadowInfo.size.y, mainLight.shadowPcf, mainLight.shadowBias);
                    setter.offsetVec4(_uboVec, uniformOffset);
                }
            }
        }
        break;
    }
    case LightType.SPOT: {
        const spotLight = light as SpotLight;
        if (shadowInfo.enabled && spotLight && spotLight.shadowEnabled) {
            const matViewOffset = setter.getUniformOffset('cc_matLightView', Type.MAT4);
            const matViewProOffset = setter.getUniformOffset('cc_matLightViewProj', Type.MAT4);
            if (setter.hasUniform(matViewOffset) || setter.hasUniform(matViewProOffset)) {
                Mat4.invert(_matView, (light as any).node.getWorldMatrix());
            }
            if (setter.hasUniform(matViewOffset)) setter.offsetMat4(_matView, matViewOffset);
            if (setter.hasUniform(matViewProOffset)) {
                Mat4.perspective(_mulMatView, (light as any).angle, 1.0, 0.001, (light as any).range,
                    true, cap.clipSpaceMinZ, cap.clipSpaceSignY, 0);
                Mat4.multiply(_matView, _mulMatView, _matView);
                setter.offsetMat4(_matView, matViewProOffset);
            }
            uniformOffset = setter.getUniformOffset('cc_shadowNFLSInfo', Type.FLOAT4);
            if (setter.hasUniform(uniformOffset)) {
                _uboVec.set(0.01, (light as SpotLight).range, 0.0, 0.0);
                setter.offsetVec4(_uboVec, uniformOffset);
            }
            uniformOffset = setter.getUniformOffset('cc_shadowWHPBInfo', Type.FLOAT4);
            if (setter.hasUniform(uniformOffset)) {
                _uboVec.set(shadowInfo.size.x, shadowInfo.size.y, spotLight.shadowPcf, spotLight.shadowBias);
                setter.offsetVec4(_uboVec, uniformOffset);
            }
            uniformOffset = setter.getUniformOffset('cc_shadowLPNNInfo', Type.FLOAT4);
            if (setter.hasUniform(uniformOffset)) {
                _uboVec.set(1.0, packing, spotLight.shadowNormalBias, 0.0);
                setter.offsetVec4(_uboVec, uniformOffset);
            }
        }
        break;
    }
    default:
    }
    uniformOffset = setter.getUniformOffset('cc_shadowColor', Type.FLOAT4);
    if (setter.hasUniform(uniformOffset)) {
        _uboCol.copy(shadowInfo.shadowColor);
        setter.offsetColor(_uboCol, uniformOffset);
    }
}

function getPCFRadius (shadowInfo: Shadows, mainLight: DirectionalLight): number {
    const shadowMapSize = shadowInfo.size.x;
    switch (mainLight.shadowPcf) {
    case PCFType.HARD:
        return 0.0;
    case PCFType.SOFT:
        return 1.0  / (shadowMapSize * 0.5);
    case PCFType.SOFT_2X:
        return 2.0  / (shadowMapSize * 0.5);
    // case PCFType.SOFT_4X:
    //     return 3.0  / (shadowMapSize * 0.5);
    default:
    }
    return 0.0;
}

function setShadowUBOView (setter: WebSetter, camera: Camera | null, layout = 'default'): void {
    const director = cclegacy.director;
    const pipeline = director.root.pipeline;
    const device = pipeline.device;
    const scene = director.getScene();
    const mainLight = camera && camera.scene ? camera.scene.mainLight : scene ? scene.renderScene.mainLight : null;
    const sceneData = pipeline.pipelineSceneData;
    const shadowInfo = sceneData.shadows;
    const csmLayers = sceneData.csmLayers;
    const csmSupported = sceneData.csmSupported;
    const packing = supportsR32FloatTexture(device) ? 0.0 : 1.0;
    const hasCCShadow = setter.addConstant('CCShadow', layout);
    const hasCCCSM = setter.addConstant('CCCSM', layout);
    if (mainLight && shadowInfo.enabled) {
        if (shadowInfo.type === ShadowType.ShadowMap) {
            if (mainLight.shadowEnabled) {
                if (mainLight.shadowFixedArea || mainLight.csmLevel === CSMLevel.LEVEL_1 || !csmSupported) {
                    if (hasCCShadow) {
                        setter.setCurrConstant('CCShadow', layout);
                        const matShadowView = csmLayers.specialLayer.matShadowView;
                        const matShadowProj = csmLayers.specialLayer.matShadowProj;
                        const matShadowViewProj = csmLayers.specialLayer.matShadowViewProj;
                        const near = mainLight.shadowNear;
                        const far = mainLight.shadowFar;
                        uniformOffset = setter.getUniformOffset('cc_matLightView', Type.MAT4);
                        if (setter.hasUniform(uniformOffset)) {
                            setter.offsetMat4(matShadowView, uniformOffset);
                        }
                        uniformOffset = setter.getUniformOffset('cc_shadowProjDepthInfo', Type.FLOAT4);
                        if (setter.hasUniform(uniformOffset)) {
                            _uboVec.set(matShadowProj.m10, matShadowProj.m14, matShadowProj.m11, matShadowProj.m15);
                            setter.offsetVec4(_uboVec, uniformOffset);
                        }
                        uniformOffset = setter.getUniformOffset('cc_shadowProjInfo', Type.FLOAT4);
                        if (setter.hasUniform(uniformOffset)) {
                            _uboVec.set(matShadowProj.m00, matShadowProj.m05, 1.0 / matShadowProj.m00, 1.0 / matShadowProj.m05);
                            setter.offsetVec4(_uboVec, uniformOffset);
                        }
                        uniformOffset = setter.getUniformOffset('cc_matLightViewProj', Type.MAT4);
                        if (setter.hasUniform(uniformOffset)) {
                            setter.offsetMat4(matShadowViewProj, uniformOffset);
                        }
                        uniformOffset = setter.getUniformOffset('cc_shadowNFLSInfo', Type.FLOAT4);
                        if (setter.hasUniform(uniformOffset)) {
                            _uboVec.set(near, far, 0, 1.0 - mainLight.shadowSaturation);
                            setter.offsetVec4(_uboVec, uniformOffset);
                        }
                        uniformOffset = setter.getUniformOffset('cc_shadowLPNNInfo', Type.FLOAT4);
                        if (setter.hasUniform(uniformOffset)) {
                            _uboVec.set(0.0, packing, mainLight.shadowNormalBias, 0);
                            setter.offsetVec4(_uboVec, uniformOffset);
                        }
                    }
                } else {
                    if (hasCCCSM) {
                        const layerThreshold = getPCFRadius(shadowInfo, mainLight);
                        setter.setCurrConstant('CCCSM', layout);
                        for (let i = 0; i < mainLight.csmLevel; i++) {
                            const matShadowView = csmLayers.layers[i].matShadowView;
                            uniformOffset = setter.getUniformOffset('cc_csmViewDir0', Type.FLOAT4, i);
                            if (setter.hasUniform(uniformOffset)) {
                                _uboVec.set(matShadowView.m00, matShadowView.m04, matShadowView.m08, layerThreshold);
                                setter.offsetVec4(_uboVec, uniformOffset);
                            }
                            uniformOffset = setter.getUniformOffset('cc_csmViewDir1', Type.FLOAT4, i);
                            if (setter.hasUniform(uniformOffset)) {
                                _uboVec.set(matShadowView.m01, matShadowView.m05, matShadowView.m09, 0.0);
                                setter.offsetVec4(_uboVec, uniformOffset);
                            }
                            uniformOffset = setter.getUniformOffset('cc_csmViewDir2', Type.FLOAT4, i);
                            if (setter.hasUniform(uniformOffset)) {
                                _uboVec.set(matShadowView.m02, matShadowView.m06, matShadowView.m10, 0.0);
                                setter.offsetVec4(_uboVec, uniformOffset);
                            }
                            uniformOffset = setter.getUniformOffset('cc_csmAtlas', Type.FLOAT4, i);
                            if (setter.hasUniform(uniformOffset)) {
                                const csmAtlas = csmLayers.layers[i].csmAtlas;
                                setter.offsetVec4(csmAtlas, uniformOffset);
                            }
                            uniformOffset = setter.getUniformOffset('cc_csmSplitsInfo', Type.FLOAT, i);
                            if (setter.hasUniform(uniformOffset)) {
                                setter.offsetFloat(csmLayers.layers[i].splitCameraFar / mainLight.shadowDistance, uniformOffset);
                            }
                            uniformOffset = setter.getUniformOffset('cc_matCSMViewProj', Type.MAT4, i);
                            if (setter.hasUniform(uniformOffset)) {
                                const matShadowViewProj = csmLayers.layers[i].matShadowViewProj;
                                setter.offsetMat4(matShadowViewProj, uniformOffset);
                            }
                            const matShadowProj = csmLayers.layers[i].matShadowProj;
                            uniformOffset = setter.getUniformOffset('cc_csmProjDepthInfo', Type.FLOAT4, i);
                            if (setter.hasUniform(uniformOffset)) {
                                _uboVec.set(matShadowProj.m10, matShadowProj.m14, matShadowProj.m11, matShadowProj.m15);
                                setter.offsetVec4(_uboVec, uniformOffset);
                            }
                            uniformOffset = setter.getUniformOffset('cc_csmProjInfo', Type.FLOAT4, i);
                            if (setter.hasUniform(uniformOffset)) {
                                _uboVec.set(matShadowProj.m00, matShadowProj.m05, 1.0 / matShadowProj.m00, 1.0 / matShadowProj.m05);
                                setter.offsetVec4(_uboVec, uniformOffset);
                            }
                        }
                    }
                    if (hasCCShadow) {
                        setter.setCurrConstant('CCShadow', layout);
                        uniformOffset = setter.getUniformOffset('cc_shadowNFLSInfo', Type.FLOAT4);
                        if (setter.hasUniform(uniformOffset)) {
                            _uboVec.set(0, 0, 0, 1.0 - mainLight.shadowSaturation);
                            setter.offsetVec4(_uboVec, uniformOffset);
                        }
                        uniformOffset = setter.getUniformOffset('cc_shadowLPNNInfo', Type.FLOAT4);
                        if (setter.hasUniform(uniformOffset)) {
                            _uboVec.set(0.0, packing, mainLight.shadowNormalBias, mainLight.csmLevel);
                            setter.offsetVec4(_uboVec, uniformOffset);
                        }
                    }
                }
                if (hasCCShadow) {
                    setter.setCurrConstant('CCShadow', layout);
                    uniformOffset = setter.getUniformOffset('cc_shadowWHPBInfo', Type.FLOAT4);
                    if (setter.hasUniform(uniformOffset)) {
                        _uboVec.set(shadowInfo.size.x, shadowInfo.size.y, mainLight.shadowPcf, mainLight.shadowBias);
                        setter.offsetVec4(_uboVec, uniformOffset);
                    }
                }
            }
        } else if (hasCCShadow) {
            setter.setCurrConstant('CCShadow', layout);
            uniformOffset = setter.getUniformOffset('cc_planarNDInfo', Type.FLOAT4);
            if (setter.hasUniform(uniformOffset)) {
                Vec3.normalize(_uboVec3, shadowInfo.normal);
                _uboVec.set(_uboVec3.x, _uboVec3.y, _uboVec3.z, -shadowInfo.distance);
                setter.offsetVec4(_uboVec, uniformOffset);
            }
        }
        if (hasCCShadow) {
            setter.setCurrConstant('CCShadow', layout);
            uniformOffset = setter.getUniformOffset('cc_shadowColor', Type.FLOAT4);
            if (setter.hasUniform(uniformOffset)) {
                setter.offsetColor(shadowInfo.shadowColor, uniformOffset);
            }
        }
    }
}

function setCameraUBOValues (setter: WebSetter,
    camera: Readonly<Camera> | null, cfg: Readonly<PipelineSceneData>,
    scene: Readonly<RenderScene>,
    layoutName = 'default'): void {
    const director = cclegacy.director;
    const root = director.root;
    const pipeline = root.pipeline as WebPipeline;
    const shadowInfo = cfg.shadows;
    const skybox = cfg.skybox;
    const shadingScale = cfg.shadingScale;
    // Camera
    if (!setter.addConstant('CCCamera', layoutName)) return;
    if (camera) {
        uniformOffset = setter.getUniformOffset('cc_matView', Type.MAT4);
        if (setter.hasUniform(uniformOffset)) {
            setter.offsetMat4(camera.matView, uniformOffset);
        }
        uniformOffset = setter.getUniformOffset('cc_matViewInv', Type.MAT4);
        if (setter.hasUniform(uniformOffset)) {
            setter.offsetMat4(camera.node.worldMatrix, uniformOffset);
        }
        uniformOffset = setter.getUniformOffset('cc_matProj', Type.MAT4);
        if (setter.hasUniform(uniformOffset)) {
            setter.offsetMat4(camera.matProj, uniformOffset);
        }
        uniformOffset = setter.getUniformOffset('cc_matProjInv', Type.MAT4);
        if (setter.hasUniform(uniformOffset)) {
            setter.offsetMat4(camera.matProjInv, uniformOffset);
        }
        uniformOffset = setter.getUniformOffset('cc_matViewProj', Type.MAT4);
        if (setter.hasUniform(uniformOffset)) {
            setter.offsetMat4(camera.matViewProj, uniformOffset);
        }
        uniformOffset = setter.getUniformOffset('cc_matViewProjInv', Type.MAT4);
        if (setter.hasUniform(uniformOffset)) {
            setter.offsetMat4(camera.matViewProjInv, uniformOffset);
        }
        uniformOffset = setter.getUniformOffset('cc_surfaceTransform', Type.FLOAT4);
        if (setter.hasUniform(uniformOffset)) {
            _uboVec.set(camera.surfaceTransform, 0.0, Math.cos(toRadian(skybox.getRotationAngle())), Math.sin(toRadian(skybox.getRotationAngle())));
            setter.offsetVec4(_uboVec, uniformOffset);
        }
        uniformOffset = setter.getUniformOffset('cc_exposure', Type.FLOAT4);
        if (setter.hasUniform(uniformOffset)) {
            _uboVec.set(camera.exposure, 1.0 / camera.exposure, cfg.isHDR ? 1.0 : 0.0, 1.0 / Camera.standardExposureValue);
            setter.offsetVec4(_uboVec, uniformOffset);
        }
    }
    uniformOffset = setter.getUniformOffset('cc_cameraPos', Type.FLOAT4);
    if (setter.hasUniform(uniformOffset)) {
        if (camera) { _uboVec.set(camera.position.x, camera.position.y, camera.position.z, pipeline.getCombineSignY()); } else { _uboVec.set(0, 0, 0, pipeline.getCombineSignY()); }
        setter.offsetVec4(_uboVec, uniformOffset);
    }
    uniformOffset = setter.getUniformOffset('cc_screenScale', Type.FLOAT4);
    if (setter.hasUniform(uniformOffset)) {
        _uboVec.set(cfg.shadingScale, cfg.shadingScale, 1.0 / cfg.shadingScale, 1.0 / cfg.shadingScale);
        setter.offsetVec4(_uboVec, uniformOffset);
    }
    const mainLight = scene && scene.mainLight;
    if (mainLight) {
        uniformOffset = setter.getUniformOffset('cc_mainLitDir', Type.FLOAT4);
        if (setter.hasUniform(uniformOffset)) {
            const shadowEnable = (mainLight.shadowEnabled && shadowInfo.type === ShadowType.ShadowMap) ? 1.0 : 0.0;
            _uboVec.set(mainLight.direction.x, mainLight.direction.y, mainLight.direction.z, shadowEnable);
            setter.offsetVec4(_uboVec, uniformOffset);
        }
        uniformOffset = setter.getUniformOffset('cc_mainLitColor', Type.FLOAT4);
        if (setter.hasUniform(uniformOffset)) {
            let r = mainLight.color.x;
            let g = mainLight.color.y;
            let b = mainLight.color.z;
            if (mainLight.useColorTemperature) {
                r *= mainLight.colorTemperatureRGB.x;
                g *= mainLight.colorTemperatureRGB.y;
                b *= mainLight.colorTemperatureRGB.z;
            }
            let w = mainLight.illuminance;
            if (cfg.isHDR && camera) {
                w *= camera.exposure;
            }
            _uboVec.set(r, g, b, w);
            setter.offsetVec4(_uboVec, uniformOffset);
        }
    } else {
        uniformOffset = setter.getUniformOffset('cc_mainLitDir', Type.FLOAT4);
        if (setter.hasUniform(uniformOffset)) {
            _uboVec.set(0, 0, 1, 0);
            setter.offsetVec4(_uboVec, uniformOffset);
        }
        uniformOffset = setter.getUniformOffset('cc_mainLitColor', Type.FLOAT4);
        if (setter.hasUniform(uniformOffset)) {
            _uboVec.set(0, 0, 0, 0);
            setter.offsetVec4(_uboVec, uniformOffset);
        }
    }

    const ambient = cfg.ambient;
    uniformOffset = setter.getUniformOffset('cc_ambientSky', Type.FLOAT4);
    if (setter.hasUniform(uniformOffset)) {
        const skyColor = ambient.skyColor;
        if (cfg.isHDR) {
            skyColor.w = ambient.skyIllum * (camera ? camera.exposure : 1);
        } else {
            skyColor.w = ambient.skyIllum;
        }
        _uboVec.set(skyColor.x, skyColor.y, skyColor.z, skyColor.w);
        setter.offsetVec4(_uboVec, uniformOffset);
    }
    uniformOffset = setter.getUniformOffset('cc_ambientGround', Type.FLOAT4);
    if (setter.hasUniform(uniformOffset)) {
        _uboVec.set(ambient.groundAlbedo.x, ambient.groundAlbedo.y, ambient.groundAlbedo.z, skybox.envmap ? skybox.envmap?.mipmapLevel : 1.0);
        setter.offsetVec4(_uboVec, uniformOffset);
    }
    const fog = cfg.fog;
    uniformOffset = setter.getUniformOffset('cc_fogColor', Type.FLOAT4);
    if (setter.hasUniform(uniformOffset)) {
        const colorTempRGB = fog.colorArray;
        _uboVec.set(colorTempRGB.x, colorTempRGB.y, colorTempRGB.z, colorTempRGB.z);
        setter.offsetVec4(_uboVec, uniformOffset);
    }
    uniformOffset = setter.getUniformOffset('cc_fogBase', Type.FLOAT4);
    if (setter.hasUniform(uniformOffset)) {
        _uboVec.set(fog.fogStart, fog.fogEnd, fog.fogDensity, 0.0);
        setter.offsetVec4(_uboVec, uniformOffset);
    }
    uniformOffset = setter.getUniformOffset('cc_fogAdd', Type.FLOAT4);
    if (setter.hasUniform(uniformOffset)) {
        _uboVec.set(fog.fogTop, fog.fogRange, fog.fogAtten, 0.0);
        setter.offsetVec4(_uboVec, uniformOffset);
    }
    if (camera) {
        uniformOffset = setter.getUniformOffset('cc_nearFar', Type.FLOAT4);
        if (setter.hasUniform(uniformOffset)) {
            _uboVec.set(camera.nearClip, camera.farClip, 0.0, 0.0);
            setter.offsetVec4(_uboVec, uniformOffset);
        }
        uniformOffset = setter.getUniformOffset('cc_viewPort', Type.FLOAT4);
        if (setter.hasUniform(uniformOffset)) {
            _uboVec.set(camera.viewport.x, camera.viewport.y, shadingScale * camera.window.width * camera.viewport.z, shadingScale * camera.window.height * camera.viewport.w);
            setter.offsetVec4(_uboVec, uniformOffset);
        }
    }
}

function setTextureUBOView (setter: WebSetter, camera: Camera | null, cfg: Readonly<PipelineSceneData>, layout = 'default'): void {
    const skybox = cfg.skybox;
    const director = cclegacy.director;
    const root = director.root;
    if (skybox.reflectionMap) {
        const texture = skybox.reflectionMap.getGFXTexture()!;
        const sampler = root.device.getSampler(skybox.reflectionMap.getSamplerInfo());
        setter.setTexture('cc_environment', texture);
        setter.setSampler('cc_environment', sampler);
    } else {
        const envmap = skybox.envmap ? skybox.envmap : builtinResMgr.get<TextureCube>('default-cube-texture');
        if (envmap) {
            const texture = envmap.getGFXTexture()!;
            const sampler = root.device.getSampler(envmap.getSamplerInfo());
            setter.setTexture('cc_environment', texture);
            setter.setSampler('cc_environment', sampler);
        }
    }
    const diffuseMap = skybox.diffuseMap ? skybox.diffuseMap : builtinResMgr.get<TextureCube>('default-cube-texture');
    if (diffuseMap) {
        const texture = diffuseMap.getGFXTexture()!;
        const sampler = root.device.getSampler(diffuseMap.getSamplerInfo());
        setter.setTexture('cc_diffuseMap', texture);
        setter.setSampler('cc_diffuseMap', sampler);
    }
    const pointSampler = root.device.getSampler(_samplerPointInfo);
    if (!setter.hasSampler('cc_shadowMap')) {
        setter.setSampler('cc_shadowMap', pointSampler);
    }
    if (!setter.hasTexture('cc_shadowMap')) {
        setter.setTexture('cc_shadowMap', builtinResMgr.get<Texture2D>('default-texture').getGFXTexture()!);
    }
    if (!setter.hasSampler('cc_spotShadowMap')) {
        setter.setSampler('cc_spotShadowMap', pointSampler);
    }
    if (!setter.hasTexture('cc_spotShadowMap')) {
        setter.setTexture('cc_spotShadowMap', builtinResMgr.get<Texture2D>('default-texture').getGFXTexture()!);
    }
}

function getFirstChildLayoutName (lg: LayoutGraphData, parentID: number): string {
    if (lg.numVertices() && parentID !== 0xFFFFFFFF && lg.numChildren(parentID)) {
        const childNodes = lg.children(parentID);
        if (childNodes.next().value && childNodes.next().value.target !== lg.nullVertex()) {
            const ququeLayoutID = childNodes.next().value.target;
            return lg.getName(ququeLayoutID);
        }
    }
    return '';
}

export class WebRenderQueueBuilder extends WebSetter implements RenderQueueBuilder  {
    constructor (data: RenderData, renderGraph: RenderGraph, layoutGraph: LayoutGraphData, vertID: number, queue: RenderQueue, pipeline: PipelineSceneData) {
        super(data, layoutGraph);
        this._renderGraph = renderGraph;
        this._vertID = vertID;
        this._queue = queue;
        this._pipeline = pipeline;
    }
    setArrayBuffer (name: string, arrayBuffer: ArrayBuffer): void {
        throw new Error('Method not implemented.');
    }
    get name (): string {
        return this._renderGraph.getName(this._vertID);
    }
    set name (name: string) {
        this._renderGraph.setName(this._vertID, name);
    }

    getLayoutName (): string {
        const parId = this._renderGraph.getParent(this._vertID);
        const layoutName = isEnableEffect() ? this._renderGraph.getLayout(parId) : 'default';
        return layoutName;
    }

    addSceneOfCamera (camera: Camera, light: LightInfo, sceneFlags = SceneFlags.NONE, name = 'Camera'): void {
        const sceneData = new SceneData(camera.scene, camera, sceneFlags, light);
        this._renderGraph.addVertex<RenderGraphValue.Scene>(
            RenderGraphValue.Scene, sceneData, name, '', new RenderData(), false, this._vertID,
        );
        const layoutName = this.getLayoutName();
        const scene = cclegacy.director.getScene();
        setCameraUBOValues(this, camera, this._pipeline,
            camera.scene ? camera.scene : scene ? scene.renderScene : null,
            layoutName);
        if (sceneFlags & SceneFlags.SHADOW_CASTER) {
            setShadowUBOLightView(this, camera, light.light!, light.level, layoutName);
        } else {
            setShadowUBOView(this, camera, layoutName);
        }
        setTextureUBOView(this, camera, this._pipeline);
        initGlobalDescBinding(this._data, layoutName);
    }
    // addScene (camera: Camera, sceneFlags = SceneFlags.NONE): void {
    //     const sceneData = new SceneData(camera.scene, camera, sceneFlags);
    //     this._renderGraph.addVertex<RenderGraphValue.Scene>(
    //         RenderGraphValue.Scene, sceneData, 'Scene', '', new RenderData(), false, this._vertID,
    //     );
    // }
    // addSceneCulledByDirectionalLight (camera: Camera, sceneFlags: SceneFlags, light: DirectionalLight, level: number): void {
    //     const sceneData = new SceneData(camera.scene, camera, sceneFlags, new LightInfo(light, level));
    //     this._renderGraph.addVertex<RenderGraphValue.Scene>(
    //         RenderGraphValue.Scene, sceneData, 'Scene', '', new RenderData(), false, this._vertID,
    //     );
    // }
    // addSceneCulledBySpotLight (camera: Camera, sceneFlags: SceneFlags, light: SpotLight): void {
    //     const sceneData = new SceneData(camera.scene, camera, sceneFlags, new LightInfo(light, 0));
    //     this._renderGraph.addVertex<RenderGraphValue.Scene>(
    //         RenderGraphValue.Scene, sceneData, 'Scene', '', new RenderData(), false, this._vertID,
    //     );
    // }
    addFullscreenQuad (material: Material, passID: number, sceneFlags = SceneFlags.NONE, name = 'Quad'): void {
        this._renderGraph.addVertex<RenderGraphValue.Blit>(
            RenderGraphValue.Blit, new Blit(material, passID, sceneFlags, null),
            name, '', new RenderData(), false, this._vertID,
        );
        const layoutName = this.getLayoutName();
        const scene = cclegacy.director.getScene();
        setCameraUBOValues(this, null, this._pipeline,
            scene ? scene.renderScene : null, layoutName);
        if (sceneFlags & SceneFlags.SHADOW_CASTER) {
            // setShadowUBOLightView(this, light.light!, light.level);
        } else {
            setShadowUBOView(this, null, layoutName);
        }
        setTextureUBOView(this, null, this._pipeline);
        initGlobalDescBinding(this._data, layoutName);
    }
    addCameraQuad (camera: Camera, material: Material, passID: number, sceneFlags = SceneFlags.NONE): void {
        this._renderGraph.addVertex<RenderGraphValue.Blit>(
            RenderGraphValue.Blit, new Blit(material, passID, sceneFlags, camera),
            'CameraQuad', '', new RenderData(), false, this._vertID,
        );
        const layoutName = this.getLayoutName();
        const scene = cclegacy.director.getScene();
        setCameraUBOValues(this, camera, this._pipeline,
            camera.scene ? camera.scene : scene ? scene.renderScene : null, layoutName);
        if (sceneFlags & SceneFlags.SHADOW_CASTER) {
            // setShadowUBOLightView(this, light.light!, light.level);
        } else {
            setShadowUBOView(this, camera, layoutName);
        }
        setTextureUBOView(this, camera, this._pipeline);
        initGlobalDescBinding(this._data, layoutName);
    }
    clearRenderTarget (name: string, color: Color = new Color()): void {
        this._renderGraph.addVertex<RenderGraphValue.Clear>(
            RenderGraphValue.Clear, [new ClearView(name, ClearFlagBit.COLOR, color)],
            'ClearRenderTarget', '', new RenderData(), false, this._vertID,
        );
    }
    setViewport (viewport: Viewport): void {
        this._queue.viewport = new Viewport().copy(viewport);
    }
    addCustomCommand (customBehavior: string): void {
        throw new Error('Method not implemented.');
    }
    private _renderGraph: RenderGraph;
    private _vertID: number;
    private _queue: RenderQueue;
    private _pipeline: PipelineSceneData;
}

export class WebRenderSubpassBuilder extends WebSetter implements RenderSubpassBuilder {
    constructor (data: RenderData, renderGraph: RenderGraph, layoutGraph: LayoutGraphData,
        vertID: number, subpass: RasterSubpass, pipeline: PipelineSceneData) {
        super(data, layoutGraph);
        this._renderGraph = renderGraph;
        this._layoutGraph = layoutGraph;
        this._vertID = vertID;
        this._subpass = subpass;
        this._pipeline = pipeline;

        const layoutName = this._renderGraph.component<RenderGraphComponent.Layout>(
            RenderGraphComponent.Layout, this._vertID,
        );
        this._layoutID = layoutGraph.locateChild(layoutGraph.nullVertex(), layoutName);
    }
    setCustomShaderStages (name: string, stageFlags: ShaderStageFlagBit): void {
        throw new Error('Method not implemented.');
    }
    setArrayBuffer (name: string, arrayBuffer: ArrayBuffer): void {
        throw new Error('Method not implemented.');
    }
    get name (): string {
        return this._renderGraph.getName(this._vertID);
    }
    set name (name: string) {
        this._renderGraph.setName(this._vertID, name);
    }
    addRenderTarget (name: string, accessType: AccessType, slotName: string, loadOp = LoadOp.CLEAR, storeOp = StoreOp.STORE, clearColor = new Color()): void {
        throw new Error('Method not implemented.');
    }
    addDepthStencil (name: string, accessType: AccessType, depthSlotName = '', stencilSlotName = '', loadOp = LoadOp.CLEAR, storeOp = StoreOp.STORE, depth = 1, stencil = 0, clearFlag = ClearFlagBit.DEPTH_STENCIL): void {
        throw new Error('Method not implemented.');
    }
    addTexture (name: string, slotName: string, sampler: Sampler | null = null): void {
        throw new Error('Method not implemented.');
    }
    addStorageBuffer (name: string, accessType: AccessType, slotName: string): void {
        throw new Error('Method not implemented.');
    }
    addStorageImage (name: string, accessType: AccessType, slotName: string): void {
        throw new Error('Method not implemented.');
    }
    setViewport (viewport: Viewport): void {
        throw new Error('Method not implemented.');
    }
    addQueue (hint: QueueHint = QueueHint.RENDER_OPAQUE, layoutName = 'default'): RenderQueueBuilder {
        if (DEBUG) {
            const layoutId = this._layoutGraph.locateChild(this._layoutID, layoutName);
            assert(layoutId !== 0xFFFFFFFF);
        }
        const queue = new RenderQueue(hint);
        const data = new RenderData();
        const queueID = this._renderGraph.addVertex<RenderGraphValue.Queue>(
            RenderGraphValue.Queue, queue, '', layoutName, data, false, this._vertID,
        );
        return new WebRenderQueueBuilder(data, this._renderGraph, this._layoutGraph, queueID, queue, this._pipeline);
    }
    get showStatistics (): boolean {
        return this._subpass.showStatistics;
    }
    set showStatistics (enable: boolean) {
        this._subpass.showStatistics = enable;
    }

    private readonly _renderGraph: RenderGraph;
    private readonly _vertID: number;
    private readonly _layoutID: number;
    private readonly _subpass: RasterSubpass;
    private readonly _pipeline: PipelineSceneData;
    private readonly _layoutGraph: LayoutGraphData;
}

export class WebRenderPassBuilder extends WebSetter implements BasicRenderPassBuilder {
    constructor (data: RenderData, renderGraph: RenderGraph, layoutGraph: LayoutGraphData, resourceGraph: ResourceGraph, vertID: number, pass: RasterPass, pipeline: PipelineSceneData) {
        super(data, layoutGraph);
        this._renderGraph = renderGraph;
        this._layoutGraph = layoutGraph;
        this._resourceGraph = resourceGraph;
        this._vertID = vertID;
        this._pass = pass;
        this._pipeline = pipeline;

        const layoutName = this._renderGraph.component<RenderGraphComponent.Layout>(
            RenderGraphComponent.Layout, this._vertID,
        );
        this._layoutID = layoutGraph.locateChild(layoutGraph.nullVertex(), layoutName);
    }
    setCustomShaderStages (name: string, stageFlags: ShaderStageFlagBit): void {
        throw new Error('Method not implemented.');
    }
<<<<<<< HEAD
    addRasterView (name: string, view: RasterView): void {
        this._pass.rasterViews.set(name, view);
    }
    addComputeView (name: string, view: ComputeView): void {
        if (DEBUG) {
            assert(Boolean(view.name));
            assert(Boolean(name && this._resourceGraph.contains(name)));
            const descriptorName = view.name;
            const descriptorID = this._layoutGraph.attributeIndex.get(descriptorName);
            assert(descriptorID !== undefined);
        }
        if (this._pass.computeViews.has(name)) {
            this._pass.computeViews.get(name)?.push(view);
        } else {
            this._pass.computeViews.set(name, [view]);
        }
    }
=======
>>>>>>> c562397b
    setArrayBuffer (name: string, arrayBuffer: ArrayBuffer): void {
        throw new Error('Method not implemented.');
    }
    setVersion (name: string, version: number): void {
        this._pass.versionName = name;
        this._pass.version = version;
    }
    get name (): string {
        return this._renderGraph.getName(this._vertID);
    }
    set name (name: string) {
        this._renderGraph.setName(this._vertID, name);
    }
    addRenderTarget (name: string, loadOp = LoadOp.CLEAR, storeOp = StoreOp.STORE, clearColor = new Color()): void {
        if (DEBUG) {
            assert(Boolean(name && this._resourceGraph.contains(name)));
        }
        let clearFlag = ClearFlagBit.COLOR;
        if (loadOp === LoadOp.LOAD) {
            clearFlag = ClearFlagBit.NONE;
        }
        const view = new RasterView('',
            AccessType.WRITE, AttachmentType.RENDER_TARGET,
            loadOp,
            storeOp,
            clearFlag,
            clearColor);
        this._pass.rasterViews.set(name, view);
    }
    addDepthStencil (name: string, loadOp = LoadOp.CLEAR, storeOp = StoreOp.STORE, depth = 1, stencil = 0, clearFlag = ClearFlagBit.DEPTH_STENCIL): void {
        if (DEBUG) {
            assert(Boolean(name && this._resourceGraph.contains(name)));
        }
        const view = new RasterView('',
            AccessType.WRITE, AttachmentType.DEPTH_STENCIL,
            loadOp,
            storeOp,
            clearFlag,
            new Color(depth, stencil, 0, 0));
        this._pass.rasterViews.set(name, view);
    }
    private _addComputeResource (name: string, accessType: AccessType, slotName: string): void {
        const view = new ComputeView(slotName);
        view.accessType = accessType;
        if (DEBUG) {
            assert(Boolean(view.name));
            assert(Boolean(name && this._resourceGraph.contains(name)));
            const descriptorName = view.name;
            const descriptorID = this._layoutGraph.attributeIndex.get(descriptorName);
            assert(descriptorID !== undefined);
        }
        if (this._pass.computeViews.has(name)) {
            this._pass.computeViews.get(name)?.push(view);
        } else {
            this._pass.computeViews.set(name, [view]);
        }
    }
    addTexture (name: string, slotName: string, sampler: Sampler | null = null): void {
        this._addComputeResource(name, AccessType.READ, slotName);
        if (sampler) {
            const descriptorID = this._layoutGraph.attributeIndex.get(slotName)!;
            this._data.samplers.set(descriptorID, sampler);
        }
    }
    addStorageBuffer (name: string, accessType: AccessType, slotName: string): void {
        this._addComputeResource(name, accessType, slotName);
    }
    addStorageImage (name: string, accessType: AccessType, slotName: string): void {
        this._addComputeResource(name, accessType, slotName);
    }
    addRenderSubpass (layoutName = ''): RenderSubpassBuilder {
        const name = 'Raster';
        const subpassID = this._pass.subpassGraph.numVertices();
        this._pass.subpassGraph.addVertex(name, new Subpass());
        const subpass = new RasterSubpass(subpassID, 1, 0);
        const data = new RenderData();
        const vertID = this._renderGraph.addVertex<RenderGraphValue.RasterSubpass>(
            RenderGraphValue.RasterSubpass, subpass, name, layoutName, data, false,
        );
        const result = new WebRenderSubpassBuilder(data, this._renderGraph, this._layoutGraph, vertID, subpass, this._pipeline);
        return result;
    }
    addQueue (hint: QueueHint = QueueHint.RENDER_OPAQUE, layoutName = 'default'): WebRenderQueueBuilder {
        if (DEBUG) {
            const layoutId = this._layoutGraph.locateChild(this._layoutID, layoutName);
            assert(layoutId !== 0xFFFFFFFF);
        }
        const queue = new RenderQueue(hint);
        const data = new RenderData();
        const queueID = this._renderGraph.addVertex<RenderGraphValue.Queue>(
            RenderGraphValue.Queue, queue, '', layoutName, data, false, this._vertID,
        );
        return new WebRenderQueueBuilder(data, this._renderGraph, this._layoutGraph, queueID, queue, this._pipeline);
    }

    addFullscreenQuad (material: Material, passID: number, sceneFlags = SceneFlags.NONE, name = 'FullscreenQuad'): void {
        const queue = new RenderQueue(QueueHint.RENDER_TRANSPARENT);
        const queueId = this._renderGraph.addVertex<RenderGraphValue.Queue>(
            RenderGraphValue.Queue, queue,
            'Queue', '', new RenderData(),
            false, this._vertID,
        );
        this._renderGraph.addVertex<RenderGraphValue.Blit>(
            RenderGraphValue.Blit, new Blit(material, passID, sceneFlags, null),
            name, '', new RenderData(), false, queueId,
        );
    }

    addCameraQuad (camera: Camera, material: Material, passID: number, sceneFlags: SceneFlags, name = 'CameraQuad'): void {
        const queue = new RenderQueue(QueueHint.RENDER_TRANSPARENT);
        const queueId = this._renderGraph.addVertex<RenderGraphValue.Queue>(
            RenderGraphValue.Queue, queue,
            'Queue', '', new RenderData(), false, this._vertID,
        );
        this._renderGraph.addVertex<RenderGraphValue.Blit>(
            RenderGraphValue.Blit, new Blit(material, passID, sceneFlags, camera),
            name, '', new RenderData(), false, queueId,
        );
    }
    setViewport (viewport: Viewport): void {
        this._pass.viewport.copy(viewport);
    }
    get showStatistics (): boolean {
        return this._pass.showStatistics;
    }
    set showStatistics (enable: boolean) {
        this._pass.showStatistics = enable;
    }
    private readonly _renderGraph: RenderGraph;
    private readonly _vertID: number;
    private readonly _layoutID: number;
    private readonly _pass: RasterPass;
    private readonly _pipeline: PipelineSceneData;
    private readonly _layoutGraph: LayoutGraphData;
    private readonly _resourceGraph: ResourceGraph;
}

export class WebComputeQueueBuilder extends WebSetter implements ComputeQueueBuilder {
    constructor (data: RenderData, renderGraph: RenderGraph, layoutGraph: LayoutGraphData, vertID: number, queue: RenderQueue, pipeline: PipelineSceneData) {
        super(data, layoutGraph);
        this._renderGraph = renderGraph;
        this._vertID = vertID;
        this._queue = queue;
        this._pipeline = pipeline;
    }
    setArrayBuffer (name: string, arrayBuffer: ArrayBuffer): void {
        throw new Error('Method not implemented.');
    }
    get name (): string {
        return this._renderGraph.getName(this._vertID);
    }
    set name (name: string) {
        this._renderGraph.setName(this._vertID, name);
    }
    addDispatch (
        threadGroupCountX: number,
        threadGroupCountY: number,
        threadGroupCountZ: number,
        material: Material | null = null,
        passID = 0,
        name = 'Dispatch',
    ): void {
        this._renderGraph.addVertex<RenderGraphValue.Dispatch>(
            RenderGraphValue.Dispatch,
            new Dispatch(material, passID, threadGroupCountX, threadGroupCountY, threadGroupCountZ),
            name, '', new RenderData(), false, this._vertID,
        );
    }
    private readonly _renderGraph: RenderGraph;
    private readonly _vertID: number;
    private readonly _queue: RenderQueue;
    private readonly _pipeline: PipelineSceneData;
}

export class WebComputePassBuilder extends WebSetter implements ComputePassBuilder {
    constructor (data: RenderData, renderGraph: RenderGraph, layoutGraph: LayoutGraphData, resourceGraph: ResourceGraph, vertID: number, pass: ComputePass, pipeline: PipelineSceneData) {
        super(data, layoutGraph);
        this._renderGraph = renderGraph;
        this._layoutGraph = layoutGraph;
        this._resourceGraph = resourceGraph;
        this._vertID = vertID;
        this._pass = pass;
        this._pipeline = pipeline;

        const layoutName = this._renderGraph.component<RenderGraphComponent.Layout>(
            RenderGraphComponent.Layout, this._vertID,
        );
        this._layoutID = layoutGraph.locateChild(layoutGraph.nullVertex(), layoutName);
    }
    setCustomShaderStages (name: string, stageFlags: ShaderStageFlagBit): void {
        throw new Error('Method not implemented.');
    }
    setArrayBuffer (name: string, arrayBuffer: ArrayBuffer): void {
        throw new Error('Method not implemented.');
    }
    get name (): string {
        return this._renderGraph.getName(this._vertID);
    }
    set name (name: string) {
        this._renderGraph.setName(this._vertID, name);
    }
    addTexture (name: string, slotName: string, sampler: Sampler | null = null): void {
        throw new Error('Method not implemented.');
    }
    addStorageBuffer (name: string, accessType: AccessType, slotName: string): void {
        throw new Error('Method not implemented.');
    }
    addStorageImage (name: string, accessType: AccessType, slotName: string): void {
        throw new Error('Method not implemented.');
    }
    addMaterialTexture (resourceName: string, flags?: ShaderStageFlagBit | undefined): void {
        throw new Error('Method not implemented.');
    }
<<<<<<< HEAD
    addComputeView (name: string, view: ComputeView): void {
        if (DEBUG) {
            assert(Boolean(name && this._resourceGraph.contains(name)));
        }
        if (this._pass.computeViews.has(name)) {
            this._pass.computeViews.get(name)?.push(view);
        } else {
            this._pass.computeViews.set(name, [view]);
        }
    }
    addQueue (layoutName = 'default'): WebComputeQueueBuilder {
=======
    addQueue (layoutName = 'default') {
>>>>>>> c562397b
        if (DEBUG) {
            const layoutId = this._layoutGraph.locateChild(this._layoutID, layoutName);
            assert(layoutId !== 0xFFFFFFFF);
        }
        const queue = new RenderQueue();
        const data = new RenderData();
        const queueID = this._renderGraph.addVertex<RenderGraphValue.Queue>(
            RenderGraphValue.Queue, queue, '', layoutName, data, false, this._vertID,
        );
        return new WebComputeQueueBuilder(data, this._renderGraph, this._layoutGraph, queueID, queue, this._pipeline);
    }
    private readonly _renderGraph: RenderGraph;
    private readonly _layoutGraph: LayoutGraphData;
    private readonly _resourceGraph: ResourceGraph;
    private readonly _vertID: number;
    private readonly _layoutID: number;
    private readonly _pass: ComputePass;
    private readonly _pipeline: PipelineSceneData;
}

export class WebMovePassBuilder {
    constructor (renderGraph: RenderGraph, vertID: number, pass: MovePass) {
        this._renderGraph = renderGraph;
        this._vertID = vertID;
        this._pass = pass;
    }
    setCustomBehavior (name: string): void {
        throw new Error('Method not implemented.');
    }
    get name (): string {
        return this._renderGraph.getName(this._vertID);
    }
    set name (name: string) {
        this._renderGraph.setName(this._vertID, name);
    }
    addPair (pair: MovePair): void {
        this._pass.movePairs.push(pair);
    }
    private readonly _renderGraph: RenderGraph;
    private readonly _vertID: number;
    private readonly _pass: MovePass;
}

export class WebCopyPassBuilder {
    constructor (renderGraph: RenderGraph, vertID: number, pass: CopyPass) {
        this._renderGraph = renderGraph;
        this._vertID = vertID;
        this._pass = pass;
    }
    addPair (pair: CopyPair): void {
        throw new Error('Method not implemented.');
    }
    setCustomBehavior (name: string): void {
        throw new Error('Method not implemented.');
    }
    get name (): string {
        return this._renderGraph.getName(this._vertID);
    }
    set name (name: string) {
        this._renderGraph.setName(this._vertID, name);
    }
    private readonly _renderGraph: RenderGraph;
    private readonly _vertID: number;
    private readonly _pass: CopyPass;
}

function isManaged (residency: ResourceResidency): boolean {
    return residency === ResourceResidency.MANAGED
    || residency === ResourceResidency.MEMORYLESS;
}

export class WebPipeline implements BasicPipeline {
    constructor (layoutGraph: LayoutGraphData) {
        this._layoutGraph = layoutGraph;
    }
    get type (): PipelineType {
        return PipelineType.BASIC;
    }
    get capabilities (): PipelineCapabilities {
        return new PipelineCapabilities();
    }
    addCustomBuffer (name: string, info: BufferInfo, type: string): number {
        throw new Error('Method not implemented.');
    }
    addCustomTexture (name: string, info: TextureInfo, type: string): number {
        throw new Error('Method not implemented.');
    }
    addRenderTexture (name: string, format: Format, width: number, height: number, renderWindow: RenderWindow): number {
        return this.addRenderWindow(name, format, width, height, renderWindow);
    }
    addRenderWindow (name: string, format: Format, width: number, height: number, renderWindow: RenderWindow): number {
        const desc = new ResourceDesc();
        desc.dimension = ResourceDimension.TEXTURE2D;
        desc.width = width;
        desc.height = height;
        desc.depthOrArraySize = 1;
        desc.mipLevels = 1;
        desc.format = format;
        desc.flags = ResourceFlags.COLOR_ATTACHMENT;

        if (renderWindow.swapchain === null) {
            assert(renderWindow.framebuffer.colorTextures.length === 1
                && renderWindow.framebuffer.colorTextures[0] !== null);
            return this._resourceGraph.addVertex<ResourceGraphValue.Framebuffer>(
                ResourceGraphValue.Framebuffer,
                renderWindow.framebuffer,
                name, desc,
                new ResourceTraits(ResourceResidency.EXTERNAL),
                new ResourceStates(),
                new SamplerInfo(),
            );
        } else {
            return this._resourceGraph.addVertex<ResourceGraphValue.Swapchain>(
                ResourceGraphValue.Swapchain,
                new RenderSwapchain(renderWindow.swapchain),
                name, desc,
                new ResourceTraits(ResourceResidency.BACKBUFFER),
                new ResourceStates(),
                new SamplerInfo(),
            );
        }
    }
    updateRenderWindow (name: string, renderWindow: RenderWindow): void {
        const resId = this.resourceGraph.vertex(name);
        const currFbo = this.resourceGraph._vertices[resId]._object;
        if (currFbo !== renderWindow.framebuffer) {
            this.resourceGraph._vertices[resId]._object = renderWindow.framebuffer;
        }
    }
    updateStorageBuffer (name: string, size: number, format = Format.UNKNOWN): void {
        const resId = this.resourceGraph.vertex(name);
        const desc = this.resourceGraph.getDesc(resId);
        desc.width = size;
        if (format !== Format.UNKNOWN) {
            desc.format = format;
        }
    }
    updateRenderTarget (name: string, width: number, height: number, format: Format = Format.UNKNOWN): void {
        const resId = this.resourceGraph.vertex(name);
        const desc = this.resourceGraph.getDesc(resId);
        desc.width = width;
        desc.height = height;
        if (format !== Format.UNKNOWN) desc.format = format;
    }
    updateDepthStencil (name: string, width: number, height: number, format: Format = Format.UNKNOWN): void {
        const resId = this.resourceGraph.vertex(name);
        const desc = this.resourceGraph.getDesc(resId);
        desc.width = width;
        desc.height = height;
        if (format !== Format.UNKNOWN) desc.format = format;
    }
    updateStorageTexture (name: string, width: number, height: number, format = Format.UNKNOWN): void {
        const resId = this.resourceGraph.vertex(name);
        const desc = this.resourceGraph.getDesc(resId);
        desc.width = width;
        desc.height = height;
        if (format !== Format.UNKNOWN) {
            desc.format = format;
        }
    }
    updateShadingRateTexture (name: string, width: number, height: number): void {
        const resId = this.resourceGraph.vertex(name);
        const desc = this.resourceGraph.getDesc(resId);
        desc.width = width;
        desc.height = height;
    }
    public containsResource (name: string): boolean {
        return this._resourceGraph.contains(name);
    }
    public addResolvePass (resolvePairs: ResolvePair[]): void {
        // TODO: implement resolve pass
        throw new Error('Method not implemented.');
    }
    public addCopyPass (copyPairs: CopyPair[]): void {
        // const renderData = new RenderData();
        // const vertID = this._renderGraph!.addVertex<RenderGraphValue.Copy>(
        //     RenderGraphValue.Copy, copyPass, 'copyPass', 'copy-pass', renderData, false,
        // );
        // const copyPass = new CopyPass();
        // copyPass.copyPairs.splice(0, copyPass.copyPairs.length, ...copyPairs);
        // const result = new WebCopyPassBuilder(this._renderGraph!, vertID, copyPass);
        // return result;
        for (const pair of copyPairs) {
            const targetName = pair.target;
            const tarVerId = this.resourceGraph.find(targetName);
            if (DEBUG) {
                const srcVerId = this.resourceGraph.find(pair.source);
                assert(srcVerId !== 0xFFFFFFFF, `The resource named ${pair.source} was not found in Resource Graph.`);
                assert(tarVerId !== 0xFFFFFFFF, `The resource named ${targetName} was not found in Resource Graph.`);
            }
            const resDesc = this.resourceGraph.getDesc(tarVerId);
            const currRaster = this.addRenderPass(resDesc.width, resDesc.height, 'copy-pass');
            currRaster.addRenderTarget(targetName, LoadOp.CLEAR, StoreOp.STORE, new Color(0, 0, 0, 0));
            currRaster.addTexture(pair.source, 'outputResultMap');
            currRaster.addQueue(QueueHint.NONE).addFullscreenQuad(this._copyPassMat, 0, SceneFlags.NONE);
        }
    }
    protected _generateConstantMacros (clusterEnabled: boolean): void {
        let str = '';
        str += `#define CC_DEVICE_SUPPORT_FLOAT_TEXTURE ${this._device.getFormatFeatures(Format.RGBA32F)
            & (FormatFeatureBit.RENDER_TARGET | FormatFeatureBit.SAMPLED_TEXTURE) ? 1 : 0}\n`;
        str += `#define CC_ENABLE_CLUSTERED_LIGHT_CULLING ${clusterEnabled ? 1 : 0}\n`;
        str += `#define CC_DEVICE_MAX_VERTEX_UNIFORM_VECTORS ${this._device.capabilities.maxVertexUniformVectors}\n`;
        str += `#define CC_DEVICE_MAX_FRAGMENT_UNIFORM_VECTORS ${this._device.capabilities.maxFragmentUniformVectors}\n`;
        str += `#define CC_DEVICE_CAN_BENEFIT_FROM_INPUT_ATTACHMENT ${this._device.hasFeature(Feature.INPUT_ATTACHMENT_BENEFIT) ? 1 : 0}\n`;
        str += `#define CC_PLATFORM_ANDROID_AND_WEBGL ${systemInfo.os === OS.ANDROID && systemInfo.isBrowser ? 1 : 0}\n`;
        str += `#define CC_ENABLE_WEBGL_HIGHP_STRUCT_VALUES ${macro.ENABLE_WEBGL_HIGHP_STRUCT_VALUES ? 1 : 0}\n`;
        const jointUniformCapacity = UBOSkinning.JOINT_UNIFORM_CAPACITY;
        str += `#define CC_JOINT_UNIFORM_CAPACITY ${jointUniformCapacity}\n`;
        this._constantMacros = str;
        this._layoutGraph.constantMacros = this._constantMacros;
    }
    public setCustomPipelineName (name: string): void {
        this._customPipelineName = name;
        if (this._customPipelineName === 'Deferred') {
            this._usesDeferredPipeline = true;
        }
    }

    public getGlobalDescriptorSetData (): DescriptorSetData | undefined {
        const stageId = this.layoutGraph.locateChild(this.layoutGraph.nullVertex(), 'default');
        assert(stageId !== 0xFFFFFFFF);
        const layout = this.layoutGraph.getLayout(stageId);
        const layoutData = layout.descriptorSets.get(UpdateFrequency.PER_PASS);
        return layoutData;
    }

    private _initCombineSignY (): void {
        const device = this._device;
        this._combineSignY = (device.capabilities.screenSpaceSignY * 0.5 + 0.5) << 1 | (device.capabilities.clipSpaceSignY * 0.5 + 0.5);
    }

    public getCombineSignY (): number {
        return this._combineSignY;
    }

    get globalDescriptorSetData (): DescriptorSetData {
        return this._globalDescSetData;
    }

    private _compileMaterial (): void {
        this._copyPassMat.initialize({
            effectName: 'pipeline/copy-pass',
        });
        for (let i = 0; i < this._copyPassMat.passes.length; ++i) {
            this._copyPassMat.passes[i].tryCompile();
        }
    }

    public activate (swapchain: Swapchain): boolean {
        this._device = deviceManager.gfxDevice;
        createGfxDescriptorSetsAndPipelines(this._device, this._layoutGraph);
        this._globalDSManager = new GlobalDSManager(this._device);
        this._globalDescSetData = this.getGlobalDescriptorSetData()!;
        this._globalDescriptorSetLayout = this._globalDescSetData.descriptorSetLayout;
        this._globalDescriptorSetInfo = new DescriptorSetInfo(this._globalDescriptorSetLayout!);
        this._globalDescriptorSet = isEnableEffect() ? this._device.createDescriptorSet(this._globalDescriptorSetInfo)
            : this._globalDescSetData.descriptorSet;
        this._globalDSManager.globalDescriptorSet = this.globalDescriptorSet;
        this._compileMaterial();
        this.setMacroBool('CC_USE_HDR', this._pipelineSceneData.isHDR);
        this.setMacroBool('CC_USE_FLOAT_OUTPUT', macro.ENABLE_FLOAT_OUTPUT && supportsRGBA16HalfFloatTexture(this._device));
        this._generateConstantMacros(false);
        this._pipelineSceneData.activate(this._device);
        this._pipelineUBO.activate(this._device, this);
        this._initCombineSignY();
        const isFloat = supportsR32FloatTexture(this._device) ? 0 : 1;
        this.setMacroInt('CC_SHADOWMAP_FORMAT', isFloat);
        // 0: SHADOWMAP_LINER_DEPTH_OFF, 1: SHADOWMAP_LINER_DEPTH_ON.
        const isLinear = this._device.gfxAPI === API.WEBGL ? 1 : 0;
        this.setMacroInt('CC_SHADOWMAP_USE_LINEAR_DEPTH', isLinear);

        // 0: UNIFORM_VECTORS_LESS_EQUAL_64, 1: UNIFORM_VECTORS_GREATER_EQUAL_125.
        this.pipelineSceneData.csmSupported = this.device.capabilities.maxFragmentUniformVectors
            >= (WebPipeline.CSM_UNIFORM_VECTORS + WebPipeline.GLOBAL_UNIFORM_VECTORS);
        this.setMacroBool('CC_SUPPORT_CASCADED_SHADOW_MAP', this.pipelineSceneData.csmSupported);

        // 0: CC_SHADOW_NONE, 1: CC_SHADOW_PLANAR, 2: CC_SHADOW_MAP
        this.setMacroInt('CC_SHADOW_TYPE', 0);

        // 0: PCFType.HARD, 1: PCFType.SOFT, 2: PCFType.SOFT_2X, 3: PCFType.SOFT_4X
        this.setMacroInt('CC_DIR_SHADOW_PCF_TYPE', PCFType.HARD);

        // 0: CC_DIR_LIGHT_SHADOW_NONE, 1: CC_DIR_LIGHT_SHADOW_UNIFORM, 2: CC_DIR_LIGHT_SHADOW_CASCADED, 3: CC_DIR_LIGHT_SHADOW_VARIANCE
        this.setMacroInt('CC_DIR_LIGHT_SHADOW_TYPE', 0);

        // 0: CC_CASCADED_LAYERS_TRANSITION_OFF, 1: CC_CASCADED_LAYERS_TRANSITION_ON
        this.setMacroBool('CC_CASCADED_LAYERS_TRANSITION',  false);

        // enable the deferred pipeline
        if (this.usesDeferredPipeline) {
            this.setMacroInt('CC_PIPELINE_TYPE', 1);
        }

        this._forward = new ForwardPipelineBuilder();
        this._deferred = new DeferredPipelineBuilder();
        this.builder = new CustomPipelineBuilder();
        return true;
    }
    public destroy (): boolean {
        this._globalDSManager?.globalDescriptorSet.destroy();
        this._globalDSManager?.destroy();
        this._pipelineSceneData?.destroy();
        return true;
    }
    public get device (): Device {
        return this._device;
    }
    public get lightingMode (): LightingMode {
        // eslint-disable-next-line @typescript-eslint/no-unsafe-return
        return this._lightingMode;
    }
    public set lightingMode (mode: LightingMode) {
        this._lightingMode = mode;
    }
    public get usesDeferredPipeline (): boolean {
        return this._usesDeferredPipeline;
    }
    public get macros (): MacroRecord {
        return this._macros;
    }
    public get globalDSManager (): GlobalDSManager {
        return this._globalDSManager;
    }
    public get descriptorSetLayout (): DescriptorSetLayout {
        return this._globalDSManager.descriptorSetLayout;
    }
    public get descriptorSet (): DescriptorSet {
        return this._globalDSManager.globalDescriptorSet;
    }
    public get globalDescriptorSet (): DescriptorSet {
        return this._globalDescriptorSet!;
    }
    public get globalDescriptorSetInfo (): DescriptorSetInfo {
        return this._globalDescriptorSetInfo!;
    }
    public get commandBuffers (): CommandBuffer[] {
        return [this._device.commandBuffer];
    }
    public get pipelineSceneData (): PipelineSceneData {
        return this._pipelineSceneData;
    }
    public get constantMacros (): string {
        return this._constantMacros;
    }
    public get profiler (): Model | null {
        return this._profiler;
    }
    public set profiler (profiler: Model | null) {
        this._profiler = profiler;
    }
    public get geometryRenderer (): GeometryRenderer | null {
        throw new Error('Method not implemented.');
    }
    public get shadingScale (): number {
        return this._pipelineSceneData.shadingScale;
    }
    public set shadingScale (scale: number) {
        this._pipelineSceneData.shadingScale = scale;
    }
    public getMacroString (name: string): string {
        const str = this._macros[name];
        if (str === undefined) {
            return '';
        }
        return str as string;
    }
    public getMacroInt (name: string): number {
        const value = this._macros[name];
        if (value === undefined) {
            return 0;
        }
        return value as number;
    }
    public getMacroBool (name: string): boolean {
        const value = this._macros[name];
        if (value === undefined) {
            return false;
        }
        return value as boolean;
    }
    public getSamplerInfo (name: string): SamplerInfo | null {
        if (this.containsResource(name)) {
            const verId = this._resourceGraph.vertex(name);
            return this._resourceGraph.getSampler(verId);
        }
        return null;
    }
    public setMacroString (name: string, value: string): void {
        this._macros[name] = value;
    }
    public setMacroInt (name: string, value: number): void {
        this._macros[name] = value;
    }
    public setMacroBool (name: string, value: boolean): void {
        this._macros[name] = value;
    }
    public onGlobalPipelineStateChanged (): void {
        // do nothing
    }
    beginSetup (): void {
        if (!this._renderGraph) this._renderGraph = new RenderGraph();
    }
    endSetup (): void {
        this.compile();
    }
    addStorageBuffer (name: string, format: Format, size: number, residency = ResourceResidency.MANAGED): number {
        const desc = new ResourceDesc();
        desc.dimension = ResourceDimension.BUFFER;
        desc.width = size;
        desc.height = 1;
        desc.depthOrArraySize = 1;
        desc.mipLevels = 1;
        desc.format = format;
        desc.flags = ResourceFlags.STORAGE;

        return this._resourceGraph.addVertex<ResourceGraphValue.ManagedBuffer>(
            ResourceGraphValue.ManagedBuffer,
            new ManagedBuffer(),
            name, desc,
            new ResourceTraits(residency),
            new ResourceStates(),
            new SamplerInfo(),
        );
    }
    addRenderTarget (name: string, format: Format, width: number, height: number, residency = ResourceResidency.MANAGED): number {
        const desc = new ResourceDesc();
        desc.dimension = ResourceDimension.TEXTURE2D;
        desc.width = width;
        desc.height = height;
        desc.depthOrArraySize = 1;
        desc.mipLevels = 1;
        desc.format = format;
        desc.flags = ResourceFlags.COLOR_ATTACHMENT | ResourceFlags.SAMPLED;

        return this._resourceGraph.addVertex<ResourceGraphValue.Managed>(
            ResourceGraphValue.Managed,
            new ManagedResource(),
            name, desc,
            new ResourceTraits(residency),
            new ResourceStates(),
            new SamplerInfo(Filter.LINEAR, Filter.LINEAR, Filter.NONE, Address.CLAMP, Address.CLAMP, Address.CLAMP),
        );
    }
    addDepthStencil (name: string, format: Format, width: number, height: number, residency = ResourceResidency.MANAGED): number {
        const desc = new ResourceDesc();
        desc.dimension = ResourceDimension.TEXTURE2D;
        desc.width = width;
        desc.height = height;
        desc.depthOrArraySize = 1;
        desc.mipLevels = 1;
        desc.format = format;
        desc.flags = ResourceFlags.DEPTH_STENCIL_ATTACHMENT | ResourceFlags.SAMPLED;
        return this._resourceGraph.addVertex<ResourceGraphValue.Managed>(
            ResourceGraphValue.Managed,
            new ManagedResource(),
            name, desc,
            new ResourceTraits(residency),
            new ResourceStates(),
            new SamplerInfo(Filter.POINT, Filter.POINT, Filter.NONE),
        );
    }
    addStorageTexture (name: string, format: Format, width: number, height: number, residency = ResourceResidency.MANAGED): number {
        const desc = new ResourceDesc();
        desc.dimension = ResourceDimension.TEXTURE2D;
        desc.width = width;
        desc.height = height;
        desc.depthOrArraySize = 1;
        desc.mipLevels = 1;
        desc.format = format;
        desc.flags = ResourceFlags.STORAGE | ResourceFlags.SAMPLED;
        return this._resourceGraph.addVertex<ResourceGraphValue.Managed>(
            ResourceGraphValue.Managed,
            new ManagedResource(),
            name, desc,
            new ResourceTraits(residency),
            new ResourceStates(),
            new SamplerInfo(Filter.POINT, Filter.POINT, Filter.NONE),
        );
    }
    addShadingRateTexture (name: string, width: number, height: number, residency = ResourceResidency.MANAGED): number {
        const desc = new ResourceDesc();
        desc.dimension = ResourceDimension.TEXTURE2D;
        desc.width = width;
        desc.height = height;
        desc.depthOrArraySize = 1;
        desc.mipLevels = 1;
        desc.format = Format.R8UI;
        desc.flags = ResourceFlags.SHADING_RATE | ResourceFlags.STORAGE | ResourceFlags.SAMPLED;

        return this._resourceGraph.addVertex<ResourceGraphValue.Managed>(
            ResourceGraphValue.Managed,
            new ManagedResource(),
            name, desc,
            new ResourceTraits(residency),
            new ResourceStates(),
            new SamplerInfo(Filter.LINEAR, Filter.LINEAR, Filter.NONE, Address.CLAMP, Address.CLAMP, Address.CLAMP),
        );
    }
    beginFrame (): void {
        // noop
    }
    update (camera: Camera): void {
        // noop
    }
    endFrame (): void {
        // this._renderGraph = null;
        this.renderGraph?.clear();
    }

    compile (): void {
        if (!this._renderGraph) {
            throw new Error('RenderGraph cannot be built without being created');
        }
        if (!this._compiler) {
            this._compiler = new Compiler(this, this._renderGraph, this._resourceGraph, this._layoutGraph);
        }
        this._compiler.compile(this._renderGraph);
    }

    execute (): void {
        if (!this._renderGraph) {
            throw new Error('Cannot run without creating rendergraph');
        }
        if (!this._executor) {
            this._executor = new Executor(this, this._pipelineUBO, this._device,
                this._resourceGraph, this.layoutGraph, this.width, this.height);
        }
        this._executor.resize(this.width, this.height);
        this._executor.execute(this._renderGraph);
    }
    protected _applySize (cameras: Camera[]): void {
        let newWidth = this._width;
        let newHeight = this._height;
        cameras.forEach((camera): void => {
            const window = camera.window;
            newWidth = Math.max(window.width, newWidth);
            newHeight = Math.max(window.height, newHeight);
            if (!this._cameras.includes(camera)) {
                this._cameras.push(camera);
            }
        });
        if (newWidth !== this._width || newHeight !== this._height) {
            this._width = newWidth;
            this._height = newHeight;
        }
    }

    private _width = 0;
    private _height = 0;
    get width (): number { return this._width; }
    get height (): number { return this._height; }
    render (cameras: Camera[]): void {
        if (cameras.length === 0) {
            return;
        }
        this._applySize(cameras);
        decideProfilerCamera(cameras);
        // build graph
        this.beginFrame();
        this.execute();
        this.endFrame();
    }
    addRenderPassImpl (width: number, height: number, layoutName: string, count = 1, quality = 0): BasicRenderPassBuilder  {
        if (DEBUG) {
            const stageId = this.layoutGraph.locateChild(this.layoutGraph.nullVertex(), layoutName);
            assert(stageId !== 0xFFFFFFFF);
            const layout = this.layoutGraph.getLayout(stageId);
            assert(Boolean(layout));
            assert(Boolean(layout.descriptorSets.get(UpdateFrequency.PER_PASS)));
        }
        const name = 'Raster';
        const pass = new RasterPass();
        pass.viewport.width = width;
        pass.viewport.height = height;
        pass.count = count;
        pass.quality = quality;

        const data = new RenderData();
        const vertID = this._renderGraph!.addVertex<RenderGraphValue.RasterPass>(
            RenderGraphValue.RasterPass, pass, name, layoutName, data, false,
        );
        const result = new WebRenderPassBuilder(data, this._renderGraph!, this._layoutGraph, this._resourceGraph, vertID, pass, this._pipelineSceneData);
        this._updateRasterPassConstants(result, width, height, isEnableEffect() ? layoutName : 'default');
        initGlobalDescBinding(data, layoutName);
        return result;
    }
    addRenderPass (width: number, height: number, layoutName = 'default'): BasicRenderPassBuilder {
        return this.addRenderPassImpl(width, height, layoutName);
    }
    addMultisampleRenderPass (width: number, height: number, count: number, quality: number, layoutName = 'default'): BasicRenderPassBuilder {
        assert(count > 1);
        return this.addRenderPassImpl(width, height, layoutName, count, quality);
    }
    public getDescriptorSetLayout (shaderName: string, freq: UpdateFrequency): DescriptorSetLayout {
        const lg = this._layoutGraph;
        const phaseID = lg.shaderLayoutIndex.get(shaderName)!;
        const pplLayout = lg.getLayout(phaseID);
        const setLayout = pplLayout.descriptorSets.get(freq)!;
        return setLayout.descriptorSetLayout!;
    }
    get renderGraph (): RenderGraph | null {
        return this._renderGraph;
    }
    get resourceGraph (): ResourceGraph {
        return this._resourceGraph;
    }
    get layoutGraph (): LayoutGraphData {
        return this._layoutGraph;
    }

    get resourceUses (): string[] {
        return this._resourceUses;
    }

    protected _updateRasterPassConstants (setter: WebSetter, width: number, height: number, layoutName = 'default'): void {
        const director = cclegacy.director;
        const root = director.root;
        const shadingWidth = width;
        const shadingHeight = height;
        const pipeline = root.pipeline as WebPipeline;
        const layoutGraph = pipeline.layoutGraph;
        // Global
        if (!setter.addConstant('CCGlobal', layoutName)) return;
        uniformOffset = setter.getUniformOffset('cc_time', Type.FLOAT4);
        if (setter.hasUniform(uniformOffset)) {
            _uboVec.set(root.cumulativeTime, root.frameTime, director.getTotalFrames());
            setter.offsetVec4(_uboVec, uniformOffset);
        }
        uniformOffset = setter.getUniformOffset('cc_screenSize', Type.FLOAT4);
        if (setter.hasUniform(uniformOffset)) {
            _uboVec.set(shadingWidth, shadingHeight, 1.0 / shadingWidth, 1.0 / shadingHeight);
            setter.offsetVec4(_uboVec, uniformOffset);
        }
        uniformOffset = setter.getUniformOffset('cc_nativeSize', Type.FLOAT4);
        if (setter.hasUniform(uniformOffset)) {
            _uboVec.set(shadingWidth, shadingHeight, 1.0 / shadingWidth, 1.0 / shadingHeight);
            setter.offsetVec4(_uboVec, uniformOffset);
        }
        const debugView = root.debugView;
        uniformOffset = setter.getUniformOffset('cc_debug_view_mode', Type.FLOAT4);
        if (debugView) {
            if (setter.hasUniform(uniformOffset)) {
                const debugPackVec: number[] = [debugView.singleMode as number, 0.0, 0.0, 0.0];
                for (let i = DebugViewCompositeType.DIRECT_DIFFUSE as number; i < DebugViewCompositeType.MAX_BIT_COUNT; i++) {
                    const idx = i >> 3;
                    const bit = i % 8;
                    debugPackVec[idx + 1] += (debugView.isCompositeModeEnabled(i) ? 1.0 : 0.0) * (10.0 ** bit);
                }
                debugPackVec[3] += (debugView.lightingWithAlbedo ? 1.0 : 0.0) * (10.0 ** 6.0);
                debugPackVec[3] += (debugView.csmLayerColoration ? 1.0 : 0.0) * (10.0 ** 7.0);
                _uboVec.set(debugPackVec[0], debugPackVec[1], debugPackVec[2], debugPackVec[3]);
                setter.offsetVec4(_uboVec, uniformOffset);
            }
        } else if (setter.hasUniform(uniformOffset)) {
            _uboVec.set(0.0, 0.0, 0.0, 0.0);
            setter.offsetVec4(_uboVec, uniformOffset);
        }
    }

    public static MAX_BLOOM_FILTER_PASS_NUM = 6;
    private _usesDeferredPipeline = false;
    private _copyPassMat: Material = new Material();
    private _device!: Device;
    private _globalDSManager!: GlobalDSManager;
    private _globalDescriptorSet: DescriptorSet | null = null;
    private _globalDescriptorSetInfo: DescriptorSetInfo | null = null;
    private _globalDescriptorSetLayout: DescriptorSetLayout | null = null;
    private readonly _macros: MacroRecord = {};
    private readonly _pipelineSceneData: PipelineSceneData = new PipelineSceneData();
    private _constantMacros = '';
    private _lightingMode = LightingMode.DEFAULT;
    private _profiler: Model | null = null;
    private _pipelineUBO: PipelineUBO = new PipelineUBO();
    private _cameras: Camera[] = [];
    private _resourceUses: string[] = [];

    private _layoutGraph: LayoutGraphData;
    private readonly _resourceGraph: ResourceGraph = new ResourceGraph();
    private _renderGraph: RenderGraph | null = null;
    private _compiler: Compiler | null = null;
    private _executor: Executor | null = null;
    private _customPipelineName = '';
    private _forward!: ForwardPipelineBuilder;
    private _deferred!: DeferredPipelineBuilder;
    private _globalDescSetData!: DescriptorSetData;
    public builder: PipelineBuilder | null = null;
    private _combineSignY = 0;
    // csm uniform used vectors count
    public static CSM_UNIFORM_VECTORS = 61;
    // all global uniform used vectors count
    public static GLOBAL_UNIFORM_VECTORS = 64;
}<|MERGE_RESOLUTION|>--- conflicted
+++ resolved
@@ -980,26 +980,6 @@
     setCustomShaderStages (name: string, stageFlags: ShaderStageFlagBit): void {
         throw new Error('Method not implemented.');
     }
-<<<<<<< HEAD
-    addRasterView (name: string, view: RasterView): void {
-        this._pass.rasterViews.set(name, view);
-    }
-    addComputeView (name: string, view: ComputeView): void {
-        if (DEBUG) {
-            assert(Boolean(view.name));
-            assert(Boolean(name && this._resourceGraph.contains(name)));
-            const descriptorName = view.name;
-            const descriptorID = this._layoutGraph.attributeIndex.get(descriptorName);
-            assert(descriptorID !== undefined);
-        }
-        if (this._pass.computeViews.has(name)) {
-            this._pass.computeViews.get(name)?.push(view);
-        } else {
-            this._pass.computeViews.set(name, [view]);
-        }
-    }
-=======
->>>>>>> c562397b
     setArrayBuffer (name: string, arrayBuffer: ArrayBuffer): void {
         throw new Error('Method not implemented.');
     }
@@ -1213,21 +1193,7 @@
     addMaterialTexture (resourceName: string, flags?: ShaderStageFlagBit | undefined): void {
         throw new Error('Method not implemented.');
     }
-<<<<<<< HEAD
-    addComputeView (name: string, view: ComputeView): void {
-        if (DEBUG) {
-            assert(Boolean(name && this._resourceGraph.contains(name)));
-        }
-        if (this._pass.computeViews.has(name)) {
-            this._pass.computeViews.get(name)?.push(view);
-        } else {
-            this._pass.computeViews.set(name, [view]);
-        }
-    }
-    addQueue (layoutName = 'default'): WebComputeQueueBuilder {
-=======
     addQueue (layoutName = 'default') {
->>>>>>> c562397b
         if (DEBUG) {
             const layoutId = this._layoutGraph.locateChild(this._layoutID, layoutName);
             assert(layoutId !== 0xFFFFFFFF);
