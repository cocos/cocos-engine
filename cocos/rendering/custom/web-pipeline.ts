--- conflicted
+++ resolved
@@ -82,26 +82,6 @@
         assert(offset !== -1);
         const arr = this.getCurrConstant();
         switch (type) {
-<<<<<<< HEAD
-            case Type.FLOAT4:
-                Vec4.toArray(arr, target, offset);
-                break;
-            case Type.MAT4:
-                Mat4.toArray(arr, target, offset);
-                break;
-            case Type.FLOAT:
-                arr[offset] = target;
-                break;
-            case Type.SAMPLER2D:
-                break;
-            case Type.TEXTURE2D:
-                break;
-            case Type.FLOAT2:
-                arr[offset + 0] = target.x;
-                arr[offset + 1] = target.y;
-                break;
-            default:
-=======
         case Type.FLOAT4:
             Vec4.toArray(arr, target as IVec4Like, offset);
             break;
@@ -122,7 +102,6 @@
         }
             break;
         default:
->>>>>>> 6b42ad24
         }
     }
 
@@ -341,36 +320,6 @@
         }
     }
     switch (light.type) {
-<<<<<<< HEAD
-        case LightType.DIRECTIONAL: {
-            const mainLight = light as DirectionalLight;
-            if (shadowInfo.enabled && mainLight && mainLight.shadowEnabled) {
-                if (shadowInfo.type === ShadowType.ShadowMap) {
-                    let near = 0.1;
-                    let far = 0;
-                    let matShadowView;
-                    let matShadowProj;
-                    let matShadowViewProj;
-                    let levelCount = 0;
-                    if (mainLight.shadowFixedArea || mainLight.csmLevel === CSMLevel.LEVEL_1) {
-                        matShadowView = csmLayers.specialLayer.matShadowView;
-                        matShadowProj = csmLayers.specialLayer.matShadowProj;
-                        matShadowViewProj = csmLayers.specialLayer.matShadowViewProj;
-                        if (mainLight.shadowFixedArea) {
-                            near = mainLight.shadowNear;
-                            far = mainLight.shadowFar;
-                            levelCount = 0;
-                        } else {
-                            near = 0.1;
-                            far = csmLayers.specialLayer.shadowCameraFar;
-                            levelCount = 1;
-                        }
-                        uniformOffset = setter.getUniformOffset('cc_shadowLPNNInfo', Type.FLOAT4);
-                        if (setter.hasUniform(uniformOffset)) {
-                            _uboVec.set(LightType.DIRECTIONAL, packing, mainLight.shadowNormalBias, 0);
-                            setter.offsetVec4(_uboVec, uniformOffset);
-                        }
-=======
     case LightType.DIRECTIONAL: {
         const mainLight = light as DirectionalLight;
         if (shadowInfo.enabled && mainLight && mainLight.shadowEnabled) {
@@ -389,7 +338,6 @@
                         near = mainLight.shadowNear;
                         far = mainLight.shadowFar;
                         levelCount = 0;
->>>>>>> 6b42ad24
                     } else {
                         const layer = csmLayers.layers[level];
                         matShadowView = layer.matShadowView;
@@ -470,9 +418,6 @@
             }
             break;
         }
-<<<<<<< HEAD
-        default:
-=======
         break;
     }
     case LightType.SPOT: {
@@ -518,7 +463,6 @@
         break;
     }
     default:
->>>>>>> 6b42ad24
     }
     uniformOffset = setter.getUniformOffset('cc_shadowColor', Type.FLOAT4);
     if (setter.hasUniform(uniformOffset)) {
