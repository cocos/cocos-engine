/****************************************************************************
 Copyright (c) 2021-2023 Xiamen Yaji Software Co., Ltd.

 http://www.cocos.com

 Permission is hereby granted, free of charge, to any person obtaining a copy
 of this software and associated documentation files (the "Software"), to deal
 in the Software without restriction, including without limitation the rights to
 use, copy, modify, merge, publish, distribute, sublicense, and/or sell copies
 of the Software, and to permit persons to whom the Software is furnished to do so,
 subject to the following conditions:

 The above copyright notice and this permission notice shall be included in
 all copies or substantial portions of the Software.

 THE SOFTWARE IS PROVIDED "AS IS", WITHOUT WARRANTY OF ANY KIND, EXPRESS OR
 IMPLIED, INCLUDING BUT NOT LIMITED TO THE WARRANTIES OF MERCHANTABILITY,
 FITNESS FOR A PARTICULAR PURPOSE AND NONINFRINGEMENT. IN NO EVENT SHALL THE
 AUTHORS OR COPYRIGHT HOLDERS BE LIABLE FOR ANY CLAIM, DAMAGES OR OTHER
 LIABILITY, WHETHER IN AN ACTION OF CONTRACT, TORT OR OTHERWISE, ARISING FROM,
 OUT OF OR IN CONNECTION WITH THE SOFTWARE OR THE USE OR OTHER DEALINGS IN
 THE SOFTWARE.
****************************************************************************/

/* eslint-disable max-len */
import { systemInfo } from 'pal/system-info';
import { DEBUG } from 'internal:constants';
import { Color, Buffer, DescriptorSetLayout, Device, Feature, Format, FormatFeatureBit, Sampler, Swapchain, Texture, ClearFlagBit, DescriptorSet, deviceManager, Viewport, API, CommandBuffer, Type, SamplerInfo, Filter, Address, DescriptorSetInfo, LoadOp, StoreOp, ShaderStageFlagBit, BufferInfo, TextureInfo, ResolveMode, SampleCount } from '../../gfx';
import { Mat4, Quat, toRadian, Vec2, Vec3, Vec4, assert, macro, cclegacy } from '../../core';
import { AccessType, AttachmentType, CopyPair, LightInfo, LightingMode, MovePair, QueueHint, ResolvePair, ResourceDimension, ResourceFlags, ResourceResidency, SceneFlags, UpdateFrequency } from './types';
import { ComputeView, RasterView, Blit, ClearView, ComputePass, CopyPass, Dispatch, ManagedBuffer, ManagedResource, MovePass, RasterPass, RasterSubpass, RenderData, RenderGraph, RenderGraphComponent, RenderGraphValue, RenderQueue, RenderSwapchain, ResourceDesc, ResourceGraph, ResourceGraphValue, ResourceStates, ResourceTraits, SceneData, Subpass } from './render-graph';
import { ComputePassBuilder, ComputeQueueBuilder, ComputeSubpassBuilder, BasicPipeline, PipelineBuilder, RenderPassBuilder, RenderQueueBuilder, RenderSubpassBuilder, PipelineType, BasicRenderPassBuilder, PipelineCapabilities, BasicMultisampleRenderPassBuilder } from './pipeline';
import { PipelineSceneData } from '../pipeline-scene-data';
import { Model, Camera, ShadowType, CSMLevel, DirectionalLight, SpotLight, PCFType, Shadows } from '../../render-scene/scene';
import { Light, LightType } from '../../render-scene/scene/light';
import { DescriptorSetData, LayoutGraphData } from './layout-graph';
import { Executor } from './executor';
import { RenderWindow } from '../../render-scene/core/render-window';
import { MacroRecord, RenderScene } from '../../render-scene';
import { GlobalDSManager } from '../global-descriptor-set-manager';
import { isEnableEffect, supportsR32FloatTexture, supportsRGBA16HalfFloatTexture, UBOSkinning } from '../define';
import { OS } from '../../../pal/system-info/enum-type';
import { Compiler } from './compiler';
import { PipelineUBO } from '../pipeline-ubo';
import { builtinResMgr } from '../../asset/asset-manager';
import { Texture2D } from '../../asset/assets/texture-2d';
import { GeometryRenderer } from '../geometry-renderer';
import { Material, TextureCube } from '../../asset/assets';
import { DeferredPipelineBuilder, ForwardPipelineBuilder } from './builtin-pipelines';
import { CustomPipelineBuilder } from './custom-pipeline';
import { decideProfilerCamera } from '../pipeline-funcs';
import { DebugViewCompositeType } from '../debug-view';
import { getUBOTypeCount } from './utils';
import { initGlobalDescBinding } from './define';
import { createGfxDescriptorSetsAndPipelines } from './layout-graph-utils';
import { Root } from '../../root';

const _uboVec = new Vec4();
const _uboVec3 = new Vec3();
const _uboCol = new Color();
const _matView = new Mat4();
const _mulMatView = new Mat4();
let uniformOffset = -1;
const _samplerPointInfo = new SamplerInfo(
    Filter.POINT,
    Filter.POINT,
    Filter.NONE,
    Address.CLAMP,
    Address.CLAMP,
    Address.CLAMP,
);
export class WebSetter {
    constructor (data: RenderData, lg: LayoutGraphData) {
        this._data = data;
        this._lg = lg;
    }

    protected _copyToBuffer (target: any, offset: number, type: Type) {
        assert(offset !== -1);
        const arr = this.getCurrConstant();
        switch (type) {
        case Type.FLOAT4:
            Vec4.toArray(arr, target, offset);
            break;
        case Type.MAT4:
            Mat4.toArray(arr, target, offset);
            break;
        case Type.FLOAT:
            arr[offset] = target;
            break;
        case Type.SAMPLER2D:
            break;
        case Type.TEXTURE2D:
            break;
        case Type.FLOAT2:
            arr[offset + 0] = target.x;
            arr[offset + 1] = target.y;
            break;
        default:
        }
    }

    protected _applyCurrConstantBuffer (name: string, target: any, type: Type, idx = 0) {
        const offset = this.getUniformOffset(name, type, idx);
        this._copyToBuffer(target, offset, type);
    }

    public hasUniform (offset: number) {
        return offset !== -1;
    }

    public getUniformOffset (name: string, type: Type, idx = 0) {
        const currBlock = this._getCurrUniformBlock();
        if (!currBlock) return -1;
        let offset = 0;
        const typeCount = getUBOTypeCount(type);
        for (const uniform of currBlock.members) {
            const currCount = getUBOTypeCount(uniform.type);
            if (uniform.name === name) {
                if (typeCount === currCount) {
                    return offset + idx * currCount;
                } else if (typeCount === currCount * uniform.count) {
                    return offset;
                } else if (typeCount < currCount * uniform.count) {
                    return offset + idx;
                }
                if (DEBUG) assert(false);
            }
            offset += currCount * uniform.count;
        }
        return -1;
    }

    protected _getCurrUniformBlock () {
        const block: string  = this._currBlock;
        const nodeId = this._lg.locateChild(0xFFFFFFFF, this._currStage);
        const ppl = this._lg.getLayout(nodeId);
        const layout = ppl.descriptorSets.get(UpdateFrequency.PER_PASS)!.descriptorSetLayoutData;
        const nameID: number = this._lg.attributeIndex.get(block)!;
        return layout.uniformBlocks.get(nameID);
    }

    protected _getCurrDescSetLayoutData () {
        const nodeId = this._lg.locateChild(0xFFFFFFFF, this._currStage);
        const ppl = this._lg.getLayout(nodeId);
        const layout = ppl.descriptorSets.get(UpdateFrequency.PER_PASS)!.descriptorSetLayoutData;
        return layout;
    }

    protected _getCurrDescriptorBlock (block: string) {
        const layout = this._getCurrDescSetLayoutData();
        const nameID: number = this._lg.attributeIndex.get(block)!;
        for (const block of layout.descriptorBlocks) {
            for (let i = 0; i !== block.descriptors.length; ++i) {
                if (nameID === block.descriptors[i].descriptorID) {
                    return block.offset + i;
                }
            }
        }
        return -1;
    }

    setCurrConstant (block: string, stage = 'default') {
        this._currBlock = block;
        this._currStage = stage;
        const nameID: number = this._lg.attributeIndex.get(block)!;
        this._currCount = 0;
        const currBlock = this._getCurrUniformBlock();
        if (!currBlock) return false;
        for (const uniform of currBlock.members) {
            this._currCount += getUBOTypeCount(uniform.type) * uniform.count;
        }
        this._currConstant = this._data.constants.get(nameID)!;
        return true;
    }

    getCurrConstant () {
        return this._currConstant;
    }

    public addConstant (block: string, stage = 'default') {
        this._currBlock = block;
        this._currStage = stage;
        const num = this._lg.attributeIndex.get(block)!;
        this._currCount = 0;
        const currBlock = this._getCurrUniformBlock();
        if (!currBlock) return false;
        for (const uniform of currBlock.members) {
            this._currCount += getUBOTypeCount(uniform.type) * uniform.count;
        }
        if (!this._data.constants.get(num)) {
            const value = new Array(this._currCount);
            value.fill(0);
            this._data.constants.set(num, value);
        }
        this.setCurrConstant(block);
        return true;
    }
    public setMat4 (name: string, mat: Mat4, idx = 0): void {
        this._applyCurrConstantBuffer(name, mat, Type.MAT4, idx);
    }
    public offsetMat4 (mat: Mat4, offset: number): void {
        this._copyToBuffer(mat, offset, Type.MAT4);
    }
    public setQuaternion (name: string, quat: Quat, idx = 0): void {
        this._applyCurrConstantBuffer(name, quat, Type.FLOAT4, idx);
    }
    public offsetQuaternion (quat: Quat, offset: number): void {
        this._copyToBuffer(quat, offset, Type.FLOAT4);
    }
    public setColor (name: string, color: Color, idx = 0): void {
        this._applyCurrConstantBuffer(name, color, Type.FLOAT4, idx);
    }
    public offsetColor (color: Color, offset: number): void {
        this._copyToBuffer(color, offset, Type.FLOAT4);
    }
    public setVec4 (name: string, vec: Vec4, idx = 0): void {
        this._applyCurrConstantBuffer(name, vec, Type.FLOAT4, idx);
    }
    public offsetVec4 (vec: Vec4, offset: number): void {
        this._copyToBuffer(vec, offset, Type.FLOAT4);
    }
    public setVec2 (name: string, vec: Vec2, idx = 0): void {
        this._applyCurrConstantBuffer(name, vec, Type.FLOAT2, idx);
    }
    public offsetVec2 (vec: Vec2, offset: number): void {
        this._copyToBuffer(vec, offset, Type.FLOAT2);
    }
    public setFloat (name: string, v: number, idx = 0): void {
        this._applyCurrConstantBuffer(name, v, Type.FLOAT, idx);
    }
    public offsetFloat (v: number, offset: number): void {
        this._copyToBuffer(v, offset, Type.FLOAT);
    }
    public setBuffer (name: string, buffer: Buffer): void {}
    public setTexture (name: string, texture: Texture): void {
        if (this._getCurrDescriptorBlock(name) === -1) {
            return;
        }
        const num = this._lg.attributeIndex.get(name)!;
        this._data.textures.set(num, texture);
    }
    public setReadWriteBuffer (name: string, buffer: Buffer): void {}
    public setReadWriteTexture (name: string, texture: Texture): void {}
    public setSampler (name: string, sampler: Sampler): void {
        if (this._getCurrDescriptorBlock(name) === -1) {
            return;
        }
        const num = this._lg.attributeIndex.get(name)!;
        this._data.samplers.set(num, sampler);
    }
    public setBuiltinCameraConstants (camera: Camera): void {

    }
    public setBuiltinShadowMapConstants (light: Light, numLevels?: number): void {

    }
    public setBuiltinDirectionalLightViewConstants (light: DirectionalLight): void {

    }
    public setBuiltinSpotLightViewConstants (light: SpotLight): void {

    }
    public hasSampler (name: string): boolean {
        const id = this._lg.attributeIndex.get(name);
        if (id === undefined) {
            return false;
        }
        return this._data.samplers.has(id);
    }
    public hasTexture (name: string): boolean {
        const id = this._lg.attributeIndex.get(name);
        if (id === undefined) {
            return false;
        }
        return this._data.textures.has(id);
    }
    public setCustomBehavior (name: string): void {
        throw new Error('Method not implemented.');
    }

    // protected
    protected  _data: RenderData;
    protected _lg: LayoutGraphData;
    protected _currBlock;
    protected _currStage;
    protected _currCount;
    protected _currConstant: number[] = [];
}

function setShadowUBOLightView (setter: WebSetter,
    camera: Camera,
    light: Light,
    level: number,
    layout = 'default') {
    const director = cclegacy.director;
    const pipeline = (director.root as Root).pipeline;
    const device = pipeline.device;
    const sceneData = pipeline.pipelineSceneData;
    const shadowInfo = sceneData.shadows;
    const csmLayers = sceneData.csmLayers;
    const packing = supportsR32FloatTexture(device) ? 0.0 : 1.0;
    const cap = pipeline.device.capabilities;
    setter.addConstant('CCCSM', layout);
    // ShadowMap
    if (!setter.addConstant('CCShadow', layout)) return;
    if (shadowInfo.enabled) {
        if (shadowInfo.type === ShadowType.ShadowMap) {
            // update CSM layers
            if (light && light.node) {
                csmLayers.update(sceneData, camera);
            }
        }
    }
    switch (light.type) {
    case LightType.DIRECTIONAL: {
        const mainLight = light as DirectionalLight;
        if (shadowInfo.enabled && mainLight && mainLight.shadowEnabled) {
            if (shadowInfo.type === ShadowType.ShadowMap) {
                let near = 0.1;
                let far = 0;
                let matShadowView;
                let matShadowProj;
                let matShadowViewProj;
                let levelCount = 0;
                if (mainLight.shadowFixedArea || mainLight.csmLevel === CSMLevel.LEVEL_1) {
                    matShadowView = csmLayers.specialLayer.matShadowView;
                    matShadowProj = csmLayers.specialLayer.matShadowProj;
                    matShadowViewProj = csmLayers.specialLayer.matShadowViewProj;
                    if (mainLight.shadowFixedArea) {
                        near = mainLight.shadowNear;
                        far = mainLight.shadowFar;
                        levelCount = 0;
                    } else {
                        near = 0.1;
                        far = csmLayers.specialLayer.shadowCameraFar;
                        levelCount = 1;
                    }
                    uniformOffset = setter.getUniformOffset('cc_shadowLPNNInfo', Type.FLOAT4);
                    if (setter.hasUniform(uniformOffset)) {
                        _uboVec.set(LightType.DIRECTIONAL, packing, mainLight.shadowNormalBias, 0);
                        setter.offsetVec4(_uboVec, uniformOffset);
                    }
                } else {
                    const layer = csmLayers.layers[level];
                    matShadowView = layer.matShadowView;
                    matShadowProj = layer.matShadowProj;
                    matShadowViewProj = layer.matShadowViewProj;

                    near = layer.splitCameraNear;
                    far = layer.splitCameraFar;
                    levelCount = mainLight.csmLevel;
                }
                uniformOffset = setter.getUniformOffset('cc_matLightView', Type.MAT4);
                if (setter.hasUniform(uniformOffset)) {
                    setter.offsetMat4(matShadowView, uniformOffset);
                }
                uniformOffset = setter.getUniformOffset('cc_shadowProjDepthInfo', Type.FLOAT4);
                if (setter.hasUniform(uniformOffset)) {
                    _uboVec.set(matShadowProj.m10, matShadowProj.m14, matShadowProj.m11, matShadowProj.m15);
                    setter.offsetVec4(_uboVec, uniformOffset);
                }
                uniformOffset = setter.getUniformOffset('cc_shadowProjInfo', Type.FLOAT4);
                if (setter.hasUniform(uniformOffset)) {
                    _uboVec.set(matShadowProj.m00, matShadowProj.m05, 1.0 / matShadowProj.m00, 1.0 / matShadowProj.m05);
                    setter.offsetVec4(_uboVec, uniformOffset);
                }
                uniformOffset = setter.getUniformOffset('cc_matLightViewProj', Type.MAT4);
                if (setter.hasUniform(uniformOffset)) {
                    setter.offsetMat4(matShadowViewProj, uniformOffset);
                }
                uniformOffset = setter.getUniformOffset('cc_shadowNFLSInfo', Type.FLOAT4);
                if (setter.hasUniform(uniformOffset)) {
                    _uboVec.set(near, far, 0, 1.0 - mainLight.shadowSaturation);
                    setter.offsetVec4(_uboVec, uniformOffset);
                }
                uniformOffset = setter.getUniformOffset('cc_shadowLPNNInfo', Type.FLOAT4);
                if (setter.hasUniform(uniformOffset)) {
                    _uboVec.set(LightType.DIRECTIONAL, packing, mainLight.shadowNormalBias, levelCount);
                    setter.offsetVec4(_uboVec, uniformOffset);
                }
                uniformOffset = setter.getUniformOffset('cc_shadowWHPBInfo', Type.FLOAT4);
                if (setter.hasUniform(uniformOffset)) {
                    _uboVec.set(shadowInfo.size.x, shadowInfo.size.y, mainLight.shadowPcf, mainLight.shadowBias);
                    setter.offsetVec4(_uboVec, uniformOffset);
                }
            }
        }
        break;
    }
    case LightType.SPOT: {
        const spotLight = light as SpotLight;
        if (shadowInfo.enabled && spotLight && spotLight.shadowEnabled) {
            const matViewOffset = setter.getUniformOffset('cc_matLightView', Type.MAT4);
            const matViewProOffset = setter.getUniformOffset('cc_matLightViewProj', Type.MAT4);
            if (setter.hasUniform(matViewOffset) || setter.hasUniform(matViewProOffset)) {
                Mat4.invert(_matView, (light as any).node.getWorldMatrix());
            }
            if (setter.hasUniform(matViewOffset)) setter.offsetMat4(_matView, matViewOffset);
            if (setter.hasUniform(matViewProOffset)) {
                Mat4.perspective(_mulMatView, (light as any).angle, 1.0, 0.001, (light as any).range,
                    true, cap.clipSpaceMinZ, cap.clipSpaceSignY, 0);
                Mat4.multiply(_matView, _mulMatView, _matView);
                setter.offsetMat4(_matView, matViewProOffset);
            }
            uniformOffset = setter.getUniformOffset('cc_shadowNFLSInfo', Type.FLOAT4);
            if (setter.hasUniform(uniformOffset)) {
                _uboVec.set(0.01, (light as SpotLight).range, 0.0, 0.0);
                setter.offsetVec4(_uboVec, uniformOffset);
            }
            uniformOffset = setter.getUniformOffset('cc_shadowWHPBInfo', Type.FLOAT4);
            if (setter.hasUniform(uniformOffset)) {
                _uboVec.set(shadowInfo.size.x, shadowInfo.size.y, spotLight.shadowPcf, spotLight.shadowBias);
                setter.offsetVec4(_uboVec, uniformOffset);
            }
            uniformOffset = setter.getUniformOffset('cc_shadowLPNNInfo', Type.FLOAT4);
            if (setter.hasUniform(uniformOffset)) {
                _uboVec.set(LightType.SPOT, packing, spotLight.shadowNormalBias, 0.0);
                setter.offsetVec4(_uboVec, uniformOffset);
            }
        }
        break;
    }
    default:
    }
    uniformOffset = setter.getUniformOffset('cc_shadowColor', Type.FLOAT4);
    if (setter.hasUniform(uniformOffset)) {
        _uboCol.set(shadowInfo.shadowColor.x, shadowInfo.shadowColor.y, shadowInfo.shadowColor.z, shadowInfo.shadowColor.w);
        setter.offsetColor(_uboCol, uniformOffset);
    }
}

function getPCFRadius (shadowInfo: Shadows, mainLight: DirectionalLight): number {
    const shadowMapSize = shadowInfo.size.x;
    switch (mainLight.shadowPcf) {
    case PCFType.HARD:
        return 0.0;
    case PCFType.SOFT:
        return 1.0 / (shadowMapSize * 0.5);
    case PCFType.SOFT_2X:
        return 2.0 / (shadowMapSize * 0.5);
    case PCFType.SOFT_4X:
        return 3.0 / (shadowMapSize * 0.5);
    default:
    }
    return 0.0;
}

function setShadowUBOView (setter: WebSetter, camera: Camera | null, layout = 'default') {
    const director = cclegacy.director;
    const pipeline = director.root.pipeline;
    const device = pipeline.device;
    const scene = director.getScene();
    const mainLight = camera && camera.scene ? camera.scene.mainLight : scene ? scene.renderScene.mainLight : null;
    const sceneData = pipeline.pipelineSceneData;
    const shadowInfo = sceneData.shadows;
    const csmLayers = sceneData.csmLayers;
    const csmSupported = sceneData.csmSupported;
    const packing = supportsR32FloatTexture(device) ? 0.0 : 1.0;
    const hasCCShadow = setter.addConstant('CCShadow', layout);
    const hasCCCSM = setter.addConstant('CCCSM', layout);
    if (mainLight && shadowInfo.enabled) {
        if (shadowInfo.type === ShadowType.ShadowMap) {
            if (mainLight.shadowEnabled) {
                if (mainLight.shadowFixedArea || mainLight.csmLevel === CSMLevel.LEVEL_1 || !csmSupported) {
                    if (hasCCShadow) {
                        setter.setCurrConstant('CCShadow', layout);
                        const matShadowView = csmLayers.specialLayer.matShadowView;
                        const matShadowProj = csmLayers.specialLayer.matShadowProj;
                        const matShadowViewProj = csmLayers.specialLayer.matShadowViewProj;
                        const near = mainLight.shadowNear;
                        const far = mainLight.shadowFar;
                        uniformOffset = setter.getUniformOffset('cc_matLightView', Type.MAT4);
                        if (setter.hasUniform(uniformOffset)) {
                            setter.offsetMat4(matShadowView, uniformOffset);
                        }
                        uniformOffset = setter.getUniformOffset('cc_shadowProjDepthInfo', Type.FLOAT4);
                        if (setter.hasUniform(uniformOffset)) {
                            _uboVec.set(matShadowProj.m10, matShadowProj.m14, matShadowProj.m11, matShadowProj.m15);
                            setter.offsetVec4(_uboVec, uniformOffset);
                        }
                        uniformOffset = setter.getUniformOffset('cc_shadowProjInfo', Type.FLOAT4);
                        if (setter.hasUniform(uniformOffset)) {
                            _uboVec.set(matShadowProj.m00, matShadowProj.m05, 1.0 / matShadowProj.m00, 1.0 / matShadowProj.m05);
                            setter.offsetVec4(_uboVec, uniformOffset);
                        }
                        uniformOffset = setter.getUniformOffset('cc_matLightViewProj', Type.MAT4);
                        if (setter.hasUniform(uniformOffset)) {
                            setter.offsetMat4(matShadowViewProj, uniformOffset);
                        }
                        uniformOffset = setter.getUniformOffset('cc_shadowNFLSInfo', Type.FLOAT4);
                        if (setter.hasUniform(uniformOffset)) {
                            _uboVec.set(near, far, 0, 1.0 - mainLight.shadowSaturation);
                            setter.offsetVec4(_uboVec, uniformOffset);
                        }
                        uniformOffset = setter.getUniformOffset('cc_shadowLPNNInfo', Type.FLOAT4);
                        if (setter.hasUniform(uniformOffset)) {
                            _uboVec.set(LightType.DIRECTIONAL, packing, mainLight.shadowNormalBias, 0);
                            setter.offsetVec4(_uboVec, uniformOffset);
                        }
                    }
                } else {
                    if (hasCCCSM) {
                        const layerThreshold = getPCFRadius(shadowInfo, mainLight);
                        setter.setCurrConstant('CCCSM', layout);
                        for (let i = 0; i < mainLight.csmLevel; i++) {
                            const layer = csmLayers.layers[i];
                            const matShadowView = layer.matShadowView;
                            uniformOffset = setter.getUniformOffset('cc_csmViewDir0', Type.FLOAT4, i);
                            if (setter.hasUniform(uniformOffset)) {
                                _uboVec.set(matShadowView.m00, matShadowView.m04, matShadowView.m08, layerThreshold);
                                setter.offsetVec4(_uboVec, uniformOffset);
                            }
                            uniformOffset = setter.getUniformOffset('cc_csmViewDir1', Type.FLOAT4, i);
                            if (setter.hasUniform(uniformOffset)) {
                                _uboVec.set(matShadowView.m01, matShadowView.m05, matShadowView.m09, layer.splitCameraNear);
                                setter.offsetVec4(_uboVec, uniformOffset);
                            }
                            uniformOffset = setter.getUniformOffset('cc_csmViewDir2', Type.FLOAT4, i);
                            if (setter.hasUniform(uniformOffset)) {
                                _uboVec.set(matShadowView.m02, matShadowView.m06, matShadowView.m10, layer.splitCameraFar);
                                setter.offsetVec4(_uboVec, uniformOffset);
                            }
                            uniformOffset = setter.getUniformOffset('cc_csmAtlas', Type.FLOAT4, i);
                            if (setter.hasUniform(uniformOffset)) {
                                const csmAtlas = layer.csmAtlas;
                                setter.offsetVec4(csmAtlas, uniformOffset);
                            }
                            uniformOffset = setter.getUniformOffset('cc_matCSMViewProj', Type.MAT4, i);
                            if (setter.hasUniform(uniformOffset)) {
                                const matShadowViewProj = layer.matShadowViewProj;
                                setter.offsetMat4(matShadowViewProj, uniformOffset);
                            }
                            const matShadowProj = layer.matShadowProj;
                            uniformOffset = setter.getUniformOffset('cc_csmProjDepthInfo', Type.FLOAT4, i);
                            if (setter.hasUniform(uniformOffset)) {
                                _uboVec.set(matShadowProj.m10, matShadowProj.m14, matShadowProj.m11, matShadowProj.m15);
                                setter.offsetVec4(_uboVec, uniformOffset);
                            }
                            uniformOffset = setter.getUniformOffset('cc_csmProjInfo', Type.FLOAT4, i);
                            if (setter.hasUniform(uniformOffset)) {
                                _uboVec.set(matShadowProj.m00, matShadowProj.m05, 1.0 / matShadowProj.m00, 1.0 / matShadowProj.m05);
                                setter.offsetVec4(_uboVec, uniformOffset);
                            }
                        }
                        uniformOffset = setter.getUniformOffset('cc_csmSplitsInfo', Type.FLOAT4);
                        if (setter.hasUniform(uniformOffset)) {
                            _uboVec.set(mainLight.csmTransitionRange, 0, 0, 0);
                            setter.offsetVec4(_uboVec, uniformOffset);
                        }
                    }
                    if (hasCCShadow) {
                        setter.setCurrConstant('CCShadow', layout);
                        uniformOffset = setter.getUniformOffset('cc_shadowNFLSInfo', Type.FLOAT4);
                        if (setter.hasUniform(uniformOffset)) {
                            _uboVec.set(0, 0, 0, 1.0 - mainLight.shadowSaturation);
                            setter.offsetVec4(_uboVec, uniformOffset);
                        }
                        uniformOffset = setter.getUniformOffset('cc_shadowLPNNInfo', Type.FLOAT4);
                        if (setter.hasUniform(uniformOffset)) {
                            _uboVec.set(LightType.DIRECTIONAL, packing, mainLight.shadowNormalBias, mainLight.csmLevel);
                            setter.offsetVec4(_uboVec, uniformOffset);
                        }
                    }
                }
                if (hasCCShadow) {
                    setter.setCurrConstant('CCShadow', layout);
                    uniformOffset = setter.getUniformOffset('cc_shadowWHPBInfo', Type.FLOAT4);
                    if (setter.hasUniform(uniformOffset)) {
                        _uboVec.set(shadowInfo.size.x, shadowInfo.size.y, mainLight.shadowPcf, mainLight.shadowBias);
                        setter.offsetVec4(_uboVec, uniformOffset);
                    }
                }
            }
        } else if (hasCCShadow) {
            setter.setCurrConstant('CCShadow', layout);
            uniformOffset = setter.getUniformOffset('cc_planarNDInfo', Type.FLOAT4);
            if (setter.hasUniform(uniformOffset)) {
                Vec3.normalize(_uboVec3, shadowInfo.normal);
                _uboVec.set(_uboVec3.x, _uboVec3.y, _uboVec3.z, -shadowInfo.distance);
                setter.offsetVec4(_uboVec, uniformOffset);
            }
        }
        if (hasCCShadow) {
            setter.setCurrConstant('CCShadow', layout);
            uniformOffset = setter.getUniformOffset('cc_shadowColor', Type.FLOAT4);
            if (setter.hasUniform(uniformOffset)) {
                setter.offsetColor(shadowInfo.shadowColor, uniformOffset);
            }
        }
    }
}

function setCameraUBOValues (setter: WebSetter,
    camera: Readonly<Camera> | null, cfg: Readonly<PipelineSceneData>,
    scene: Readonly<RenderScene>,
    layoutName = 'default') {
    const director = cclegacy.director;
    const root = director.root;
    const pipeline = root.pipeline as WebPipeline;
    const shadowInfo = cfg.shadows;
    const skybox = cfg.skybox;
    const shadingScale = cfg.shadingScale;
    // Camera
    if (!setter.addConstant('CCCamera', layoutName)) return;
    if (camera) {
        uniformOffset = setter.getUniformOffset('cc_matView', Type.MAT4);
        if (setter.hasUniform(uniformOffset)) {
            setter.offsetMat4(camera.matView, uniformOffset);
        }
        uniformOffset = setter.getUniformOffset('cc_matViewInv', Type.MAT4);
        if (setter.hasUniform(uniformOffset)) {
            setter.offsetMat4(camera.node.worldMatrix, uniformOffset);
        }
        uniformOffset = setter.getUniformOffset('cc_matProj', Type.MAT4);
        if (setter.hasUniform(uniformOffset)) {
            setter.offsetMat4(camera.matProj, uniformOffset);
        }
        uniformOffset = setter.getUniformOffset('cc_matProjInv', Type.MAT4);
        if (setter.hasUniform(uniformOffset)) {
            setter.offsetMat4(camera.matProjInv, uniformOffset);
        }
        uniformOffset = setter.getUniformOffset('cc_matViewProj', Type.MAT4);
        if (setter.hasUniform(uniformOffset)) {
            setter.offsetMat4(camera.matViewProj, uniformOffset);
        }
        uniformOffset = setter.getUniformOffset('cc_matViewProjInv', Type.MAT4);
        if (setter.hasUniform(uniformOffset)) {
            setter.offsetMat4(camera.matViewProjInv, uniformOffset);
        }
        uniformOffset = setter.getUniformOffset('cc_surfaceTransform', Type.FLOAT4);
        if (setter.hasUniform(uniformOffset)) {
            _uboVec.set(camera.surfaceTransform, camera.cameraUsage, Math.cos(toRadian(skybox.getRotationAngle())), Math.sin(toRadian(skybox.getRotationAngle())));
            setter.offsetVec4(_uboVec, uniformOffset);
        }
        uniformOffset = setter.getUniformOffset('cc_exposure', Type.FLOAT4);
        if (setter.hasUniform(uniformOffset)) {
            _uboVec.set(camera.exposure, 1.0 / camera.exposure, cfg.isHDR ? 1.0 : 0.0, 1.0 / Camera.standardExposureValue);
            setter.offsetVec4(_uboVec, uniformOffset);
        }
    }
    uniformOffset = setter.getUniformOffset('cc_cameraPos', Type.FLOAT4);
    if (setter.hasUniform(uniformOffset)) {
        if (camera) { _uboVec.set(camera.position.x, camera.position.y, camera.position.z, pipeline.getCombineSignY()); } else { _uboVec.set(0, 0, 0, pipeline.getCombineSignY()); }
        setter.offsetVec4(_uboVec, uniformOffset);
    }
    uniformOffset = setter.getUniformOffset('cc_screenScale', Type.FLOAT4);
    if (setter.hasUniform(uniformOffset)) {
        _uboVec.set(cfg.shadingScale, cfg.shadingScale, 1.0 / cfg.shadingScale, 1.0 / cfg.shadingScale);
        setter.offsetVec4(_uboVec, uniformOffset);
    }
    const mainLight = scene && scene.mainLight;
    if (mainLight) {
        uniformOffset = setter.getUniformOffset('cc_mainLitDir', Type.FLOAT4);
        if (setter.hasUniform(uniformOffset)) {
            const shadowEnable = (mainLight.shadowEnabled && shadowInfo.type === ShadowType.ShadowMap) ? 1.0 : 0.0;
            _uboVec.set(mainLight.direction.x, mainLight.direction.y, mainLight.direction.z, shadowEnable);
            setter.offsetVec4(_uboVec, uniformOffset);
        }
        uniformOffset = setter.getUniformOffset('cc_mainLitColor', Type.FLOAT4);
        if (setter.hasUniform(uniformOffset)) {
            let r = mainLight.color.x;
            let g = mainLight.color.y;
            let b = mainLight.color.z;
            if (mainLight.useColorTemperature) {
                r *= mainLight.colorTemperatureRGB.x;
                g *= mainLight.colorTemperatureRGB.y;
                b *= mainLight.colorTemperatureRGB.z;
            }
            let w = mainLight.illuminance;
            if (cfg.isHDR && camera) {
                w *= camera.exposure;
            }
            _uboVec.set(r, g, b, w);
            setter.offsetVec4(_uboVec, uniformOffset);
        }
    } else {
        uniformOffset = setter.getUniformOffset('cc_mainLitDir', Type.FLOAT4);
        if (setter.hasUniform(uniformOffset)) {
            _uboVec.set(0, 0, 1, 0);
            setter.offsetVec4(_uboVec, uniformOffset);
        }
        uniformOffset = setter.getUniformOffset('cc_mainLitColor', Type.FLOAT4);
        if (setter.hasUniform(uniformOffset)) {
            _uboVec.set(0, 0, 0, 0);
            setter.offsetVec4(_uboVec, uniformOffset);
        }
    }

    const ambient = cfg.ambient;
    uniformOffset = setter.getUniformOffset('cc_ambientSky', Type.FLOAT4);
    if (setter.hasUniform(uniformOffset)) {
        const skyColor = ambient.skyColor;
        if (cfg.isHDR) {
            skyColor.w = ambient.skyIllum * (camera ? camera.exposure : 1);
        } else {
            skyColor.w = ambient.skyIllum;
        }
        _uboVec.set(skyColor.x, skyColor.y, skyColor.z, skyColor.w);
        setter.offsetVec4(_uboVec, uniformOffset);
    }
    uniformOffset = setter.getUniformOffset('cc_ambientGround', Type.FLOAT4);
    if (setter.hasUniform(uniformOffset)) {
        _uboVec.set(ambient.groundAlbedo.x, ambient.groundAlbedo.y, ambient.groundAlbedo.z, skybox.envmap ? skybox.envmap?.mipmapLevel : 1.0);
        setter.offsetVec4(_uboVec, uniformOffset);
    }
    const fog = cfg.fog;
    uniformOffset = setter.getUniformOffset('cc_fogColor', Type.FLOAT4);
    if (setter.hasUniform(uniformOffset)) {
        const colorTempRGB = fog.colorArray;
        _uboVec.set(colorTempRGB.x, colorTempRGB.y, colorTempRGB.z, colorTempRGB.z);
        setter.offsetVec4(_uboVec, uniformOffset);
    }
    uniformOffset = setter.getUniformOffset('cc_fogBase', Type.FLOAT4);
    if (setter.hasUniform(uniformOffset)) {
        _uboVec.set(fog.fogStart, fog.fogEnd, fog.fogDensity, 0.0);
        setter.offsetVec4(_uboVec, uniformOffset);
    }
    uniformOffset = setter.getUniformOffset('cc_fogAdd', Type.FLOAT4);
    if (setter.hasUniform(uniformOffset)) {
        _uboVec.set(fog.fogTop, fog.fogRange, fog.fogAtten, 0.0);
        setter.offsetVec4(_uboVec, uniformOffset);
    }
    if (camera) {
        uniformOffset = setter.getUniformOffset('cc_nearFar', Type.FLOAT4);
        if (setter.hasUniform(uniformOffset)) {
            _uboVec.set(camera.nearClip, camera.farClip, camera.getClipSpaceMinz(), 0.0);
            setter.offsetVec4(_uboVec, uniformOffset);
        }
        uniformOffset = setter.getUniformOffset('cc_viewPort', Type.FLOAT4);
        if (setter.hasUniform(uniformOffset)) {
            _uboVec.set(camera.viewport.x, camera.viewport.y, shadingScale * camera.window.width * camera.viewport.z, shadingScale * camera.window.height * camera.viewport.w);
            setter.offsetVec4(_uboVec, uniformOffset);
        }
    }
}

function setTextureUBOView (setter: WebSetter, camera: Camera | null, cfg: Readonly<PipelineSceneData>, layout = 'default') {
    const skybox = cfg.skybox;
    const director = cclegacy.director;
    const root = director.root;
    if (skybox.reflectionMap) {
        const texture = skybox.reflectionMap.getGFXTexture()!;
        const sampler = root.device.getSampler(skybox.reflectionMap.getSamplerInfo());
        setter.setTexture('cc_environment', texture);
        setter.setSampler('cc_environment', sampler);
    } else {
        const envmap = skybox.envmap ? skybox.envmap : builtinResMgr.get<TextureCube>('default-cube-texture');
        if (envmap) {
            const texture = envmap.getGFXTexture()!;
            const sampler = root.device.getSampler(envmap.getSamplerInfo());
            setter.setTexture('cc_environment', texture);
            setter.setSampler('cc_environment', sampler);
        }
    }
    const diffuseMap = skybox.diffuseMap ? skybox.diffuseMap : builtinResMgr.get<TextureCube>('default-cube-texture');
    if (diffuseMap) {
        const texture = diffuseMap.getGFXTexture()!;
        const sampler = root.device.getSampler(diffuseMap.getSamplerInfo());
        setter.setTexture('cc_diffuseMap', texture);
        setter.setSampler('cc_diffuseMap', sampler);
    }
    const pointSampler = root.device.getSampler(_samplerPointInfo);
    if (!setter.hasSampler('cc_shadowMap')) {
        setter.setSampler('cc_shadowMap', pointSampler);
    }
    if (!setter.hasTexture('cc_shadowMap')) {
        setter.setTexture('cc_shadowMap', builtinResMgr.get<Texture2D>('default-texture').getGFXTexture()!);
    }
    if (!setter.hasSampler('cc_spotShadowMap')) {
        setter.setSampler('cc_spotShadowMap', pointSampler);
    }
    if (!setter.hasTexture('cc_spotShadowMap')) {
        setter.setTexture('cc_spotShadowMap', builtinResMgr.get<Texture2D>('default-texture').getGFXTexture()!);
    }
}

function getFirstChildLayoutName (lg: LayoutGraphData, parentID: number): string {
    if (lg.numVertices() && parentID !== 0xFFFFFFFF && lg.numChildren(parentID)) {
        const childNodes = lg.children(parentID);
        if (childNodes.next().value && childNodes.next().value.target !== lg.nullVertex()) {
            const ququeLayoutID = childNodes.next().value.target;
            return lg.getName(ququeLayoutID);
        }
    }
    return '';
}

export class WebRenderQueueBuilder extends WebSetter implements RenderQueueBuilder  {
    constructor (data: RenderData, renderGraph: RenderGraph, layoutGraph: LayoutGraphData, vertID: number, queue: RenderQueue, pipeline: PipelineSceneData) {
        super(data, layoutGraph);
        this._renderGraph = renderGraph;
        this._vertID = vertID;
        this._queue = queue;
        this._pipeline = pipeline;
    }
    setArrayBuffer (name: string, arrayBuffer: ArrayBuffer): void {
        throw new Error('Method not implemented.');
    }
    get name () {
        return this._renderGraph.getName(this._vertID);
    }
    set name (name: string) {
        this._renderGraph.setName(this._vertID, name);
    }

    getLayoutName () {
        const parId = this._renderGraph.getParent(this._vertID);
        const layoutName = isEnableEffect() ? this._renderGraph.getLayout(parId) : 'default';
        return layoutName;
    }

    addSceneOfCamera (camera: Camera, light: LightInfo, sceneFlags = SceneFlags.NONE, name = 'Camera'): void {
        const sceneData = new SceneData(camera.scene, camera, sceneFlags, light);
        this._renderGraph.addVertex<RenderGraphValue.Scene>(
            RenderGraphValue.Scene, sceneData, name, '', new RenderData(), false, this._vertID,
        );
        const layoutName = this.getLayoutName();
        const scene = cclegacy.director.getScene();
        setCameraUBOValues(this, camera, this._pipeline,
            camera.scene ? camera.scene : scene ? scene.renderScene : null,
            layoutName);
        if (sceneFlags & SceneFlags.SHADOW_CASTER) {
            setShadowUBOLightView(this, camera, light.light!, light.level, layoutName);
        } else {
            setShadowUBOView(this, camera, layoutName);
        }
        setTextureUBOView(this, camera, this._pipeline);
        initGlobalDescBinding(this._data, layoutName);
    }
    addScene (camera: Camera, sceneFlags = SceneFlags.NONE): void {
        const sceneData = new SceneData(camera.scene, camera, sceneFlags);
        this._renderGraph.addVertex<RenderGraphValue.Scene>(
            RenderGraphValue.Scene, sceneData, 'Scene', '', new RenderData(), false, this._vertID,
        );
    }
    addSceneCulledByDirectionalLight (camera: Camera, sceneFlags: SceneFlags, light: DirectionalLight, level: number): void {
        const sceneData = new SceneData(camera.scene, camera, sceneFlags, new LightInfo(light, level));
        this._renderGraph.addVertex<RenderGraphValue.Scene>(
            RenderGraphValue.Scene, sceneData, 'Scene', '', new RenderData(), false, this._vertID,
        );
    }
    addSceneCulledBySpotLight (camera: Camera, sceneFlags: SceneFlags, light: SpotLight): void {
        const sceneData = new SceneData(camera.scene, camera, sceneFlags, new LightInfo(light, 0));
        this._renderGraph.addVertex<RenderGraphValue.Scene>(
            RenderGraphValue.Scene, sceneData, 'Scene', '', new RenderData(), false, this._vertID,
        );
    }
    addFullscreenQuad (material: Material, passID: number, sceneFlags = SceneFlags.NONE, name = 'Quad'): void {
        this._renderGraph.addVertex<RenderGraphValue.Blit>(
            RenderGraphValue.Blit, new Blit(material, passID, sceneFlags, null),
            name, '', new RenderData(), false, this._vertID,
        );
        const layoutName = this.getLayoutName();
        const scene = cclegacy.director.getScene();
        setCameraUBOValues(this, null, this._pipeline,
            scene ? scene.renderScene : null, layoutName);
        if (sceneFlags & SceneFlags.SHADOW_CASTER) {
            // setShadowUBOLightView(this, light.light!, light.level);
        } else {
            setShadowUBOView(this, null, layoutName);
        }
        setTextureUBOView(this, null, this._pipeline);
        initGlobalDescBinding(this._data, layoutName);
    }
    addCameraQuad (camera: Camera, material: Material, passID: number, sceneFlags = SceneFlags.NONE) {
        this._renderGraph.addVertex<RenderGraphValue.Blit>(
            RenderGraphValue.Blit, new Blit(material, passID, sceneFlags, camera),
            'CameraQuad', '', new RenderData(), false, this._vertID,
        );
        const layoutName = this.getLayoutName();
        const scene = cclegacy.director.getScene();
        setCameraUBOValues(this, camera, this._pipeline,
            camera.scene ? camera.scene : scene ? scene.renderScene : null, layoutName);
        if (sceneFlags & SceneFlags.SHADOW_CASTER) {
            // setShadowUBOLightView(this, light.light!, light.level);
        } else {
            setShadowUBOView(this, camera, layoutName);
        }
        setTextureUBOView(this, camera, this._pipeline);
        initGlobalDescBinding(this._data, layoutName);
    }
    clearRenderTarget (name: string, color: Color = new Color()) {
        this._renderGraph.addVertex<RenderGraphValue.Clear>(
            RenderGraphValue.Clear, [new ClearView(name, ClearFlagBit.COLOR, color)],
            'ClearRenderTarget', '', new RenderData(), false, this._vertID,
        );
    }
    setViewport (viewport: Viewport) {
        this._queue.viewport = new Viewport().copy(viewport);
    }
    addCustomCommand (customBehavior: string): void {
        throw new Error('Method not implemented.');
    }
    private _renderGraph: RenderGraph;
    private _vertID: number;
    private _queue: RenderQueue;
    private _pipeline: PipelineSceneData;
}

export class WebRenderSubpassBuilder extends WebSetter implements RenderSubpassBuilder {
    constructor (data: RenderData, renderGraph: RenderGraph, layoutGraph: LayoutGraphData,
        vertID: number, subpass: RasterSubpass, pipeline: PipelineSceneData) {
        super(data, layoutGraph);
        this._renderGraph = renderGraph;
        this._layoutGraph = layoutGraph;
        this._vertID = vertID;
        this._subpass = subpass;
        this._pipeline = pipeline;

        const layoutName = this._renderGraph.component<RenderGraphComponent.Layout>(
            RenderGraphComponent.Layout, this._vertID,
        );
        this._layoutID = layoutGraph.locateChild(layoutGraph.nullVertex(), layoutName);
    }
    setCustomShaderStages (name: string, stageFlags: ShaderStageFlagBit): void {
        throw new Error('Method not implemented.');
    }
    setArrayBuffer (name: string, arrayBuffer: ArrayBuffer): void {
        throw new Error('Method not implemented.');
    }
    get name () {
        return this._renderGraph.getName(this._vertID);
    }
    set name (name: string) {
        this._renderGraph.setName(this._vertID, name);
    }
    addRenderTarget (name: string, accessType: AccessType, slotName: string, loadOp = LoadOp.CLEAR, storeOp = StoreOp.STORE, clearColor = new Color()) {
        throw new Error('Method not implemented.');
    }
    addDepthStencil (name: string, accessType: AccessType, depthSlotName = '', stencilSlotName = '', loadOp = LoadOp.CLEAR, storeOp = StoreOp.STORE, depth = 1, stencil = 0, clearFlag = ClearFlagBit.DEPTH_STENCIL): void {
        throw new Error('Method not implemented.');
    }
    addTexture (name: string, slotName: string, sampler: Sampler | null = null): void {
        throw new Error('Method not implemented.');
    }
    addStorageBuffer (name: string, accessType: AccessType, slotName: string): void {
        throw new Error('Method not implemented.');
    }
    addStorageImage (name: string, accessType: AccessType, slotName: string): void {
        throw new Error('Method not implemented.');
    }
    setViewport (viewport: Viewport): void {
        throw new Error('Method not implemented.');
    }
    addQueue (hint: QueueHint = QueueHint.RENDER_OPAQUE, layoutName = 'default'): RenderQueueBuilder {
        if (DEBUG) {
            const layoutId = this._layoutGraph.locateChild(this._layoutID, layoutName);
            assert(layoutId !== 0xFFFFFFFF);
        }
        const queue = new RenderQueue(hint);
        const data = new RenderData();
        const queueID = this._renderGraph.addVertex<RenderGraphValue.Queue>(
            RenderGraphValue.Queue, queue, '', layoutName, data, false, this._vertID,
        );
        return new WebRenderQueueBuilder(data, this._renderGraph, this._layoutGraph, queueID, queue, this._pipeline);
    }
    get showStatistics (): boolean {
        return this._subpass.showStatistics;
    }
    set showStatistics (enable: boolean) {
        this._subpass.showStatistics = enable;
    }

    private readonly _renderGraph: RenderGraph;
    private readonly _vertID: number;
    private readonly _layoutID: number;
    private readonly _subpass: RasterSubpass;
    private readonly _pipeline: PipelineSceneData;
    private readonly _layoutGraph: LayoutGraphData;
}

export class WebRenderPassBuilder extends WebSetter implements BasicMultisampleRenderPassBuilder {
    constructor (data: RenderData, renderGraph: RenderGraph, layoutGraph: LayoutGraphData, resourceGraph: ResourceGraph, vertID: number, pass: RasterPass, pipeline: PipelineSceneData) {
        super(data, layoutGraph);
        this._renderGraph = renderGraph;
        this._layoutGraph = layoutGraph;
        this._resourceGraph = resourceGraph;
        this._vertID = vertID;
        this._pass = pass;
        this._pipeline = pipeline;

        const layoutName = this._renderGraph.component<RenderGraphComponent.Layout>(
            RenderGraphComponent.Layout, this._vertID,
        );
        this._layoutID = layoutGraph.locateChild(layoutGraph.nullVertex(), layoutName);
    }
    setCustomShaderStages (name: string, stageFlags: ShaderStageFlagBit): void {
        throw new Error('Method not implemented.');
    }
    setArrayBuffer (name: string, arrayBuffer: ArrayBuffer): void {
        throw new Error('Method not implemented.');
    }
    setVersion (name: string, version: number): void {
        this._pass.versionName = name;
        this._pass.version = version;
    }
    get name () {
        return this._renderGraph.getName(this._vertID);
    }
    set name (name: string) {
        this._renderGraph.setName(this._vertID, name);
    }
    addRenderTarget (name: string, loadOp = LoadOp.CLEAR, storeOp = StoreOp.STORE, clearColor = new Color()) {
        if (DEBUG) {
            assert(name && this._resourceGraph.contains(name));
        }
        let clearFlag = ClearFlagBit.COLOR;
        if (loadOp === LoadOp.LOAD) {
            clearFlag = ClearFlagBit.NONE;
        }
        const view = new RasterView('',
            AccessType.WRITE, AttachmentType.RENDER_TARGET,
            loadOp,
            storeOp,
            clearFlag,
            clearColor);
        this._pass.rasterViews.set(name, view);
    }
    addDepthStencil (name: string, loadOp = LoadOp.CLEAR, storeOp = StoreOp.STORE, depth = 1, stencil = 0, clearFlag = ClearFlagBit.DEPTH_STENCIL): void {
        if (DEBUG) {
            assert(name && this._resourceGraph.contains(name));
        }
        const view = new RasterView('',
            AccessType.WRITE, AttachmentType.DEPTH_STENCIL,
            loadOp,
            storeOp,
            clearFlag,
            new Color(depth, stencil, 0, 0));
        this._pass.rasterViews.set(name, view);
    }
    resolveRenderTarget (source: string, target: string): void {

    }
    resolveDepthStencil (
        source: string,
        target: string,
        depthMode?: ResolveMode,
        stencilMode?: ResolveMode,
    ): void {

    }
    private _addComputeResource (name: string, accessType: AccessType, slotName: string) {
        const view = new ComputeView(slotName);
        view.accessType = accessType;
        if (DEBUG) {
            assert(view.name);
            assert(name && this._resourceGraph.contains(name));
            const descriptorName = view.name;
            const descriptorID = this._layoutGraph.attributeIndex.get(descriptorName);
            assert(descriptorID !== undefined);
        }
        if (this._pass.computeViews.has(name)) {
            this._pass.computeViews.get(name)?.push(view);
        } else {
            this._pass.computeViews.set(name, [view]);
        }
    }
    addTexture (name: string, slotName: string, sampler: Sampler | null = null): void {
        this._addComputeResource(name, AccessType.READ, slotName);
        if (sampler) {
            const descriptorID = this._layoutGraph.attributeIndex.get(slotName)!;
            this._data.samplers.set(descriptorID, sampler);
        }
    }
    addStorageBuffer (name: string, accessType: AccessType, slotName: string): void {
        this._addComputeResource(name, accessType, slotName);
    }
    addStorageImage (name: string, accessType: AccessType, slotName: string): void {
        this._addComputeResource(name, accessType, slotName);
    }
    addRenderSubpass (layoutName = ''): RenderSubpassBuilder {
        const name = 'Raster';
        const subpassID = this._pass.subpassGraph.numVertices();
        this._pass.subpassGraph.addVertex(name, new Subpass());
        const subpass = new RasterSubpass(subpassID, 1, 0);
        const data = new RenderData();
        const vertID = this._renderGraph.addVertex<RenderGraphValue.RasterSubpass>(
            RenderGraphValue.RasterSubpass, subpass, name, layoutName, data, false,
        );
        const result = new WebRenderSubpassBuilder(data, this._renderGraph, this._layoutGraph, vertID, subpass, this._pipeline);
        return result;
    }
    addQueue (hint: QueueHint = QueueHint.RENDER_OPAQUE, layoutName = 'default') {
        if (DEBUG) {
            const layoutId = this._layoutGraph.locateChild(this._layoutID, layoutName);
            assert(layoutId !== 0xFFFFFFFF);
        }
        const queue = new RenderQueue(hint);
        const data = new RenderData();
        const queueID = this._renderGraph.addVertex<RenderGraphValue.Queue>(
            RenderGraphValue.Queue, queue, '', layoutName, data, false, this._vertID,
        );
        return new WebRenderQueueBuilder(data, this._renderGraph, this._layoutGraph, queueID, queue, this._pipeline);
    }

    addFullscreenQuad (material: Material, passID: number, sceneFlags = SceneFlags.NONE, name = 'FullscreenQuad') {
        const queue = new RenderQueue(QueueHint.RENDER_TRANSPARENT);
        const queueId = this._renderGraph.addVertex<RenderGraphValue.Queue>(
            RenderGraphValue.Queue, queue,
            'Queue', '', new RenderData(),
            false, this._vertID,
        );
        this._renderGraph.addVertex<RenderGraphValue.Blit>(
            RenderGraphValue.Blit, new Blit(material, passID, sceneFlags, null),
            name, '', new RenderData(), false, queueId,
        );
    }

    addCameraQuad (camera: Camera, material: Material, passID: number, sceneFlags: SceneFlags, name = 'CameraQuad') {
        const queue = new RenderQueue(QueueHint.RENDER_TRANSPARENT);
        const queueId = this._renderGraph.addVertex<RenderGraphValue.Queue>(
            RenderGraphValue.Queue, queue,
            'Queue', '', new RenderData(), false, this._vertID,
        );
        this._renderGraph.addVertex<RenderGraphValue.Blit>(
            RenderGraphValue.Blit, new Blit(material, passID, sceneFlags, camera),
            name, '', new RenderData(), false, queueId,
        );
    }
    setViewport (viewport: Viewport): void {
        this._pass.viewport.copy(viewport);
    }
    get showStatistics (): boolean {
        return this._pass.showStatistics;
    }
    set showStatistics (enable: boolean) {
        this._pass.showStatistics = enable;
    }
    private readonly _renderGraph: RenderGraph;
    private readonly _vertID: number;
    private readonly _layoutID: number;
    private readonly _pass: RasterPass;
    private readonly _pipeline: PipelineSceneData;
    private readonly _layoutGraph: LayoutGraphData;
    private readonly _resourceGraph: ResourceGraph;
}

export class WebComputeQueueBuilder extends WebSetter implements ComputeQueueBuilder {
    constructor (data: RenderData, renderGraph: RenderGraph, layoutGraph: LayoutGraphData, vertID: number, queue: RenderQueue, pipeline: PipelineSceneData) {
        super(data, layoutGraph);
        this._renderGraph = renderGraph;
        this._vertID = vertID;
        this._queue = queue;
        this._pipeline = pipeline;
    }
    setArrayBuffer (name: string, arrayBuffer: ArrayBuffer): void {
        throw new Error('Method not implemented.');
    }
    get name () {
        return this._renderGraph.getName(this._vertID);
    }
    set name (name: string) {
        this._renderGraph.setName(this._vertID, name);
    }
    addDispatch (
        threadGroupCountX: number,
        threadGroupCountY: number,
        threadGroupCountZ: number,
        material: Material | null = null,
        passID = 0,
        name = 'Dispatch',
    ) {
        this._renderGraph.addVertex<RenderGraphValue.Dispatch>(
            RenderGraphValue.Dispatch,
            new Dispatch(material, passID, threadGroupCountX, threadGroupCountY, threadGroupCountZ),
            name, '', new RenderData(), false, this._vertID,
        );
    }
    private readonly _renderGraph: RenderGraph;
    private readonly _vertID: number;
    private readonly _queue: RenderQueue;
    private readonly _pipeline: PipelineSceneData;
}

export class WebComputePassBuilder extends WebSetter implements ComputePassBuilder {
    constructor (data: RenderData, renderGraph: RenderGraph, layoutGraph: LayoutGraphData, resourceGraph: ResourceGraph, vertID: number, pass: ComputePass, pipeline: PipelineSceneData) {
        super(data, layoutGraph);
        this._renderGraph = renderGraph;
        this._layoutGraph = layoutGraph;
        this._resourceGraph = resourceGraph;
        this._vertID = vertID;
        this._pass = pass;
        this._pipeline = pipeline;

        const layoutName = this._renderGraph.component<RenderGraphComponent.Layout>(
            RenderGraphComponent.Layout, this._vertID,
        );
        this._layoutID = layoutGraph.locateChild(layoutGraph.nullVertex(), layoutName);
    }
    setCustomShaderStages (name: string, stageFlags: ShaderStageFlagBit): void {
        throw new Error('Method not implemented.');
    }
    setArrayBuffer (name: string, arrayBuffer: ArrayBuffer): void {
        throw new Error('Method not implemented.');
    }
    get name () {
        return this._renderGraph.getName(this._vertID);
    }
    set name (name: string) {
        this._renderGraph.setName(this._vertID, name);
    }
    addTexture (name: string, slotName: string, sampler: Sampler | null = null): void {
        throw new Error('Method not implemented.');
    }
    addStorageBuffer (name: string, accessType: AccessType, slotName: string): void {
        throw new Error('Method not implemented.');
    }
    addStorageImage (name: string, accessType: AccessType, slotName: string): void {
        throw new Error('Method not implemented.');
    }
    addMaterialTexture (resourceName: string, flags?: ShaderStageFlagBit | undefined): void {
        throw new Error('Method not implemented.');
    }
    addQueue (layoutName = 'default') {
        if (DEBUG) {
            const layoutId = this._layoutGraph.locateChild(this._layoutID, layoutName);
            assert(layoutId !== 0xFFFFFFFF);
        }
        const queue = new RenderQueue();
        const data = new RenderData();
        const queueID = this._renderGraph.addVertex<RenderGraphValue.Queue>(
            RenderGraphValue.Queue, queue, '', layoutName, data, false, this._vertID,
        );
        return new WebComputeQueueBuilder(data, this._renderGraph, this._layoutGraph, queueID, queue, this._pipeline);
    }
    private readonly _renderGraph: RenderGraph;
    private readonly _layoutGraph: LayoutGraphData;
    private readonly _resourceGraph: ResourceGraph;
    private readonly _vertID: number;
    private readonly _layoutID: number;
    private readonly _pass: ComputePass;
    private readonly _pipeline: PipelineSceneData;
}

export class WebMovePassBuilder {
    constructor (renderGraph: RenderGraph, vertID: number, pass: MovePass) {
        this._renderGraph = renderGraph;
        this._vertID = vertID;
        this._pass = pass;
    }
    setCustomBehavior (name: string): void {
        throw new Error('Method not implemented.');
    }
    get name () {
        return this._renderGraph.getName(this._vertID);
    }
    set name (name: string) {
        this._renderGraph.setName(this._vertID, name);
    }
    addPair (pair: MovePair) {
        this._pass.movePairs.push(pair);
    }
    private readonly _renderGraph: RenderGraph;
    private readonly _vertID: number;
    private readonly _pass: MovePass;
}

export class WebCopyPassBuilder {
    constructor (renderGraph: RenderGraph, vertID: number, pass: CopyPass) {
        this._renderGraph = renderGraph;
        this._vertID = vertID;
        this._pass = pass;
    }
    addPair (pair: CopyPair): void {
        throw new Error('Method not implemented.');
    }
    setCustomBehavior (name: string): void {
        throw new Error('Method not implemented.');
    }
    get name () {
        return this._renderGraph.getName(this._vertID);
    }
    set name (name: string) {
        this._renderGraph.setName(this._vertID, name);
    }
    private readonly _renderGraph: RenderGraph;
    private readonly _vertID: number;
    private readonly _pass: CopyPass;
}

function isManaged (residency: ResourceResidency): boolean {
    return residency === ResourceResidency.MANAGED
    || residency === ResourceResidency.MEMORYLESS;
}

export class WebPipeline implements BasicPipeline {
    constructor (layoutGraph: LayoutGraphData) {
        this._layoutGraph = layoutGraph;
    }
    get type () {
        return PipelineType.BASIC;
    }
    get capabilities () {
        return new PipelineCapabilities();
    }
    addCustomBuffer (name: string, info: BufferInfo, type: string): number {
        throw new Error('Method not implemented.');
    }
    addCustomTexture (name: string, info: TextureInfo, type: string): number {
        throw new Error('Method not implemented.');
    }
    addRenderWindow (name: string, format: Format, width: number, height: number, renderWindow: RenderWindow): number {
        const desc = new ResourceDesc();
        desc.dimension = ResourceDimension.TEXTURE2D;
        desc.width = width;
        desc.height = height;
        desc.depthOrArraySize = 1;
        desc.mipLevels = 1;
        desc.format = format;
        desc.flags = ResourceFlags.COLOR_ATTACHMENT;

        if (renderWindow.swapchain === null) {
            assert(renderWindow.framebuffer.colorTextures.length === 1
                && renderWindow.framebuffer.colorTextures[0] !== null);
            desc.sampleCount = renderWindow.framebuffer.colorTextures[0].info.samples;
            return this._resourceGraph.addVertex<ResourceGraphValue.Framebuffer>(
                ResourceGraphValue.Framebuffer,
                renderWindow.framebuffer,
                name, desc,
                new ResourceTraits(ResourceResidency.EXTERNAL),
                new ResourceStates(),
                new SamplerInfo(),
            );
        } else {
            return this._resourceGraph.addVertex<ResourceGraphValue.Swapchain>(
                ResourceGraphValue.Swapchain,
                new RenderSwapchain(renderWindow.swapchain),
                name, desc,
                new ResourceTraits(ResourceResidency.BACKBUFFER),
                new ResourceStates(),
                new SamplerInfo(),
            );
        }
    }
    updateRenderWindow (name: string, renderWindow: RenderWindow): void {
        const resId = this.resourceGraph.vertex(name);
        const currFbo = this.resourceGraph._vertices[resId]._object;
        if (currFbo !== renderWindow.framebuffer) {
            this.resourceGraph._vertices[resId]._object = renderWindow.framebuffer;
        }
    }
    updateStorageBuffer (name: string, size: number, format = Format.UNKNOWN): void {
        const resId = this.resourceGraph.vertex(name);
        const desc = this.resourceGraph.getDesc(resId);
        desc.width = size;
        if (format !== Format.UNKNOWN) {
            desc.format = format;
        }
    }
    updateRenderTarget (name: string, width: number, height: number, format: Format = Format.UNKNOWN): void {
        const resId = this.resourceGraph.vertex(name);
        const desc = this.resourceGraph.getDesc(resId);
        desc.width = width;
        desc.height = height;
        if (format !== Format.UNKNOWN) desc.format = format;
    }
    updateDepthStencil (name: string, width: number, height: number, format: Format = Format.UNKNOWN): void {
        const resId = this.resourceGraph.vertex(name);
        const desc = this.resourceGraph.getDesc(resId);
        desc.width = width;
        desc.height = height;
        if (format !== Format.UNKNOWN) desc.format = format;
    }
    updateStorageTexture (name: string, width: number, height: number, format = Format.UNKNOWN): void {
        const resId = this.resourceGraph.vertex(name);
        const desc = this.resourceGraph.getDesc(resId);
        desc.width = width;
        desc.height = height;
        if (format !== Format.UNKNOWN) {
            desc.format = format;
        }
    }
    updateShadingRateTexture (name: string, width: number, height: number): void {
        const resId = this.resourceGraph.vertex(name);
        const desc = this.resourceGraph.getDesc(resId);
        desc.width = width;
        desc.height = height;
    }
    addResource (name: string, dimension: ResourceDimension, format: Format, width: number, height: number, depth: number, arraySize: number, mipLevels: number, sampleCount: SampleCount, flags: ResourceFlags, residency: ResourceResidency): number {
        const desc = new ResourceDesc();
        desc.dimension = dimension;
        desc.width = width;
        desc.height = height;
        desc.depthOrArraySize = dimension === ResourceDimension.TEXTURE3D ? depth : arraySize;
        desc.mipLevels = mipLevels;
        desc.format = format;
        desc.sampleCount = sampleCount;
        desc.flags = flags;
        return this._resourceGraph.addVertex<ResourceGraphValue.Managed>(
            ResourceGraphValue.Managed,
            new ManagedResource(),
            name, desc,
            new ResourceTraits(residency),
            new ResourceStates(),
            new SamplerInfo(Filter.LINEAR, Filter.LINEAR, Filter.NONE, Address.CLAMP, Address.CLAMP, Address.CLAMP),
        );
    }
    updateResource (name: string, format: Format, width: number, height: number, depth: number, arraySize: number, mipLevels: number, sampleCount: SampleCount): void {
        const resId = this.resourceGraph.vertex(name);
        const desc = this.resourceGraph.getDesc(resId);
        desc.width = width;
        desc.height = height;
        desc.depthOrArraySize = desc.dimension === ResourceDimension.TEXTURE3D ? depth : arraySize;
        desc.mipLevels = mipLevels;
        if (format !== Format.UNKNOWN) {
            desc.format = format;
        }
        desc.sampleCount = sampleCount;
    }
    public containsResource (name: string): boolean {
        return this._resourceGraph.contains(name);
    }
    public addResolvePass (resolvePairs: ResolvePair[]): void {
        // TODO: implement resolve pass
        throw new Error('Method not implemented.');
    }
    public addCopyPass (copyPairs: CopyPair[]) {
        // const renderData = new RenderData();
        // const vertID = this._renderGraph!.addVertex<RenderGraphValue.Copy>(
        //     RenderGraphValue.Copy, copyPass, 'copyPass', 'copy-pass', renderData, false,
        // );
        // const copyPass = new CopyPass();
        // copyPass.copyPairs.splice(0, copyPass.copyPairs.length, ...copyPairs);
        // const result = new WebCopyPassBuilder(this._renderGraph!, vertID, copyPass);
        // return result;
        for (const pair of copyPairs) {
            const targetName = pair.target;
            const tarVerId = this.resourceGraph.find(targetName);
            if (DEBUG) {
                const srcVerId = this.resourceGraph.find(pair.source);
                assert(srcVerId !== 0xFFFFFFFF, `The resource named ${pair.source} was not found in Resource Graph.`);
                assert(tarVerId !== 0xFFFFFFFF, `The resource named ${targetName} was not found in Resource Graph.`);
            }
            const resDesc = this.resourceGraph.getDesc(tarVerId);
            const currRaster = this.addRenderPass(resDesc.width, resDesc.height, 'copy-pass');
            currRaster.addRenderTarget(targetName, LoadOp.CLEAR, StoreOp.STORE, new Color(0, 0, 0, 0));
            currRaster.addTexture(pair.source, 'outputResultMap');
            currRaster.addQueue(QueueHint.NONE).addFullscreenQuad(this._copyPassMat, 0, SceneFlags.NONE);
        }
    }
    protected _generateConstantMacros (clusterEnabled: boolean) {
        let str = '';
        str += `#define CC_DEVICE_SUPPORT_FLOAT_TEXTURE ${this._device.getFormatFeatures(Format.RGBA32F)
            & (FormatFeatureBit.RENDER_TARGET | FormatFeatureBit.SAMPLED_TEXTURE) ? 1 : 0}\n`;
        str += `#define CC_ENABLE_CLUSTERED_LIGHT_CULLING ${clusterEnabled ? 1 : 0}\n`;
        str += `#define CC_DEVICE_MAX_VERTEX_UNIFORM_VECTORS ${this._device.capabilities.maxVertexUniformVectors}\n`;
        str += `#define CC_DEVICE_MAX_FRAGMENT_UNIFORM_VECTORS ${this._device.capabilities.maxFragmentUniformVectors}\n`;
        str += `#define CC_DEVICE_CAN_BENEFIT_FROM_INPUT_ATTACHMENT ${this._device.hasFeature(Feature.INPUT_ATTACHMENT_BENEFIT) ? 1 : 0}\n`;
        str += `#define CC_PLATFORM_ANDROID_AND_WEBGL ${systemInfo.os === OS.ANDROID && systemInfo.isBrowser ? 1 : 0}\n`;
        str += `#define CC_ENABLE_WEBGL_HIGHP_STRUCT_VALUES ${macro.ENABLE_WEBGL_HIGHP_STRUCT_VALUES ? 1 : 0}\n`;
        const jointUniformCapacity = UBOSkinning.JOINT_UNIFORM_CAPACITY;
        str += `#define CC_JOINT_UNIFORM_CAPACITY ${jointUniformCapacity}\n`;
        this._constantMacros = str;
        this._layoutGraph.constantMacros = this._constantMacros;
    }
    public setCustomPipelineName (name: string) {
        this._customPipelineName = name;
        if (this._customPipelineName === 'Deferred') {
            this._usesDeferredPipeline = true;
        }
    }

    public getGlobalDescriptorSetData () {
        const stageId = this.layoutGraph.locateChild(this.layoutGraph.nullVertex(), 'default');
        assert(stageId !== 0xFFFFFFFF);
        const layout = this.layoutGraph.getLayout(stageId);
        const layoutData = layout.descriptorSets.get(UpdateFrequency.PER_PASS);
        return layoutData;
    }

    private _initCombineSignY () {
        const device = this._device;
        this._combineSignY = (device.capabilities.screenSpaceSignY * 0.5 + 0.5) << 1 | (device.capabilities.clipSpaceSignY * 0.5 + 0.5);
    }

    public getCombineSignY () {
        return this._combineSignY;
    }

    get globalDescriptorSetData () {
        return this._globalDescSetData;
    }

    private _compileMaterial () {
        this._copyPassMat.initialize({
            effectName: 'pipeline/copy-pass',
        });
        for (let i = 0; i < this._copyPassMat.passes.length; ++i) {
            this._copyPassMat.passes[i].tryCompile();
        }
    }

    public activate (swapchain: Swapchain): boolean {
        this._device = deviceManager.gfxDevice;
        createGfxDescriptorSetsAndPipelines(this._device, this._layoutGraph);
        this._globalDSManager = new GlobalDSManager(this._device);
        this._globalDescSetData = this.getGlobalDescriptorSetData()!;
        this._globalDescriptorSetLayout = this._globalDescSetData.descriptorSetLayout;
        this._globalDescriptorSetInfo = new DescriptorSetInfo(this._globalDescriptorSetLayout!);
        this._globalDescriptorSet = isEnableEffect() ? this._device.createDescriptorSet(this._globalDescriptorSetInfo)
            : this._globalDescSetData.descriptorSet;
        this._globalDSManager.globalDescriptorSet = this.globalDescriptorSet;
        this._compileMaterial();
        this.setMacroBool('CC_USE_HDR', this._pipelineSceneData.isHDR);
        this.setMacroBool('CC_USE_FLOAT_OUTPUT', macro.ENABLE_FLOAT_OUTPUT && supportsRGBA16HalfFloatTexture(this._device));
        this._generateConstantMacros(false);
        this._pipelineSceneData.activate(this._device);
        this._pipelineUBO.activate(this._device, this);
        this._initCombineSignY();
        const isFloat = supportsR32FloatTexture(this._device) ? 0 : 1;
        this.setMacroInt('CC_SHADOWMAP_FORMAT', isFloat);
        // 0: SHADOWMAP_LINER_DEPTH_OFF, 1: SHADOWMAP_LINER_DEPTH_ON.
        const isLinear = this._device.gfxAPI === API.WEBGL ? 1 : 0;
        this.setMacroInt('CC_SHADOWMAP_USE_LINEAR_DEPTH', isLinear);

        // 0: UNIFORM_VECTORS_LESS_EQUAL_64, 1: UNIFORM_VECTORS_GREATER_EQUAL_125.
        this.pipelineSceneData.csmSupported = this.device.capabilities.maxFragmentUniformVectors
            >= (WebPipeline.CSM_UNIFORM_VECTORS + WebPipeline.GLOBAL_UNIFORM_VECTORS);
        this.setMacroBool('CC_SUPPORT_CASCADED_SHADOW_MAP', this.pipelineSceneData.csmSupported);

        // 0: CC_SHADOW_NONE, 1: CC_SHADOW_PLANAR, 2: CC_SHADOW_MAP
        this.setMacroInt('CC_SHADOW_TYPE', 0);

        // 0: PCFType.HARD, 1: PCFType.SOFT, 2: PCFType.SOFT_2X, 3: PCFType.SOFT_4X
        this.setMacroInt('CC_DIR_SHADOW_PCF_TYPE', PCFType.HARD);

        // 0: CC_DIR_LIGHT_SHADOW_NONE, 1: CC_DIR_LIGHT_SHADOW_UNIFORM, 2: CC_DIR_LIGHT_SHADOW_CASCADED, 3: CC_DIR_LIGHT_SHADOW_VARIANCE
        this.setMacroInt('CC_DIR_LIGHT_SHADOW_TYPE', 0);

        // 0: CC_CASCADED_LAYERS_TRANSITION_OFF, 1: CC_CASCADED_LAYERS_TRANSITION_ON
        this.setMacroBool('CC_CASCADED_LAYERS_TRANSITION',  false);

        // enable the deferred pipeline
        if (this.usesDeferredPipeline) {
            this.setMacroInt('CC_PIPELINE_TYPE', 1);
        }

        this._forward = new ForwardPipelineBuilder();
        this._deferred = new DeferredPipelineBuilder();
        this.builder = new CustomPipelineBuilder();
        return true;
    }
    public destroy (): boolean {
        this._globalDSManager?.globalDescriptorSet.destroy();
        this._globalDSManager?.destroy();
        this._pipelineSceneData?.destroy();
        return true;
    }
    public get device (): Device {
        return this._device;
    }
    public get lightingMode (): LightingMode {
        // eslint-disable-next-line @typescript-eslint/no-unsafe-return
        return this._lightingMode;
    }
    public set lightingMode (mode: LightingMode) {
        this._lightingMode = mode;
    }
    public get usesDeferredPipeline (): boolean {
        return this._usesDeferredPipeline;
    }
    public get macros (): MacroRecord {
        return this._macros;
    }
    public get globalDSManager (): GlobalDSManager {
        return this._globalDSManager;
    }
    public get descriptorSetLayout (): DescriptorSetLayout {
        return this._globalDSManager.descriptorSetLayout;
    }
    public get descriptorSet (): DescriptorSet {
        return this._globalDSManager.globalDescriptorSet;
    }
    public get globalDescriptorSet (): DescriptorSet {
        return this._globalDescriptorSet!;
    }
    public get globalDescriptorSetInfo (): DescriptorSetInfo {
        return this._globalDescriptorSetInfo!;
    }
    public get commandBuffers (): CommandBuffer[] {
        return [this._device.commandBuffer];
    }
    public get pipelineSceneData (): PipelineSceneData {
        return this._pipelineSceneData;
    }
    public get constantMacros (): string {
        return this._constantMacros;
    }
    public get profiler (): Model | null {
        return this._profiler;
    }
    public set profiler (profiler: Model | null) {
        this._profiler = profiler;
    }
    public get geometryRenderer (): GeometryRenderer | null {
        throw new Error('Method not implemented.');
    }
    public get shadingScale (): number {
        return this._pipelineSceneData.shadingScale;
    }
    public set shadingScale (scale: number) {
        this._pipelineSceneData.shadingScale = scale;
    }
    public getMacroString (name: string): string {
        const str = this._macros[name];
        if (str === undefined) {
            return '';
        }
        return str as string;
    }
    public getMacroInt (name: string): number {
        const value = this._macros[name];
        if (value === undefined) {
            return 0;
        }
        return value as number;
    }
    public getMacroBool (name: string): boolean {
        const value = this._macros[name];
        if (value === undefined) {
            return false;
        }
        return value as boolean;
    }
    public getSamplerInfo (name: string): SamplerInfo | null {
        if (this.containsResource(name)) {
            const verId = this._resourceGraph.vertex(name);
            return this._resourceGraph.getSampler(verId);
        }
        return null;
    }
    public setMacroString (name: string, value: string): void {
        this._macros[name] = value;
    }
    public setMacroInt (name: string, value: number): void {
        this._macros[name] = value;
    }
    public setMacroBool (name: string, value: boolean): void {
        this._macros[name] = value;
    }
    public onGlobalPipelineStateChanged (): void {
        // do nothing
    }
    beginSetup (): void {
        if (!this._renderGraph) this._renderGraph = new RenderGraph();
    }
    endSetup (): void {
        this.compile();
    }
    addStorageBuffer (name: string, format: Format, size: number, residency = ResourceResidency.MANAGED): number {
        const desc = new ResourceDesc();
        desc.dimension = ResourceDimension.BUFFER;
        desc.width = size;
        desc.height = 1;
        desc.depthOrArraySize = 1;
        desc.mipLevels = 1;
        desc.format = format;
        desc.flags = ResourceFlags.STORAGE;

        return this._resourceGraph.addVertex<ResourceGraphValue.ManagedBuffer>(
            ResourceGraphValue.ManagedBuffer,
            new ManagedBuffer(),
            name, desc,
            new ResourceTraits(residency),
            new ResourceStates(),
            new SamplerInfo(),
        );
    }
    addRenderTarget (name: string, format: Format, width: number, height: number, residency = ResourceResidency.MANAGED) {
        const desc = new ResourceDesc();
        desc.dimension = ResourceDimension.TEXTURE2D;
        desc.width = width;
        desc.height = height;
        desc.depthOrArraySize = 1;
        desc.mipLevels = 1;
        desc.format = format;
<<<<<<< HEAD
        desc.sampleCount = SampleCount.ONE;
=======
        desc.sampleCount = SampleCount.X1;
>>>>>>> 5b166bb2
        desc.flags = ResourceFlags.COLOR_ATTACHMENT | ResourceFlags.SAMPLED;

        return this._resourceGraph.addVertex<ResourceGraphValue.Managed>(
            ResourceGraphValue.Managed,
            new ManagedResource(),
            name, desc,
            new ResourceTraits(residency),
            new ResourceStates(),
            new SamplerInfo(Filter.LINEAR, Filter.LINEAR, Filter.NONE, Address.CLAMP, Address.CLAMP, Address.CLAMP),
        );
    }
    addDepthStencil (name: string, format: Format, width: number, height: number, residency = ResourceResidency.MANAGED) {
        const desc = new ResourceDesc();
        desc.dimension = ResourceDimension.TEXTURE2D;
        desc.width = width;
        desc.height = height;
        desc.depthOrArraySize = 1;
        desc.mipLevels = 1;
        desc.format = format;
<<<<<<< HEAD
        desc.sampleCount = SampleCount.ONE;
=======
        desc.sampleCount = SampleCount.X1;
>>>>>>> 5b166bb2
        desc.flags = ResourceFlags.DEPTH_STENCIL_ATTACHMENT | ResourceFlags.SAMPLED;
        return this._resourceGraph.addVertex<ResourceGraphValue.Managed>(
            ResourceGraphValue.Managed,
            new ManagedResource(),
            name, desc,
            new ResourceTraits(residency),
            new ResourceStates(),
            new SamplerInfo(Filter.POINT, Filter.POINT, Filter.NONE),
        );
    }
    addStorageTexture (name: string, format: Format, width: number, height: number, residency = ResourceResidency.MANAGED) {
        const desc = new ResourceDesc();
        desc.dimension = ResourceDimension.TEXTURE2D;
        desc.width = width;
        desc.height = height;
        desc.depthOrArraySize = 1;
        desc.mipLevels = 1;
        desc.format = format;
        desc.flags = ResourceFlags.STORAGE | ResourceFlags.SAMPLED;
        return this._resourceGraph.addVertex<ResourceGraphValue.Managed>(
            ResourceGraphValue.Managed,
            new ManagedResource(),
            name, desc,
            new ResourceTraits(residency),
            new ResourceStates(),
            new SamplerInfo(Filter.POINT, Filter.POINT, Filter.NONE),
        );
    }
    addShadingRateTexture (name: string, width: number, height: number, residency = ResourceResidency.MANAGED) {
        const desc = new ResourceDesc();
        desc.dimension = ResourceDimension.TEXTURE2D;
        desc.width = width;
        desc.height = height;
        desc.depthOrArraySize = 1;
        desc.mipLevels = 1;
        desc.format = Format.R8UI;
        desc.flags = ResourceFlags.SHADING_RATE | ResourceFlags.STORAGE | ResourceFlags.SAMPLED;

        return this._resourceGraph.addVertex<ResourceGraphValue.Managed>(
            ResourceGraphValue.Managed,
            new ManagedResource(),
            name, desc,
            new ResourceTraits(residency),
            new ResourceStates(),
            new SamplerInfo(Filter.LINEAR, Filter.LINEAR, Filter.NONE, Address.CLAMP, Address.CLAMP, Address.CLAMP),
        );
    }
    beginFrame () {
        // noop
    }
    update (camera: Camera) {
        // noop
    }
    endFrame () {
        // this._renderGraph = null;
        this.renderGraph?.clear();
    }

    compile () {
        if (!this._renderGraph) {
            throw new Error('RenderGraph cannot be built without being created');
        }
        if (!this._compiler) {
            this._compiler = new Compiler(this, this._renderGraph, this._resourceGraph, this._layoutGraph);
        }
        this._compiler.compile(this._renderGraph);
    }

    execute () {
        if (!this._renderGraph) {
            throw new Error('Cannot run without creating rendergraph');
        }
        if (!this._executor) {
            this._executor = new Executor(this, this._pipelineUBO, this._device,
                this._resourceGraph, this.layoutGraph, this.width, this.height);
        }
        this._executor.resize(this.width, this.height);
        this._executor.execute(this._renderGraph);
    }
    protected _applySize (cameras: Camera[]) {
        let newWidth = this._width;
        let newHeight = this._height;
        cameras.forEach((camera) => {
            const window = camera.window;
            newWidth = Math.max(window.width, newWidth);
            newHeight = Math.max(window.height, newHeight);
            if (!this._cameras.includes(camera)) {
                this._cameras.push(camera);
            }
        });
        if (newWidth !== this._width || newHeight !== this._height) {
            this._width = newWidth;
            this._height = newHeight;
        }
    }

    private _width = 0;
    private _height = 0;
    get width () { return this._width; }
    get height () { return this._height; }
    render (cameras: Camera[]) {
        if (cameras.length === 0) {
            return;
        }
        this._applySize(cameras);
        decideProfilerCamera(cameras);
        // build graph
        this.beginFrame();
        this.execute();
        this.endFrame();
    }
    addRenderPassImpl (width: number, height: number, layoutName: string, count = 1, quality = 0): BasicMultisampleRenderPassBuilder {
        if (DEBUG) {
            const stageId = this.layoutGraph.locateChild(this.layoutGraph.nullVertex(), layoutName);
            assert(stageId !== 0xFFFFFFFF);
            const layout = this.layoutGraph.getLayout(stageId);
            assert(layout);
            assert(layout.descriptorSets.get(UpdateFrequency.PER_PASS));
        }
        const name = 'Raster';
        const pass = new RasterPass();
        pass.viewport.width = width;
        pass.viewport.height = height;
        pass.count = count;
        pass.quality = quality;

        const data = new RenderData();
        const vertID = this._renderGraph!.addVertex<RenderGraphValue.RasterPass>(
            RenderGraphValue.RasterPass, pass, name, layoutName, data, false,
        );
        const result = new WebRenderPassBuilder(data, this._renderGraph!, this._layoutGraph, this._resourceGraph, vertID, pass, this._pipelineSceneData);
        this._updateRasterPassConstants(result, width, height, isEnableEffect() ? layoutName : 'default');
        initGlobalDescBinding(data, layoutName);
        return result;
    }
    addRenderPass (width: number, height: number, layoutName = 'default'): BasicRenderPassBuilder {
        return this.addRenderPassImpl(width, height, layoutName);
    }
    addMultisampleRenderPass (width: number, height: number, count: number, quality: number, layoutName = 'default'): BasicMultisampleRenderPassBuilder {
        assert(count > 1);
        return this.addRenderPassImpl(width, height, layoutName, count, quality);
    }
    public getDescriptorSetLayout (shaderName: string, freq: UpdateFrequency): DescriptorSetLayout {
        const lg = this._layoutGraph;
        const phaseID = lg.shaderLayoutIndex.get(shaderName)!;
        const pplLayout = lg.getLayout(phaseID);
        const setLayout = pplLayout.descriptorSets.get(freq)!;
        return setLayout.descriptorSetLayout!;
    }
    get renderGraph () {
        return this._renderGraph;
    }
    get resourceGraph () {
        return this._resourceGraph;
    }
    get layoutGraph () {
        return this._layoutGraph;
    }

    get resourceUses () {
        return this._resourceUses;
    }

    protected _updateRasterPassConstants (setter: WebSetter, width: number, height: number, layoutName = 'default') {
        const director = cclegacy.director;
        const root = director.root;
        const shadingWidth = width;
        const shadingHeight = height;
        const pipeline = root.pipeline as WebPipeline;
        const layoutGraph = pipeline.layoutGraph;
        // Global
        if (!setter.addConstant('CCGlobal', layoutName)) return;
        uniformOffset = setter.getUniformOffset('cc_time', Type.FLOAT4);
        if (setter.hasUniform(uniformOffset)) {
            _uboVec.set(root.cumulativeTime, root.frameTime, director.getTotalFrames());
            setter.offsetVec4(_uboVec, uniformOffset);
        }
        uniformOffset = setter.getUniformOffset('cc_screenSize', Type.FLOAT4);
        if (setter.hasUniform(uniformOffset)) {
            _uboVec.set(shadingWidth, shadingHeight, 1.0 / shadingWidth, 1.0 / shadingHeight);
            setter.offsetVec4(_uboVec, uniformOffset);
        }
        uniformOffset = setter.getUniformOffset('cc_nativeSize', Type.FLOAT4);
        if (setter.hasUniform(uniformOffset)) {
            _uboVec.set(shadingWidth, shadingHeight, 1.0 / shadingWidth, 1.0 / shadingHeight);
            setter.offsetVec4(_uboVec, uniformOffset);
        }
        const debugView = root.debugView;
        uniformOffset = setter.getUniformOffset('cc_debug_view_mode', Type.FLOAT4);
        if (debugView) {
            if (setter.hasUniform(uniformOffset)) {
                const debugPackVec: number[] = [debugView.singleMode as number, 0.0, 0.0, 0.0];
                for (let i = DebugViewCompositeType.DIRECT_DIFFUSE as number; i < DebugViewCompositeType.MAX_BIT_COUNT; i++) {
                    const idx = i >> 3;
                    const bit = i % 8;
                    debugPackVec[idx + 1] += (debugView.isCompositeModeEnabled(i) ? 1.0 : 0.0) * (10.0 ** bit);
                }
                debugPackVec[3] += (debugView.lightingWithAlbedo ? 1.0 : 0.0) * (10.0 ** 6.0);
                debugPackVec[3] += (debugView.csmLayerColoration ? 1.0 : 0.0) * (10.0 ** 7.0);
                _uboVec.set(debugPackVec[0], debugPackVec[1], debugPackVec[2], debugPackVec[3]);
                setter.offsetVec4(_uboVec, uniformOffset);
            }
        } else if (setter.hasUniform(uniformOffset)) {
            _uboVec.set(0.0, 0.0, 0.0, 0.0);
            setter.offsetVec4(_uboVec, uniformOffset);
        }
    }

    public static MAX_BLOOM_FILTER_PASS_NUM = 6;
    private _usesDeferredPipeline = false;
    private _copyPassMat: Material = new Material();
    private _device!: Device;
    private _globalDSManager!: GlobalDSManager;
    private _globalDescriptorSet: DescriptorSet | null = null;
    private _globalDescriptorSetInfo: DescriptorSetInfo | null = null;
    private _globalDescriptorSetLayout: DescriptorSetLayout | null = null;
    private readonly _macros: MacroRecord = {};
    private readonly _pipelineSceneData: PipelineSceneData = new PipelineSceneData();
    private _constantMacros = '';
    private _lightingMode = LightingMode.DEFAULT;
    private _profiler: Model | null = null;
    private _pipelineUBO: PipelineUBO = new PipelineUBO();
    private _cameras: Camera[] = [];
    private _resourceUses: string[] = [];

    private _layoutGraph: LayoutGraphData;
    private readonly _resourceGraph: ResourceGraph = new ResourceGraph();
    private _renderGraph: RenderGraph | null = null;
    private _compiler: Compiler | null = null;
    private _executor: Executor | null = null;
    private _customPipelineName = '';
    private _forward!: ForwardPipelineBuilder;
    private _deferred!: DeferredPipelineBuilder;
    private _globalDescSetData!: DescriptorSetData;
    public builder: PipelineBuilder | null = null;
    private _combineSignY = 0;
    // csm uniform used vectors count
    public static CSM_UNIFORM_VECTORS = 61;
    // all global uniform used vectors count
    public static GLOBAL_UNIFORM_VECTORS = 64;
}<|MERGE_RESOLUTION|>--- conflicted
+++ resolved
@@ -79,24 +79,24 @@
         assert(offset !== -1);
         const arr = this.getCurrConstant();
         switch (type) {
-        case Type.FLOAT4:
-            Vec4.toArray(arr, target, offset);
-            break;
-        case Type.MAT4:
-            Mat4.toArray(arr, target, offset);
-            break;
-        case Type.FLOAT:
-            arr[offset] = target;
-            break;
-        case Type.SAMPLER2D:
-            break;
-        case Type.TEXTURE2D:
-            break;
-        case Type.FLOAT2:
-            arr[offset + 0] = target.x;
-            arr[offset + 1] = target.y;
-            break;
-        default:
+            case Type.FLOAT4:
+                Vec4.toArray(arr, target, offset);
+                break;
+            case Type.MAT4:
+                Mat4.toArray(arr, target, offset);
+                break;
+            case Type.FLOAT:
+                arr[offset] = target;
+                break;
+            case Type.SAMPLER2D:
+                break;
+            case Type.TEXTURE2D:
+                break;
+            case Type.FLOAT2:
+                arr[offset + 0] = target.x;
+                arr[offset + 1] = target.y;
+                break;
+            default:
         }
     }
 
@@ -132,7 +132,7 @@
     }
 
     protected _getCurrUniformBlock () {
-        const block: string  = this._currBlock;
+        const block: string = this._currBlock;
         const nodeId = this._lg.locateChild(0xFFFFFFFF, this._currStage);
         const ppl = this._lg.getLayout(nodeId);
         const layout = ppl.descriptorSets.get(UpdateFrequency.PER_PASS)!.descriptorSetLayoutData;
@@ -280,7 +280,7 @@
     }
 
     // protected
-    protected  _data: RenderData;
+    protected _data: RenderData;
     protected _lg: LayoutGraphData;
     protected _currBlock;
     protected _currStage;
@@ -313,115 +313,115 @@
         }
     }
     switch (light.type) {
-    case LightType.DIRECTIONAL: {
-        const mainLight = light as DirectionalLight;
-        if (shadowInfo.enabled && mainLight && mainLight.shadowEnabled) {
-            if (shadowInfo.type === ShadowType.ShadowMap) {
-                let near = 0.1;
-                let far = 0;
-                let matShadowView;
-                let matShadowProj;
-                let matShadowViewProj;
-                let levelCount = 0;
-                if (mainLight.shadowFixedArea || mainLight.csmLevel === CSMLevel.LEVEL_1) {
-                    matShadowView = csmLayers.specialLayer.matShadowView;
-                    matShadowProj = csmLayers.specialLayer.matShadowProj;
-                    matShadowViewProj = csmLayers.specialLayer.matShadowViewProj;
-                    if (mainLight.shadowFixedArea) {
-                        near = mainLight.shadowNear;
-                        far = mainLight.shadowFar;
-                        levelCount = 0;
+        case LightType.DIRECTIONAL: {
+            const mainLight = light as DirectionalLight;
+            if (shadowInfo.enabled && mainLight && mainLight.shadowEnabled) {
+                if (shadowInfo.type === ShadowType.ShadowMap) {
+                    let near = 0.1;
+                    let far = 0;
+                    let matShadowView;
+                    let matShadowProj;
+                    let matShadowViewProj;
+                    let levelCount = 0;
+                    if (mainLight.shadowFixedArea || mainLight.csmLevel === CSMLevel.LEVEL_1) {
+                        matShadowView = csmLayers.specialLayer.matShadowView;
+                        matShadowProj = csmLayers.specialLayer.matShadowProj;
+                        matShadowViewProj = csmLayers.specialLayer.matShadowViewProj;
+                        if (mainLight.shadowFixedArea) {
+                            near = mainLight.shadowNear;
+                            far = mainLight.shadowFar;
+                            levelCount = 0;
+                        } else {
+                            near = 0.1;
+                            far = csmLayers.specialLayer.shadowCameraFar;
+                            levelCount = 1;
+                        }
+                        uniformOffset = setter.getUniformOffset('cc_shadowLPNNInfo', Type.FLOAT4);
+                        if (setter.hasUniform(uniformOffset)) {
+                            _uboVec.set(LightType.DIRECTIONAL, packing, mainLight.shadowNormalBias, 0);
+                            setter.offsetVec4(_uboVec, uniformOffset);
+                        }
                     } else {
-                        near = 0.1;
-                        far = csmLayers.specialLayer.shadowCameraFar;
-                        levelCount = 1;
+                        const layer = csmLayers.layers[level];
+                        matShadowView = layer.matShadowView;
+                        matShadowProj = layer.matShadowProj;
+                        matShadowViewProj = layer.matShadowViewProj;
+
+                        near = layer.splitCameraNear;
+                        far = layer.splitCameraFar;
+                        levelCount = mainLight.csmLevel;
+                    }
+                    uniformOffset = setter.getUniformOffset('cc_matLightView', Type.MAT4);
+                    if (setter.hasUniform(uniformOffset)) {
+                        setter.offsetMat4(matShadowView, uniformOffset);
+                    }
+                    uniformOffset = setter.getUniformOffset('cc_shadowProjDepthInfo', Type.FLOAT4);
+                    if (setter.hasUniform(uniformOffset)) {
+                        _uboVec.set(matShadowProj.m10, matShadowProj.m14, matShadowProj.m11, matShadowProj.m15);
+                        setter.offsetVec4(_uboVec, uniformOffset);
+                    }
+                    uniformOffset = setter.getUniformOffset('cc_shadowProjInfo', Type.FLOAT4);
+                    if (setter.hasUniform(uniformOffset)) {
+                        _uboVec.set(matShadowProj.m00, matShadowProj.m05, 1.0 / matShadowProj.m00, 1.0 / matShadowProj.m05);
+                        setter.offsetVec4(_uboVec, uniformOffset);
+                    }
+                    uniformOffset = setter.getUniformOffset('cc_matLightViewProj', Type.MAT4);
+                    if (setter.hasUniform(uniformOffset)) {
+                        setter.offsetMat4(matShadowViewProj, uniformOffset);
+                    }
+                    uniformOffset = setter.getUniformOffset('cc_shadowNFLSInfo', Type.FLOAT4);
+                    if (setter.hasUniform(uniformOffset)) {
+                        _uboVec.set(near, far, 0, 1.0 - mainLight.shadowSaturation);
+                        setter.offsetVec4(_uboVec, uniformOffset);
                     }
                     uniformOffset = setter.getUniformOffset('cc_shadowLPNNInfo', Type.FLOAT4);
                     if (setter.hasUniform(uniformOffset)) {
-                        _uboVec.set(LightType.DIRECTIONAL, packing, mainLight.shadowNormalBias, 0);
+                        _uboVec.set(LightType.DIRECTIONAL, packing, mainLight.shadowNormalBias, levelCount);
                         setter.offsetVec4(_uboVec, uniformOffset);
                     }
-                } else {
-                    const layer = csmLayers.layers[level];
-                    matShadowView = layer.matShadowView;
-                    matShadowProj = layer.matShadowProj;
-                    matShadowViewProj = layer.matShadowViewProj;
-
-                    near = layer.splitCameraNear;
-                    far = layer.splitCameraFar;
-                    levelCount = mainLight.csmLevel;
+                    uniformOffset = setter.getUniformOffset('cc_shadowWHPBInfo', Type.FLOAT4);
+                    if (setter.hasUniform(uniformOffset)) {
+                        _uboVec.set(shadowInfo.size.x, shadowInfo.size.y, mainLight.shadowPcf, mainLight.shadowBias);
+                        setter.offsetVec4(_uboVec, uniformOffset);
+                    }
                 }
-                uniformOffset = setter.getUniformOffset('cc_matLightView', Type.MAT4);
-                if (setter.hasUniform(uniformOffset)) {
-                    setter.offsetMat4(matShadowView, uniformOffset);
+            }
+            break;
+        }
+        case LightType.SPOT: {
+            const spotLight = light as SpotLight;
+            if (shadowInfo.enabled && spotLight && spotLight.shadowEnabled) {
+                const matViewOffset = setter.getUniformOffset('cc_matLightView', Type.MAT4);
+                const matViewProOffset = setter.getUniformOffset('cc_matLightViewProj', Type.MAT4);
+                if (setter.hasUniform(matViewOffset) || setter.hasUniform(matViewProOffset)) {
+                    Mat4.invert(_matView, (light as any).node.getWorldMatrix());
                 }
-                uniformOffset = setter.getUniformOffset('cc_shadowProjDepthInfo', Type.FLOAT4);
-                if (setter.hasUniform(uniformOffset)) {
-                    _uboVec.set(matShadowProj.m10, matShadowProj.m14, matShadowProj.m11, matShadowProj.m15);
-                    setter.offsetVec4(_uboVec, uniformOffset);
-                }
-                uniformOffset = setter.getUniformOffset('cc_shadowProjInfo', Type.FLOAT4);
-                if (setter.hasUniform(uniformOffset)) {
-                    _uboVec.set(matShadowProj.m00, matShadowProj.m05, 1.0 / matShadowProj.m00, 1.0 / matShadowProj.m05);
-                    setter.offsetVec4(_uboVec, uniformOffset);
-                }
-                uniformOffset = setter.getUniformOffset('cc_matLightViewProj', Type.MAT4);
-                if (setter.hasUniform(uniformOffset)) {
-                    setter.offsetMat4(matShadowViewProj, uniformOffset);
+                if (setter.hasUniform(matViewOffset)) setter.offsetMat4(_matView, matViewOffset);
+                if (setter.hasUniform(matViewProOffset)) {
+                    Mat4.perspective(_mulMatView, (light as any).angle, 1.0, 0.001, (light as any).range,
+                        true, cap.clipSpaceMinZ, cap.clipSpaceSignY, 0);
+                    Mat4.multiply(_matView, _mulMatView, _matView);
+                    setter.offsetMat4(_matView, matViewProOffset);
                 }
                 uniformOffset = setter.getUniformOffset('cc_shadowNFLSInfo', Type.FLOAT4);
                 if (setter.hasUniform(uniformOffset)) {
-                    _uboVec.set(near, far, 0, 1.0 - mainLight.shadowSaturation);
+                    _uboVec.set(0.01, (light as SpotLight).range, 0.0, 0.0);
+                    setter.offsetVec4(_uboVec, uniformOffset);
+                }
+                uniformOffset = setter.getUniformOffset('cc_shadowWHPBInfo', Type.FLOAT4);
+                if (setter.hasUniform(uniformOffset)) {
+                    _uboVec.set(shadowInfo.size.x, shadowInfo.size.y, spotLight.shadowPcf, spotLight.shadowBias);
                     setter.offsetVec4(_uboVec, uniformOffset);
                 }
                 uniformOffset = setter.getUniformOffset('cc_shadowLPNNInfo', Type.FLOAT4);
                 if (setter.hasUniform(uniformOffset)) {
-                    _uboVec.set(LightType.DIRECTIONAL, packing, mainLight.shadowNormalBias, levelCount);
-                    setter.offsetVec4(_uboVec, uniformOffset);
-                }
-                uniformOffset = setter.getUniformOffset('cc_shadowWHPBInfo', Type.FLOAT4);
-                if (setter.hasUniform(uniformOffset)) {
-                    _uboVec.set(shadowInfo.size.x, shadowInfo.size.y, mainLight.shadowPcf, mainLight.shadowBias);
+                    _uboVec.set(LightType.SPOT, packing, spotLight.shadowNormalBias, 0.0);
                     setter.offsetVec4(_uboVec, uniformOffset);
                 }
             }
-        }
-        break;
-    }
-    case LightType.SPOT: {
-        const spotLight = light as SpotLight;
-        if (shadowInfo.enabled && spotLight && spotLight.shadowEnabled) {
-            const matViewOffset = setter.getUniformOffset('cc_matLightView', Type.MAT4);
-            const matViewProOffset = setter.getUniformOffset('cc_matLightViewProj', Type.MAT4);
-            if (setter.hasUniform(matViewOffset) || setter.hasUniform(matViewProOffset)) {
-                Mat4.invert(_matView, (light as any).node.getWorldMatrix());
-            }
-            if (setter.hasUniform(matViewOffset)) setter.offsetMat4(_matView, matViewOffset);
-            if (setter.hasUniform(matViewProOffset)) {
-                Mat4.perspective(_mulMatView, (light as any).angle, 1.0, 0.001, (light as any).range,
-                    true, cap.clipSpaceMinZ, cap.clipSpaceSignY, 0);
-                Mat4.multiply(_matView, _mulMatView, _matView);
-                setter.offsetMat4(_matView, matViewProOffset);
-            }
-            uniformOffset = setter.getUniformOffset('cc_shadowNFLSInfo', Type.FLOAT4);
-            if (setter.hasUniform(uniformOffset)) {
-                _uboVec.set(0.01, (light as SpotLight).range, 0.0, 0.0);
-                setter.offsetVec4(_uboVec, uniformOffset);
-            }
-            uniformOffset = setter.getUniformOffset('cc_shadowWHPBInfo', Type.FLOAT4);
-            if (setter.hasUniform(uniformOffset)) {
-                _uboVec.set(shadowInfo.size.x, shadowInfo.size.y, spotLight.shadowPcf, spotLight.shadowBias);
-                setter.offsetVec4(_uboVec, uniformOffset);
-            }
-            uniformOffset = setter.getUniformOffset('cc_shadowLPNNInfo', Type.FLOAT4);
-            if (setter.hasUniform(uniformOffset)) {
-                _uboVec.set(LightType.SPOT, packing, spotLight.shadowNormalBias, 0.0);
-                setter.offsetVec4(_uboVec, uniformOffset);
-            }
-        }
-        break;
-    }
-    default:
+            break;
+        }
+        default:
     }
     uniformOffset = setter.getUniformOffset('cc_shadowColor', Type.FLOAT4);
     if (setter.hasUniform(uniformOffset)) {
@@ -433,15 +433,15 @@
 function getPCFRadius (shadowInfo: Shadows, mainLight: DirectionalLight): number {
     const shadowMapSize = shadowInfo.size.x;
     switch (mainLight.shadowPcf) {
-    case PCFType.HARD:
-        return 0.0;
-    case PCFType.SOFT:
-        return 1.0 / (shadowMapSize * 0.5);
-    case PCFType.SOFT_2X:
-        return 2.0 / (shadowMapSize * 0.5);
-    case PCFType.SOFT_4X:
-        return 3.0 / (shadowMapSize * 0.5);
-    default:
+        case PCFType.HARD:
+            return 0.0;
+        case PCFType.SOFT:
+            return 1.0 / (shadowMapSize * 0.5);
+        case PCFType.SOFT_2X:
+            return 2.0 / (shadowMapSize * 0.5);
+        case PCFType.SOFT_4X:
+            return 3.0 / (shadowMapSize * 0.5);
+        default:
     }
     return 0.0;
 }
@@ -786,7 +786,7 @@
     return '';
 }
 
-export class WebRenderQueueBuilder extends WebSetter implements RenderQueueBuilder  {
+export class WebRenderQueueBuilder extends WebSetter implements RenderQueueBuilder {
     constructor (data: RenderData, renderGraph: RenderGraph, layoutGraph: LayoutGraphData, vertID: number, queue: RenderQueue, pipeline: PipelineSceneData) {
         super(data, layoutGraph);
         this._renderGraph = renderGraph;
@@ -1281,7 +1281,7 @@
 
 function isManaged (residency: ResourceResidency): boolean {
     return residency === ResourceResidency.MANAGED
-    || residency === ResourceResidency.MEMORYLESS;
+        || residency === ResourceResidency.MEMORYLESS;
 }
 
 export class WebPipeline implements BasicPipeline {
@@ -1529,7 +1529,7 @@
         this.setMacroInt('CC_DIR_LIGHT_SHADOW_TYPE', 0);
 
         // 0: CC_CASCADED_LAYERS_TRANSITION_OFF, 1: CC_CASCADED_LAYERS_TRANSITION_ON
-        this.setMacroBool('CC_CASCADED_LAYERS_TRANSITION',  false);
+        this.setMacroBool('CC_CASCADED_LAYERS_TRANSITION', false);
 
         // enable the deferred pipeline
         if (this.usesDeferredPipeline) {
@@ -1675,11 +1675,7 @@
         desc.depthOrArraySize = 1;
         desc.mipLevels = 1;
         desc.format = format;
-<<<<<<< HEAD
-        desc.sampleCount = SampleCount.ONE;
-=======
         desc.sampleCount = SampleCount.X1;
->>>>>>> 5b166bb2
         desc.flags = ResourceFlags.COLOR_ATTACHMENT | ResourceFlags.SAMPLED;
 
         return this._resourceGraph.addVertex<ResourceGraphValue.Managed>(
@@ -1699,11 +1695,7 @@
         desc.depthOrArraySize = 1;
         desc.mipLevels = 1;
         desc.format = format;
-<<<<<<< HEAD
-        desc.sampleCount = SampleCount.ONE;
-=======
         desc.sampleCount = SampleCount.X1;
->>>>>>> 5b166bb2
         desc.flags = ResourceFlags.DEPTH_STENCIL_ATTACHMENT | ResourceFlags.SAMPLED;
         return this._resourceGraph.addVertex<ResourceGraphValue.Managed>(
             ResourceGraphValue.Managed,
