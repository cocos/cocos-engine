--- conflicted
+++ resolved
@@ -25,11 +25,7 @@
 /* eslint-disable max-len */
 import { systemInfo } from 'pal/system-info';
 import { DEBUG } from 'internal:constants';
-<<<<<<< HEAD
-import { Color, Buffer, DescriptorSetLayout, Device, Feature, Format, FormatFeatureBit, Sampler, Swapchain, Texture, ClearFlagBit, DescriptorSet, deviceManager, Viewport, API, CommandBuffer, Type, SamplerInfo, Filter, Address, DescriptorSetInfo, LoadOp, StoreOp, ShaderStageFlagBit, BufferInfo, TextureInfo, ResolveMode, SampleCount } from '../../gfx';
-=======
-import { Color, Buffer, DescriptorSetLayout, Device, Feature, Format, FormatFeatureBit, Sampler, Swapchain, Texture, ClearFlagBit, DescriptorSet, deviceManager, Viewport, API, CommandBuffer, Type, SamplerInfo, Filter, Address, DescriptorSetInfo, LoadOp, StoreOp, ShaderStageFlagBit, BufferInfo, TextureInfo, UniformBlock } from '../../gfx';
->>>>>>> 85198e30
+import { Color, Buffer, DescriptorSetLayout, Device, Feature, Format, FormatFeatureBit, Sampler, Swapchain, Texture, ClearFlagBit, DescriptorSet, deviceManager, Viewport, API, CommandBuffer, Type, SamplerInfo, Filter, Address, DescriptorSetInfo, LoadOp, StoreOp, ShaderStageFlagBit, BufferInfo, TextureInfo, UniformBlock, ResolveMode, SampleCount } from '../../gfx';
 import { Mat4, Quat, toRadian, Vec2, Vec3, Vec4, assert, macro, cclegacy } from '../../core';
 import { AccessType, AttachmentType, CopyPair, LightInfo, LightingMode, MovePair, QueueHint, ResolvePair, ResourceDimension, ResourceFlags, ResourceResidency, SceneFlags, UpdateFrequency } from './types';
 import { ComputeView, RasterView, Blit, ClearView, ComputePass, CopyPass, Dispatch, ManagedBuffer, ManagedResource, MovePass, RasterPass, RasterSubpass, RenderData, RenderGraph, RenderGraphComponent, RenderGraphValue, RenderQueue, RenderSwapchain, ResourceDesc, ResourceGraph, ResourceGraphValue, ResourceStates, ResourceTraits, SceneData, Subpass } from './render-graph';
@@ -1033,7 +1029,6 @@
             new Color(depth, stencil, 0, 0));
         this._pass.rasterViews.set(name, view);
     }
-<<<<<<< HEAD
     resolveRenderTarget (source: string, target: string): void {
 
     }
@@ -1045,10 +1040,7 @@
     ): void {
 
     }
-    private _addComputeResource (name: string, accessType: AccessType, slotName: string) {
-=======
     private _addComputeResource (name: string, accessType: AccessType, slotName: string): void {
->>>>>>> 85198e30
         const view = new ComputeView(slotName);
         view.accessType = accessType;
         if (DEBUG) {
