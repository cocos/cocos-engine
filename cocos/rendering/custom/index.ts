/*
 Copyright (c) 2021-2023 Xiamen Yaji Software Co., Ltd.

 https://www.cocos.com/

 Permission is hereby granted, free of charge, to any person obtaining a copy
 of this software and associated documentation files (the "Software"), to deal
 in the Software without restriction, including without limitation the rights to
 use, copy, modify, merge, publish, distribute, sublicense, and/or sell copies
 of the Software, and to permit persons to whom the Software is furnished to do so,
 subject to the following conditions:

 The above copyright notice and this permission notice shall be included in
 all copies or substantial portions of the Software.

 THE SOFTWARE IS PROVIDED "AS IS", WITHOUT WARRANTY OF ANY KIND, EXPRESS OR
 IMPLIED, INCLUDING BUT NOT LIMITED TO THE WARRANTIES OF MERCHANTABILITY,
 FITNESS FOR A PARTICULAR PURPOSE AND NONINFRINGEMENT. IN NO EVENT SHALL THE
 AUTHORS OR COPYRIGHT HOLDERS BE LIABLE FOR ANY CLAIM, DAMAGES OR OTHER
 LIABILITY, WHETHER IN AN ACTION OF CONTRACT, TORT OR OTHERWISE, ARISING FROM,
 OUT OF OR IN CONNECTION WITH THE SOFTWARE OR THE USE OR OTHER DEALINGS IN
 THE SOFTWARE.
*/

import { EDITOR } from 'internal:constants';
import { BasicPipeline, PipelineBuilder } from './pipeline';
import { WebPipeline } from './web-pipeline';
import { macro } from '../../core/platform/macro';
import { DeferredPipelineBuilder, ForwardPipelineBuilder } from './builtin-pipelines';
<<<<<<< HEAD
import { CustomPipelineBuilder, SkinPipelineBuilder, NativePipelineBuilder } from './custom-pipeline';
=======
import { CustomPipelineBuilder, TestPipelineBuilder } from './custom-pipeline';
>>>>>>> 3de7ba66
import { LayoutGraphData, loadLayoutGraphData } from './layout-graph';
import { BinaryInputArchive } from './binary-archive';
import { WebProgramLibrary } from './web-program-library';
import { Device } from '../../gfx';
import { initializeLayoutGraphData, terminateLayoutGraphData, getCustomPassID, getCustomPhaseID } from './layout-graph-utils';
import { ProgramLibrary } from './private';

let _pipeline: WebPipeline | null = null;

export const INVALID_ID = 0xFFFFFFFF;
const defaultLayoutGraph = new LayoutGraphData();

export * from './types';
export * from './pipeline';
export * from './archive';

export const enableEffectImport = true;
export const programLib: ProgramLibrary = new WebProgramLibrary(defaultLayoutGraph);

export function createCustomPipeline (): BasicPipeline {
    const layoutGraph = defaultLayoutGraph;

    const ppl = new WebPipeline(layoutGraph);
    const pplName = macro.CUSTOM_PIPELINE_NAME;
    ppl.setCustomPipelineName(pplName);
    (programLib as WebProgramLibrary).pipeline = ppl;
    _pipeline = ppl;
    return ppl;
}

export const customPipelineBuilderMap = new Map<string, PipelineBuilder>();

export function setCustomPipeline (name: string, builder: PipelineBuilder) {
    customPipelineBuilderMap.set(name, builder);
}
export function getCustomPipeline (name: string): PipelineBuilder {
    let builder = customPipelineBuilderMap.get(name) || null;
    if (builder === null) {
        builder = customPipelineBuilderMap.get('Forward')!;
    }
    return builder;
}

function addCustomBuiltinPipelines (map: Map<string, PipelineBuilder>) {
    map.set('Forward', new ForwardPipelineBuilder());
    map.set('Deferred', new DeferredPipelineBuilder());
    map.set('Custom', new CustomPipelineBuilder());
<<<<<<< HEAD
    map.set('Native', new NativePipelineBuilder());
    map.set('Skin', new SkinPipelineBuilder());
=======
    map.set('Test', new TestPipelineBuilder());
>>>>>>> 3de7ba66
}

addCustomBuiltinPipelines(customPipelineBuilderMap);

export function init (device: Device, arrayBuffer: ArrayBuffer | null) {
    if (arrayBuffer) {
        const readBinaryData = new BinaryInputArchive(arrayBuffer);
        loadLayoutGraphData(readBinaryData, defaultLayoutGraph);
    }
    initializeLayoutGraphData(device, defaultLayoutGraph);
}

export function destroy () {
    terminateLayoutGraphData(defaultLayoutGraph);
}

export function getPassID (name: string | undefined): number {
    return getCustomPassID(defaultLayoutGraph, name);
}

export function getPhaseID (passID: number, name: string | number | undefined): number {
    return getCustomPhaseID(defaultLayoutGraph, passID, name);
}

export function completePhaseName (name: string | number | undefined): string {
    if (typeof name === 'number') {
        return name.toString();
    } else if (typeof name === 'string') {
        return name;
    } else {
        return 'default';
    }
}<|MERGE_RESOLUTION|>--- conflicted
+++ resolved
@@ -27,11 +27,7 @@
 import { WebPipeline } from './web-pipeline';
 import { macro } from '../../core/platform/macro';
 import { DeferredPipelineBuilder, ForwardPipelineBuilder } from './builtin-pipelines';
-<<<<<<< HEAD
-import { CustomPipelineBuilder, SkinPipelineBuilder, NativePipelineBuilder } from './custom-pipeline';
-=======
 import { CustomPipelineBuilder, TestPipelineBuilder } from './custom-pipeline';
->>>>>>> 3de7ba66
 import { LayoutGraphData, loadLayoutGraphData } from './layout-graph';
 import { BinaryInputArchive } from './binary-archive';
 import { WebProgramLibrary } from './web-program-library';
@@ -79,12 +75,7 @@
     map.set('Forward', new ForwardPipelineBuilder());
     map.set('Deferred', new DeferredPipelineBuilder());
     map.set('Custom', new CustomPipelineBuilder());
-<<<<<<< HEAD
-    map.set('Native', new NativePipelineBuilder());
     map.set('Skin', new SkinPipelineBuilder());
-=======
-    map.set('Test', new TestPipelineBuilder());
->>>>>>> 3de7ba66
 }
 
 addCustomBuiltinPipelines(customPipelineBuilderMap);
