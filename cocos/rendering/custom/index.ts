/*
 Copyright (c) 2021-2022 Xiamen Yaji Software Co., Ltd.

 https://www.cocos.com/

 Permission is hereby granted, free of charge, to any person obtaining a copy
 of this software and associated engine source code (the "Software"), a limited,
 worldwide, royalty-free, non-assignable, revocable and non-exclusive license
 to use Cocos Creator solely to develop games on your target platforms. You shall
 not use Cocos Creator software for developing other software or tools that's
 used for developing games. You are not granted to publish, distribute,
 sublicense, and/or sell copies of Cocos Creator.

 The software or tools in this License Agreement are licensed, not sold.
 Xiamen Yaji Software Co., Ltd. reserves all rights not expressly granted to you.

 THE SOFTWARE IS PROVIDED "AS IS", WITHOUT WARRANTY OF ANY KIND, EXPRESS OR
 IMPLIED, INCLUDING BUT NOT LIMITED TO THE WARRANTIES OF MERCHANTABILITY,
 FITNESS FOR A PARTICULAR PURPOSE AND NONINFRINGEMENT. IN NO EVENT SHALL THE
 AUTHORS OR COPYRIGHT HOLDERS BE LIABLE FOR ANY CLAIM, DAMAGES OR OTHER
 LIABILITY, WHETHER IN AN ACTION OF CONTRACT, TORT OR OTHERWISE, ARISING FROM,
 OUT OF OR IN CONNECTION WITH THE SOFTWARE OR THE USE OR OTHER DEALINGS IN
 THE SOFTWARE.
 */

import { Pipeline, PipelineBuilder } from './pipeline';
import { WebPipeline } from './web-pipeline';
<<<<<<< HEAD
import { buildDeferredLayout, buildForwardLayout } from './effect';
import { macro } from '../../core';
=======
import { buildDeferredLayout, buildForwardLayout, replacePerBatchOrInstanceShaderInfo } from './effect';
import { macro } from '../../core/platform/macro';
>>>>>>> 7bc851c8
import { DeferredPipelineBuilder, ForwardPipelineBuilder } from './builtin-pipelines';
import { CustomPipelineBuilder, NativePipelineBuilder } from './custom-pipeline';
import { LayoutGraphData, loadLayoutGraphData } from './layout-graph';
import { BinaryInputArchive } from './binary-archive';
import { WebProgramLibrary } from './web-program-library';
import { Device } from '../../gfx';
import { initializeLayoutGraphData, terminateLayoutGraphData,
    getCustomPassID as getCustomPassIDImpl, getCustomPhaseID as getCustomPhaseIDImpl } from './layout-graph-utils';
import { ProgramLibrary } from './private';

let _pipeline: WebPipeline | null = null;

export const INVALID_ID = 0xFFFFFFFF;
const defaultLayoutGraph = new LayoutGraphData();

export * from './types';
export * from './pipeline';
export * from './archive';

export const enableEffectImport = false;
export const programLib: ProgramLibrary = new WebProgramLibrary(defaultLayoutGraph);

export function createCustomPipeline (): Pipeline {
    const layoutGraph = enableEffectImport ? defaultLayoutGraph : new LayoutGraphData();

    const ppl = new WebPipeline(layoutGraph);
    const pplName = macro.CUSTOM_PIPELINE_NAME;
    ppl.setCustomPipelineName(pplName);

    if (!enableEffectImport) {
        if (pplName === 'Deferred') {
            buildDeferredLayout(ppl);
        } else {
            buildForwardLayout(ppl);
        }
    }

    _pipeline = ppl;
    return ppl;
}

export const customPipelineBuilderMap = new Map<string, PipelineBuilder>();

export function setCustomPipeline (name: string, builder: PipelineBuilder) {
    customPipelineBuilderMap.set(name, builder);
}

export function getCustomPipeline (name: string): PipelineBuilder {
    let builder = customPipelineBuilderMap.get(name) || null;
    if (builder === null) {
        builder = customPipelineBuilderMap.get('Forward')!;
    }
    return builder;
}

function addCustomBuiltinPipelines (map: Map<string, PipelineBuilder>) {
    map.set('Forward', new ForwardPipelineBuilder());
    map.set('Deferred', new DeferredPipelineBuilder());
    map.set('Custom', new CustomPipelineBuilder());
    map.set('Native', new NativePipelineBuilder());
}

addCustomBuiltinPipelines(customPipelineBuilderMap);

export function init (device: Device, arrayBuffer: ArrayBuffer) {
    const readBinaryData = new BinaryInputArchive(arrayBuffer);
    loadLayoutGraphData(readBinaryData, defaultLayoutGraph);
    initializeLayoutGraphData(device, defaultLayoutGraph);
}

export function destroy () {
    terminateLayoutGraphData(defaultLayoutGraph);
}

export function getCustomPassID (name: string | undefined): number {
    return getCustomPassIDImpl(defaultLayoutGraph, name);
}

export function getCustomPhaseID (passID: number, name: string | number | undefined): number {
    return getCustomPhaseIDImpl(defaultLayoutGraph, passID, name);
}<|MERGE_RESOLUTION|>--- conflicted
+++ resolved
@@ -25,13 +25,8 @@
 
 import { Pipeline, PipelineBuilder } from './pipeline';
 import { WebPipeline } from './web-pipeline';
-<<<<<<< HEAD
 import { buildDeferredLayout, buildForwardLayout } from './effect';
-import { macro } from '../../core';
-=======
-import { buildDeferredLayout, buildForwardLayout, replacePerBatchOrInstanceShaderInfo } from './effect';
 import { macro } from '../../core/platform/macro';
->>>>>>> 7bc851c8
 import { DeferredPipelineBuilder, ForwardPipelineBuilder } from './builtin-pipelines';
 import { CustomPipelineBuilder, NativePipelineBuilder } from './custom-pipeline';
 import { LayoutGraphData, loadLayoutGraphData } from './layout-graph';
