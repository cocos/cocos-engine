--- conflicted
+++ resolved
@@ -53,26 +53,10 @@
      * 场景中所有使用planar类型反射探针的模型
      */
     private _usePlanarModels = new Map<Model, ReflectionProbe>();
-<<<<<<< HEAD
     private _updateForRuntime = true;
     private _dataTexture: Texture2D | null = null;
-=======
-
-    private _updateForRuntime = true;
-
->>>>>>> 03fe6aca
     constructor () {
         director.on(Director.EVENT_BEFORE_UPDATE, this.onUpdateProbes, this);
-    }
-    /**
-     * @en Set and get whether to detect objects leaving or entering the reflection probe's bounding box at runtime.
-     * @zh 设置和获取是否在运行时检测物体离开或者进入反射探针的包围盒。
-     */
-    set updateForRuntime (val: boolean) {
-        this._updateForRuntime = val;
-    }
-    get updateForRuntime () {
-        return this._updateForRuntime;
     }
     /**
      * @en Set and get whether to detect objects leaving or entering the reflection probe's bounding box at runtime.
@@ -335,7 +319,6 @@
     }
 
     /**
-<<<<<<< HEAD
      * @en Update reflection probe data of model bind.
      * @zh 更新模型绑定的反射探针数据。
      */
@@ -431,7 +414,8 @@
         }
         this._probes.sort((a: ReflectionProbe, b: ReflectionProbe) => a.getProbeId() - b.getProbeId());
         return this._probes[this._probes.length - 1].getProbeId();
-=======
+    }
+    /**
      * @en Get the reflection probe used by the model.
      * @zh 获取模型使用的反射探针。
      */
@@ -446,7 +430,6 @@
             }
         }
         return null;
->>>>>>> 03fe6aca
     }
 
     /**
