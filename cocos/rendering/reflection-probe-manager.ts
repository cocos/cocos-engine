--- conflicted
+++ resolved
@@ -26,21 +26,12 @@
 
 import { EDITOR } from 'internal:constants';
 import { MeshRenderer, ReflectionProbeType } from '../3d/framework/mesh-renderer';
-<<<<<<< HEAD
-import { Texture2D } from '../asset/assets';
-import { PixelFormat } from '../asset/assets/asset-enum';
-import { Vec3, geometry, cclegacy } from '../core';
-import { Director, director } from '../game/director';
-import { BufferTextureCopy, deviceManager, Format, Texture, TextureInfo, TextureType } from '../gfx';
-=======
 import { Vec3, geometry, cclegacy } from '../core';
 import { director, Director } from '../game';
 import { Texture } from '../gfx';
->>>>>>> cefbcad2
 import { Camera, Model } from '../render-scene/scene';
 import { ProbeType, ReflectionProbe } from '../render-scene/scene/reflection-probe';
 import { Layers } from '../scene-graph/layers';
-import { UNIFORM_REFLECTION_PROBE_MAP_BINDING } from './define';
 
 const REFLECTION_PROBE_DEFAULT_MASK = Layers.makeMaskExclude([Layers.BitMask.UI_2D, Layers.BitMask.UI_3D, Layers.BitMask.GIZMOS, Layers.BitMask.EDITOR,
     Layers.BitMask.SCENE_GIZMO, Layers.BitMask.PROFILER, Layers.Enum.IGNORE_RAYCAST]);
@@ -63,42 +54,6 @@
      */
     private _usePlanarModels = new Map<Model, ReflectionProbe>();
 
-<<<<<<< HEAD
-    protected _texture: Texture | null = null;
-
-    constructor () {
-        //director.on(Director.EVENT_BEGIN_FRAME, this.onLoadScene);
-        console.log(`constructor================${this._probes.length}`);
-        const texInfo = new TextureInfo(TextureType.TEX2D);
-        texInfo.width = 100;
-        texInfo.height = 10;
-        this._texture = deviceManager.gfxDevice.createTexture(texInfo);
-    }
-
-    // public onLoadScene () {
-    //     console.log(`on scene load================${this._probes.length}`);
-    //     const texInfo = new TextureInfo(TextureType.TEX2D);
-    //     texInfo.width = 100;
-    //     texInfo.height = 10;
-    //     this._texture = deviceManager.gfxDevice.createTexture(texInfo);
-    // }
-
-    public updateReflectonProbeTexture () {
-        const buffer = new Uint8Array(4 * 100 * 100);
-        for (let i = 0; i < buffer.length; i++) {
-            buffer[i] = 0.5;
-        }
-        const region = new BufferTextureCopy();
-        region.texOffset.x = 0;
-        region.texOffset.y = 0;
-        region.texExtent.width = 100;
-        region.texExtent.height = 100;
-
-        deviceManager.gfxDevice.copyBuffersToTexture([buffer], this._texture!, [region]);
-
-        const ds = (cclegacy.director.root).pipeline.descriptorSet;
-        ds.bindTexture(UNIFORM_REFLECTION_PROBE_MAP_BINDING, this._texture);
-=======
     constructor () {
         if (EDITOR) {
             director.on(Director.EVENT_BEFORE_UPDATE, this.onUpdateProbes, this);
@@ -155,7 +110,6 @@
                 }
             }
         }
->>>>>>> cefbcad2
     }
 
     public register (probe: ReflectionProbe) {
