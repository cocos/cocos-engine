/*
 Copyright (c) 2020 Xiamen Yaji Software Co., Ltd.

 https://www.cocos.com/

 Permission is hereby granted, free of charge, to any person obtaining a copy
 of this software and associated engine source code (the "Software"), a limited,
 worldwide, royalty-free, non-assignable, revocable and non-exclusive license
 to use Cocos Creator solely to develop games on your target platforms. You shall
 not use Cocos Creator software for developing other software or tools that's
 used for developing games. You are not granted to publish, distribute,
 sublicense, and/or sell copies of Cocos Creator.

 The software or tools in this License Agreement are licensed, not sold.
 Xiamen Yaji Software Co., Ltd. reserves all rights not expressly granted to you.

 THE SOFTWARE IS PROVIDED "AS IS", WITHOUT WARRANTY OF ANY KIND, EXPRESS OR
 IMPLIED, INCLUDING BUT NOT LIMITED TO THE WARRANTIES OF MERCHANTABILITY,
 FITNESS FOR A PARTICULAR PURPOSE AND NONINFRINGEMENT. IN NO EVENT SHALL THE
 AUTHORS OR COPYRIGHT HOLDERS BE LIABLE FOR ANY CLAIM, DAMAGES OR OTHER
 LIABILITY, WHETHER IN AN ACTION OF CONTRACT, TORT OR OTHERWISE, ARISING FROM,
 OUT OF OR IN CONNECTION WITH THE SOFTWARE OR THE USE OR OTHER DEALINGS IN
 THE SOFTWARE.
 */
import { EDITOR } from 'internal:constants';
import { Model } from '../render-scene/scene/model';
import { Camera, SKYBOX_FLAG } from '../render-scene/scene/camera';
import { Vec3, Pool, warnID, geometry } from '../core';
import { RenderPipeline } from './render-pipeline';
import { IRenderObject, UBOShadow } from './define';
import { ShadowType, CSMOptimizationMode } from '../render-scene/scene/shadows';
import { PipelineSceneData } from './pipeline-scene-data';
import { ShadowLayerVolume } from './shadow/csm-layers';
<<<<<<< HEAD
=======
import { cclegacy } from '../core';
import { ReflectionProbeManager } from './reflection-probe-manager';
>>>>>>> 7c886c04
import { LODModelsCachedUtils } from './lod-models-utils';

const _tempVec3 = new Vec3();
const _sphere = geometry.Sphere.create(0, 0, 0, 1);

const roPool = new Pool<IRenderObject>(() => ({ model: null!, depth: 0 }), 128);

function getRenderObject (model: Model, camera: Camera) {
    let depth = 0;
    if (model.node) {
        Vec3.subtract(_tempVec3, model.node.worldPosition, camera.position);
        depth = Vec3.dot(_tempVec3, camera.forward);
    }
    const ro = roPool.alloc();
    ro.model = model;
    ro.depth = depth;
    return ro;
}

export function validPunctualLightsCulling (pipeline: RenderPipeline, camera: Camera) {
    const sceneData = pipeline.pipelineSceneData;
    const validPunctualLights = sceneData.validPunctualLights;
    validPunctualLights.length = 0;

    const { spotLights } = camera.scene!;
    for (let i = 0; i < spotLights.length; i++) {
        const light = spotLights[i];
        if (light.baked) {
            continue;
        }

        geometry.Sphere.set(_sphere, light.position.x, light.position.y, light.position.z, light.range);
        if (geometry.intersect.sphereFrustum(_sphere, camera.frustum)) {
            validPunctualLights.push(light);
        }
    }

    const { sphereLights } = camera.scene!;
    for (let i = 0; i < sphereLights.length; i++) {
        const light = sphereLights[i];
        if (light.baked) {
            continue;
        }
        geometry.Sphere.set(_sphere, light.position.x, light.position.y, light.position.z, light.range);
        if (geometry.intersect.sphereFrustum(_sphere, camera.frustum)) {
            validPunctualLights.push(light);
        }
    }
}
export function shadowCulling (camera: Camera, sceneData: PipelineSceneData, layer: ShadowLayerVolume) {
    const scene = camera.scene!;
    const mainLight = scene.mainLight!;
    const csmLayers = sceneData.csmLayers;
    const csmLayerObjects = csmLayers.layerObjects;
    const dirLightFrustum = layer.validFrustum;
    const dirShadowObjects = layer.shadowObjects;
    dirShadowObjects.length = 0;
    const visibility = camera.visibility;

    for (let i = csmLayerObjects.length - 1; i >= 0; i--) {
        const csmLayerObject = csmLayerObjects.array[i];
        if (csmLayerObject) {
            const model = csmLayerObject.model;
            // filter model by view visibility
            if (model.enabled) {
                if (model.node && ((visibility & model.node.layer) === model.node.layer)) {
                    // shadow render Object
                    if (dirShadowObjects != null && model.castShadow && model.worldBounds) {
                        // frustum culling
                        // eslint-disable-next-line no-lonely-if
                        const accurate = geometry.intersect.aabbFrustum(model.worldBounds, dirLightFrustum);
                        if (accurate) {
                            dirShadowObjects.push(csmLayerObject);
                            if (layer.level < mainLight.csmLevel) {
                                if (mainLight.csmOptimizationMode === CSMOptimizationMode.RemoveDuplicates
                                    && geometry.intersect.aabbFrustumCompletelyInside(model.worldBounds, dirLightFrustum)) {
                                    csmLayerObjects.fastRemove(i);
                                }
                            }
                        }
                    }
                }
            }
        }
    }
}

export function sceneCulling (pipeline: RenderPipeline, camera: Camera) {
    const scene = camera.scene!;
    const mainLight = scene.mainLight;
    const sceneData = pipeline.pipelineSceneData;
    const shadows = sceneData.shadows;
    const skybox = sceneData.skybox;
    const csmLayers = sceneData.csmLayers;

    const renderObjects = sceneData.renderObjects;
    roPool.freeArray(renderObjects); renderObjects.length = 0;

    const castShadowObjects = csmLayers.castShadowObjects;
    castShadowObjects.length = 0;
    const csmLayerObjects = csmLayers.layerObjects;
    csmLayerObjects.clear();

    if (shadows.enabled) {
        pipeline.pipelineUBO.updateShadowUBORange(UBOShadow.SHADOW_COLOR_OFFSET, shadows.shadowColor);
        if (shadows.type === ShadowType.ShadowMap) {
            // update CSM layers
            if (mainLight && mainLight.node) {
                csmLayers.update(sceneData, camera);
            }
        }
    }

    if ((camera.clearFlag & SKYBOX_FLAG)) {
        if (skybox.enabled && skybox.model) {
            renderObjects.push(getRenderObject(skybox.model, camera));
        } else if (camera.clearFlag === SKYBOX_FLAG && !EDITOR) {
            cclegacy.warnID(15100, camera.name);
        }
    }

    const models = scene.models;
    const visibility = camera.visibility;

    function enqueueRenderObject (model: Model) {
        // filter model by view visibility
        if (model.enabled) {
            if (LODModelsCachedUtils.isLODModelCulled(model)) {
                return;
            }

            if (model.castShadow) {
                castShadowObjects.push(getRenderObject(model, camera));
                csmLayerObjects.push(getRenderObject(model, camera));
            }

            if (model.node && ((visibility & model.node.layer) === model.node.layer)
                 || (visibility & model.visFlags)) {
                // frustum culling
                if (model.worldBounds && !geometry.intersect.aabbFrustum(model.worldBounds, camera.frustum)) {
                    return;
                }

                renderObjects.push(getRenderObject(model, camera));
            }
        }
    }

    LODModelsCachedUtils.updateCachedLODModels(scene, camera);
    for (let i = 0; i < models.length; i++) {
        enqueueRenderObject(models[i]);
    }
    LODModelsCachedUtils.clearCachedLODModels();
}<|MERGE_RESOLUTION|>--- conflicted
+++ resolved
@@ -25,17 +25,12 @@
 import { EDITOR } from 'internal:constants';
 import { Model } from '../render-scene/scene/model';
 import { Camera, SKYBOX_FLAG } from '../render-scene/scene/camera';
-import { Vec3, Pool, warnID, geometry } from '../core';
+import { Vec3, Pool, warnID, geometry, cclegacy } from '../core';
 import { RenderPipeline } from './render-pipeline';
 import { IRenderObject, UBOShadow } from './define';
 import { ShadowType, CSMOptimizationMode } from '../render-scene/scene/shadows';
 import { PipelineSceneData } from './pipeline-scene-data';
 import { ShadowLayerVolume } from './shadow/csm-layers';
-<<<<<<< HEAD
-=======
-import { cclegacy } from '../core';
-import { ReflectionProbeManager } from './reflection-probe-manager';
->>>>>>> 7c886c04
 import { LODModelsCachedUtils } from './lod-models-utils';
 
 const _tempVec3 = new Vec3();
