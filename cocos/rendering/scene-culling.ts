--- conflicted
+++ resolved
@@ -34,10 +34,7 @@
 import { ShadowLayerVolume } from './shadow/csm-layers';
 import { warnID } from '../core/platform';
 import { ReflectionProbeManager } from './reflectionProbeManager';
-<<<<<<< HEAD
-=======
 import { LODModesCachedUtils } from './lod-models-utils';
->>>>>>> 120d7fe9
 
 const _tempVec3 = new Vec3();
 const _sphere = Sphere.create(0, 0, 0, 1);
@@ -184,15 +181,12 @@
             }
         }
     }
-<<<<<<< HEAD
-=======
 
     LODModesCachedUtils.updateCachedLODModels(scene, camera);
     for (let i = 0; i < models.length; i++) {
         enqueueRenderObject(models[i]);
     }
     LODModesCachedUtils.clearCachedLODModels();
->>>>>>> 120d7fe9
 }
 
 export function reflectionProbeCulling (sceneData: PipelineSceneData, camera: Camera) {
