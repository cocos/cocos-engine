/*
 Copyright (c) 2020-2023 Xiamen Yaji Software Co., Ltd.

 https://www.cocos.com/

 Permission is hereby granted, free of charge, to any person obtaining a copy
 of this software and associated documentation files (the "Software"), to deal
 in the Software without restriction, including without limitation the rights to
 use, copy, modify, merge, publish, distribute, sublicense, and/or sell copies
 of the Software, and to permit persons to whom the Software is furnished to do so,
 subject to the following conditions:

 The above copyright notice and this permission notice shall be included in
 all copies or substantial portions of the Software.

 THE SOFTWARE IS PROVIDED "AS IS", WITHOUT WARRANTY OF ANY KIND, EXPRESS OR
 IMPLIED, INCLUDING BUT NOT LIMITED TO THE WARRANTIES OF MERCHANTABILITY,
 FITNESS FOR A PARTICULAR PURPOSE AND NONINFRINGEMENT. IN NO EVENT SHALL THE
 AUTHORS OR COPYRIGHT HOLDERS BE LIABLE FOR ANY CLAIM, DAMAGES OR OTHER
 LIABILITY, WHETHER IN AN ACTION OF CONTRACT, TORT OR OTHERWISE, ARISING FROM,
 OUT OF OR IN CONNECTION WITH THE SOFTWARE OR THE USE OR OTHER DEALINGS IN
 THE SOFTWARE.
*/
import { EDITOR } from 'internal:constants';
import { Model } from '../render-scene/scene/model';
import { Camera, CameraUsage, SKYBOX_FLAG } from '../render-scene/scene/camera';
import { Vec3, Pool, warnID, geometry, cclegacy } from '../core';
import { RenderPipeline } from './render-pipeline';
import { IRenderObject, UBOShadow } from './define';
import { ShadowType, CSMOptimizationMode } from '../render-scene/scene/shadows';
import { PipelineSceneData } from './pipeline-scene-data';
import { ShadowLayerVolume } from './shadow/csm-layers';

const _tempVec3 = new Vec3();
const _sphere = geometry.Sphere.create(0, 0, 0, 1);

const roPool = new Pool<IRenderObject>(() => ({ model: null!, depth: 0 }), 128);

function getRenderObject (model: Model, camera: Camera) {
    let depth = 0;
    if (model.node) {
        Vec3.subtract(_tempVec3, model.node.worldPosition, camera.position);
        depth = Vec3.dot(_tempVec3, camera.forward);
    }
    const ro = roPool.alloc();
    ro.model = model;
    ro.depth = depth;
    return ro;
}

export function validPunctualLightsCulling (pipeline: RenderPipeline, camera: Camera) {
    const sceneData = pipeline.pipelineSceneData;
    const validPunctualLights = sceneData.validPunctualLights;
    validPunctualLights.length = 0;

    const { spotLights } = camera.scene!;
    for (let i = 0; i < spotLights.length; i++) {
        const light = spotLights[i];
        if (light.baked) {
            continue;
        }

        geometry.Sphere.set(_sphere, light.position.x, light.position.y, light.position.z, light.range);
        if (geometry.intersect.sphereFrustum(_sphere, camera.frustum)) {
            validPunctualLights.push(light);
        }
    }

    const { sphereLights } = camera.scene!;
    for (let i = 0; i < sphereLights.length; i++) {
        const light = sphereLights[i];
        if (light.baked) {
            continue;
        }
        geometry.Sphere.set(_sphere, light.position.x, light.position.y, light.position.z, light.range);
        if (geometry.intersect.sphereFrustum(_sphere, camera.frustum)) {
            validPunctualLights.push(light);
        }
    }
<<<<<<< HEAD

    const { pointLights } = camera.scene!;
    for (let i = 0; i < pointLights.length; i++) {
        const light = pointLights[i];
        if (light.baked) {
            continue;
        }
        geometry.Sphere.set(_sphere, light.position.x, light.position.y, light.position.z, light.range);
        if (geometry.intersect.sphereFrustum(_sphere, camera.frustum)) {
            validPunctualLights.push(light);
        }
    }
=======
    // in jsb, std::vector is not synchronized, so we need to assign it manually
    sceneData.validPunctualLights = validPunctualLights;
>>>>>>> 4c879286
}

export function shadowCulling (camera: Camera, sceneData: PipelineSceneData, layer: ShadowLayerVolume) {
    const scene = camera.scene!;
    const mainLight = scene.mainLight!;
    const csmLayers = sceneData.csmLayers;
    const csmLayerObjects = csmLayers.layerObjects;
    const dirLightFrustum = layer.validFrustum;
    const dirShadowObjects = layer.shadowObjects;
    dirShadowObjects.length = 0;
    const visibility = camera.visibility;

    for (let i = csmLayerObjects.length - 1; i >= 0; i--) {
        const obj = csmLayerObjects.array[i];
        if (!obj) {
            csmLayerObjects.fastRemove(i);
            continue;
        }
        const model = obj.model;
        if (!model || !model.enabled || !model.node) {
            csmLayerObjects.fastRemove(i);
            continue;
        }
        if (((visibility & model.node.layer) !== model.node.layer) && (!(visibility & model.visFlags))) {
            csmLayerObjects.fastRemove(i);
            continue;
        }
        if (!model.worldBounds || !model.castShadow) {
            csmLayerObjects.fastRemove(i);
            continue;
        }
        const accurate = geometry.intersect.aabbFrustum(model.worldBounds, dirLightFrustum);
        if (!accurate) {
            continue;
        }
        dirShadowObjects.push(obj);
        if (layer.level < mainLight.csmLevel) {
            if (mainLight.csmOptimizationMode === CSMOptimizationMode.RemoveDuplicates
                    && geometry.intersect.aabbFrustumCompletelyInside(model.worldBounds, dirLightFrustum)) {
                csmLayerObjects.fastRemove(i);
            }
        }
    }
}

export function sceneCulling (pipeline: RenderPipeline, camera: Camera) {
    const scene = camera.scene!;
    const mainLight = scene.mainLight;
    const sceneData = pipeline.pipelineSceneData;
    const shadows = sceneData.shadows;
    const skybox = sceneData.skybox;
    const csmLayers = sceneData.csmLayers;

    const renderObjects = sceneData.renderObjects;
    roPool.freeArray(renderObjects); renderObjects.length = 0;

    const castShadowObjects = csmLayers.castShadowObjects;
    castShadowObjects.length = 0;
    const csmLayerObjects = csmLayers.layerObjects;
    csmLayerObjects.clear();

    if (shadows.enabled) {
        pipeline.pipelineUBO.updateShadowUBORange(UBOShadow.SHADOW_COLOR_OFFSET, shadows.shadowColor);
        if (shadows.type === ShadowType.ShadowMap) {
            // update CSM layers
            if (mainLight && mainLight.node) {
                csmLayers.update(sceneData, camera);
            }
        }
    }

    if ((camera.clearFlag & SKYBOX_FLAG)) {
        if (skybox.enabled && skybox.model) {
            renderObjects.push(getRenderObject(skybox.model, camera));
        } else if (camera.cameraUsage !== CameraUsage.EDITOR && camera.cameraUsage !== CameraUsage.SCENE_VIEW) {
            cclegacy.warnID(15100, camera.name);
        }
    }

    const models = scene.models;
    const visibility = camera.visibility;

    function enqueueRenderObject (model: Model) {
        // filter model by view visibility
        if (model.enabled) {
            if (scene.isCulledByLod(camera, model)) {
                return;
            }

            if (model.castShadow) {
                castShadowObjects.push(getRenderObject(model, camera));
                csmLayerObjects.push(getRenderObject(model, camera));
            }

            if (model.node && ((visibility & model.node.layer) === model.node.layer)
                 || (visibility & model.visFlags)) {
                // frustum culling
                if (model.worldBounds && !geometry.intersect.aabbFrustum(model.worldBounds, camera.frustum)) {
                    return;
                }

                renderObjects.push(getRenderObject(model, camera));
            }
        }
    }

    for (let i = 0; i < models.length; i++) {
        enqueueRenderObject(models[i]);
    }
}<|MERGE_RESOLUTION|>--- conflicted
+++ resolved
@@ -77,7 +77,6 @@
             validPunctualLights.push(light);
         }
     }
-<<<<<<< HEAD
 
     const { pointLights } = camera.scene!;
     for (let i = 0; i < pointLights.length; i++) {
@@ -90,10 +89,8 @@
             validPunctualLights.push(light);
         }
     }
-=======
     // in jsb, std::vector is not synchronized, so we need to assign it manually
     sceneData.validPunctualLights = validPunctualLights;
->>>>>>> 4c879286
 }
 
 export function shadowCulling (camera: Camera, sceneData: PipelineSceneData, layer: ShadowLayerVolume) {
