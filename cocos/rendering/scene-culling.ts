/*
 Copyright (c) 2020 Xiamen Yaji Software Co., Ltd.

 https://www.cocos.com/

 Permission is hereby granted, free of charge, to any person obtaining a copy
 of this software and associated engine source code (the "Software"), a limited,
 worldwide, royalty-free, non-assignable, revocable and non-exclusive license
 to use Cocos Creator solely to develop games on your target platforms. You shall
 not use Cocos Creator software for developing other software or tools that's
 used for developing games. You are not granted to publish, distribute,
 sublicense, and/or sell copies of Cocos Creator.

 The software or tools in this License Agreement are licensed, not sold.
 Xiamen Yaji Software Co., Ltd. reserves all rights not expressly granted to you.

 THE SOFTWARE IS PROVIDED "AS IS", WITHOUT WARRANTY OF ANY KIND, EXPRESS OR
 IMPLIED, INCLUDING BUT NOT LIMITED TO THE WARRANTIES OF MERCHANTABILITY,
 FITNESS FOR A PARTICULAR PURPOSE AND NONINFRINGEMENT. IN NO EVENT SHALL THE
 AUTHORS OR COPYRIGHT HOLDERS BE LIABLE FOR ANY CLAIM, DAMAGES OR OTHER
 LIABILITY, WHETHER IN AN ACTION OF CONTRACT, TORT OR OTHERWISE, ARISING FROM,
 OUT OF OR IN CONNECTION WITH THE SOFTWARE OR THE USE OR OTHER DEALINGS IN
 THE SOFTWARE.
 */
import { intersect, Sphere } from '../core/geometry';
import { Model } from '../render-scene/scene/model';
import { Camera, SKYBOX_FLAG } from '../render-scene/scene/camera';
import { Vec3 } from '../core/math';
import { RenderPipeline } from './render-pipeline';
import { Pool } from '../core/memop';
import { IRenderObject, UBOShadow } from './define';
import { ShadowType, CSMOptimizationMode } from '../render-scene/scene/shadows';
import { PipelineSceneData } from './pipeline-scene-data';
import { ShadowLayerVolume } from './shadow/csm-layers';
import { warnID } from '../core/platform';
<<<<<<< HEAD
import { ReflectionProbeManager } from './reflection-probe-manager';
import { LODModesCachedUtils } from './lod-models-utils';
=======
import { ReflectionProbeManager } from './reflectionProbeManager';
import { LODModelsCachedUtils } from './lod-models-utils';
>>>>>>> 19f1329a

const _tempVec3 = new Vec3();
const _sphere = Sphere.create(0, 0, 0, 1);

const roPool = new Pool<IRenderObject>(() => ({ model: null!, depth: 0 }), 128);

function getRenderObject (model: Model, camera: Camera) {
    let depth = 0;
    if (model.node) {
        Vec3.subtract(_tempVec3, model.node.worldPosition, camera.position);
        depth = Vec3.dot(_tempVec3, camera.forward);
    }
    const ro = roPool.alloc();
    ro.model = model;
    ro.depth = depth;
    return ro;
}

export function validPunctualLightsCulling (pipeline: RenderPipeline, camera: Camera) {
    const sceneData = pipeline.pipelineSceneData;
    const validPunctualLights = sceneData.validPunctualLights;
    validPunctualLights.length = 0;

    const { spotLights } = camera.scene!;
    for (let i = 0; i < spotLights.length; i++) {
        const light = spotLights[i];
        if (light.baked) {
            continue;
        }

        Sphere.set(_sphere, light.position.x, light.position.y, light.position.z, light.range);
        if (intersect.sphereFrustum(_sphere, camera.frustum)) {
            validPunctualLights.push(light);
        }
    }

    const { sphereLights } = camera.scene!;
    for (let i = 0; i < sphereLights.length; i++) {
        const light = sphereLights[i];
        if (light.baked) {
            continue;
        }
        Sphere.set(_sphere, light.position.x, light.position.y, light.position.z, light.range);
        if (intersect.sphereFrustum(_sphere, camera.frustum)) {
            validPunctualLights.push(light);
        }
    }
}
export function shadowCulling (camera: Camera, sceneData: PipelineSceneData, layer: ShadowLayerVolume) {
    const scene = camera.scene!;
    const mainLight = scene.mainLight!;
    const csmLayers = sceneData.csmLayers;
    const csmLayerObjects = csmLayers.layerObjects;
    const dirLightFrustum = layer.validFrustum;
    const dirShadowObjects = layer.shadowObjects;
    dirShadowObjects.length = 0;
    const visibility = camera.visibility;

    for (let i = csmLayerObjects.length - 1; i >= 0; i--) {
        const csmLayerObject = csmLayerObjects.array[i];
        if (csmLayerObject) {
            const model = csmLayerObject.model;
            // filter model by view visibility
            if (model.enabled) {
                if (model.node && ((visibility & model.node.layer) === model.node.layer)) {
                    // shadow render Object
                    if (dirShadowObjects != null && model.castShadow && model.worldBounds) {
                        // frustum culling
                        // eslint-disable-next-line no-lonely-if
                        const accurate = intersect.aabbFrustum(model.worldBounds, dirLightFrustum);
                        if (accurate) {
                            dirShadowObjects.push(csmLayerObject);
                            if (layer.level < mainLight.csmLevel) {
                                if (mainLight.csmOptimizationMode === CSMOptimizationMode.RemoveDuplicates
                                    && intersect.aabbFrustumCompletelyInside(model.worldBounds, dirLightFrustum)) {
                                    csmLayerObjects.fastRemove(i);
                                }
                            }
                        }
                    }
                }
            }
        }
    }
}

export function sceneCulling (pipeline: RenderPipeline, camera: Camera) {
    const scene = camera.scene!;
    const mainLight = scene.mainLight;
    const sceneData = pipeline.pipelineSceneData;
    const shadows = sceneData.shadows;
    const skybox = sceneData.skybox;
    const csmLayers = sceneData.csmLayers;

    const renderObjects = sceneData.renderObjects;
    roPool.freeArray(renderObjects); renderObjects.length = 0;

    const castShadowObjects = csmLayers.castShadowObjects;
    castShadowObjects.length = 0;
    const csmLayerObjects = csmLayers.layerObjects;
    csmLayerObjects.clear();

    if (shadows.enabled) {
        pipeline.pipelineUBO.updateShadowUBORange(UBOShadow.SHADOW_COLOR_OFFSET, shadows.shadowColor);
        if (shadows.type === ShadowType.ShadowMap) {
            // update CSM layers
            if (mainLight && mainLight.node) {
                csmLayers.update(sceneData, camera);
            }
        }
    }

    if ((camera.clearFlag & SKYBOX_FLAG)) {
        if (skybox.enabled && skybox.model) {
            renderObjects.push(getRenderObject(skybox.model, camera));
        } else {
            warnID(15100, camera.name);
        }
    }

    const models = scene.models;
    const visibility = camera.visibility;

    function enqueueRenderObject (model: Model) {
        // filter model by view visibility
        if (model.enabled) {
            if (LODModelsCachedUtils.isLODModelCulled(model)) {
                return;
            }

            if (model.castShadow) {
                castShadowObjects.push(getRenderObject(model, camera));
                csmLayerObjects.push(getRenderObject(model, camera));
            }

            if (model.node && ((visibility & model.node.layer) === model.node.layer)
                 || (visibility & model.visFlags)) {
                // frustum culling
                if (model.worldBounds && !intersect.aabbFrustum(model.worldBounds, camera.frustum)) {
                    return;
                }

                renderObjects.push(getRenderObject(model, camera));
            }
        }
    }

    LODModelsCachedUtils.updateCachedLODModels(scene, camera);
    for (let i = 0; i < models.length; i++) {
        enqueueRenderObject(models[i]);
    }
    LODModelsCachedUtils.clearCachedLODModels();
}

export function reflectionProbeCulling (sceneData: PipelineSceneData, camera: Camera) {
    const scene = camera.scene!;
    const skybox = sceneData.skybox;

    ReflectionProbeManager.probeManager.clearRenderObject(camera);

    if (skybox.enabled && skybox.model && (camera.clearFlag & SKYBOX_FLAG)) {
        ReflectionProbeManager.probeManager.addRenderObject(camera, getRenderObject(skybox.model, camera), true);
    }

    const models = scene.models;
    const visibility = camera.visibility;

    for (let i = 0; i < models.length; i++) {
        const model = models[i];
        // filter model by view visibility
        if (model.enabled) {
            if (model.node && ((visibility & model.node.layer) === model.node.layer)
                  || (visibility & model.visFlags)) {
                if (model.bakeToReflectionProbe) {
                    ReflectionProbeManager.probeManager.addRenderObject(camera, getRenderObject(model, camera));
                }
            }
        }
    }
}<|MERGE_RESOLUTION|>--- conflicted
+++ resolved
@@ -33,13 +33,8 @@
 import { PipelineSceneData } from './pipeline-scene-data';
 import { ShadowLayerVolume } from './shadow/csm-layers';
 import { warnID } from '../core/platform';
-<<<<<<< HEAD
-import { ReflectionProbeManager } from './reflection-probe-manager';
-import { LODModesCachedUtils } from './lod-models-utils';
-=======
 import { ReflectionProbeManager } from './reflectionProbeManager';
 import { LODModelsCachedUtils } from './lod-models-utils';
->>>>>>> 19f1329a
 
 const _tempVec3 = new Vec3();
 const _sphere = Sphere.create(0, 0, 0, 1);
