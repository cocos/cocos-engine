--- conflicted
+++ resolved
@@ -225,14 +225,6 @@
         inputRT: string,
         inputDS: string) {
         const cameraID = getCameraUniqueID(camera);
-<<<<<<< HEAD
-        let boundingBox = 0.4;
-        const standardSkinModel = ppl.pipelineSceneData.standardSkinModel;
-        const model = standardSkinModel!.model;
-        if (model) {
-            const halfExtents = model.worldBounds.halfExtents;
-            boundingBox = Math.min(halfExtents.x, halfExtents.y, halfExtents.z) * 2.0;
-=======
         const pipelineSceneData = ppl.pipelineSceneData;
 
         let halfExtents = new Vec3(0.2, 0.2, 0.2);
@@ -242,7 +234,6 @@
             halfExtents = (standardSkinModel as MeshRenderer).model!.worldBounds.halfExtents;
         } else if (skinMaterialModel) {
             halfExtents = skinMaterialModel.worldBounds.halfExtents;
->>>>>>> 07f3deda
         }
         const boundingBox = Math.min(halfExtents.x, halfExtents.y, halfExtents.z) * 2.0;
 
