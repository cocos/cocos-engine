/*
 Copyright (c) 2023 Xiamen Yaji Software Co., Ltd.

 https://www.cocos.com/

 Permission is hereby granted, free of charge, to any person obtaining a copy
 of this software and associated documentation files (the "Software"), to deal
 in the Software without restriction, including without limitation the rights to
 use, copy, modify, merge, publish, distribute, sublicense, and/or sell copies
 of the Software, and to permit persons to whom the Software is furnished to do so,
 subject to the following conditions:

 The above copyright notice and this permission notice shall be included in
 all copies or substantial portions of the Software.

 THE SOFTWARE IS PROVIDED "AS IS", WITHOUT WARRANTY OF ANY KIND, EXPRESS OR
 IMPLIED, INCLUDING BUT NOT LIMITED TO THE WARRANTIES OF MERCHANTABILITY,
 FITNESS FOR A PARTICULAR PURPOSE AND NONINFRINGEMENT. IN NO EVENT SHALL THE
 AUTHORS OR COPYRIGHT HOLDERS BE LIABLE FOR ANY CLAIM, DAMAGES OR OTHER
 LIABILITY, WHETHER IN AN ACTION OF CONTRACT, TORT OR OTHERWISE, ARISING FROM,
 OUT OF OR IN CONNECTION WITH THE SOFTWARE OR THE USE OR OTHER DEALINGS IN
 THE SOFTWARE.
*/

import { Vec4, Vec3, cclegacy } from '../../../core';
import { Camera } from '../../../render-scene/scene';
import { BasicPipeline, LightInfo, QueueHint, SceneFlags } from '../../custom';
import { getCameraUniqueID } from '../../custom/define';
import { passContext } from '../utils/pass-context';
import { ClearFlagBit, Format } from '../../../gfx';
import { MeshRenderer } from '../../../3d';
import { ShadowPass } from './shadow-pass';
import { Root } from '../../../root';

<<<<<<< HEAD
import { ForceEnableFloatOutput, GetRTFormatBeforeToneMapping } from './base-pass';
import { SettingPass } from './setting-pass';
=======
import { SettingPass } from './setting-pass';
import { forceEnableFloatOutput, getRTFormatBeforeToneMapping } from './base-pass';
>>>>>>> 2bbaebf3

export const COPY_INPUT_DS_PASS_INDEX = 0;
export const SSSS_BLUR_X_PASS_INDEX = 1;
export const SSSS_BLUR_Y_PASS_INDEX = 2;

function hasSkinObject (ppl: BasicPipeline) {
    const sceneData = ppl.pipelineSceneData;
    return sceneData.skin.enabled && sceneData.standardSkinModel !== null;
}

const _varianceArray: number[] = [0.0484, 0.187, 0.567, 1.99, 7.41];
const _strengthParameterArray: number[] = [0.100, 0.118, 0.113, 0.358, 0.078];
const _vec3Temp: Vec3 = new Vec3();
const _vec3Temp2: Vec3 = new Vec3();
const _vec4Temp: Vec4 = new Vec4();
const _vec4Temp2: Vec4 = new Vec4();

export const EXPONENT = 2.0;
export const I_SAMPLES_COUNT = 25;

export class SSSSBlurData {
    get ssssStrength () {
        return this._v3SSSSStrength;
    }
    set ssssStrength (val: Vec3) {
        this._v3SSSSStrength = val;
        this._updateSampleCount();
    }

    get ssssFallOff () {
        return this._v3SSSSFallOff;
    }
    set ssssFallOff (val: Vec3) {
        this._v3SSSSFallOff = val;
        this._updateSampleCount();
    }

    get kernel () {
        return this._kernel;
    }

    private _v3SSSSStrength = new Vec3(0.48, 0.41, 0.28);
    private _v3SSSSFallOff = new Vec3(1.0, 0.37, 0.3);
    private _kernel: Vec4[] = [];

    /**
     * We use a falloff to modulate the shape of the profile. Big falloffs
     * spreads the shape making it wider, while small falloffs make it
     * narrower.
     */
    private _gaussian (out: Vec3, variance: number, r: number) {
        const xx = r / (0.001 + this._v3SSSSFallOff.x);
        out.x = Math.exp((-(xx * xx)) / (2.0 * variance)) / (2.0 * 3.14 * variance);
        const yy = r / (0.001 + this._v3SSSSFallOff.y);
        out.y = Math.exp((-(yy * yy)) / (2.0 * variance)) / (2.0 * 3.14 * variance);
        const zz = r / (0.001 + this._v3SSSSFallOff.z);
        out.z = Math.exp((-(zz * zz)) / (2.0 * variance)) / (2.0 * 3.14 * variance);
    }

    /**
     * We used the red channel of the original skin profile defined in
     * [d'Eon07] for all three channels. We noticed it can be used for green
     * and blue channels (scaled using the falloff parameter) without
     * introducing noticeable differences and allowing for total control over
     * the profile. For example, it allows to create blue SSS gradients, which
     * could be useful in case of rendering blue creatures.
     */
    private _profile (out: Vec3, val: number) {
        for (let i = 0; i < 5; i++) {
            this._gaussian(_vec3Temp2, _varianceArray[i], val);
            _vec3Temp2.multiplyScalar(_strengthParameterArray[i]);
            out.add(_vec3Temp2);
        }
    }

    private _updateSampleCount () {
        const strength = this._v3SSSSStrength;
        const nSamples = I_SAMPLES_COUNT;
        const range = nSamples > 20 ? 3.0 : 2.0;

        // Calculate the offsets:
        const step = 2.0 * range / (nSamples - 1);
        for (let i = 0; i < nSamples; i++) {
            const o = -range + i * step;
            const sign = o < 0.0 ? -1.0 : 1.0;
            // eslint-disable-next-line no-restricted-properties
            this._kernel[i].w = range * sign * Math.abs(Math.pow(o, EXPONENT)) / Math.pow(range, EXPONENT);
        }

        // Calculate the weights:
        for (let i = 0; i < nSamples; i++) {
            const w0 = i > 0 ? Math.abs(this._kernel[i].w - this._kernel[i - 1].w) : 0.0;
            const w1 = i < nSamples - 1 ? Math.abs(this._kernel[i].w - this._kernel[i + 1].w) : 0.0;
            const area = (w0 + w1) / 2.0;
            _vec3Temp.set(0);
            this._profile(_vec3Temp, this._kernel[i].w);
            _vec3Temp.multiplyScalar(area);
            this._kernel[i].x = _vec3Temp.x;
            this._kernel[i].y = _vec3Temp.y;
            this._kernel[i].z = _vec3Temp.z;
        }

        // We want the offset 0.0 to come first:
        const remainder = nSamples % 2;
        _vec4Temp.set(this._kernel[(nSamples - remainder) / 2]);
        for (let i = (nSamples - remainder) / 2; i > 0; i--) {
            _vec4Temp2.set(this._kernel[i - 1]);
            this._kernel[i].set(_vec4Temp2);
        }
        this._kernel[0].set(_vec4Temp);

        // Calculate the sum of the weights, we will need to normalize them below:
        _vec3Temp.set(0.0);
        for (let i = 0; i < nSamples; i++) {
            _vec3Temp.add3f(this._kernel[i].x, this._kernel[i].y, this._kernel[i].z);
        }
        // Normalize the weights:
        for (let i = 0; i < nSamples; i++) {
            this._kernel[i].x /= _vec3Temp.x;
            this._kernel[i].y /= _vec3Temp.y;
            this._kernel[i].z /= _vec3Temp.z;
        }

        // Tweak them using the desired strength. The first one is:
        // lerp(1.0, kernel[0].rgb, strength)
        this._kernel[0].x = (1.0 - strength.x) * 1.0 + strength.x * this._kernel[0].x;
        this._kernel[0].y = (1.0 - strength.y) * 1.0 + strength.y * this._kernel[0].y;
        this._kernel[0].z = (1.0 - strength.z) * 1.0 + strength.z * this._kernel[0].z;

        // The others:
        // lerp(0.0, kernel[0].rgb, strength)
        for (let i = 1; i < nSamples; i++) {
            this._kernel[i].x *= strength.x;
            this._kernel[i].y *= strength.y;
            this._kernel[i].z *= strength.z;
        }
    }

    private _init () {
        for (let i = 0; i < I_SAMPLES_COUNT; i++) {
            this._kernel[i] = new Vec4();
        }
        this._updateSampleCount();
    }

    constructor () {
        this._init();
    }
}

export class SkinPass extends SettingPass {
    name = 'SkinPass'
    effectName = 'pipeline/ssss-blur';
    outputNames = ['SSSSBlur', 'SSSSBlurDS']
    ssssBlurData = new SSSSBlurData();

    enableInAllEditorCamera = true;
    checkEnable (camera: Camera) {
        const pipelineSceneData = (cclegacy.director.root as Root).pipeline.pipelineSceneData;
        return pipelineSceneData.skin.enabled && pipelineSceneData.skinMaterialModel !== null;
    }

    public render (camera: Camera, ppl: BasicPipeline): void {
        passContext.material = this.material;

        const inputRT = this.lastPass?.slotName(camera, 0);
<<<<<<< HEAD
        const inputDS = passContext.depthSlotName;
        ForceEnableFloatOutput(ppl);
        this._buildSSSSBlurPass(camera, ppl, inputRT!, inputDS);
        this._buildSpecularPass(camera, ppl, inputRT!, inputDS);
=======
        const inputDS = this.lastPass?.slotName(camera, 1);
        if (hasSkinObject(ppl)) {
            forceEnableFloatOutput(ppl);
            const blurInfo = this._buildSSSSBlurPass(camera, ppl, inputRT!, inputDS!);
            this._buildSpecularPass(camera, ppl, blurInfo.rtName, blurInfo.dsName);
        } else {
            this._buildSpecularPass(camera, ppl, inputRT!, inputDS!);
        }
>>>>>>> 2bbaebf3
    }

    private _buildSSSSBlurPass (camera: Camera,
        ppl: BasicPipeline,
        inputRT: string,
        inputDS: string) {
        const cameraID = getCameraUniqueID(camera);
        const pipelineSceneData = ppl.pipelineSceneData;

        let halfExtents = new Vec3(0.2, 0.2, 0.2);
        const standardSkinModel = pipelineSceneData.standardSkinModel;
        const skinMaterialModel = pipelineSceneData.skinMaterialModel;
        if (standardSkinModel && (standardSkinModel as MeshRenderer).model) {
            halfExtents = (standardSkinModel as MeshRenderer).model!.worldBounds.halfExtents;
        } else if (skinMaterialModel) {
            halfExtents = skinMaterialModel.worldBounds.halfExtents;
        }
        const boundingBox = Math.min(halfExtents.x, halfExtents.y, halfExtents.z) * 2.0;

        const skin = pipelineSceneData.skin;

        const ssssBlurRTName = super.slotName(camera, 0);
        const ssssBlurDSName = super.slotName(camera, 1);

        // ==== Copy input DS ===
        const copyInputDSPassLayoutName = 'copy-pass';
        const copyInputDSPass = `copyDS-pass${cameraID}`;
        let passIdx = COPY_INPUT_DS_PASS_INDEX;
        passContext.updatePassViewPort()
            .addRenderPass(copyInputDSPassLayoutName, copyInputDSPass)
            .setClearFlag(ClearFlagBit.COLOR)
            .setClearColor(1.0, 0, 0, 0)
            .setPassInput(inputDS, 'depthRaw')
            .addRasterView(ssssBlurDSName, Format.RGBA8)
            .blitScreen(passIdx)
            .version();

        // ==== SSSS Blur X Pass ===
        passIdx = SSSS_BLUR_X_PASS_INDEX;
        const ssssblurXPassLayoutName = 'ssss-blurX';
        const ssssblurXPassPassName = `ssss-blurX${cameraID}`;
        this.material.setProperty('blurInfo', new Vec4(camera.fov, skin.blurRadius,
            boundingBox, skin.sssIntensity), passIdx);
        this.material.setProperty('kernel',  this.ssssBlurData.kernel, passIdx);
        passContext.updatePassViewPort()
            .addRenderPass(ssssblurXPassLayoutName, ssssblurXPassPassName)
            .setPassInput(inputRT, 'colorTex')
            .setPassInput(ssssBlurDSName, 'depthTex')
            .setClearFlag(ClearFlagBit.COLOR)
            .setClearColor(0, 0, 0, 1)
            .addRasterView(ssssBlurRTName, getRTFormatBeforeToneMapping(ppl))
            .setClearFlag(ClearFlagBit.NONE)
            .setClearDepthColor(camera.clearDepth, camera.clearStencil, 0, 0)
            .addRasterView(inputDS, Format.DEPTH_STENCIL)
            .blitScreen(passIdx)
            .version();

        // === SSSS Blur Y Pass ===
        passIdx = SSSS_BLUR_Y_PASS_INDEX;
        const ssssblurYPassLayoutName = 'ssss-blurY';
        const ssssblurYPassPassName = `ssss-blurY${cameraID}`;
        this.material.setProperty('blurInfo', new Vec4(camera.fov, skin.blurRadius,
            boundingBox, skin.sssIntensity), passIdx);
        this.material.setProperty('kernel',  this.ssssBlurData.kernel, passIdx);
        passContext.updatePassViewPort()
            .addRenderPass(ssssblurYPassLayoutName, ssssblurYPassPassName)
            .setPassInput(ssssBlurRTName, 'colorTex')
            .setPassInput(ssssBlurDSName, 'depthTex')
            .setClearFlag(ClearFlagBit.NONE)
            .setClearColor(0, 0, 0, 1)
            .addRasterView(inputRT, getRTFormatBeforeToneMapping(ppl))
            .setClearFlag(ClearFlagBit.NONE)
            .setClearDepthColor(camera.clearDepth, camera.clearStencil, 0, 0)
            .addRasterView(inputDS, Format.DEPTH_STENCIL)
            .blitScreen(passIdx)
            .version();
    }

    private _buildSpecularPass (camera: Camera,
        ppl: BasicPipeline,
        inputRT: string,
        inputDS: string) {
        const cameraID = getCameraUniqueID(camera);
        const layoutName = 'specular-pass';
        const passName = `specular-pass${cameraID}`;
        passContext.updatePassViewPort()
            .addRenderPass(layoutName, passName)
            .setClearFlag(ClearFlagBit.NONE)
            .setClearColor(0, 0, 0, 1)
            .addRasterView(inputRT, getRTFormatBeforeToneMapping(ppl), true)
            .setClearFlag(ClearFlagBit.NONE)
            .setClearDepthColor(camera.clearDepth, camera.clearStencil, 0, 1)
            .addRasterView(inputDS, Format.DEPTH_STENCIL, true)
            .version();

        const pass = passContext.pass!;
        const shadowPass = passContext.shadowPass as ShadowPass;
        if (shadowPass) {
            for (const dirShadowName of shadowPass.mainLightShadows) {
                if (ppl.containsResource(dirShadowName)) {
                    pass.addTexture(dirShadowName, 'cc_shadowMap');
                }
            }
            for (const spotShadowName of shadowPass.spotLightShadows) {
                if (ppl.containsResource(spotShadowName)) {
                    pass.addTexture(spotShadowName, 'cc_spotShadowMap');
                }
            }
        }

        pass.addQueue(QueueHint.RENDER_OPAQUE, 'default')
            .addSceneOfCamera(camera, new LightInfo(),
                SceneFlags.TRANSPARENT_OBJECT | SceneFlags.DEFAULT_LIGHTING | SceneFlags.PLANAR_SHADOW
            | SceneFlags.CUTOUT_OBJECT | SceneFlags.DRAW_INSTANCING);
        pass.addQueue(QueueHint.RENDER_TRANSPARENT, 'forward-add')
            .addSceneOfCamera(camera, new LightInfo(),
                SceneFlags.TRANSPARENT_OBJECT | SceneFlags.DEFAULT_LIGHTING | SceneFlags.PLANAR_SHADOW
            | SceneFlags.CUTOUT_OBJECT | SceneFlags.DRAW_INSTANCING);
    }

    slotName (camera: Camera, index = 0) {
        return this.lastPass!.slotName(camera, index);
    }
}<|MERGE_RESOLUTION|>--- conflicted
+++ resolved
@@ -32,13 +32,8 @@
 import { ShadowPass } from './shadow-pass';
 import { Root } from '../../../root';
 
-<<<<<<< HEAD
-import { ForceEnableFloatOutput, GetRTFormatBeforeToneMapping } from './base-pass';
-import { SettingPass } from './setting-pass';
-=======
 import { SettingPass } from './setting-pass';
 import { forceEnableFloatOutput, getRTFormatBeforeToneMapping } from './base-pass';
->>>>>>> 2bbaebf3
 
 export const COPY_INPUT_DS_PASS_INDEX = 0;
 export const SSSS_BLUR_X_PASS_INDEX = 1;
@@ -205,21 +200,10 @@
         passContext.material = this.material;
 
         const inputRT = this.lastPass?.slotName(camera, 0);
-<<<<<<< HEAD
         const inputDS = passContext.depthSlotName;
-        ForceEnableFloatOutput(ppl);
+        forceEnableFloatOutput(ppl);
         this._buildSSSSBlurPass(camera, ppl, inputRT!, inputDS);
         this._buildSpecularPass(camera, ppl, inputRT!, inputDS);
-=======
-        const inputDS = this.lastPass?.slotName(camera, 1);
-        if (hasSkinObject(ppl)) {
-            forceEnableFloatOutput(ppl);
-            const blurInfo = this._buildSSSSBlurPass(camera, ppl, inputRT!, inputDS!);
-            this._buildSpecularPass(camera, ppl, blurInfo.rtName, blurInfo.dsName);
-        } else {
-            this._buildSpecularPass(camera, ppl, inputRT!, inputDS!);
-        }
->>>>>>> 2bbaebf3
     }
 
     private _buildSSSSBlurPass (camera: Camera,
