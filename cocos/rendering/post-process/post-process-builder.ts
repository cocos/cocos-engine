import { EDITOR } from 'internal:constants';

import { Camera } from '../../render-scene/scene';
import { PipelineBuilder, Pipeline } from '../custom/pipeline';

import { passContext } from './utils/pass-context';
import { ForwardFinalPass } from './passes/forward-final-pass';
import { buildHBAOPasses, getCameraUniqueID } from '../custom/define';

import { BasePass } from './passes/base-pass';
import { ForwardPass } from './passes/forward-pass';
import { TAAPass } from './passes/taa-pass';
import { FSRPass } from './passes/fsr-pass';
import { BlitScreenPass } from './passes/blit-screen-pass';
<<<<<<< HEAD
import { ColorGradingPass } from './passes/color-grading-pass';
import { HBAOPass } from './passes/hbao-pass';

=======
>>>>>>> 9e0049b3
import { PostProcess } from './components/post-process';
import { Node } from '../../scene-graph';
import { director } from '../../game';
import { CCObject } from '../../core';
import { setCustomPipeline } from '../custom';
import { BloomPass, ColorGradingPass, FxaaPass } from './passes';

export class PostProcessBuilder implements PipelineBuilder  {
    passes: BasePass[] = [];

    constructor () {
        this.init();
    }

    editorPostProcess: PostProcess | undefined;

    init () {
        this.addPass(new ForwardPass());
        this.addPass(new TAAPass());
        this.addPass(new FSRPass());
        this.addPass(new FxaaPass());
        this.addPass(new ColorGradingPass());
        this.addPass(new BlitScreenPass());
        this.addPass(new BloomPass());
        this.addPass(new ForwardFinalPass());
        this.addPass(new HBAOPass());
    }

    initEditor () {
        if (this.editorPostProcess) {
            return;
        }

        const node = new Node('editor-post-process');
        node.hideFlags = CCObject.Flags.DontSave | CCObject.Flags.HideInHierarchy;

        const pp = node.addComponent(PostProcess);
        pp.global = false;

        node.parent = director.getScene();
        director.addPersistRootNode(node);

        director.root!.cameraList.forEach((cam) => {
            if (cam.name === 'Scene Gizmo Camera' || cam.name === 'Editor UIGizmoCamera') {
                cam.postProcess = pp;
            }
        });

        this.editorPostProcess = pp;
    }

    getPass (passClass: typeof BasePass) {
        return this.passes.find((p) => p instanceof passClass);
    }
    addPass (pass: BasePass) {
        this.passes.push(pass);
    }
    insertPass (pass: BasePass, passClass: typeof BasePass) {
        const idx = this.passes.findIndex((p) => p instanceof passClass);
        if (idx !== -1) {
            this.passes.splice(idx + 1, 0, pass);
        }
    }

    setup (cameras: Camera[], ppl: Pipeline) {
        if (EDITOR) {
            this.initEditor();
        }

        passContext.ppl = ppl;
        passContext.renderProfiler = false;

        let globalPP: PostProcess | undefined;
        for (let i = 0; i < PostProcess.all.length; i++) {
            const pp = PostProcess.all[i];
            if (pp.global) {
                globalPP = pp;
            }
        }

        for (let i = 0; i < cameras.length; i++) {
            const camera = cameras[i];
            if (!camera.scene) {
                continue;
            }

            if (i === (cameras.length - 1)) {
                passContext.isFinalCamera = true;
            }

            passContext.postProcess = camera.postProcess || globalPP;
            passContext.camera = camera;
            this.renderCamera(camera, ppl);
        }
    }

    enableSceneGizmoCamera = true;
    enableEditorUIGizmoCamera = true;

    renderCamera (camera: Camera, ppl: Pipeline) {
        if (EDITOR) {
            if ((camera.name === 'Scene Gizmo Camera' && !this.enableSceneGizmoCamera)
            || (camera.name === 'Editor UIGizmoCamera' && !this.enableEditorUIGizmoCamera)) {
                return;
            }
        }

        passContext.passPathName = `${getCameraUniqueID(camera)}`;

        const passes = this.passes;

        const taaPass = passes.find((p) => p instanceof TAAPass) as TAAPass;
        if (taaPass && taaPass.checkEnable(camera)) {
            taaPass.applyCameraJitter(camera);
            taaPass.updateSample();
        }

        let lastPass: BasePass | undefined;
        for (let i = 0; i < passes.length; i++) {
            const pass = passes[i];
            if (!pass.checkEnable(camera)) {
                continue;
            }

            if (i === (passes.length - 1)) {
                passContext.isFinalPass = true;
            }

            pass.lastPass = lastPass;
            pass.render(camera, ppl);

            lastPass = pass;
        }
    }
}

setCustomPipeline('PostProcess', new PostProcessBuilder());<|MERGE_RESOLUTION|>--- conflicted
+++ resolved
@@ -12,12 +12,8 @@
 import { TAAPass } from './passes/taa-pass';
 import { FSRPass } from './passes/fsr-pass';
 import { BlitScreenPass } from './passes/blit-screen-pass';
-<<<<<<< HEAD
 import { ColorGradingPass } from './passes/color-grading-pass';
 import { HBAOPass } from './passes/hbao-pass';
-
-=======
->>>>>>> 9e0049b3
 import { PostProcess } from './components/post-process';
 import { Node } from '../../scene-graph';
 import { director } from '../../game';
