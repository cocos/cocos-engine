--- conflicted
+++ resolved
@@ -12,12 +12,9 @@
 import { TAAPass } from './passes/taa-pass';
 import { FSRPass } from './passes/fsr-pass';
 import { BlitScreenPass } from './passes/blit-screen-pass';
-<<<<<<< HEAD
 
 import { ShadowPass } from './passes/shadow-pass';
-=======
 import { HBAOPass } from './passes/hbao-pass';
->>>>>>> 96e328ee
 import { PostProcess } from './components/post-process';
 import { Node } from '../../scene-graph';
 import { director } from '../../game';
@@ -45,19 +42,15 @@
         this.addPass(new ShadowPass());
         this.addPass(forward);
 
+        this.addPass(new HBAOPass());
         this.addPass(new TAAPass());
         this.addPass(new FxaaPass());
         this.addPass(new ColorGradingPass());
         this.addPass(new BlitScreenPass());
         this.addPass(new BloomPass());
-<<<<<<< HEAD
 
         this.addPass(new FSRPass()); // fsr should be final
         this.addPass(forwardFinal);
-=======
-        this.addPass(new ForwardFinalPass());
-        this.addPass(new HBAOPass());
->>>>>>> 96e328ee
     }
 
     getPass (passClass: typeof BasePass, pipelineName = 'forward') {
