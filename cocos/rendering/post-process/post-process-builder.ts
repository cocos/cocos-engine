import { EDITOR } from 'internal:constants';

import { Camera, CameraUsage } from '../../render-scene/scene';
import { PipelineBuilder, Pipeline } from '../custom/pipeline';

import { passContext } from './utils/pass-context';
import { ForwardFinalPass } from './passes/forward-final-pass';
import { buildReflectionProbePasss, getCameraUniqueID } from '../custom/define';

import { BasePass } from './passes/base-pass';
import { ForwardPass } from './passes/forward-pass';
import { TAAPass } from './passes/taa-pass';
import { FSRPass } from './passes/fsr-pass';
import { BlitScreenPass } from './passes/blit-screen-pass';

import { ShadowPass } from './passes/shadow-pass';
import { HBAOPass } from './passes/hbao-pass';
import { PostProcess } from './components/post-process';
import { director } from '../../game';
import { setCustomPipeline } from '../custom';

import { CameraComponent } from '../../misc';
<<<<<<< HEAD
import { BloomPass, ColorGradingPass, ForwardTransparencyPass, FxaaPass, SkinPass, ToneMappingPass } from './passes';
=======
import { BloomPass, ColorGradingPass, ForwardTransparencyPass, ForwardTransparencySimplePass, FxaaPass, ToneMappingPass } from './passes';
>>>>>>> 1913ee9e

export class PostProcessBuilder implements PipelineBuilder  {
    pipelines: Map<string, BasePass[]> = new Map();
    constructor () {
        this.init();
    }

    init () {
        const forward = new ForwardPass();
        const forwardFinal = new ForwardFinalPass();

        // default pipeline
        this.addPass(forward, 'default');
        this.addPass(new ForwardTransparencySimplePass(), 'default');
        this.addPass(forwardFinal, 'default');

        // rendering dependent data generation
        this.addPass(new ShadowPass());

        // forward pipeline
        this.addPass(forward);
        this.addPass(new SkinPass());
        this.addPass(new ForwardTransparencyPass());

        // pipeline related
        this.addPass(new HBAOPass());
        this.addPass(new ToneMappingPass());

        // user post-processing
        this.addPass(new TAAPass());
        this.addPass(new FxaaPass());
        this.addPass(new ColorGradingPass());
        this.addPass(new BlitScreenPass());
        this.addPass(new BloomPass());

        // final output
        this.addPass(new FSRPass()); // fsr should be final
        this.addPass(forwardFinal);
    }

    getPass (passClass: typeof BasePass, pipelineName = 'forward') {
        const pp = this.pipelines.get(pipelineName);
        return pp && pp.find((p) => p instanceof passClass);
    }
    addPass (pass: BasePass, pipelineName = 'forward') {
        let pp = this.pipelines.get(pipelineName);
        if (!pp) {
            pp = [];
            this.pipelines.set(pipelineName, pp);
        }

        const oldIdx = pp.findIndex((p) => p.name === pass.name);
        if (oldIdx !== -1) {
            pp.splice(oldIdx, 1);
        }
        pp.push(pass);
    }
    insertPass (pass: BasePass, passClass: typeof BasePass, pipelineName = 'forward') {
        const pp = this.pipelines.get(pipelineName);
        if (pp) {
            const oldIdx = pp.findIndex((p) => p.name === pass.name);
            if (oldIdx !== -1) {
                pp.splice(oldIdx, 1);
            }

            const idx = pp.findIndex((p) => p instanceof passClass);
            if (idx !== -1) {
                pp.splice(idx + 1, 0, pass);
            }
        }
    }

    private initEditor () {
        director.root!.cameraList.forEach((cam) => {
            if (cam.name === 'Editor Camera') {
                cam.usePostProcess = true;
            }
        });
    }
    private applyPreviewCamera (camera: Camera) {
        if (!camera.node.parent) return;
        const camComp = camera.node.parent.getComponent(CameraComponent);
        const oriCamera = camComp && camComp.camera;
        if (oriCamera) {
            camera.postProcess = oriCamera.postProcess;
            camera.usePostProcess = oriCamera.usePostProcess;
        }
    }

    setup (cameras: Camera[], ppl: Pipeline) {
        if (EDITOR) {
            this.initEditor();
        }

        passContext.ppl = ppl;
        passContext.renderProfiler = false;
        passContext.shadowPass = undefined;
        passContext.forwardPass = undefined;
        passContext.depthSlotName = '';

        let globalPP: PostProcess | undefined;
        for (let i = 0; i < PostProcess.all.length; i++) {
            const pp = PostProcess.all[i];
            if (pp.global) {
                globalPP = pp;
            }
        }

        for (let i = 0; i < cameras.length; i++) {
            const camera = cameras[i];
            if (!camera.scene) {
                continue;
            }

            if (i === (cameras.length - 1)) {
                passContext.isFinalCamera = true;
            }

            if (EDITOR && camera.cameraUsage === CameraUsage.PREVIEW) {
                this.applyPreviewCamera(camera);
            }

            buildReflectionProbePasss(camera, ppl);

            passContext.postProcess = camera.postProcess || globalPP;
            this.renderCamera(camera, ppl);
        }
    }

    getCameraPipelineName (camera: Camera) {
        let pipelineName = camera.pipeline;
        if (!pipelineName && camera.usePostProcess) {
            pipelineName = 'forward';
        } else {
            pipelineName = 'default';
        }
        return pipelineName;
    }

    getCameraPasses (camera: Camera) {
        const pipelineName = this.getCameraPipelineName(camera);
        return this.pipelines.get(pipelineName) || [];
    }

    renderCamera (camera: Camera, ppl: Pipeline) {
        passContext.passPathName = `${getCameraUniqueID(camera)}`;
        passContext.camera = camera;
        passContext.updateViewPort();

        const passes = this.getCameraPasses(camera);

        const taaPass = passes.find((p) => p instanceof TAAPass) as TAAPass;
        if (taaPass && taaPass.checkEnable(camera)) {
            taaPass.applyCameraJitter(camera);
            taaPass.updateSample();
        }

        let lastPass: BasePass | undefined;
        for (let i = 0; i < passes.length; i++) {
            const pass = passes[i];
            if (!pass.checkEnable(camera)) {
                continue;
            }

            if (i === (passes.length - 1)) {
                passContext.isFinalPass = true;
            }

            pass.lastPass = lastPass;
            pass.render(camera, ppl);

            lastPass = pass;
        }
    }
}

setCustomPipeline('PostProcess', new PostProcessBuilder());<|MERGE_RESOLUTION|>--- conflicted
+++ resolved
@@ -20,11 +20,7 @@
 import { setCustomPipeline } from '../custom';
 
 import { CameraComponent } from '../../misc';
-<<<<<<< HEAD
-import { BloomPass, ColorGradingPass, ForwardTransparencyPass, FxaaPass, SkinPass, ToneMappingPass } from './passes';
-=======
 import { BloomPass, ColorGradingPass, ForwardTransparencyPass, ForwardTransparencySimplePass, FxaaPass, ToneMappingPass } from './passes';
->>>>>>> 1913ee9e
 
 export class PostProcessBuilder implements PipelineBuilder  {
     pipelines: Map<string, BasePass[]> = new Map();
