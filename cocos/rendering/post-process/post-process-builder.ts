--- conflicted
+++ resolved
@@ -19,13 +19,8 @@
 import { director } from '../../game';
 
 import { Camera as CameraComponent } from '../../misc';
-<<<<<<< HEAD
-import { BloomPass, ColorGradingPass, FloatOutputProcessPass, ForwardTransparencyPass,
+import { BloomPass, ColorGradingPass, DofPass, FloatOutputProcessPass, ForwardTransparencyPass,
     ForwardTransparencySimplePass, FxaaPass, PostFinalPass, SkinPass } from './passes';
-=======
-import { BloomPass, ColorGradingPass, DofPass, FloatOutputProcessPass, ForwardTransparencyPass,
-    ForwardTransparencySimplePass, FxaaPass, SkinPass } from './passes';
->>>>>>> d5b9bd37
 import { PipelineEventType } from '../pipeline-event';
 
 export class PostProcessBuilder implements PipelineBuilder  {
