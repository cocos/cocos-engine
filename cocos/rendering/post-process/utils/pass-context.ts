import { EDITOR } from 'internal:constants';

import { AccessType, AttachmentType, ComputeView, QueueHint, RasterView, ResourceResidency, SceneFlags } from '../../custom/types';
<<<<<<< HEAD
import { ClearFlagBit, Color, Format, LoadOp, StoreOp, Viewport } from '../../../gfx';
import { Pipeline, RenderPassBuilder } from '../../custom/pipeline';
=======
import { ClearFlagBit, Color, Format, LoadOp, Rect, StoreOp, Viewport } from '../../../gfx';
import { Pipeline, RasterPassBuilder } from '../../custom/pipeline';
>>>>>>> f7f27802
import { Camera } from '../../../render-scene/scene';
import { Material } from '../../../asset/assets';
import { PostProcess } from '../components';
import { getRenderArea } from '../../custom/define';
import { Vec4 } from '../../../core';

export class PassContext {
    clearFlag: ClearFlagBit = ClearFlagBit.COLOR;
    clearColor = new Color()
    clearDepthColor = new Color()
    ppl: Pipeline| undefined
    camera: Camera| undefined
    material: Material| undefined
    pass: RenderPassBuilder| undefined
    rasterWidth = 0
    rasterHeight = 0
    layoutName = ''

    shadingScale = 1;
    viewport = new Rect();
    passViewport = new Rect();

    renderProfiler = false;
    passPathName = '';
    passVersion = 0;

    isFinalCamera = false;
    isFinalPass = false;

    shadowPass: any = undefined;
    forwardPass: any = undefined;
    postProcess: PostProcess | undefined;

    version () {
        if (!EDITOR) {
            this.passPathName += `_${this.pass!.name}_${this.layoutName}`;
            this.pass!.setVersion(this.passPathName, this.passVersion);
        }
        return this;
    }

<<<<<<< HEAD
    addRasterPass (width: number, height: number, layoutName: string, passName: string) {
        const pass = this.ppl!.addRenderPass(width, height, layoutName);
=======
    clearBlack () {
        this.clearFlag = ClearFlagBit.COLOR;
        Vec4.set(passContext.clearColor, 0, 0, 0, 1);
    }

    addRasterPass (layoutName: string, passName: string) {
        const passViewport = this.passViewport;

        const pass = this.ppl!.addRasterPass(passViewport.width, passViewport.height, layoutName);
>>>>>>> f7f27802
        pass.name = passName;
        this.pass = pass;
        this.layoutName = layoutName;

        this.rasterWidth = passViewport.width;
        this.rasterHeight = passViewport.height;

        pass.setViewport(new Viewport(passViewport.x, passViewport.y, passViewport.width, passViewport.height));

        return this;
    }

    updateViewPort () {
        const camera = this.camera;
        if (!camera) {
            return;
        }

        let shadingScale = 1;
        if (this.postProcess && (!EDITOR || this.postProcess.enableShadingScaleInEditor)) {
            shadingScale *= this.postProcess.shadingScale;
        }
        this.shadingScale = shadingScale;

        const area = getRenderArea(camera, camera.window.width * shadingScale, camera.window.height * shadingScale, null, 0, this.viewport);
        area.width = Math.floor(area.width);
        area.height = Math.floor(area.height);
    }
    updatePassViewPort (shadingScale = 1, offsetScale = 0) {
        this.passViewport.width = this.viewport.width * shadingScale;
        this.passViewport.height = this.viewport.height * shadingScale;

        this.passViewport.x = this.viewport.x * offsetScale;
        this.passViewport.y = this.viewport.y * offsetScale;
        return this;
    }

    // setViewport (x: number, y: number, w: number, h: number) {
    //     this.pass!.setViewport(new Viewport(x, y, w, h));
    //     return this;
    // }

    addRasterView (name: string, format: Format, offscreen = true, residency?: ResourceResidency) {
        const ppl = this.ppl;
        const camera = this.camera;
        const pass = this.pass;
        if (!ppl || !camera || !pass) {
            return this;
        }

        if (!ppl.containsResource(name)) {
            if (format === Format.DEPTH_STENCIL) {
                ppl.addDepthStencil(name, format, this.rasterWidth, this.rasterHeight, ResourceResidency.MANAGED);
            } else if (offscreen) {
                ppl.addRenderTarget(name, format, this.rasterWidth, this.rasterHeight, residency || ResourceResidency.MANAGED);
            } else {
                ppl.addRenderWindow(name, format, this.rasterWidth, this.rasterHeight, camera.window);
            }
        }

        if (format !== Format.DEPTH_STENCIL) {
            if (!offscreen) {
                ppl.updateRenderWindow(name, camera.window);
            } else {
                ppl.updateRenderTarget(name, this.rasterWidth, this.rasterHeight);
            }
        } else {
            ppl.updateDepthStencil(name, this.rasterWidth, this.rasterHeight);
        }

        // let view: RasterView;
        if (format === Format.DEPTH_STENCIL) {
            const clearFlag = this.clearFlag & ClearFlagBit.DEPTH_STENCIL;
            let loadOp = LoadOp.CLEAR;
            if (clearFlag === ClearFlagBit.NONE) {
                loadOp = LoadOp.LOAD;
            }

            pass.addDepthStencil(name, '_', loadOp, StoreOp.STORE, this.clearDepthColor.x, this.clearDepthColor.y, clearFlag);
        } else {
            const clearColor = new Color();
            clearColor.copy(this.clearColor);

            const clearFlag = this.clearFlag & ClearFlagBit.COLOR;
            let loadOp = LoadOp.CLEAR;
            if (clearFlag === ClearFlagBit.NONE) {
                loadOp = LoadOp.LOAD;
            }

            pass.addRenderTarget(name, '_', loadOp, StoreOp.STORE, clearColor);
        }
        return this;
    }
    setPassInput (inputName: string, shaderName: string) {
        if (this.ppl!.containsResource(inputName)) {
            const computeView = new ComputeView();
            computeView.name = shaderName;
            this.pass!.addComputeView(inputName, computeView);
        }
        return this;
    }

    blitScreen (passIdx = 0) {
        this.pass!.addQueue(QueueHint.RENDER_TRANSPARENT).addCameraQuad(
            this.camera!, this.material!, passIdx,
            SceneFlags.NONE,
        );
        return this;
    }
}

export const passContext = new PassContext();<|MERGE_RESOLUTION|>--- conflicted
+++ resolved
@@ -1,13 +1,8 @@
 import { EDITOR } from 'internal:constants';
 
 import { AccessType, AttachmentType, ComputeView, QueueHint, RasterView, ResourceResidency, SceneFlags } from '../../custom/types';
-<<<<<<< HEAD
-import { ClearFlagBit, Color, Format, LoadOp, StoreOp, Viewport } from '../../../gfx';
-import { Pipeline, RenderPassBuilder } from '../../custom/pipeline';
-=======
 import { ClearFlagBit, Color, Format, LoadOp, Rect, StoreOp, Viewport } from '../../../gfx';
 import { Pipeline, RasterPassBuilder } from '../../custom/pipeline';
->>>>>>> f7f27802
 import { Camera } from '../../../render-scene/scene';
 import { Material } from '../../../asset/assets';
 import { PostProcess } from '../components';
@@ -21,7 +16,7 @@
     ppl: Pipeline| undefined
     camera: Camera| undefined
     material: Material| undefined
-    pass: RenderPassBuilder| undefined
+    pass: RasterPassBuilder| undefined
     rasterWidth = 0
     rasterHeight = 0
     layoutName = ''
@@ -49,10 +44,6 @@
         return this;
     }
 
-<<<<<<< HEAD
-    addRasterPass (width: number, height: number, layoutName: string, passName: string) {
-        const pass = this.ppl!.addRenderPass(width, height, layoutName);
-=======
     clearBlack () {
         this.clearFlag = ClearFlagBit.COLOR;
         Vec4.set(passContext.clearColor, 0, 0, 0, 1);
@@ -62,7 +53,6 @@
         const passViewport = this.passViewport;
 
         const pass = this.ppl!.addRasterPass(passViewport.width, passViewport.height, layoutName);
->>>>>>> f7f27802
         pass.name = passName;
         this.pass = pass;
         this.layoutName = layoutName;
