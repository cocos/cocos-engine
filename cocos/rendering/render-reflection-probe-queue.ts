/*
 Copyright (c) 2020 Xiamen Yaji Software Co., Ltd.

 https://www.cocos.com/

 Permission is hereby granted, free of charge, to any person obtaining a copy
 of this software and associated engine source code (the "Software"), a limited,
 worldwide, royalty-free, non-assignable, revocable and non-exclusive license
 to use Cocos Creator solely to develop games on your target platforms. You shall
 not use Cocos Creator software for developing other software or tools that's
 used for developing games. You are not granted to publish, distribute,
 sublicense, and/or sell copies of Cocos Creator.

 The software or tools in this License Agreement are licensed, not sold.
 Xiamen Yaji Software Co., Ltd. reserves all rights not expressly granted to you.

 THE SOFTWARE IS PROVIDED "AS IS", WITHOUT WARRANTY OF ANY KIND, EXPRESS OR
 IMPLIED, INCLUDING BUT NOT LIMITED TO THE WARRANTIES OF MERCHANTABILITY,
 FITNESS FOR A PARTICULAR PURPOSE AND NONINFRINGEMENT. IN NO EVENT SHALL THE
 AUTHORS OR COPYRIGHT HOLDERS BE LIABLE FOR ANY CLAIM, DAMAGES OR OTHER
 LIABILITY, WHETHER IN AN ACTION OF CONTRACT, TORT OR OTHERWISE, ARISING FROM,
 OUT OF OR IN CONNECTION WITH THE SOFTWARE OR THE USE OR OTHER DEALINGS IN
 THE SOFTWARE.
 */

import { SubModel } from '../render-scene/scene/submodel';
import { SetIndex } from './define';
import { Device, RenderPass, Shader, CommandBuffer } from '../gfx';
import { getPhaseID } from './pass-phase';
import { PipelineStateManager } from './pipeline-state-manager';
import { Pass, BatchingSchemes } from '../render-scene/core/pass';
import { Model } from '../render-scene/scene/model';
import { ReflectionProbe, SKYBOX_FLAG } from '../render-scene/scene';
import { PipelineRuntime } from './custom/pipeline';
import { IMacroPatch, RenderScene } from '../render-scene';
import { RenderInstancedQueue } from './render-instanced-queue';
import { RenderBatchedQueue } from './render-batched-queue';

const CC_USE_RGBE_OUTPUT = 'CC_USE_RGBE_OUTPUT';
const _phaseID = getPhaseID('default');
const _phaseReflectMapID = getPhaseID('reflect-map');
function getPassIndex (subModel: SubModel): number {
    const passes = subModel.passes;
    for (let k = 0; k < passes.length; k++) {
        if (passes[k].phase === _phaseID) {
            return k;
        }
    }
    return -1;
}

function getReflectMapPassIndex (subModel: SubModel): number {
    const passes = subModel.passes;
    for (let k = 0; k < passes.length; k++) {
        if (passes[k].phase === _phaseReflectMapID) {
            return k;
        }
    }
    return -1;
}

/**
 * @zh
 * 反射探针渲染队列
 */
export class RenderReflectionProbeQueue {
    private _pipeline: PipelineRuntime;
    private _subModelsArray: SubModel[] = [];
    private _passArray: Pass[] = [];
    private _shaderArray: Shader[] = [];
    private _rgbeSubModelsArray:SubModel[]=[]
    private _instancedQueue: RenderInstancedQueue;
    private _batchedQueue: RenderBatchedQueue;

    public constructor (pipeline: PipelineRuntime) {
        this._pipeline = pipeline;
        this._instancedQueue = new RenderInstancedQueue();
        this._batchedQueue = new RenderBatchedQueue();
    }
<<<<<<< HEAD

=======
    //TODO The cmdBuff parameter is added to do the instance
>>>>>>> 9a740141
    public gatherRenderObjects (probe: ReflectionProbe, scene:RenderScene, cmdBuff: CommandBuffer) {
        this.clear();
        const sceneData = this._pipeline.pipelineSceneData;
        const skybox = sceneData.skybox;

        if (skybox.enabled && skybox.model && (probe.camera.clearFlag & SKYBOX_FLAG)) {
            this.add(skybox.model);
        }

        const models = scene.models;
        const visibility = probe.camera.visibility;

        for (let i = 0; i < models.length; i++) {
            const model = models[i];
            // filter model by view visibility
            if (model.enabled) {
                if (model.node && ((visibility & model.node.layer) === model.node.layer)
                      || (visibility & model.visFlags)) {
                    if (model.bakeToReflectionProbe) {
                        this.add(model);
                    }
                }
            }
        }
        this._instancedQueue.uploadBuffers(cmdBuff);
        this._batchedQueue.uploadBuffers(cmdBuff);
    }

    public clear () {
        this._subModelsArray.length = 0;
        this._shaderArray.length = 0;
        this._passArray.length = 0;
        this._instancedQueue.clear();
        this._batchedQueue.clear();
        this._rgbeSubModelsArray.length = 0;
    }

    public add (model: Model) {
        const subModels = model.subModels;
        for (let j = 0; j < subModels.length; j++) {
            const subModel = subModels[j];

            let passIdx = getReflectMapPassIndex(subModel);
            let bUseReflectPass = true;
            if (passIdx < 0) {
                passIdx = getPassIndex(subModel);
                bUseReflectPass = false;
            }
            if (passIdx < 0) { continue; }

            const pass = subModel.passes[passIdx];
            const batchingScheme = pass.batchingScheme;

            if (!bUseReflectPass) {
                let patches: IMacroPatch[] | null = subModel.patches;
                const useRGBEPatchs: IMacroPatch[] = [
                    { name: CC_USE_RGBE_OUTPUT, value: true },
                ];
                patches = patches ? patches.concat(useRGBEPatchs) : useRGBEPatchs;
                subModel.onMacroPatchesStateChanged(patches);
                this._rgbeSubModelsArray.push(subModel);
            }

            if (batchingScheme === BatchingSchemes.INSTANCING) {            // instancing
                const buffer = pass.getInstancedBuffer();
                buffer.merge(subModel, passIdx);
                this._instancedQueue.queue.add(buffer);
            } else if (pass.batchingScheme === BatchingSchemes.VB_MERGING) { // vb-merging
                const buffer = pass.getBatchedBuffer();
                buffer.merge(subModel, passIdx, model);
                this._batchedQueue.queue.add(buffer);
            } else {
                const shader = subModel.shaders[passIdx];
                this._subModelsArray.push(subModel);
                if (shader) this._shaderArray.push(shader);
                this._passArray.push(pass);
            }
        }
    }

    /**
     * @zh
     * record CommandBuffer
     */
    public recordCommandBuffer (device: Device, renderPass: RenderPass, cmdBuff: CommandBuffer) {
        this._instancedQueue.recordCommandBuffer(device, renderPass, cmdBuff);
        this._batchedQueue.recordCommandBuffer(device, renderPass, cmdBuff);

        for (let i = 0; i < this._subModelsArray.length; ++i) {
            const subModel = this._subModelsArray[i];
            const shader = this._shaderArray[i];
            const pass = this._passArray[i];
            const ia = subModel.inputAssembler;
            const pso = PipelineStateManager.getOrCreatePipelineState(device, pass, shader, renderPass, ia);
            const descriptorSet = pass.descriptorSet;

            cmdBuff.bindPipelineState(pso);
            cmdBuff.bindDescriptorSet(SetIndex.MATERIAL, descriptorSet);
            cmdBuff.bindDescriptorSet(SetIndex.LOCAL, subModel.descriptorSet);
            cmdBuff.bindInputAssembler(ia);
            cmdBuff.draw(ia);
        }
<<<<<<< HEAD
        this.resetRGBEMacro();
        this._instancedQueue.clear();
        this._batchedQueue.clear();
=======
        this.resetMacro();
>>>>>>> 9a740141
    }
    public resetRGBEMacro () {
        for (let i = 0; i < this._rgbeSubModelsArray.length; i++) {
            const subModel = this._rgbeSubModelsArray[i];
            // eslint-disable-next-line prefer-const
            let patches: IMacroPatch[] | null = subModel.patches;
            if (!patches) continue;
            for (let j = 0; j < patches.length; j++) {
                const patch = patches[j];
                if (patch.name === CC_USE_RGBE_OUTPUT) {
                    patches.splice(j, 1);
                    break;
                }
            }
            subModel.onMacroPatchesStateChanged(patches);
        }
    }
}<|MERGE_RESOLUTION|>--- conflicted
+++ resolved
@@ -77,11 +77,6 @@
         this._instancedQueue = new RenderInstancedQueue();
         this._batchedQueue = new RenderBatchedQueue();
     }
-<<<<<<< HEAD
-
-=======
-    //TODO The cmdBuff parameter is added to do the instance
->>>>>>> 9a740141
     public gatherRenderObjects (probe: ReflectionProbe, scene:RenderScene, cmdBuff: CommandBuffer) {
         this.clear();
         const sceneData = this._pipeline.pipelineSceneData;
@@ -184,13 +179,9 @@
             cmdBuff.bindInputAssembler(ia);
             cmdBuff.draw(ia);
         }
-<<<<<<< HEAD
         this.resetRGBEMacro();
         this._instancedQueue.clear();
         this._batchedQueue.clear();
-=======
-        this.resetMacro();
->>>>>>> 9a740141
     }
     public resetRGBEMacro () {
         for (let i = 0; i < this._rgbeSubModelsArray.length; i++) {
