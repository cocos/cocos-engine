--- conflicted
+++ resolved
@@ -86,25 +86,64 @@
 }
 Enum(EAxisDirection);
 
-<<<<<<< HEAD
+/**
+ * @en
+ * Degree of freedom.
+ * @zh
+ * 自由度。
+ */
 export enum ED6Axis {
+    /**
+     * @en
+     * X axis.
+     * @zh
+     * X 轴。
+     */
     X = 0,
+    /**
+     * @en
+     * Y axis.
+     * @zh
+     * Y 轴。
+     */
     Y = 1,
+    /**
+     * @en
+     * Z axis.
+     * @zh
+     * Z 轴。
+     */
     Z = 2,
+    /**
+     * @en
+     * Swing 1, directs toward the local Y axis.
+     * @zh
+     * 摆动 1，其方向朝向 Y 轴。
+     */
     SWING1 = 3,
+    /**
+     * @en
+     * Swing 2, directs toward the local Z axis.
+     * @zh
+     * 摆动 2，其方向朝向 Z 轴。
+     */
     SWING2 = 4,
+    /**
+     * @en
+     * Twist, directs toward the local X axis.
+     * @zh
+     * 扭转，其方向朝向 X 轴。
+     */
     TWIST = 5,
 }
 Enum(ED6Axis);
 
-=======
 /**
  * @en
  * Simplex Type.
  * @zh
  * 单形体类型。
  */
->>>>>>> ae724da8
 export enum ESimplexType {
     /**
      * @en
@@ -245,33 +284,89 @@
      * 固定约束。
      */
     FIXED,
+
+    /**
+     * @en
+     * Configurable constraint.
+     * @zh
+     * 可配置约束。
+     */
     CONFIGURABLE,
 }
 Enum(EConstraintType);
 
-<<<<<<< HEAD
+/**
+ * @en
+ * Constraint Mode for degrees of freedom.
+ * @zh
+ * 自由度约束模式。
+ */
 export enum EConstraintMode {
+    /**
+     * @en
+     * Free mode, the specified degrees of freedom are free to move.
+     * @zh
+     * 自由模式，指定的自由度可以自由移动。
+     */
     FREE = 0,
+
+    /**
+     * @en
+     * Limited mode, the specified degrees of freedom are limited.
+     * @zh
+     * 限制模式，指定的自由度受到限制。
+     */
     LIMITED = 1,
+
+    /**
+     * @en
+     * Locked mode, the specified degrees of freedom are locked.
+     * @zh
+     * 锁定模式，指定的自由度被锁定。
+     */
     LOCKED = 2,
 }
 Enum(EConstraintMode);
 
+/**
+ * @en
+ * Driver Type.
+ * @zh
+ * 驱动类型。
+ */
 export enum EDriverMode {
+    /**
+     * @en
+     * Disabled.
+     * @zh
+     * 禁用。
+     */
     DISABLED = 0,
+
+    /**
+     * @en
+     * Servo motor, which targets the specified rotation angle.
+     * @zh
+     * 伺服电机，旋转到特定角度。
+     */
     SERVO = 1,
+
+    /**
+     * @en
+     * Induction motor, which targets the specified velocity.
+     * @zh
+     * 感应电机，旋转到特定速度。
+     */
     INDUCTION = 2,
 }
 Enum(EDriverMode);
 
-=======
 /**
  * @en
  * Character Controller Type.
  * @zh
  * 角色控制器类型。
  */
->>>>>>> ae724da8
 export enum ECharacterControllerType {
     /**
      * @en
