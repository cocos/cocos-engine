--- conflicted
+++ resolved
@@ -143,13 +143,8 @@
         this._maskUpdate(this._localTorque, 8);
     }
 
-<<<<<<< HEAD
-    public lateUpdate (dt: number) {
+    public lateUpdate (dt: number): void {
         if (!EDITOR_NOT_IN_PREVIEW) {
-=======
-    public lateUpdate (dt: number): void {
-        if (!EDITOR || cclegacy.GAME_VIEW) {
->>>>>>> 79a6eaf7
             if (this._rigidBody != null && this._mask !== 0) {
                 if (this._mask & 1) this._rigidBody.applyForce(this._force);
                 if (this._mask & 2) this._rigidBody.applyLocalForce(this.localForce);
