--- conflicted
+++ resolved
@@ -199,11 +199,7 @@
      */
     @tooltip('i18n:physics3d.character_controller.center')
     @type(Vec3)
-<<<<<<< HEAD
     public get center (): Readonly<Vec3> {
-=======
-    public get center (): Vec3 {
->>>>>>> 79a6eaf7
         return this._center;
     }
 
@@ -305,14 +301,9 @@
      * @zh
      * 获取中心的世界坐标。
      */
-<<<<<<< HEAD
     public get centerWorldPosition (): Readonly<Vec3> {
         if (this._isInitialized) this._cct!.getPosition(this._centerWorldPosition);
         return this._centerWorldPosition;
-=======
-    public getPosition (out: Vec3): void {
-        if (this._isInitialized) this._cct!.getPosition(out);
->>>>>>> 79a6eaf7
     }
 
     /**
