/*
 Copyright (c) 2020-2023 Xiamen Yaji Software Co., Ltd.

 https://www.cocos.com/

 Permission is hereby granted, free of charge, to any person obtaining a copy
 of this software and associated documentation files (the "Software"), to deal
 in the Software without restriction, including without limitation the rights to
 use, copy, modify, merge, publish, distribute, sublicense, and/or sell copies
 of the Software, and to permit persons to whom the Software is furnished to do so,
 subject to the following conditions:

 The above copyright notice and this permission notice shall be included in
 all copies or substantial portions of the Software.

 THE SOFTWARE IS PROVIDED "AS IS", WITHOUT WARRANTY OF ANY KIND, EXPRESS OR
 IMPLIED, INCLUDING BUT NOT LIMITED TO THE WARRANTIES OF MERCHANTABILITY,
 FITNESS FOR A PARTICULAR PURPOSE AND NONINFRINGEMENT. IN NO EVENT SHALL THE
 AUTHORS OR COPYRIGHT HOLDERS BE LIABLE FOR ANY CLAIM, DAMAGES OR OTHER
 LIABILITY, WHETHER IN AN ACTION OF CONTRACT, TORT OR OTHERWISE, ARISING FROM,
 OUT OF OR IN CONNECTION WITH THE SOFTWARE OR THE USE OR OTHER DEALINGS IN
 THE SOFTWARE.
*/

/* eslint-disable import/no-mutable-exports */
/* eslint-disable @typescript-eslint/restrict-template-expressions */
/* eslint-disable @typescript-eslint/no-unsafe-return */
import { EDITOR, TEST } from 'internal:constants';
import { IBaseConstraint, IPointToPointConstraint, IHingeConstraint, IConeTwistConstraint, IFixedConstraint,
    IConfigurableConstraint } from '../spec/i-physics-constraint';
import {
    IBoxShape, ISphereShape, ICapsuleShape, ITrimeshShape, ICylinderShape,
    IConeShape, ITerrainShape, ISimplexShape, IPlaneShape, IBaseShape,
} from '../spec/i-physics-shape';
import { IPhysicsWorld } from '../spec/i-physics-world';
import { IRigidBody } from '../spec/i-rigid-body';
import { IBoxCharacterController, ICapsuleCharacterController } from '../spec/i-character-controller';
import { errorID, IVec3Like, warn, cclegacy } from '../../core';
<<<<<<< HEAD
import { EColliderType, EConstraintMode, EConstraintType } from './physics-enum';
=======
import { EColliderType, EConstraintType, ECharacterControllerType } from './physics-enum';
>>>>>>> 4dec756a
import { PhysicsMaterial } from '.';

export type IPhysicsEngineId = 'builtin' | 'cannon.js' | 'ammo.js' | 'physx' | string;

interface IPhysicsWrapperObject {
    PhysicsWorld?: Constructor<IPhysicsWorld>,
    RigidBody?: Constructor<IRigidBody>,
    BoxCharacterController?: Constructor<IBoxCharacterController>,
    CapsuleCharacterController?: Constructor<ICapsuleCharacterController>,
    BoxShape?: Constructor<IBoxShape>,
    SphereShape?: Constructor<ISphereShape>,
    CapsuleShape?: Constructor<ICapsuleShape>,
    TrimeshShape?: Constructor<ITrimeshShape>,
    CylinderShape?: Constructor<ICylinderShape>,
    ConeShape?: Constructor<IConeShape>,
    TerrainShape?: Constructor<ITerrainShape>,
    SimplexShape?: Constructor<ISimplexShape>,
    PlaneShape?: Constructor<IPlaneShape>,
    PointToPointConstraint?: Constructor<IPointToPointConstraint>,
    HingeConstraint?: Constructor<IHingeConstraint>,
    ConeTwistConstraint?: Constructor<IConeTwistConstraint>,
    FixedConstraint?: Constructor<IFixedConstraint>,
    ConfigurableConstraint?: Constructor<IConfigurableConstraint>,
}

type IPhysicsBackend = { [key: string]: IPhysicsWrapperObject; }

interface IPhysicsSelector {
    /**
     * @en
     * The id of the physics engine being used by the physics system.
     * @zh
     * 物理系统正在使用的物理引擎的唯一标志。
     */
    readonly id: IPhysicsEngineId,

    /**
     * @en
     * The wrapper of the physics engine being used by the physics system.
     * @zh
     * 物理系统使用的物理引擎的封装层。
     */
    readonly wrapper: IPhysicsWrapperObject,

    /**
     * @en
     * All physics engine backends that the physics module has registered.
     * @zh
     * 物理模块已注册的所有物理引擎后端。
     */
    readonly backend: IPhysicsBackend,

    /**
     * @en
     * An instance of the physical world through which you can access the lowlevel objects.
     * @zh
     * 物理世界实例，通过它可以访问到底层对象。
     */
    readonly physicsWorld: IPhysicsWorld | null;

    /**
     * @en
     * To register the backend, the system will use the last backend registered before initialization,
     * and the registration after that needs to be switched manually.
     * @zh
     * 注册后端，系统将使用在初始化前注册的最后一个后端，此后注册的需要手动切换。
     */
    register: (id: IPhysicsEngineId, wrapper: IPhysicsWrapperObject) => void,

    /**
     * @en
     * Switch to the physics backend corresponding to the id in the registry.
     * @zh
     * 切换为注册表里对应 id 的物理后端。
     */
    switchTo: (id: IPhysicsEngineId) => void,

    // polyfill
    [x: string]: any,
}

function updateLegacyMacro (id: string) {
    cclegacy._global.CC_PHYSICS_BUILTIN = id === 'builtin';
    cclegacy._global.CC_PHYSICS_CANNON = id === 'cannon.js';
    cclegacy._global.CC_PHYSICS_AMMO = id === 'bullet';
}

function register (id: IPhysicsEngineId, wrapper: IPhysicsWrapperObject): void {
    if (!EDITOR && !TEST) console.info(`[PHYSICS]: register ${id}.`);
    selector.backend[id] = wrapper;
    if (!selector.physicsWorld || selector.id === id) {
        updateLegacyMacro(id);
        const mutableSelector = selector as Mutable<IPhysicsSelector>;
        mutableSelector.id = id;
        mutableSelector.wrapper = wrapper;
    }
}

export interface IWorldInitData {
    gravity: IVec3Like;
    allowSleep: boolean;
    defaultMaterial: PhysicsMaterial;
}
let worldInitData: IWorldInitData | null;

function switchTo (id: IPhysicsEngineId) {
    if (!selector.runInEditor) return;
    const mutableSelector = selector as Mutable<IPhysicsSelector>;
    if (selector.physicsWorld && id !== selector.id && selector.backend[id] != null) {
        selector.physicsWorld.destroy();
        if (!TEST) console.info(`[PHYSICS]: switch from ${selector.id} to ${id}.`);
        updateLegacyMacro(id);
        mutableSelector.id = id;
        mutableSelector.wrapper = selector.backend[id];
        mutableSelector.physicsWorld = createPhysicsWorld();
    } else {
        if (!EDITOR && !TEST) console.info(`[PHYSICS]: using ${id}.`);
        mutableSelector.physicsWorld = createPhysicsWorld();
    }
    if (worldInitData) {
        const world = mutableSelector.physicsWorld;
        world.setGravity(worldInitData.gravity);
        world.setAllowSleep(worldInitData.allowSleep);
    }
}

/**
 * @en
 * The physics selector is used to register and switch the physics engine backend.
 * @zh
 * 物理选择器用于注册和切换物理引擎后端。
 */
export const selector: IPhysicsSelector = {
    id: '',
    switchTo,
    register,
    wrapper: {} as any,
    backend: {} as any,
    physicsWorld: null as any,

    /// hide for now ///
    runInEditor: !EDITOR,
};

export function constructDefaultWorld (data: IWorldInitData) {
    if (!worldInitData) worldInitData = data;
    if (!selector.runInEditor) return;
    if (!selector.physicsWorld) {
        if (!TEST) console.info(`[PHYSICS]: using ${selector.id}.`);
        const mutableSelector = selector as Mutable<IPhysicsSelector>;
        const world = mutableSelector.physicsWorld = createPhysicsWorld();
        world.setGravity(worldInitData.gravity);
        world.setAllowSleep(worldInitData.allowSleep);
    }
}

/// Utility Function For Create Wrapper Entity ///

const FUNC = (...v: any) => 0 as any;
const ENTIRE_WORLD: IPhysicsWorld = {
    impl: null,
    setGravity: FUNC,
    setAllowSleep: FUNC,
    setDefaultMaterial: FUNC,
    step: FUNC,
    syncAfterEvents: FUNC,
    syncSceneToPhysics: FUNC,
    raycast: FUNC,
    raycastClosest: FUNC,
    emitEvents: FUNC,
    destroy: FUNC,
};

enum ECheckType {
    World,
    RigidBody,
    // COLLIDER //
    BoxCollider,
    SphereCollider,
    CapsuleCollider,
    MeshCollider,
    CylinderCollider,
    ConeCollider,
    TerrainCollider,
    SimplexCollider,
    PlaneCollider,
    // JOINT //
    PointToPointConstraint,
    HingeConstraint,
    ConeTwistConstraint,
    FixedConstraint,
<<<<<<< HEAD
    ConfigurableConstraint,
=======
    // CHARACTER CONTROLLER //
    BoxCharacterController,
    CapsuleCharacterController,
>>>>>>> 4dec756a
}

function check (obj: any, type: ECheckType) {
    if (obj == null) {
        if (selector.id) {
            warn(`${selector.id} physics does not support ${ECheckType[type]}`);
        } else {
            errorID(9600);
        }
        return true;
    }
    return false;
}

export function createPhysicsWorld (): IPhysicsWorld {
    if (check(selector.wrapper.PhysicsWorld, ECheckType.World)) {
        return ENTIRE_WORLD;
    }
    return new selector.wrapper.PhysicsWorld!();
}

const ENTIRE_RIGID_BODY: IRigidBody = {
    impl: null,
    rigidBody: null as unknown as any,
    isAwake: false,
    isSleepy: false,
    isSleeping: false,
    initialize: FUNC,
    onEnable: FUNC,
    onDisable: FUNC,
    onDestroy: FUNC,
    setType: FUNC,
    setMass: FUNC,
    setLinearDamping: FUNC,
    setAngularDamping: FUNC,
    useGravity: FUNC,
    setLinearFactor: FUNC,
    setAngularFactor: FUNC,
    setAllowSleep: FUNC,
    wakeUp: FUNC,
    sleep: FUNC,
    clearState: FUNC,
    clearForces: FUNC,
    clearVelocity: FUNC,
    setSleepThreshold: FUNC,
    getSleepThreshold: FUNC,
    getLinearVelocity: FUNC,
    setLinearVelocity: FUNC,
    getAngularVelocity: FUNC,
    setAngularVelocity: FUNC,
    applyForce: FUNC,
    applyLocalForce: FUNC,
    applyImpulse: FUNC,
    applyLocalImpulse: FUNC,
    applyTorque: FUNC,
    applyLocalTorque: FUNC,
    setGroup: FUNC,
    getGroup: FUNC,
    addGroup: FUNC,
    removeGroup: FUNC,
    setMask: FUNC,
    getMask: FUNC,
    addMask: FUNC,
    removeMask: FUNC,
    isUsingCCD: FUNC,
    useCCD: FUNC,
};

export function createRigidBody (): IRigidBody {
    if (check(selector.wrapper.RigidBody, ECheckType.RigidBody)) {
        return ENTIRE_RIGID_BODY;
    }
    return new selector.wrapper.RigidBody!();
}

/// CREATE COLLIDER ///

const CREATE_COLLIDER_PROXY = { INITED: false };

interface IEntireShape extends IBoxShape, ISphereShape, ICapsuleShape,
    ITrimeshShape, ICylinderShape, IConeShape, ITerrainShape, ISimplexShape, IPlaneShape { }
const ENTIRE_SHAPE: IEntireShape = {
    impl: null,
    collider: null as unknown as any,
    attachedRigidBody: null,
    initialize: FUNC,
    onLoad: FUNC,
    onEnable: FUNC,
    onDisable: FUNC,
    onDestroy: FUNC,
    setGroup: FUNC,
    getGroup: FUNC,
    addGroup: FUNC,
    removeGroup: FUNC,
    setMask: FUNC,
    getMask: FUNC,
    addMask: FUNC,
    removeMask: FUNC,
    setMaterial: FUNC,
    setAsTrigger: FUNC,
    setCenter: FUNC,
    getAABB: FUNC,
    getBoundingSphere: FUNC,
    updateSize: FUNC,
    updateRadius: FUNC,
    setRadius: FUNC,
    setCylinderHeight: FUNC,
    setDirection: FUNC,
    setHeight: FUNC,
    setShapeType: FUNC,
    setVertices: FUNC,
    setMesh: FUNC,
    setTerrain: FUNC,
    setNormal: FUNC,
    setConstant: FUNC,
    updateEventListener: FUNC,
};

export function createShape (type: EColliderType): IBaseShape {
    initColliderProxy();
    return CREATE_COLLIDER_PROXY[type]();
}

function initColliderProxy () {
    if (CREATE_COLLIDER_PROXY.INITED) return;
    CREATE_COLLIDER_PROXY.INITED = true;

    CREATE_COLLIDER_PROXY[EColliderType.BOX] = function createBoxShape (): IBoxShape {
        if (check(selector.wrapper.BoxShape, ECheckType.BoxCollider)) { return ENTIRE_SHAPE; }
        return new selector.wrapper.BoxShape!();
    };

    CREATE_COLLIDER_PROXY[EColliderType.SPHERE] = function createSphereShape (): ISphereShape {
        if (check(selector.wrapper.SphereShape, ECheckType.SphereCollider)) { return ENTIRE_SHAPE; }
        return new selector.wrapper.SphereShape!();
    };

    CREATE_COLLIDER_PROXY[EColliderType.CAPSULE] = function createCapsuleShape (): ICapsuleShape {
        if (check(selector.wrapper.CapsuleShape, ECheckType.CapsuleCollider)) { return ENTIRE_SHAPE; }
        return new selector.wrapper.CapsuleShape!();
    };

    CREATE_COLLIDER_PROXY[EColliderType.CYLINDER] = function createCylinderShape (): ICylinderShape {
        if (check(selector.wrapper.CylinderShape, ECheckType.CylinderCollider)) { return ENTIRE_SHAPE; }
        return new selector.wrapper.CylinderShape!();
    };

    CREATE_COLLIDER_PROXY[EColliderType.CONE] = function createConeShape (): IConeShape {
        if (check(selector.wrapper.ConeShape, ECheckType.ConeCollider)) { return ENTIRE_SHAPE; }
        return new selector.wrapper.ConeShape!();
    };

    CREATE_COLLIDER_PROXY[EColliderType.MESH] = function createTrimeshShape (): ITrimeshShape {
        if (check(selector.wrapper.TrimeshShape, ECheckType.MeshCollider)) { return ENTIRE_SHAPE; }
        return new selector.wrapper.TrimeshShape!();
    };

    CREATE_COLLIDER_PROXY[EColliderType.TERRAIN] = function createTerrainShape (): ITerrainShape {
        if (check(selector.wrapper.TerrainShape, ECheckType.TerrainCollider)) { return ENTIRE_SHAPE; }
        return new selector.wrapper.TerrainShape!();
    };

    CREATE_COLLIDER_PROXY[EColliderType.SIMPLEX] = function createSimplexShape (): ISimplexShape {
        if (check(selector.wrapper.SimplexShape, ECheckType.SimplexCollider)) { return ENTIRE_SHAPE; }
        return new selector.wrapper.SimplexShape!();
    };

    CREATE_COLLIDER_PROXY[EColliderType.PLANE] = function createPlaneShape (): IPlaneShape {
        if (check(selector.wrapper.PlaneShape, ECheckType.PlaneCollider)) { return ENTIRE_SHAPE; }
        return new selector.wrapper.PlaneShape!();
    };
}

/// CREATE CONSTRAINT ///

const CREATE_CONSTRAINT_PROXY = { INITED: false };

interface IEntireConstraint extends IPointToPointConstraint, IHingeConstraint, IConeTwistConstraint, IFixedConstraint, IConfigurableConstraint { }
const ENTIRE_CONSTRAINT: IEntireConstraint = {
    impl: null,
    initialize: FUNC,
    onLoad: FUNC,
    onEnable: FUNC,
    onDisable: FUNC,
    onDestroy: FUNC,
    setEnableCollision: FUNC,
    setConnectedBody: FUNC,
    setPivotA: FUNC,
    setPivotB: FUNC,
    setAxis: FUNC,
    setSecondaryAxis: FUNC,
    setBreakForce: FUNC,
    setBreakTorque: FUNC,
    setConstraintMode: FUNC,
    setLinearLimit: FUNC,
    setAngularExtent: FUNC,
    setLinearSoftConstraint: FUNC,
    setLinearStiffness: FUNC,
    setLinearDamping: FUNC,
    setLinearRestitution: FUNC,
    setSwingSoftConstraint: FUNC,
    setTwistSoftConstraint: FUNC,
    setSwingStiffness: FUNC,
    setSwingDamping: FUNC,
    setSwingRestitution: FUNC,
    setTwistStiffness: FUNC,
    setTwistDamping: FUNC,
    setTwistRestitution: FUNC,
    setDriverMode: FUNC,
    setLinearMotorTarget: FUNC,
    setLinearMotorVelocity: FUNC,
    setLinearMotorForceLimit: FUNC,
    setAngularMotorTarget: FUNC,
    setAngularMotorVelocity: FUNC,
    setAngularMotorForceLimit: FUNC,
    setAutoPivotB: FUNC,
};

export function createConstraint (type: EConstraintType): IBaseConstraint {
    initConstraintProxy();
    return CREATE_CONSTRAINT_PROXY[type]();
}

function initConstraintProxy () {
    if (CREATE_CONSTRAINT_PROXY.INITED) return;
    CREATE_CONSTRAINT_PROXY.INITED = true;

    CREATE_CONSTRAINT_PROXY[EConstraintType.POINT_TO_POINT] = function createPointToPointConstraint (): IPointToPointConstraint {
        if (check(selector.wrapper.PointToPointConstraint, ECheckType.PointToPointConstraint)) { return ENTIRE_CONSTRAINT; }
        return new selector.wrapper.PointToPointConstraint!();
    };

    CREATE_CONSTRAINT_PROXY[EConstraintType.HINGE] = function createHingeConstraint (): IHingeConstraint {
        if (check(selector.wrapper.HingeConstraint, ECheckType.HingeConstraint)) { return ENTIRE_CONSTRAINT; }
        return new selector.wrapper.HingeConstraint!();
    };

    CREATE_CONSTRAINT_PROXY[EConstraintType.CONE_TWIST] = function createConeTwistConstraint (): IConeTwistConstraint {
        if (check(selector.wrapper.ConeTwistConstraint, ECheckType.ConeTwistConstraint)) { return ENTIRE_CONSTRAINT; }
        return new selector.wrapper.ConeTwistConstraint!();
    };

    CREATE_CONSTRAINT_PROXY[EConstraintType.FIXED] = function createFixedConstraint (): IFixedConstraint {
        if (check(selector.wrapper.FixedConstraint, ECheckType.FixedConstraint)) { return ENTIRE_CONSTRAINT; }
        return new selector.wrapper.FixedConstraint!();
    };
<<<<<<< HEAD

    CREATE_CONSTRAINT_PROXY[EConstraintType.CONFIGURABLE] = function createConfigurableConstraint (): IConfigurableConstraint {
        if (check(selector.wrapper.ConfigurableConstraint, ECheckType.ConfigurableConstraint)) { return ENTIRE_CONSTRAINT; }
        return new selector.wrapper.ConfigurableConstraint!();
=======
}

/// CREATE CHARACTER CONTROLLER ///
const CREATE_CHARACTER_CONTROLLER_PROXY = { INITED: false };

interface IEntireCharacterController extends IBoxCharacterController, ICapsuleCharacterController { }
const ENTIRE_CHARACTER_CONTROLLER: IEntireCharacterController = {
    initialize: FUNC,
    onLoad: FUNC,
    onEnable: FUNC,
    onDisable: FUNC,
    onDestroy: FUNC,
    onGround: FUNC,
    getPosition: FUNC,
    setPosition: FUNC,
    setStepOffset: FUNC,
    setSlopeLimit: FUNC,
    setContactOffset: FUNC,
    setDetectCollisions: FUNC,
    setOverlapRecovery: FUNC,
    setGroup: FUNC,
    getGroup: FUNC,
    addGroup: FUNC,
    removeGroup: FUNC,
    setMask: FUNC,
    getMask: FUNC,
    addMask: FUNC,
    removeMask: FUNC,
    move: FUNC,
    updateEventListener: FUNC,
    //IBoxCharacterController
    setHalfHeight: FUNC,
    setHalfSideExtent: FUNC,
    setHalfForwardExtent: FUNC,
    //ICapsuleCharacterController
    setRadius: FUNC,
    setHeight: FUNC,
};

export function createCharacterController (type: ECharacterControllerType): IEntireCharacterController {
    initCharacterControllerProxy();
    return CREATE_CHARACTER_CONTROLLER_PROXY[type]();
}

function initCharacterControllerProxy () {
    if (CREATE_CHARACTER_CONTROLLER_PROXY.INITED) return;
    CREATE_CHARACTER_CONTROLLER_PROXY.INITED = true;

    CREATE_CHARACTER_CONTROLLER_PROXY[ECharacterControllerType.BOX] = function createBoxCharacterController (): IBoxCharacterController {
        if (check(selector.wrapper.BoxCharacterController, ECheckType.BoxCharacterController)) { return ENTIRE_CHARACTER_CONTROLLER; }
        return new selector.wrapper.BoxCharacterController!();
    };

    CREATE_CHARACTER_CONTROLLER_PROXY[ECharacterControllerType.CAPSULE] = function createCapsuleCharacterController (): ICapsuleCharacterController {
        if (check(selector.wrapper.CapsuleCharacterController, ECheckType.CapsuleCharacterController)) { return ENTIRE_CHARACTER_CONTROLLER; }
        return new selector.wrapper.CapsuleCharacterController!();
>>>>>>> 4dec756a
    };
}<|MERGE_RESOLUTION|>--- conflicted
+++ resolved
@@ -36,11 +36,7 @@
 import { IRigidBody } from '../spec/i-rigid-body';
 import { IBoxCharacterController, ICapsuleCharacterController } from '../spec/i-character-controller';
 import { errorID, IVec3Like, warn, cclegacy } from '../../core';
-<<<<<<< HEAD
-import { EColliderType, EConstraintMode, EConstraintType } from './physics-enum';
-=======
 import { EColliderType, EConstraintType, ECharacterControllerType } from './physics-enum';
->>>>>>> 4dec756a
 import { PhysicsMaterial } from '.';
 
 export type IPhysicsEngineId = 'builtin' | 'cannon.js' | 'ammo.js' | 'physx' | string;
@@ -232,13 +228,10 @@
     HingeConstraint,
     ConeTwistConstraint,
     FixedConstraint,
-<<<<<<< HEAD
     ConfigurableConstraint,
-=======
     // CHARACTER CONTROLLER //
     BoxCharacterController,
     CapsuleCharacterController,
->>>>>>> 4dec756a
 }
 
 function check (obj: any, type: ECheckType) {
@@ -485,12 +478,11 @@
         if (check(selector.wrapper.FixedConstraint, ECheckType.FixedConstraint)) { return ENTIRE_CONSTRAINT; }
         return new selector.wrapper.FixedConstraint!();
     };
-<<<<<<< HEAD
 
     CREATE_CONSTRAINT_PROXY[EConstraintType.CONFIGURABLE] = function createConfigurableConstraint (): IConfigurableConstraint {
         if (check(selector.wrapper.ConfigurableConstraint, ECheckType.ConfigurableConstraint)) { return ENTIRE_CONSTRAINT; }
         return new selector.wrapper.ConfigurableConstraint!();
-=======
+    };
 }
 
 /// CREATE CHARACTER CONTROLLER ///
@@ -547,6 +539,5 @@
     CREATE_CHARACTER_CONTROLLER_PROXY[ECharacterControllerType.CAPSULE] = function createCapsuleCharacterController (): ICapsuleCharacterController {
         if (check(selector.wrapper.CapsuleCharacterController, ECheckType.CapsuleCharacterController)) { return ENTIRE_CHARACTER_CONTROLLER; }
         return new selector.wrapper.CapsuleCharacterController!();
->>>>>>> 4dec756a
     };
 }