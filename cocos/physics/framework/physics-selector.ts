--- conflicted
+++ resolved
@@ -62,7 +62,7 @@
     ConfigurableConstraint?: Constructor<IConfigurableConstraint>,
 }
 
-type IPhysicsBackend = { [key: string]: IPhysicsWrapperObject; }
+interface IPhysicsBackend { [key: string]: IPhysicsWrapperObject; }
 
 interface IPhysicsSelector {
     /**
@@ -431,7 +431,6 @@
     setSecondaryAxis: FUNC,
     setBreakForce: FUNC,
     setBreakTorque: FUNC,
-<<<<<<< HEAD
     setConstraintMode: FUNC,
     setLinearLimit: FUNC,
     setAngularExtent: FUNC,
@@ -455,14 +454,12 @@
     setAngularMotorVelocity: FUNC,
     setAngularMotorForceLimit: FUNC,
     setAutoPivotB: FUNC,
-=======
     setLimitEnabled: FUNC,
     setLowerLimit: FUNC,
     setUpperLimit: FUNC,
     setMotorEnabled: FUNC,
     setMotorVelocity: FUNC,
     setMotorForceLimit: FUNC,
->>>>>>> 78c87a09
 };
 
 export function createConstraint (type: EConstraintType): IBaseConstraint {
