/*
 Copyright (c) 2020 Xiamen Yaji Software Co., Ltd.

 https://www.cocos.com/

 Permission is hereby granted, free of charge, to any person obtaining a copy
 of this software and associated engine source code (the "Software"), a limited,
 worldwide, royalty-free, non-assignable, revocable and non-exclusive license
 to use Cocos Creator solely to develop games on your target platforms. You shall
 not use Cocos Creator software for developing other software or tools that's
 used for developing games. You are not granted to publish, distribute,
 sublicense, and/or sell copies of Cocos Creator.

 The software or tools in this License Agreement are licensed, not sold.
 Xiamen Yaji Software Co., Ltd. reserves all rights not expressly granted to you.

 THE SOFTWARE IS PROVIDED "AS IS", WITHOUT WARRANTY OF ANY KIND, EXPRESS OR
 IMPLIED, INCLUDING BUT NOT LIMITED TO THE WARRANTIES OF MERCHANTABILITY,
 FITNESS FOR A PARTICULAR PURPOSE AND NONINFRINGEMENT. IN NO EVENT SHALL THE
 AUTHORS OR COPYRIGHT HOLDERS BE LIABLE FOR ANY CLAIM, DAMAGES OR OTHER
 LIABILITY, WHETHER IN AN ACTION OF CONTRACT, TORT OR OTHERWISE, ARISING FROM,
 OUT OF OR IN CONNECTION WITH THE SOFTWARE OR THE USE OR OTHER DEALINGS IN
 THE SOFTWARE.
 */

/**
 * @packageDocumentation
 * @module physics
 */

import { EDITOR } from 'internal:constants';
import { Vec3 } from '../../core/math';
import { IPhysicsWorld, IRaycastOptions } from '../spec/i-physics-world';
import { createPhysicsWorld } from './instance';
import { director, Director } from '../../core/director';
import { System } from '../../core/components';
import { PhysicsMaterial } from './assets/physics-material';
import { RecyclePool, game, Enum } from '../../core';
import { Ray } from '../../core/geometry';
import { PhysicsRayResult } from './physics-ray-result';
import { IPhysicsConfig, ICollisionMatrix } from './physics-config';
import { CollisionMatrix } from './collision-matrix';
import { PhysicsGroup } from './physics-enum';
import { selector } from './physics-selector';
import { legacyCC } from '../../core/global-exports';
import { garbageCollectionManager, markAsGCRoot } from '../../core/data/garbage-collection';
import { ccclass } from '../../core/data/decorators';

legacyCC.internal.PhysicsGroup = PhysicsGroup;

/**
 * @en
 * Physics system.
 * @zh
 * 物理系统。
 */
export class PhysicsSystem extends System {
    static get PHYSICS_NONE () {
        return !selector.id;
    }

    static get PHYSICS_BUILTIN () {
        return selector.id === 'builtin';
    }

    static get PHYSICS_CANNON () {
        return selector.id === 'cannon.js';
    }

    static get PHYSICS_AMMO () {
        return selector.id === 'ammo.js';
    }

    static get PHYSICS_PHYSX () {
        return selector.id === 'physx';
    }

    /**
     * @en
     * Gets the ID of the system.
     * @zh
     * 获取此系统的ID。
     */
    static readonly ID = 'PHYSICS';

    /**
     * @en
     * Gets the predefined physics groups.
     * @zh
     * 获取预定义的物理分组。
     */
    static get PhysicsGroup () {
        return PhysicsGroup;
    }

    /**
     * @en
     * Gets the physical system instance.
     * @zh
     * 获取物理系统实例。
     */
    static get instance (): PhysicsSystem {
        return PhysicsSystem._instance;
    }

    private static readonly _instance: PhysicsSystem;

    /**
     * @en
     * Gets or sets whether the physical system is enabled, which can be used to pause or continue running the physical system.
     * @zh
     * 获取或设置是否启用物理系统，可以用于暂停或继续运行物理系统。
     */
    get enable (): boolean {
        return this._enable;
    }

    set enable (value: boolean) {
        this._enable = value;
    }

    /**
     * @zh
     * Gets or sets whether the physical system allows automatic sleep, which defaults to true.
     * @zh
     * 获取或设置物理系统是否允许自动休眠，默认为 true。
     */
    get allowSleep (): boolean {
        return this._allowSleep;
    }

    set allowSleep (v: boolean) {
        this._allowSleep = v;
        if (!EDITOR) {
            this.physicsWorld.setAllowSleep(v);
        }
    }

    /**
     * @en
     * Gets or sets the maximum number of simulated substeps per frame.
     * @zh
     * 获取或设置每帧模拟的最大子步数。
     */
    get maxSubSteps () {
        return this._maxSubSteps;
    }

    set maxSubSteps (value: number) {
        this._maxSubSteps = value;
    }

    /**
     * @en
     * Gets or sets the fixed delta time consumed by each simulation step.
     * @zh
     * 获取或设置每步模拟消耗的固定时间。
     */
    get fixedTimeStep () {
        return this._fixedTimeStep;
    }

    set fixedTimeStep (value: number) {
        this._fixedTimeStep = value;
    }

    /**
     * @en
     * Gets or sets the value of gravity in the physical world, which defaults to (0, -10, 0).
     * @zh
     * 获取或设置物理世界的重力数值，默认为 (0, -10, 0)。
     */
    get gravity (): Vec3 {
        return this._gravity;
    }

    set gravity (gravity: Vec3) {
        this._gravity.set(gravity);
        if (!EDITOR) {
            this.physicsWorld.setGravity(gravity);
        }
    }

    /**
     * @en
     * Gets or sets the default speed threshold for going to sleep.
     * @zh
     * 获取或设置进入休眠的默认速度临界值。
     */
    get sleepThreshold (): number {
        return this._sleepThreshold;
    }

    set sleepThreshold (v: number) {
        this._sleepThreshold = v;
    }

    /**
     * @en
     * Turn on or off the automatic simulation.
     * @zh
     * 获取或设置是否自动模拟。
     */
    get autoSimulation () {
        return this._autoSimulation;
    }

    set autoSimulation (value: boolean) {
        this._autoSimulation = value;
    }

    /**
     * @en
     * Gets the global default physical material.
     * @zh
     * 获取全局的默认物理材质。
     */
    get defaultMaterial (): PhysicsMaterial {
        return this._material;
    }

    /**
     * @en
     * Gets the wrappered object of the physical world through which you can access the actual underlying object.
     * @zh
     * 获取物理世界的封装对象，通过它你可以访问到实际的底层对象。
     */
    readonly physicsWorld: IPhysicsWorld;

    /**
     * @en
     * Gets the raycastClosest test result.
     * @zh
     * 获取 raycastClosest 的检测结果。
     */
    readonly raycastClosestResult = new PhysicsRayResult();

    /**
     * @en
     * Gets the raycast test results.
     * @zh
     * 获取 raycast 的检测结果。
     */
    readonly raycastResults: PhysicsRayResult[] = [];

    /**
     * @en
     * Gets the collision matrix that used for initialization only.
     * @zh
     * 获取碰撞矩阵，它仅用于初始化。
     */
    readonly collisionMatrix: ICollisionMatrix = new CollisionMatrix(1) as ICollisionMatrix;

    readonly useNodeChains: boolean;

    private _enable = true;
    private _allowSleep = true;
    private _maxSubSteps = 1;
    private _subStepCount = 0;
    private _fixedTimeStep = 1.0 / 60.0;
    private _autoSimulation = true;
    private _accumulator = 0;
    private _sleepThreshold = 0.1;
    private readonly _gravity = new Vec3(0, -10, 0);
    private readonly _material = new PhysicsMaterial();

    private readonly raycastOptions: IRaycastOptions = {
        group: -1,
        mask: -1,
        queryTrigger: true,
        maxDistance: 10000000,
    }

    private readonly raycastResultPool = new RecyclePool<PhysicsRayResult>(() => new PhysicsRayResult(), 1);

    private constructor () {
        super();
        const config = game.config ? game.config.physics as IPhysicsConfig : null;
        if (config && config.physicsEngine) {
            Vec3.copy(this._gravity, config.gravity);
            this._allowSleep = config.allowSleep;
            this._fixedTimeStep = config.fixedTimeStep;
            this._maxSubSteps = config.maxSubSteps;
            this._sleepThreshold = config.sleepThreshold;
            this.autoSimulation = config.autoSimulation;
            this.useNodeChains = config.useNodeChains;

            if (config.defaultMaterial) {
                this._material.friction = config.defaultMaterial.friction;
                this._material.rollingFriction = config.defaultMaterial.rollingFriction;
                this._material.spinningFriction = config.defaultMaterial.spinningFriction;
                this._material.restitution = config.defaultMaterial.restitution;
            }

            if (config.collisionMatrix) {
                for (const i in config.collisionMatrix) {
                    const key = 1 << parseInt(i);
                    this.collisionMatrix[`${key}`] = config.collisionMatrix[i];
                }
            }
        } else {
            this.useNodeChains = false;
        }
        this._material.on('physics_material_update', this._updateMaterial, this);

        this.physicsWorld = createPhysicsWorld();
        this.physicsWorld.setGravity(this._gravity);
        this.physicsWorld.setAllowSleep(this._allowSleep);
        this.physicsWorld.setDefaultMaterial(this._material);
    }

    /**
     * @en
     * The lifecycle function is automatically executed after all components `update` and `lateUpadte` are executed.
     * @zh
     * 生命周期函数，在所有组件的`update`和`lateUpadte`执行完成后自动执行。
     * @param deltaTime the time since last frame.
     */
    postUpdate (deltaTime: number) {
        if (EDITOR && !legacyCC.GAME_VIEW && !this._executeInEditMode) {
            return;
        }

        if (!this._enable) {
            this.physicsWorld.syncSceneToPhysics();
            return;
        }

        if (this._autoSimulation) {
            this._subStepCount = 0;
            this._accumulator += deltaTime;
            director.emit(Director.EVENT_BEFORE_PHYSICS);
            while (this._subStepCount < this._maxSubSteps) {
                if (this._accumulator > this._fixedTimeStep) {
                    this.physicsWorld.syncSceneToPhysics();
                    this.physicsWorld.step(this._fixedTimeStep);
                    this._accumulator -= this._fixedTimeStep;
                    this._subStepCount++;
                    this.physicsWorld.emitEvents();
                    // TODO: nesting the dirty flag reset between the syncScenetoPhysics and the simulation to reduce calling syncScenetoPhysics.
                    this.physicsWorld.syncAfterEvents();
                } else {
                    this.physicsWorld.syncSceneToPhysics();
                    break;
                }
            }
            director.emit(Director.EVENT_AFTER_PHYSICS);
        }
    }

    /**
     * @en
     * Reset the accumulator of time to given value.
     * @zh
     * 重置时间累积总量为给定值。
     */
    resetAccumulator (time = 0) {
        this._accumulator = time;
    }

    /**
     * @en
     * Perform simulation steps for the physics world.
     * @zh
     * 执行物理世界的模拟步进。
     * @param fixedTimeStep
     */
    step (fixedTimeStep: number, deltaTime?: number, maxSubSteps?: number) {
        this.physicsWorld.step(fixedTimeStep, deltaTime, maxSubSteps);
    }

    /**
     * @en
     * Sync the scene world transform changes to the physics world.
     * @zh
     * 同步场景世界的变化信息到物理世界中。
     */
    syncSceneToPhysics () {
        this.physicsWorld.syncSceneToPhysics();
    }

    /**
     * @en
     * Emit trigger and collision events.
     * @zh
     * 触发`trigger`和`collision`事件。
     */
    emitEvents () {
        this.physicsWorld.emitEvents();
    }

    /**
     * @en
     * Collision detect all collider, and record all the detected results, through PhysicsSystem.Instance.RaycastResults access to the results.
     * @zh
     * 检测所有的碰撞盒，并记录所有被检测到的结果，通过 PhysicsSystem.instance.raycastResults 访问结果。
     * @param worldRay 世界空间下的一条射线
     * @param mask 掩码，默认为 0xffffffff
     * @param maxDistance 最大检测距离，默认为 10000000，目前请勿传入 Infinity 或 Number.MAX_VALUE
     * @param queryTrigger 是否检测触发器
     * @return boolean 表示是否有检测到碰撞盒
     */
    raycast (worldRay: Ray, mask = 0xffffffff, maxDistance = 10000000, queryTrigger = true): boolean {
        this.raycastResultPool.reset();
        this.raycastResults.length = 0;
        this.raycastOptions.mask = mask >>> 0;
        this.raycastOptions.maxDistance = maxDistance;
        this.raycastOptions.queryTrigger = queryTrigger;
        return this.physicsWorld.raycast(worldRay, this.raycastOptions, this.raycastResultPool, this.raycastResults);
    }

    /**
     * @en
     * Collision detect all collider, and record and ray test results with the shortest distance
     * by PhysicsSystem.Instance.RaycastClosestResult access to the results.
     * @zh
     * 检测所有的碰撞盒，并记录与射线距离最短的检测结果，通过 PhysicsSystem.instance.raycastClosestResult 访问结果。
     * @param worldRay 世界空间下的一条射线
     * @param mask 掩码，默认为 0xffffffff
     * @param maxDistance 最大检测距离，默认为 10000000，目前请勿传入 Infinity 或 Number.MAX_VALUE
     * @param queryTrigger 是否检测触发器
     * @return boolean 表示是否有检测到碰撞盒
     */
    raycastClosest (worldRay: Ray, mask = 0xffffffff, maxDistance = 10000000, queryTrigger = true): boolean {
        this.raycastOptions.mask = mask >>> 0;
        this.raycastOptions.maxDistance = maxDistance;
        this.raycastOptions.queryTrigger = queryTrigger;
        return this.physicsWorld.raycastClosest(worldRay, this.raycastOptions, this.raycastClosestResult);
    }

    private _updateMaterial () {
        this.physicsWorld.setDefaultMaterial(this._material);
    }
}

director.once(Director.EVENT_INIT, () => {
    initPhysicsSystem();
});

function initPhysicsSystem () {
    if (!EDITOR) {
        const physics = game.config.physics;
        if (physics) {
            const cg = physics.collisionGroups;
            if (cg instanceof Array) {
                cg.forEach((v) => {
                    PhysicsGroup[v.name] = 1 << v.index;
                });
                Enum.update(PhysicsGroup);
            }
        }
        const oldIns = PhysicsSystem.instance;
        if (oldIns) {
            director.unregisterSystem(oldIns);
            oldIns.physicsWorld.destroy();
        }
        const sys = new legacyCC.PhysicsSystem();
        legacyCC.PhysicsSystem._instance = sys;
<<<<<<< HEAD
        director.registerSystem(PhysicsSystem.ID, sys, 0);
        garbageCollectionManager.addCCClassObjectToRoot(sys);
=======
        director.registerSystem(PhysicsSystem.ID, sys, System.Priority.LOW);
>>>>>>> af125149
    }
}<|MERGE_RESOLUTION|>--- conflicted
+++ resolved
@@ -456,11 +456,7 @@
         }
         const sys = new legacyCC.PhysicsSystem();
         legacyCC.PhysicsSystem._instance = sys;
-<<<<<<< HEAD
-        director.registerSystem(PhysicsSystem.ID, sys, 0);
+        director.registerSystem(PhysicsSystem.ID, sys, System.Priority.LOW);
         garbageCollectionManager.addCCClassObjectToRoot(sys);
-=======
-        director.registerSystem(PhysicsSystem.ID, sys, System.Priority.LOW);
->>>>>>> af125149
     }
 }