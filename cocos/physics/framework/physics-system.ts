/*
 Copyright (c) 2020-2023 Xiamen Yaji Software Co., Ltd.

 https://www.cocos.com/

 Permission is hereby granted, free of charge, to any person obtaining a copy
 of this software and associated documentation files (the "Software"), to deal
 in the Software without restriction, including without limitation the rights to
 use, copy, modify, merge, publish, distribute, sublicense, and/or sell copies
 of the Software, and to permit persons to whom the Software is furnished to do so,
 subject to the following conditions:

 The above copyright notice and this permission notice shall be included in
 all copies or substantial portions of the Software.

 THE SOFTWARE IS PROVIDED "AS IS", WITHOUT WARRANTY OF ANY KIND, EXPRESS OR
 IMPLIED, INCLUDING BUT NOT LIMITED TO THE WARRANTIES OF MERCHANTABILITY,
 FITNESS FOR A PARTICULAR PURPOSE AND NONINFRINGEMENT. IN NO EVENT SHALL THE
 AUTHORS OR COPYRIGHT HOLDERS BE LIABLE FOR ANY CLAIM, DAMAGES OR OTHER
 LIABILITY, WHETHER IN AN ACTION OF CONTRACT, TORT OR OTHERWISE, ARISING FROM,
 OUT OF OR IN CONNECTION WITH THE SOFTWARE OR THE USE OR OTHER DEALINGS IN
 THE SOFTWARE.
*/

import { EDITOR_NOT_IN_PREVIEW } from 'internal:constants';
import { Vec3, RecyclePool, Enum, System, cclegacy, Settings, settings, geometry, warn, IQuatLike, IVec3Like } from '../../core';
import { IPhysicsWorld, IRaycastOptions } from '../spec/i-physics-world';
import { director, Director, game } from '../../game';
import { PhysicsMaterial } from './assets/physics-material';
import { PhysicsRayResult, PhysicsLineStripCastResult } from './physics-ray-result';
import { IPhysicsConfig, ICollisionMatrix } from './physics-config';
import { CollisionMatrix } from './collision-matrix';
import { PhysicsGroup } from './physics-enum';
import { constructDefaultWorld, IWorldInitData, selector } from './physics-selector';
import { assetManager, builtinResMgr } from '../../asset/asset-manager';
import { Collider } from './components/colliders/collider';

cclegacy.internal.PhysicsGroup = PhysicsGroup;

/**
 * @en
 * Physics system.
 * @zh
 * 物理系统。
 */
export class PhysicsSystem extends System implements IWorldInitData {
    public static get PHYSICS_NONE (): boolean {
        return !selector.id;
    }

    public static get PHYSICS_BUILTIN (): boolean {
        return selector.id === 'builtin';
    }

    public static get PHYSICS_CANNON (): boolean {
        return selector.id === 'cannon.js';
    }

    public static get PHYSICS_BULLET (): boolean {
        return selector.id === 'bullet';
    }

    public static get PHYSICS_PHYSX (): boolean {
        return selector.id === 'physx';
    }

    /**
     * @en
     * Gets the ID of the system.
     * @zh
     * 获取此系统的ID。
     */
    public static readonly ID = 'PHYSICS';

    /**
     * @en
     * Gets the predefined physics groups.
     * @zh
     * 获取预定义的物理分组。
     */
    public static get PhysicsGroup (): typeof PhysicsGroup {
        return PhysicsGroup;
    }

    /**
     * @en
     * Gets the physical system instance.
     * @zh
     * 获取物理系统实例。
     */
    public static get instance (): PhysicsSystem {
        return PhysicsSystem._instance!;
    }

    /**
     * @en
     * Gets or sets whether the physical system is enabled, which can be used to pause or continue running the physical system.
     * @zh
     * 获取或设置是否启用物理系统，可以用于暂停或继续运行物理系统。
     */
    public get enable (): boolean {
        return this._enable;
    }

    public set enable (value: boolean) {
        this._enable = value;
    }

    /**
     * @zh
     * Gets or sets whether the physical system allows automatic sleep, which defaults to true.
     * @zh
     * 获取或设置物理系统是否允许自动休眠，默认为 true。
     */
    public get allowSleep (): boolean {
        return this._allowSleep;
    }

    public set allowSleep (v: boolean) {
        this._allowSleep = v;
        if (this.physicsWorld) {
            this.physicsWorld.setAllowSleep(v);
        }
    }

    /**
     * @en
     * Gets or sets the maximum number of simulated substeps per frame.
     * @zh
     * 获取或设置每帧模拟的最大子步数。
     */
    public get maxSubSteps (): number {
        return this._maxSubSteps;
    }

    public set maxSubSteps (value: number) {
        this._maxSubSteps = value;
    }

    /**
     * @en
     * Gets or sets the fixed delta time consumed by each simulation step in seconds.
     * @zh
     * 获取或设置每步模拟消耗的固定时间（以 s 为单位）。
     */
    public get fixedTimeStep (): number {
        return this._fixedTimeStep;
    }

    public set fixedTimeStep (value: number) {
        this._fixedTimeStep = value;
    }

    /**
     * @en
     * Gets or sets the value of gravity in the physical world, which defaults to (0, -10, 0).
     * @zh
     * 获取或设置物理世界的重力数值，默认为 (0, -10, 0)。
     */
    public get gravity (): Vec3 {
        return this._gravity;
    }

    public set gravity (gravity: Vec3) {
        this._gravity.set(gravity);
        if (this.physicsWorld) {
            this.physicsWorld.setGravity(gravity);
        }
    }

    /**
     * @en
     * Gets or sets the default speed threshold for going to sleep.
     * @zh
     * 获取或设置进入休眠的默认速度临界值。
     */
    public get sleepThreshold (): number {
        return this._sleepThreshold;
    }

    public set sleepThreshold (v: number) {
        this._sleepThreshold = v;
    }

    /**
     * @en
     * Turn on or off the automatic simulation.
     * @zh
     * 获取或设置是否自动模拟。
     */
    public get autoSimulation (): boolean {
        return this._autoSimulation;
    }

    public set autoSimulation (value: boolean) {
        this._autoSimulation = value;
    }

    /**
     * @en
     * Gets the global default physical material.
     * @zh
     * 获取全局的默认物理材质。
     */
    public get defaultMaterial (): PhysicsMaterial {
        return this._material;
    }

    /**
     * @en
     * Set the default physics material.
     * @zh
     * 设置默认物理材质。
     */
    public setDefaultPhysicsMaterial (material: PhysicsMaterial): void {
        this._material = material;
        this.physicsWorld.setDefaultMaterial(this._material);
        this._material.on(PhysicsMaterial.EVENT_UPDATE, this._updateMaterial, this);
    }

    // eslint-disable-next-line consistent-return
    private initDefaultMaterial (): Promise<void> {
        if (this._material != null) return Promise.resolve();

        const builtinMaterial = builtinResMgr.get<PhysicsMaterial>('default-physics-material');
        if (!builtinMaterial) {
            console.error('PhysicsSystem initDefaultMaterial() Failed to load builtinMaterial');
            return Promise.resolve();
        }

        const userMaterial = settings.querySettings(Settings.Category.PHYSICS, 'defaultMaterial');
        if (!userMaterial) { //use built-in default physics material
            this.setDefaultPhysicsMaterial(builtinMaterial);
            return Promise.resolve();
        } else { //use user customized default physics material
            return new Promise<PhysicsMaterial>((resolve, reject): void => {
                assetManager.loadAny(userMaterial, (err, asset): void => ((err || !(asset instanceof PhysicsMaterial))
                    ? reject(err)
                    : resolve(asset)));
            }).then((asset): void => {
                this.setDefaultPhysicsMaterial(asset);
            }).catch((reason): void => {
                warn(reason);
                warn(`Failed to load user customized default physics material: ${userMaterial}, will fallback to built-in default physics material`);
                this.setDefaultPhysicsMaterial(builtinMaterial);
            });
        }
    }

    /**
     * @en
     * Gets the wrappered object of the physical world through which you can access the actual underlying object.
     * @zh
     * 获取物理世界的封装对象，通过它你可以访问到实际的底层对象。
     */
    public get physicsWorld (): IPhysicsWorld {
        return selector.physicsWorld!;
    }

    /**
     * @en
     * Gets the raycastClosest test result.
     * @zh
     * 获取 raycastClosest 的检测结果。
     */
    public readonly raycastClosestResult = new PhysicsRayResult();

    /**
    * @en
    * Gets the raycast test results.
    * @zh
    * 获取 raycast 的检测结果。
    */
    public readonly raycastResults: PhysicsRayResult[] = [];

    /**
     * @en
     * Gets the lineStripCastClosest test result.
     * @zh
     * 获取 lineStripCastClosest 的检测结果。
     */
    public lineStripCastClosestResult = new PhysicsLineStripCastResult();

    /**
    * @en
    * Gets the lineStripCast test results.
    * @zh
    * 获取 lineStripCast 的检测结果。
    */
    public lineStripCastResults: PhysicsLineStripCastResult[] = [];

    /**
     * @en
     * Gets the sweepCastClosest test result.
     * @zh
     * 获取 sweepCastClosest 的检测结果。
     */
    public readonly sweepCastClosestResult = new PhysicsRayResult();

    /**
        * @en
        * Gets the sweepCast test results.
        * @zh
        * 获取 sweepCast 的检测结果。
        */
    public readonly sweepCastResults: PhysicsRayResult[] = [];

    /**
    * @en
    * Gets the collision matrix that used for initialization only.
    * @zh
    * 获取碰撞矩阵，它仅用于初始化。
    */
    public readonly collisionMatrix: ICollisionMatrix = new CollisionMatrix(1) as ICollisionMatrix;

    /**
     * @en
     * The minimum size of the collision body.
     * @zh
     * 碰撞体的最小尺寸。
     */
    public minVolumeSize = 1e-5;

    public readonly useNodeChains: boolean = false;

    private _enable = true;
    private _allowSleep = true;
    private _maxSubSteps = 1;
    private _subStepCount = 0;
    private _fixedTimeStep = 1.0 / 60.0;
    private _autoSimulation = true;
    private _accumulator = 0;
    private _sleepThreshold = 0.1;
    private readonly _gravity = new Vec3(0, -10, 0);
    private _material!: PhysicsMaterial; //default physics material
    private static readonly _instance: PhysicsSystem | null = null;
    private readonly raycastOptions: IRaycastOptions = {
        group: -1,
        mask: -1,
        queryTrigger: true,
        maxDistance: 10000000,
    };

    private readonly raycastResultPool = new RecyclePool<PhysicsRayResult>((): PhysicsRayResult => new PhysicsRayResult(), 1);
    private readonly sweepResultPool = new RecyclePool<PhysicsRayResult>((): PhysicsRayResult => new PhysicsRayResult(), 1);

    private constructor () {
        super();
    }

    postUpdate (deltaTime: number): void {
        if (EDITOR_NOT_IN_PREVIEW && !this._executeInEditMode && !selector.runInEditor) return;

        if (!this.physicsWorld) return;

        if (!this._enable) {
            this.physicsWorld.syncSceneToPhysics();
            return;
        }

        if (this._autoSimulation) {
            this._subStepCount = 0;
            this._accumulator += deltaTime;
            director.emit(Director.EVENT_BEFORE_PHYSICS);
            while (this._subStepCount < this._maxSubSteps) {
                if (this._accumulator >= this._fixedTimeStep) {
                    this.physicsWorld.syncSceneToPhysics();
                    this.physicsWorld.step(this._fixedTimeStep);
                    this.physicsWorld.emitEvents();
                    this.physicsWorld.syncAfterEvents();
                    this._accumulator -= this._fixedTimeStep;
                    this._subStepCount++;
                } else {
                    this.physicsWorld.syncSceneToPhysics();
                    break;
                }
            }
            director.emit(Director.EVENT_AFTER_PHYSICS);
        }
    }

    /**
     * @en
     * Reset the physics configuration.
     * @zh
     * 重置物理配置。
     */
    resetConfiguration (config?: IPhysicsConfig): void {
        const allowSleep = config ? config.allowSleep : settings.querySettings(Settings.Category.PHYSICS, 'allowSleep');
        if (typeof allowSleep === 'boolean') this._allowSleep = allowSleep;
        const fixedTimeStep = config ? config.fixedTimeStep : settings.querySettings(Settings.Category.PHYSICS, 'fixedTimeStep');
        if (typeof fixedTimeStep === 'number') this._fixedTimeStep = fixedTimeStep;
        const maxSubSteps = config ? config.maxSubSteps : settings.querySettings(Settings.Category.PHYSICS, 'maxSubSteps');
        if (typeof maxSubSteps === 'number') this._maxSubSteps = maxSubSteps;
        const sleepThreshold = config ? config.sleepThreshold : settings.querySettings(Settings.Category.PHYSICS, 'sleepThreshold');
        if (typeof sleepThreshold === 'number') this._sleepThreshold = sleepThreshold;
        const autoSimulation = config ? config.autoSimulation : settings.querySettings(Settings.Category.PHYSICS, 'autoSimulation');
        if (typeof autoSimulation === 'boolean') this.autoSimulation = autoSimulation;

        const gravity = config ? config.gravity : settings.querySettings(Settings.Category.PHYSICS, 'gravity');
        if (gravity) Vec3.copy(this._gravity, gravity);

        const collisionMatrix = config ? config.collisionMatrix : settings.querySettings(Settings.Category.PHYSICS, 'collisionMatrix');
        if (collisionMatrix) {
            for (const i in collisionMatrix) {
                this.collisionMatrix[`${1 << parseInt(i)}`] = collisionMatrix[i];
            }
        }
        const collisionGroups = config ? config.collisionGroups : settings.querySettings<Array<{ name: string, index: number }>>(Settings.Category.PHYSICS, 'collisionGroups');
        if (collisionGroups) {
            const cg = collisionGroups;
            if (cg instanceof Array) {
                cg.forEach((v): void => { PhysicsGroup[v.name] = 1 << v.index; });
                Enum.update(PhysicsGroup);
            }
        }

        if (this.physicsWorld) {
            this.physicsWorld.setGravity(this._gravity);
            this.physicsWorld.setAllowSleep(this._allowSleep);
        }
    }

    /**
     * @en
     * Reset the accumulator of time to given value.
     * @zh
     * 重置时间累积总量为给定值。
     */
    resetAccumulator (time = 0): void {
        this._accumulator = time;
    }

    /**
     * @en
     * Perform simulation steps for the physics world.
     * @zh
     * 执行物理世界的模拟步进。
     * @param fixedTimeStep
     */
    step (fixedTimeStep: number, deltaTime?: number, maxSubSteps?: number): void {
        if (this.physicsWorld) this.physicsWorld.step(fixedTimeStep, deltaTime, maxSubSteps);
    }

    /**
     * @en
     * Sync the scene world transform changes to the physics world.
     * @zh
     * 同步场景世界的变化信息到物理世界中。
     */
    syncSceneToPhysics (): void {
        if (this.physicsWorld) this.physicsWorld.syncSceneToPhysics();
    }

    /**
     * @en
     * Emit trigger and collision events.
     * @zh
     * 触发`trigger`和`collision`事件。
     */
    emitEvents (): void {
        if (this.physicsWorld) this.physicsWorld.emitEvents();
    }

    /**
     * @en
     * Get or set debug draw flags. Default is EPhysicsDrawFlags.NONE.
     * Refer to EPhysicsDrawFlags.
     * Note: Since physics debug draw uses Geometry-Renderer to do drawing,
     * make sure Geometry-Renderer is not cropped in Project Setting.
     * @zh
     * 获取或设置调试绘制标志。默认为 EPhysicsDrawFlags.NONE。
     * 参考 EPhysicsDrawFlags。
     * 注意：因为物理调试绘制使用几何渲染器来绘制，请确保项目设置中几何渲染器没有被裁剪掉。
     */
    get debugDrawFlags (): number {
        return this.physicsWorld.debugDrawFlags;
    }

    set debugDrawFlags (v) {
        this.physicsWorld.debugDrawFlags = v;
    }

    /**
     * @en
     * Get or set constraint debug draw size. Default is 0.3.
     * @zh
     * 获取或设置约束的调试绘制尺寸。默认为 0.3。
     */
    get debugDrawConstraintSize (): number {
        return this.physicsWorld.debugDrawConstraintSize;
    }

    set debugDrawConstraintSize (v) {
        this.physicsWorld.debugDrawConstraintSize = v;
    }

    /**
     * @en
     * Collision detect all collider, and record all the detected results, through PhysicsSystem.Instance.RaycastResults access to the results.
     * @zh
     * 检测所有的碰撞盒，并记录所有被检测到的结果，通过 PhysicsSystem.instance.raycastResults 访问结果。
     * @param worldRay @zh 世界空间下的一条射线 @en A ray in world space
     * @param mask @zh 掩码，默认为 0xffffffff @en Mask, default value is 0xffffffff
     * @param maxDistance @zh 最大检测距离，默认为 10000000，目前请勿传入 Infinity 或 Number.MAX_VALUE
     *                    @en Maximum detection distance, default value is 10000000, do not pass Infinity or Number.MAX_VALUE for now
     * @param queryTrigger @zh 是否检测触发器 @en Whether to detect triggers
     * @return {boolean} @zh 表示是否有检测到碰撞 @en Indicates whether a collision has been detected
     */
    raycast (worldRay: geometry.Ray, mask = 0xffffffff, maxDistance = 10000000, queryTrigger = true): boolean {
        if (!this.physicsWorld) return false;
        this.raycastResultPool.reset();
        this.raycastResults.length = 0;
        this.raycastOptions.mask = mask >>> 0;
        this.raycastOptions.maxDistance = maxDistance;
        this.raycastOptions.queryTrigger = queryTrigger;
        return this.physicsWorld.raycast(worldRay, this.raycastOptions, this.raycastResultPool, this.raycastResults);
    }

    /**
     * @en
     * Collision detect all collider, and record and ray test results with the shortest distance
     * by PhysicsSystem.Instance.RaycastClosestResult access to the results.
     * @zh
     * 检测所有的碰撞盒，并记录与射线距离最短的检测结果，通过 PhysicsSystem.instance.raycastClosestResult 访问结果。
     * @param worldRay @zh 世界空间下的一条射线 @en A ray in world space
     * @param mask @zh 掩码，默认为 0xffffffff @en Mask, default value is 0xffffffff
     * @param maxDistance @zh 最大检测距离，默认为 10000000，目前请勿传入 Infinity 或 Number.MAX_VALUE
     *                    @en Maximum detection distance, default value is 10000000, do not pass Infinity or Number.MAX_VALUE for now
     * @param queryTrigger @zh 是否检测触发器 @en Whether to detect triggers
     * @return {boolean} @zh 表示是否有检测到碰撞 @en Indicates whether a collision has been detected
     */
    raycastClosest (worldRay: geometry.Ray, mask = 0xffffffff, maxDistance = 10000000, queryTrigger = true): boolean {
        if (!this.physicsWorld) return false;
        this.raycastOptions.mask = mask >>> 0;
        this.raycastOptions.maxDistance = maxDistance;
        this.raycastOptions.queryTrigger = queryTrigger;
        return this.physicsWorld.raycastClosest(worldRay, this.raycastOptions, this.raycastClosestResult);
    }

    /**
    * @en
    * Collision detect all collider and record all the detected results, using
    * PhysicsSystem.Instance.lineStripCastResults to access the results.
    * @zh
    * 逐线段检测所有的碰撞盒，并记录所有检测结果。通过 PhysicsSystem.instance.lineStripCastResults 访问结果。
    * @param samplePointsWorldSpace @zh 世界空间下的采样点/直线段 @en sample points/line segments in world space
    * @param mask @zh 掩码，默认为 0xffffffff @en Mask, default value is 0xffffffff
    * @param maxDistance @zh 沿着直线段的最大检测距离，默认为 10000000，目前请勿传入 Infinity 或 Number.MAX_VALUE
    *                    @en Maximum detection distance along the line segments, default value is 10000000, do not pass Infinity or Number.MAX_VALUE for now
    * @param queryTrigger @zh 是否检测触发器 @en Whether to detect triggers
    * @return {boolean} @zh 表示是否有检测到碰撞 @en Indicates whether a collision has been detected
    */
    lineStripCast (samplePointsWorldSpace: Array<Vec3>, mask = 0xffffffff, maxDistance = 10000000, queryTrigger = true): boolean {
        if (samplePointsWorldSpace.length < 2) return false;
        this.lineStripCastResults = [];
        let distance = 0;
        const worldRay = new geometry.Ray();
        for (let i = 1; i < samplePointsWorldSpace.length; ++i) {
            if (distance > maxDistance) break;

            const fromPoint = samplePointsWorldSpace[i - 1];
            const toPoint = samplePointsWorldSpace[i];
            const direction = new Vec3();
            Vec3.subtract(direction, toPoint, fromPoint);
            const stepLength = Vec3.len(direction);
            distance += stepLength;
            Vec3.multiplyScalar(direction, direction, 1.0 / stepLength);
            worldRay.d = direction;
            worldRay.o = fromPoint;
            const hit = this.raycast(worldRay, mask, stepLength, queryTrigger);
            if (hit) {
                for (let re = 0; re < this.raycastResults.length; re++) {
                    const result = this.raycastResults[re];
                    //if ray starts inside shape and hit point equals to start point, this should be ignored
                    if (re === 0 && Vec3.equals(fromPoint, result.hitPoint)) { continue; }
                    const copiedResult = new PhysicsLineStripCastResult();
                    copiedResult._assign(result.hitPoint, result.distance, result.collider, result.hitNormal, i - 1);
                    this.lineStripCastResults.push(copiedResult);
                }
            }
        }
        return this.lineStripCastResults.length > 0;
    }

    /**
     * @en
     * Collision detect all collider, and record the ray test results with the shortest distance.
     * Using PhysicsSystem.Instance.lineStripCastClosestResult to access the result.
     * @zh
     * 逐线段检测所有的碰撞盒，并记录沿这些线段距离最短的检测结果，通过 PhysicsSystem.instance.lineStripCastClosestResult 访问结果。
     * @param samplePointsWorldSpace @zh 世界空间下的采样点/直线段 @en sample points/line segments in world space
     * @param mask @zh 掩码，默认为 0xffffffff @en Mask, default value is 0xffffffff
     * @param maxDistance @zh 沿着直线段的最大检测距离，默认为 10000000，目前请勿传入 Infinity 或 Number.MAX_VALUE
     *                    @en Maximum detection distance along the line segments, default value is 10000000, do not pass Infinity or Number.MAX_VALUE for now
     * @param queryTrigger @zh 是否检测触发器 @en Whether to detect triggers
     * @return {boolean} @zh 表示是否有检测到碰撞 @en Indicates whether a collision has been detected
     */
    lineStripCastClosest (samplePointsWorldSpace: Array<Vec3>, mask = 0xffffffff, maxDistance = 10000000, queryTrigger = true): boolean {
        if (samplePointsWorldSpace.length < 2) { return false; }
        let distance = 0;
        const worldRay = new geometry.Ray();
        let hit = false;
        for (let i = 1; i < samplePointsWorldSpace.length; ++i) {
            if (distance > maxDistance) break;

            const fromPoint = samplePointsWorldSpace[i - 1];
            const toPoint = samplePointsWorldSpace[i];
            const direction = new Vec3();
            Vec3.subtract(direction, toPoint, fromPoint);
            const stepLength = Vec3.len(direction);
            distance += stepLength;
            Vec3.multiplyScalar(direction, direction, 1.0 / stepLength);
            worldRay.d = direction;
            worldRay.o = fromPoint;
            hit = this.raycastClosest(worldRay, mask, stepLength, queryTrigger);
            if (hit) {
                const result = this.raycastClosestResult;
                const copiedResult = new PhysicsLineStripCastResult();
                copiedResult._assign(result.hitPoint, result.distance, result.collider, result.hitNormal, i - 1);
                this.lineStripCastClosestResult = copiedResult;
                break;
            }
        }
        return hit;
    }

    /**
     * @en
     * Cast a box along a ray and record information on what was hit.
     * Access the results through PhysicsSystem.Instance.sweepCastResults.
     * @zh
     * 将盒体沿着射线发射，记录所有被检测到的结果，通过 PhysicsSystem.instance.sweepCastResults 访问结果。
     * @param worldRay @zh 世界空间下的一条射线 @en A ray in world space
     * @param halfExtent @zh 盒体的一半尺寸 @en Half extent of the box
     * @param orientation @zh 盒体的方向 @en Orientation of the box
     * @param mask @zh 掩码，默认为 0xffffffff @en Mask, default value is 0xffffffff
     * @param maxDistance @zh 最大检测距离，默认为 10000000，目前请勿传入 Infinity 或 Number.MAX_VALUE
     *                    @en Maximum detection distance, default value is 10000000, do not pass Infinity or Number.MAX_VALUE for now
     * @param queryTrigger @zh 是否检测触发器 @en Whether to detect triggers
     * @return {boolean} @zh 表示是否有检测到碰撞 @en Indicates whether a collision has been detected
     */
    sweepBox (
        worldRay: geometry.Ray,
        halfExtent: IVec3Like,
        orientation: IQuatLike,
        mask = 0xffffffff,
<<<<<<< HEAD
maxDistance = 10000000,
queryTrigger = true,
=======
        maxDistance = 10000000,
        queryTrigger = true,
>>>>>>> 9a421649
    ): boolean {
        if (!this.physicsWorld) return false;
        this.sweepResultPool.reset();
        this.sweepCastResults.length = 0;
        this.raycastOptions.mask = mask >>> 0;
        this.raycastOptions.maxDistance = maxDistance;
        this.raycastOptions.queryTrigger = queryTrigger;
        return this.physicsWorld.sweepBox(
            worldRay,
            halfExtent,
            orientation,
            this.raycastOptions,
            this.sweepResultPool,
            this.sweepCastResults,
        );
    }

    /**
     * @en
     * Cast a box along a ray and record information on the closest hit.
     * Access the results through PhysicsSystem.Instance.sweepCastClosestResult.
     * @zh
     * 将盒体沿着射线发射，记录距离最近的碰撞结果，通过 PhysicsSystem.instance.sweepCastClosestResult 访问结果。
     * @param worldRay @zh 世界空间下的一条射线 @en A ray in world space
     * @param halfExtent @zh 盒体的一半尺寸 @en Half extent of the box
     * @param orientation @zh 盒体的方向 @en Orientation of the box
     * @param mask @zh 掩码，默认为 0xffffffff @en Mask, default value is 0xffffffff
     * @param maxDistance @zh 最大检测距离，默认为 10000000，目前请勿传入 Infinity 或 Number.MAX_VALUE
     *                   @en Maximum detection distance, default value is 10000000, do not pass Infinity or Number.MAX_VALUE for now
     * @param queryTrigger @zh 是否检测触发器 @en Whether to detect triggers
     * @return {boolean} @zh 表示是否有检测到碰撞 @en Indicates whether a collision has been detected
     */
    sweepBoxClosest (
        worldRay: geometry.Ray,
        halfExtent: IVec3Like,
        orientation: IQuatLike,
        mask = 0xffffffff,
<<<<<<< HEAD
maxDistance = 10000000,
queryTrigger = true,
=======
        maxDistance = 10000000,
        queryTrigger = true,
>>>>>>> 9a421649
    ): boolean {
        if (!this.physicsWorld) return false;
        this.raycastOptions.mask = mask >>> 0;
        this.raycastOptions.maxDistance = maxDistance;
        this.raycastOptions.queryTrigger = queryTrigger;
        return this.physicsWorld.sweepBoxClosest(
            worldRay,
            halfExtent,
            orientation,
            this.raycastOptions,
            this.sweepCastClosestResult,
        );
    }

    /**
     * @en
     * Cast a sphere along a ray and record information on what was hit.
     * Access the results through PhysicsSystem.Instance.sweepCastResults.
     * @zh
     * 将球体沿着射线发射，记录所有被检测到的结果，通过 PhysicsSystem.instance.sweepCastResults 访问结果。
     * @param worldRay @zh 世界空间下的一条射线 @en A ray in world space
     * @param radius @zh 球体的半径 @en Radius of the sphere
     * @param mask @zh 掩码，默认为 0xffffffff @en Mask, default value is 0xffffffff
     * @param maxDistance @zh 最大检测距离，默认为 10000000，目前请勿传入 Infinity 或 Number.MAX_VALUE
     *                  @en Maximum detection distance, default value is 10000000, do not pass Infinity or Number.MAX_VALUE for now
     * @param queryTrigger @zh 是否检测触发器 @en Whether to detect triggers
     * @return {boolean} @zh 表示是否有检测到碰撞 @en Indicates whether a collision has been detected
     */
    sweepSphere (
        worldRay: geometry.Ray,
        radius: number,
        mask = 0xffffffff,
<<<<<<< HEAD
maxDistance = 10000000,
queryTrigger = true,
=======
        maxDistance = 10000000,
        queryTrigger = true,
>>>>>>> 9a421649
    ): boolean {
        if (!this.physicsWorld) return false;
        this.sweepResultPool.reset();
        this.sweepCastResults.length = 0;
        this.raycastOptions.mask = mask >>> 0;
        this.raycastOptions.maxDistance = maxDistance;
        this.raycastOptions.queryTrigger = queryTrigger;
        return this.physicsWorld.sweepSphere(
            worldRay,
            radius,
            this.raycastOptions,
            this.sweepResultPool,
            this.sweepCastResults,
        );
    }

    /**
     * @en
     * Cast a sphere along a ray and record information on the closest hit.
     * Access the result through PhysicsSystem.Instance.sweepCastClosestResult.
     * @zh
     * 将球体沿着射线发射，记录距离最近的碰撞结果，通过 PhysicsSystem.instance.sweepCastClosestResult 访问结果。
     * @param worldRay @zh 世界空间下的一条射线 @en A ray in world space
     * @param radius @zh 球体的半径 @en Radius of the sphere
     * @param mask @zh 掩码，默认为 0xffffffff @en Mask, default value is 0xffffffff
     * @param maxDistance @zh 最大检测距离，默认为 10000000，目前请勿传入 Infinity 或 Number.MAX_VALUE
     *                 @en Maximum detection distance, default value is 10000000, do not pass Infinity or Number.MAX_VALUE for now
     * @param queryTrigger @zh 是否检测触发器 @en Whether to detect triggers
     * @return {boolean} @zh 表示是否有检测到碰撞 @en Indicates whether a collision has been detected
     */
    sweepSphereClosest (
        worldRay: geometry.Ray,
        radius: number,
        mask = 0xffffffff,
<<<<<<< HEAD
maxDistance = 10000000,
queryTrigger = true,
=======
        maxDistance = 10000000,
        queryTrigger = true,
>>>>>>> 9a421649
    ): boolean {
        if (!this.physicsWorld) return false;
        this.raycastOptions.mask = mask >>> 0;
        this.raycastOptions.maxDistance = maxDistance;
        this.raycastOptions.queryTrigger = queryTrigger;
        return this.physicsWorld.sweepSphereClosest(
            worldRay,
            radius,
            this.raycastOptions,
            this.sweepCastClosestResult,
        );
    }

    /**
     * @en
     * Cast a capsule along a ray and record information on what was hit.
     * Access the results through PhysicsSystem.Instance.sweepCastResults.
     * Capsule's default axis is along the world space Y axis.
     * @zh
     * 将胶囊体沿着射线发射，记录所有被检测到的结果，通过 PhysicsSystem.instance.sweepCastResults 访问结果。
     * 胶囊体的默认朝向是世界空间下的 Y 轴。
     * @param worldRay @zh 世界空间下的一条射线 @en A ray in world space
     * @param radius @zh 胶囊体的半径 @en Radius of the capsule
     * @param height @zh 胶囊体末端两个半球圆心的距离 @en Distance between the two half-sphere centers of the capsule
     * @param orientation @zh 胶囊体的朝向 @en Orientation of the capsule
     * @param mask @zh 掩码，默认为 0xffffffff @en Mask, default value is 0xffffffff
     * @param maxDistance @zh 最大检测距离，默认为 10000000，目前请勿传入 Infinity 或 Number.MAX_VALUE
     *                @en Maximum detection distance, default value is 10000000, do not pass Infinity or Number.MAX_VALUE for now
     * @param queryTrigger @zh 是否检测触发器 @en Whether to detect triggers
     * @return {boolean} @zh 表示是否有检测到碰撞 @en Indicates whether a collision has been detected
     */
    sweepCapsule (
        worldRay: geometry.Ray,
        radius: number,
        height: number,
        orientation: IQuatLike,
        mask = 0xffffffff,
<<<<<<< HEAD
maxDistance = 10000000,
queryTrigger = true,
=======
        maxDistance = 10000000,
        queryTrigger = true,
>>>>>>> 9a421649
    ): boolean {
        if (!this.physicsWorld) return false;
        this.sweepResultPool.reset();
        this.sweepCastResults.length = 0;
        this.raycastOptions.mask = mask >>> 0;
        this.raycastOptions.maxDistance = maxDistance;
        this.raycastOptions.queryTrigger = queryTrigger;
        return this.physicsWorld.sweepCapsule(
            worldRay,
            radius,
            height,
            orientation,
            this.raycastOptions,
            this.sweepResultPool,
            this.sweepCastResults,
        );
    }

    /**
     * @en
     * Cast a capsule along a ray and record information on the closest hit.
     * Access the result through PhysicsSystem.Instance.sweepCastClosestResult.
     * Capsule's default axis is along the world space Y axis.
     * @zh
     * 将胶囊体沿着射线发射，记录距离最近的碰撞结果，通过 PhysicsSystem.instance.sweepCastClosestResult 访问结果。
     * 胶囊体的默认朝向是世界空间下的 Y 轴。
     * @param worldRay @zh 世界空间下的一条射线 @en A ray in world space
     * @param radius @zh 胶囊体的半径 @en Radius of the capsule
     * @param height @zh 胶囊体末端两个半球圆心的距离 @en Distance between the two half-sphere centers of the capsule
     * @param orientation @zh 胶囊体的朝向 @en Orientation of the capsule
     * @param mask @zh 掩码，默认为 0xffffffff @en Mask, default value is 0xffffffff
     * @param maxDistance @zh 最大检测距离，默认为 10000000，目前请勿传入 Infinity 或 Number.MAX_VALUE
     *               @en Maximum detection distance, default value is 10000000, do not pass Infinity or Number.MAX_VALUE for now
     * @param queryTrigger @zh 是否检测触发器 @en Whether to detect triggers
     * @return {boolean} @zh 表示是否有检测到碰撞 @en Indicates whether a collision has been detected
     */
    sweepCapsuleClosest (
        worldRay: geometry.Ray,
        radius: number,
        height: number,
        orientation: IQuatLike,
        mask = 0xffffffff,
<<<<<<< HEAD
maxDistance = 10000000,
queryTrigger = true,
=======
        maxDistance = 10000000,
        queryTrigger = true,
>>>>>>> 9a421649
    ): boolean {
        if (!this.physicsWorld) return false;
        this.raycastOptions.mask = mask >>> 0;
        this.raycastOptions.maxDistance = maxDistance;
        this.raycastOptions.queryTrigger = queryTrigger;
        return this.physicsWorld.sweepCapsuleClosest(
            worldRay,
            radius,
            height,
            orientation,
            this.raycastOptions,
            this.sweepCastClosestResult,
        );
    }

    private _updateMaterial (): void {
        if (this.physicsWorld) this.physicsWorld.setDefaultMaterial(this._material);
    }

    /**
     * @en
     * Construct and register the system singleton.
     * If the module is pre-loaded, it will be executed automatically.
     * @zh
     * 构造并注册系统单例。
     * 预先加载模块的情况下，会自动执行。
     */
    static constructAndRegister (): void {
        const enabled = settings.querySettings(Settings.Category.PHYSICS, 'enabled') ?? true;
        if (!enabled) { return; }
        if (!PhysicsSystem._instance) {
            // Construct physics world and physics system only once
            const sys = new PhysicsSystem();
            (PhysicsSystem._instance as unknown as PhysicsSystem) = sys;
            sys.resetConfiguration();
            constructDefaultWorld(sys);
            director.registerSystem(PhysicsSystem.ID, sys, sys.priority);

            game.onPostProjectInitDelegate.add(sys.initDefaultMaterial.bind(sys));
        }
    }
}

/**
 * By registering the initialization event, the system can be automatically
 * constructed and registered when the module is pre-loaded
 */
director.once(Director.EVENT_INIT, (): void => { PhysicsSystem.constructAndRegister(); });<|MERGE_RESOLUTION|>--- conflicted
+++ resolved
@@ -645,13 +645,8 @@
         halfExtent: IVec3Like,
         orientation: IQuatLike,
         mask = 0xffffffff,
-<<<<<<< HEAD
-maxDistance = 10000000,
-queryTrigger = true,
-=======
         maxDistance = 10000000,
         queryTrigger = true,
->>>>>>> 9a421649
     ): boolean {
         if (!this.physicsWorld) return false;
         this.sweepResultPool.reset();
@@ -689,13 +684,8 @@
         halfExtent: IVec3Like,
         orientation: IQuatLike,
         mask = 0xffffffff,
-<<<<<<< HEAD
-maxDistance = 10000000,
-queryTrigger = true,
-=======
         maxDistance = 10000000,
         queryTrigger = true,
->>>>>>> 9a421649
     ): boolean {
         if (!this.physicsWorld) return false;
         this.raycastOptions.mask = mask >>> 0;
@@ -728,13 +718,8 @@
         worldRay: geometry.Ray,
         radius: number,
         mask = 0xffffffff,
-<<<<<<< HEAD
-maxDistance = 10000000,
-queryTrigger = true,
-=======
         maxDistance = 10000000,
         queryTrigger = true,
->>>>>>> 9a421649
     ): boolean {
         if (!this.physicsWorld) return false;
         this.sweepResultPool.reset();
@@ -769,13 +754,8 @@
         worldRay: geometry.Ray,
         radius: number,
         mask = 0xffffffff,
-<<<<<<< HEAD
-maxDistance = 10000000,
-queryTrigger = true,
-=======
         maxDistance = 10000000,
         queryTrigger = true,
->>>>>>> 9a421649
     ): boolean {
         if (!this.physicsWorld) return false;
         this.raycastOptions.mask = mask >>> 0;
@@ -813,13 +793,8 @@
         height: number,
         orientation: IQuatLike,
         mask = 0xffffffff,
-<<<<<<< HEAD
-maxDistance = 10000000,
-queryTrigger = true,
-=======
         maxDistance = 10000000,
         queryTrigger = true,
->>>>>>> 9a421649
     ): boolean {
         if (!this.physicsWorld) return false;
         this.sweepResultPool.reset();
@@ -862,13 +837,8 @@
         height: number,
         orientation: IQuatLike,
         mask = 0xffffffff,
-<<<<<<< HEAD
-maxDistance = 10000000,
-queryTrigger = true,
-=======
         maxDistance = 10000000,
         queryTrigger = true,
->>>>>>> 9a421649
     ): boolean {
         if (!this.physicsWorld) return false;
         this.raycastOptions.mask = mask >>> 0;
