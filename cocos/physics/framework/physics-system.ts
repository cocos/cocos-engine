--- conflicted
+++ resolved
@@ -348,13 +348,8 @@
         super();
     }
 
-<<<<<<< HEAD
-    postUpdate (deltaTime: number) {
+    postUpdate (deltaTime: number): void {
         if (EDITOR_NOT_IN_PREVIEW && !this._executeInEditMode && !selector.runInEditor) return;
-=======
-    postUpdate (deltaTime: number): void {
-        if (EDITOR && !cclegacy.GAME_VIEW && !this._executeInEditMode && !selector.runInEditor) return;
->>>>>>> 79a6eaf7
 
         if (!this.physicsWorld) return;
 
