/*
 Copyright (c) 2020-2023 Xiamen Yaji Software Co., Ltd.

 https://www.cocos.com/

 Permission is hereby granted, free of charge, to any person obtaining a copy
 of this software and associated documentation files (the "Software"), to deal
 in the Software without restriction, including without limitation the rights to
 use, copy, modify, merge, publish, distribute, sublicense, and/or sell copies
 of the Software, and to permit persons to whom the Software is furnished to do so,
 subject to the following conditions:

 The above copyright notice and this permission notice shall be included in
 all copies or substantial portions of the Software.

 THE SOFTWARE IS PROVIDED "AS IS", WITHOUT WARRANTY OF ANY KIND, EXPRESS OR
 IMPLIED, INCLUDING BUT NOT LIMITED TO THE WARRANTIES OF MERCHANTABILITY,
 FITNESS FOR A PARTICULAR PURPOSE AND NONINFRINGEMENT. IN NO EVENT SHALL THE
 AUTHORS OR COPYRIGHT HOLDERS BE LIABLE FOR ANY CLAIM, DAMAGES OR OTHER
 LIABILITY, WHETHER IN AN ACTION OF CONTRACT, TORT OR OTHERWISE, ARISING FROM,
 OUT OF OR IN CONNECTION WITH THE SOFTWARE OR THE USE OR OTHER DEALINGS IN
 THE SOFTWARE.
*/

/* eslint-disable import/no-mutable-exports */
/* eslint-disable no-console */
/* eslint-disable @typescript-eslint/restrict-template-expressions */
/* eslint-disable consistent-return */
/* eslint-disable @typescript-eslint/no-unsafe-return */
/* eslint-disable no-lonely-if */
/* eslint-disable import/order */

import { asmFactory } from './physx.asmjs';
import { wasmFactory, PhysXWasmUrl } from './physx.wasmjs';
import { WebAssemblySupportMode } from '../../misc/webassembly-support';
import { instantiateWasm } from 'pal/wasm';
import { BYTEDANCE, DEBUG, EDITOR, TEST, WASM_SUPPORT_MODE } from 'internal:constants';
import { IQuatLike, IVec3Like, Quat, RecyclePool, Vec3, cclegacy, geometry, Settings, settings, sys } from '../../core';
import { shrinkPositions } from '../utils/util';
import { IRaycastOptions } from '../spec/i-physics-world';
import { IPhysicsConfig, PhysicsRayResult, PhysicsSystem, CharacterControllerContact } from '../framework';
import { PhysXWorld } from './physx-world';
import { PhysXInstance } from './physx-instance';
import { PhysXShape } from './shapes/physx-shape';
import { PxHitFlag, PxPairFlag, PxQueryFlag, EFilterDataWord3 } from './physx-enum';
import { Node } from '../../scene-graph';
import { Director, director, game } from '../../game';
import { degreesToRadians } from '../../core/utils/misc';
import { PhysXCharacterController } from './character-controllers/physx-character-controller';

export const PX = {} as any;
const globalThis = cclegacy._global;
// Use bytedance native or js physics if nativePhysX is not null.
const USE_BYTEDANCE = BYTEDANCE && globalThis.nativePhysX;
const USE_EXTERNAL_PHYSX = !!globalThis.PHYSX;

// Init physx libs when engine init.
game.onPostInfrastructureInitDelegate.add(InitPhysXLibs);

export function InitPhysXLibs () {
    if (USE_BYTEDANCE) {
        if (!EDITOR && !TEST) console.debug('[PHYSICS]:', `Use PhysX Libs in BYTEDANCE.`);
        Object.assign(PX, globalThis.nativePhysX);
        Object.assign(_pxtrans, new PX.Transform(_v3, _v4));
        _pxtrans.setPosition = PX.Transform.prototype.setPosition.bind(_pxtrans);
        _pxtrans.setQuaternion = PX.Transform.prototype.setQuaternion.bind(_pxtrans);
        initConfigAndCacheObject(PX);
    } else {
        if (WASM_SUPPORT_MODE === WebAssemblySupportMode.MAYBE_SUPPORT) {
            if (sys.hasFeature(sys.Feature.WASM)) {
                return initWASM();
            } else {
                return initASM();
            }
        } else if (WASM_SUPPORT_MODE === WebAssemblySupportMode.SUPPORT) {
            return initWASM();
        } else {
            return initASM();
        }
    }
}

function initASM () {
    globalThis.PhysX = globalThis.PHYSX ? globalThis.PHYSX : asmFactory;
    if (globalThis.PhysX != null) {
        return globalThis.PhysX().then((Instance: any) => {
            if (!EDITOR && !TEST) console.debug('[PHYSICS]:', `${USE_EXTERNAL_PHYSX ? 'External' : 'Internal'} PhysX asm libs loaded.`);
            initAdaptWrapper(Instance);
            initConfigAndCacheObject(Instance);
            Object.assign(PX, Instance);
        }, (reason: any) => { console.error('[PHYSICS]:', `PhysX asm load failed: ${reason}`); });
    } else {
        if (!EDITOR && !TEST) console.error('[PHYSICS]:', 'Failed to load PhysX js libs, package may be not found.');
        return new Promise<void>((resolve, reject) => {
            resolve();
        });
    }
}

function initWASM () {
    globalThis.PhysX = globalThis.PHYSX ? globalThis.PHYSX : wasmFactory;
    if (globalThis.PhysX != null) {
        return globalThis.PhysX({
            instantiateWasm (importObject: WebAssembly.Imports,
                receiveInstance: (instance: WebAssembly.Instance, module: WebAssembly.Module) => void) {
                return instantiateWasm(PhysXWasmUrl, importObject).then((result: any) => {
                    receiveInstance(result.instance, result.module);
                });
            },
        }).then((Instance: any) => {
            if (!EDITOR && !TEST) console.debug('[PHYSICS]:', `${USE_EXTERNAL_PHYSX ? 'External' : 'Internal'} PhysX wasm libs loaded.`);
            initAdaptWrapper(Instance);
            initConfigAndCacheObject(Instance);
            Object.assign(PX, Instance);
        }, (reason: any) => { console.error('[PHYSICS]:', `PhysX wasm load failed: ${reason}`); });
    } else {
        if (!EDITOR && !TEST) console.error('[PHYSICS]:', 'Failed to load PhysX wasm libs, package may be not found.');
        return new Promise<void>((resolve, reject) => {
            resolve();
        });
    }
}

function initConfigAndCacheObject (PX: any) {
    globalThis.PhysX = PX;
    PX.EPSILON = 1e-3;
    PX.MULTI_THREAD = false;
    PX.SUB_THREAD_COUNT = 1;
    PX.CACHE_MAT = {};
    PX.IMPL_PTR = {};
    PX.MESH_CONVEX = {};
    PX.MESH_STATIC = {};
    PX.TERRAIN_STATIC = {};
}

function initAdaptWrapper (obj: any) {
    obj.VECTOR_MAT = new obj.PxMaterialVector();
    obj.MeshScale = obj.PxMeshScale;
    obj.ShapeFlag = obj.PxShapeFlag;
    obj.ActorFlag = obj.PxActorFlag;
    obj.ForceMode = obj.PxForceMode;
    obj.CombineMode = obj.PxCombineMode;
    obj.BoxGeometry = obj.PxBoxGeometry;
    obj.QueryHitType = obj.PxQueryHitType;
    obj.RigidBodyFlag = obj.PxRigidBodyFlag;
    obj.PlaneGeometry = obj.PxPlaneGeometry;
    obj.SphereGeometry = obj.PxSphereGeometry;
    obj.CapsuleGeometry = obj.PxCapsuleGeometry;
    obj.ConvexMeshGeometry = obj.PxConvexMeshGeometry;
    obj.D6Motion = obj.PxD6Motion;
    obj.D6Axis = obj.PxD6Axis;
    obj.D6Drive = obj.PxD6Drive;
    obj.D6JointDrive = obj.PxD6JointDrive;
    obj.LinearLimitPair = obj.PxJointLinearLimitPair;
    obj.AngularLimitPair = obj.PxJointAngularLimitPair;
    obj.TriangleMeshGeometry = obj.PxTriangleMeshGeometry;
    obj.RigidDynamicLockFlag = obj.PxRigidDynamicLockFlag;
<<<<<<< HEAD
    obj.TolerancesScale = obj.PxTolerancesScale;
=======
    obj.RevoluteJointFlags = { eLIMIT_ENABLED: 1 << 0, eDRIVE_ENABLED: 1 << 1, eDRIVE_FREESPIN: 1 << 2 };
    obj.JointAngularLimitPair = obj.PxJointAngularLimitPair;
>>>>>>> 78c87a09
    obj.createRevoluteJoint = (a: any, b: any, c: any, d: any): any => obj.PxRevoluteJointCreate(PX.physics, a, b, c, d);
    obj.createFixedConstraint = (a: any, b: any, c: any, d: any): any => obj.PxFixedJointCreate(PX.physics, a, b, c, d);
    obj.createSphericalJoint = (a: any, b: any, c: any, d: any): any => obj.PxSphericalJointCreate(PX.physics, a, b, c, d);
    obj.createD6Joint = (a: any, b: any, c: any, d: any): any => obj.PxD6JointCreate(PX.physics, a, b, c, d);
}

const _v3: IVec3Like = { x: 0, y: 0, z: 0 };
const _v4: IQuatLike = { x: 0, y: 0, z: 0, w: 1 };
export const _trans = {
    translation: _v3,
    rotation: _v4,
    p: _v3,
    q: _v4,
};

type IPxTransformExt = { [x in keyof typeof _trans]: typeof _trans[x]; } &
{
    setPosition(pos: IVec3Like): void;
    setQuaternion(quat: IQuatLike): void;
};

export const _pxtrans = _trans as unknown as IPxTransformExt;

export function addReference (shape: PhysXShape, impl: any) {
    if (!impl) return;
    if (USE_BYTEDANCE) {
        PX.IMPL_PTR[shape.id] = shape;
        impl.setUserData(shape.id);
    } else {
        if (impl.$$) { PX.IMPL_PTR[impl.$$.ptr] = shape; }
    }
}

export function removeReference (shape: PhysXShape, impl: any) {
    if (!impl) return;
    if (USE_BYTEDANCE) {
        PX.IMPL_PTR[shape.id] = null;
        delete PX.IMPL_PTR[shape.id];
    } else {
        if (impl.$$) {
            PX.IMPL_PTR[impl.$$.ptr] = null;
            delete PX.IMPL_PTR[impl.$$.ptr];
        }
    }
}

export function getWrapShape<T> (pxShape: any): T {
    if (USE_BYTEDANCE) {
        return PX.IMPL_PTR[pxShape];
    } else {
        return PX.IMPL_PTR[pxShape.$$.ptr];
    }
}

export function getTempTransform (pos: IVec3Like, quat: IQuatLike): any {
    if (USE_BYTEDANCE) {
        _pxtrans.setPosition(pos);
        _pxtrans.setQuaternion(quat);
    } else {
        Vec3.copy(_pxtrans.translation, pos);
        Quat.copy(_pxtrans.rotation, quat);
    }
    return _pxtrans;
}

export function getJsTransform (pos: IVec3Like, quat: IQuatLike): any {
    Vec3.copy(_trans.p, pos);
    Quat.copy(_trans.q, quat);
    return _trans;
}

export function addActorToScene (scene: any, actor: any) {
    if (USE_BYTEDANCE) {
        scene.addActor(actor);
    } else {
        scene.addActor(actor, null);
    }
}

export function setJointActors (joint: any, actor0: any, actor1: any): void {
    if (USE_BYTEDANCE) {
        // eslint-disable-next-line @typescript-eslint/no-unused-expressions
        actor1 ? joint.setActors(actor0, actor1) : joint.setActors(actor0);
    } else {
        joint.setActors(actor0, actor1);
    }
}

export function setMassAndUpdateInertia (impl: any, mass: number): void {
    if (USE_BYTEDANCE) {
        PX.RigidBodyExt.setMassAndUpdateInertia(impl, mass);
    } else {
        impl.setMassAndUpdateInertia(mass);
    }
}

export function copyPhysXTransform (node: Node, transform: any): void {
    const wp = node.worldPosition;
    const wr = node.worldRotation;
    const dontUpdate = physXEqualsCocosVec3(transform, wp) && physXEqualsCocosQuat(transform, wr);
    if (dontUpdate) return;
    if (USE_BYTEDANCE) {
        node.setWorldPosition(transform.p);
        node.setWorldRotation(transform.q);
    } else {
        node.setWorldPosition(transform.translation);
        node.setWorldRotation(transform.rotation);
    }
}

export function physXEqualsCocosVec3 (trans: any, v3: IVec3Like): boolean {
    const pos = USE_BYTEDANCE ? trans.p : trans.translation;
    return Vec3.equals(pos, v3, PX.EPSILON);
}

export function physXEqualsCocosQuat (trans: any, q: IQuatLike): boolean {
    const rot = USE_BYTEDANCE ? trans.q : trans.rotation;
    return Quat.equals(rot, q, PX.EPSILON);
}

export function applyImpulse (isGlobal: boolean, impl: any, vec: IVec3Like, rp: IVec3Like) {
    if (isGlobal) {
        if (USE_BYTEDANCE) {
            PX.RigidBodyExt.applyImpulse(impl, vec, rp);
        } else {
            impl.applyImpulse(vec, rp);
        }
    } else if (USE_BYTEDANCE) {
        PX.RigidBodyExt.applyLocalImpulse(impl, vec, rp);
    } else {
        impl.applyLocalImpulse(vec, rp);
    }
}

export function applyForce (isGlobal: boolean, impl: any, vec: IVec3Like, rp: IVec3Like) {
    if (isGlobal) {
        if (USE_BYTEDANCE) {
            PX.RigidBodyExt.applyForce(impl, vec, rp);
        } else {
            impl.applyForce(vec, rp);
        }
    } else if (USE_BYTEDANCE) {
        PX.RigidBodyExt.applyLocalForce(impl, vec, rp);
    } else {
        impl.applyLocalForce(vec, rp);
    }
}

export function applyTorqueForce (impl: any, vec: IVec3Like) {
    if (USE_BYTEDANCE) {
        impl.addTorque(vec, PX.ForceMode.eFORCE, true);
    } else {
        impl.addTorque(vec);
    }
}

export function getShapeFlags (isTrigger: boolean): any {
    if (USE_BYTEDANCE) {
        const flag = (isTrigger ? PX.ShapeFlag.eTRIGGER_SHAPE : PX.ShapeFlag.eSIMULATION_SHAPE)
            | PX.ShapeFlag.eSCENE_QUERY_SHAPE;
        return flag;
    }
    const flag = (isTrigger ? PX.PxShapeFlag.eTRIGGER_SHAPE.value : PX.PxShapeFlag.eSIMULATION_SHAPE.value)
        | PX.PxShapeFlag.eSCENE_QUERY_SHAPE.value;
    return new PX.PxShapeFlags(flag);
}

export function getShapeWorldBounds (shape: any, actor: any, i = 1.01, out: geometry.AABB) {
    if (USE_BYTEDANCE) {
        const b3 = PX.RigidActorExt.getWorldBounds(shape, actor, i);
        geometry.AABB.fromPoints(out, b3.minimum, b3.maximum);
    } else {
        const b3 = shape.getWorldBounds(actor, i);
        geometry.AABB.fromPoints(out, b3.minimum, b3.maximum);
    }
}

export function getShapeMaterials (pxMtl: any) {
    if (USE_BYTEDANCE) {
        return [pxMtl];
    }
    if (PX.VECTOR_MAT.size() > 0) {
        PX.VECTOR_MAT.set(0, pxMtl);
    } else {
        PX.VECTOR_MAT.push_back(pxMtl);
    }
    return PX.VECTOR_MAT;
}

export function setupCommonCookingParam (params: any, skipMeshClean = false, skipEdgedata = false): void {
    if (!USE_BYTEDANCE) return;
    params.setSuppressTriangleMeshRemapTable(true);
    if (!skipMeshClean) {
        params.setMeshPreprocessParams(params.getMeshPreprocessParams() & ~PX.MeshPreprocessingFlag.eDISABLE_CLEAN_MESH);
    } else {
        params.setMeshPreprocessParams(params.getMeshPreprocessParams() | PX.MeshPreprocessingFlag.eDISABLE_CLEAN_MESH);
    }

    if (skipEdgedata) {
        params.setMeshPreprocessParams(params.getMeshPreprocessParams() & ~PX.MeshPreprocessingFlag.eDISABLE_ACTIVE_EDGES_PRECOMPUTE);
    } else {
        params.setMeshPreprocessParams(params.getMeshPreprocessParams() | PX.MeshPreprocessingFlag.eDISABLE_ACTIVE_EDGES_PRECOMPUTE);
    }
}

export function createConvexMesh (_buffer: Float32Array | number[], cooking: any, physics: any): any {
    const vertices = shrinkPositions(_buffer);
    if (USE_BYTEDANCE) {
        const cdesc = new PX.ConvexMeshDesc();
        const verticesF32 = new Float32Array(vertices);
        cdesc.setPointsData(verticesF32);
        cdesc.setPointsCount(verticesF32.length / 3);
        cdesc.setPointsStride(3 * Float32Array.BYTES_PER_ELEMENT);
        cdesc.setConvexFlags(PX.ConvexFlag.eCOMPUTE_CONVEX);
        return cooking.createConvexMesh(cdesc);
    } else {
        const l = vertices.length;
        const vArr = new PX.PxVec3Vector();
        for (let i = 0; i < l; i += 3) {
            vArr.push_back({ x: vertices[i], y: vertices[i + 1], z: vertices[i + 2] });
        }
        const r = cooking.createConvexMesh(vArr, physics);
        vArr.delete();
        return r;
    }
}

// eTIGHT_BOUNDS = (1<<0) convex
// eDOUBLE_SIDED = (1<<1) trimesh
export function createMeshGeometryFlags (flags: number, isConvex: boolean) {
    if (USE_BYTEDANCE) {
        return flags;
    }
    return isConvex ? new PX.PxConvexMeshGeometryFlags(flags) : new PX.PxMeshGeometryFlags(flags);
}

export function createTriangleMesh (vertices: Float32Array | number[], indices: Uint32Array, cooking: any, physics: any): any {
    if (USE_BYTEDANCE) {
        const meshDesc = new PX.TriangleMeshDesc();
        meshDesc.setPointsData(vertices);
        // meshDesc.setPointsCount(vertices.length / 3);
        // meshDesc.setPointsStride(Float32Array.BYTES_PER_ELEMENT * 3);
        const indicesUI32 = new Uint32Array(indices);
        meshDesc.setTrianglesData(indicesUI32);
        // meshDesc.setTrianglesCount(indicesUI32.length / 3);
        // meshDesc.setTrianglesStride(Uint32Array.BYTES_PER_ELEMENT * 3);
        return cooking.createTriangleMesh(meshDesc);
    } else {
        const l = vertices.length;
        const l2 = indices.length;
        const vArr = new PX.PxVec3Vector();
        for (let i = 0; i < l; i += 3) {
            vArr.push_back({ x: vertices[i], y: vertices[i + 1], z: vertices[i + 2] });
        }
        const iArr = new PX.PxU16Vector();
        for (let i = 0; i < l2; i += 3) {
            iArr.push_back(indices[i]); iArr.push_back(indices[i + 1]); iArr.push_back(indices[i + 2]);
        }
        const r = cooking.createTriMeshExt(vArr, iArr, physics);
        vArr.delete(); iArr.delete();
        return r;
    }
}

export function createBV33TriangleMesh (vertices: number[], indices: Uint32Array, cooking: any, physics: any,
    skipMeshCleanUp = false,
    skipEdgeData = false,
    cookingPerformance = false,
    meshSizePerfTradeoff = true, inserted = true): any {
    if (!USE_BYTEDANCE) return;
    const meshDesc = new PX.TriangleMeshDesc();
    meshDesc.setPointsData(vertices);
    meshDesc.setTrianglesData(indices);

    const params = cooking.getParams();
    setupCommonCookingParam(params, skipMeshCleanUp, skipEdgeData);
    const midDesc = new PX.BVH33MidphaseDesc();

    if (cookingPerformance) midDesc.setMeshCookingHint(PX.MeshCookingHint.eCOOKING_PERFORMANCE);
    else midDesc.setMeshCookingHint(PX.MeshCookingHint.eSIM_PERFORMANCE);

    if (meshSizePerfTradeoff) midDesc.setMeshSizePerformanceTradeOff(0.0);
    else midDesc.setMeshSizePerformanceTradeOff(0.55);

    params.setMidphaseDesc(midDesc);
    cooking.setParams(params);
    console.info(`[PHYSICS]: cook bvh33 status:${cooking.validateTriangleMesh(meshDesc)}`);
    return cooking.createTriangleMesh(meshDesc);
}

export function createBV34TriangleMesh (vertices: number[], indices: Uint32Array, cooking: any, physics: any,
    skipMeshCleanUp = false,
    skipEdgeData = false,
    numTrisPerLeaf = true,
    inserted = true): void {
    if (!USE_BYTEDANCE) return;
    const meshDesc = new PX.TriangleMeshDesc();
    meshDesc.setPointsData(vertices);
    meshDesc.setTrianglesData(indices);
    const params = cooking.getParams();
    setupCommonCookingParam(params, skipMeshCleanUp, skipEdgeData);

    const midDesc = new PX.BVH34MidphaseDesc();
    midDesc.setNumPrimsLeaf(numTrisPerLeaf);
    params.setMidphaseDesc(midDesc);
    cooking.setParams(params);
    console.info(`[PHYSICS]: cook bvh34 status:${cooking.validateTriangleMesh(meshDesc)}`);
    return cooking.createTriangleMesh(meshDesc);
}

export function createHeightField (terrain: any, heightScale: number, cooking: any, physics: any) {
    const sizeI = terrain.getVertexCountI();
    const sizeJ = terrain.getVertexCountJ();
    if (USE_BYTEDANCE) {
        const samples = new PX.HeightFieldSamples(sizeI * sizeJ);
        for (let i = 0; i < sizeI; i++) {
            for (let j = 0; j < sizeJ; j++) {
                const s = terrain.getHeight(i, j) / heightScale;
                const index = j + i * sizeJ;
                samples.setHeightAtIndex(index, s);
                // samples.setMaterialIndex0AtIndex(index, 0);
                // samples.setMaterialIndex1AtIndex(index, 0);
            }
        }
        const hfdesc = new PX.HeightFieldDesc();
        hfdesc.setNbRows(sizeJ);
        hfdesc.setNbColumns(sizeI);
        hfdesc.setSamples(samples);
        return cooking.createHeightField(hfdesc);
    }
    const samples = new PX.PxHeightFieldSampleVector();
    for (let i = 0; i < sizeI; i++) {
        for (let j = 0; j < sizeJ; j++) {
            const s = new PX.PxHeightFieldSample();
            s.height = terrain.getHeight(i, j) / heightScale;
            samples.push_back(s);
        }
    }
    return cooking.createHeightFieldExt(sizeI, sizeJ, samples, physics);
}

export function createHeightFieldGeometry (hf: any, flags: number, hs: number, xs: number, zs: number) {
    if (USE_BYTEDANCE) {
        return new PX.HeightFieldGeometry(hf, hs, xs, zs);
    }
    return new PX.PxHeightFieldGeometry(hf, new PX.PxMeshGeometryFlags(flags),
        hs, xs, zs);
}

export function simulateScene (scene: any, deltaTime: number) {
    if (USE_BYTEDANCE) {
        scene.simulate(deltaTime);
    } else {
        scene.simulate(deltaTime, true);
    }
}

export function raycastAll (world: PhysXWorld, worldRay: geometry.Ray, options: IRaycastOptions,
    pool: RecyclePool<PhysicsRayResult>, results: PhysicsRayResult[]): boolean {
    const maxDistance = options.maxDistance;
    const flags = PxHitFlag.ePOSITION | PxHitFlag.eNORMAL;
    const word3 = EFilterDataWord3.QUERY_FILTER | (options.queryTrigger ? 0 : EFilterDataWord3.QUERY_CHECK_TRIGGER);
    const queryFlags = PxQueryFlag.eSTATIC | PxQueryFlag.eDYNAMIC | PxQueryFlag.ePREFILTER | PxQueryFlag.eNO_BLOCK;
    const queryfilterData = PhysXInstance.queryfilterData;
    const queryFilterCB = PhysXInstance.queryFilterCB;
    const mutipleResults = PhysXInstance.mutipleResults;
    const mutipleResultSize = PhysXInstance.mutipleResultSize;
    if (USE_BYTEDANCE) {
        queryfilterData.data.word3 = word3;
        queryfilterData.data.word0 = options.mask >>> 0;
        queryfilterData.flags = queryFlags;
        const r = PX.SceneQueryExt.raycastMultiple(world.scene, worldRay.o, worldRay.d, maxDistance, flags,
            mutipleResultSize, queryfilterData, queryFilterCB);

        if (r) {
            for (let i = 0; i < r.length; i++) {
                const block = r[i];
                const collider = getWrapShape<PhysXShape>(block.shapeData).collider;
                const result = pool.add();
                result._assign(block.position, block.distance, collider, block.normal);
                results.push(result);
            }
            return true;
        }
    } else {
        queryfilterData.setWords(options.mask >>> 0, 0);
        queryfilterData.setWords(word3, 3);
        queryfilterData.setFlags(queryFlags);
        const blocks = mutipleResults;
        const r = world.scene.raycastMultiple(worldRay.o, worldRay.d, maxDistance, flags,
            blocks, blocks.size(), queryfilterData, queryFilterCB, null);

        if (r > 0) {
            for (let i = 0; i < r; i++) {
                const block = blocks.get(i);
                const collider = getWrapShape<PhysXShape>(block.getShape()).collider;
                const result = pool.add();
                result._assign(block.position, block.distance, collider, block.normal);
                results.push(result);
            }
            return true;
        } if (r === -1) {
            // eslint-disable-next-line no-console
            console.error('not enough memory.');
        }
    }
    return false;
}

export function raycastClosest (world: PhysXWorld, worldRay: geometry.Ray, options: IRaycastOptions, result: PhysicsRayResult): boolean {
    const maxDistance = options.maxDistance;
    const flags = PxHitFlag.ePOSITION | PxHitFlag.eNORMAL;
    const word3 = EFilterDataWord3.QUERY_FILTER | (options.queryTrigger ? 0 : EFilterDataWord3.QUERY_CHECK_TRIGGER)
        | EFilterDataWord3.QUERY_SINGLE_HIT;
    const queryFlags = PxQueryFlag.eSTATIC | PxQueryFlag.eDYNAMIC | PxQueryFlag.ePREFILTER;
    const queryfilterData = PhysXInstance.queryfilterData;
    const queryFilterCB = PhysXInstance.queryFilterCB;
    if (USE_BYTEDANCE) {
        queryfilterData.data.word3 = word3;
        queryfilterData.data.word0 = options.mask >>> 0;
        queryfilterData.flags = queryFlags;
        const block = PX.SceneQueryExt.raycastSingle(world.scene, worldRay.o, worldRay.d, maxDistance,
            flags, queryfilterData, queryFilterCB);
        if (block) {
            const collider = getWrapShape<PhysXShape>(block.shapeData).collider;
            result._assign(block.position, block.distance, collider, block.normal);
            return true;
        }
    } else {
        queryfilterData.setWords(options.mask >>> 0, 0);
        queryfilterData.setWords(word3, 3);
        queryfilterData.setFlags(queryFlags);
        const block = PhysXInstance.singleResult;
        const r = world.scene.raycastSingle(worldRay.o, worldRay.d, options.maxDistance, flags,
            block, queryfilterData, queryFilterCB, null);
        if (r) {
            const collider = getWrapShape<PhysXShape>(block.getShape()).collider;
            result._assign(block.position, block.distance, collider, block.normal);
            return true;
        }
    }
    return false;
}

export function sweepAll (world: PhysXWorld, worldRay: geometry.Ray, geometry: any, geometryRotation: IQuatLike,
    options: IRaycastOptions, pool: RecyclePool<PhysicsRayResult>, results: PhysicsRayResult[]): boolean {
    const maxDistance = options.maxDistance;
    const flags = PxHitFlag.ePOSITION | PxHitFlag.eNORMAL;
    const word3 = EFilterDataWord3.QUERY_FILTER | (options.queryTrigger ? 0 : EFilterDataWord3.QUERY_CHECK_TRIGGER);
    const queryFlags = PxQueryFlag.eSTATIC | PxQueryFlag.eDYNAMIC | PxQueryFlag.ePREFILTER | PxQueryFlag.eNO_BLOCK;
    const queryfilterData = PhysXInstance.queryfilterData;
    const queryFilterCB = PhysXInstance.queryFilterCB;//?
    const mutipleResults = PhysXInstance.mutipleSweepResults;
    const mutipleResultSize = PhysXInstance.mutipleResultSize;

    queryfilterData.setWords(options.mask >>> 0, 0);
    queryfilterData.setWords(word3, 3);
    queryfilterData.setFlags(queryFlags);
    const blocks = mutipleResults;
    const r = world.scene.sweepMultiple(geometry, getTempTransform(worldRay.o, geometryRotation), worldRay.d, maxDistance, flags,
        blocks, blocks.size(), queryfilterData, queryFilterCB, null, 0);

    if (r > 0) {
        for (let i = 0; i < r; i++) {
            const block = blocks.get(i);
            const collider = getWrapShape<PhysXShape>(block.getShape()).collider;
            const result = pool.add();
            result._assign(block.position, block.distance, collider, block.normal);
            results.push(result);
        }
        return true;
    } if (r === -1) {
        // eslint-disable-next-line no-console
        console.error('not enough memory.');
    }

    return false;
}

export function sweepClosest (world: PhysXWorld, worldRay: geometry.Ray, geometry: any, geometryRotation: IQuatLike,
    options: IRaycastOptions, result: PhysicsRayResult): boolean {
    const maxDistance = options.maxDistance;
    const flags = PxHitFlag.ePOSITION | PxHitFlag.eNORMAL;
    const word3 = EFilterDataWord3.QUERY_FILTER | (options.queryTrigger ? 0 : EFilterDataWord3.QUERY_CHECK_TRIGGER)
            | EFilterDataWord3.QUERY_SINGLE_HIT;
    const queryFlags = PxQueryFlag.eSTATIC | PxQueryFlag.eDYNAMIC | PxQueryFlag.ePREFILTER;
    const queryfilterData = PhysXInstance.queryfilterData;
    queryfilterData.setWords(options.mask >>> 0, 0);
    queryfilterData.setWords(word3, 3);
    queryfilterData.setFlags(queryFlags);
    const queryFilterCB = PhysXInstance.queryFilterCB;

    const block = PhysXInstance.singleSweepResult;
    const r = world.scene.sweepSingle(geometry, getTempTransform(worldRay.o, geometryRotation), worldRay.d, maxDistance,
        flags, block, queryfilterData, queryFilterCB, null, 0);
    if (r) {
        const collider = getWrapShape<PhysXShape>(block.getShape()).collider;
        result._assign(block.position, block.distance, collider, block.normal);
        return true;
    }

    return false;
}

export function initializeWorld (world: any) {
    if (USE_BYTEDANCE) {
        // construct PhysX instance object only once
        if (!PhysXInstance.physics) {
            // const physics = PX.createPhysics();
            PhysXInstance.physics = PX.physics; // Bytedance have internal physics instance
            PhysXInstance.cooking = PX.createCooking(new PX.CookingParams());
            PhysXInstance.queryFilterCB = new PX.QueryFilterCallback();
            PhysXInstance.queryFilterCB.setPreFilter(world.callback.queryCallback.preFilterForByteDance);
            PhysXInstance.queryfilterData = { data: { word0: 0, word1: 0, word2: 0, word3: 1 }, flags: 0 };
        }

        initConfigForByteDance();
        hackForMultiThread();
        const sceneDesc = PhysXInstance.physics.createSceneDesc();
        if (PX.MULTI_THREAD) {
            const mstc = sceneDesc.getMaxSubThreadCount();
            const count = PX.SUB_THREAD_COUNT > mstc ? mstc : PX.SUB_THREAD_COUNT;
            sceneDesc.setSubThreadCount(count);
            console.info('[PHYSICS][PhysX]:', `use muti-thread mode, sub thread count: ${count}, max count: ${mstc}`);
        } else {
            console.info('[PHYSICS][PhysX]:', 'use single-thread mode');
        }
        sceneDesc.setFlag(PX.SceneFlag.eENABLE_PCM, true);
        sceneDesc.setFlag(PX.SceneFlag.eENABLE_CCD, true);
        const scene = PhysXInstance.physics.createScene(sceneDesc);
        scene.setNeedOnContact(true);
        scene.setNeedOnTrigger(true);
        world.scene = scene;
    } else {
        // construct PhysX instance object only once
        if (!PhysXInstance.foundation) {
            const version = PX.PX_PHYSICS_VERSION;
            const allocator = new PX.PxDefaultAllocator();
            const defaultErrorCallback = new PX.PxDefaultErrorCallback();
            const foundation = PhysXInstance.foundation = PX.PxCreateFoundation(version, allocator, defaultErrorCallback);
            if (DEBUG) {
                PhysXInstance.pvd = PX.PxCreatePvd(foundation);
            } else {
                PhysXInstance.pvd = null;
            }
            const scale = new PX.PxTolerancesScale();
            PhysXInstance.physics = PX.physics = PX.PxCreatePhysics(version, foundation, scale, false, PhysXInstance.pvd);
            PhysXInstance.cooking = PX.PxCreateCooking(version, foundation, new PX.PxCookingParams(scale));
            PX.PxInitExtensions(PhysXInstance.physics, PhysXInstance.pvd);
            PhysXInstance.singleResult = new PX.PxRaycastHit();
            PhysXInstance.mutipleResults = new PX.PxRaycastHitVector();
            PhysXInstance.mutipleResults.resize(PhysXInstance.mutipleResultSize, PhysXInstance.singleResult);
            PhysXInstance.queryfilterData = new PX.PxQueryFilterData();
            PhysXInstance.simulationCB = PX.PxSimulationEventCallback.implement(world.callback.eventCallback);
            PhysXInstance.queryFilterCB = PX.PxQueryFilterCallback.implement(world.callback.queryCallback);
            PhysXInstance.singleSweepResult = new PX.PxSweepHit();
            PhysXInstance.mutipleSweepResults = new PX.PxSweepHitVector();
            PhysXInstance.mutipleSweepResults.resize(PhysXInstance.mutipleResultSize, PhysXInstance.singleSweepResult);
        }

        const sceneDesc = PX.getDefaultSceneDesc(PhysXInstance.physics.getTolerancesScale(), 0, PhysXInstance.simulationCB);
        world.scene = PhysXInstance.physics.createScene(sceneDesc);
        world.controllerManager = PX.PxCreateControllerManager(world.scene, false);
    }
}

/**
 * f32 x3 position.x,position.y,position.z,
 * f32 x3 normal.x,normal.y,normal.z,
 * f32 x3 impulse.x,impulse.y,impulse.z,
 * f32 separation,
 * totoal = 40
 * ui32 internalFaceIndex0,
 * ui32 internalFaceIndex1,
 * totoal = 48
 */
export function getContactPosition (pxContactOrOffset: any, out: IVec3Like, buf: any) {
    if (USE_BYTEDANCE) {
        Vec3.fromArray(out, new Float32Array(buf, pxContactOrOffset, 3));
    } else {
        Vec3.copy(out, pxContactOrOffset.position);
    }
}

export function getContactNormal (pxContactOrOffset: any, out: IVec3Like, buf: any) {
    if (USE_BYTEDANCE) {
        Vec3.fromArray(out, new Float32Array(buf, (pxContactOrOffset as number) + 12, 3));
    } else {
        Vec3.copy(out, pxContactOrOffset.normal);
    }
}

export function getContactDataOrByteOffset (index: number, offset: number) {
    if (USE_BYTEDANCE) {
        return index * 40 + offset;
    } else {
        const gc = PX.getGContacts();
        const data = gc.get(index + offset);
        gc.delete();
        return data;
    }
}

export function gatherEvents (world: PhysXWorld) {
    if (USE_BYTEDANCE) {
        // contact
        const contactBuf = world.scene.getContactData() as ArrayBuffer;
        if (contactBuf && contactBuf.byteLength > 0) {
            const uint32view = new Uint32Array(contactBuf);
            const pairCount = uint32view[0];
            /**
             * struct ContactPair{
             *      u32 shapeUserData0;
             *      u32 shapeUserData1;
             *      u32 events;
             *      u32 contactCount;
             * };
             * Total byte length = 16
             */
            const contactPointBufferBegin = pairCount * 16 + 4;
            let contactPointByteOffset = contactPointBufferBegin;
            for (let i = 0; i < pairCount; i++) {
                const offset = i * 4 + 1;
                const shape0 = PX.IMPL_PTR[uint32view[offset]] as PhysXShape;
                const shape1 = PX.IMPL_PTR[uint32view[offset + 1]] as PhysXShape;
                const events = uint32view[offset + 2];
                const contactCount = uint32view[offset + 3];
                if (events & PxPairFlag.eNOTIFY_TOUCH_PERSISTS) {
                    world.callback.onCollision('onCollisionStay', shape0, shape1, contactCount, contactBuf, contactPointByteOffset);
                } else if (events & PxPairFlag.eNOTIFY_TOUCH_FOUND) {
                    world.callback.onCollision('onCollisionEnter', shape0, shape1, contactCount, contactBuf, contactPointByteOffset);
                } else if (events & PxPairFlag.eNOTIFY_TOUCH_LOST) {
                    world.callback.onCollision('onCollisionExit', shape0, shape1, contactCount, contactBuf, contactPointByteOffset);
                }
                /**
                 * struct ContactPairPoint{
                 *      PxVec3 position;
                 *      PxVec3 normal;
                 *      PxVec3 impulse;
                 *      float separation;
                 * };
                 * Total byte length = 40
                 */
                contactPointByteOffset += 40 * contactCount;
            }
        }

        // trigger
        const triggerBuf = world.scene.getTriggerData() as ArrayBuffer;
        if (triggerBuf && triggerBuf.byteLength > 0) {
            /**
             * struct TriggerPair {
             *      u32 shapeUserData0;
             *      u32 shapeUserData1;
             *      u32 status;
             * };
             * Total byte length = 12
             */
            const uint32view = new Uint32Array(triggerBuf);
            const pairCount = uint32view.length / 3;
            for (let i = 0; i < pairCount; i++) {
                const begin = i * 3;
                const shape0 = PX.IMPL_PTR[uint32view[begin]] as PhysXShape;
                const shape1 = PX.IMPL_PTR[uint32view[begin + 1]] as PhysXShape;
                const events = uint32view[begin + 2];
                if (events & PxPairFlag.eNOTIFY_TOUCH_FOUND) {
                    world.callback.onTrigger('onTriggerEnter', shape0, shape1, true);
                } else if (events & PxPairFlag.eNOTIFY_TOUCH_LOST) {
                    world.callback.onTrigger('onTriggerExit', shape0, shape1, false);
                }
            }
        }
    }
}

export function syncNoneStaticToSceneIfWaking (actor: any, node: Node) {
    if (USE_BYTEDANCE) {
        const transform = actor.getGlobalPoseIfWaking();
        if (!transform) return;
        copyPhysXTransform(node, transform);
    } else {
        if (actor.isSleeping()) return;
        copyPhysXTransform(node, actor.getGlobalPose());
    }
}

/**
 * Extension config for bytedance
 */
interface IPhysicsConfigEXT extends IPhysicsConfig {
    physX: { epsilon: number, multiThread: boolean, subThreadCount: number, }
}

function initConfigForByteDance () {
    const physX = settings.querySettings(Settings.Category.PHYSICS, 'physX');
    if (physX) {
        const { epsilon, multiThread, subThreadCount } = physX;
        PX.EPSILON = epsilon;
        PX.MULTI_THREAD = multiThread;
        PX.SUB_THREAD_COUNT = subThreadCount;
    }
}

// hack for multi thread mode, should be refactor in future
function hackForMultiThread () {
    if (USE_BYTEDANCE && PX.MULTI_THREAD) {
        PhysicsSystem.prototype.postUpdate = function postUpdate (deltaTime: number) {
            const sys = this as any;
            if (!sys._enable) {
                sys.physicsWorld.syncSceneToPhysics();
                return;
            }
            if (sys._autoSimulation) {
                director.emit(Director.EVENT_BEFORE_PHYSICS);
                sys._accumulator += deltaTime;
                sys._subStepCount = 1;
                sys.physicsWorld.syncSceneToPhysics();
                sys.physicsWorld.step(sys._fixedTimeStep);
                sys._accumulator -= sys._fixedTimeStep;
                sys._mutiThreadYield = performance.now();
            }
        };

        // eslint-disable-next-line no-inner-declarations
        function lastUpdate (sys: any) {
            if (!sys._enable) return;

            if (sys._autoSimulation) {
                const yieldTime = performance.now() - sys._mutiThreadYield;
                sys.physicsWorld.syncPhysicsToScene();
                sys.physicsWorld.emitEvents();
                if (cclegacy.profiler && cclegacy.profiler._stats) {
                    cclegacy.profiler._stats.physics.counter._time += yieldTime;
                }
                director.emit(Director.EVENT_AFTER_PHYSICS);
            }
        }

        director.on(Director.EVENT_END_FRAME, () => {
            if (!director.isPaused()) {
                lastUpdate(PhysicsSystem.instance);
            }
        });
    }
}<|MERGE_RESOLUTION|>--- conflicted
+++ resolved
@@ -155,12 +155,9 @@
     obj.AngularLimitPair = obj.PxJointAngularLimitPair;
     obj.TriangleMeshGeometry = obj.PxTriangleMeshGeometry;
     obj.RigidDynamicLockFlag = obj.PxRigidDynamicLockFlag;
-<<<<<<< HEAD
     obj.TolerancesScale = obj.PxTolerancesScale;
-=======
     obj.RevoluteJointFlags = { eLIMIT_ENABLED: 1 << 0, eDRIVE_ENABLED: 1 << 1, eDRIVE_FREESPIN: 1 << 2 };
     obj.JointAngularLimitPair = obj.PxJointAngularLimitPair;
->>>>>>> 78c87a09
     obj.createRevoluteJoint = (a: any, b: any, c: any, d: any): any => obj.PxRevoluteJointCreate(PX.physics, a, b, c, d);
     obj.createFixedConstraint = (a: any, b: any, c: any, d: any): any => obj.PxFixedJointCreate(PX.physics, a, b, c, d);
     obj.createSphericalJoint = (a: any, b: any, c: any, d: any): any => obj.PxSphericalJointCreate(PX.physics, a, b, c, d);
