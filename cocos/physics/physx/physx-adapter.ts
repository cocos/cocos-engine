--- conflicted
+++ resolved
@@ -32,29 +32,17 @@
 
 import { NativeCodeBundleMode } from '../../misc/webassembly-support';
 import { ensureWasmModuleReady, instantiateWasm } from 'pal/wasm';
-<<<<<<< HEAD
-import { BYTEDANCE, EDITOR, TEST, NATIVE_CODE_BUNDLE_MODE } from 'internal:constants';
-import { IQuatLike, IVec3Like, Quat, RecyclePool, Vec3, cclegacy, geometry, settings, sys, Color, error, IVec3, SettingsCategory } from '../../core';
-import { shrinkPositions } from '../utils/util';
-import { IRaycastOptions } from '../spec/i-physics-world';
-import { IPhysicsConfig, PhysicsRayResult, PhysicsSystem } from '../framework';
-=======
 import { EDITOR, TEST, NATIVE_CODE_BUNDLE_MODE } from 'internal:constants';
 import { IQuatLike, IVec3Like, Quat, RecyclePool, Vec3, cclegacy, geometry, sys, Color, error, IVec3 } from '../../core';
 import { shrinkPositions } from '../utils/util';
 import { IRaycastOptions } from '../spec/i-physics-world';
 import { IPhysicsConfig, PhysicsRayResult } from '../framework';
->>>>>>> ecf0b354
 import { PhysXWorld } from './physx-world';
 import { PhysXInstance } from './physx-instance';
 import { PhysXShape } from './shapes/physx-shape';
 import { PxHitFlag, PxQueryFlag, EFilterDataWord3 } from './physx-enum';
 import { Node } from '../../scene-graph';
-<<<<<<< HEAD
-import { director, DirectorEvent, game } from '../../game';
-=======
 import { game } from '../../game';
->>>>>>> ecf0b354
 
 export let PX = {} as any;
 const globalThis = cclegacy._global;
@@ -603,60 +591,4 @@
  */
 interface IPhysicsConfigEXT extends IPhysicsConfig {
     physX: { epsilon: number, multiThread: boolean, subThreadCount: number, }
-<<<<<<< HEAD
-}
-
-function initConfigForByteDance (): void {
-    const physX = settings.querySettings(SettingsCategory.PHYSICS, 'physX');
-    if (physX) {
-        const { epsilon, multiThread, subThreadCount } = physX;
-        PX.EPSILON = epsilon;
-        PX.MULTI_THREAD = multiThread;
-        PX.SUB_THREAD_COUNT = subThreadCount;
-    }
-}
-
-// hack for multi thread mode, should be refactor in future
-function hackForMultiThread (): void {
-    if (USE_BYTEDANCE && PX.MULTI_THREAD) {
-        PhysicsSystem.prototype.postUpdate = function postUpdate (deltaTime: number): void {
-            const sys = this as any;
-            if (!sys._enable) {
-                sys.physicsWorld.syncSceneToPhysics();
-                return;
-            }
-            if (sys._autoSimulation) {
-                director.emit(DirectorEvent.BEFORE_PHYSICS);
-                sys._accumulator += deltaTime;
-                sys._subStepCount = 1;
-                sys.physicsWorld.syncSceneToPhysics();
-                sys.physicsWorld.step(sys._fixedTimeStep);
-                sys._accumulator -= sys._fixedTimeStep;
-                sys._mutiThreadYield = performance.now();
-            }
-        };
-
-        // eslint-disable-next-line no-inner-declarations
-        function lastUpdate (sys: any): void {
-            if (!sys._enable) return;
-
-            if (sys._autoSimulation) {
-                const yieldTime = performance.now() - sys._mutiThreadYield;
-                sys.physicsWorld.syncPhysicsToScene();
-                sys.physicsWorld.emitEvents();
-                if (cclegacy.profiler && cclegacy.profiler._stats) {
-                    cclegacy.profiler._stats.physics.counter._time += yieldTime;
-                }
-                director.emit(DirectorEvent.AFTER_PHYSICS);
-            }
-        }
-
-        director.on(DirectorEvent.END_FRAME, (): void => {
-            if (!director.isPaused()) {
-                lastUpdate(PhysicsSystem.instance);
-            }
-        });
-    }
-=======
->>>>>>> ecf0b354
 }