/*
 Copyright (c) 2020 Xiamen Yaji Software Co., Ltd.

 https://www.cocos.com/

 Permission is hereby granted, free of charge, to any person obtaining a copy
 of this software and associated engine source code (the "Software"), a limited,
 worldwide, royalty-free, non-assignable, revocable and non-exclusive license
 to use Cocos Creator solely to develop games on your target platforms. You shall
 not use Cocos Creator software for developing other software or tools that's
 used for developing games. You are not granted to publish, distribute,
 sublicense, and/or sell copies of Cocos Creator.

 The software or tools in this License Agreement are licensed, not sold.
 Xiamen Yaji Software Co., Ltd. reserves all rights not expressly granted to you.

 THE SOFTWARE IS PROVIDED "AS IS", WITHOUT WARRANTY OF ANY KIND, EXPRESS OR
 IMPLIED, INCLUDING BUT NOT LIMITED TO THE WARRANTIES OF MERCHANTABILITY,
 FITNESS FOR A PARTICULAR PURPOSE AND NONINFRINGEMENT. IN NO EVENT SHALL THE
 AUTHORS OR COPYRIGHT HOLDERS BE LIABLE FOR ANY CLAIM, DAMAGES OR OTHER
 LIABILITY, WHETHER IN AN ACTION OF CONTRACT, TORT OR OTHERWISE, ARISING FROM,
 OUT OF OR IN CONNECTION WITH THE SOFTWARE OR THE USE OR OTHER DEALINGS IN
 THE SOFTWARE.
 */

import { Quat, Vec3 } from '../../../core';
import cylinder from '../../../primitive/cylinder';
import { CylinderCollider, EAxisDirection } from '../../framework';
import { ICylinderShape } from '../../spec/i-physics-shape';
import { createConvexMesh, createMeshGeometryFlags, PX, _trans } from '../physx-adapter';
import { PhysXInstance } from '../physx-instance';
import { EPhysXShapeType, PhysXShape } from './physx-shape';

export class PhysXCylinderShape extends PhysXShape implements ICylinderShape {
    static CONVEX_MESH: any;
    geometry: any;

    constructor () {
        super(EPhysXShapeType.CYLINDER);
    }

    setRadius (v: number): void {
        this.updateGeometry();
    }

    setHeight (v: number): void {
        this.updateGeometry();
    }

    setDirection (v: number): void {
        this.updateGeometry();
    }

    get collider (): CylinderCollider {
        return this._collider as CylinderCollider;
    }

    onComponentSet (): void {
        const collider = this.collider;
        const physics = PhysXInstance.physics;
        if (!PhysXCylinderShape.CONVEX_MESH) {
            const cooking = PhysXInstance.cooking;
            const primitive = cylinder(0.5, 0.5, 2, { radialSegments: 32, heightSegments: 1 });
            PhysXCylinderShape.CONVEX_MESH = createConvexMesh(primitive.positions, cooking, physics);
        }
        const meshScale = PhysXShape.MESH_SCALE;
        meshScale.setScale(Vec3.ONE);
        meshScale.setRotation(Quat.IDENTITY);
        const convexMesh = PhysXCylinderShape.CONVEX_MESH;
        const pxmat = this.getSharedMaterial(collider.sharedMaterial!);
        this.geometry = new PX.ConvexMeshGeometry(convexMesh, meshScale, createMeshGeometryFlags(0, true));
        this.updateGeometry();
        this._impl = physics.createShape(this.geometry, pxmat, true, this._flags);
    }

    updateScale (): void {
        this.updateGeometry();
        this.setCenter(this._collider.center);
    }

    updateGeometry (): void {
        const collider = this.collider;
        const r = collider.radius;
        const h = collider.height;
        const a = collider.direction;
        const scale = _trans.translation;
        Vec3.copy(scale, collider.node.worldScale);
        scale.y *= Math.max(0.0001, h / 2);
        const radius = Math.max(0.0001, r / 0.5);
<<<<<<< HEAD
        const xzNorm = Math.max(scale.x, scale.z);
        scale.x = scale.z = xzNorm * radius;
=======
        const xzMaxNorm = Math.max(scale.x, scale.z);
        scale.x = scale.z = xzMaxNorm * radius;
>>>>>>> ce4e422a
        const quat = _trans.rotation;
        switch (a) {
        case EAxisDirection.X_AXIS:
            Quat.fromEuler(quat, 0, 0, 90);
            break;
        case EAxisDirection.Y_AXIS:
        default:
            Quat.copy(quat, Quat.IDENTITY);
            break;
        case EAxisDirection.Z_AXIS:
            Quat.fromEuler(quat, 90, 0, 0);
            break;
        }
        const meshScale = PhysXShape.MESH_SCALE;
        meshScale.setScale(scale);
        meshScale.setRotation(quat);
        this.geometry.setScale(meshScale);
        Quat.copy(this._rotation, quat);
    }
}<|MERGE_RESOLUTION|>--- conflicted
+++ resolved
@@ -87,13 +87,8 @@
         Vec3.copy(scale, collider.node.worldScale);
         scale.y *= Math.max(0.0001, h / 2);
         const radius = Math.max(0.0001, r / 0.5);
-<<<<<<< HEAD
-        const xzNorm = Math.max(scale.x, scale.z);
-        scale.x = scale.z = xzNorm * radius;
-=======
         const xzMaxNorm = Math.max(scale.x, scale.z);
         scale.x = scale.z = xzMaxNorm * radius;
->>>>>>> ce4e422a
         const quat = _trans.rotation;
         switch (a) {
         case EAxisDirection.X_AXIS:
