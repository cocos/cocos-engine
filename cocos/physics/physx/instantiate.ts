--- conflicted
+++ resolved
@@ -37,13 +37,8 @@
 import { PhysXCylinderShape } from './shapes/physx-cylinder-shape';
 import { PhysXConeShape } from './shapes/physx-cone-shape';
 
-<<<<<<< HEAD
 import { PhysXFixedJoint } from './joints/physx-fixed-joint';
-import { PhysXDistanceJoint } from './joints/physx-distance-joint';
-=======
-// import { PhysXFixedJoint } from './joints/physx-fixed-joint';
 import { PhysXSphericalJoint } from './joints/physx-spherical-joint';
->>>>>>> 9894dca7
 import { PhysXRevoluteJoint } from './joints/physx-revolute-joint';
 import { Game, game } from '../../game';
 
@@ -62,12 +57,8 @@
         // SimplexShape: PhysXSimplexShape,
         PlaneShape: PhysXPlaneShape,
 
-<<<<<<< HEAD
-        PointToPointConstraint: PhysXDistanceJoint,
-=======
         PointToPointConstraint: PhysXSphericalJoint,
         // PointToPointConstraint: PhysXFixedJoint,
->>>>>>> 9894dca7
         HingeConstraint: PhysXRevoluteJoint,
         FixedConstraint: PhysXFixedJoint,
     });
