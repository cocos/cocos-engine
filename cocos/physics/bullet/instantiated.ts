/*
 Copyright (c) 2020-2023 Xiamen Yaji Software Co., Ltd.

 https://www.cocos.com/

 Permission is hereby granted, free of charge, to any person obtaining a copy
 of this software and associated documentation files (the "Software"), to deal
 in the Software without restriction, including without limitation the rights to
 use, copy, modify, merge, publish, distribute, sublicense, and/or sell copies
 of the Software, and to permit persons to whom the Software is furnished to do so,
 subject to the following conditions:

 The above copyright notice and this permission notice shall be included in
 all copies or substantial portions of the Software.

 THE SOFTWARE IS PROVIDED "AS IS", WITHOUT WARRANTY OF ANY KIND, EXPRESS OR
 IMPLIED, INCLUDING BUT NOT LIMITED TO THE WARRANTIES OF MERCHANTABILITY,
 FITNESS FOR A PARTICULAR PURPOSE AND NONINFRINGEMENT. IN NO EVENT SHALL THE
 AUTHORS OR COPYRIGHT HOLDERS BE LIABLE FOR ANY CLAIM, DAMAGES OR OTHER
 LIABILITY, WHETHER IN AN ACTION OF CONTRACT, TORT OR OTHERWISE, ARISING FROM,
 OUT OF OR IN CONNECTION WITH THE SOFTWARE OR THE USE OR OTHER DEALINGS IN
 THE SOFTWARE.
*/

import { instantiateWasm } from 'pal/wasm';
import { CULL_ASM_JS_MODULE, FORCE_BANNING_BULLET_WASM, WASM_SUPPORT_MODE } from 'internal:constants';
import bulletWasmUrl from 'external:emscripten/bullet/bullet.wasm';
import asmFactory from 'external:emscripten/bullet/bullet.asm.js';
import { game } from '../../game';
import { debug, error, getError, sys } from '../../core';
import { pageSize, pageCount, importFunc } from './bullet-env';
import { WebAssemblySupportMode } from '../../misc/webassembly-support';

//corresponds to bulletType in bullet-compile
export enum EBulletType{
    EBulletTypeVec3 = 0,
    EBulletTypeQuat,
    EBulletTypeTransform,
    EBulletTypeMotionState,
    EBulletTypeCollisionObject,
    EBulletTypeCollisionShape,
    EBulletTypeCharacterController,
    EBulletTypeStridingMeshInterface,
    EBulletTypeTriangleMesh,
    EBulletTypeCollisionDispatcher,
    EBulletTypeDbvtBroadPhase,
    EBulletTypeSequentialImpulseConstraintSolver,
    EBulletTypeCollisionWorld,
    EBulletTypeTypedConstraint
}

//corresponds to btTriangleRaycastCallback::EFlags
export enum EBulletTriangleRaycastFlag {
    NONE                            = 0,
    FilterBackfaces                 = 1 << 0,
    KeepUnflippedNormal             = 1 << 1, //Prevents returned face normal getting flipped when a ray hits a back-facing triangle
    UseSubSimplexConvexCastRaytest  = 1 << 2, //default, uses an approximate but faster ray versus convex intersection algorithm
    UseGjkConvexCastRaytest         = 1 << 3
}

interface instanceExt extends Bullet.instance {
    CACHE: any,
    BODY_CACHE_NAME: string,
    CCT_CACHE_NAME: string,
}

export const bt: instanceExt = {} as any;
globalThis.Bullet = bt;
bt.BODY_CACHE_NAME = 'body';
bt.CCT_CACHE_NAME = 'cct';

<<<<<<< HEAD
function initWasm (wasmUrl: string, importObject: WebAssembly.Imports): Promise<void> {
    console.debug('[Physics][Bullet]: Using wasm Bullet libs.');
=======
function initWasm (wasmUrl: string, importObject: WebAssembly.Imports) {
    debug('[Physics][Bullet]: Using wasm Bullet libs.');
>>>>>>> 3afeca4d
    return instantiateWasm(wasmUrl, importObject).then((results) => {
        const btInstance = results.instance.exports as Bullet.instance;
        Object.assign(bt, btInstance);
    });
}

<<<<<<< HEAD
function initAsm (resolve): void {
    console.debug('[Physics][Bullet]: Using asmjs Bullet libs.');
=======
function initAsm (resolve, reject) {
    if (CULL_ASM_JS_MODULE) {
        reject(getError(4601));
        return;
    }
    debug('[Physics][Bullet]: Using asmjs Bullet libs.');
>>>>>>> 3afeca4d
    const env: any = importFunc;
    const wasmMemory: any = {};
    wasmMemory.buffer = new ArrayBuffer(pageSize * pageCount);
    env.memory = wasmMemory;
    const btInstance = asmFactory(env, wasmMemory);
    Object.assign(bt, btInstance);
    resolve();
}

function getImportObject (): WebAssembly.Imports {
<<<<<<< HEAD
    const infoReport = (msg: any): void => { console.info(msg); };
=======
    const infoReport = (msg: any) => { debug(msg); };
>>>>>>> 3afeca4d
    const memory = new WebAssembly.Memory({ initial: pageCount });
    const importObject = {
        cc: importFunc,
        wasi_snapshot_preview1: { fd_close: infoReport, fd_seek: infoReport, fd_write: infoReport },
        env: { memory },
    };
    return importObject;
}

// HACK: on iOS Wechat 8.0.9 with Wechat lib version 2.19.2
// we cannot declare importObject in waitForAmmoInstantiation function, or the importObject would be auto released by GC,
// which may cause the app crashing. I guess it's a BUG on their js runtime.
let importObject: WebAssembly.Imports;
if (!FORCE_BANNING_BULLET_WASM) {
    if (WASM_SUPPORT_MODE === WebAssemblySupportMode.MAYBE_SUPPORT) {
        if (sys.hasFeature(sys.Feature.WASM)) {
            importObject = getImportObject();
        }
    } else if (WASM_SUPPORT_MODE === WebAssemblySupportMode.SUPPORT) {
        importObject = getImportObject();
    }
}

<<<<<<< HEAD
export function waitForAmmoInstantiation (): Promise<void> {
    return new Promise<void>((resolve) => {
        const errorReport = (msg: any): void => { console.error(msg); };
=======
export function waitForAmmoInstantiation () {
    return new Promise<void>((resolve, reject) => {
        const errorReport = (msg: any) => { error(msg); };
>>>>>>> 3afeca4d
        if (FORCE_BANNING_BULLET_WASM) {
            initAsm(resolve, reject);
        } else if (WASM_SUPPORT_MODE === WebAssemblySupportMode.MAYBE_SUPPORT) {
            if (sys.hasFeature(sys.Feature.WASM)) {
                initWasm(bulletWasmUrl, importObject).then(resolve).catch(errorReport);
            } else {
                initAsm(resolve, reject);
            }
        } else if (WASM_SUPPORT_MODE === WebAssemblySupportMode.SUPPORT) {
            initWasm(bulletWasmUrl, importObject).then(resolve).catch(errorReport);
        } else {
            initAsm(resolve, reject);
        }
    });
}

game.onPostInfrastructureInitDelegate.add(waitForAmmoInstantiation);<|MERGE_RESOLUTION|>--- conflicted
+++ resolved
@@ -69,30 +69,20 @@
 bt.BODY_CACHE_NAME = 'body';
 bt.CCT_CACHE_NAME = 'cct';
 
-<<<<<<< HEAD
 function initWasm (wasmUrl: string, importObject: WebAssembly.Imports): Promise<void> {
-    console.debug('[Physics][Bullet]: Using wasm Bullet libs.');
-=======
-function initWasm (wasmUrl: string, importObject: WebAssembly.Imports) {
     debug('[Physics][Bullet]: Using wasm Bullet libs.');
->>>>>>> 3afeca4d
     return instantiateWasm(wasmUrl, importObject).then((results) => {
         const btInstance = results.instance.exports as Bullet.instance;
         Object.assign(bt, btInstance);
     });
 }
 
-<<<<<<< HEAD
 function initAsm (resolve): void {
-    console.debug('[Physics][Bullet]: Using asmjs Bullet libs.');
-=======
-function initAsm (resolve, reject) {
     if (CULL_ASM_JS_MODULE) {
         reject(getError(4601));
         return;
     }
     debug('[Physics][Bullet]: Using asmjs Bullet libs.');
->>>>>>> 3afeca4d
     const env: any = importFunc;
     const wasmMemory: any = {};
     wasmMemory.buffer = new ArrayBuffer(pageSize * pageCount);
@@ -103,11 +93,7 @@
 }
 
 function getImportObject (): WebAssembly.Imports {
-<<<<<<< HEAD
-    const infoReport = (msg: any): void => { console.info(msg); };
-=======
-    const infoReport = (msg: any) => { debug(msg); };
->>>>>>> 3afeca4d
+    const infoReport = (msg: any) => { console.info(msg); };
     const memory = new WebAssembly.Memory({ initial: pageCount });
     const importObject = {
         cc: importFunc,
@@ -131,15 +117,9 @@
     }
 }
 
-<<<<<<< HEAD
 export function waitForAmmoInstantiation (): Promise<void> {
-    return new Promise<void>((resolve) => {
-        const errorReport = (msg: any): void => { console.error(msg); };
-=======
-export function waitForAmmoInstantiation () {
     return new Promise<void>((resolve, reject) => {
-        const errorReport = (msg: any) => { error(msg); };
->>>>>>> 3afeca4d
+        const errorReport = (msg: any): void => { error(msg); };
         if (FORCE_BANNING_BULLET_WASM) {
             initAsm(resolve, reject);
         } else if (WASM_SUPPORT_MODE === WebAssemblySupportMode.MAYBE_SUPPORT) {
