/*
 Copyright (c) 2020-2023 Xiamen Yaji Software Co., Ltd.

 https://www.cocos.com/

 Permission is hereby granted, free of charge, to any person obtaining a copy
 of this software and associated documentation files (the "Software"), to deal
 in the Software without restriction, including without limitation the rights to
 use, copy, modify, merge, publish, distribute, sublicense, and/or sell copies
 of the Software, and to permit persons to whom the Software is furnished to do so,
 subject to the following conditions:

 The above copyright notice and this permission notice shall be included in
 all copies or substantial portions of the Software.

 THE SOFTWARE IS PROVIDED "AS IS", WITHOUT WARRANTY OF ANY KIND, EXPRESS OR
 IMPLIED, INCLUDING BUT NOT LIMITED TO THE WARRANTIES OF MERCHANTABILITY,
 FITNESS FOR A PARTICULAR PURPOSE AND NONINFRINGEMENT. IN NO EVENT SHALL THE
 AUTHORS OR COPYRIGHT HOLDERS BE LIABLE FOR ANY CLAIM, DAMAGES OR OTHER
 LIABILITY, WHETHER IN AN ACTION OF CONTRACT, TORT OR OTHERWISE, ARISING FROM,
 OUT OF OR IN CONNECTION WITH THE SOFTWARE OR THE USE OR OTHER DEALINGS IN
 THE SOFTWARE.
*/

import { Game, game } from '../../game';
import { selector } from '../framework/physics-selector';
import { BulletRigidBody } from './bullet-rigid-body';
import { BulletWorld } from './bullet-world';
import { BulletBoxShape } from './shapes/bullet-box-shape';
import { BulletSphereShape } from './shapes/bullet-sphere-shape';
import { BulletCapsuleShape } from './shapes/bullet-capsule-shape';
import { BulletTrimeshShape } from './shapes/bullet-trimesh-shape';
import { BulletCylinderShape } from './shapes/bullet-cylinder-shape';
import { BulletConeShape } from './shapes/bullet-cone-shape';
import { BulletTerrainShape } from './shapes/bullet-terrain-shape';
import { BulletSimplexShape } from './shapes/bullet-simplex-shape';
import { BulletPlaneShape } from './shapes/bullet-plane-shape';
import { BulletP2PConstraint } from './constraints/bullet-p2p-constraint';
import { BulletFixedConstraint } from './constraints/bullet-fixed-constraint';
import { BulletHingeConstraint } from './constraints/bullet-hinge-constraint';
import { BulletConfigurableConstraint } from './constraints/bullet-configurable-constraint';

import { BulletCapsuleCharacterController } from './character-controllers/bullet-capsule-character-controller';
import { BulletBoxCharacterController } from './character-controllers/bullet-box-character-controller';

game.once(Game.EVENT_PRE_SUBSYSTEM_INIT, () => {
    selector.register('bullet', {
        PhysicsWorld: BulletWorld,
        RigidBody: BulletRigidBody,

        BoxShape: BulletBoxShape,
        SphereShape: BulletSphereShape,
        CapsuleShape: BulletCapsuleShape,
        TrimeshShape: BulletTrimeshShape,
        CylinderShape: BulletCylinderShape,
        ConeShape: BulletConeShape,
        TerrainShape: BulletTerrainShape,
        SimplexShape: BulletSimplexShape,
        PlaneShape: BulletPlaneShape,

        PointToPointConstraint: BulletP2PConstraint,
        HingeConstraint: BulletHingeConstraint,
        FixedConstraint: BulletFixedConstraint,
<<<<<<< HEAD
        ConfigurableConstraint: BulletConfigurableConstraint,
=======

        BoxCharacterController: BulletBoxCharacterController,
        CapsuleCharacterController: BulletCapsuleCharacterController,
>>>>>>> 4dec756a
    });
});<|MERGE_RESOLUTION|>--- conflicted
+++ resolved
@@ -61,12 +61,9 @@
         PointToPointConstraint: BulletP2PConstraint,
         HingeConstraint: BulletHingeConstraint,
         FixedConstraint: BulletFixedConstraint,
-<<<<<<< HEAD
         ConfigurableConstraint: BulletConfigurableConstraint,
-=======
 
         BoxCharacterController: BulletBoxCharacterController,
         CapsuleCharacterController: BulletCapsuleCharacterController,
->>>>>>> 4dec756a
     });
 });