/*
 Copyright (c) 2020-2023 Xiamen Yaji Software Co., Ltd.

 https://www.cocos.com/

 Permission is hereby granted, free of charge, to any person obtaining a copy
 of this software and associated documentation files (the "Software"), to deal
 in the Software without restriction, including without limitation the rights to
 use, copy, modify, merge, publish, distribute, sublicense, and/or sell copies
 of the Software, and to permit persons to whom the Software is furnished to do so,
 subject to the following conditions:

 The above copyright notice and this permission notice shall be included in
 all copies or substantial portions of the Software.

 THE SOFTWARE IS PROVIDED "AS IS", WITHOUT WARRANTY OF ANY KIND, EXPRESS OR
 IMPLIED, INCLUDING BUT NOT LIMITED TO THE WARRANTIES OF MERCHANTABILITY,
 FITNESS FOR A PARTICULAR PURPOSE AND NONINFRINGEMENT. IN NO EVENT SHALL THE
 AUTHORS OR COPYRIGHT HOLDERS BE LIABLE FOR ANY CLAIM, DAMAGES OR OTHER
 LIABILITY, WHETHER IN AN ACTION OF CONTRACT, TORT OR OTHERWISE, ARISING FROM,
 OUT OF OR IN CONNECTION WITH THE SOFTWARE OR THE USE OR OTHER DEALINGS IN
 THE SOFTWARE.
*/

/* eslint-disable new-cap */
import { BulletConstraint } from './bullet-constraint';
import { IFixedConstraint } from '../../spec/i-physics-constraint';
import { Quat, Vec3, Mat4 } from '../../../core';
import { FixedConstraint, PhysicsSystem } from '../../framework';
import { BulletRigidBody } from '../bullet-rigid-body';
import { BulletCache, CC_MAT4_0, CC_QUAT_0, CC_V3_0 } from '../bullet-cache';
import { bt } from '../instantiated';
import { cocos2BulletQuat, cocos2BulletVec3 } from '../bullet-utils';
<<<<<<< HEAD
import { BulletWorld } from '../bullet-world';
=======
>>>>>>> 1032bd95

export class BulletFixedConstraint extends BulletConstraint implements IFixedConstraint {
    setBreakForce (v: number): void {
        bt.TypedConstraint_setMaxImpulseThreshold(this._impl, v);
    }

    setBreakTorque (v: number): void {
        // not supported
    }

    get constraint (): FixedConstraint {
        return this._com as FixedConstraint;
    }

    onComponentSet () {
        const cb = this.constraint.connectedBody;
        const bodyA = (this._rigidBody.body as BulletRigidBody).impl;
        const bodyB = cb ? (cb.body as BulletRigidBody).impl : bt.TypedConstraint_getFixedBody();
        const trans0 = BulletCache.instance.BT_TRANSFORM_0;
        const trans1 = BulletCache.instance.BT_TRANSFORM_1;
        this._impl = bt.FixedConstraint_new(bodyA, bodyB, trans0, trans1);
        this.setBreakForce(this.constraint.breakForce);
        this.setBreakTorque(this.constraint.breakTorque);
        this.updateFrames();
    }

    updateFrames () {
        const cb = this.constraint.connectedBody;
        const bodyA = (this._rigidBody.body as BulletRigidBody).sharedBody;

<<<<<<< HEAD
        const pos: Vec3 = CC_V3_0;
        const rot: Quat = CC_QUAT_0;
=======
        const pos = CC_V3_0;
        const rot = CC_QUAT_0;
>>>>>>> 1032bd95
        const trans0 = BulletCache.instance.BT_TRANSFORM_0;
        const trans1 = BulletCache.instance.BT_TRANSFORM_1;
        const quat = BulletCache.instance.BT_QUAT_0;

        const trans = CC_MAT4_0;
        // the local frame transform respect to bodyA
        Mat4.fromRT(trans, bodyA.node.worldRotation, bodyA.node.worldPosition);
        Mat4.invert(trans, trans);
        Mat4.getRotation(rot, trans);
        Mat4.getTranslation(pos, trans);
        cocos2BulletVec3(bt.Transform_getOrigin(trans0), pos);
        cocos2BulletQuat(quat, rot);
        bt.Transform_setRotation(trans0, quat);

        if (cb) {
            // the local frame transform respect to bodyB
            const bodyB = (cb.body as BulletRigidBody).sharedBody;
            Mat4.fromRT(trans, bodyB.node.worldRotation, bodyB.node.worldPosition);
            Mat4.invert(trans, trans);
            Mat4.getRotation(rot, trans);
            Mat4.getTranslation(pos, trans);
            cocos2BulletVec3(bt.Transform_getOrigin(trans1), pos);
            cocos2BulletQuat(quat, rot);
            bt.Transform_setRotation(trans1, quat);
        } else {
            bt.Transform_setIdentity(trans1);
        }

        bt.FixedConstraint_setFrames(this._impl, trans0, trans1);
    }

    updateScale0 () {
        this.updateFrames();
    }

    updateScale1 () {
        this.updateFrames();
    }
}<|MERGE_RESOLUTION|>--- conflicted
+++ resolved
@@ -31,10 +31,6 @@
 import { BulletCache, CC_MAT4_0, CC_QUAT_0, CC_V3_0 } from '../bullet-cache';
 import { bt } from '../instantiated';
 import { cocos2BulletQuat, cocos2BulletVec3 } from '../bullet-utils';
-<<<<<<< HEAD
-import { BulletWorld } from '../bullet-world';
-=======
->>>>>>> 1032bd95
 
 export class BulletFixedConstraint extends BulletConstraint implements IFixedConstraint {
     setBreakForce (v: number): void {
@@ -65,13 +61,8 @@
         const cb = this.constraint.connectedBody;
         const bodyA = (this._rigidBody.body as BulletRigidBody).sharedBody;
 
-<<<<<<< HEAD
-        const pos: Vec3 = CC_V3_0;
-        const rot: Quat = CC_QUAT_0;
-=======
         const pos = CC_V3_0;
         const rot = CC_QUAT_0;
->>>>>>> 1032bd95
         const trans0 = BulletCache.instance.BT_TRANSFORM_0;
         const trans1 = BulletCache.instance.BT_TRANSFORM_1;
         const quat = BulletCache.instance.BT_QUAT_0;
