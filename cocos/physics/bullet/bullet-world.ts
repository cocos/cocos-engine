--- conflicted
+++ resolved
@@ -663,7 +663,6 @@
             }
         }
 
-<<<<<<< HEAD
         this.cctContactsDic.reset();
     }
 
@@ -678,38 +677,14 @@
             const worldNormal = data.worldNormal;
             const motionDir = data.motionDir;
             const motionLength = data.motionLength;
-            emitHit.selfController = cct.characterController;
-            emitHit.otherCollider = shape.collider;
+            emitHit.controller = cct.characterController;
+            emitHit.collider = shape.collider;
             emitHit.worldPosition.set(worldPos.x, worldPos.y, worldPos.z);
             emitHit.worldNormal.set(worldNormal.x, worldNormal.y, worldNormal.z);
             emitHit.motionDirection.set(motionDir.x, motionDir.y, motionDir.z);
             emitHit.motionLength = motionLength;
-            emitHit.selfController?.emit('onControllerColliderHit', emitHit);
+            emitHit.controller?.emit('onControllerColliderHit', emitHit);
             this._needSyncAfterEvents = true;
-=======
-        // emit cct events
-        if (this._needEmitCCTEvents) {
-            let dicL = this.cctShapeEventDic.getLength();
-            while (dicL--) {
-                const key = this.cctShapeEventDic.getKeyByIndex(dicL);
-                const data = this.cctShapeEventDic.getDataByKey<any>(key);
-                const cct: BulletCharacterController = data.BulletCharacterController;
-                const shape: BulletShape = data.BulletShape;
-                const worldPos = data.worldPos;
-                const worldNormal = data.worldNormal;
-                const motionDir = data.motionDir;
-                const motionLength = data.motionLength;
-                emitHit.controller = cct.characterController;
-                emitHit.collider = shape.collider;
-                emitHit.worldPosition.set(worldPos.x, worldPos.y, worldPos.z);
-                emitHit.worldNormal.set(worldNormal.x, worldNormal.y, worldNormal.z);
-                emitHit.motionDirection.set(motionDir.x, motionDir.y, motionDir.z);
-                emitHit.motionLength = motionLength;
-                emitHit.controller?.emit('onControllerColliderHit', emitHit);
-                this._needSyncAfterEvents = true;
-            }
-            this.cctShapeEventDic.reset();
->>>>>>> fa0a4fef
         }
         this.cctShapeEventDic.reset();
     }
