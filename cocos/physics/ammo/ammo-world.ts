--- conflicted
+++ resolved
@@ -59,16 +59,10 @@
         this._btWorld.setGravity(this._btGravity);
     }
 
-<<<<<<< HEAD
-    step (timeStep: number, fixTimeStep?: number, maxSubStep?: number) {
-        if (this.bodies.length == 0 && this.ghosts.length == 0) return;
-        this._btWorld.stepSimulation(timeStep, maxSubStep, fixTimeStep);
-=======
     step (deltaTime: number, timeSinceLastCalled?: number, maxSubStep: number = 0) {
         if (this.bodies.length == 0 && this.ghosts.length == 0) return;
         if (timeSinceLastCalled == undefined) timeSinceLastCalled = deltaTime;
         this._btWorld.stepSimulation(timeSinceLastCalled, maxSubStep, deltaTime);
->>>>>>> a0a7cc2f
 
         for (let i = 0; i < this.bodies.length; i++) {
             this.bodies[i].syncPhysicsToScene();
