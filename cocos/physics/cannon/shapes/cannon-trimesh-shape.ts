--- conflicted
+++ resolved
@@ -1,106 +1,103 @@
-/*
- Copyright (c) 2020 Xiamen Yaji Software Co., Ltd.
-
- https://www.cocos.com/
-
- Permission is hereby granted, free of charge, to any person obtaining a copy
- of this software and associated engine source code (the "Software"), a limited,
- worldwide, royalty-free, non-assignable, revocable and non-exclusive license
- to use Cocos Creator solely to develop games on your target platforms. You shall
- not use Cocos Creator software for developing other software or tools that's
- used for developing games. You are not granted to publish, distribute,
- sublicense, and/or sell copies of Cocos Creator.
-
- The software or tools in this License Agreement are licensed, not sold.
- Xiamen Yaji Software Co., Ltd. reserves all rights not expressly granted to you.
-
- THE SOFTWARE IS PROVIDED "AS IS", WITHOUT WARRANTY OF ANY KIND, EXPRESS OR
- IMPLIED, INCLUDING BUT NOT LIMITED TO THE WARRANTIES OF MERCHANTABILITY,
- FITNESS FOR A PARTICULAR PURPOSE AND NONINFRINGEMENT. IN NO EVENT SHALL THE
- AUTHORS OR COPYRIGHT HOLDERS BE LIABLE FOR ANY CLAIM, DAMAGES OR OTHER
- LIABILITY, WHETHER IN AN ACTION OF CONTRACT, TORT OR OTHERWISE, ARISING FROM,
- OUT OF OR IN CONNECTION WITH THE SOFTWARE OR THE USE OR OTHER DEALINGS IN
- THE SOFTWARE.
- */
-
-<<<<<<< HEAD
-=======
-/**
- * @packageDocumentation
- * @hidden
- */
-
->>>>>>> 0dc393b8
-import CANNON from '@cocos/cannon';
-import { CannonShape } from './cannon-shape';
-import { MeshCollider } from '../../framework';
-import { Vec3 } from '../../../core';
-import { Mesh } from '../../../3d/assets';
-import { ITrimeshShape } from '../../spec/i-physics-shape';
-import { commitShapeUpdates } from '../cannon-util';
-
-const v3_cannon0 = new CANNON.Vec3();
-
-export class CannonTrimeshShape extends CannonShape implements ITrimeshShape {
-    get collider () {
-        return this._collider as MeshCollider;
-    }
-
-    get impl () {
-        return this._shape as CANNON.Trimesh;
-    }
-
-    setMesh (v: Mesh | null) {
-        if (!this._isBinding) return;
-
-        const mesh = v;
-        if (this._shape != null) {
-            if (mesh && mesh.renderingSubMeshes.length > 0) {
-                const vertices = mesh.renderingSubMeshes[0].geometricInfo.positions;
-                const indices = mesh.renderingSubMeshes[0].geometricInfo.indices as Uint16Array;
-                this.updateProperties(vertices, indices);
-            } else {
-                this.updateProperties(new Float32Array(), new Uint16Array());
-            }
-        } else if (mesh && mesh.renderingSubMeshes.length > 0) {
-            const vertices = mesh.renderingSubMeshes[0].geometricInfo.positions;
-            const indices = mesh.renderingSubMeshes[0].geometricInfo.indices as Uint16Array;
-            this._shape = new CANNON.Trimesh(vertices, indices);
-        } else {
-            this._shape = new CANNON.Trimesh(new Float32Array(), new Uint16Array());
-        }
-    }
-
-    protected onComponentSet () {
-        this.setMesh(this.collider.mesh);
-    }
-
-    onLoad () {
-        super.onLoad();
-        this.setMesh(this.collider.mesh);
-    }
-
-    setScale (scale: Vec3) {
-        super.setScale(scale);
-        Vec3.copy(v3_cannon0, scale);
-        this.impl.setScale(v3_cannon0);
-    }
-
-    updateProperties (vertices: Float32Array, indices: Uint16Array) {
-        this.impl.vertices = new Float32Array(vertices);
-        this.impl.indices = new Int16Array(indices);
-        this.impl.normals = new Float32Array(indices.length);
-        this.impl.aabb = new CANNON.AABB();
-        this.impl.edges = [];
-        this.impl.tree = new CANNON.Octree(new CANNON.AABB());
-        this.impl.updateEdges();
-        this.impl.updateNormals();
-        this.impl.updateAABB();
-        this.impl.updateBoundingSphereRadius();
-        this.impl.updateTree();
-        this.impl.setScale(this.impl.scale);
-        if (this._index >= 0) {
-            commitShapeUpdates(this._body);
-        }
-    }
-}
+/*
+ Copyright (c) 2020 Xiamen Yaji Software Co., Ltd.
+
+ https://www.cocos.com/
+
+ Permission is hereby granted, free of charge, to any person obtaining a copy
+ of this software and associated engine source code (the "Software"), a limited,
+ worldwide, royalty-free, non-assignable, revocable and non-exclusive license
+ to use Cocos Creator solely to develop games on your target platforms. You shall
+ not use Cocos Creator software for developing other software or tools that's
+ used for developing games. You are not granted to publish, distribute,
+ sublicense, and/or sell copies of Cocos Creator.
+
+ The software or tools in this License Agreement are licensed, not sold.
+ Xiamen Yaji Software Co., Ltd. reserves all rights not expressly granted to you.
+
+ THE SOFTWARE IS PROVIDED "AS IS", WITHOUT WARRANTY OF ANY KIND, EXPRESS OR
+ IMPLIED, INCLUDING BUT NOT LIMITED TO THE WARRANTIES OF MERCHANTABILITY,
+ FITNESS FOR A PARTICULAR PURPOSE AND NONINFRINGEMENT. IN NO EVENT SHALL THE
+ AUTHORS OR COPYRIGHT HOLDERS BE LIABLE FOR ANY CLAIM, DAMAGES OR OTHER
+ LIABILITY, WHETHER IN AN ACTION OF CONTRACT, TORT OR OTHERWISE, ARISING FROM,
+ OUT OF OR IN CONNECTION WITH THE SOFTWARE OR THE USE OR OTHER DEALINGS IN
+ THE SOFTWARE.
+ */
+
+/**
+ * @packageDocumentation
+ * @hidden
+ */
+
+import CANNON from '@cocos/cannon';
+import { CannonShape } from './cannon-shape';
+import { MeshCollider } from '../../framework';
+import { Vec3 } from '../../../core';
+import { Mesh } from '../../../3d/assets';
+import { ITrimeshShape } from '../../spec/i-physics-shape';
+import { commitShapeUpdates } from '../cannon-util';
+
+const v3_cannon0 = new CANNON.Vec3();
+
+export class CannonTrimeshShape extends CannonShape implements ITrimeshShape {
+    get collider () {
+        return this._collider as MeshCollider;
+    }
+
+    get impl () {
+        return this._shape as CANNON.Trimesh;
+    }
+
+    setMesh (v: Mesh | null) {
+        if (!this._isBinding) return;
+
+        const mesh = v;
+        if (this._shape != null) {
+            if (mesh && mesh.renderingSubMeshes.length > 0) {
+                const vertices = mesh.renderingSubMeshes[0].geometricInfo.positions;
+                const indices = mesh.renderingSubMeshes[0].geometricInfo.indices as Uint16Array;
+                this.updateProperties(vertices, indices);
+            } else {
+                this.updateProperties(new Float32Array(), new Uint16Array());
+            }
+        } else if (mesh && mesh.renderingSubMeshes.length > 0) {
+            const vertices = mesh.renderingSubMeshes[0].geometricInfo.positions;
+            const indices = mesh.renderingSubMeshes[0].geometricInfo.indices as Uint16Array;
+            this._shape = new CANNON.Trimesh(vertices, indices);
+        } else {
+            this._shape = new CANNON.Trimesh(new Float32Array(), new Uint16Array());
+        }
+    }
+
+    protected onComponentSet () {
+        this.setMesh(this.collider.mesh);
+    }
+
+    onLoad () {
+        super.onLoad();
+        this.setMesh(this.collider.mesh);
+    }
+
+    setScale (scale: Vec3) {
+        super.setScale(scale);
+        Vec3.copy(v3_cannon0, scale);
+        this.impl.setScale(v3_cannon0);
+    }
+
+    updateProperties (vertices: Float32Array, indices: Uint16Array) {
+        this.impl.vertices = new Float32Array(vertices);
+        this.impl.indices = new Int16Array(indices);
+        this.impl.normals = new Float32Array(indices.length);
+        this.impl.aabb = new CANNON.AABB();
+        this.impl.edges = [];
+        this.impl.tree = new CANNON.Octree(new CANNON.AABB());
+        this.impl.updateEdges();
+        this.impl.updateNormals();
+        this.impl.updateAABB();
+        this.impl.updateBoundingSphereRadius();
+        this.impl.updateTree();
+        this.impl.setScale(this.impl.scale);
+        if (this._index >= 0) {
+            commitShapeUpdates(this._body);
+        }
+    }
+}