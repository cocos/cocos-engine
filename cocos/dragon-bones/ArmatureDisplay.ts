/*
 Copyright (c) 2020-2023 Xiamen Yaji Software Co., Ltd.

 https://www.cocos.com/

 Permission is hereby granted, free of charge, to any person obtaining a copy
 of this software and associated documentation files (the "Software"), to deal
 in the Software without restriction, including without limitation the rights to
 use, copy, modify, merge, publish, distribute, sublicense, and/or sell copies
 of the Software, and to permit persons to whom the Software is furnished to do so,
 subject to the following conditions:

 The above copyright notice and this permission notice shall be included in
 all copies or substantial portions of the Software.

 THE SOFTWARE IS PROVIDED "AS IS", WITHOUT WARRANTY OF ANY KIND, EXPRESS OR
 IMPLIED, INCLUDING BUT NOT LIMITED TO THE WARRANTIES OF MERCHANTABILITY,
 FITNESS FOR A PARTICULAR PURPOSE AND NONINFRINGEMENT. IN NO EVENT SHALL THE
 AUTHORS OR COPYRIGHT HOLDERS BE LIABLE FOR ANY CLAIM, DAMAGES OR OTHER
 LIABILITY, WHETHER IN AN ACTION OF CONTRACT, TORT OR OTHERWISE, ARISING FROM,
 OUT OF OR IN CONNECTION WITH THE SOFTWARE OR THE USE OR OTHER DEALINGS IN
 THE SOFTWARE.
*/

<<<<<<< HEAD
import { EDITOR_NOT_IN_PREVIEW } from 'internal:constants';
import { Armature, Bone, EventObject } from '@cocos/dragonbones-js';
=======
import { EDITOR } from 'internal:constants';
import { Armature, Bone, EventObject, AnimationState } from '@cocos/dragonbones-js';
>>>>>>> 79a6eaf7
import { UIRenderer } from '../2d/framework/ui-renderer';
import { CCClass, Color, Enum, ccenum, errorID, RecyclePool, js, CCObject, EventTarget, cclegacy, _decorator } from '../core';
import { BlendFactor } from '../gfx';
import { AnimationCache, ArmatureCache, ArmatureFrame } from './ArmatureCache';
import { AttachUtil } from './AttachUtil';
import { CCFactory } from './CCFactory';
import { DragonBonesAsset } from './DragonBonesAsset';
import { DragonBonesAtlasAsset } from './DragonBonesAtlasAsset';
import { Graphics } from '../2d/components';
import { CCArmatureDisplay } from './CCArmatureDisplay';
import { MaterialInstance } from '../render-scene/core/material-instance';
import { ArmatureSystem } from './ArmatureSystem';
import { Batcher2D } from '../2d/renderer/batcher-2d';
import { RenderEntity, RenderEntityType } from '../2d/renderer/render-entity';
import { RenderDrawInfo } from '../2d/renderer/render-draw-info';
import { Material, Texture2D } from '../asset/assets';
import { Node } from '../scene-graph';
import { builtinResMgr } from '../asset/asset-manager';

enum DefaultArmaturesEnum {
    default = -1,
}
ccenum(DefaultArmaturesEnum);

enum DefaultAnimsEnum {
    '<None>' = 0,
}
ccenum(DefaultAnimsEnum);

enum DefaultCacheMode {
    REALTIME = 0,
}
ccenum(DefaultAnimsEnum);

/**
 * @en Control animation speed, should be larger than 0.
 * @zh 控制龙骨动画播放速度，数值应大于 0。
 */
// eslint-disable-next-line prefer-const,import/no-mutable-exports
export let timeScale = 1;

/**
 * @en Enum for cache mode type.
 * @zh Dragonbones 渲染类型。
 * @enum ArmatureDisplay.AnimationCacheMode
 */
export enum AnimationCacheMode {
    /**
     * @en The realtime mode.
     * @zh 实时计算模式。
     * @property {Number} REALTIME
     */
    REALTIME = 0,
    /**
     * @en The shared cache mode.
     * @zh 共享缓存模式。
     * @property {Number} SHARED_CACHE
     */
    SHARED_CACHE = 1,
    /**
     * @en The private cache mode.
     * @zh 私有缓存模式。
     * @property {Number} PRIVATE_CACHE
     */
    PRIVATE_CACHE = 2
}
ccenum(AnimationCacheMode);

const { ccclass, serializable, editable, type, help, menu, tooltip, visible, displayName, override, displayOrder, executeInEditMode } = _decorator;

function setEnumAttr (obj, propName, enumDef): void {
    CCClass.Attr.setClassAttr(obj, propName, 'type', 'Enum');
    CCClass.Attr.setClassAttr(obj, propName, 'enumList', Enum.getList(enumDef));
}

/**
 * @en Struct that can store rendering data-related information.
 * @zh 用于存储渲染数据相关信息的结构体。
 */
export interface ArmatureDisplayDrawData {
    /**
     * @en A Material instance. @zh 材质实例。
     */
    material: Material | null;
    /**
     * @en 2D Texture. @zh 2D 纹理。
     */
    texture: Texture2D | null;
    /**
     * @en Vertex index offset. @zh 顶点索引偏移。
     */
    indexOffset: number;
    /**
     * @en Vertex index count. @zh 顶点索引数量。
     */
    indexCount: number;
}

/**
 * @en DragonBones Socket. Used to attach components to bone nodes and move them together
 * with bone animations. Developers need to specify the bone path that needs to follow the
 * movement and which node the motion transformation will be applied to.
 * @zh 骨骼挂点。用于将组件挂载在骨骼节点上，随骨骼动画一起运动。
 * 用户需指定需要跟随运动的骨骼路径以及运动变换将作用于哪个节点上。
 */
@ccclass('dragonBones.ArmatureDisplay.DragonBoneSocket')
export class DragonBoneSocket {
    /**
     * @en Path of the target joint.
     * @zh 此挂点的目标骨骼路径。
     */
    @serializable
    @editable
    public path = '';

    /**
     * @en Transform output node.
     * @zh 此挂点的变换信息输出节点。
     */
    @type(Node)
    @editable
    @serializable
    public target: Node | null = null;

    public boneIndex: number | null = null;

    constructor (path = '', target: Node | null = null) {
        this.path = path;
        this.target = target;
    }
}

js.setClassAlias(DragonBoneSocket, 'dragonBones.ArmatureDisplay.DragonBoneSocket');

interface BoneIndex extends Number {
    _any: number;
}

/**
 * @en
 * The Armature Display of DragonBones <br/>
 * <br/>
 * Armature Display has a reference to a DragonBonesAsset and stores the state for ArmatureDisplay instance,
 * which consists of the current pose's bone SRT, slot colors, and which slot attachments are visible. <br/>
 * Multiple Armature Display can use the same DragonBonesAsset which includes all animations, skins, and attachments. <br/>
 * Cocos Creator supports DragonBones version to 5.6.300.
 * @zh
 * DragonBones 骨骼动画 <br/>
 * <br/>
 * Armature Display 具有对骨骼数据的引用并且存储了骨骼实例的状态，
 * 它由当前的骨骼动作，slot 颜色，和可见的 slot attachments 组成。<br/>
 * 多个 Armature Display 可以使用相同的骨骼数据，其中包括所有的动画，皮肤和 attachments。<br/>
 * Cocos Creator 支持 DragonBones 版本最高到 v5.6.300.
 *
 * @class ArmatureDisplay
 * @extends RenderComponent
 */
@ccclass('dragonBones.ArmatureDisplay')
@help('i18n:cc.DragonBones')
@menu('DragonBones/ArmatureDisplay')
@executeInEditMode
export class ArmatureDisplay extends UIRenderer {
    static AnimationCacheMode = AnimationCacheMode;

    /**
     * @en
     * The DragonBones data contains the armatures information (bind pose bones, slots, draw order,
     * attachments, skins, etc) and animations but does not hold any state.<br/>
     * Multiple ArmatureDisplay can share the same DragonBones data.
     * @zh
     * 骨骼数据包含了骨骼信息（绑定骨骼动作，slots，渲染顺序，
     * attachments，皮肤等等）和动画但不持有任何状态。<br/>
     * 多个 ArmatureDisplay 可以共用相同的骨骼数据。
     * @property {DragonBonesAsset} dragonAsset
     */
    @editable
    @type(DragonBonesAsset)
    @tooltip('i18n:COMPONENT.dragon_bones.dragon_bones_asset')
    get dragonAsset (): DragonBonesAsset | null {
        return this._dragonAsset;
    }
    set dragonAsset (value) {
        this._dragonAsset = value;
        this.destroyRenderData();
        this._refresh();
        if (EDITOR_NOT_IN_PREVIEW) {
            this._defaultArmatureIndex = 0;
            this._animationIndex = 0;
        }
    }

    /**
     * @en
     * The atlas asset for the DragonBones.
     * @zh
     * 骨骼数据所需的 Atlas Texture 数据。
     * @property {DragonBonesAtlasAsset} dragonAtlasAsset
     */
    @editable
    @type(DragonBonesAtlasAsset)
    @tooltip('i18n:COMPONENT.dragon_bones.dragon_bones_atlas_asset')
    get dragonAtlasAsset (): DragonBonesAtlasAsset | null { return this._dragonAtlasAsset; }
    set dragonAtlasAsset (value) {
        this._dragonAtlasAsset = value;
        this._parseDragonAtlasAsset();
        this._refresh();
    }

    /**
     * @en The name of current armature.
     * @zh 当前的 Armature 名称。
     * @property {String} armatureName
     */
    @visible(false)
    get armatureName (): string { return this._armatureName; }
    set armatureName (name) {
        this._armatureName = name;
        const animNames = this.getAnimationNames(this._armatureName);

        if (!this.animationName || animNames.indexOf(this.animationName) < 0) {
            if (EDITOR_NOT_IN_PREVIEW) {
                this.animationName = animNames[0];
            } else {
                // Not use default animation name at runtime
                this.animationName = '';
            }
        }

        if (this._armature && !this.isAnimationCached()) {
            this._factory!._dragonBones.clock.remove(this._armature);
        }

        this._refresh();

        if (this._armature && !this.isAnimationCached()) {
            this._factory!._dragonBones.clock.add(this._armature);
        }
    }

    /**
     * @en The name of current playing animation.
     * @zh 当前播放的动画名称。
     * @property {String} animationName
     */
    @visible(false)
    get animationName (): string {
        return this._animationName;
    }
    set animationName (value) {
        this._animationName = value;
    }

    /**
     * @engineInternal Since v3.7.2 this is an engine private function.
     */
    @displayName('Armature')
    @editable
    @type(DefaultArmaturesEnum)
    @tooltip('i18n:COMPONENT.dragon_bones.armature_name')
    get _defaultArmatureIndex (): DefaultArmaturesEnum {
        return this._defaultArmatureIndexValue;
    }
    set _defaultArmatureIndex (value) {
        this._defaultArmatureIndexValue = value;
        let armatureName = '';
        if (this.dragonAsset) {
            let armaturesEnum;
            if (this.dragonAsset) {
                armaturesEnum = this.dragonAsset.getArmatureEnum();
            }
            if (!armaturesEnum) {
                errorID(7400, this.name);
                return;
            }

            armatureName = armaturesEnum[this._defaultArmatureIndex];
        }

        if (armatureName !== undefined) {
            this.armatureName = armatureName;
        } else {
            errorID(7401, this.name);
        }
        this.markForUpdateRenderData();
    }

    /**
     * @engineInternal Since v3.7.2 this is an engine private function.
     */
    @editable
    @type(DefaultAnimsEnum)
    @displayName('Animation')
    @tooltip('i18n:COMPONENT.dragon_bones.animation_name')
    get _animationIndex (): DefaultAnimsEnum {
        return this._animationIndexValue;
    }
    set _animationIndex (value) {
        this._animationIndexValue = value;

        if (this._animationIndex === 0) {
            this.animationName = '';
            return;
        }

        let animsEnum;
        if (this.dragonAsset) {
            animsEnum = this.dragonAsset.getAnimsEnum(this.armatureName);
        }

        if (!animsEnum) {
            return;
        }

        const animName = animsEnum[this._animationIndex];
        if (animName !== undefined) {
            this.playAnimation(animName, this.playTimes);
        } else {
            errorID(7402, this.name);
        }
    }

    /**
     * @engineInternal Since v3.7.2 this is an engine private function.
     */
    @editable
    @displayName('Animation Cache Mode')
    @tooltip('i18n:COMPONENT.dragon_bones.animation_cache_mode')
    get _defaultCacheMode (): AnimationCacheMode { return this._defaultCacheModeValue; }
    set _defaultCacheMode (value) {
        this._defaultCacheModeValue = value;

        if (this._defaultCacheMode !== AnimationCacheMode.REALTIME) {
            if (this._armature && !ArmatureCache.canCache(this._armature)) {
                this._defaultCacheMode = AnimationCacheMode.REALTIME;
                console.warn('Animation cache mode doesn\'t support skeletal nesting');
                return;
            }
        }
        this.setAnimationCacheMode(this._defaultCacheMode);
    }
    /**
     * @en The time scale of this armature.
     * @zh 当前骨骼中所有动画的时间缩放率。
     * @property {Number} timeScale
     * @default 1
     */
    @editable
    @tooltip('i18n:COMPONENT.dragon_bones.time_scale')
    @serializable
    get timeScale (): number { return this._timeScale; }
    set timeScale (value) {
        this._timeScale = value;

        if (this._armature && !this.isAnimationCached()) {
            this._armature.animation.timeScale = this.timeScale;
        }
    }

    /**
     * @en The play times of the default animation.
     *      -1 means using the value of config file;
     *      0 means repeat for ever
     *      >0 means repeat times
     * @zh 播放默认动画的循环次数
     *      -1 表示使用配置文件中的默认值;
     *      0 表示无限循环
     *      >0 表示循环次数
     * @property {Number} playTimes
     * @default -1
     */
    @tooltip('i18n:COMPONENT.dragon_bones.play_times')
    @editable
    @serializable
    public playTimes = -1;

    /**
     * @en Indicates whether to enable premultiplied alpha.
     * You should disable this option when image's transparent area appears to have opaque pixels,
     * or enable this option when image's half transparent area appears to be darken.
     * @zh 是否启用贴图预乘。
     * 当图片的透明区域出现色块时需要关闭该选项，当图片的半透明区域颜色变黑时需要启用该选项。
     * @property {Boolean} premultipliedAlpha
     * @default false
     */
    @serializable
    @editable
    @tooltip('i18n:COMPONENT.skeleton.premultipliedAlpha')
    public premultipliedAlpha = false;

    /**
     * @en Indicates whether open debug bones.
     * @zh 是否显示 bone 的 debug 信息。
     * @property {Boolean} debugBones
     * @default false
     */
    @tooltip('i18n:COMPONENT.dragon_bones.debug_bones')
    @editable
    get debugBones (): boolean { return this._debugBones; }
    set debugBones (value) {
        this._debugBones = value;
        this._updateDebugDraw();
    }

    /**
     * @en Enabled batch model. If rendering a large number of identical textures and simple
     * skeleton animations, enabling batching can reduce the number of drawcalls and improve
     * rendering efficiency, otherwise it is not necessary to enable it.
     * @zh 开启合批。如果渲染大量相同纹理，且结构简单的龙骨动画，开启合批可以降低 drawcall 数量，
     * 提升渲染效率，否则不需要开启。
    */
    @tooltip('i18n:COMPONENT.dragon_bones.enabled_batch')
    @editable
    get enableBatch (): boolean { return this._enableBatch; }
    set enableBatch (value) {
        if (value !== this._enableBatch) {
            this._enableBatch = value;
            this._updateBatch();
        }
    }

    /**
     * @en
     * The bone sockets this animation component maintains.<br>
     * Sockets have to be registered here before attaching custom nodes to animated bones.
     * @zh
     * 当前动画组件维护的挂点数组。要挂载自定义节点到受动画驱动的骨骼上，必须先在此注册挂点。
     */
    @type([DragonBoneSocket])
    @tooltip('i18n:animation.sockets')
    get sockets (): DragonBoneSocket[] {
        return this._sockets;
    }

    set sockets (val: DragonBoneSocket[]) {
        this._verifySockets(val);
        this._sockets = val;
        this._updateSocketBindings();
        // this.attachUtil._syncAttachedNode();
        if (val.length > 0 && this._frameCache) {
            this._frameCache.enableCacheAttachedInfo();
        }
    }
    /**
     * @en Gets the socket nodes. Socket nodes are registered synchronous motion
     * transformation with bones.
     * @zh 获取 socket nodes，socket nodes 被注册到组件上，可以随骨骼做同步运动变换。
     */
    get socketNodes (): Map<string, Node> { return this._socketNodes; }
    /**
     * @en The armature is the core of the skeletal animation system.
     * @zh 骨架是骨骼动画系统的核心。
     */
    _armature: Armature | null = null;
    /**
     * @en The tool for mounting functionality.
     * @zh 挂载工具。
     */
    public attachUtil: AttachUtil;
    /**
     * @en Draw call list.
     * @zh Draw call 列表。
     */
    get drawList (): RecyclePool<ArmatureDisplayDrawData> { return this._drawList; }
    @serializable
    protected _defaultArmatureIndexValue: DefaultArmaturesEnum = DefaultArmaturesEnum.default;
    /**
     * @en The skeleton data of dragonBones.
     * @zh DragonBones 的骨骼数据。
     */
    @serializable
    /* protected */ _dragonAsset: DragonBonesAsset | null = null;
    /**
     * @en The skeleton atlas data of dragonBones.
     * @zh DragonBones 的骨骼纹理数据。
     */
    @serializable
    /* protected */ _dragonAtlasAsset: DragonBonesAtlasAsset | null = null;
    @serializable
    /**
     * @en The armature data name.
     * @zh 骨架数据名称。
     */
    /* protected */ _armatureName = '';
    @serializable
    protected _animationName = '';
    @serializable
    protected _animationIndexValue: DefaultAnimsEnum = 0;
    protected _preCacheMode = -1;
    protected _cacheMode: AnimationCacheMode = AnimationCacheMode.REALTIME;
    @serializable
    protected _defaultCacheModeValue: AnimationCacheMode = AnimationCacheMode.REALTIME;
    @serializable
    protected _timeScale = 1;
    @serializable
    protected _playTimes = -1;

    @serializable
    protected _debugBones = false;

    @serializable
    protected _enableBatch = false;
    /**
     * @en The graphics component for debugging.
     * @zh 用于调试的 Graphics 组件。
     */
    /* protected */ _debugDraw: Graphics | null = null;

    // DragonBones data store key.
    /**
     * @engineInternal
     */
    protected _armatureKey = '';

    // Below properties will effect when cache mode is SHARED_CACHE or PRIVATE_CACHE.
    // accumulate time
    /**
     * @engineInternal
     */
    protected _accTime = 0;
    // Play times counter
    /**
     * @engineInternal
     */
    protected _playCount = 0;
    // Frame cache
    /**
     * @engineInternal
     */
    protected _frameCache: AnimationCache | null = null;
    // Cur frame
    /**
     * @engineInternal
     */
    public _curFrame: ArmatureFrame | null = null;
    // Playing flag
    protected _playing = false;
    // Armature cache
    protected _armatureCache: ArmatureCache | null = null;

    protected _eventTarget: EventTarget;

    protected _factory: CCFactory | null = null;

    protected _displayProxy: CCArmatureDisplay | null = null;

    protected _drawIdx = 0;
    protected _drawList = new RecyclePool<ArmatureDisplayDrawData>((): ArmatureDisplayDrawData => ({
        material: null,
        texture: null,
        indexOffset: 0,
        indexCount: 0,
    }), 1);
    /**
    * @engineInternal
    */
    public maxVertexCount = 0;
    /**
    * @engineInternal
    */
    public maxIndexCount = 0;

    protected _materialCache: { [key: string]: MaterialInstance } = {} as any;

    protected _enumArmatures: any = Enum({});
    protected _enumAnimations: any = Enum({});

    protected _socketNodes: Map<string, Node> = new Map();
    protected _cachedSockets: Map<string, BoneIndex> = new Map();

    @serializable
    protected _sockets: DragonBoneSocket[] = [];

    private _inited;
    private _drawInfoList: RenderDrawInfo[] = [];
    private requestDrawInfo (idx: number): RenderDrawInfo {
        if (!this._drawInfoList[idx]) {
            this._drawInfoList[idx] = new RenderDrawInfo();
        }
        return this._drawInfoList[idx];
    }

    constructor () {
        super();
        // Property _materialCache Use to cache material,since dragonBones may use multiple texture,
        // it will clone from the '_material' property,if the dragonbones only have one texture,
        // it will just use the _material,won't clone it.
        // So if invoke getMaterial,it only return _material,if you want to change all materialCache,
        // you can change materialCache directly.
        this._eventTarget = new EventTarget();
        this._inited = false;
        this.attachUtil = new AttachUtil();
        this.initFactory();
        setEnumAttr(this, '_animationIndex', this._enumAnimations);
        setEnumAttr(this, '_defaultArmatureIndex', this._enumArmatures);
        this._useVertexOpacity = true;
    }
    /**
     * @en Initializes _factory from CCFactory, if golbal factory not exists, will create a new one.
     * @zh 初始化变量 _factory，如果全局工厂实例不存在将新创建一个工厂实列对象。
     */
    initFactory (): void {
        this._factory = CCFactory.getInstance();
    }

    onLoad (): void {
        super.onLoad();
    }

    /**
     * @engineInternal
     */
    public _requestDrawData (material: Material, texture: Texture2D, indexOffset: number, indexCount: number): ArmatureDisplayDrawData {
        const draw = this._drawList.add();
        draw.material = material;
        draw.texture = texture;
        draw.indexOffset = indexOffset;
        draw.indexCount = indexCount;
        return draw;
    }
    /**
     * @en
     * Destroy render data，will be called when need to rebuild render data or component is destroyed.
     * @zh
     * 销毁渲染数据，一般在重新生成渲染数据时或销毁组件时调用。
     */
    public destroyRenderData (): void {
        this._drawList.reset();
        super.destroyRenderData();
    }

    private getMaterialTemplate (): Material {
        if (this.customMaterial !== null) return this.customMaterial;
        if (this.material) return this.material;
        this.updateMaterial();
        return this.material!;
    }

    /**
     * @engineInternal Since v3.7.2 this is an engine private function.
     */
    public getMaterialForBlend (src: BlendFactor, dst: BlendFactor): MaterialInstance {
        const key = `${src}/${dst}`;
        let inst = this._materialCache[key];
        if (inst) {
            return inst;
        }
        const material = this.getMaterialTemplate();
        const matInfo = {
            parent: material,
            subModelIdx: 0,
            owner: this,
        };

        inst = new MaterialInstance(matInfo);
        inst.recompileShaders({ TWO_COLORED: false, USE_LOCAL: false });
        this._materialCache[key] = inst;
        inst.overridePipelineStates({
            blendState: {
                targets: [{
                    blendSrc: src, blendDst: dst,
                }],
            },
        });
        return inst;
    }

    protected _updateBuiltinMaterial (): Material {
        const material = builtinResMgr.get<Material>('default-spine-material');
        return material;
    }

    /**
     * @en Custom material.
     * @zh 自定义材质。
     */
    @override
    @type(Material)
    @displayOrder(0)
    @displayName('CustomMaterial')
    get customMaterial (): Material | null {
        return this._customMaterial;
    }
    set customMaterial (val) {
        this._customMaterial = val;
        this.updateMaterial();
        this.markForUpdateRenderData();
    }

    /**
     * @engineInternal
     */
    public updateMaterial (): void {
        let mat;
        if (this._customMaterial) mat = this._customMaterial;
        else mat = this._updateBuiltinMaterial();
        this.setMaterial(mat, 0);
        this._cleanMaterialCache();
    }

    protected _render (batcher: Batcher2D): void {
        let indicesCount = 0;
        if (this.renderData && this._drawList) {
            const rd = this.renderData;
            const chunk = rd.chunk;
            const accessor = chunk.vertexAccessor;
            const meshBuffer = rd.getMeshBuffer()!;
            const origin = meshBuffer.indexOffset;
            // Fill index buffer
            for (let i = 0; i < this._drawList.length; i++) {
                this._drawIdx = i;
                const dc = this._drawList.data[i];
                if (dc.texture) {
                    batcher.commitMiddleware(this, meshBuffer, origin + dc.indexOffset,
                        dc.indexCount, dc.texture, dc.material!, this._enableBatch);
                }
                indicesCount += dc.indexCount;
            }
            const subIndices = rd.indices!.subarray(0, indicesCount);
            accessor.appendIndices(chunk.bufferId, subIndices);
        }
    }

    __preload (): void {
        super.__preload();
        this._init();
    }
    /**
     * @en Initialize asset data and internal data within the component.
     * @zh 初始化资产数据以及组件内部数据。
     */
<<<<<<< HEAD
    _init () {
        if (EDITOR_NOT_IN_PREVIEW) {
=======
    _init (): void {
        if (EDITOR && !cclegacy.GAME_VIEW) {
>>>>>>> 79a6eaf7
            const Flags = CCObject.Flags;
            this._objFlags |= (Flags.IsAnchorLocked | Flags.IsSizeLocked);
            // this._refreshInspector();
        }

        this._cacheMode = this._defaultCacheMode;

        if (this._inited) return;
        this._inited = true;

        // this._resetAssembler();
        // this._activateMaterial();

        this._parseDragonAtlasAsset();
        this._refresh();

        const children = this.node.children;
        for (let i = 0, n = children.length; i < n; i++) {
            const child = children[i];
            if (child && child.name === 'DEBUG_DRAW_NODE') {
                child.destroy();
            }
        }
        this._updateDebugDraw();
        this._indexBoneSockets();
        this._updateSocketBindings();
    }

    /**
     * @en
     * The key of dragonbones cache data, which is regard as 'dragonbonesName', when you want to change dragonbones cloth.
     * @zh
     * 缓存龙骨数据的 key 值，换装的时会使用到该值，作为 'dragonbonesName' 使用。
     * @method getArmatureKey
     * @returns @en The key of dragonbones cache data. @zh 缓存龙骨数据的 key 值。
     * @example
     * let factory = dragonBones.CCFactory.getInstance();
     * let needChangeSlot = needChangeArmature.armature().getSlot("changeSlotName");
     * factory.replaceSlotDisplay(toChangeArmature.getArmatureKey(), "armatureName", "slotName", "displayName", needChangeSlot);
     */
    getArmatureKey (): string {
        return this._armatureKey;
    }

    /**
     * @en
     * It's best to set cache mode before set property 'dragonAsset', or will waste some cpu time.
     * If set the mode in editor, then no need to worry about order problem.
     * @zh
     * 若想切换渲染模式，最好在设置'dragonAsset'之前，先设置好渲染模式，否则有运行时开销。
     * 若在编辑中设置渲染模式，则无需担心设置次序的问题。
     *
     * @method setAnimationCacheMode
     * @param cacheMode
     *      @en The value can be set to REALTIME, SHARED_CACHE, or PRIVATE_CACHE.
     *      @zh 可以在 REALTIME，SHARED_CACHE，PRIVATE_CACHE 中取值。
     * @example
     * armatureDisplay.setAnimationCacheMode(dragonBones.ArmatureDisplay.AnimationCacheMode.SHARED_CACHE);
     */
    setAnimationCacheMode (cacheMode: AnimationCacheMode): void {
        if (this._preCacheMode !== cacheMode) {
            this._cacheMode = cacheMode;
            this._buildArmature();
            if (this._armature && !this.isAnimationCached()) {
                this._factory!._dragonBones.clock.add(this._armature);
            }
            this._updateSocketBindings();
            this.markForUpdateRenderData();
        }
    }

    /**
     * @en Whether in cached mode.
     * @zh 当前是否处于缓存模式。
     * @method isAnimationCached
     * @returns @en True means animation mode is SHARED_CACHE or PRIVATE_CACHE.
     *              False means animation mode is REALTIME.
     *          @zh True 代表动画使用 SHARED_CACHE 或 PRIVATE_CACHE 模式。
     *              False 代表动画使用 REALTIME 模式。
     */
<<<<<<< HEAD
    isAnimationCached () {
        if (EDITOR_NOT_IN_PREVIEW) return false;
=======
    isAnimationCached (): boolean {
        if (EDITOR && !cclegacy.GAME_VIEW) return false;
>>>>>>> 79a6eaf7
        return this._cacheMode !== AnimationCacheMode.REALTIME;
    }
    /**
     * @en Be called when the component state becomes available.
     * Instance of ArmatureDisplay will be added into ArmatureSystem.
     * @zh 组件状态变为可用时调用。ArmatureDisplay 实例将被添加到 ArmatureSystem。
     */
    onEnable (): void {
        super.onEnable();
        // If cache mode is cache, no need to update by dragonbones library.
        if (this._armature && !this.isAnimationCached()) {
            this._factory!._dragonBones.clock.add(this._armature);
        }
        this._flushAssembler();
        ArmatureSystem.getInstance().add(this);
    }
    /**
     * @en Be called when the component state becomes invalid.
     * Instance of ArmatureDisplay will be removed from ArmatureSystem.
     * @zh 组件状态变为不可用时调用。ArmatureDisplay 实例将被从 ArmatureSystem 移除。
     */
    onDisable (): void {
        super.onDisable();
        // If cache mode is cache, no need to update by dragonbones library.
        if (this._armature && !this.isAnimationCached()) {
            this._factory!._dragonBones.clock.remove(this._armature);
        }
        ArmatureSystem.getInstance().remove(this);
    }
    /**
     * @engineInternal Since v3.7.2 this is an engine private function.
     */
    _emitCacheCompleteEvent (): void {
        // Animation loop complete, the event diffrent from dragonbones inner event,
        // It has no event object.
        this._eventTarget.emit(EventObject.LOOP_COMPLETE);

        // Animation complete the event diffrent from dragonbones inner event,
        // It has no event object.
        this._eventTarget.emit(EventObject.COMPLETE);
    }
    /**
     * @en Update animation frame.
     * @zh 更新动画序列。
     * @param dt @en Delta time, unit is second. @zh 时间差，单位为秒。
     */
    updateAnimation (dt): void {
        this.markForUpdateRenderData();
        if (!this.isAnimationCached()) return;
        if (!this._frameCache) return;

        const frameCache = this._frameCache;
        if (!frameCache.isInited()) {
            return;
        }

        const frames = frameCache.frames;
        if (!this._playing) {
            if (frameCache.isInvalid()) {
                frameCache.updateToFrame();
                this._curFrame = frames[frames.length - 1]!;
                // Update render data size if needed
                if (this.renderData
                    && (this.renderData.vertexCount < frameCache.maxVertexCount
                    || this.renderData.indexCount < frameCache.maxIndexCount)) {
                    this.maxVertexCount = frameCache.maxVertexCount > this.maxVertexCount ? frameCache.maxVertexCount : this.maxVertexCount;
                    this.maxIndexCount = frameCache.maxIndexCount > this.maxIndexCount ? frameCache.maxIndexCount : this.maxIndexCount;
                    this.renderData.resize(this.maxVertexCount, this.maxIndexCount);
                    if (!this.renderData.indices || this.maxIndexCount > this.renderData.indices.length) {
                        this.renderData.indices = new Uint16Array(this.maxIndexCount);
                    }
                }
            }
            return;
        }

        const frameTime = ArmatureCache.FrameTime;

        // Animation Start, the event different from dragonbones inner event,
        // It has no event object.
        if (this._accTime === 0 && this._playCount === 0) {
            this._eventTarget.emit(EventObject.START);
        }

        const globalTimeScale = timeScale;
        this._accTime += dt * this.timeScale * globalTimeScale;
        let frameIdx = Math.floor(this._accTime / frameTime);
        if (!frameCache.isCompleted) {
            frameCache.updateToFrame(frameIdx);
            // Update render data size if needed
            if (this.renderData
                && (this.renderData.vertexCount < frameCache.maxVertexCount
                || this.renderData.indexCount < frameCache.maxIndexCount)) {
                this.maxVertexCount = frameCache.maxVertexCount > this.maxVertexCount ? frameCache.maxVertexCount : this.maxVertexCount;
                this.maxIndexCount = frameCache.maxIndexCount > this.maxIndexCount ? frameCache.maxIndexCount : this.maxIndexCount;
                this.renderData.resize(this.maxVertexCount, this.maxIndexCount);
                if (!this.renderData.indices || this.maxIndexCount > this.renderData.indices.length) {
                    this.renderData.indices = new Uint16Array(this.maxIndexCount);
                }
            }
        }

        if (frameCache.isCompleted && frameIdx >= frames.length) {
            this._playCount++;
            if ((this.playTimes > 0 && this._playCount >= this.playTimes)) {
                // set frame to end frame.
                this._curFrame = frames[frames.length - 1]!;
                this._accTime = 0;
                this._playing = false;
                this._playCount = 0;
                this._emitCacheCompleteEvent();
                this.attachUtil._syncAttachedNode();
                return;
            }
            this._accTime = 0;
            frameIdx = 0;
            this._emitCacheCompleteEvent();
        }

        this._curFrame = frames[frameIdx]!;
        this.attachUtil._syncAttachedNode();
    }
    /**
     * @en Destroy component, release resource.
     * @zh 销毁组件时调用，释放相关资源。
     */
    onDestroy (): void {
        this._materialInstances = this._materialInstances.filter((instance): boolean => !!instance);
        this._inited = false;

        if (!EDITOR_NOT_IN_PREVIEW) {
            if (this._cacheMode === AnimationCacheMode.PRIVATE_CACHE) {
                this._armatureCache!.dispose();
                this._armatureCache = null;
                this._armature = null;
            } else if (this._cacheMode === AnimationCacheMode.SHARED_CACHE) {
                this._armatureCache = null;
                this._armature = null;
            } else if (this._armature) {
                this._armature.dispose();
                this._armature = null;
            }
        } else if (this._armature) {
            this._armature.dispose();
            this._armature = null;
        }
        this._drawList.destroy();
        super.onDestroy();
    }
    /**
     * @en Update the debugging component show.
     * @zh 更新调试 Graphic 组件的显示。
     */
    _updateDebugDraw (): void {
        if (this.debugBones) {
            if (!this._debugDraw) {
                const debugDrawNode = new Node('DEBUG_DRAW_NODE');
                debugDrawNode.hideFlags |= CCObject.Flags.DontSave | CCObject.Flags.HideInHierarchy;
                const debugDraw = debugDrawNode.addComponent(Graphics);
                debugDraw.lineWidth = 1;
                debugDraw.strokeColor = new Color(255, 0, 0, 255);

                this._debugDraw = debugDraw;
            }

            this._debugDraw.node.parent = this.node;
        } else if (this._debugDraw) {
            this._debugDraw.node.parent = null;
        }
        this.markForUpdateRenderData();
    }
    /**
     * @en Update related data due to batching settings.
     * @zh 更新由于合批设置导致的相关数据。
     */
    protected _updateBatch (): void {
        this._cleanMaterialCache();
        this.markForUpdateRenderData();
    }
    /**
     * @en Building data of armature.
     * @zh 构建骨架数据。
     */
    _buildArmature (): void {
        if (!this.dragonAsset || !this.dragonAtlasAsset || !this.armatureName) return;

        // Switch Asset or Atlas or cacheMode will rebuild armature.
        if (this._armature) {
            // dispose pre build armature
            if (!EDITOR_NOT_IN_PREVIEW) {
                if (this._preCacheMode === AnimationCacheMode.PRIVATE_CACHE) {
                    this._armatureCache!.dispose();
                } else if (this._preCacheMode === AnimationCacheMode.REALTIME) {
                    this._armature.dispose();
                }
            } else {
                this._armature.dispose();
            }

            this._armatureCache = null;
            this._armature = null;
            this._displayProxy = null;
            this._frameCache = null;
            this._curFrame = null;
            this._playing = false;
            this._preCacheMode = -1;
        }

        if (!EDITOR_NOT_IN_PREVIEW) {
            if (this._cacheMode === AnimationCacheMode.SHARED_CACHE) {
                this._armatureCache = ArmatureCache.sharedCache;
            } else if (this._cacheMode === AnimationCacheMode.PRIVATE_CACHE) {
                this._armatureCache = new ArmatureCache();
                this._armatureCache.enablePrivateMode();
            }
        }

        const atlasUUID = this.dragonAtlasAsset._uuid;
        this._armatureKey = this.dragonAsset.init(this._factory!, atlasUUID);

        if (this.isAnimationCached()) {
            this._armature = this._armatureCache!.getArmatureCache(this.armatureName, this._armatureKey, atlasUUID);
            if (!this._armature) {
                // Cache fail,swith to REALTIME cache mode.
                this._cacheMode = AnimationCacheMode.REALTIME;
            }
        }

        this._preCacheMode = this._cacheMode;
        if (EDITOR_NOT_IN_PREVIEW || this._cacheMode === AnimationCacheMode.REALTIME) {
            this._displayProxy = this._factory!.buildArmatureDisplay(this.armatureName, this._armatureKey, '', atlasUUID) as CCArmatureDisplay;
            if (!this._displayProxy) return;
            this._displayProxy._ccNode = this.node;
            this._displayProxy._ccComponent = this;
            this._displayProxy.setEventTarget(this._eventTarget);
            this._armature = this._displayProxy._armature;
            this._armature!.animation.timeScale = this.timeScale;
            // If change mode or armature, armature must insert into clock.
            // this._factory._dragonBones.clock.add(this._armature);
        }

        if (this._cacheMode !== AnimationCacheMode.REALTIME && this.debugBones) {
            console.warn('Debug bones is invalid in cached mode');
        }

        if (this._armature) {
            const armatureData = this._armature.armatureData;
            const aabb = armatureData.aabb;
            this.node._uiProps.uiTransformComp!.setContentSize(aabb.width, aabb.height);
        }
        this.attachUtil.init(this);

        if (this.animationName) {
            this.playAnimation(this.animationName, this.playTimes);
        }
        this._flushAssembler();
    }
    /**
     * @en Gets sockets binding on this component.
     * @zh 获取绑定在本组件上的socket。
     */
    public querySockets (): string[] {
        if (!this._armature) {
            return [];
        }
        if (this._cachedSockets.size === 0) {
            this._indexBoneSockets();
        }
        return Array.from(this._cachedSockets.keys()).sort();
    }

    /**
     * @en Query socket path with slot or bone name.
     * @zh 查询 Socket 路径。
     * @param name @en Slot name or Bone name. @zh 插槽或骨骼名称。
     */
    public querySocketPathByName (name: string): string[] {
        const ret: string[] = [];
        for (const key of this._cachedSockets.keys()) {
            if (key.endsWith(name)) {
                ret.push(key);
            }
        }
        return ret;
    }

    /**
     * @engineInternal Since v3.7.2 this is an engine private function.
     */
    _parseDragonAtlasAsset (): void {
        if (this.dragonAtlasAsset) {
            this.dragonAtlasAsset.init(this._factory!);
        }
    }
    /**
     * @engineInternal Since v3.7.2 this is an engine private function.
     */
    _refresh (): void {
        this._buildArmature();
        this._indexBoneSockets();
        if (EDITOR_NOT_IN_PREVIEW) {
            // update inspector
            this._updateArmatureEnum();
            this._updateAnimEnum();
            this._updateCacheModeEnum();
            // Editor.Utils.refreshSelectedInspector('node', this.node.uuid);
        }
        this.markForUpdateRenderData();
    }

    private _cacheModeEnum: any;
    // EDITOR
    _updateCacheModeEnum (): void {
        this._cacheModeEnum = Enum({});
        if (this._armature) {
            Object.assign(this._cacheModeEnum, AnimationCacheMode);
        } else {
            Object.assign(this._cacheModeEnum, DefaultCacheMode);
        }
        setEnumAttr(this, '_defaultCacheMode', this._cacheModeEnum);
    }

    // update animation list for editor
    /**
     * @engineInternal Since v3.7.2 this is an engine private function.
     */
    _updateAnimEnum (): void {
        let animEnum;
        if (this.dragonAsset) {
            animEnum = this.dragonAsset.getAnimsEnum(this.armatureName);
        } else {
            animEnum = DefaultAnimsEnum;
        }

        this._enumAnimations = Enum({});
        Object.assign(this._enumAnimations, animEnum || DefaultAnimsEnum);
        Enum.update(this._enumAnimations);
        // change enum
        setEnumAttr(this, '_animationIndex', this._enumAnimations);
    }

    // update armature list for editor
    /**
     * @engineInternal Since v3.7.2 this is an engine private function.
     */
    _updateArmatureEnum (): void {
        let armatureEnum;
        if (this.dragonAsset) {
            armatureEnum = this.dragonAsset.getArmatureEnum();
        } else {
            armatureEnum = DefaultArmaturesEnum;
        }

        this._enumArmatures = Enum({});
        Object.assign(this._enumArmatures, armatureEnum || DefaultArmaturesEnum);
        Enum.update(this._enumArmatures);
        // change enum
        setEnumAttr(this, '_defaultArmatureIndex', this._enumArmatures);
    }
    /**
     * @engineInternal Since v3.7.2 this is an engine private function.
     */
    _indexBoneSockets (): void {
        if (!this._armature) {
            return;
        }
        this._cachedSockets.clear();
        const nameToBone = this._cachedSockets;
        const cacheBoneName = (bi: BoneIndex, bones: Bone[], cache: Map<BoneIndex, string>): string => {
            if (cache.has(bi)) { return cache.get(bi)!; }
            const bone = bones[bi as unknown as number];
            if (!bone.parent) {
                cache.set(bi, bone.name);
                (bone as any).path = bone.name;
                return bone.name;
            }
            const name = `${cacheBoneName((bone.parent as any)._boneIndex, bones, cache)}/${bone.name}`;
            cache.set(bi, name);
            (bone as any).path = name;
            return name;
        };
        const walkArmature = (prefix: string, armature: Armature): void => {
            const bones = armature.getBones();
            const boneToName = new Map<BoneIndex, string>();
            for (let i = 0; i < bones.length; i++) {
                (bones[i] as any)._boneIndex = i;
            }
            for (let i = 0; i < bones.length; i++) {
                cacheBoneName(i as unknown as BoneIndex, bones, boneToName);
            }
            for (const bone of boneToName.keys()) {
                nameToBone.set(`${prefix}${boneToName.get(bone)!}`, bone);
            }
            const slots = armature.getSlots();
            for (let i = 0; i < slots.length; i++) {
                if (slots[i].childArmature) {
                    walkArmature(slots[i].name, slots[i].childArmature!);
                }
            }
        };
        walkArmature('', this._armature);
    }

    /**
     * @en
     * Play the specified animation.
     * Parameter animName specify the animation name.
     * Parameter playTimes specify the repeat times of the animation.
     * -1 means use the value of the config file.
     * 0 means play the animation for ever.
     * >0 means repeat times.
     * @zh
     * 播放指定的动画.
     * animName 指定播放动画的名称。
     * playTimes 指定播放动画的次数。
     * -1 为使用配置文件中的次数。
     * 0 为无限循环播放。
     * >0 为动画的重复次数。
     */
    playAnimation (animName: string, playTimes?: number): AnimationState | null {
        this.playTimes = (playTimes === undefined) ? -1 : playTimes;
        this.animationName = animName;

        if (this.isAnimationCached()) {
            let cache = this._armatureCache!.getAnimationCache(this._armatureKey, animName);
            if (!cache) {
                cache = this._armatureCache!.initAnimationCache(this._armatureKey, animName);
            }
            if (cache) {
                this._accTime = 0;
                this._playCount = 0;
                this._frameCache = cache;
                if (this._sockets.length > 0) {
                    this._frameCache.enableCacheAttachedInfo();
                }
                this._frameCache.updateToFrame(0);
                this._playing = true;
                this._curFrame = this._frameCache.frames[0]!;
            }
        } else if (this._armature) {
            return this._armature.animation.play(animName, this.playTimes);
        }
        this.markForUpdateRenderData();
        return null;
    }

    /**
     * @en
     * Updating an animation cache to calculate all frame data in the animation is a cost in
     * performance due to calculating all data in a single frame.
     * To update the cache, use the invalidAnimationCache method with high performance.
     * @zh
     * 更新某个动画缓存, 预计算动画中所有帧数据，由于在单帧计算所有数据，所以较消耗性能。
     * 若想更新缓存，可使用 invalidAnimationCache 方法，具有较高性能。
     * @method updateAnimationCache
     * @param animName @en Animation's name. @zh 动画名称。
     */
    updateAnimationCache (animName: string): void {
        if (!this.isAnimationCached()) return;
        this._armatureCache!.updateAnimationCache(this._armatureKey, animName);
    }

    /**
     * @en
     * Invalidates the animation cache, which is then recomputed on each frame.
     * @zh
     * 使动画缓存失效，之后会在每帧重新计算。
     * @method invalidAnimationCache
     */
    invalidAnimationCache (): void {
        if (!this.isAnimationCached()) return;
        this._armatureCache!.invalidAnimationCache(this._armatureKey);
    }

    /**
     * @en
     * Get the all armature names in the DragonBones Data.
     * @zh
     * 获取 DragonBones 数据中所有的 armature 名称。
     * @method getArmatureNames
     * @returns @en Return an array of armature names. @zh 返回 armature 名称数组。
     */
    getArmatureNames (): string[] {
        const dragonBonesData = this._factory!.getDragonBonesData(this._armatureKey);
        return (dragonBonesData && dragonBonesData.armatureNames) || [];
    }

    /**
     * @en
     * Get the all animation names of specified armature.
     * @zh
     * 获取指定的 armature 的所有动画名称。
     * @method getAnimationNames
     * @param armatureName @en The name of armature. @zh Armature 名称。
     * @returns @en Return an array of all animation names.
     *          @zh 返回包含所有动画名称的数组。
     */
    getAnimationNames (armatureName: string): string[] {
        const ret: string[] = [];
        const dragonBonesData = this._factory!.getDragonBonesData(this._armatureKey);
        if (dragonBonesData) {
            const armatureData = dragonBonesData.getArmature(armatureName);
            if (armatureData) {
                for (const animName in armatureData.animations) {
                    // eslint-disable-next-line no-prototype-builtins
                    if (armatureData.animations.hasOwnProperty(animName)) {
                        ret.push(animName);
                    }
                }
            }
        }
        return ret;
    }

    /**
     * @en
     * Add event listener for the DragonBones Event, the same to addEventListener.
     * @zh
     * 添加 DragonBones 事件监听器，与 addEventListener 作用相同。
     * @method on
     * @param eventType @en A string representing the event type to listen for.
     *                  @zh 用于表示监听事件类型的字符串。
     * @param listener  @en The callback that will be invoked when the event is dispatched.
     *                  @zh 事件派发时的回调。
     * @param target    @en The target (this object) to invoke the callback, can be null.
     *                  @zh 调用回调函数的对象，可以为 null。
     */
    on (eventType: string, listener, target): void {
        this.addEventListener(eventType, listener, target);
    }

    /**
     * @en
     * Remove the event listener for the DragonBones Event, the same to removeEventListener.
     * @zh
     * 移除 DragonBones 事件监听器，与 removeEventListener 作用相同。
     * @method off
     * @param eventType @en A string representing the event type to listen for.
     *                  @zh 用于表示监听事件类型的字符串。
     * @param listener  @en The callback that will be invoked when the event is dispatched.
     *                  @zh 事件派发时的回调。
     * @param target    @en The target (this object) to invoke the callback, can be null.
     *                  @zh 调用回调函数的对象，可以为 null。
     */
    off (eventType: string, listener, target): void {
        this.removeEventListener(eventType, listener, target);
    }

    /**
     * @en
     * Add DragonBones one-time event listener, the callback will remove itself after the first time it is triggered.
     * @zh
     * 添加 DragonBones 一次性事件监听器，回调会在第一时间被触发后删除自身。
     * @method once
     * @param eventType @en A string representing the event type to listen for.
     *                  @zh 用于表示监听事件类型的字符串。
     * @param listener  @en The callback that will be invoked when the event is dispatched.
     *                  @zh 事件派发时的回调。
     * @param target    @en The target (this object) to invoke the callback, can be null.
     *                  @zh 调用回调函数的对象，可以为 null。
     */
    once (eventType: string, listener, target): void {
        this._eventTarget.once(eventType, listener, target);
    }

    /**
     * @en
     * Add event listener for the DragonBones Event.
     * @zh
     * 添加 DragonBones 事件监听器。
     * @method addEventListener
     * @param eventType @en A string representing the event type to listen for.
     *                  @zh 用于表示监听事件类型的字符串。
     * @param listener  @en The callback that will be invoked when the event is dispatched.
     *                  @zh 事件派发时的回调。
     * @param target    @en The target (this object) to invoke the callback, can be null.
     *                  @zh 调用回调函数的对象，可以为 null。
     */
    addEventListener (eventType, listener, target): void {
        this._eventTarget.on(eventType, listener, target);
    }

    /**
     * @en Remove the event listener for the DragonBones Event.
     * @zh 移除 DragonBones 事件监听器。
     * @method removeEventListener
     * @param eventType @en A string representing the event type to listen for.
     *                  @zh 用于表示监听事件类型的字符串。
     * @param listener  @en The callback that will be invoked when the event is dispatched.
     *                  @zh 事件派发时的回调。
     * @param target    @en The target (this object) to invoke the callback, can be null.
     *                  @zh 调用回调函数的对象，可以为 null。
     */
    removeEventListener (eventType, listener, target): void {
        this._eventTarget.off(eventType, listener, target);
    }

    /**
     * @en Build the armature for specified name.
     * @zh 构建指定名称的 armature 对象。
     * @method buildArmature
     * @param armatureName @en The name of armature. @zh Armature 名称。
     * @param node @en The node contains ArmatureDisplay component.
     *             @zh 承载 ArmatureDisplay 组件的 node。
     * @returns @en Return a new ArmatureDisplay component.
     *          @zh 返回一个新创建的 ArmatureDisplay 组件。
     */
    buildArmature (armatureName: string, node?: Node): ArmatureDisplay {
        return this._factory!.createArmatureNode(this, armatureName, node);
    }

    /**
     * @en
     * Get the current armature object of the ArmatureDisplay.
     * @zh
     * 获取 ArmatureDisplay 当前使用的 Armature 对象。
     * @method armature
     * @returns @en Return the armature object. @zh 返回 armature 对象。
     */
    armature (): Armature | null {
        return this._armature;
    }

    protected _flushAssembler (): void {
        const assembler = ArmatureDisplay.Assembler.getAssembler(this);
        if (this._assembler !== assembler) {
            this._assembler = assembler;
        }
        if (this._armature && this._assembler) {
            this._renderData = this._assembler.createData(this);
            if (this._renderData) {
                this.maxVertexCount = this._renderData.vertexCount;
                this.maxIndexCount = this._renderData.indexCount;
            }
            this.markForUpdateRenderData();
            this._updateColor();
        }
    }

    protected _updateSocketBindings (): void {
        if (!this._armature) return;
        this._socketNodes.clear();
        for (let i = 0, l = this._sockets.length; i < l; i++) {
            const socket = this._sockets[i];
            if (socket.path && socket.target) {
                const bone = this._cachedSockets.get(socket.path);
                if (!bone) {
                    console.error(`Skeleton data does not contain path ${socket.path}`);
                    continue;
                }
                socket.boneIndex = bone as unknown as number;
                this._socketNodes.set(socket.path, socket.target);
            }
        }
    }

    private _verifySockets (sockets: DragonBoneSocket[]): void {
        for (let i = 0, l = sockets.length; i < l; i++) {
            const target = sockets[i].target;
            if (target) {
                if (!target.parent || (target.parent !== this.node)) {
                    console.error(`Target node ${target.name} is expected to be a direct child of ${this.node.name}`);
                    continue;
                }
            }
        }
    }

    private _cleanMaterialCache (): void {
        for (const val in this._materialCache) {
            this._materialCache[val].destroy();
        }
        this._materialCache = {};
    }

    protected createRenderEntity (): RenderEntity {
        const renderEntity = new RenderEntity(RenderEntityType.DYNAMIC);
        renderEntity.setUseLocal(false);
        return renderEntity;
    }
    /**
     * @en Sets flag for update render data.
     * @zh 标记组件渲染数据更新。
     */
    public markForUpdateRenderData (enable = true): void {
        super.markForUpdateRenderData(enable);
        if (this._debugDraw) {
            this._debugDraw.markForUpdateRenderData(enable);
        }
    }

    /**
     * @engineInternal since v3.7.2 this is an engine private function.
     */
    public syncAttachedNode (): void {
        // sync attached node matrix
        this.attachUtil._syncAttachedNode();
    }
}

cclegacy.internal.ArmatureDisplay = ArmatureDisplay;<|MERGE_RESOLUTION|>--- conflicted
+++ resolved
@@ -22,13 +22,8 @@
  THE SOFTWARE.
 */
 
-<<<<<<< HEAD
 import { EDITOR_NOT_IN_PREVIEW } from 'internal:constants';
-import { Armature, Bone, EventObject } from '@cocos/dragonbones-js';
-=======
-import { EDITOR } from 'internal:constants';
 import { Armature, Bone, EventObject, AnimationState } from '@cocos/dragonbones-js';
->>>>>>> 79a6eaf7
 import { UIRenderer } from '../2d/framework/ui-renderer';
 import { CCClass, Color, Enum, ccenum, errorID, RecyclePool, js, CCObject, EventTarget, cclegacy, _decorator } from '../core';
 import { BlendFactor } from '../gfx';
@@ -759,13 +754,8 @@
      * @en Initialize asset data and internal data within the component.
      * @zh 初始化资产数据以及组件内部数据。
      */
-<<<<<<< HEAD
-    _init () {
+    _init (): void {
         if (EDITOR_NOT_IN_PREVIEW) {
-=======
-    _init (): void {
-        if (EDITOR && !cclegacy.GAME_VIEW) {
->>>>>>> 79a6eaf7
             const Flags = CCObject.Flags;
             this._objFlags |= (Flags.IsAnchorLocked | Flags.IsSizeLocked);
             // this._refreshInspector();
@@ -846,13 +836,8 @@
      *          @zh True 代表动画使用 SHARED_CACHE 或 PRIVATE_CACHE 模式。
      *              False 代表动画使用 REALTIME 模式。
      */
-<<<<<<< HEAD
-    isAnimationCached () {
+    isAnimationCached (): boolean {
         if (EDITOR_NOT_IN_PREVIEW) return false;
-=======
-    isAnimationCached (): boolean {
-        if (EDITOR && !cclegacy.GAME_VIEW) return false;
->>>>>>> 79a6eaf7
         return this._cacheMode !== AnimationCacheMode.REALTIME;
     }
     /**
