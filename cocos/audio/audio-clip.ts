--- conflicted
+++ resolved
@@ -77,10 +77,6 @@
         if (meta) {
             this._loadMode = meta.type;
             this._player = meta.player;
-<<<<<<< HEAD
-=======
-            this.emit('load');
->>>>>>> 2714fe6d
         } else {
             this._meta = null;
             this._loadMode = AudioType.UNKNOWN_AUDIO;
@@ -196,11 +192,7 @@
     /**
      * @deprecated since v3.1.0, please use AudioSource.prototype.playOneShot() instead.
      */
-<<<<<<< HEAD
-    public playOneShot (volume: number) {
-=======
     public playOneShot (volume = 1) {
->>>>>>> 2714fe6d
         if (this._nativeAsset) {
             AudioPlayer.loadOneShotAudio(this._nativeAsset.url, volume).then((oneShotAudio) => {
                 oneShotAudio.play();
