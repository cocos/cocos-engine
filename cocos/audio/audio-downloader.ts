/*
 Copyright (c) 2013-2016 Chukong Technologies Inc.
 Copyright (c) 2017-2020 Xiamen Yaji Software Co., Ltd.

 http://www.cocos.com

 Permission is hereby granted, free of charge, to any person obtaining a copy
 of this software and associated engine source code (the "Software"), a limited,
  worldwide, royalty-free, non-assignable, revocable and non-exclusive license
 to use Cocos Creator solely to develop games on your target platforms. You shall
  not use Cocos Creator software for developing other software or tools that's
  used for developing games. You are not granted to publish, distribute,
  sublicense, and/or sell copies of Cocos Creator.

 The software or tools in this License Agreement are licensed, not sold.
 Xiamen Yaji Software Co., Ltd. reserves all rights not expressly granted to you.

 THE SOFTWARE IS PROVIDED "AS IS", WITHOUT WARRANTY OF ANY KIND, EXPRESS OR
 IMPLIED, INCLUDING BUT NOT LIMITED TO THE WARRANTIES OF MERCHANTABILITY,
 FITNESS FOR A PARTICULAR PURPOSE AND NONINFRINGEMENT. IN NO EVENT SHALL THE
 AUTHORS OR COPYRIGHT HOLDERS BE LIABLE FOR ANY CLAIM, DAMAGES OR OTHER
 LIABILITY, WHETHER IN AN ACTION OF CONTRACT, TORT OR OTHERWISE, ARISING FROM,
 OUT OF OR IN CONNECTION WITH THE SOFTWARE OR THE USE OR OTHER DEALINGS IN
 THE SOFTWARE.
 */
/**
 * @packageDocumentation
 * @module asset-manager
 */

import { getError, log } from '../core/platform/debug';
import { sys } from '../core/platform/sys';
import { AudioClip, AudioType } from './assets/clip';
import { legacyCC } from '../core/global-exports';
<<<<<<< HEAD
import { CompleteCallback, IDownloadParseOptions } from '../core/asset-manager/shared';
import downloadFile from '../core/asset-manager/download-file';
import { DownloadHandler } from '../core/asset-manager/downloader';
=======
import { createDomAudio } from './audio-utils';
>>>>>>> 3c17cb9e

const __audioSupport = sys.__audioSupport;
const formatSupport = __audioSupport.format;

<<<<<<< HEAD
export function downloadDomAudio (
    url: string,
    options: IDownloadParseOptions,
    onComplete: CompleteCallback<HTMLAudioElement>
    ): HTMLAudioElement {

    const dom = document.createElement('audio');
    dom.src = url;

    const clearEvent = () => {
        clearTimeout(timer);
        dom.removeEventListener('canplaythrough', success, false);
        dom.removeEventListener('error', failure, false);
        if (__audioSupport.USE_LOADER_EVENT) {
            dom.removeEventListener(__audioSupport.USE_LOADER_EVENT, success, false);
        }
    };

    const timer = setTimeout(() => {
        if (dom.readyState === 0) {
            failure();
        }
        else {
            success();
        }
    }, 8000);

    const success = () => {
        clearEvent();
        if (onComplete) { onComplete(null, dom); }
    };

    const failure = () => {
        clearEvent();
        const message = 'load audio failure - ' + url;
        log(message);
        if (onComplete) { onComplete(new Error(message)); }
    };

    dom.addEventListener('canplaythrough', success, false);
    dom.addEventListener('error', failure, false);
    if (__audioSupport.USE_LOADER_EVENT) {
        dom.addEventListener(__audioSupport.USE_LOADER_EVENT, success, false);
    }
    return dom;
=======
function loadDomAudio (item, callback) {
    createDomAudio(item.url).then(dom => {
        callback(null, dom);
    }, errMsg => {
        log(errMsg);
    });
>>>>>>> 3c17cb9e
}

function downloadArrayBuffer (url: string, options: IDownloadParseOptions, onComplete: CompleteCallback) {
    options.xhrResponseType = 'arraybuffer';
    downloadFile(url, options, options.onFileProgress, onComplete);
}

export function downloadAudio (url: string, options: IDownloadParseOptions, onComplete: CompleteCallback) {
    if (formatSupport.length === 0) {
        return onComplete(new Error(getError(4927)));
    }
    let handler: DownloadHandler | null = null;
    if (!__audioSupport.WEB_AUDIO) {
        handler = downloadDomAudio;
    }
    else {
        // web audio need to download file as arrayBuffer
        if (options.audioLoadMode !== AudioType.DOM_AUDIO) {
            handler = downloadArrayBuffer;
        }
        else {
            handler = downloadDomAudio;
        }
    }
    handler(url, options, onComplete);
};<|MERGE_RESOLUTION|>--- conflicted
+++ resolved
@@ -32,71 +32,26 @@
 import { sys } from '../core/platform/sys';
 import { AudioClip, AudioType } from './assets/clip';
 import { legacyCC } from '../core/global-exports';
-<<<<<<< HEAD
 import { CompleteCallback, IDownloadParseOptions } from '../core/asset-manager/shared';
 import downloadFile from '../core/asset-manager/download-file';
 import { DownloadHandler } from '../core/asset-manager/downloader';
-=======
 import { createDomAudio } from './audio-utils';
->>>>>>> 3c17cb9e
 
 const __audioSupport = sys.__audioSupport;
 const formatSupport = __audioSupport.format;
 
-<<<<<<< HEAD
 export function downloadDomAudio (
     url: string,
     options: IDownloadParseOptions,
     onComplete: CompleteCallback<HTMLAudioElement>
     ): HTMLAudioElement {
 
-    const dom = document.createElement('audio');
-    dom.src = url;
-
-    const clearEvent = () => {
-        clearTimeout(timer);
-        dom.removeEventListener('canplaythrough', success, false);
-        dom.removeEventListener('error', failure, false);
-        if (__audioSupport.USE_LOADER_EVENT) {
-            dom.removeEventListener(__audioSupport.USE_LOADER_EVENT, success, false);
-        }
-    };
-
-    const timer = setTimeout(() => {
-        if (dom.readyState === 0) {
-            failure();
-        }
-        else {
-            success();
-        }
-    }, 8000);
-
-    const success = () => {
-        clearEvent();
-        if (onComplete) { onComplete(null, dom); }
-    };
-
-    const failure = () => {
-        clearEvent();
-        const message = 'load audio failure - ' + url;
-        log(message);
-        if (onComplete) { onComplete(new Error(message)); }
-    };
-
-    dom.addEventListener('canplaythrough', success, false);
-    dom.addEventListener('error', failure, false);
-    if (__audioSupport.USE_LOADER_EVENT) {
-        dom.addEventListener(__audioSupport.USE_LOADER_EVENT, success, false);
-    }
-    return dom;
-=======
-function loadDomAudio (item, callback) {
-    createDomAudio(item.url).then(dom => {
-        callback(null, dom);
+    createDomAudio(url).then(dom => {
+        onComplete(null, dom);
     }, errMsg => {
-        log(errMsg);
+    	log(errMsg);
+    	onComplete(new Error(errMsg), null);
     });
->>>>>>> 3c17cb9e
 }
 
 function downloadArrayBuffer (url: string, options: IDownloadParseOptions, onComplete: CompleteCallback) {
