import { vec3, mat4, quat } from '../core/vmath';
import BaseNode from './base-node';
import Layers from './layers';
import { EventTarget } from "../core/event";
import { ccclass, property, mixins } from '../core/data/class-decorator';

let v3_a = cc.v3();
let q_a = cc.quat();
let array_a = new Array(10);

@ccclass('cc.Node')
@mixins(EventTarget)
class Node extends BaseNode {
    // local transform
    @property
    _lpos = cc.v3();
    @property
    _lrot = cc.quat();
    @property
    _lscale = cc.v3(1, 1, 1);

    // world transform
    @property
    _pos = cc.v3();
    @property
    _rot = cc.quat();
    @property
    _scale = cc.v3(1, 1, 1);
    @property
    _mat = cc.mat4();

    @property
    _dirty = false; // does the world transform need to update?
    @property
    _hasChanged = false; // has the transform changed in this frame?
    @property
    _layer = Layers.Default; // the layer this node belongs to

    // is node but not scene
    static isNode (obj) {
        return obj instanceof Node && (obj.constructor === Node || !(obj instanceof cc.Scene));
    }

    constructor (name) {
        super(name);
        EventTarget.call(this);
    }

    // ===============================
    // hierarchy
    // ===============================

    /**
     * invalidate all children after parent changed
     */
    _onSetParent(/*oldParent*/) {
        this.invalidateChildren();
    }

    // ===============================
    // transform helper
    // ===============================

    /**
     * Set rotation by lookAt target point
     * @param {vec3} pos target position
     * @param {vec3} up the up vector, default to (0,1,0)
     */
    lookAt(pos, up) {
        this.getWorldPosition(v3_a);
        vec3.sub(v3_a, v3_a, pos); // NOTE: we use -z for view-dir
        vec3.normalize(v3_a, v3_a);
        quat.fromViewUp(q_a, v3_a, up);

        this.setWorldRotation(q_a);
    }

    /**
     * Reset the `hasChanged` flag recursively
     */
    resetHasChanged() {
        this._hasChanged = false;
        let len = this._children.length;
        for (let i = 0; i < len; ++i) {
            this._children[i].resetHasChanged();
        }
    }

    /**
     * invalidate the world transform information
     * for this node and all its children recursively
     */
    invalidateChildren() {
        if (this._dirty) return;
        this._dirty = true;
        this._hasChanged = true;

        let len = this._children.length;
        for (let i = 0; i < len; ++i) {
            this._children[i].invalidateChildren();
        }
    }

    /**
     * update the world transform information if outdated
     */
    updateWorldTransform() {
        if (!this._dirty) return;
        let cur = this, child, i = 0;
        while (cur._dirty) {
            // top level node
            array_a[i++] = cur;
            cur = cur._parent;
            if (!cur || cur.isLevel) {
                cur = null;
                break;
            }
        }
        while (i) {
            child = array_a[--i];
            if (cur) {
              vec3.mul(child._pos, child._lpos, cur._scale);
              vec3.transformQuat(child._pos, child._pos, cur._rot);
              vec3.add(child._pos, child._pos, cur._pos);
              quat.mul(child._rot, cur._rot, child._lrot);
              vec3.mul(child._scale, cur._scale, child._lscale);
            }
            child._mat._dirty = true; // further deferred eval
            child._dirty = false;
            cur = child;
        }
    }

    updateWorldTransformFull() {
        this.updateWorldTransform();
        if (!this._mat._dirty) return;
        mat4.fromRTS(this._mat, this._rot, this._pos, this._scale);
        this._mat._dirty = false;
    }


    // ===============================
    // transform
    // ===============================

    /**
     * set local position
     * @param {vec3|number} val the new local position, or the x component of it
     * @param {number} [y] the y component of the new local position
     * @param {number} [z] the z component of the new local position
     */
    setPosition(val, y, z) {
        if (arguments.length === 1) {
            vec3.copy(this._lpos, val);
        } else if (arguments.length === 3) {
            vec3.set(this._lpos, val, y, z);
        }
        vec3.copy(this._pos, this._lpos);
        this.invalidateChildren();
    }

    /**
     * get local position
     * @param {vec3} [out] the receiving vector
     * @return {vec3} the resulting vector
     */
    getPosition(out) {
        if (out) {
            return vec3.set(out, this._lpos.x, this._lpos.y, this._lpos.z);
        } else {
            return vec3.clone(this._lpos);
        }
    }

    /**
     * set local rotation
     * @param {quat|number} val the new local rotation, or the x component of it
     * @param {number} [y] the y component of the new local rotation
     * @param {number} [z] the z component of the new local rotation
     * @param {number} [w] the w component of the new local rotation
     */
    setRotation(val, y, z, w) {
        if (arguments.length === 1) {
            quat.copy(this._lrot, val);
        } else if (arguments.length === 4) {
            quat.set(this._lrot, val, y, z, w);
        }
        quat.copy(this._rot, this._lrot);
        this.invalidateChildren();
    }

    /**
     * set local rotation from euler angles
     * @param {number} x - Angle to rotate around X axis in degrees.
     * @param {number} y - Angle to rotate around Y axis in degrees.
     * @param {number} z - Angle to rotate around Z axis in degrees.
     */
    setRotationFromEuler(x, y, z) {
        quat.fromEuler(this._lrot, x, y, z);
        quat.copy(this._rot, this._lrot);
        this.invalidateChildren();
    }

    /**
     * get local rotation
     * @param {quat} [out] the receiving quaternion
     * @return {quat} the resulting quaternion
     */
    getRotation(out) {
        if (out) {
            return quat.set(out, this._lrot.x, this._lrot.y, this._lrot.z);
        } else {
            return quat.clone(this._lrot);
        }
    }

    /**
     * set local scale
     * @param {vec3|number} val the new local scale, or the x component of it
     * @param {number} [y] the y component of the new local scale
     * @param {number} [z] the z component of the new local scale
     */
    setScale(val, y, z) {
        if (arguments.length === 1) {
            vec3.copy(this._lscale, val);
        } else if (arguments.length === 3) {
            vec3.set(this._lscale, val, y, z);
        }
        vec3.copy(this._scale, this._lscale);
        this.invalidateChildren();
    }

    /**
     * get local scale
     * @param {vec3} [out] the receiving vector
     * @return {vec3} the resulting vector
     */
    getScale(out) {
        if (out) {
            return vec3.set(out, this._lscale.x, this._lscale.y, this._lscale.z);
        } else {
            return vec3.clone(this._lscale);
        }
    }

    /**
     * set world position
     * @param {vec3|number} val the new world position, or the x component of it
     * @param {number} [y] the y component of the new world position
     * @param {number} [z] the z component of the new world position
     */
    setWorldPosition(val, y, z) {
        if (arguments.length === 1) {
            vec3.copy(this._pos, val);
        } else if (arguments.length === 3) {
            vec3.set(this._pos, val, y, z);
        }
        if (this._parent) {
            this._parent.getWorldPosition(v3_a);
            vec3.sub(this._lpos, this._pos, v3_a);
        } else {
            vec3.copy(this._lpos, this._pos);
        }
        this.invalidateChildren();
    }

    /**
     * get world position
     * @param {vec3} [out] the receiving vector
     * @return {vec3} the resulting vector
     */
    getWorldPosition(out) {
        this.updateWorldTransform();
        if (out) {
            return vec3.copy(out, this._pos);
        } else {
            return vec3.clone(this._pos);
        }
    }

    /**
     * set world rotation
     * @param {quat|number} val the new world rotation, or the x component of it
     * @param {number} [y] the y component of the new world rotation
     * @param {number} [z] the z component of the new world rotation
     * @param {number} [w] the w component of the new world rotation
     */
    setWorldRotation(val, y, z, w) {
        if (arguments.length === 1) {
            quat.copy(this._rot, val);
        } else if (arguments.length === 4) {
            quat.set(this._rot, val, y, z, w);
        }
        if (this._parent) {
            this._parent.getWorldRotation(q_a);
            quat.mul(this._lrot, this._rot, quat.conjugate(q_a, q_a));
        } else {
            quat.copy(this._lrot, this._rot);
        }
        this.invalidateChildren();
    }

    /**
     * set world rotation from euler angles
     * @param {number} x - Angle to rotate around X axis in degrees.
     * @param {number} y - Angle to rotate around Y axis in degrees.
     * @param {number} z - Angle to rotate around Z axis in degrees.
     */
    setWorldRotationFromEuler(x, y, z) {
        quat.fromEuler(this._rot, x, y, z);
        if (this._parent) {
            this._parent.getWorldRotation(q_a);
            quat.mul(this._lrot, this._rot, quat.conjugate(q_a, q_a));
        } else {
            quat.copy(this._lrot, this._rot);
        }
        this.invalidateChildren();
    }

    /**
     * get world rotation
     * @param {quat} [out] the receiving quaternion
     * @return {quat} the resulting quaternion
     */
    getWorldRotation(out) {
        this.updateWorldTransform();
        if (out) {
            return quat.copy(out, this._rot);
        } else {
            return quat.clone(this._rot);
        }
    }

    /**
     * set world scale
     * @param {vec3|number} val the new world scale, or the x component of it
     * @param {number} [y] the y component of the new world scale
     * @param {number} [z] the z component of the new world scale
     */
    setWorldScale(val, y, z) {
        if (arguments.length === 1) {
            vec3.copy(this._scale, val);
        } else if (arguments.length === 3) {
            vec3.set(this._scale, val, y, z);
        }
        if (this._parent) {
            this._parent.getWorldScale(v3_a);
            vec3.div(this._lscale, this._scale, v3_a);
        } else {
            vec3.copy(this._lscale, this._scale);
        }
        this.invalidateChildren();
    }

    /**
     * get world scale
     * @param {vec3} [out] the receiving vector
     * @return {vec3} the resulting vector
     */
    getWorldScale(out) {
        this.updateWorldTransform();
        if (out) {
            return vec3.copy(out, this._scale);
        } else {
            return vec3.clone(this._scale);
        }
    }

    /**
<<<<<<< HEAD
     * get the matrix that transforms a point from local space into world space
     * @param {?mat4} out the receiving matrix
=======
     * get the matrix that transforms a point from local space into world space 
     * @param {mat4} [out] the receiving matrix
>>>>>>> b7c6a5be
     * @return {mat4} the resulting matrix
     */
    getWorldMatrix(out) {
        this.updateWorldTransformFull();
        if (out) {
            return mat4.copy(out, this._mat);
        } else {
            return mat4.clone(this._mat);
        }
    }

    /**
     * get world transform matrix (with only rotation and scale)
     * @param {mat4} [out] the receiving matrix
     * @return {mat4} the resulting matrix
     */
    getWorldRS(out) {
        this.updateWorldTransformFull();
        if (out) {
            mat4.copy(out, this._mat);
        } else {
            out = mat4.clone(this._mat);
        }
        out.m12 = 0; out.m13 = 0; out.m14 = 0;
        return out;
    }

    /**
     * get world transform matrix (with only rotation and translation)
     * @param {mat4} [out] the receiving matrix
     * @return {mat4} the resulting matrix
     */
    getWorldRT(out) {
        this.updateWorldTransform();
        if (!out) {
            out = mat4.create();
        }
        return mat4.fromRT(out, this._rot, this._pos);
    }
}

if (CC_EDITOR) {
    let v3 = vec3.create();
    property(Node, 'eulerAngles', {
        get() {
            return quat.toEuler(v3, this._lrot);
        },
        set(val) {
            this.setRotationFromEuler(val.x, val.y, val.z);
        }
    });
}

cc.Node = Node;
export default Node;<|MERGE_RESOLUTION|>--- conflicted
+++ resolved
@@ -367,13 +367,8 @@
     }
 
     /**
-<<<<<<< HEAD
-     * get the matrix that transforms a point from local space into world space
-     * @param {?mat4} out the receiving matrix
-=======
      * get the matrix that transforms a point from local space into world space 
      * @param {mat4} [out] the receiving matrix
->>>>>>> b7c6a5be
      * @return {mat4} the resulting matrix
      */
     getWorldMatrix(out) {
