--- conflicted
+++ resolved
@@ -785,11 +785,7 @@
         this._eventProcessor.off(type, callback, target, useCapture);
     }
 
-<<<<<<< HEAD
-    public once (type, callback, target?, useCapture?) {
-=======
     public once (type: string, callback: Function, target?: Object, useCapture?: any) {
->>>>>>> cfe368c7
         this._eventProcessor.once(type, callback, target, useCapture);
     }
 
