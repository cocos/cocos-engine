/*
 Copyright (c) 2021-2023 Xiamen Yaji Software Co., Ltd.
 http://www.cocos.com
 Permission is hereby granted, free of charge, to any person obtaining a copy
 of this software and associated documentation files (the "Software"), to deal
 in the Software without restriction, including without limitation the rights to
 use, copy, modify, merge, publish, distribute, sublicense, and/or sell copies
 of the Software, and to permit persons to whom the Software is furnished to do so,
 subject to the following conditions:

 The above copyright notice and this permission notice shall be included in
 all copies or substantial portions of the Software.

 THE SOFTWARE IS PROVIDED "AS IS", WITHOUT WARRANTY OF ANY KIND, EXPRESS OR
 IMPLIED, INCLUDING BUT NOT LIMITED TO THE WARRANTIES OF MERCHANTABILITY,
 FITNESS FOR A PARTICULAR PURPOSE AND NONINFRINGEMENT. IN NO EVENT SHALL THE
 AUTHORS OR COPYRIGHT HOLDERS BE LIABLE FOR ANY CLAIM, DAMAGES OR OTHER
 LIABILITY, WHETHER IN AN ACTION OF CONTRACT, TORT OR OTHERWISE, ARISING FROM,
 OUT OF OR IN CONNECTION WITH THE SOFTWARE OR THE USE OR OTHER DEALINGS IN
 THE SOFTWARE.
*/

import { EDITOR } from 'internal:constants';
import { legacyCC } from '../core/global-exports';
import { errorID, getError } from '../core/platform/debug';
import { Component } from './component';
import { NodeEventType } from './node-event';
import { CCObject } from '../core/data/object';
import { NodeUIProperties } from './node-ui-properties';
import { MobilityMode, NodeSpace, TransformBit } from './node-enum';
import { Mat4, Quat, Vec3 } from '../core/math';
import { Layers } from './layers';
import { editorExtrasTag, SerializationContext, SerializationOutput, serializeTag } from '../core/data';
import { _tempFloatArray, fillMat4WithTempFloatArray } from './utils.jsb';
import { getClassByName, isChildClassOf } from '../core/utils/js-typed';
import { syncNodeValues } from "../core/utils/jsb-utils";
import { property } from '../core/data/class-decorator';
import { nodePolyfill } from './node-dev';
import * as js from '../core/utils/js';
import { patch_cc_Node } from '../native-binding/decorators';

const reserveContentsForAllSyncablePrefabTag = Symbol('ReserveContentsForAllSyncablePrefab');

declare const jsb: any;

export const Node = jsb.Node;
// @ts-ignore
export type Node = jsb.Node;
legacyCC.Node = Node;

const NodeCls: any = Node;


NodeCls.reserveContentsForAllSyncablePrefabTag = reserveContentsForAllSyncablePrefabTag;

/**
 * @en Event types emitted by Node
 * @zh 节点可能发出的事件类型
 */
NodeCls.EventType = NodeEventType;

/**
 * @en Coordinates space
 * @zh 空间变换操作的坐标系
 */
NodeCls.NodeSpace = NodeSpace;

/**
 * @en Bit masks for Node transformation parts
 * @zh 节点变换更新的具体部分
 * @deprecated please use [[Node.TransformBit]]
 */
NodeCls.TransformDirtyBit = TransformBit;

/**
 * @en Bit masks for Node transformation parts, can be used to determine which part changed in [[NodeEventType.TRANSFORM_CHANGED]] event
 * @zh 节点变换更新的具体部分，可用于判断 [[NodeEventType.TRANSFORM_CHANGED]] 事件的具体类型
 */
NodeCls.TransformBit = TransformBit;

const TRANSFORMBIT_TRS = TransformBit.TRS;

const nodeProto: any = jsb.Node.prototype;
export const TRANSFORM_ON = 1 << 0;
const Destroying = CCObject.Flags.Destroying;

// @ts-expect-error TODO: Property '_setTempFloatArray' does not exist on type 'typeof Node'.
Node._setTempFloatArray(_tempFloatArray.buffer);

function getConstructor<T>(typeOrClassName) {
    if (!typeOrClassName) {
        return null;
    }
    if (typeof typeOrClassName === 'string') {
        return getClassByName(typeOrClassName);
    }

    return typeOrClassName;
}

/**
 * @en
 * Properties configuration function.
 * All properties in attrs will be set to the node,
 * when the setter of the node is available,
 * the property will be set via setter function.
 * @zh 属性配置函数。在 attrs 的所有属性将被设置为节点属性。
 * @param attrs - Properties to be set to node
 * @example
 * ```
 * var attrs = { name: 'New Name', active: false };
 * node.attr(attrs);
 * ```
 */
nodeProto.attr = function (attrs: unknown) {
    js.mixin(this, attrs);
}

nodeProto.getComponent = function (typeOrClassName) {
    const constructor = getConstructor(typeOrClassName);
    if (constructor) {
        return NodeCls._findComponent(this, constructor);
    }
    return null;
};

nodeProto.getComponents = function (typeOrClassName) {
    const constructor = getConstructor(typeOrClassName);
    const components = [];
    if (constructor) {
        NodeCls._findComponents(this, constructor, components);
    }
    return components;
};

nodeProto.getComponentInChildren = function (typeOrClassName) {
    const constructor = getConstructor(typeOrClassName);
    if (constructor) {
        return NodeCls._findChildComponent(this._children, constructor);
    }
    return null;
};

nodeProto.getComponentsInChildren = function (typeOrClassName) {
    const constructor = getConstructor(typeOrClassName);
    const components = [];
    if (constructor) {
        NodeCls._findComponents(this, constructor, components);
        NodeCls._findChildComponents(this.children, constructor, components);
    }
    return components;
};

nodeProto.addComponent = function (typeOrClassName) {
    if (EDITOR && (this._objFlags & Destroying)) {
        throw Error('isDestroying');
    }

    // get component

    let constructor;
    if (typeof typeOrClassName === 'string') {
        constructor = getClassByName(typeOrClassName);
        if (!constructor) {
            if (legacyCC._RF.peek()) {
                errorID(3808, typeOrClassName);
            }
            throw TypeError(getError(3807, typeOrClassName));
        }
    } else {
        if (!typeOrClassName) {
            throw TypeError(getError(3804));
        }
        constructor = typeOrClassName;
    }

    // check component

    if (typeof constructor !== 'function') {
        throw TypeError(getError(3809));
    }
    if (!isChildClassOf(constructor, Component)) {
        throw TypeError(getError(3810));
    }

    if (EDITOR && (constructor as typeof constructor & { _disallowMultiple?: unknown })._disallowMultiple) {
        this._checkMultipleComp!(constructor);
    }

    // check requirement

    const ReqComp = (constructor)._requireComponent;
    if (ReqComp && !this.getComponent(ReqComp)) {
        this.addComponent(ReqComp);
    }

    /// / check conflict
    //
    // if (EDITOR && !_Scene.DetectConflict.beforeAddComponent(this, constructor)) {
    //    return null;
    // }

    //

    const component = new constructor();
    component.node = (this as unknown as Node); // TODO: HACK here
    this._components.push(component);
    if (EDITOR && EditorExtends.Node && EditorExtends.Component) {
        const node = EditorExtends.Node.getNode(this._id);
        if (node) {
            EditorExtends.Component.add(component._id, component);
        }
    }
    this.emit(NodeEventType.COMPONENT_ADDED, component);
    if (this._activeInHierarchy) {
        legacyCC.director._nodeActivator.activateComp(component);
    }
    if (EDITOR && !legacyCC.GAME_VIEW) {
        component.resetInEditor?.();
    }

    return component;
};

nodeProto.removeComponent = function (component) {
    if (!component) {
        errorID(3813);
        return;
    }
    let componentInstance: any = null;
    if (component instanceof Component) {
        componentInstance = component;
    } else {
        componentInstance = this.getComponent(component);
    }
    if (componentInstance) {
        componentInstance.destroy();
    }
};

const REGISTERED_EVENT_MASK_TRANSFORM_CHANGED = (1 << 0);
const REGISTERED_EVENT_MASK_PARENT_CHANGED = (1 << 1);
const REGISTERED_EVENT_MASK_MOBILITY_CHANGED = (1 << 2);
const REGISTERED_EVENT_MASK_LAYER_CHANGED = (1 << 3);
const REGISTERED_EVENT_MASK_SIBLING_ORDER_CHANGED = (1 << 4);
const REGISTERED_EVENT_MASK_LIGHT_PROBE_BAKING_CHANGED = (1 << 5);

nodeProto.on = function (type, callback, target, useCapture: any = false) {
    switch (type) {
        case NodeEventType.TRANSFORM_CHANGED:
            this._eventMask |= TRANSFORM_ON;
            if (!(this._registeredNodeEventTypeMask & REGISTERED_EVENT_MASK_TRANSFORM_CHANGED)) {
                this._registerOnTransformChanged();
                this._registeredNodeEventTypeMask |= REGISTERED_EVENT_MASK_TRANSFORM_CHANGED;
            }
            break;
        case NodeEventType.PARENT_CHANGED:
            if (!(this._registeredNodeEventTypeMask & REGISTERED_EVENT_MASK_PARENT_CHANGED)) {
                this._registerOnParentChanged();
                this._registeredNodeEventTypeMask |= REGISTERED_EVENT_MASK_PARENT_CHANGED;
            }
            break;
        case NodeEventType.MOBILITY_CHANGED:
            if (!(this._registeredNodeEventTypeMask & REGISTERED_EVENT_MASK_MOBILITY_CHANGED)) {
                this._registerOnMobilityChanged();
                this._registeredNodeEventTypeMask |= REGISTERED_EVENT_MASK_MOBILITY_CHANGED;
            }
            break;
        case NodeEventType.LAYER_CHANGED:
            if (!(this._registeredNodeEventTypeMask & REGISTERED_EVENT_MASK_LAYER_CHANGED)) {
                this._registerOnLayerChanged();
                this._registeredNodeEventTypeMask |= REGISTERED_EVENT_MASK_LAYER_CHANGED;
            }
            break;
        case NodeEventType.SIBLING_ORDER_CHANGED:
            if (!(this._registeredNodeEventTypeMask & REGISTERED_EVENT_MASK_SIBLING_ORDER_CHANGED)) {
                this._registerOnSiblingOrderChanged();
                this._registeredNodeEventTypeMask |= REGISTERED_EVENT_MASK_SIBLING_ORDER_CHANGED;
            }
            break;
        case NodeEventType.LIGHT_PROBE_BAKING_CHANGED:
            if (!(this._registeredNodeEventTypeMask & REGISTERED_EVENT_MASK_LIGHT_PROBE_BAKING_CHANGED)) {
                this._registerOnLightProbeBakingChanged();
                this._registeredNodeEventTypeMask |= REGISTERED_EVENT_MASK_LIGHT_PROBE_BAKING_CHANGED;
            }
            break;
        default:
            break;
    }
    this._eventProcessor.on(type, callback, target, useCapture);
};

nodeProto.off = function (type: string, callback?, target?, useCapture = false) {
    this._eventProcessor.off(type, callback, target, useCapture);

    const hasListeners = this._eventProcessor.hasEventListener(type);
    // All listener removed
    if (!hasListeners) {
        switch (type) {
            case NodeEventType.TRANSFORM_CHANGED:
                this._eventMask &= ~TRANSFORM_ON;
                break;
            default:
                break;
        }
    }
};

nodeProto.once = function (type: string, callback, target?: unknown, useCapture?: any) {
    this._eventProcessor.once(type, callback, target, useCapture);
};

nodeProto.emit = function (type: string, arg0?: any, arg1?: any, arg2?: any, arg3?: any, arg4?: any) {
    this._eventProcessor.emit(type, arg0, arg1, arg2, arg3, arg4);
};

nodeProto.dispatchEvent = function (event: Event) {
    this._eventProcessor.dispatchEvent(event);
};

nodeProto.hasEventListener = function (type: string, callback?, target?: unknown) {
    return this._eventProcessor.hasEventListener(type, callback, target);
};

nodeProto.targetOff = function (target: string | unknown) {
    this._eventProcessor.targetOff(target);
    // Check for event mask reset
    if ((this._eventMask & TRANSFORM_ON) && !this._eventProcessor.hasEventListener(NodeEventType.TRANSFORM_CHANGED)) {
        this._eventMask &= ~TRANSFORM_ON;
    }
};

nodeProto.pauseSystemEvents = function pauseSystemEvents(recursive: boolean): void {
    this._eventProcessor.setEnabled(false, recursive);
};

nodeProto.resumeSystemEvents = function resumeSystemEvents(recursive: boolean): void {
    this._eventProcessor.setEnabled(true, recursive);
};

nodeProto._removeComponent = function (component: Component) {
    if (!component) {
        errorID(3814);
        return;
    }

    if (!(this._objFlags & Destroying)) {
        const i = this._components.indexOf(component);
        if (i !== -1) {
            this._components.splice(i, 1);
            if (EDITOR && EditorExtends.Component) {
                EditorExtends.Component.remove(component._id);
            }
            this.emit(NodeEventType.COMPONENT_REMOVED, component);
        } else if (component.node !== this) {
            errorID(3815);
        }
    }
};

nodeProto._registerIfAttached = !EDITOR ? undefined : function (this: Node, attached: boolean) {
    if (EditorExtends.Node && EditorExtends.Component) {
        if (attached) {
            EditorExtends.Node.add(this._id, this);

            for (let i = 0; i < this._components.length; i++) {
                const comp = this._components[i];
                EditorExtends.Component.add(comp._id, comp);
            }
        } else {
            for (let i = 0; i < this._components.length; i++) {
                const comp = this._components[i];
                EditorExtends.Component.remove(comp._id);
            }

            EditorExtends.Node.remove(this._id);
        }
    }

    const children = this._children;
    for (let i = 0, len = children.length; i < len; ++i) {
        const child = children[i];
        // @ts-expect-error TODO: Property '_registerIfAttached' does not exist on type 'Node'.
        child._registerIfAttached(attached);
    }
};

// These functions are invoked by native Node object.

nodeProto._onTransformChanged = function (transformType) {
    this.emit(NodeEventType.TRANSFORM_CHANGED, transformType);
};

nodeProto._onParentChanged = function (oldParent) {
    this.emit(NodeEventType.PARENT_CHANGED, oldParent);
};

nodeProto._onReAttach = function () {
    this._eventProcessor.reattach();
};

nodeProto._onEditorAttached = function (attached: boolean) {
    if (EDITOR) {
        this._registerIfAttached(attached);
    }
};

nodeProto._onRemovePersistRootNode = function () {
    legacyCC.game.removePersistRootNode(this);
};

nodeProto._onDestroyComponents = function () {
    // Destroy node event processor
    this._eventProcessor.destroy();
    const comps = this._components;
    for (let i = 0; i < comps.length; ++i) {
        // destroy immediate so its _onPreDestroy can be called
        // TO DO
        comps[i]._destroyImmediate();
    }
};

nodeProto._onMobilityChanged = function () {
    this.emit(NodeEventType.MOBILITY_CHANGED);
};

nodeProto._onLayerChanged = function (layer) {
    this.emit(NodeEventType.LAYER_CHANGED, layer);
};

nodeProto._onChildRemoved = function (child) {
    const removeAt = this._children.indexOf(child);
    if (removeAt < 0) {
        errorID(1633);
        return;
    }
    this._children.splice(removeAt, 1);
    this.emit(NodeEventType.CHILD_REMOVED, child);
};

nodeProto._onChildAdded = function (child) {
    this._children.push(child);
    this.emit(NodeEventType.CHILD_ADDED, child);
};

const oldPreDestroy = nodeProto._onPreDestroy;
nodeProto._onPreDestroy = function _onPreDestroy() {
    const ret = oldPreDestroy.call(this);

    // emit node destroy event (this should before event processor destroy)
    this.emit(NodeEventType.NODE_DESTROYED, this);

    // Destroy node event processor
    this._eventProcessor.destroy();

    // destroy children
    const children = this._children;
    for (let i = 0; i < children.length; ++i) {
        // destroy immediate so its _onPreDestroy can be called
        children[i]._destroyImmediate();
    }

    // destroy self components
    const comps = this._components;
    for (let i = 0; i < comps.length; ++i) {
        // destroy immediate so its _onPreDestroy can be called
        // TO DO
        comps[i]._destroyImmediate();
    }

    return ret;
};

nodeProto.destroyAllChildren = function destroyAllChildren() {
    const children = this._children;
    for (let i = 0, len = children.length; i < len; ++i) {
        children[i].destroy();
    }
};

nodeProto._onSiblingOrderChanged = function () {
    this.emit(NodeEventType.SIBLING_ORDER_CHANGED);
};

nodeProto._onActivateNode = function (shouldActiveNow) {
    legacyCC.director._nodeActivator.activateNode(this, shouldActiveNow);
};

nodeProto._onPostActivated = function (active: boolean) {
    if (active) { // activated
        this._eventProcessor.setEnabled(true);
        // in case transform updated during deactivated period
        this.invalidateChildren(TransformBit.TRS);
        // ALL Node renderData dirty flag will set on here
        if (this._uiProps && this._uiProps.uiComp) {
            this._uiProps.uiComp.setNodeDirty();
            this._uiProps.uiComp.setTextureDirty(); // for dynamic atlas
            this._uiProps.uiComp.markForUpdateRenderData();
        }
    } else { // deactivated
        this._eventProcessor.setEnabled(false);
    }
};

nodeProto._onLightProbeBakingChanged = function () {
    this.emit(NodeEventType.LIGHT_PROBE_BAKING_CHANGED);
};

// Static functions.

NodeCls._findComponent = function (node, constructor) {
    const cls = constructor;
    const comps = node._components;
    if (cls._sealed) {
        for (let i = 0; i < comps.length; ++i) {
            const comp: Component = comps[i];
            if (comp.constructor === constructor) {
                return comp;
            }
        }
    } else {
        for (let i = 0; i < comps.length; ++i) {
            const comp: Component = comps[i];
            if (comp instanceof constructor) {
                return comp;
            }
        }
    }
    return null;
};

NodeCls._findComponents = function (node, constructor, components) {
    const cls = constructor;
    const comps = node._components;
    if (cls._sealed) {
        for (let i = 0; i < comps.length; ++i) {
            const comp = comps[i];
            if (comp.constructor === constructor) {
                components.push(comp);
            }
        }
    } else {
        for (let i = 0; i < comps.length; ++i) {
            const comp = comps[i];
            if (comp instanceof constructor) {
                components.push(comp);
            }
        }
    }
};

NodeCls._findChildComponent = function (children, constructor) {
    for (let i = 0; i < children.length; ++i) {
        const node = children[i];
        let comp: Component = NodeCls._findComponent(node, constructor);
        if (comp) {
            return comp;
        }

        const childChildren = node.children;
        if (childChildren.length > 0) {
            comp = NodeCls._findChildComponent(childChildren, constructor);
            if (comp) {
                return comp;
            }
        }
    }
    return null;
};

NodeCls._findChildComponents = function (children, constructor, components) {
    for (let i = 0; i < children.length; ++i) {
        const node = children[i];
        NodeCls._findComponents(node, constructor, components);

        const childChildren = node.children;
        if (childChildren.length > 0) {
            NodeCls._findChildComponents(childChildren, constructor, components);
        }
    }
};

/**
 * @en Determine whether the given object is a normal Node. Will return false if [[Scene]] given.
 * @zh 指定对象是否是普通的节点？如果传入 [[Scene]] 会返回 false。
 */
// @ts-ignore
NodeCls.isNode = function (obj: unknown): obj is jsb.Node {
    // @ts-ignore
    return obj instanceof jsb.Node && (obj.constructor === jsb.Node || !(obj instanceof legacyCC.Scene));
};

let _tempQuat = new Quat();
nodeProto.setRTS = function setRTS(rot?: Quat | Vec3, pos?: Vec3, scale?: Vec3) {
    if (rot) {
        let val = _tempQuat;
        if (rot instanceof Quat) {
            val = rot as Quat;
        } else {
            Quat.fromEuler(val, rot.x, rot.y, rot.z);
        }
        _tempFloatArray[0] = 4;
        _tempFloatArray[1] = val.x;
        _tempFloatArray[2] = val.y;
        _tempFloatArray[3] = val.z;
        _tempFloatArray[4] = val.w;
        this._lrot.set(val.x, val.y, val.z, val.w);
    } else {
        _tempFloatArray[0] = 0;
    }

    if (pos) {
        _tempFloatArray[5] = 3;
        _tempFloatArray[6] = pos.x;
        _tempFloatArray[7] = pos.y;
        _tempFloatArray[8] = pos.z;
        this._lpos.set(pos.x, pos.y, pos.z);
    } else {
        _tempFloatArray[5] = 0;
    }
    if (scale) {
        _tempFloatArray[9] = 3;
        _tempFloatArray[10] = scale.x;
        _tempFloatArray[11] = scale.y;
        _tempFloatArray[12] = scale.z;
        this._lscale.set(scale.x, scale.y, scale.z);
    } else {
        _tempFloatArray[9] = 0;
    }
    this._setRTS();
};

nodeProto.getPosition = function getPosition(out?: Vec3): Vec3 {
    if (out) {
        return Vec3.set(out, this._lpos.x, this._lpos.y, this._lpos.z);
    }
    return Vec3.copy(new Vec3(), this._lpos);
};

nodeProto.setPosition = function setPosition(val: Readonly<Vec3> | number, y?: number, z?: number) {
    if (y === undefined && z === undefined) {
        _tempFloatArray[0] = 3;
        const pos = val as Vec3;
        this._lpos.x = _tempFloatArray[1] = pos.x;
        this._lpos.y = _tempFloatArray[2] = pos.y;
        this._lpos.z = _tempFloatArray[3] = pos.z;
    } else if (z === undefined) {
        _tempFloatArray[0] = 2;
        this._lpos.x = _tempFloatArray[1] = val as number;
        this._lpos.y = _tempFloatArray[2] = y as number;
    } else {
        _tempFloatArray[0] = 3;
        this._lpos.x = _tempFloatArray[1] = val as number;
        this._lpos.y = _tempFloatArray[2] = y as number;
        this._lpos.z = _tempFloatArray[3] = z as number;
    }
    this._setPosition();
};

nodeProto.getRotation = function getRotation(out?: Quat): Quat {
    const lrot = this._lrot;
    if (out) {
        return Quat.set(out, lrot.x, lrot.y, lrot.z, lrot.w);
    }
    return Quat.copy(new Quat(), lrot);
};

nodeProto.setRotation = function setRotation(val: Readonly<Quat> | number, y?: number, z?: number, w?: number): void {
    if (y === undefined || z === undefined || w === undefined) {
        const rot = val as Readonly<Quat>;
        this._lrot.x = _tempFloatArray[0] = rot.x;
        this._lrot.y = _tempFloatArray[1] = rot.y;
        this._lrot.z = _tempFloatArray[2] = rot.z;
        this._lrot.w = _tempFloatArray[3] = rot.w;
    } else {
        this._lrot.x = _tempFloatArray[0] = val as number;
        this._lrot.y = _tempFloatArray[1] = y;
        this._lrot.z = _tempFloatArray[2] = z;
        this._lrot.w = _tempFloatArray[3] = w;
    }

    this._setRotation();
};

nodeProto.setRotationFromEuler = function setRotationFromEuler(val: Vec3 | number, y?: number, zOpt?: number): void {
    const z = zOpt === undefined ? this._euler.z : zOpt;

    if (y === undefined) {
        const euler = (val as Vec3);
        this._euler.x = _tempFloatArray[0] = euler.x;
        this._euler.y = _tempFloatArray[1] = euler.y;
        this._euler.z = _tempFloatArray[2] = euler.z;
    } else {
        this._euler.x = _tempFloatArray[0] = val as number;
        this._euler.y = _tempFloatArray[1] = y;
        this._euler.z = _tempFloatArray[2] = z;
    }

    this._setRotationFromEuler();
};

nodeProto.getScale = function getScale(out?: Vec3): Vec3 {
    if (out) {
        return Vec3.set(out, this._lscale.x, this._lscale.y, this._lscale.z);
    }
    return Vec3.copy(new Vec3(), this._lscale);
};

nodeProto.setScale = function setScale(val: Readonly<Vec3> | number, y?: number, z?: number) {
    if (y === undefined && z === undefined) {
        _tempFloatArray[0] = 3;
        const scale = val as Vec3;
        this._lscale.x = _tempFloatArray[1] = scale.x;
        this._lscale.y = _tempFloatArray[2] = scale.y;
        this._lscale.z = _tempFloatArray[3] = scale.z;
    } else if (z === undefined) {
        _tempFloatArray[0] = 2;
        this._lscale.x = _tempFloatArray[1] = val as number;
        this._lscale.y = _tempFloatArray[2] = y as number;
    } else {
        _tempFloatArray[0] = 3;
        this._lscale.x = _tempFloatArray[1] = val as number;
        this._lscale.y = _tempFloatArray[2] = y as number;
        this._lscale.z = _tempFloatArray[3] = z;
    }
    this._setScale();
};

nodeProto.getWorldPosition = function getWorldPosition(out?: Vec3): Vec3 {
    this._getWorldPosition();
    out = out || new Vec3();
    return out.set(_tempFloatArray[0], _tempFloatArray[1], _tempFloatArray[2]);
};

nodeProto.getWorldRotation = function getWorldRotation(out?: Quat): Quat {
    this._getWorldRotation();
    out = out || new Quat();
    return out.set(_tempFloatArray[0], _tempFloatArray[1], _tempFloatArray[2], _tempFloatArray[3]);
};

nodeProto.getWorldScale = function getWorldScale(out?: Vec3): Vec3 {
    this._getWorldScale();
    out = out || new Vec3();
    return out.set(_tempFloatArray[0], _tempFloatArray[1], _tempFloatArray[2]);
};

nodeProto.getWorldMatrix = function getWorldMatrix(out?: Mat4): Mat4 {
    this._getWorldMatrix();
    out = out || new Mat4();
    fillMat4WithTempFloatArray(out);
    return out;
};

nodeProto.getEulerAngles = function getEulerAngles(out?: Vec3): Vec3 {
    this._getEulerAngles();
    out = out || new Vec3();
    return out.set(_tempFloatArray[0], _tempFloatArray[1], _tempFloatArray[2]);
};

nodeProto.getForward = function getForward(out?: Vec3): Vec3 {
    this._getForward();
    out = out || new Vec3();
    return out.set(_tempFloatArray[0], _tempFloatArray[1], _tempFloatArray[2]);
};

nodeProto.getUp = function getUp(out?: Vec3): Vec3 {
    this._getUp();
    out = out || new Vec3();
    return out.set(_tempFloatArray[0], _tempFloatArray[1], _tempFloatArray[2]);
};

nodeProto.getRight = function getRight(out?: Vec3): Vec3 {
    this._getRight();
    out = out || new Vec3();
    return out.set(_tempFloatArray[0], _tempFloatArray[1], _tempFloatArray[2]);
};

nodeProto.inverseTransformPoint = function inverseTransformPoint(out: Vec3, p: Vec3): Vec3 {
    _tempFloatArray[0] = p.x;
    _tempFloatArray[1] = p.y;
    _tempFloatArray[2] = p.z;
    this._inverseTransformPoint();
    out.x = _tempFloatArray[0];
    out.y = _tempFloatArray[1];
    out.z = _tempFloatArray[2];
    return out;
};

nodeProto.getWorldRT = function getWorldRT(out?: Mat4): Mat4 {
    out = out || new Mat4();
    this._getWorldRT();
    fillMat4WithTempFloatArray(out);
    return out;
};

nodeProto.getWorldRS = function getWorldRS(out?: Mat4): Mat4 {
    out = out || new Mat4();
    this._getWorldRS();
    fillMat4WithTempFloatArray(out);
    return out;
};

nodeProto.isTransformDirty = function(): Boolean {
    return this._transformFlags !== TransformBit.NONE;
};

Object.defineProperty(nodeProto, 'name', {
    configurable: true,
    enumerable: true,
    get(): string {
        return this._name;
    },
    set(v: string) {
        this._name = v;
    }
});

Object.defineProperty(nodeProto, 'position', {
    configurable: true,
    enumerable: true,
    get(): Readonly<Vec3> {
        return this._lpos;
    },
    set(v: Readonly<Vec3>) {
        this.setPosition(v as Vec3);
    },
});

Object.defineProperty(nodeProto, 'rotation', {
    configurable: true,
    enumerable: true,
    get(): Readonly<Quat> {
        return this._lrot;
    },
    set(v: Readonly<Quat>) {
        this.setRotation(v as Quat);
    },
});

Object.defineProperty(nodeProto, 'scale', {
    configurable: true,
    enumerable: true,
    get(): Readonly<Vec3> {
        return this._lscale;
    },
    set(v: Readonly<Vec3>) {
        this.setScale(v as Vec3);
    },
});

Object.defineProperty(nodeProto, 'worldPosition', {
    configurable: true,
    enumerable: true,
    get(): Readonly<Vec3> {
        return this.getWorldPosition();
    },
    set(v: Readonly<Vec3>) {
        this.setWorldPosition(v as Vec3);
    },
});

Object.defineProperty(nodeProto, 'worldRotation', {
    configurable: true,
    enumerable: true,
    get(): Readonly<Quat> {
        return this.getWorldRotation();
    },
    set(v: Readonly<Quat>) {
        this.setWorldRotation(v as Quat);
    },
});

Object.defineProperty(nodeProto, 'worldScale', {
    configurable: true,
    enumerable: true,
    get(): Readonly<Vec3> {
        return this.getWorldScale();
    },
    set(v: Readonly<Vec3>) {
        this.setWorldScale(v as Vec3);
    },
});

Object.defineProperty(nodeProto, '_pos', {
    configurable: true,
    enumerable: true,
    get(): Readonly<Vec3> {
        return this.getWorldPosition();
    }
});

Object.defineProperty(nodeProto, '_rot', {
    configurable: true,
    enumerable: true,
    get(): Readonly<Quat> {
        return this.getWorldRotation();
    }
});

Object.defineProperty(nodeProto, '_scale', {
    configurable: true,
    enumerable: true,
    get(): Readonly<Vec3> {
        return this.getWorldScale();
    }
});

Object.defineProperty(nodeProto, 'eulerAngles', {
    configurable: true,
    enumerable: true,
    get(): Readonly<Vec3> {
        return this.getEulerAngles();
    },
    set(v: Readonly<Vec3>) {
        this.setRotationFromEuler(v.x, v.y, v.z);
    },
});

Object.defineProperty(nodeProto, 'worldMatrix', {
    configurable: true,
    enumerable: true,
    get(): Readonly<Mat4> {
        return this.getWorldMatrix();
    },
});

Object.defineProperty(nodeProto, '_mat', {
    configurable: true,
    enumerable: true,
    get(): Readonly<Mat4> {
        return this.getWorldMatrix();
    },
});

Object.defineProperty(nodeProto, 'activeInHierarchy', {
    configurable: true,
    enumerable: true,
    get(): Readonly<Boolean> {
        return this._sharedUint8Arr[0] != 0; // Uint8, 0: activeInHierarchy
    },
    set(v) {
        this._sharedUint8Arr[0] = (v ? 1 : 0); // Uint8, 0: activeInHierarchy
    },
});

Object.defineProperty(nodeProto, '_activeInHierarchy', {
    configurable: true,
    enumerable: true,
    get(): Readonly<Boolean> {
        return this._sharedUint8Arr[0] != 0; // Uint8, 0: activeInHierarchy
    },
    set(v) {
        this._sharedUint8Arr[0] = (v ? 1 : 0); // Uint8, 0: activeInHierarchy
    },
});

Object.defineProperty(nodeProto, 'layer', {
    configurable: true,
    enumerable: true,
    get() {
        return this._sharedUint32Arr[1]; // Uint32, 1: layer
    },
    set(v) {
        this._sharedUint32Arr[1] = v; // Uint32, 1: layer
        if (this._uiProps && this._uiProps.uiComp) {
            this._uiProps.uiComp.setNodeDirty();
            this._uiProps.uiComp.markForUpdateRenderData();
        }
        this.emit(NodeEventType.LAYER_CHANGED, v);
    },
});

Object.defineProperty(nodeProto, '_layer', {
    configurable: true,
    enumerable: true,
    get() {
        return this._sharedUint32Arr[1]; // Uint32, 1: layer
    },
    set(v) {
        this._sharedUint32Arr[1] = v; // Uint32, 1: layer
    },
});

Object.defineProperty(nodeProto, '_eventMask', {
    configurable: true,
    enumerable: true,
    get() {
        return this._sharedUint32Arr[0]; // Uint32, 0: eventMask
    },
    set(v) {
        this._sharedUint32Arr[0] = v; // Uint32, 0: eventMask
    },
});

Object.defineProperty(nodeProto, '_siblingIndex', {
    configurable: true,
    enumerable: true,
    get() {
        return this._sharedInt32Arr[0]; // Int32, 0: siblingIndex
    },
    set(v) {
        this._sharedInt32Arr[0] = v; // Int32, 0: siblingIndex
    },
});

nodeProto.getSiblingIndex = function getSiblingIndex() {
    return this._sharedInt32Arr[0]; // Int32, 0: siblingIndex
};

Object.defineProperty(nodeProto, '_transformFlags', {
    configurable: true,
    enumerable: true,
<<<<<<< HEAD
    get () {
        return this._sharedUint32Arr[2]; // Uint32, 2: _transformFlags
    },
    set (v) {
        this._sharedUint32Arr[2] = v; // Uint32, 2: _transformFlags
=======
    get() {
        return this._sharedUint32Arr[2]; // Uint32, 2: dirtyFlags
    },
    set(v) {
        this._sharedUint32Arr[2] = v; // Uint32, 2: dirtyFlags
>>>>>>> 9538714d
    },
});

Object.defineProperty(nodeProto, '_active', {
    configurable: true,
    enumerable: true,
    get(): Readonly<Boolean> {
        return this._sharedUint8Arr[1] != 0; // Uint8, 1: active
    },
    set(v) {
        this._sharedUint8Arr[1] = (v ? 1 : 0); // Uint8, 1: active
    },
});

Object.defineProperty(nodeProto, 'active', {
    configurable: true,
    enumerable: true,
    get(): Readonly<Boolean> {
        return this._sharedUint8Arr[1] != 0; // Uint8, 1: active
    },
    set(v) {
        this.setActive(!!v);
    },
});

Object.defineProperty(nodeProto, '_static', {
    configurable: true,
    enumerable: true,
    get(): Readonly<Boolean> {
        return this._sharedUint8Arr[2] != 0;
    },
    set(v) {
        this._sharedUint8Arr[2] = (v ? 1 : 0);
    },
});

Object.defineProperty(nodeProto, 'forward', {
    configurable: true,
    enumerable: true,
    get(): Vec3 {
        return this.getForward();
    },
    set(dir: Vec3) {
        this.setForward(dir);
    },
});

Object.defineProperty(nodeProto, 'up', {
    configurable: true,
    enumerable: true,
    get(): Vec3 {
        return this.getUp();
    },
});

Object.defineProperty(nodeProto, 'right', {
    configurable: true,
    enumerable: true,
    get(): Vec3 {
        return this.getRight();
    },
});

Object.defineProperty(nodeProto, 'eventProcessor', {
    configurable: true,
    enumerable: true,
    get() {
        return this._eventProcessor;
    },
});

Object.defineProperty(nodeProto, 'components', {
    configurable: true,
    enumerable: true,
    get(): ReadonlyArray<Component> {
        return this._components;
    },
});

Object.defineProperty(nodeProto, '_parent', {
    configurable: true,
    enumerable: true,
    get() {
        this._parentRef = this._parentInternal;
        return this._parentRef;
    },
    set(v) {
        this._parentRef = this._parentInternal = v;
    },
});

Object.defineProperty(nodeProto, 'parent', {
    configurable: true,
    enumerable: true,
    get() {
        this._parentRef = this.getParent();
        return this._parentRef;
    },
    set(v) {
        this._parentRef = v;
        this.setParent(v);
    },
});

Object.defineProperty(nodeProto, 'children', {
    configurable: true,
    enumerable: true,
    get() {
        return this._children;
    },
    set(v) {
        this._children = v;
    },
});

Object.defineProperty(nodeProto, 'scene', {
    configurable: true,
    enumerable: true,
    get() {
        return this._scene;
    }
});

nodeProto.rotate = function (rot: Quat, ns?: NodeSpace): void {
    _tempFloatArray[1] = rot.x;
    _tempFloatArray[2] = rot.y;
    _tempFloatArray[3] = rot.z;
    _tempFloatArray[4] = rot.w;
    if (ns) {
        _tempFloatArray[5] = ns;
        _tempFloatArray[0] = 5;
    } else {
        _tempFloatArray[0] = 4;
    }
    this._rotateForJS();
    const lrot = this._lrot;
    lrot.x = _tempFloatArray[0];
    lrot.y = _tempFloatArray[1];
    lrot.z = _tempFloatArray[2];
    lrot.w = _tempFloatArray[3];
};

nodeProto.addChild = function (child: Node): void {
    child.setParent(this);
};

nodeProto.insertChild = function (child: Node, siblingIndex: number) {
    child.parent = this;
    child.setSiblingIndex(siblingIndex);
};

nodeProto[serializeTag] = function (serializationOutput: SerializationOutput, context: SerializationContext) {
    if (!EDITOR) {
        serializationOutput.writeThis();
    }

    // Detects if this node is mounted node of `PrefabInstance`
    // TODO: optimize
    const isMountedChild = () => !!(this[editorExtrasTag] as any)?.mountedRoot;
    // Returns if this node is under `PrefabInstance`
    // eslint-disable-next-line arrow-body-style
    const isSyncPrefab = () => {
        // 1. Under `PrefabInstance`, but not mounted
        // 2. If the mounted node is a `PrefabInstance`, it's also a "sync prefab".
        return this._prefab?.root?._prefab?.instance && (this?._prefab?.instance || !isMountedChild());
    };
    const canDiscardByPrefabRoot = () => !(context.customArguments[(reserveContentsForAllSyncablePrefabTag) as any]
        || !isSyncPrefab() || context.root === this);
    if (canDiscardByPrefabRoot()) {
        // discard props disallow to synchronize
        const isRoot = this._prefab?.root === this;
        if (isRoot) {
            serializationOutput.writeProperty('_objFlags', this._objFlags);
            serializationOutput.writeProperty('_parent', this._parent);
            serializationOutput.writeProperty('_prefab', this._prefab);
            if (context.customArguments.keepNodeUuid) {
                serializationOutput.writeProperty('_id', this._id);
            }
            // TODO: editorExtrasTag may be a symbol in the future
            serializationOutput.writeProperty(editorExtrasTag, this[editorExtrasTag]);
        } else {
            // should not serialize child node of synchronizable prefab
        }
    } else {
        serializationOutput.writeThis();
    }
};

nodeProto._onActiveNode = function (shouldActiveNow: boolean) {
    legacyCC.director._nodeActivator.activateNode(this, shouldActiveNow);
};

nodeProto._onBatchCreated = function (dontSyncChildPrefab: boolean) {
    this.hasChangedFlags = TRANSFORMBIT_TRS;
    this._transformFlags |= TRANSFORMBIT_TRS;
    const children = this._children;
    const len = children.length;
    let child;
    for (let i = 0; i < len; ++i) {
        child = children[i];
        child._siblingIndex = i;
        child._onBatchCreated(dontSyncChildPrefab);
    }

    // Sync node _lpos, _lrot, _lscale to native
    syncNodeValues(this);
};

nodeProto._onSceneUpdated = function (scene) {
    this._scene = scene;
};

nodeProto._onLocalPositionUpdated = function (x, y, z) {
    const lpos = this._lpos;
    lpos.x = x;
    lpos.y = y;
    lpos.z = z;
};

nodeProto._onLocalRotationUpdated = function (x, y, z, w) {
    const lrot = this._lrot;
    lrot.x = x;
    lrot.y = y;
    lrot.z = z;
    lrot.w = w;
};

nodeProto._onLocalScaleUpdated = function (x, y, z) {
    const lscale = this._lscale;
    lscale.x = x;
    lscale.y = y;
    lscale.z = z;
};

nodeProto._onLocalPositionRotationScaleUpdated = function (px, py, pz, rx, ry, rz, rw, sx, sy, sz) {
    const lpos = this._lpos;
    lpos.x = px;
    lpos.y = py;
    lpos.z = pz;

    const lrot = this._lrot;
    lrot.x = rx;
    lrot.y = ry;
    lrot.z = rz;
    lrot.w = rw;

    const lscale = this._lscale;
    lscale.x = sx;
    lscale.y = sy;
    lscale.z = sz;
};

nodeProto._instantiate = function (cloned: Node, isSyncedNode: boolean) {
    if (!cloned) {
        cloned = legacyCC.instantiate._clone(this, this);
    }

    // @ts-expect-error TODO: access protected property
    const newPrefabInfo = cloned._prefab;
    if (EDITOR && newPrefabInfo) {
        if (cloned === newPrefabInfo.root) {
            // newPrefabInfo.fileId = '';
        } else {
            // var PrefabUtils = Editor.require('scene://utils/prefab');
            // PrefabUtils.unlinkPrefab(cloned);
        }
    }
    if (EDITOR && legacyCC.GAME_VIEW) {
        // @ts-expect-error TODO: Property 'sync' does not exist on type 'PrefabInfo'.
        const syncing = newPrefabInfo && cloned === newPrefabInfo.root && newPrefabInfo.sync;
        if (!syncing) {
            // @ts-expect-error TODO: access protected property
            cloned._name += ' (Clone)';
        }
    }

    // reset and init
    // @ts-expect-error access protected property
    cloned._parent = null;
    cloned._onBatchCreated(isSyncedNode);

    // eslint-disable-next-line @typescript-eslint/no-unsafe-return
    return cloned;
};

nodeProto._onSiblingIndexChanged = function (index) {
    const siblings = this._parent._children;
    index = index !== -1 ? index : siblings.length - 1;
    const oldIndex = siblings.indexOf(this);
    if (index !== oldIndex) {
        siblings.splice(oldIndex, 1);
        if (index < siblings.length) {
            siblings.splice(index, 0, this);
        } else {
            siblings.push(this);
        }
    }
}

//
nodeProto._ctor = function (name?: string) {
    this.__nativeRefs = {};
    this._parentRef = null;
    this.__jsb_ref_id = undefined;
    this._iN$t = null;
    this.__editorExtras__ = { editorOnly: true };

    this._components = [];
    this._eventProcessor = new legacyCC.NodeEventProcessor(this);
    this._uiProps = new NodeUIProperties(this);

    const sharedArrayBuffer = this._initAndReturnSharedBuffer();
    // Uint32Array with 3 elements: eventMask, layer, dirtyFlags
    this._sharedUint32Arr = new Uint32Array(sharedArrayBuffer, 0, 3);
    // Int32Array with 1 element: siblingIndex
    this._sharedInt32Arr = new Int32Array(sharedArrayBuffer, 12, 1);
    // Uint8Array with 3 elements: activeInHierarchy, active, static
    this._sharedUint8Arr = new Uint8Array(sharedArrayBuffer, 16, 3);
    //

    this._sharedUint32Arr[1] = Layers.Enum.DEFAULT; // this._sharedUint32Arr[1] is layer
    this._scene = null;
    this._prefab = null;
    // record scene's id when set this node as persist node
    this._originalSceneId = '';

    this._children = [];
    // this._isChildrenRedefined = false;

    this._lpos = new Vec3();
    this._lrot = new Quat();
    this._lscale = new Vec3(1, 1, 1);
    this._euler = new Vec3();

    this._registeredNodeEventTypeMask = 0;
};


nodePolyfill(Node);

//  handle meta data, it is generated automatically
patch_cc_Node({
    Node,
    Vec3,
    Quat,
    MobilityMode,
    Layers
});<|MERGE_RESOLUTION|>--- conflicted
+++ resolved
@@ -1010,19 +1010,11 @@
 Object.defineProperty(nodeProto, '_transformFlags', {
     configurable: true,
     enumerable: true,
-<<<<<<< HEAD
-    get () {
+    get() {
         return this._sharedUint32Arr[2]; // Uint32, 2: _transformFlags
     },
-    set (v) {
+    set(v) {
         this._sharedUint32Arr[2] = v; // Uint32, 2: _transformFlags
-=======
-    get() {
-        return this._sharedUint32Arr[2]; // Uint32, 2: dirtyFlags
-    },
-    set(v) {
-        this._sharedUint32Arr[2] = v; // Uint32, 2: dirtyFlags
->>>>>>> 9538714d
     },
 });
 
