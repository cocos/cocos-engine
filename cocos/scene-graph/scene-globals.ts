/* eslint-disable func-names */
/*
 Copyright (c) 2017-2023 Xiamen Yaji Software Co., Ltd.
 http://www.cocos.com
 Permission is hereby granted, free of charge, to any person obtaining a copy
 of this software and associated documentation files (the "Software"), to deal
 in the Software without restriction, including without limitation the rights to
 use, copy, modify, merge, publish, distribute, sublicense, and/or sell copies
 of the Software, and to permit persons to whom the Software is furnished to do so,
 subject to the following conditions:

 The above copyright notice and this permission notice shall be included in
 all copies or substantial portions of the Software.

 THE SOFTWARE IS PROVIDED "AS IS", WITHOUT WARRANTY OF ANY KIND, EXPRESS OR
 IMPLIED, INCLUDING BUT NOT LIMITED TO THE WARRANTIES OF MERCHANTABILITY,
 FITNESS FOR A PARTICULAR PURPOSE AND NONINFRINGEMENT. IN NO EVENT SHALL THE
 AUTHORS OR COPYRIGHT HOLDERS BE LIABLE FOR ANY CLAIM, DAMAGES OR OTHER
 LIABILITY, WHETHER IN AN ACTION OF CONTRACT, TORT OR OTHERWISE, ARISING FROM,
 OUT OF OR IN CONNECTION WITH THE SOFTWARE OR THE USE OR OTHER DEALINGS IN
 THE SOFTWARE.
*/

import {
    ccclass, visible, type, displayOrder, readOnly, slide, range, rangeStep,
    editable, serializable, rangeMin, tooltip, formerlySerializedAs, displayName,
} from 'cc.decorator';
import { BAIDU } from 'internal:constants';
import { TextureCube } from '../asset/assets/texture-cube';
import { CCFloat, CCInteger } from '../core/data/utils/attribute';
import { Color, Quat, Vec3, Vec2, Vec4 } from '../core/math';
import { Ambient } from '../render-scene/scene/ambient';
import { Shadows, ShadowType, ShadowSize } from '../render-scene/scene/shadows';
import { Skybox, EnvironmentLightingType } from '../render-scene/scene/skybox';
import { Octree } from '../render-scene/scene/octree';
import { Skin } from '../render-scene/scene/skin';
import { Fog, FogType } from '../render-scene/scene/fog';
import { LightProbesData, LightProbes } from '../gi/light-probe/light-probe';
import { Node } from './node';
import { legacyCC } from '../core/global-exports';
import { Root } from '../root';
import { warnID } from '../core/platform/debug';
import { Material } from '../asset/assets/material';
import { cclegacy, macro } from '../core';
import { Scene } from './scene';
import { NodeEventType } from './node-event';
import { property } from '../core/data/class-decorator';

const _up = new Vec3(0, 1, 0);
const _v3 = new Vec3();
const _v4 = new Vec4();
const _col = new Color();
const _qt = new Quat();

// Normalize HDR color
const normalizeHDRColor = (color: Vec4) => {
    const intensity = 1.0 / Math.max(Math.max(Math.max(color.x, color.y), color.z), 0.0001);
    if (intensity < 1.0) {
        color.x *= intensity;
        color.y *= intensity;
        color.z *= intensity;
    }
};
/**
 * @en Environment lighting configuration in the Scene
 * @zh 场景的环境光照相关配置
 */
@ccclass('cc.AmbientInfo')
export class AmbientInfo {
    /**
     * @en The sky color in HDR mode
     * @zh HDR 模式下的天空光照色
     */
    get skyColorHDR (): Readonly<Vec4> {
        return this._skyColorHDR;
    }

    /**
     * @en The ground color in HDR mode
     * @zh HDR 模式下的地面光照色
     */
    get groundAlbedoHDR (): Readonly<Vec4> {
        return this._groundAlbedoHDR;
    }

    /**
     * @en Sky illuminance in HDR mode
     * @zh HDR 模式下的天空亮度
     */
    get skyIllumHDR () {
        return this._skyIllumHDR;
    }

    /**
     * @en The sky color in LDR mode
     * @zh LDR 模式下的天空光照色
     */
    get skyColorLDR (): Readonly<Vec4> {
        return this._skyColorLDR;
    }

    /**
     * @en The ground color in LDR mode
     * @zh LDR 模式下的地面光照色
     */
    get groundAlbedoLDR (): Readonly<Vec4> {
        return this._groundAlbedoLDR;
    }

    /**
     * @en Sky illuminance in LDR mode
     * @zh LDR 模式下的天空亮度
     */
    get skyIllumLDR () {
        return this._skyIllumLDR;
    }

    /**
     * @en Sky lighting color configurable in editor with color picker
     * @zh 编辑器中可配置的天空光照颜色（通过颜色拾取器）
     */
    @visible(() => {
        const scene = legacyCC.director.getScene();
        const skybox = scene.globals.skybox;
        if (skybox.useIBL && skybox.applyDiffuseMap) {
            return false;
        } else {
            return true;
        }
    })
    @editable
    @tooltip('i18n:ambient.skyLightingColor')
    set skyLightingColor (val: Color) {
        _v4.set(val.x, val.y, val.z, val.w);
        if ((legacyCC.director.root as Root).pipeline.pipelineSceneData.isHDR) {
            this._skyColorHDR.set(_v4);
        } else {
            this._skyColorLDR.set(_v4);
        }
        if (this._resource) { this._resource.skyColor.set(_v4); }
    }
    get skyLightingColor () {
        const isHDR = (legacyCC.director.root as Root).pipeline.pipelineSceneData.isHDR;
        _v4.set(isHDR ? this._skyColorHDR : this._skyColorLDR);
        normalizeHDRColor(_v4);
        return _col.set(_v4.x * 255, _v4.y * 255, _v4.z * 255, 255);
    }

    /**
     * @internal
     */
    set skyColor (val: Vec4) {
        if ((legacyCC.director.root as Root).pipeline.pipelineSceneData.isHDR) {
            this._skyColorHDR.set(val);
        } else {
            this._skyColorLDR.set(val);
        }
        if (this._resource) { this._resource.skyColor.set(val); }
    }

    /**
     * @en Sky illuminance
     * @zh 天空亮度
     */
    @editable
    @type(CCFloat)
    @tooltip('i18n:ambient.skyIllum')
    set skyIllum (val: number) {
        if ((legacyCC.director.root as Root).pipeline.pipelineSceneData.isHDR) {
            this._skyIllumHDR = val;
        } else {
            this._skyIllumLDR = val;
        }

        if (this._resource) { this._resource.skyIllum = val; }
    }
    get skyIllum () {
        if ((legacyCC.director.root as Root).pipeline.pipelineSceneData.isHDR) {
            return this._skyIllumHDR;
        } else {
            return this._skyIllumLDR;
        }
    }

    /**
     * @en Ground lighting color configurable in editor with color picker
     * @zh 编辑器中可配置的地面光照颜色（通过颜色拾取器）
     */
    @visible(() => {
        const scene = legacyCC.director.getScene();
        const skybox = scene.globals.skybox;
        if (skybox.useIBL && skybox.applyDiffuseMap) {
            return false;
        } else {
            return true;
        }
    })
    @editable
    @tooltip('i18n:ambient.groundLightingColor')
    set groundLightingColor (val: Color) {
        _v4.set(val.x, val.y, val.z, val.w);
        if ((legacyCC.director.root as Root).pipeline.pipelineSceneData.isHDR) {
            this._groundAlbedoHDR.set(_v4);
        } else {
            this._groundAlbedoLDR.set(_v4);
        }
        if (this._resource) { this._resource.groundAlbedo.set(_v4); }
    }
    get groundLightingColor () {
        const isHDR = (legacyCC.director.root as Root).pipeline.pipelineSceneData.isHDR;
        _v4.set(isHDR ? this._groundAlbedoHDR : this._groundAlbedoLDR);
        normalizeHDRColor(_v4);
        return _col.set(_v4.x * 255, _v4.y * 255, _v4.z * 255, 255);
    }

    /**
     * @internal
     */
    set groundAlbedo (val: Vec4) {
        if ((legacyCC.director.root as Root).pipeline.pipelineSceneData.isHDR) {
            this._groundAlbedoHDR.set(val);
        } else {
            this._groundAlbedoLDR.set(val);
        }
        if (this._resource) { this._resource.groundAlbedo.set(val); }
    }

    @serializable
    @formerlySerializedAs('_skyColor')
    protected _skyColorHDR = new Vec4(0.2, 0.5, 0.8, 1.0);
    @serializable
    @formerlySerializedAs('_skyIllum')
    protected _skyIllumHDR = Ambient.SKY_ILLUM;
    @serializable
    @formerlySerializedAs('_groundAlbedo')
    protected _groundAlbedoHDR = new Vec4(0.2, 0.2, 0.2, 1.0);

    @serializable
    protected _skyColorLDR = new Vec4(0.2, 0.5, 0.8, 1.0);
    @serializable
    protected _skyIllumLDR = Ambient.SKY_ILLUM;
    @serializable
    protected _groundAlbedoLDR = new Vec4(0.2, 0.2, 0.2, 1.0);

    protected _resource: Ambient | null = null;

    /**
     * @en Activate the ambient lighting configuration in the render scene, no need to invoke manually.
     * @zh 在渲染场景中启用环境光照设置，不需要手动调用
     * @param resource The ambient configuration object in the render scene
     */
    public activate (resource: Ambient) {
        this._resource = resource;
        this._resource.initialize(this);
    }
}
legacyCC.AmbientInfo = AmbientInfo;

/**
 * @en Skybox related configuration
 * @zh 天空盒相关配置
 */
@ccclass('cc.SkyboxInfo')
export class SkyboxInfo {
    /**
     * @en Whether to use diffuse convolution map. Enabled -> Will use map specified. Disabled -> Will revert to hemispheric lighting
     * @zh 是否为IBL启用漫反射卷积图？不启用的话将使用默认的半球光照
     */
    set applyDiffuseMap (val) {
        if (this._resource) {
            this._resource.useDiffuseMap = val;
        }
    }
    get applyDiffuseMap () {
        if (EnvironmentLightingType.DIFFUSEMAP_WITH_REFLECTION === this._envLightingType) {
            return true;
        }
        return false;
    }
    /**
     * @en Whether activate skybox in the scene
     * @zh 是否启用天空盒？
     */
    @editable
    @tooltip('i18n:skybox.enabled')
    set enabled (val) {
        if (this._enabled === val) return;
        this._enabled = val;

        if (this._resource) {
            this._resource.enabled = this._enabled;
        }
    }
    get enabled () {
        return this._enabled;
    }

    /**
     * @zh 环境反射类型
     * @en environment reflection type
     */
    @editable
    @type(EnvironmentLightingType)
    @tooltip('i18n:skybox.EnvironmentLightingType')
    set envLightingType (val) {
        if (!this.envmap && EnvironmentLightingType.HEMISPHERE_DIFFUSE !== val) {
            this.useIBL = false;
            this.applyDiffuseMap = false;
            this._envLightingType = EnvironmentLightingType.HEMISPHERE_DIFFUSE;
            warnID(15001);
        } else {
            if (EnvironmentLightingType.HEMISPHERE_DIFFUSE === val) {
                this.useIBL = false;
                this.applyDiffuseMap = false;
            } else if (EnvironmentLightingType.AUTOGEN_HEMISPHERE_DIFFUSE_WITH_REFLECTION === val) {
                this.useIBL = true;
                this.applyDiffuseMap = false;
            } else if (EnvironmentLightingType.DIFFUSEMAP_WITH_REFLECTION === val) {
                this.useIBL = true;
                this.applyDiffuseMap = true;
            }
            this._envLightingType = val;
        }
    }
    get envLightingType () {
        return this._envLightingType;
    }
    /**
     * @en Whether use environment lighting
     * @zh 是否启用环境光照？
     */
    set useIBL (val) {
        if (this._resource) {
            this._resource.useIBL = val;
        }
    }
    get useIBL () {
        if (EnvironmentLightingType.HEMISPHERE_DIFFUSE !== this._envLightingType) {
            return true;
        }
        return false;
    }

    /**
     * @en Toggle HDR (TODO: This SHOULD be moved into it's own subgroup away from skybox)
     * @zh 是否启用HDR？
     */
    @editable
    @tooltip('i18n:skybox.useHDR')
    set useHDR (val) {
        (legacyCC.director.root as Root).pipeline.pipelineSceneData.isHDR = val;
        this._useHDR = val;

        // Switch UI to and from LDR/HDR textures depends on HDR state
        if (this._resource) {
            if (this.envLightingType === EnvironmentLightingType.DIFFUSEMAP_WITH_REFLECTION) {
                if (this.diffuseMap === null) {
                    this.envLightingType = EnvironmentLightingType.AUTOGEN_HEMISPHERE_DIFFUSE_WITH_REFLECTION;
                    warnID(15000);
                } else if (this.diffuseMap.isDefault) {
                    warnID(15002);
                }
            }
        }

        if (this._resource) {
            this._resource.useHDR = this._useHDR;
            this._resource.updateMaterialRenderInfo();
        }
    }
    get useHDR () {
        (legacyCC.director.root as Root).pipeline.pipelineSceneData.isHDR = this._useHDR;
        return this._useHDR;
    }

    /**
     * @en The texture cube used for the skybox
     * @zh 使用的立方体贴图
     */
    @editable
    @type(TextureCube)
    @tooltip('i18n:skybox.envmap')
    set envmap (val) {
        const isHDR = (legacyCC.director.root as Root).pipeline.pipelineSceneData.isHDR;
        if (isHDR) {
            this._envmapHDR = val;
            this._reflectionHDR = null;
        } else {
            this._envmapLDR = val;
            this._reflectionLDR = null;
        }
        if (!val) {
            if (isHDR) {
                this._diffuseMapHDR = null;
            } else {
                this._diffuseMapLDR = null;
            }
            this.applyDiffuseMap = false;
            this.useIBL = false;
            this.envLightingType = EnvironmentLightingType.HEMISPHERE_DIFFUSE;
            warnID(15001);
        }

        if (this._resource) {
            this._resource.setEnvMaps(this._envmapHDR, this._envmapLDR);
            this._resource.setDiffuseMaps(this._diffuseMapHDR, this._diffuseMapLDR);
            this._resource.setReflectionMaps(this._reflectionHDR, this._reflectionLDR);
            this._resource.useDiffuseMap = this.applyDiffuseMap;
            this._resource.envmap = val;
        }
    }
    get envmap () {
        const isHDR = (legacyCC.director.root as Root).pipeline.pipelineSceneData.isHDR;
        if (isHDR) {
            return this._envmapHDR;
        } else {
            return this._envmapLDR;
        }
    }

    /**
     * @en Rotate the skybox
     * @zh 旋转天空盒
     */
    @type(CCFloat)
    @range([0, 360, 1])
    @slide
    @tooltip('i18n:skybox.rotationAngle')
    set rotationAngle (val: number) {
        this._rotationAngle = val;
        if (this._resource) { this._resource.setRotationAngle(this._rotationAngle); }
    }
    get rotationAngle () {
        return this._rotationAngle;
    }

    /**
     * @en The optional diffusion convolution map used in tandem with IBL
     * @zh 使用的漫反射卷积图
     */
    @visible(function (this: SkyboxInfo) {
        if (this.useIBL && this.applyDiffuseMap) {
            return true;
        }
        return false;
    })
    @editable
    @readOnly
    @type(TextureCube)
    @displayOrder(100)
    set diffuseMap (val: TextureCube | null) {
        const isHDR = (legacyCC.director.root as Root).pipeline.pipelineSceneData.isHDR;
        if (isHDR) {
            this._diffuseMapHDR = val;
        } else {
            this._diffuseMapLDR = val;
        }

        if (this._resource) {
            this._resource.setDiffuseMaps(this._diffuseMapHDR, this._diffuseMapLDR);
        }
    }
    get diffuseMap () {
        const isHDR = (legacyCC.director.root as Root).pipeline.pipelineSceneData.isHDR;
        if (isHDR) {
            return this._diffuseMapHDR;
        } else {
            return this._diffuseMapLDR;
        }
    }

    /**
     * @en Convolutional map using environmental reflections
     * @zh 使用环境反射卷积图
     */
    @visible(function (this: SkyboxInfo) {
        if (this._resource?.reflectionMap) {
            return true;
        }
        return false;
    })
    @editable
    @readOnly
    @type(TextureCube)
    @displayOrder(100)
    set reflectionMap (val: TextureCube | null) {
        const isHDR = (legacyCC.director.root as Root).pipeline.pipelineSceneData.isHDR;
        if (isHDR) {
            this._reflectionHDR = val;
        } else {
            this._reflectionLDR = val;
        }
        if (this._resource) {
            this._resource.setReflectionMaps(this._reflectionHDR, this._reflectionLDR);
        }
    }
    get reflectionMap () {
        const isHDR = (legacyCC.director.root as Root).pipeline.pipelineSceneData.isHDR;
        if (isHDR) {
            return this._reflectionHDR;
        } else {
            return this._reflectionLDR;
        }
    }

    /**
     * @en Use custom skybox material
     * @zh 使用自定义的天空盒材质
     */
    @editable
    @type(Material)
    @tooltip('i18n:skybox.material')
    set skyboxMaterial (val: Material | null) {
        this._editableMaterial = val;
        if (this._resource) {
            this._resource.setSkyboxMaterial(this._editableMaterial);
        }
    }
    get skyboxMaterial () {
        return this._editableMaterial;
    }

    @serializable
    protected _envLightingType = EnvironmentLightingType.HEMISPHERE_DIFFUSE;
    @serializable
    @type(TextureCube)
    @formerlySerializedAs('_envmap')
    protected _envmapHDR: TextureCube | null = null;
    @serializable
    @type(TextureCube)
    protected _envmapLDR: TextureCube | null = null;
    @serializable
    @type(TextureCube)
    protected _diffuseMapHDR: TextureCube | null = null;
    @serializable
    @type(TextureCube)
    protected _diffuseMapLDR: TextureCube | null = null;
    @serializable
    protected _enabled = false;
    @serializable
    protected _useHDR = true;
    @serializable
    @type(Material)
    protected _editableMaterial: Material | null = null;
    @serializable
    @type(TextureCube)
    protected _reflectionHDR: TextureCube | null = null;
    @serializable
    @type(TextureCube)
    protected _reflectionLDR: TextureCube | null = null;
    @serializable
    protected _rotationAngle = 0;

    protected _resource: Skybox | null = null;

    /**
     * @en Activate the skybox configuration in the render scene, no need to invoke manually.
     * @zh 在渲染场景中启用天空盒设置，不需要手动调用
     * @param resource The skybox configuration object in the render scene
     */
    public activate (resource: Skybox) {
        this.envLightingType = this._envLightingType;
        this._resource = resource;
        this._resource.initialize(this);
        this._resource.setEnvMaps(this._envmapHDR, this._envmapLDR);
        this._resource.setDiffuseMaps(this._diffuseMapHDR, this._diffuseMapLDR);
        this._resource.setSkyboxMaterial(this._editableMaterial);
        this._resource.setReflectionMaps(this._reflectionHDR, this._reflectionLDR);
        this._resource.setRotationAngle(this._rotationAngle);
        this._resource.activate(); // update global DS first
    }

    /**
     * @en When the environment map changed will call this function to update scene.
     * @zh 环境贴图发生变化时，会调用此函数更新场景。
     * @param val environment map
     */
    public updateEnvMap (val: TextureCube) {
        if (!val) {
            this.applyDiffuseMap = false;
            this.useIBL = false;
            this.envLightingType = EnvironmentLightingType.HEMISPHERE_DIFFUSE;
            warnID(15001);
        }
        if (this._resource) {
            this._resource.setEnvMaps(this._envmapHDR, this._envmapLDR);
            this._resource.setDiffuseMaps(this._diffuseMapHDR, this._diffuseMapLDR);
            this._resource.setReflectionMaps(this._reflectionHDR, this._reflectionLDR);
            this._resource.useDiffuseMap = this.applyDiffuseMap;
            this._resource.envmap = val;
        }
    }
}
legacyCC.SkyboxInfo = SkyboxInfo;

/**
 * @zh 全局雾相关配置
 * @en Global fog configuration
 */
@ccclass('cc.FogInfo')
export class FogInfo {
    public static FogType = FogType;

    /**
     * @zh 是否启用全局雾效
     * @en Enable global fog
     */
    @editable
    @tooltip('i18n:fog.enabled')
    @displayOrder(0)
    set enabled (val: boolean) {
        if (this._enabled === val) return;
        this._enabled = val;
        if (this._resource) {
            this._resource.enabled = val;
            if (val) {
                this._resource.type = this._type;
            }
        }
    }

    get enabled () {
        return this._enabled;
    }

    /**
     * @zh 是否启用精确雾效(像素雾)计算
     * @en Enable accurate fog (pixel fog)
     */
    @editable
    @tooltip('i18n:fog.accurate')
    @displayOrder(0)
    set accurate (val: boolean) {
        if (this._accurate === val) return;
        this._accurate = val;
        if (this._resource) {
            this._resource.accurate = val;
            if (val) {
                this._resource.type = this._type;
            }
        }
    }

    get accurate () {
        return this._accurate;
    }

    /**
     * @zh 全局雾颜色
     * @en Global fog color
     */
    @editable
    @tooltip('i18n:fog.fogColor')
    set fogColor (val: Readonly<Color>) {
        this._fogColor.set(val);
        if (this._resource) { this._resource.fogColor = this._fogColor; }
    }

    get fogColor (): Readonly<Color> {
        return this._fogColor;
    }

    /**
     * @zh 全局雾类型
     * @en Global fog type
     */
    @editable
    @type(FogType)
    @displayOrder(1)
    @tooltip('i18n:fog.type')
    get type () {
        return this._type;
    }

    set type (val) {
        this._type = val;
        if (this._resource) { this._resource.type = val; }
    }

    /**
     * @zh 全局雾浓度
     * @en Global fog density
     */
    @visible(function (this: FogInfo) {
        return this._type !== FogType.LAYERED && this._type !== FogType.LINEAR;
    })
    @type(CCFloat)
    @range([0, 1, 0.01])
    @slide
    @tooltip('i18n:fog.fogDensity')
    get fogDensity () {
        return this._fogDensity;
    }

    set fogDensity (val) {
        this._fogDensity = val;
        if (this._resource) { this._resource.fogDensity = val; }
    }

    /**
     * @zh 雾效起始位置
     * @en Global fog start position
     */
    @visible(function (this: FogInfo) { return this._type !== FogType.LAYERED; })
    @type(CCFloat)
    @rangeStep(0.01)
    @tooltip('i18n:fog.fogStart')
    get fogStart () {
        return this._fogStart;
    }

    set fogStart (val) {
        this._fogStart = val;
        if (this._resource) { this._resource.fogStart = val; }
    }

    /**
     * @zh 雾效结束位置，只适用于线性雾
     * @en Global fog end position, only for linear fog
     */
    @visible(function (this: FogInfo) { return this._type === FogType.LINEAR; })
    @type(CCFloat)
    @rangeStep(0.01)
    @tooltip('i18n:fog.fogEnd')
    get fogEnd () {
        return this._fogEnd;
    }

    set fogEnd (val) {
        this._fogEnd = val;
        if (this._resource) { this._resource.fogEnd = val; }
    }

    /**
     * @zh 雾效衰减
     * @en Global fog attenuation
     */
    @visible(function (this: FogInfo) { return this._type !== FogType.LINEAR; })
    @type(CCFloat)
    @rangeMin(0.01)
    @rangeStep(0.01)
    @tooltip('i18n:fog.fogAtten')
    get fogAtten () {
        return this._fogAtten;
    }

    set fogAtten (val) {
        this._fogAtten = val;
        if (this._resource) { this._resource.fogAtten = val; }
    }

    /**
     * @zh 雾效顶部范围，只适用于层级雾
     * @en Global fog top range, only for layered fog
     */
    @visible(function (this: FogInfo) { return this._type === FogType.LAYERED; })
    @type(CCFloat)
    @rangeStep(0.01)
    @tooltip('i18n:fog.fogTop')
    get fogTop () {
        return this._fogTop;
    }

    set fogTop (val) {
        this._fogTop = val;
        if (this._resource) { this._resource.fogTop = val; }
    }

    /**
     * @zh 雾效范围，只适用于层级雾
     * @en Global fog range, only for layered fog
     */
    @visible(function (this: FogInfo) { return this._type === FogType.LAYERED; })
    @type(CCFloat)
    @rangeStep(0.01)
    @tooltip('i18n:fog.fogRange')
    get fogRange () {
        return this._fogRange;
    }

    set fogRange (val) {
        this._fogRange = val;
        if (this._resource) { this._resource.fogRange = val; }
    }

    @serializable
    protected _type = FogType.LINEAR;
    @serializable
    protected _fogColor = new Color('#C8C8C8');
    @serializable
    protected _enabled = false;
    @serializable
    protected _fogDensity = 0.3;
    @serializable
    protected _fogStart = 0.5;
    @serializable
    protected _fogEnd = 300;
    @serializable
    protected _fogAtten = 5;
    @serializable
    protected _fogTop = 1.5;
    @serializable
    protected _fogRange = 1.2;
    @serializable
    protected _accurate = false;
    protected _resource: Fog | null = null;

    /**
     * @en Activate the fog configuration in the render scene, no need to invoke manually.
     * @zh 在渲染场景中启用雾效设置，不需要手动调用
     * @param resource The fog configuration object in the render scene
     */
    public activate (resource: Fog) {
        this._resource = resource;
        this._resource.initialize(this);
        this._resource.activate();
    }
}

/**
 * @en Scene level shadow related configuration
 * @zh 场景级别阴影相关的配置
 */
@ccclass('cc.ShadowsInfo')
export class ShadowsInfo {
    /**
     * @en Whether activate planar shadow
     * @zh 是否启用平面阴影？
     */
    @editable
    @tooltip('i18n:shadow.enabled')
    set enabled (val: boolean) {
        if (this._enabled === val) return;
        this._enabled = val;
        if (this._resource) {
            this._resource.enabled = val;
            if (val) {
                this._resource.type = this._type;
            }
        }
    }
    get enabled () {
        if (BAIDU) {
            if (this._type !== ShadowType.Planar) {
                this._enabled = false;
            }
        }
        return this._enabled;
    }

    /**
     * @en The type of the shadow
     * @zh 阴影渲染的类型
     */
    @tooltip('i18n:shadow.type')
    @editable
    @type(ShadowType)
    set type (val) {
        this._type = val;
        if (this._resource) { this._resource.type = val; }
    }
    get type () {
        return this._type;
    }

    /**
     * @en Shadow color
     * @zh 阴影颜色
     */
    @tooltip('i18n:shadow.shadowColor')
    @visible(function (this: ShadowsInfo) { return this._type === ShadowType.Planar; })
    set shadowColor (val: Readonly<Color>) {
        this._shadowColor.set(val);
        if (this._resource) { this._resource.shadowColor = val; }
    }
    get shadowColor (): Readonly<Color> {
        return this._shadowColor;
    }

    /**
     * @en The normal of the plane which receives shadow
     * @zh 阴影接收平面的法线
     */
    @tooltip('i18n:shadow.planeDirection')
    @visible(function (this: ShadowsInfo) { return this._type === ShadowType.Planar; })
    set planeDirection (val: Readonly<Vec3>) {
        Vec3.copy(this._normal, val);
        if (this._resource) { this._resource.normal = val; }
    }
    get planeDirection (): Readonly<Vec3> {
        return this._normal;
    }

    /**
     * @en The distance from coordinate origin to the receiving plane.
     * @zh 阴影接收平面与原点的距离
     */
    @tooltip('i18n:shadow.planeHeight')
    @editable
    @type(CCFloat)
    @visible(function (this: ShadowsInfo) { return this._type === ShadowType.Planar; })
    set planeHeight (val: number) {
        this._distance = val;
        if (this._resource) { this._resource.distance = val; }
    }
    get planeHeight () {
        return this._distance;
    }

    /**
     * @en get or set shadow max received
     * @zh 获取或者设置阴影接收的最大光源数量
     */
    @tooltip('i18n:shadow.maxReceived')
    @type(CCInteger)
    @visible(function (this: ShadowsInfo) { return this._type === ShadowType.ShadowMap; })
    set maxReceived (val: number) {
        this._maxReceived = val;
        if (this._resource) { this._resource.maxReceived = val; }
    }
    get maxReceived () {
        return this._maxReceived;
    }

    /**
     * @en get or set shadow map size
     * @zh 获取或者设置阴影纹理大小
     */
    @tooltip('i18n:shadow.shadowMapSize')
    @type(ShadowSize)
    @visible(function (this: ShadowsInfo) { return this._type === ShadowType.ShadowMap; })
    set shadowMapSize (value: number) {
        this._size.set(value, value);
        if (this._resource) {
            this._resource.size.set(value, value);
            this._resource.shadowMapDirty = true;
        }
    }
    get shadowMapSize () {
        return this._size.x;
    }

    @serializable
    protected _enabled = false;
    @serializable
    protected _type = ShadowType.Planar;
    @serializable
    protected _normal = new Vec3(0, 1, 0);
    @serializable
    protected _distance = 0;
    @serializable
    protected _shadowColor = new Color(0, 0, 0, 76);
    @serializable
    protected _maxReceived = 4;
    @serializable
    protected _size = new Vec2(1024, 1024);

    protected _resource: Shadows | null = null;

    /**
     * @en Set plane which receives shadow with the given node's world transformation
     * @zh 根据指定节点的世界变换设置阴影接收平面的信息
     * @param node The node for setting up the plane
     */
    public setPlaneFromNode (node: Node) {
        node.getWorldRotation(_qt);
        this.planeDirection = Vec3.transformQuat(_v3, _up, _qt);
        node.getWorldPosition(_v3);
        this.planeHeight = Vec3.dot(this._normal, _v3);
    }

    /**
     * @en Activate the shadow configuration in the render scene, no need to invoke manually.
     * @zh 在渲染场景中启用阴影设置，不需要手动调用
     * @param resource The shadow configuration object in the render scene
     */
    public activate (resource: Shadows) {
        this._resource = resource;
        this._resource.initialize(this);
        this._resource.activate();
    }
}
legacyCC.ShadowsInfo = ShadowsInfo;

export const DEFAULT_WORLD_MIN_POS = new Vec3(-1024.0, -1024.0, -1024.0);
export const DEFAULT_WORLD_MAX_POS = new Vec3(1024.0, 1024.0, 1024.0);
export const DEFAULT_OCTREE_DEPTH = 8;

/**
 * @en Scene management and culling configuration based on octree
 * @zh 基于八叉树的场景剔除配置
 */
@ccclass('cc.OctreeInfo')
export class OctreeInfo {
    /**
     * @en Whether activate scene culling based on octree
     * @zh 是否启用八叉树加速剔除？
     */
    @editable
    @tooltip('i18n:octree_culling.enabled')
    set enabled (val: boolean) {
        if (this._enabled === val) return;
        this._enabled = val;
        if (this._resource) {
            this._resource.enabled = val;
        }
    }
    get enabled () {
        return this._enabled;
    }

    /**
     * @en The minimal position of the scene bounding box.
     * Objects entirely outside the bounding box will be culled, other objects will be managed dynamically.
     * @zh 场景包围盒的最小位置，完全超出包围盒的物体会被剔除，其他物体根据情况被动态剔除。
     */
    @editable
    @tooltip('i18n:octree_culling.minPos')
    @displayName('World MinPos')
    set minPos (val: Vec3) {
        this._minPos = val;
        if (this._resource) { this._resource.minPos = val; }
    }
    get minPos () {
        return this._minPos;
    }

    /**
     * @en The maximum position of the scene bounding box.
     * Objects entirely outside the bounding box will be culled, other objects will be managed dynamically.
     * @zh 场景包围盒的最大位置，完全超出包围盒的物体会被剔除，其他物体根据情况被动态剔除。
     */
    @editable
    @tooltip('i18n:octree_culling.maxPos')
    @displayName('World MaxPos')
    set maxPos (val: Vec3) {
        this._maxPos = val;
        if (this._resource) { this._resource.maxPos = val; }
    }
    get maxPos () {
        return this._maxPos;
    }

    /**
     * @en The depth of the octree.
     * @zh 八叉树的深度。
     */
    @editable
    @range([4, 12, 1])
    @slide
    @type(CCInteger)
    @tooltip('i18n:octree_culling.depth')
    set depth (val: number) {
        this._depth = val;
        if (this._resource) { this._resource.depth = val; }
    }
    get depth () {
        return this._depth;
    }

    @serializable
    protected _enabled = false;
    @serializable
    protected _minPos = new Vec3(DEFAULT_WORLD_MIN_POS);
    @serializable
    protected _maxPos = new Vec3(DEFAULT_WORLD_MAX_POS);
    @serializable
    protected _depth = DEFAULT_OCTREE_DEPTH;

    protected _resource: Octree | null = null;

    /**
     * @en Activate the octree configuration in the render scene, no need to invoke manually.
     * @zh 在渲染场景中启用八叉树设置，不需要手动调用
     * @param resource The octree configuration object in the render scene
     */
    public activate (resource: Octree) {
        this._resource = resource;
        this._resource.initialize(this);
    }
}
legacyCC.OctreeInfo = OctreeInfo;

/**
 * @en Global skin in the render scene.
 * @zh 渲染场景中的全局皮肤后处理设置。
 */
@ccclass('cc.SkinInfo')
export class SkinInfo {
    /**
     * @en Enable skip.
     * @zh 是否开启皮肤后效。
     */
    @editable
    @tooltip('i18n:skin.enabled')
    set enabled (val: boolean) {
        if (this._enabled === val) return;
        this._enabled = val;
        if (val && !macro.ENABLE_FLOAT_OUTPUT) {
            console.warn('Separable-SSS skin filter need float output, please open ENABLE_FLOAT_OUTPUT define...');
        }
        if (this._resource) {
            this._resource.enabled = val;
        }
    }
    get enabled () {
        return this._enabled;
    }

    /**
     * @en Getter/Setter sampler width.
     * @zh 设置或者获取采样宽度。
     */
    @visible(false)
    @editable
    @range([0.0, 0.1, 0.001])
    @slide
    @type(CCFloat)
    @tooltip('i18n:skin.blurRadius')
    set blurRadius (val: number) {
        if ((cclegacy.director.root.pipeline.pipelineSceneData.standardSkinModel === null)) {
            console.warn('Separable-SSS skin filter need set standard model, please check the isGlobalStandardSkinObject option in the MeshRender component.');
            return;
        }
        this._blurRadius = val;
        if (this._resource) { this._resource.blurRadius = val; }
    }
    get blurRadius () {
        return this._blurRadius;
    }

    /**
     * @en Getter/Setter depth unit scale.
     * @zh 设置或者获取深度单位比例。
     */
    @editable
    @range([0.0, 10.0, 0.1])
    @slide
    @type(CCFloat)
    @tooltip('i18n:skin.sssIntensity')
    set sssIntensity (val: number) {
        if ((cclegacy.director.root.pipeline.pipelineSceneData.standardSkinModel === null)) {
            console.warn('Separable-SSS skin filter need set standard model, please check the isGlobalStandardSkinObject option in the MeshRender component.');
            return;
        }
        this._sssIntensity = val;
        if (this._resource) { this._resource.sssIntensity = val; }
    }
    get sssIntensity () {
        return this._sssIntensity;
    }

    @serializable
    protected _enabled = false;
    @serializable
    protected _blurRadius = 0.01;
    @serializable
    protected _sssIntensity = 5.0;

    protected _resource: Skin | null = null;

    /**
     * @en Activate the skin configuration in the render scene, no need to invoke manually.
     * @zh 在渲染场景中启用八叉树设置，不需要手动调用
     * @param resource The skin configuration object in the render scene
     */
    public activate (resource: Skin) {
        this._resource = resource;
        this._resource.initialize(this);
    }
}
legacyCC.SkinInfo = SkinInfo;

export interface ILightProbeNode {
    node: Node;
    probes: Vec3[] | null;
}

/**
 * @en light probe configuration
 * @zh 光照探针配置
 */
@ccclass('cc.LightProbeInfo')
export class LightProbeInfo {
    /**
     * @en GI multiplier
     * @zh GI乘数
     */
    @editable
    @range([0, 100, 1])
    @type(CCFloat)
    @tooltip('i18n:light_probe.giScale')
    @displayName('GIScale')
    set giScale (val: number) {
        if (this._giScale === val) return;
        this._giScale = val;
        if (this._resource) {
            this._resource.giScale = val;
        }
    }
    get giScale (): number {
        return this._giScale;
    }

    /**
     * @en GI sample counts
     * @zh GI 采样数量
     */
    @editable
    @range([64, 65535, 1])
    @type(CCInteger)
    @tooltip('i18n:light_probe.giSamples')
    @displayName('GISamples')
    set giSamples (val: number) {
        if (this._giSamples === val) return;
        this._giSamples = val;
        if (this._resource) {
            this._resource.giSamples = val;
        }
    }
    get giSamples (): number {
        return this._giSamples;
    }

    /**
     * @en light bounces
     * @zh 光照反弹次数
     */
    @editable
    @range([1, 4, 1])
    @type(CCInteger)
    @tooltip('i18n:light_probe.bounces')
    set bounces (val: number) {
        if (this._bounces === val) return;
        this._bounces = val;
        if (this._resource) {
            this._resource.bounces = val;
        }
    }
    get bounces (): number {
        return this._bounces;
    }

    /**
     * @en Reduce ringing of light probe
     * @zh 减少光照探针的振铃效果
     */
    @editable
    @range([0.0, 0.05, 0.001])
    @slide
    @type(CCFloat)
    @tooltip('i18n:light_probe.reduceRinging')
    set reduceRinging (val: number) {
        if (this._reduceRinging === val) return;
        this._reduceRinging = val;
        if (this._resource) {
            this._resource.reduceRinging = val;
        }
    }
    get reduceRinging (): number {
        return this._reduceRinging;
    }

    /**
     * @en Whether to show light probe
     * @zh 是否显示光照探针
     */
    @editable
    @tooltip('i18n:light_probe.showProbe')
    set showProbe (val: boolean) {
        if (this._showProbe === val) return;
        this._showProbe = val;
        if (this._resource) {
            this._resource.showProbe = val;
        }
    }
    get showProbe (): boolean {
        return this._showProbe;
    }

    /**
     * @en Whether to show light probe's connection
     * @zh 是否显示光照探针连线
     */
    @editable
    @tooltip('i18n:light_probe.showWireframe')
    set showWireframe (val: boolean) {
        if (this._showWireframe === val) return;
        this._showWireframe = val;
        if (this._resource) {
            this._resource.showWireframe = val;
        }
    }
    get showWireframe (): boolean {
        return this._showWireframe;
    }

    /**
     * @en Whether to show light probe's convex
     * @zh 是否显示光照探针凸包
     */
    @editable
    @tooltip('i18n:light_probe.showConvex')
    set showConvex (val: boolean) {
        if (this._showConvex === val) return;
        this._showConvex = val;
        if (this._resource) {
            this._resource.showConvex = val;
        }
    }
    get showConvex (): boolean {
        return this._showConvex;
    }

    /**
     * @en light probe's vertex and tetrahedron data
     * @zh 光照探针顶点及四面体数据
     */
    set data (val: LightProbesData | null) {
        if (this._data === val) return;
        this._data = val;
        if (this._resource) {
            this._resource.data = val;
        }
    }
    get data (): LightProbesData | null {
        return this._data;
    }

    /**
     * @en The value of all light probe sphere display size
     * @zh 光照探针全局显示大小
     */
    @editable
    @range([0, 100, 1])
    @type(CCFloat)
    @tooltip('i18n:light_probe.lightProbeSphereVolume')
    set lightProbeSphereVolume (val: number) {
        if (this._lightProbeSphereVolume === val) return;
        this._lightProbeSphereVolume = val;
        if (this._resource) {
            this._resource.lightProbeSphereVolume = val;
        }
    }
    get lightProbeSphereVolume (): number {
        return this._lightProbeSphereVolume;
    }

    @serializable
    protected _giScale = 1.0;
    @serializable
    protected _giSamples = 1024;
    @serializable
    protected _bounces = 2;
    @serializable
    protected _reduceRinging = 0.0;
    @serializable
    protected _showProbe = true;
    @serializable
    protected _showWireframe = true;
    @serializable
    protected _showConvex = false;
    @serializable
    protected _data: LightProbesData | null = null;
    @serializable
    protected _lightProbeSphereVolume = 1.0;

    protected _nodes: ILightProbeNode[] = [];
    protected _scene: Scene | null = null;
    protected _resource: LightProbes | null = null;

    public activate (scene: Scene, resource: LightProbes) {
        this._scene = scene;
        this._resource = resource;
        this._resource.initialize(this);
    }

    public onProbeBakeFinished () {
        this.onProbeBakingChanged(this._scene);
    }

    public onProbeBakeCleared () {
        this.clearSHCoefficients();
        this.onProbeBakingChanged(this._scene);
    }

    private onProbeBakingChanged (node: Node | null) {
        if (!node) {
            return;
        }

        node.emit(NodeEventType.LIGHT_PROBE_BAKING_CHANGED);

        for (let i = 0; i < node.children.length; i++) {
            const child = node.children[i];
            this.onProbeBakingChanged(child);
        }
    }

    public clearSHCoefficients () {
        if (!this._data) {
            return;
        }

        const probes = this._data.probes;
        for (let i = 0; i < probes.length; i++) {
            probes[i].coefficients.length = 0;
        }

        this.clearAllSHUBOs();
    }

    public isUniqueNode (): boolean {
        return this._nodes.length === 1;
    }

    public addNode (node: Node): boolean {
        if (!node) {
            return false;
        }

        for (let i = 0; i < this._nodes.length; i++) {
            if (this._nodes[i].node === node) {
                return false;
            }
        }

        this._nodes.push({ node, probes: null });

        return true;
    }

    public removeNode (node: Node): boolean {
        if (!node) {
            return false;
        }

        const index = this._nodes.findIndex((element) => element.node === node);
        if (index === -1) {
            return false;
        }

        this._nodes.splice(index, 1);

        return true;
    }

    public syncData (node: Node, probes: Vec3[]) {
        for (let i = 0; i < this._nodes.length; i++) {
            if (this._nodes[i].node === node) {
                this._nodes[i].probes = probes;
                return;
            }
        }
    }

    public update (updateTet = true) {
        if (!cclegacy.internal.LightProbesData) {
            return;
        }

        if (!this._data) {
            this._data = new cclegacy.internal.LightProbesData();
            if (this._resource) {
                this._resource.data = this._data;
            }
        }

        const points: Vec3[] = [];
        for (let i = 0; i < this._nodes.length; i++) {
            const node = this._nodes[i].node;
            const probes = this._nodes[i].probes;
            const worldPosition = node.worldPosition;

            if (!probes) {
                continue;
            }

            for (let j = 0; j < probes.length; j++) {
                const position = new Vec3(0, 0, 0);
                Vec3.add(position, probes[j], worldPosition);
                points.push(position);
            }
        }

        const pointCount = points.length;
        if (pointCount < 4) {
            this.resetAllTetraIndices();
            this._data!.reset();
            return;
        }

        this._data!.updateProbes(points);

        if (updateTet) {
            this.resetAllTetraIndices();
            this._data!.updateTetrahedrons();
        }
    }

    private clearAllSHUBOs () {
        if (!this._scene) {
            return;
        }

        const renderScene = this._scene.renderScene;
        if (!renderScene) {
            return;
        }

        const models = renderScene.models;
        for (let i = 0; i < models.length; i++) {
            models[i].clearSHUBOs();
        }
    }

    private resetAllTetraIndices () {
        if (!this._scene) {
            return;
        }

        const renderScene = this._scene.renderScene;
        if (!renderScene) {
            return;
        }

        const models = renderScene.models;
        for (let i = 0; i < models.length; i++) {
            models[i].tetrahedronIndex = -1;
        }
    }
}

/**
 * @en All scene related global parameters, it affects all content in the corresponding scene
 * @zh 各类场景级别的渲染参数，将影响全场景的所有物体
 */
@ccclass('cc.SceneGlobals')
export class SceneGlobals {
    /**
     * @en The environment lighting configuration
     * @zh 场景的环境光照相关配置
     */
    @serializable
    @editable
    public ambient = new AmbientInfo();
    /**
     * @en Scene level shadow related configuration
     * @zh 平面阴影相关配置
     */
    @serializable
    @editable
    public shadows = new ShadowsInfo();
    /**
     * @deprecated since v3.5.0, this is an engine private interface that will be removed in the future.
     */
    @serializable
    public _skybox = new SkyboxInfo();
    /**
     * @en Global fog configuration
     * @zh 全局雾相关配置
     */
    @editable
    @serializable
    public fog = new FogInfo();

    /**
     * @en Skybox related configuration
     * @zh 天空盒相关配置
     */
    @editable
    @type(SkyboxInfo)
    get skybox () {
        return this._skybox;
    }
    set skybox (value) {
        this._skybox = value;
    }

    /**
     * @en Octree related configuration
     * @zh 八叉树相关配置
     */
    @editable
    @serializable
    public octree = new OctreeInfo();

    /**
     * @en Octree related configuration
     * @zh 八叉树相关配置
     */
    @editable
    @serializable
    public skin = new SkinInfo();

    /**
     * @en Light probe related configuration
     * @zh 光照探针相关配置
     */
    @editable
    @serializable
    public lightProbeInfo = new LightProbeInfo();

    /**
     * @en bake with stationary main light
     * @zh 主光源是否以静止状态烘培
     */
    @editable
    @serializable
    public bakedWithStationaryMainLight = false;

    /**
<<<<<<< HEAD
     * @en bake lightmap with highp mode
     * @zh 是否使用高精度模式烘培光照图
     */
=======
    * @en bake lightmap with highp mode
    * @zh 是否使用高精度模式烘培光照图
    */
>>>>>>> 98a69650
    @editable
    @serializable
    public bakedWithHighpLightmap = false;

    /**
     * @en Activate and initialize the global configurations of the scene, no need to invoke manually.
     * @zh 启用和初始化场景全局配置，不需要手动调用
     */
    public activate (scene: Scene) {
        const sceneData = (legacyCC.director.root as Root).pipeline.pipelineSceneData;
        this.skybox.activate(sceneData.skybox);
        this.ambient.activate(sceneData.ambient);

        this.shadows.activate(sceneData.shadows);
        this.fog.activate(sceneData.fog);
        this.octree.activate(sceneData.octree);
        this.skin.activate(sceneData.skin);
        if (this.lightProbeInfo && sceneData.lightProbes) {
            this.lightProbeInfo.activate(scene, sceneData.lightProbes);
        }

        const root = legacyCC.director.root as Root;
        root.onGlobalPipelineStateChanged();
    }
}
legacyCC.SceneGlobals = SceneGlobals;<|MERGE_RESOLUTION|>--- conflicted
+++ resolved
@@ -1610,15 +1610,9 @@
     public bakedWithStationaryMainLight = false;
 
     /**
-<<<<<<< HEAD
      * @en bake lightmap with highp mode
      * @zh 是否使用高精度模式烘培光照图
      */
-=======
-    * @en bake lightmap with highp mode
-    * @zh 是否使用高精度模式烘培光照图
-    */
->>>>>>> 98a69650
     @editable
     @serializable
     public bakedWithHighpLightmap = false;
