/*
 Copyright (c) 2020-2023 Xiamen Yaji Software Co., Ltd.

 https://www.cocos.com/

 Permission is hereby granted, free of charge, to any person obtaining a copy
 of this software and associated documentation files (the "Software"), to deal
 in the Software without restriction, including without limitation the rights to
 use, copy, modify, merge, publish, distribute, sublicense, and/or sell copies
 of the Software, and to permit persons to whom the Software is furnished to do so,
 subject to the following conditions:

 The above copyright notice and this permission notice shall be included in
 all copies or substantial portions of the Software.

 THE SOFTWARE IS PROVIDED "AS IS", WITHOUT WARRANTY OF ANY KIND, EXPRESS OR
 IMPLIED, INCLUDING BUT NOT LIMITED TO THE WARRANTIES OF MERCHANTABILITY,
 FITNESS FOR A PARTICULAR PURPOSE AND NONINFRINGEMENT. IN NO EVENT SHALL THE
 AUTHORS OR COPYRIGHT HOLDERS BE LIABLE FOR ANY CLAIM, DAMAGES OR OTHER
 LIABILITY, WHETHER IN AN ACTION OF CONTRACT, TORT OR OTHERWISE, ARISING FROM,
 OUT OF OR IN CONNECTION WITH THE SOFTWARE OR THE USE OR OTHER DEALINGS IN
 THE SOFTWARE.
*/

import { Pool, cclegacy, warnID, settings, Settings, macro } from './core';
import { RenderPipeline, createDefaultPipeline, DeferredPipeline } from './rendering';
import { DebugView } from './rendering/debug-view';
import { Camera, CameraType, Light, Model, TrackingType } from './render-scene/scene';
import type { DataPoolManager } from './3d/skeletal-animation/data-pool-manager';
import { LightType } from './render-scene/scene/light';
import { IRenderSceneInfo, RenderScene } from './render-scene/core/render-scene';
import { DirectionalLight } from './render-scene/scene/directional-light';
import { SphereLight } from './render-scene/scene/sphere-light';
import { SpotLight } from './render-scene/scene/spot-light';
import { PointLight } from './render-scene/scene/point-light';
import { RangedDirectionalLight } from './render-scene/scene/ranged-directional-light';
import { RenderWindow, IRenderWindowInfo } from './render-scene/core/render-window';
import { ColorAttachment, DepthStencilAttachment, RenderPassInfo, StoreOp, Device, Swapchain, Feature, deviceManager, LegacyRenderMode } from './gfx';
import { BasicPipeline, PipelineRuntime } from './rendering/custom/pipeline';
import { Batcher2D } from './2d/renderer/batcher-2d';
import { IPipelineEvent } from './rendering/pipeline-event';
import { localDescriptorSetLayout_ResizeMaxJoints, UBOCamera, UBOGlobal, UBOLocal, UBOShadow, UBOWorldBound } from './rendering/define';
import { XREye, XRPoseType } from './xr/xr-enums';

/**
 * @en Initialization information for the Root
 * @zh Root 初始化描述信息
 */
export interface IRootInfo {
    enableHDR?: boolean;
}

/**
 * @en Creation information for the Root
 * @zh 场景创建描述信息
 */
export interface ISceneInfo {
    name: string;
}

/**
 * @en The root manager of the renderer which manages all device resources and the render pipeline.
 * @zh 基础渲染器管理类，管理所有设备相关的资源创建以及渲染管线。
 */
export class Root {
    /**
     * @en The GFX device
     * @zh GFX 设备
     */
    public get device (): Device {
        return this._device;
    }

    /**
     * @en The main window
     * @zh 主窗口
     */
    public get mainWindow (): RenderWindow | null {
        return this._mainWindow;
    }

    /**
     * @en The current active window
     * @zh 当前激活的窗口
     */
    public set curWindow (window: RenderWindow | null) {
        this._curWindow = window;
    }

    public get curWindow (): RenderWindow | null {
        return this._curWindow;
    }

    /**
     * @e The temporary window for data transmission
     * @zh 临时窗口（用于数据传输）
     * @internal
     */
    public set tempWindow (window: RenderWindow | null) {
        this._tempWindow = window;
    }

    public get tempWindow (): RenderWindow | null {
        return this._tempWindow;
    }

    /**
     * @en The windows list
     * @zh 窗口列表
     */
    public get windows (): RenderWindow[] {
        return this._windows;
    }

    /**
     * @zh
     * 启用自定义渲染管线
     */
    public get usesCustomPipeline (): boolean {
        return this._usesCustomPipeline;
    }

    /**
     * @en The render pipeline
     * @zh 渲染管线
     */
    public get pipeline (): PipelineRuntime {
        return this._pipeline!;
    }

    /**
     * @en The custom render pipeline
     * @zh 自定义渲染管线
     */
    public get customPipeline (): BasicPipeline {
        return this._customPipeline!;
    }

    /**
     * @en The pipeline events
     * @zh 渲染管线事件
     */
    public get pipelineEvent (): IPipelineEvent {
        return this._pipelineEvent!;
    }

    /**
     * @en The draw batch manager for 2D UI, for engine internal usage, user do not need to use this.
     * @zh 2D UI 渲染合批管理器，引擎内部使用，用户无需使用此接口
     */
    public get batcher2D (): Batcher2D {
        return this._batcher as Batcher2D;
    }

    /**
     * @en Render scenes list
     * @zh 渲染场景列表
     */
    public get scenes (): RenderScene[] {
        return this._scenes;
    }

    /**
     * @en The debug view manager for rendering
     * @zh 渲染调试管理器
     */
    public get debugView (): DebugView {
        return this._debugView;
    }

    /**
     * @en The time cumulated in seconds since the game began running.
     * @zh 累计时间（秒）。
     */
    public get cumulativeTime (): number {
        return this._cumulativeTime;
    }

    /**
     * @en The current frame time in seconds.
     * @zh 帧时间（秒）。
     */
    public get frameTime (): number {
        return this._frameTime;
    }

    /**
     * @en The frame count during the last second
     * @zh 一秒内的累计帧数
     */
    public get frameCount (): number {
        return this._frameCount;
    }

    /**
     * @en The recent frame rate for the last second
     * @zh 当前每秒帧率
     */
    public get fps (): number {
        return this._fps;
    }

    /**
     * @en The wanted frame rate set by user
     * @zh 每秒设定帧率
     */
    public set fixedFPS (fps: number) {
        if (fps > 0) {
            this._fixedFPS = fps;
            this._fixedFPSFrameTime = 1000.0 / fps;
        } else {
            this._fixedFPSFrameTime = 0;
        }
    }

    public get fixedFPS (): number {
        return this._fixedFPS;
    }

    /**
     * @internal
     */
    public get dataPoolManager () {
        return this._dataPoolMgr;
    }

    /**
     * @en Whether the built-in deferred pipeline is used.
     * @zh 是否启用内置延迟渲染管线
     */
    public get useDeferredPipeline (): boolean {
        return this._useDeferredPipeline;
    }

    public get cameraList (): Camera[] {
        return this._cameraList;
    }

    /**
     * @deprecated since v3.5.0, this is an engine private interface that will be removed in the future.
     */
    public _createSceneFun: (root: Root) => RenderScene = null!;
    /**
     * @deprecated since v3.5.0, this is an engine private interface that will be removed in the future.
     */
    public _createWindowFun: (root: Root) => RenderWindow = null!;

    private _device: Device;
    private _windows: RenderWindow[] = [];
    private _mainWindow: RenderWindow | null = null;
    private _curWindow: RenderWindow | null = null;
    private _tempWindow: RenderWindow | null = null;
    private _usesCustomPipeline = true;
    private _pipeline: PipelineRuntime | null = null;
    private _pipelineEvent: IPipelineEvent | null = null;
    private _classicPipeline: RenderPipeline | null = null;
    private _customPipeline: BasicPipeline | null = null;
    private _batcher: Batcher2D | null = null;
    private _dataPoolMgr: DataPoolManager;
    private _scenes: RenderScene[] = [];
    private _modelPools = new Map<Constructor<Model>, Pool<Model>>();
    private _cameraPool: Pool<Camera> | null = null;
    private _lightPools = new Map<Constructor<Light>, Pool<Light>>();
    private _debugView = new DebugView();
    private _fpsTime = 0;
    private _frameCount = 0;
    private _fps = 0;
    private _fixedFPS = 0;
    private _useDeferredPipeline = false;
    private _fixedFPSFrameTime = 0;
    private _cumulativeTime = 0;
    private _frameTime = 0;
    private declare _naitveObj: any;
    private _cameraList: Camera[] = [];

    /**
     * @en The constructor of the root, user shouldn't create the root instance, it's managed by the [[Director]].
     * @zh 构造函数，用户不应该自己创建任何 Root 对象，它是由 [[Director]] 管理的。
     * @param device GFX device
     */
    constructor (device: Device) {
        this._device = device;
        this._dataPoolMgr = cclegacy.internal.DataPoolManager && new cclegacy.internal.DataPoolManager(device) as DataPoolManager;

        RenderScene.registerCreateFunc(this);
        RenderWindow.registerCreateFunc(this);

        this._cameraPool = new Pool(() => new Camera(this._device), 4, (cam) => cam.destroy());
    }

    /**
     * @en The initialization function, user shouldn't initialize the root, it's managed by the [[Director]].
     * @zh 初始化函数，用户不应该自己初始化 Root，它是由 [[Director]] 管理的。
     * @param info Root initialization information
     */
    public initialize (info: IRootInfo) {
        const swapchain: Swapchain = deviceManager.swapchain;
        const colorAttachment = new ColorAttachment();
        colorAttachment.format = swapchain.colorTexture.format;
        const depthStencilAttachment = new DepthStencilAttachment();
        depthStencilAttachment.format = swapchain.depthStencilTexture.format;
        depthStencilAttachment.depthStoreOp = StoreOp.DISCARD;
        depthStencilAttachment.stencilStoreOp = StoreOp.DISCARD;
        const renderPassInfo = new RenderPassInfo([colorAttachment], depthStencilAttachment);

        this._mainWindow = this.createWindow({
            title: 'rootMainWindow',
            width: swapchain.width,
            height: swapchain.height,
            renderPassInfo,
            swapchain,
        });
        this._curWindow = this._mainWindow;
        const customJointTextureLayouts = settings.querySettings(Settings.Category.ANIMATION, 'customJointTextureLayouts') || [];
        this._dataPoolMgr?.jointTexturePool.registerCustomTextureLayouts(customJointTextureLayouts);
        this._resizeMaxJointForDS();
    }

    /**
     * @en Destroy the root, user shouldn't invoke this function, it will cause undefined behavior.
     * @zh 销毁 Root，用户不应该调用此方法，会造成未知行为。
     */
    public destroy () {
        this.destroyScenes();

        if (this._pipeline) {
            this._pipeline.destroy();
            this._pipeline = null;
            this._pipelineEvent = null;
        }

        if (this._batcher) {
            this._batcher.destroy();
            this._batcher = null;
        }

        this._curWindow = null;
        this._mainWindow = null;
        this.dataPoolManager.clear();

        if (cclegacy.rendering) {
            cclegacy.rendering.destroy();
        }
    }

    /**
     * @en Resize the on-screen render windows.
     * @zh 重置在屏窗口的大小。
     * @param width The new width of the window.
     * @param height The new height of the window.
     * @param windowId The system window ID, optional for now.
     */
    public resize (width: number, height: number, windowId?: number) {
        for (const window of this._windows) {
            if (window.swapchain) {
                window.resize(width, height);
            }
        }
    }

    /**
     * @en Setup the render pipeline
     * @zh 设置渲染管线
     * @param rppl The render pipeline
     * @returns The setup is successful or not
     */
    public setRenderPipeline (rppl?: RenderPipeline): boolean {
        const { internal, director, rendering } = cclegacy;
        //-----------------------------------------------
        // prepare classic pipeline
        //-----------------------------------------------
        if (rppl instanceof DeferredPipeline) {
            this._useDeferredPipeline = true;
        }

        let isCreateDefaultPipeline = false;
        if (!rppl) {
            rppl = createDefaultPipeline();
            isCreateDefaultPipeline = true;
        }

        // now cluster just enabled in deferred pipeline
        if (!this._useDeferredPipeline || !this.device.hasFeature(Feature.COMPUTE_SHADER)) {
            // disable cluster
            rppl.clusterEnabled = false;
        }
        rppl.bloomEnabled = false;

        //-----------------------------------------------
        // choose pipeline
        //-----------------------------------------------
        if (macro.CUSTOM_PIPELINE_NAME !== '' && rendering && this.usesCustomPipeline) {
            this._customPipeline = rendering.createCustomPipeline();
            isCreateDefaultPipeline = true;
            this._pipeline = this._customPipeline!;
        } else {
            this._classicPipeline = rppl;
            this._pipeline = this._classicPipeline;
            this._pipelineEvent = this._classicPipeline;
            this._usesCustomPipeline = false;
        }

        const renderMode = settings.querySettings(Settings.Category.RENDERING, 'renderMode');
        if (renderMode !== LegacyRenderMode.HEADLESS || this._classicPipeline) {
            if (!this._pipeline.activate(this._mainWindow!.swapchain)) {
                if (isCreateDefaultPipeline) {
                    this._pipeline.destroy();
                }
                this._classicPipeline = null;
                this._customPipeline = null;
                this._pipeline = null;
                this._pipelineEvent = null;

                return false;
            }
        }

        //-----------------------------------------------
        // pipeline initialization completed
        //-----------------------------------------------
        const scene = director.getScene();
        if (scene) {
            scene.globals.activate();
        }

        this.onGlobalPipelineStateChanged();
        if (!this._batcher && internal.Batcher2D) {
            this._batcher = new internal.Batcher2D(this);
            if (!this._batcher!.initialize()) {
                this.destroy();
                return false;
            }
        }

        return true;
    }

    /**
     * @en Notify the pipeline and all scenes that the global pipeline state have been updated so that they can update their render data and states.
     * @zh 通知渲染管线和所有场景全局管线状态已更新，需要更新自身状态。
     */
    public onGlobalPipelineStateChanged () {
        for (let i = 0; i < this._scenes.length; i++) {
            this._scenes[i].onGlobalPipelineStateChanged();
        }

        this._pipeline!.onGlobalPipelineStateChanged();
    }

    /**
     * @en Active the render window as the [[curWindow]]
     * @zh 激活指定窗口为当前窗口 [[curWindow]]
     * @param window The render window to be activated
     */
    public activeWindow (window: RenderWindow) {
        this._curWindow = window;
    }

    /**
     * @en Reset the time cumulated
     * @zh 重置累计时间
     */
    public resetCumulativeTime () {
        this._cumulativeTime = 0;
    }

    /**
     * @en The entry function of the render process for every frame.
     * @zh 用于每帧执行渲染流程的入口函数
     * @param deltaTime @en The delta time since last update. @zh 距离上一帧间隔时间
     */
    public frameMove (deltaTime: number) {
        this._frameTime = deltaTime;

        /*
        if (this._fixedFPSFrameTime > 0) {

            const elapsed = this._frameTime * 1000.0;
            if (this._fixedFPSFrameTime > elapsed) {

                setTimeout(function () {}, this._fixedFPSFrameTime - elapsed);
            }
        }
        */

        ++this._frameCount;
        this._cumulativeTime += deltaTime;
        this._fpsTime += deltaTime;
        if (this._fpsTime > 1.0) {
            this._fps = this._frameCount;
            this._frameCount = 0;
            this._fpsTime = 0.0;
        }
<<<<<<< HEAD
        for (let i = 0; i < this._scenes.length; ++i) {
            this._scenes[i].removeBatches();
        }

        const windows = this._windows;
        const cameraList = this._cameraList;
        cameraList.length = 0;

        for (let i = 0; i < windows.length; i++) {
            const window = windows[i];
            window.extractRenderCameras(cameraList);
        }

        if (this._pipeline && cameraList.length > 0) {
            this._device.acquire([deviceManager.swapchain]);
            cclegacy.director.emit(cclegacy.Director.EVENT_BEFORE_COMMIT);
            const scenes = this._scenes;
            const stamp = director.getTotalFrames();

            if (this._batcher) {
                this._batcher.update();
                this._batcher.uploadBuffers();
            }

            for (let i = 0; i < scenes.length; i++) {
                scenes[i].update(stamp);
            }

            cameraList.sort((a: Camera, b: Camera) => a.priority - b.priority);

            for (let i = 0; i < cameraList.length; ++i) {
                cameraList[i].geometryRenderer?.update();
            }
            director.emit(Director.EVENT_BEFORE_RENDER);
            this._pipeline.render(cameraList);
            director.emit(Director.EVENT_AFTER_RENDER);
            this._device.present();
=======

        if (globalThis.__globalXR?.isWebXR) {
            this._doWebXRFrameMove();
        } else {
            this._frameMoveBegin();
            this._frameMoveProcess();
            this._frameMoveEnd();
>>>>>>> 9e0049b3
        }
    }

    /**
     * @en Create a render window
     * @zh 创建一个新的窗口
     * @param info @en The window creation information @zh 窗口描述信息
     */
    public createWindow (info: IRenderWindowInfo): RenderWindow | null {
        const window = this._createWindowFun(this);
        window.initialize(this.device, info);
        this._windows.push(window);
        return window;
    }

    /**
     * @en Destroy a render window
     * @zh 销毁指定的窗口
     * @param window The render window to be destroyed
     */
    public destroyWindow (window: RenderWindow) {
        for (let i = 0; i < this._windows.length; ++i) {
            if (this._windows[i] === window) {
                window.destroy();
                this._windows.splice(i, 1);
                return;
            }
        }
    }

    /**
     * @en Destroy all render windows
     * @zh 销毁全部窗口
     */
    public destroyWindows () {
        for (const window of this._windows) {
            window.destroy();
        }
        this._windows.length = 0;
    }

    /**
     * @en Create a render scene
     * @zh 创建渲染场景
     * @param info @en The creation information for render scene @zh 渲染场景描述信息
     */
    public createScene (info: IRenderSceneInfo): RenderScene {
        const scene: RenderScene = this._createSceneFun(this);
        scene.initialize(info);
        this._scenes.push(scene);
        return scene;
    }

    /**
     * @en Destroy the given render scene
     * @zh 销毁指定的渲染场景
     * @param scene @en The render scene to be destroyed. @zh 要销毁的渲染场景
     */
    public destroyScene (scene: RenderScene) {
        for (let i = 0; i < this._scenes.length; ++i) {
            if (this._scenes[i] === scene) {
                scene.destroy();
                this._scenes.splice(i, 1);
                return;
            }
        }
    }

    /**
     * @en Destroy all render scenes.
     * @zh 销毁全部场景。
     */
    public destroyScenes () {
        for (const scene of this._scenes) {
            scene.destroy();
        }
        this._scenes.length = 0;
    }

    /**
     * @en Create a model
     * @zh 创建模型
     * @param ModelCtor @en The class of the model @zh 模型的类
     * @returns The model created
     */
    public createModel<T extends Model> (ModelCtor: typeof Model): T {
        let p = this._modelPools.get(ModelCtor);
        if (!p) {
            this._modelPools.set(ModelCtor, new Pool(() => new ModelCtor(), 10, (obj) => obj.destroy()));
            p = this._modelPools.get(ModelCtor)!;
        }
        const model = p.alloc() as T;
        model.initialize();
        return model;
    }

    /**
     * @en Destroy the given model
     * @zh 销毁指定的模型
     * @param m @en The model to be destroyed @zh 要销毁的模型
     */
    public destroyModel (m: Model) {
        const p = this._modelPools.get(m.constructor as Constructor<Model>);
        if (p) {
            p.free(m);
            if (m.scene) {
                m.scene.removeModel(m);
            }
        } else {
            warnID(1300, m.constructor.name);
        }
        m.destroy();
    }

    /**
     * @en Create a camera
     * @zh 创建一个相机
     * @returns The camera created.
     */
    public createCamera (): Camera {
        return this._cameraPool!.alloc();
    }

    /**
     * @en Create a light source
     * @zh 创建光源
     * @param LightCtor @en The class of the light @zh 光源的类
     * @returns The light created
     */
    public createLight<T extends Light> (LightCtor: new () => T): T {
        let l = this._lightPools.get(LightCtor);
        if (!l) {
            this._lightPools.set(LightCtor, new Pool<Light>(() => new LightCtor(), 4, (obj) => obj.destroy()));
            l = this._lightPools.get(LightCtor)!;
        }
        const light = l.alloc() as T;
        light.initialize();
        return light;
    }

    /**
     * @en Destroy the given light
     * @zh 销毁指定的光源
     * @param l @en The light to be destroyed @zh 要销毁的光源
     */
    public destroyLight (l: Light) {
        if (l.scene) {
            switch (l.type) {
            case LightType.DIRECTIONAL:
                l.scene.removeDirectionalLight(l as DirectionalLight);
                break;
            case LightType.SPHERE:
                l.scene.removeSphereLight(l as SphereLight);
                break;
            case LightType.SPOT:
                l.scene.removeSpotLight(l as SpotLight);
                break;
            case LightType.POINT:
                l.scene.removePointLight(l as PointLight);
                break;
            case LightType.RANGED_DIRECTIONAL:
                l.scene.removeRangedDirLight(l as RangedDirectionalLight);
                break;
            default:
                break;
            }
        }
        l.destroy();
    }

    /**
     * @en recycle the given light to light object pool
     * @zh 回收指定的光源到对象池
     * @param l @en The light to be recycled @zh 要回收的光源
     */
    public recycleLight (l: Light) {
        const p = this._lightPools.get(l.constructor as Constructor<Light>);
        if (p) {
            p.free(l);
            if (l.scene) {
                switch (l.type) {
                case LightType.DIRECTIONAL:
                    l.scene.removeDirectionalLight(l as DirectionalLight);
                    break;
                case LightType.SPHERE:
                    l.scene.removeSphereLight(l as SphereLight);
                    break;
                case LightType.SPOT:
                    l.scene.removeSpotLight(l as SpotLight);
                    break;
                case LightType.POINT:
                    l.scene.removePointLight(l as PointLight);
                    break;
                case LightType.RANGED_DIRECTIONAL:
                    l.scene.removeRangedDirLight(l as RangedDirectionalLight);
                    break;
                default:
                    break;
                }
            }
        }
    }

    private _doWebXRFrameMove () {
        const xr = globalThis.__globalXR;
        if (!xr) {
            return;
        }

        const windows = this._windows;
        const cameraList = this._cameraList;
        const viewCount = xr.webXRMatProjs ? xr.webXRMatProjs.length : 1;
        if (!xr.webXRWindowMap) {
            xr.webXRWindowMap = new Map<RenderWindow, number>();
        }

        let allcameras: Camera[] = [];
        const webxrHmdPoseInfos = xr.webxrHmdPoseInfos;
        for (let xrEye = 0; xrEye < viewCount; xrEye++) {
            for (const window of windows) {
                allcameras = allcameras.concat(window.cameras);
                if (window.swapchain) {
                    xr.webXRWindowMap.set(window, xrEye);
                }
            }

            if (webxrHmdPoseInfos) {
                let cameraPosition: number[] = [0, 0, 0];
                for (let i = 0; i < webxrHmdPoseInfos.length; i++) {
                    const info = webxrHmdPoseInfos[i];
                    if ((info.code === XRPoseType.VIEW_LEFT && xrEye === XREye.LEFT)
                    || (info.code === XRPoseType.VIEW_RIGHT && xrEye === XREye.RIGHT)) {
                        cameraPosition[0] = info.position.x;
                        cameraPosition[1] = info.position.y;
                        cameraPosition[2] = info.position.z;
                        break;
                    }
                }

                for (const cam of allcameras) {
                    if (cam.trackingType !== TrackingType.NO_TRACKING && cam.node) {
                        const isTrackingRotation = cam.trackingType === TrackingType.ROTATION;
                        if (isTrackingRotation) {
                            cameraPosition = [0, 0, 0];
                        }
                        cam.node.setPosition(cameraPosition[0], cameraPosition[1], cameraPosition[2]);
                    }
                }
            }
            allcameras.length = 0;

            this._frameMoveBegin();

            this._frameMoveProcess();

            for (let i = cameraList.length - 1; i >= 0; i--) {
                const camera = cameraList[i];
                const isMismatchedCam = (xrEye === XREye.LEFT && camera.cameraType === CameraType.RIGHT_EYE)
                        || (xrEye === XREye.RIGHT && camera.cameraType === CameraType.LEFT_EYE);
                if (isMismatchedCam) {
                    // currently is left eye loop, so right camera do not need active
                    cameraList.splice(i, 1);
                }
            }

            this._frameMoveEnd();
        }
    }

    private _frameMoveBegin () {
        for (let i = 0; i < this._scenes.length; ++i) {
            this._scenes[i].removeBatches();
        }

        this._cameraList.length = 0;
    }

    private _frameMoveProcess () {
        const { director } = cclegacy;
        const windows = this._windows;
        const cameraList = this._cameraList;

        for (let i = 0; i < windows.length; i++) {
            const window = windows[i];
            window.extractRenderCameras(cameraList);
        }

        if (this._pipeline && cameraList.length > 0) {
            this._device.acquire([deviceManager.swapchain]);
            const scenes = this._scenes;
            const stamp = director.getTotalFrames();

            if (this._batcher) {
                this._batcher.update();
                this._batcher.uploadBuffers();
            }

            for (let i = 0; i < scenes.length; i++) {
                scenes[i].update(stamp);
            }
        }
    }

    private _frameMoveEnd () {
        const { director, Director } = cclegacy;
        const cameraList = this._cameraList;
        if (this._pipeline && cameraList.length > 0) {
            director.emit(Director.EVENT_BEFORE_COMMIT);
            cameraList.sort((a: Camera, b: Camera) => a.priority - b.priority);

            for (let i = 0; i < cameraList.length; ++i) {
                cameraList[i].geometryRenderer?.update();
            }
            director.emit(Director.EVENT_BEFORE_RENDER);
            this._pipeline.render(cameraList);
            director.emit(Director.EVENT_AFTER_RENDER);
            this._device.present();
        }

        if (this._batcher) this._batcher.reset();
    }

    private _resizeMaxJointForDS () {
        const usedUBOVectorCount = (UBOGlobal.COUNT + UBOCamera.COUNT + UBOShadow.COUNT + UBOLocal.COUNT + UBOWorldBound.COUNT) / 4;
        let maxJoints = Math.floor((deviceManager.gfxDevice.capabilities.maxVertexUniformVectors - usedUBOVectorCount) / 3);
        maxJoints = maxJoints < 256 ? maxJoints : 256;
        localDescriptorSetLayout_ResizeMaxJoints(maxJoints);
    }
}

cclegacy.Root = Root;<|MERGE_RESOLUTION|>--- conflicted
+++ resolved
@@ -491,45 +491,6 @@
             this._frameCount = 0;
             this._fpsTime = 0.0;
         }
-<<<<<<< HEAD
-        for (let i = 0; i < this._scenes.length; ++i) {
-            this._scenes[i].removeBatches();
-        }
-
-        const windows = this._windows;
-        const cameraList = this._cameraList;
-        cameraList.length = 0;
-
-        for (let i = 0; i < windows.length; i++) {
-            const window = windows[i];
-            window.extractRenderCameras(cameraList);
-        }
-
-        if (this._pipeline && cameraList.length > 0) {
-            this._device.acquire([deviceManager.swapchain]);
-            cclegacy.director.emit(cclegacy.Director.EVENT_BEFORE_COMMIT);
-            const scenes = this._scenes;
-            const stamp = director.getTotalFrames();
-
-            if (this._batcher) {
-                this._batcher.update();
-                this._batcher.uploadBuffers();
-            }
-
-            for (let i = 0; i < scenes.length; i++) {
-                scenes[i].update(stamp);
-            }
-
-            cameraList.sort((a: Camera, b: Camera) => a.priority - b.priority);
-
-            for (let i = 0; i < cameraList.length; ++i) {
-                cameraList[i].geometryRenderer?.update();
-            }
-            director.emit(Director.EVENT_BEFORE_RENDER);
-            this._pipeline.render(cameraList);
-            director.emit(Director.EVENT_AFTER_RENDER);
-            this._device.present();
-=======
 
         if (globalThis.__globalXR?.isWebXR) {
             this._doWebXRFrameMove();
@@ -537,7 +498,6 @@
             this._frameMoveBegin();
             this._frameMoveProcess();
             this._frameMoveEnd();
->>>>>>> 9e0049b3
         }
     }
 
