--- conflicted
+++ resolved
@@ -382,13 +382,8 @@
         //-----------------------------------------------
         // choose pipeline
         //-----------------------------------------------
-<<<<<<< HEAD
-        if (this.usesCustomPipeline && cclegacy.rendering) {
+        if (macro.CUSTOM_PIPELINE_NAME !== '' && cclegacy.rendering && this.usesCustomPipeline) {
             this._customPipeline = cclegacy.rendering.createCustomPipeline();
-=======
-        if (macro.CUSTOM_PIPELINE_NAME !== '' && legacyCC.rendering && this.usesCustomPipeline) {
-            this._customPipeline = legacyCC.rendering.createCustomPipeline();
->>>>>>> 82b4a419
             isCreateDefaultPipeline = true;
             this._pipeline = this._customPipeline!;
         } else {
