--- conflicted
+++ resolved
@@ -164,6 +164,7 @@
         _overflow = comp.overflow;
         _canvasSize.width = trans.width;
         _canvasSize.height = trans.height;
+        _underlineThickness = comp.underlineHeight;
         _lineHeight = comp.lineHeight;
         _hAlign = comp.horizontalAlign;
         _vAlign = comp.verticalAlign;
@@ -183,18 +184,10 @@
         }
 
         // outline
-<<<<<<< HEAD
         _outlineComp = LabelOutline && comp.getComponent(LabelOutline);
         _outlineComp = (_outlineComp && _outlineComp.enabled && _outlineComp.width > 0) ? _outlineComp : null;
         if (_outlineComp) {
             _outlineColor.set(_outlineComp.color);
-=======
-        const outline = OUTLINE_SUPPORTED && comp.getComponent(LabelOutline);
-        if (outline && outline.enabled) {
-            _isOutlined = true;
-            _margin = _outlineWidth = outline.width;
-            _outlineColor.set(outline.color);
->>>>>>> c60a6ed2
         }
 
         // shadow
@@ -202,7 +195,6 @@
         _shadowComp = (_shadowComp && _shadowComp.enabled) ? _shadowComp : null;
         if (_shadowComp) {
             _shadowColor.set(_shadowComp.color);
-            _shadowColor.a = _shadowColor.a * comp.color.a / 255.0;
         }
 
         this._updatePaddingRect();
