--- conflicted
+++ resolved
@@ -27,25 +27,11 @@
  * @packageDocumentation
  * @hidden
  */
-<<<<<<< HEAD
 import { assetManager } from '../../../core/asset-manager';
-import { ImageAsset, Texture2D } from '../../../core/assets';
-import { isUnicodeCJK, isUnicodeSpace, safeMeasureText} from '../../../core/utils';
-=======
-
->>>>>>> a79b3f66
 import { mixin } from '../../../core/utils/js';
 import { Label, LabelOutline } from '../../components';
-<<<<<<< HEAD
-import { ISharedLabelData } from './font-utils';
-import { PixelFormat } from '../../../core/assets/asset-enum';
-import { director, Director } from '../../../core/director';
-import { UITransform } from '../../../core/components/ui-base/ui-transform';
-=======
-import { loader } from '../../../core/load-pipeline';
 import { bmfontUtils } from './bmfontUtils';
 import { shareLabelInfo, LetterAtlas, computeHash } from './font-utils';
->>>>>>> a79b3f66
 
 const _atlasWidth = 1024;
 const _atlasHeight = 1024;
@@ -88,19 +74,10 @@
                     fontFamily = comp.font._nativeAsset;
                 }
                 else {
-<<<<<<< HEAD
                     assetManager.postLoadNative(comp.font, (err) => {
                         _fontFamily = comp.font!._nativeAsset || 'Arial';
                         comp.updateRenderData(true);
                     });
-                    _fontFamily = 'Arial';
-=======
-                    loader.load(comp.font.nativeUrl, (err, font) => {
-                        fontFamily = font || 'Arial';
-                        comp.font!._nativeAsset = font;
-                        comp.updateRenderData(true);
-                    });
->>>>>>> a79b3f66
                 }
             }
         }
