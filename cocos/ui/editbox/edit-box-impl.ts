/*
 Copyright (c) 2011-2012 cocos2d-x.org
 Copyright (c) 2012 James Chen
 Copyright (c) 2013-2016 Chukong Technologies Inc.
 Copyright (c) 2017-2020 Xiamen Yaji Software Co., Ltd.

 http://www.cocos.com

 Permission is hereby granted, free of charge, to any person obtaining a copy
 of this software and associated engine source code (the "Software"), a limited,
 worldwide, royalty-free, non-assignable, revocable and non-exclusive license
 to use Cocos Creator solely to develop games on your target platforms. You shall
 not use Cocos Creator software for developing other software or tools that's
 used for developing games. You are not granted to publish, distribute,
 sublicense, and/or sell copies of Cocos Creator.

 The software or tools in this License Agreement are licensed, not sold.
 Xiamen Yaji Software Co., Ltd. reserves all rights not expressly granted to you.

 THE SOFTWARE IS PROVIDED "AS IS", WITHOUT WARRANTY OF ANY KIND, EXPRESS OR
 IMPLIED, INCLUDING BUT NOT LIMITED TO THE WARRANTIES OF MERCHANTABILITY,
 FITNESS FOR A PARTICULAR PURPOSE AND NONINFRINGEMENT. IN NO EVENT SHALL THE
 AUTHORS OR COPYRIGHT HOLDERS BE LIABLE FOR ANY CLAIM, DAMAGES OR OTHER
 LIABILITY, WHETHER IN AN ACTION OF CONTRACT, TORT OR OTHERWISE, ARISING FROM,
 OUT OF OR IN CONNECTION WITH THE SOFTWARE OR THE USE OR OTHER DEALINGS IN
 THE SOFTWARE.
*/

/**
 * @packageDocumentation
 * @hidden
 */

import { BitmapFont } from '../../2d/assets';
import { director } from '../../core/director';
import { game } from '../../core/game';
import { Color, Mat4, Size, Vec3 } from '../../core/math';
import { screen, view } from '../../core/platform';
import { macro } from '../../core/platform/macro';
import { contains } from '../../core/utils/misc';
import { Label } from '../../2d/components/label';
import { EditBox } from './edit-box';
import { tabIndexUtil } from './tabIndexUtil';
import { InputFlag, InputMode, KeyboardReturnType } from './types';
import { sys } from '../../core/platform/sys';
import visibleRect from '../../core/platform/visible-rect';
import { Node } from '../../core/scene-graph';
import { EditBoxImplBase } from './edit-box-impl-base';
import { legacyCC } from '../../core/global-exports';

// https://segmentfault.com/q/1010000002914610
const SCROLLY = 40;
const LEFT_PADDING = 2;
const DELAY_TIME = 400;

const _matrix = new Mat4();
const _matrix_temp = new Mat4();
const _vec3 = new Vec3();

let _currentEditBoxImpl: EditBoxImpl | null = null;

let _domCount = 0;

export class EditBoxImpl extends EditBoxImplBase {
    public _delegate: EditBox | null = null;
    public _inputMode: InputMode = -1;
    public _inputFlag: InputFlag = -1;
    public _returnType: KeyboardReturnType = -1;
    public __eventListeners: any = {};
    public __fullscreen = false;
    public __autoResize = false;
    public __orientationChanged: any;
    public _edTxt: HTMLInputElement | HTMLTextAreaElement | null = null;
    private _isTextArea = false;

    private _textLabelFont = null;
    private _textLabelFontSize: number | null = null;
    private _textLabelFontColor = null;
    private _textLabelAlign = null;
    private _placeholderLabelFont = null;
    private _placeholderLabelFontSize: number | null = null;
    private _placeholderLabelFontColor = null;
    private _placeholderLabelAlign = null;
    private _placeholderLineHeight = null;
    private _placeholderStyleSheet: HTMLStyleElement | null = null;
    private _domId = `EditBoxId_${++_domCount}`;

    public init (delegate: EditBox) {
        if (!delegate) {
            return;
        }

        this._delegate = delegate;
        if (delegate.inputMode === InputMode.ANY) {
            this._createTextArea();
        } else {
            this._createInput();
        }

        tabIndexUtil.add(this);
        this.setTabIndex(delegate.tabIndex);
        this._initStyleSheet();
        this._registerEventListeners();
        this._addDomToGameContainer();

        this.__fullscreen = view.isAutoFullScreenEnabled();
        this.__autoResize = view._resizeWithBrowserSize;
    }

    public clear () {
        this._removeEventListeners();
        this._removeDomFromGameContainer();

        tabIndexUtil.remove(this);

        // clear while editing
        if (_currentEditBoxImpl === this) {
            _currentEditBoxImpl = null;
        }

        this._delegate = null;
    }

    public update () {
        this._updateMatrix();
    }

    public setTabIndex (index: number) {
        this._edTxt!.tabIndex = index;
        tabIndexUtil.resort();
    }

    public setSize (width: number, height: number) {
        const elem = this._edTxt;
        if (elem) {
            elem.style.width = `${width}px`;
            elem.style.height = `${height}px`;
        }
    }

    public beginEditing () {
        if (_currentEditBoxImpl && _currentEditBoxImpl !== this) {
            _currentEditBoxImpl.setFocus(false);
        }

        this._editing = true;
        _currentEditBoxImpl = this;
        this._delegate!._editBoxEditingDidBegan();
        this._showDom();
        this._edTxt!.focus();
    }

    public endEditing () {
        this._edTxt!.blur();
    }

    private _createInput () {
        this._isTextArea = false;
        this._edTxt = document.createElement('input');
    }

    private _createTextArea () {
        this._isTextArea = true;
        this._edTxt = document.createElement('textarea');
    }

    private _addDomToGameContainer () {
        if (legacyCC.GAME_VIEW && this._edTxt) {
            legacyCC.gameView.container.appendChild(this._edTxt);
            legacyCC.gameView.head.appendChild(this._placeholderStyleSheet!);
        } else if (game.container && this._edTxt) {
            game.container.appendChild(this._edTxt);
            document.head.appendChild(this._placeholderStyleSheet!);
        }
    }

    private _removeDomFromGameContainer () {
        const hasElem = legacyCC.GAME_VIEW ? contains(legacyCC.gameView.container, this._edTxt)
            : contains(game.container, this._edTxt);
        if (hasElem && this._edTxt) {
<<<<<<< HEAD
            if (legacyCC.GAME_VIEW) {
                legacyCC.gameView.container.removeChild(this._edTxt);
            } else {
                game.container!.removeChild(this._edTxt);
            }
=======
            legacyCC.GAME_VIEW ? legacyCC.gameView.container.removeChild(this._edTxt)
                : game.container!.removeChild(this._edTxt);
>>>>>>> 8bf65d34
        }
        const hasStyleSheet = legacyCC.GAME_VIEW ? contains(legacyCC.gameView.head, this._placeholderStyleSheet)
            : contains(document.head, this._placeholderStyleSheet);
        if (hasStyleSheet) {
<<<<<<< HEAD
            if (legacyCC.GAME_VIEW) {
                legacyCC.gameView.head.removeChild(this._placeholderStyleSheet);
            } else {
                document.head.removeChild(this._placeholderStyleSheet!);
            }
=======
            legacyCC.GAME_VIEW ? legacyCC.gameView.head.removeChild(this._placeholderStyleSheet)
                : document.head.removeChild(this._placeholderStyleSheet!);
>>>>>>> 8bf65d34
        }

        this._edTxt = null;
        this._placeholderStyleSheet = null;
    }

    private _showDom () {
        this._updateMaxLength();
        this._updateInputType();
        this._updateStyleSheet();
        if (this._edTxt && this._delegate) {
            this._edTxt.style.display = '';
            this._delegate._hideLabels();
        }
        if (sys.isMobile) {
            this._showDomOnMobile();
        }
    }

    private _hideDom () {
        const elem = this._edTxt;
        if (elem && this._delegate) {
            elem.style.display = 'none';
            this._delegate._showLabels();
        }
        if (sys.isMobile) {
            this._hideDomOnMobile();
        }
    }

    private _showDomOnMobile () {
        if (sys.os !== sys.OS_ANDROID) {
            return;
        }

        if (this.__fullscreen) {
            view.enableAutoFullScreen(false);
            // eslint-disable-next-line @typescript-eslint/no-floating-promises
            screen.exitFullScreen();
        }
        if (this.__autoResize) {
            view.resizeWithBrowserSize(false);
        }

        this._adjustWindowScroll();
    }

    private _hideDomOnMobile () {
        if (sys.os === sys.OS_ANDROID) {
            if (this.__autoResize) {
                view.resizeWithBrowserSize(true);
            }
            // In case enter full screen when soft keyboard still showing
            setTimeout(() => {
                if (!_currentEditBoxImpl) {
                    if (this.__fullscreen) {
                        view.enableAutoFullScreen(true);
                    }
                }
            }, DELAY_TIME);
        }

        this._scrollBackWindow();
    }

    private _adjustWindowScroll () {
        // eslint-disable-next-line @typescript-eslint/no-this-alias
        const self = this;
        setTimeout(() => {
            if (window.scrollY < SCROLLY) {
                self._edTxt!.scrollIntoView({ block: 'start', inline: 'nearest', behavior: 'smooth' });
            }
        }, DELAY_TIME);
    }

    private _scrollBackWindow () {
        setTimeout(() => {
            if (sys.browserType === sys.BROWSER_TYPE_WECHAT && sys.os === sys.OS_IOS) {
                if (window.top) {
                    window.top.scrollTo(0, 0);
                }

                return;
            }

            window.scrollTo(0, 0);
        }, DELAY_TIME);
    }

    private _updateMatrix () {
        if (!this._edTxt) {
            return;
        }

        const node = this._delegate!.node;
        let scaleX = view.getScaleX();
        let scaleY = view.getScaleY();
        let widthRatio = 1;
        let heightRatio = 1;
        if (legacyCC.GAME_VIEW) {
            widthRatio = legacyCC.gameView.canvas.width / legacyCC.game.canvas.width;
            heightRatio = legacyCC.gameView.canvas.height / legacyCC.game.canvas.height;
        }
        scaleX *= widthRatio;
        scaleY *= heightRatio;
        const viewport = view.getViewportRect();
        const dpr = view.getDevicePixelRatio();

        node.getWorldMatrix(_matrix);
        const transform = node._uiProps.uiTransformComp;
        if (transform) {
            Vec3.set(_vec3, -transform.anchorX * transform.width, -transform.anchorY * transform.height, _vec3.z);
        }

        Mat4.transform(_matrix, _matrix, _vec3);

        if (!node._uiProps.uiTransformComp) {
            return;
        }
<<<<<<< HEAD
        let canvas = director.root!.ui.getScreen(node._uiProps.uiTransformComp.visibility);
        if (legacyCC.GAME_VIEW) {
            canvas = legacyCC.gameView.preview.canvasComp;
        }
        if (!canvas) {
            return;
        }
=======

        const camera = director.root!.ui.getFirstRenderCamera(node);
        if (!camera) return;
>>>>>>> 8bf65d34

        // camera.getWorldToCameraMatrix(_matrix_temp);
        camera.node.getWorldRT(_matrix_temp);
        const m12 = _matrix_temp.m12;
        const m13 = _matrix_temp.m13;
        const center = visibleRect.center;
        _matrix_temp.m12 = center.x - (_matrix_temp.m00 * m12 + _matrix_temp.m04 * m13);
        _matrix_temp.m13 = center.y - (_matrix_temp.m01 * m12 + _matrix_temp.m05 * m13);

        Mat4.multiply(_matrix_temp, _matrix_temp, _matrix);
        scaleX /= dpr;
        scaleY /= dpr;

        const container = legacyCC.GAME_VIEW ? legacyCC.gameView.container : game.container;
        const a = _matrix_temp.m00 * scaleX;
        const b = _matrix.m01;
        const c = _matrix.m04;
        const d = _matrix_temp.m05 * scaleY;

        let offsetX = parseInt((container && container.style.paddingLeft) || '0');
        offsetX += viewport.x * widthRatio / dpr;
        let offsetY = parseInt((container && container.style.paddingBottom) || '0');
        offsetY += viewport.y / dpr;
        const tx = _matrix_temp.m12 * scaleX + offsetX;
        const ty = _matrix_temp.m13 * scaleY + offsetY;

        const matrix = `matrix(${a},${-b},${-c},${d},${tx},${-ty})`;
        this._edTxt.style.transform = matrix;
        this._edTxt.style['-webkit-transform'] = matrix;
        this._edTxt.style['transform-origin'] = '0px 100% 0px';
        this._edTxt.style['-webkit-transform-origin'] = '0px 100% 0px';
    }

    private _updateInputType () {
        const delegate = this._delegate;
        const inputMode = delegate!.inputMode;
        const inputFlag = delegate!.inputFlag;
        const returnType = delegate!.returnType;
        let elem = this._edTxt;

        if (this._inputMode === inputMode
            && this._inputFlag === inputFlag
            && this._returnType === returnType) {
            return;
        }

        // update cache
        this._inputMode = inputMode;
        this._inputFlag = inputFlag;
        this._returnType = returnType;

        // FIX ME: TextArea actually dose not support password type.
        if (this._isTextArea) {
            // input flag
            let transform = 'none';
            if (inputFlag === InputFlag.INITIAL_CAPS_ALL_CHARACTERS) {
                transform = 'uppercase';
            } else if (inputFlag === InputFlag.INITIAL_CAPS_WORD) {
                transform = 'capitalize';
            }
            elem!.style.textTransform = transform;
            return;
        }

        elem = elem as HTMLInputElement;
        // begin to updateInputType
        if (inputFlag === InputFlag.PASSWORD) {
            elem.type = 'password';
            elem.style.textTransform = 'none';
            return;
        }

        // input mode
        let type = elem.type;
        if (inputMode === InputMode.EMAIL_ADDR) {
            type = 'email';
        } else if (inputMode === InputMode.NUMERIC || inputMode === InputMode.DECIMAL) {
            type = 'number';
        } else if (inputMode === InputMode.PHONE_NUMBER) {
            type = 'number';
            elem.pattern = '[0-9]*';
        } else if (inputMode === InputMode.URL) {
            type = 'url';
        } else {
            type = 'text';

            if (returnType === KeyboardReturnType.SEARCH) {
                type = 'search';
            }
        }
        elem.type = type;

        // input flag
        let textTransform = 'none';
        if (inputFlag === InputFlag.INITIAL_CAPS_ALL_CHARACTERS) {
            textTransform = 'uppercase';
        } else if (inputFlag === InputFlag.INITIAL_CAPS_WORD) {
            textTransform = 'capitalize';
        }
        elem.style.textTransform = textTransform;
    }

    private _updateMaxLength () {
        let maxLength = this._delegate!.maxLength;
        if (maxLength < 0) {
            maxLength = 65535;
        }
        this._edTxt!.maxLength = maxLength;
    }

    private _initStyleSheet () {
        if (!this._edTxt) {
            return;
        }
        let elem = this._edTxt;
        elem.style.color = '#000000';
        elem.style.border = '0px';
        elem.style.background = 'transparent';
        elem.style.width = '100%';
        elem.style.height = '100%';
        elem.style.outline = 'medium';
        elem.style.padding = '0';
        elem.style.textTransform = 'none';
        elem.style.display = 'none';
        elem.style.position = 'absolute';
        elem.style.bottom = '0px';
        elem.style.left = `${LEFT_PADDING}px`;
        elem.className = 'cocosEditBox';
        elem.style.fontFamily = 'Arial';
        elem.id = this._domId;

        if (!this._isTextArea) {
            elem = elem as HTMLInputElement;
            elem.type = 'text';
            elem.style['-moz-appearance'] = 'textfield';
        } else {
            elem.style.resize = 'none';
            elem.style.overflowY = 'scroll';
        }

        this._placeholderStyleSheet = document.createElement('style');
    }

    private _updateStyleSheet () {
        const delegate = this._delegate;
        const elem = this._edTxt;
        if (elem && delegate) {
            elem.value = delegate.string;
            elem.placeholder = delegate.placeholder;

            this._updateTextLabel(delegate.textLabel);
            this._updatePlaceholderLabel(delegate.placeholderLabel);
        }
    }

    private _updateTextLabel (textLabel) {
        if (!textLabel) {
            return;
        }

        let font = textLabel.font;
        if (font && !(font instanceof BitmapFont)) {
            font = font._fontFamily;
        } else {
            font = textLabel.fontFamily;
        }

        const fontSize = textLabel.fontSize * textLabel.node.scale.y;

        if (this._textLabelFont === font
            && this._textLabelFontSize === fontSize
            && this._textLabelFontColor === textLabel.fontColor
            && this._textLabelAlign === textLabel.horizontalAlign) {
            return;
        }

        this._textLabelFont = font;
        this._textLabelFontSize = fontSize;
        this._textLabelFontColor = textLabel.fontColor;
        this._textLabelAlign = textLabel.horizontalAlign;

        if (!this._edTxt) {
            return;
        }

        const elem = this._edTxt;
        elem.style.fontSize = `${fontSize}px`;
        elem.style.color = textLabel.color.toCSS();
        elem.style.fontFamily = font;

        switch (textLabel.horizontalAlign) {
        case Label.HorizontalAlign.LEFT:
            elem.style.textAlign = 'left';
            break;
        case Label.HorizontalAlign.CENTER:
            elem.style.textAlign = 'center';
            break;
        case Label.HorizontalAlign.RIGHT:
            elem.style.textAlign = 'right';
            break;
<<<<<<< HEAD
        default:
            break;
=======
>>>>>>> 8bf65d34
        }
    }

    private _updatePlaceholderLabel (placeholderLabel) {
        if (!placeholderLabel) {
            return;
        }

        let font = placeholderLabel.font;
        if (font && !(font instanceof BitmapFont)) {
            font = placeholderLabel.font._fontFamily;
        } else {
            font = placeholderLabel.fontFamily;
        }

        const fontSize = placeholderLabel.fontSize * placeholderLabel.node.scale.y;

        if (this._placeholderLabelFont === font
            && this._placeholderLabelFontSize === fontSize
            && this._placeholderLabelFontColor === placeholderLabel.fontColor
            && this._placeholderLabelAlign === placeholderLabel.horizontalAlign
            && this._placeholderLineHeight === placeholderLabel.fontSize) {
            return;
        }

        this._placeholderLabelFont = font;
        this._placeholderLabelFontSize = fontSize;
        this._placeholderLabelFontColor = placeholderLabel.fontColor;
        this._placeholderLabelAlign = placeholderLabel.horizontalAlign;
        this._placeholderLineHeight = placeholderLabel.fontSize;

        const styleEl = this._placeholderStyleSheet;
        const fontColor = placeholderLabel.color.toCSS();
        const lineHeight = placeholderLabel.fontSize;

        let horizontalAlign = '';
        switch (placeholderLabel.horizontalAlign) {
        case Label.HorizontalAlign.LEFT:
            horizontalAlign = 'left';
            break;
        case Label.HorizontalAlign.CENTER:
            horizontalAlign = 'center';
            break;
        case Label.HorizontalAlign.RIGHT:
            horizontalAlign = 'right';
            break;
<<<<<<< HEAD
        default:
            break;
=======
>>>>>>> 8bf65d34
        }

        styleEl!.innerHTML = `#${this._domId}::-webkit-input-placeholder{text-transform: initial;-family: ${font};font-size: ${fontSize}px;color: ${fontColor};line-height: ${lineHeight}px;text-align: ${horizontalAlign};}`
                            + `#${this._domId}::-moz-placeholder{text-transform: initial;-family: ${font};font-size: ${fontSize}px;color: ${fontColor};line-height: ${lineHeight}px;text-align: ${horizontalAlign};}`
                            + `#${this._domId}::-ms-input-placeholder{text-transform: initial;-family: ${font};font-size: ${fontSize}px;color: ${fontColor};line-height: ${lineHeight}px;text-align: ${horizontalAlign};}`;
        // EDGE_BUG_FIX: hide clear button, because clearing input box in Edge does not emit input event
        // issue refference: https://github.com/angular/angular/issues/26307
        if (legacyCC.sys.browserType === legacyCC.sys.BROWSER_TYPE_EDGE) {
            styleEl!.innerHTML += `#${this._domId}::-ms-clear{display: none;}`;
        }
    }

    private _registerEventListeners () {
        if (!this._edTxt) {
            return;
        }

        // eslint-disable-next-line @typescript-eslint/no-this-alias
        const impl = this;
        const elem = this._edTxt;
        let inputLock = false;
        const cbs = this.__eventListeners;

        cbs.compositionStart = () => {
            inputLock = true;
        };

        cbs.compositionEnd = () => {
            inputLock = false;
            impl._delegate!._editBoxTextChanged(elem.value);
        };

        cbs.onInput = () => {
            if (inputLock) {
                return;
            }
            const delegate = impl._delegate;
            // input of number type doesn't support maxLength attribute
            const maxLength = delegate!.maxLength;
            if (maxLength >= 0) {
                elem.value = elem.value.slice(0, maxLength);
            }
            delegate!._editBoxTextChanged(elem.value);
        };

        cbs.onClick = () => {
            if (impl._editing) {
                if (sys.isMobile) {
                    impl._adjustWindowScroll();
                }
            }
        };

        cbs.onKeydown = (e) => {
            if (e.keyCode === macro.KEY.enter) {
                e.propagationStopped = true;
                impl._delegate!._editBoxEditingReturn();

                if (!impl._isTextArea) {
                    elem.blur();
                }
            } else if (e.keyCode === macro.KEY.tab) {
                e.propagationStopped = true;
                e.preventDefault();

                tabIndexUtil.next(impl);
            }
        };

        cbs.onBlur = () => {
            // on mobile, sometimes input element doesn't fire compositionend event
            if (sys.isMobile && inputLock) {
                cbs.compositionEnd();
            }
            impl._editing = false;
            _currentEditBoxImpl = null;
            impl._hideDom();
            impl._delegate!._editBoxEditingDidEnded();
        };

        elem.addEventListener('compositionstart', cbs.compositionStart);
        elem.addEventListener('compositionend', cbs.compositionEnd);
        elem.addEventListener('input', cbs.onInput);
        elem.addEventListener('keydown', cbs.onKeydown);
        elem.addEventListener('blur', cbs.onBlur);
        elem.addEventListener('touchstart', cbs.onClick);
    }
    private _removeEventListeners () {
        if (!this._edTxt) {
            return;
        }

        const elem = this._edTxt;
        const cbs = this.__eventListeners;

        elem.removeEventListener('compositionstart', cbs.compositionStart);
        elem.removeEventListener('compositionend', cbs.compositionEnd);
        elem.removeEventListener('input', cbs.onInput);
        elem.removeEventListener('keydown', cbs.onKeydown);
        elem.removeEventListener('blur', cbs.onBlur);
        elem.removeEventListener('touchstart', cbs.onClick);

        cbs.compositionStart = null;
        cbs.compositionEnd = null;
        cbs.onInput = null;
        cbs.onKeydown = null;
        cbs.onBlur = null;
        cbs.onClick = null;
    }
}<|MERGE_RESOLUTION|>--- conflicted
+++ resolved
@@ -178,30 +178,20 @@
         const hasElem = legacyCC.GAME_VIEW ? contains(legacyCC.gameView.container, this._edTxt)
             : contains(game.container, this._edTxt);
         if (hasElem && this._edTxt) {
-<<<<<<< HEAD
             if (legacyCC.GAME_VIEW) {
                 legacyCC.gameView.container.removeChild(this._edTxt);
             } else {
                 game.container!.removeChild(this._edTxt);
             }
-=======
-            legacyCC.GAME_VIEW ? legacyCC.gameView.container.removeChild(this._edTxt)
-                : game.container!.removeChild(this._edTxt);
->>>>>>> 8bf65d34
         }
         const hasStyleSheet = legacyCC.GAME_VIEW ? contains(legacyCC.gameView.head, this._placeholderStyleSheet)
             : contains(document.head, this._placeholderStyleSheet);
         if (hasStyleSheet) {
-<<<<<<< HEAD
             if (legacyCC.GAME_VIEW) {
                 legacyCC.gameView.head.removeChild(this._placeholderStyleSheet);
             } else {
                 document.head.removeChild(this._placeholderStyleSheet!);
             }
-=======
-            legacyCC.GAME_VIEW ? legacyCC.gameView.head.removeChild(this._placeholderStyleSheet)
-                : document.head.removeChild(this._placeholderStyleSheet!);
->>>>>>> 8bf65d34
         }
 
         this._edTxt = null;
@@ -321,19 +311,9 @@
         if (!node._uiProps.uiTransformComp) {
             return;
         }
-<<<<<<< HEAD
-        let canvas = director.root!.ui.getScreen(node._uiProps.uiTransformComp.visibility);
-        if (legacyCC.GAME_VIEW) {
-            canvas = legacyCC.gameView.preview.canvasComp;
-        }
-        if (!canvas) {
-            return;
-        }
-=======
 
         const camera = director.root!.ui.getFirstRenderCamera(node);
         if (!camera) return;
->>>>>>> 8bf65d34
 
         // camera.getWorldToCameraMatrix(_matrix_temp);
         camera.node.getWorldRT(_matrix_temp);
@@ -534,11 +514,8 @@
         case Label.HorizontalAlign.RIGHT:
             elem.style.textAlign = 'right';
             break;
-<<<<<<< HEAD
         default:
             break;
-=======
->>>>>>> 8bf65d34
         }
     }
 
@@ -585,11 +562,8 @@
         case Label.HorizontalAlign.RIGHT:
             horizontalAlign = 'right';
             break;
-<<<<<<< HEAD
         default:
             break;
-=======
->>>>>>> 8bf65d34
         }
 
         styleEl!.innerHTML = `#${this._domId}::-webkit-input-placeholder{text-transform: initial;-family: ${font};font-size: ${fontSize}px;color: ${fontColor};line-height: ${lineHeight}px;text-align: ${horizontalAlign};}`
