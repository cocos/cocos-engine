--- conflicted
+++ resolved
@@ -643,21 +643,7 @@
         const placeholderLabel = this._placeholderLabel;
 
         if (!placeholderLabel) {
-<<<<<<< HEAD
             return;
-=======
-            let node = this.node.getChildByName('PLACEHOLDER_LABEL');
-            if (!node) {
-                node = new Node('PLACEHOLDER_LABEL');
-                node.layer = this.node.layer;
-            }
-            placeholderLabel = node.getComponent(Label);
-            if (!placeholderLabel) {
-                placeholderLabel = node.addComponent(Label);
-            }
-            node.parent = this.node;
-            this._placeholderLabel = placeholderLabel;
->>>>>>> bc59c43c
         }
 
         // update
