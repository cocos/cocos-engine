--- conflicted
+++ resolved
@@ -412,13 +412,8 @@
         this._init();
     }
 
-<<<<<<< HEAD
-    public onEnable () {
+    public onEnable (): void {
         if (!EDITOR_NOT_IN_PREVIEW) {
-=======
-    public onEnable (): void {
-        if (!EDITOR || legacyCC.GAME_VIEW) {
->>>>>>> 79a6eaf7
             this._registerEvent();
         }
         this._ensureBackgroundSprite();
@@ -433,13 +428,8 @@
         }
     }
 
-<<<<<<< HEAD
-    public onDisable () {
+    public onDisable (): void {
         if (!EDITOR_NOT_IN_PREVIEW) {
-=======
-    public onDisable (): void {
-        if (!EDITOR || legacyCC.GAME_VIEW) {
->>>>>>> 79a6eaf7
             this._unregisterEvent();
         }
         this._unregisterBackgroundEvent();
