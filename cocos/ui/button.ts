--- conflicted
+++ resolved
@@ -42,11 +42,8 @@
 import { Sprite } from '../2d/components/sprite';
 import { legacyCC } from '../core/global-exports';
 import { TransformBit } from '../core/scene-graph/node-enum';
-<<<<<<< HEAD
 import { referenced } from '../core/data/garbage-collection';
-=======
 import { NodeEventType } from '../core/scene-graph/node-event';
->>>>>>> 40986f8b
 
 const _tempColor = new Color();
 
