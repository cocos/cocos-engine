/*
 Copyright (c) 2013-2016 Chukong Technologies Inc.
 Copyright (c) 2017-2023 Xiamen Yaji Software Co., Ltd.

 http://www.cocos.com

 Permission is hereby granted, free of charge, to any person obtaining a copy
 of this software and associated documentation files (the "Software"), to deal
 in the Software without restriction, including without limitation the rights to
 use, copy, modify, merge, publish, distribute, sublicense, and/or sell copies
 of the Software, and to permit persons to whom the Software is furnished to do so,
 subject to the following conditions:

 The above copyright notice and this permission notice shall be included in
 all copies or substantial portions of the Software.

 THE SOFTWARE IS PROVIDED "AS IS", WITHOUT WARRANTY OF ANY KIND, EXPRESS OR
 IMPLIED, INCLUDING BUT NOT LIMITED TO THE WARRANTIES OF MERCHANTABILITY,
 FITNESS FOR A PARTICULAR PURPOSE AND NONINFRINGEMENT. IN NO EVENT SHALL THE
 AUTHORS OR COPYRIGHT HOLDERS BE LIABLE FOR ANY CLAIM, DAMAGES OR OTHER
 LIABILITY, WHETHER IN AN ACTION OF CONTRACT, TORT OR OTHERWISE, ARISING FROM,
 OUT OF OR IN CONNECTION WITH THE SOFTWARE OR THE USE OR OTHER DEALINGS IN
 THE SOFTWARE.
*/

import { ccclass, help, executionOrder, menu, requireComponent, tooltip, displayOrder, type, rangeMin, rangeMax, serializable, executeInEditMode } from 'cc.decorator';
import { EDITOR, EDITOR_NOT_IN_PREVIEW } from 'internal:constants';
import { SpriteFrame } from '../2d/assets';
import { Component, EventHandler as ComponentEventHandler } from '../scene-graph';
import { UITransform, UIRenderer } from '../2d/framework';
import { EventMouse, EventTouch } from '../input/types';
import { Color, Vec3 } from '../core/math';
import { ccenum } from '../core/value-types/enum';
import { lerp } from '../core/math/utils';
import { Node } from '../scene-graph/node';
import { Sprite } from '../2d/components/sprite';
import { legacyCC } from '../core/global-exports';
import { TransformBit } from '../scene-graph/node-enum';
import { NodeEventType } from '../scene-graph/node-event';
import { XrUIPressEventType } from '../xr/event/xr-event-handle';

const _tempColor = new Color();

/**
 * @en Enum for transition type.
 *
 * @zh 过渡类型。
 */
enum Transition {
    /**
     * @en The none type.
     *
     * @zh 不做任何过渡。
     */
    NONE = 0,

    /**
     * @en The color type.
     *
     * @zh 颜色过渡。
     */
    COLOR = 1,

    /**
     * @en The sprite type.
     *
     * @zh 精灵过渡。
     */
    SPRITE = 2,
    /**
     * @en The scale type.
     *
     * @zh 缩放过渡。
     */
    SCALE = 3,
}

ccenum(Transition);

enum State {
    NORMAL = 'normal',
    HOVER = 'hover',
    PRESSED = 'pressed',
    DISABLED = 'disabled',
}

/**
 * @en The event types of [[Button]]. All button events are distributed by the owner Node, not the component
 * @zh [[Button]] 的事件类型，注意：事件是从该组件所属的 Node 上面派发出来的，需要用 node.on 来监听。
 */
export enum EventType {
    /**
     * @event click
     * @param {Event.EventCustom} event
     * @param {Button} button - The Button component.
     */
    CLICK = 'click',
}

/**
 * @en
 * Button component. Can be pressed or clicked. Button has 4 Transition types:
 *
 *   - Button.Transition.NONE   // Button will do nothing
 *   - Button.Transition.COLOR  // Button will change target's color
 *   - Button.Transition.SPRITE // Button will change target Sprite's sprite
 *   - Button.Transition.SCALE  // Button will change target node's scale
 *
 * The button can bind events (but you must be on the button's node to bind events).<br/>
 * The following events can be triggered on all platforms.
 *
 *  - cc.Node.EventType.TOUCH_START  // Press
 *  - cc.Node.EventType.TOUCH_MOVE   // After pressing and moving
 *  - cc.Node.EventType.TOUCH_END    // After pressing and releasing
 *  - cc.Node.EventType.TOUCH_CANCEL // Press to cancel
 *
 * The following events are only triggered on the PC platform:
 *
 *   - cc.Node.EventType.MOUSE_DOWN
 *   - cc.Node.EventType.MOUSE_MOVE
 *   - cc.Node.EventType.MOUSE_ENTER
 *   - cc.Node.EventType.MOUSE_LEAVE
 *   - cc.Node.EventType.MOUSE_UP
 *
 * The developer can get the current clicked node with `event.target` from event object which is passed as parameter in the callback function of click event.
 *
 * @zh
 * 按钮组件。可以被按下，或者点击。<br>
 * 按钮可以通过修改 Transition 来设置按钮状态过渡的方式：
 *
 *   - Button.Transition.NONE   // 不做任何过渡
 *   - Button.Transition.COLOR  // 进行颜色之间过渡
 *   - Button.Transition.SPRITE // 进行精灵之间过渡
 *   - Button.Transition.SCALE // 进行缩放过渡
 *
 * 按钮可以绑定事件（但是必须要在按钮的 Node 上才能绑定事件）。<br/>
 * 以下事件可以在全平台上都触发：
 *
 *   - cc.Node.EventType.TOUCH_START  // 按下时事件
 *   - cc.Node.EventType.TOUCH_Move   // 按住移动后事件
 *   - cc.Node.EventType.TOUCH_END    // 按下后松开后事件
 *   - cc.Node.EventType.TOUCH_CANCEL // 按下取消事件
 *
 * 以下事件只在 PC 平台上触发：
 *
 *   - cc.Node.EventType.MOUSE_DOWN  // 鼠标按下时事件
 *   - cc.Node.EventType.MOUSE_MOVE  // 鼠标按住移动后事件
 *   - cc.Node.EventType.MOUSE_ENTER // 鼠标进入目标事件
 *   - cc.Node.EventType.MOUSE_LEAVE // 鼠标离开目标事件
 *   - cc.Node.EventType.MOUSE_UP    // 鼠标松开事件
 *
 * 开发者可以通过获取 **点击事件** 回调函数的参数 event 的 target 属性获取当前点击对象。
 *
 * @example
 * ```ts
 * import { log, Node } from 'cc';
 * // Add an event to the button.
 * button.node.on(Node.EventType.TOUCH_START, (event) => {
 *     log("This is a callback after the trigger event");
 * });
 * // You could also add a click event
 * // Note: In this way, you can't get the touch event info, so use it wisely.
 * button.node.on(Node.EventType.CLICK, (button) => {
 *    //The event is a custom event, you could get the Button component via first argument
 * })
 * ```
 */
@ccclass('cc.Button')
@help('i18n:cc.Button')
@executionOrder(110)
@menu('UI/Button')
@requireComponent(UITransform)
@executeInEditMode
export class Button extends Component {
    /**
     * @en
     * Transition target.<br/>
     * When Button state changed:
     * - Button.Transition.NONE   // Button will do nothing
     * - Button.Transition.COLOR  // Button will change target's color
     * - Button.Transition.SPRITE // Button will change target Sprite's sprite
     * - Button.Transition.SCALE  // Button will change target node's scale
     *
     * @zh
     * 需要过渡的目标。<br/>
     * 按钮可以通过修改 Transition 来设置按钮状态过渡的方式：
     * - Button.Transition.NONE   // 不做任何过渡
     * - Button.Transition.COLOR  // 进行颜色之间过渡
     * - Button.Transition.SPRITE // 进行 Sprite 之间的过渡
     * - Button.Transition.SCALE // 进行缩放过渡
     */
    @type(Node)
    @displayOrder(0)
    @tooltip('i18n:button.target')
    get target (): Node {
        return this._target || this.node;
    }

    set target (value) {
        if (this._target === value) {
            return;
        }
        if (this._target) {
            // need to remove the old target event listeners
            this._unregisterTargetEvent(this._target);
        }
        this._target = value;
        this._applyTarget();
    }

    /**
     * @en
     * Whether the Button is disabled.
     * If true, the Button will trigger event and do transition.
     *
     * @zh
     * 按钮事件是否被响应，如果为 false，则按钮将被禁用。
     */
    @displayOrder(1)
    @tooltip('i18n:button.interactable')
    get interactable (): boolean {
        return this._interactable;
    }

    set interactable (value) {
        // if (EDITOR) {
        //     if (value) {
        //         this._previousNormalSprite = this.normalSprite;
        //     } else {
        //         this.normalSprite = this._previousNormalSprite;
        //     }
        // }
        if (this._interactable === value) {
            return;
        }

        this._interactable = value;
        this._updateState();

        if (!this._interactable) {
            this._resetState();
        }
    }

    /**
     * @deprecated since v3.7.0, this is an engine private interface that will be removed in the future.
     */
    set _resizeToTarget (value: boolean) {
        if (value) {
            this._resizeNodeToTargetNode();
        }
    }

    /**
     * @en
     * Transition type.
     *
     * @zh
     * 按钮状态改变时过渡方式。
     */
    @type(Transition)
    @displayOrder(2)
    @tooltip('i18n:button.transition')
    get transition (): Transition {
        return this._transition;
    }

    set transition (value: Transition) {
        if (this._transition === value) {
            return;
        }

        // Reset to normal data when change transition.
        if (this._transition === Transition.COLOR) {
            this._updateColorTransition(State.NORMAL);
        } else if (this._transition === Transition.SPRITE) {
            this._updateSpriteTransition(State.NORMAL);
        }
        this._transition = value;
        this._updateState();
    }

    // color transition

    /**
     * @en
     * Normal state color.
     *
     * @zh
     * 普通状态下按钮所显示的颜色。
     */
    @displayOrder(3)
    @tooltip('i18n:button.normal_color')
    // @constget
    get normalColor (): Readonly<Color> {
        return this._normalColor;
    }

    set normalColor (value) {
        if (this._normalColor === value) {
            return;
        }

        this._normalColor.set(value);
        this._updateState();
    }

    /**
     * @en
     * Pressed state color.
     *
     * @zh
     * 按下状态时按钮所显示的颜色。
     */
    @displayOrder(3)
    @tooltip('i18n:button.pressed_color')
    // @constget
    get pressedColor (): Readonly<Color> {
        return this._pressedColor;
    }

    set pressedColor (value) {
        if (this._pressedColor === value) {
            return;
        }

        this._pressedColor.set(value);
    }

    /**
     * @en
     * Hover state color.
     *
     * @zh
     * 悬停状态下按钮所显示的颜色。
     */
    @displayOrder(3)
    @tooltip('i18n:button.hover_color')
    // @constget
    get hoverColor (): Readonly<Color> {
        return this._hoverColor;
    }

    set hoverColor (value) {
        if (this._hoverColor === value) {
            return;
        }

        this._hoverColor.set(value);
    }
    /**
     * @en
     * Disabled state color.
     *
     * @zh
     * 禁用状态下按钮所显示的颜色。
     */
    @displayOrder(3)
    @tooltip('i18n:button.disabled_color')
    // @constget
    get disabledColor (): Readonly<Color> {
        return this._disabledColor;
    }

    set disabledColor (value) {
        if (this._disabledColor === value) {
            return;
        }

        this._disabledColor.set(value);
        this._updateState();
    }

    /**
     * @en
     * Color and Scale transition duration.
     *
     * @zh
     * 颜色过渡和缩放过渡时所需时间。
     */
    @rangeMin(0)
    @rangeMax(10)
    @displayOrder(4)
    @tooltip('i18n:button.duration')
    get duration (): number {
        return this._duration;
    }

    set duration (value) {
        if (this._duration === value) {
            return;
        }

        this._duration = value;
    }

    /**
     * @en
     * When user press the button, the button will zoom to a scale.
     * The final scale of the button equals (button original scale * zoomScale)
     * NOTE: Setting zoomScale less than 1 is not adviced, which could fire the touchCancel event if the touch point is out of touch area after scaling.
     * if you need to do so, you should set target as another background node instead of the button node.
     *
     * @zh
     * 当用户点击按钮后，按钮会缩放到一个值，这个值等于 Button 原始 scale * zoomScale。
     * 注意：不建议 zoomScale 的值小于 1, 否则缩放后如果触摸点在触摸区域外, 则会触发 touchCancel 事件。
     * 如果你需要这么做，你应该把 target 设置为另一个背景节点，而不是按钮节点。
     */
    @displayOrder(3)
    @tooltip('i18n:button.zoom_scale')
    get zoomScale (): number {
        return this._zoomScale;
    }

    set zoomScale (value) {
        if (this._zoomScale === value) {
            return;
        }

        this._zoomScale = value;
    }

    // sprite transition
    /**
     * @en
     * Normal state sprite.
     *
     * @zh
     * 普通状态下按钮所显示的 Sprite。
     */
    @type(SpriteFrame)
    @displayOrder(3)
    @tooltip('i18n:button.normal_sprite')
    get normalSprite (): SpriteFrame | null {
        return this._normalSprite;
    }

    set normalSprite (value: SpriteFrame | null) {
        if (this._normalSprite === value) {
            return;
        }

        this._normalSprite = value;
        const sprite = this.node.getComponent(Sprite);
        if (sprite) {
            sprite.spriteFrame = value;
        }

        this._updateState();
    }

    /**
     * @en
     * Pressed state sprite.
     *
     * @zh
     * 按下状态时按钮所显示的 Sprite。
     */
    @type(SpriteFrame)
    @displayOrder(3)
    @tooltip('i18n:button.pressed_sprite')
    get pressedSprite (): SpriteFrame | null {
        return this._pressedSprite;
    }

    set pressedSprite (value: SpriteFrame | null) {
        if (this._pressedSprite === value) {
            return;
        }

        this._pressedSprite = value;
        this._updateState();
    }

    /**
     * @en
     * Hover state sprite.
     *
     * @zh
     * 悬停状态下按钮所显示的 Sprite。
     */
    @type(SpriteFrame)
    @displayOrder(3)
    @tooltip('i18n:button.hover_sprite')
    get hoverSprite (): SpriteFrame | null {
        return this._hoverSprite;
    }

    set hoverSprite (value: SpriteFrame | null) {
        if (this._hoverSprite === value) {
            return;
        }

        this._hoverSprite = value;
        this._updateState();
    }

    /**
     * @en
     * Disabled state sprite.
     *
     * @zh
     * 禁用状态下按钮所显示的 Sprite。
     */
    @type(SpriteFrame)
    @displayOrder(3)
    @tooltip('i18n:button.disabled_sprite')
    get disabledSprite (): SpriteFrame | null {
        return this._disabledSprite;
    }

    set disabledSprite (value: SpriteFrame | null) {
        if (this._disabledSprite === value) {
            return;
        }

        this._disabledSprite = value;
        this._updateState();
    }

    /**
     * @en Enum for transition type.
     * @zh 过渡类型。
     */
    public static Transition = Transition;
    /**
     * @en The event types of [[Button]]. All button events are distributed by the owner Node, not the component
     * @zh [[Button]] 的事件类型，注意：事件是从该组件所属的 Node 上面派发出来的，需要用 node.on 来监听。
     */
    public static EventType = EventType;
    /**
     * @en
     * If Button is clicked, it will trigger event's handler.
     *
     * @zh
     * 按钮的点击事件列表。
     */
    @type([ComponentEventHandler])
    @serializable
    @displayOrder(20)
    @tooltip('i18n:button.click_events')
    public clickEvents: ComponentEventHandler[] = [];
    @serializable
    protected _interactable = true;
    @serializable
    protected _transition = Transition.NONE;
    @serializable
    protected _normalColor: Color = Color.WHITE.clone();
    @serializable
    protected _hoverColor: Color = new Color(211, 211, 211, 255);
    @serializable
    protected _pressedColor: Color = Color.WHITE.clone();
    @serializable
    protected _disabledColor: Color = new Color(124, 124, 124, 255);
    @serializable
    protected _normalSprite: SpriteFrame | null = null;
    @serializable
    protected _hoverSprite: SpriteFrame | null = null;
    @serializable
    protected _pressedSprite: SpriteFrame | null = null;
    @serializable
    protected _disabledSprite: SpriteFrame | null = null;
    @serializable
    protected _duration = 0.1;
    @serializable
    protected _zoomScale = 1.2;
    @serializable
    protected _target: Node | null = null;
    private _pressed = false;
    private _hovered = false;
    private _fromColor: Color = new Color();
    private _toColor: Color = new Color();
    private _time = 0;
    private _transitionFinished = true;
    private _fromScale: Vec3 = new Vec3();
    private _toScale: Vec3 = new Vec3();
    private _originalScale: Vec3 | null = null;
    private _sprite: Sprite | null = null;
    private _targetScale: Vec3 = new Vec3();

    public __preload (): void {
        if (!this.target) {
            this.target = this.node;
        }

        const sprite = this.node.getComponent(Sprite);
        if (sprite) {
            this._normalSprite = sprite.spriteFrame;
        }

        this._applyTarget();
        this._resetState();
    }

    public onEnable (): void {
        // check sprite frames
        //
        if (!EDITOR_NOT_IN_PREVIEW) {
            this._registerNodeEvent();
        } else {
            this.node.on(Sprite.EventType.SPRITE_FRAME_CHANGED, (comp: Sprite) => {
                if (this._transition === Transition.SPRITE) {
                    this._setCurrentStateSpriteFrame(comp.spriteFrame);
                } else {
                    // avoid serialization data loss when in no-sprite mode
                    this._normalSprite = null;
                    this._hoverSprite = null;
                    this._pressedSprite = null;
                    this._disabledSprite = null;
                }
            }, this);
        }
    }

    public onDisable (): void {
        this._resetState();

        if (!EDITOR_NOT_IN_PREVIEW) {
            this._unregisterNodeEvent();
        } else {
            this.node.off(Sprite.EventType.SPRITE_FRAME_CHANGED);
        }
    }

    public onDestroy (): void {
        if (this.target.isValid) {
            this._unregisterTargetEvent(this.target);
        }
    }

    public update (dt: number): void {
        const target = this.target;
        if (this._transitionFinished || !target) {
            return;
        }

        if (this._transition !== Transition.COLOR && this._transition !== Transition.SCALE) {
            return;
        }

        this._time += dt;
        let ratio = 1.0;
        if (this._duration > 0) {
            ratio = this._time / this._duration;
        }

        if (ratio >= 1) {
            ratio = 1;
        }

        if (this._transition === Transition.COLOR) {
            const renderComp = target._uiProps.uiComp as UIRenderer;
            Color.lerp(_tempColor, this._fromColor, this._toColor, ratio);
            if (renderComp) {
                renderComp.color = _tempColor;
            }
        } else if (this.transition === Transition.SCALE) {
            target.getScale(this._targetScale);
            this._targetScale.x = lerp(this._fromScale.x, this._toScale.x, ratio);
            this._targetScale.y = lerp(this._fromScale.y, this._toScale.y, ratio);
            target.setScale(this._targetScale);
        }

        if (ratio === 1) {
            this._transitionFinished = true;
        }
    }

    protected _resizeNodeToTargetNode (): void {
        if (!this.target) {
            return;
        }
        const targetTrans = this.target._uiProps.uiTransformComp;
        if (EDITOR && targetTrans) {
            this.node._uiProps.uiTransformComp!.setContentSize(targetTrans.contentSize);
        }
    }

    protected _resetState (): void {
        this._pressed = false;
        this._hovered = false;
        // Restore button status
        const target = this.target;
        if (!target) {
            return;
        }
        const transition = this._transition;
        if (transition === Transition.COLOR && this._interactable) {
            const renderComp = target.getComponent(UIRenderer);
            if (renderComp) {
                renderComp.color = this._normalColor;
            }
        } else if (transition === Transition.SCALE && this._originalScale) {
            target.setScale(this._originalScale);
        }
        this._transitionFinished = true;
    }

    protected _registerNodeEvent (): void {
        this.node.on(NodeEventType.TOUCH_START, this._onTouchBegan, this);
        this.node.on(NodeEventType.TOUCH_MOVE, this._onTouchMove, this);
        this.node.on(NodeEventType.TOUCH_END, this._onTouchEnded, this);
        this.node.on(NodeEventType.TOUCH_CANCEL, this._onTouchCancel, this);

        this.node.on(NodeEventType.MOUSE_ENTER, this._onMouseMoveIn, this);
        this.node.on(NodeEventType.MOUSE_LEAVE, this._onMouseMoveOut, this);

        this.node.on(XrUIPressEventType.XRUI_HOVER_ENTERED, this._xrHoverEnter, this);
        this.node.on(XrUIPressEventType.XRUI_HOVER_EXITED, this._xrHoverExit, this);
        this.node.on(XrUIPressEventType.XRUI_CLICK, this._xrClick, this);
        this.node.on(XrUIPressEventType.XRUI_UNCLICK, this._xrUnClick, this);
    }

<<<<<<< HEAD
    protected _registerTargetEvent (target) {
        if (EDITOR_NOT_IN_PREVIEW) {
=======
    protected _registerTargetEvent (target): void {
        if (EDITOR && !legacyCC.GAME_VIEW) {
>>>>>>> 79a6eaf7
            target.on(Sprite.EventType.SPRITE_FRAME_CHANGED, this._onTargetSpriteFrameChanged, this);
            target.on(NodeEventType.COLOR_CHANGED, this._onTargetColorChanged, this);
        }
        target.on(NodeEventType.TRANSFORM_CHANGED, this._onTargetTransformChanged, this);
    }

    protected _unregisterNodeEvent (): void {
        this.node.off(NodeEventType.TOUCH_START, this._onTouchBegan, this);
        this.node.off(NodeEventType.TOUCH_MOVE, this._onTouchMove, this);
        this.node.off(NodeEventType.TOUCH_END, this._onTouchEnded, this);
        this.node.off(NodeEventType.TOUCH_CANCEL, this._onTouchCancel, this);

        this.node.off(NodeEventType.MOUSE_ENTER, this._onMouseMoveIn, this);
        this.node.off(NodeEventType.MOUSE_LEAVE, this._onMouseMoveOut, this);

        this.node.off(XrUIPressEventType.XRUI_HOVER_ENTERED, this._xrHoverEnter, this);
        this.node.off(XrUIPressEventType.XRUI_HOVER_EXITED, this._xrHoverExit, this);
        this.node.off(XrUIPressEventType.XRUI_CLICK, this._xrClick, this);
        this.node.off(XrUIPressEventType.XRUI_UNCLICK, this._xrUnClick, this);
    }

<<<<<<< HEAD
    protected _unregisterTargetEvent (target) {
        if (EDITOR_NOT_IN_PREVIEW) {
=======
    protected _unregisterTargetEvent (target): void {
        if (EDITOR && !legacyCC.GAME_VIEW) {
>>>>>>> 79a6eaf7
            target.off(Sprite.EventType.SPRITE_FRAME_CHANGED);
            target.off(NodeEventType.COLOR_CHANGED);
        }
        target.off(NodeEventType.TRANSFORM_CHANGED);
    }

    protected _getTargetSprite (target: Node | null): Sprite | null {
        let sprite: Sprite | null = null;
        if (target) {
            sprite = target.getComponent(Sprite);
        }
        return sprite;
    }

    protected _applyTarget (): void {
        if (this.target) {
            this._sprite = this._getTargetSprite(this.target);
            if (!this._originalScale) {
                this._originalScale = new Vec3();
            }
            Vec3.copy(this._originalScale, this.target.getScale());
            this._registerTargetEvent(this.target);
        }
    }

    private _onTargetSpriteFrameChanged (comp: Sprite): void {
        if (this._transition === Transition.SPRITE) {
            this._setCurrentStateSpriteFrame(comp.spriteFrame);
        }
    }

    private _setCurrentStateSpriteFrame (spriteFrame: SpriteFrame | null): void {
        if (!spriteFrame) {
            return;
        }
        switch (this._getButtonState()) {
        case State.NORMAL:
            this._normalSprite = spriteFrame;
            break;
        case State.HOVER:
            this._hoverSprite = spriteFrame;
            break;
        case State.PRESSED:
            this._pressedSprite = spriteFrame;
            break;
        case State.DISABLED:
            this._disabledSprite = spriteFrame;
            break;
        default:
            break;
        }
    }

    private _onTargetColorChanged (color: Color): void {
        if (this._transition === Transition.COLOR) {
            this._setCurrentStateColor(color);
        }
    }

    private _setCurrentStateColor (color: Color): void {
        switch (this._getButtonState()) {
        case State.NORMAL:
            this._normalColor = color;
            break;
        case State.HOVER:
            this._hoverColor = color;
            break;
        case State.PRESSED:
            this._pressedColor = color;
            break;
        case State.DISABLED:
            this._disabledColor = color;
            break;
        default:
            break;
        }
    }

    private _onTargetTransformChanged (transformBit: TransformBit): void {
        // update originalScale
        if ((transformBit & TransformBit.SCALE) && this._originalScale
            && this._transition === Transition.SCALE && this._transitionFinished) {
            Vec3.copy(this._originalScale, this.target.getScale());
        }
    }

    // touch event handler
    protected _onTouchBegan (event?: EventTouch): void {
        if (!this._interactable || !this.enabledInHierarchy) { return; }

        this._pressed = true;
        this._updateState();
        if (event) {
            event.propagationStopped = true;
        }
    }

    protected _onTouchMove (event?: EventTouch): void {
        if (!this._interactable || !this.enabledInHierarchy || !this._pressed) { return; }
        // mobile phone will not emit _onMouseMoveOut,
        // so we have to do hit test when touch moving
        if (!event) {
            return;
        }

        const touch = (event).touch;
        if (!touch) {
            return;
        }

        const hit = this.node._uiProps.uiTransformComp!.hitTest(touch.getLocation(), event.windowId);

        if (this._transition === Transition.SCALE && this.target && this._originalScale) {
            if (hit) {
                Vec3.copy(this._fromScale, this._originalScale);
                Vec3.multiplyScalar(this._toScale, this._originalScale, this._zoomScale);
                this._transitionFinished = false;
            } else {
                this._time = 0;
                this._transitionFinished = true;
                this.target.setScale(this._originalScale);
            }
        } else {
            let state;
            if (hit) {
                state = State.PRESSED;
            } else {
                state = State.NORMAL;
            }
            this._applyTransition(state);
        }

        if (event) {
            event.propagationStopped = true;
        }
    }

    protected _onTouchEnded (event?: EventTouch): void {
        if (!this._interactable || !this.enabledInHierarchy) {
            return;
        }

        if (this._pressed) {
            ComponentEventHandler.emitEvents(this.clickEvents, event);
            this.node.emit(EventType.CLICK, this);
        }
        this._pressed = false;
        this._updateState();

        if (event) {
            event.propagationStopped = true;
        }
    }

    protected _onTouchCancel (event?: EventTouch): void {
        if (!this._interactable || !this.enabledInHierarchy) { return; }

        this._pressed = false;
        this._updateState();
    }

    protected _onMouseMoveIn (event?: EventMouse): void {
        if (this._pressed || !this.interactable || !this.enabledInHierarchy) { return; }
        if (this._transition === Transition.SPRITE && !this._hoverSprite) { return; }

        if (!this._hovered) {
            this._hovered = true;
            this._updateState();
        }
    }

    protected _onMouseMoveOut (event?: EventMouse): void {
        if (this._hovered) {
            this._hovered = false;
            this._updateState();
        }
    }

    // state handler
    protected _updateState (): void {
        const state = this._getButtonState();
        this._applyTransition(state);
    }

    protected _getButtonState (): string {
        let state = State.NORMAL;
        if (!this._interactable) {
            state = State.DISABLED;
        } else if (this._pressed) {
            state = State.PRESSED;
        } else if (this._hovered) {
            state = State.HOVER;
        }
        return state.toString();
    }

    protected _updateColorTransition (state: string): void {
        const color = this[`${state}Color`];

        const renderComp = this.target?.getComponent(UIRenderer);
        if (!renderComp) {
            return;
        }

        if (EDITOR || state === State.DISABLED) {
            renderComp.color = color;
        } else {
            this._fromColor = renderComp.color.clone();
            this._toColor = color;
            this._time = 0;
            this._transitionFinished = false;
        }
    }

    protected _updateSpriteTransition (state: string): void {
        const sprite = this[`${state}Sprite`];
        if (this._sprite && sprite) {
            this._sprite.spriteFrame = sprite;
        }
    }

    protected _updateScaleTransition (state: string): void {
        if (!this._interactable) {
            return;
        }

        if (state === State.PRESSED) {
            this._zoomUp();
        } else {
            this._zoomBack();
        }
    }

    protected _zoomUp (): void {
        // skip before __preload()
        if (!this._originalScale) {
            return;
        }
        Vec3.copy(this._fromScale, this._originalScale);
        Vec3.multiplyScalar(this._toScale, this._originalScale, this._zoomScale);
        this._time = 0;
        this._transitionFinished = false;
    }

    protected _zoomBack (): void {
        if (!this.target || !this._originalScale) {
            return;
        }
        Vec3.copy(this._fromScale, this.target.getScale());
        Vec3.copy(this._toScale, this._originalScale);
        this._time = 0;
        this._transitionFinished = false;
    }

    protected _applyTransition (state: string): void {
        const transition = this._transition;
        if (transition === Transition.COLOR) {
            this._updateColorTransition(state);
        } else if (transition === Transition.SPRITE) {
            this._updateSpriteTransition(state);
        } else if (transition === Transition.SCALE) {
            this._updateScaleTransition(state);
        }
    }

    private _xrHoverEnter (): void {
        this._onMouseMoveIn();
        this._updateState();
    }

    private _xrHoverExit (): void {
        this._onMouseMoveOut();
        if (this._pressed) {
            this._pressed = false;
            this._updateState();
        }
    }

    private _xrClick (): void {
        if (!this._interactable || !this.enabledInHierarchy) { return; }
        this._pressed = true;
        this._updateState();
    }

    private _xrUnClick (): void {
        if (!this._interactable || !this.enabledInHierarchy) {
            return;
        }

        if (this._pressed) {
            ComponentEventHandler.emitEvents(this.clickEvents, this);
            this.node.emit(EventType.CLICK, this);
        }
        this._pressed = false;
        this._updateState();
    }
}

legacyCC.Button = Button;<|MERGE_RESOLUTION|>--- conflicted
+++ resolved
@@ -711,13 +711,8 @@
         this.node.on(XrUIPressEventType.XRUI_UNCLICK, this._xrUnClick, this);
     }
 
-<<<<<<< HEAD
-    protected _registerTargetEvent (target) {
+    protected _registerTargetEvent (target): void {
         if (EDITOR_NOT_IN_PREVIEW) {
-=======
-    protected _registerTargetEvent (target): void {
-        if (EDITOR && !legacyCC.GAME_VIEW) {
->>>>>>> 79a6eaf7
             target.on(Sprite.EventType.SPRITE_FRAME_CHANGED, this._onTargetSpriteFrameChanged, this);
             target.on(NodeEventType.COLOR_CHANGED, this._onTargetColorChanged, this);
         }
@@ -739,13 +734,8 @@
         this.node.off(XrUIPressEventType.XRUI_UNCLICK, this._xrUnClick, this);
     }
 
-<<<<<<< HEAD
-    protected _unregisterTargetEvent (target) {
+    protected _unregisterTargetEvent (target): void {
         if (EDITOR_NOT_IN_PREVIEW) {
-=======
-    protected _unregisterTargetEvent (target): void {
-        if (EDITOR && !legacyCC.GAME_VIEW) {
->>>>>>> 79a6eaf7
             target.off(Sprite.EventType.SPRITE_FRAME_CHANGED);
             target.off(NodeEventType.COLOR_CHANGED);
         }
