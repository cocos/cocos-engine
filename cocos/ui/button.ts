/*
 Copyright (c) 2013-2016 Chukong Technologies Inc.
 Copyright (c) 2017-2020 Xiamen Yaji Software Co., Ltd.

 http://www.cocos.com

 Permission is hereby granted, free of charge, to any person obtaining a copy
 of this software and associated engine source code (the "Software"), a limited,
  worldwide, royalty-free, non-assignable, revocable and non-exclusive license
 to use Cocos Creator solely to develop games on your target platforms. You shall
  not use Cocos Creator software for developing other software or tools that's
  used for developing games. You are not granted to publish, distribute,
  sublicense, and/or sell copies of Cocos Creator.

 The software or tools in this License Agreement are licensed, not sold.
 Xiamen Yaji Software Co., Ltd. reserves all rights not expressly granted to you.

 THE SOFTWARE IS PROVIDED "AS IS", WITHOUT WARRANTY OF ANY KIND, EXPRESS OR
 IMPLIED, INCLUDING BUT NOT LIMITED TO THE WARRANTIES OF MERCHANTABILITY,
 FITNESS FOR A PARTICULAR PURPOSE AND NONINFRINGEMENT. IN NO EVENT SHALL THE
 AUTHORS OR COPYRIGHT HOLDERS BE LIABLE FOR ANY CLAIM, DAMAGES OR OTHER
 LIABILITY, WHETHER IN AN ACTION OF CONTRACT, TORT OR OTHERWISE, ARISING FROM,
 OUT OF OR IN CONNECTION WITH THE SOFTWARE OR THE USE OR OTHER DEALINGS IN
 THE SOFTWARE.
*/

/**
 * @packageDocumentation
 * @module ui
 */

import { ccclass, help, executionOrder, menu, requireComponent, tooltip, displayOrder, type, rangeMin, rangeMax, serializable, executeInEditMode } from 'cc.decorator';
import { EDITOR } from 'internal:constants';
import { SpriteFrame } from '../2d/assets';
import { Component, EventHandler as ComponentEventHandler } from '../core/components';
import { UITransform, Renderable2D } from '../2d/framework';
import { EventMouse, EventTouch, SystemEventType } from '../core/platform';
import { Color, Vec3 } from '../core/math';
import { ccenum } from '../core/value-types/enum';
import { lerp } from '../core/math/utils';
import { Node } from '../core/scene-graph/node';
import { Sprite } from '../2d/components/sprite';
import { legacyCC } from '../core/global-exports';
import { TransformBit } from '../core/scene-graph/node-enum';

const _tempColor = new Color();

/**
 * @en Enum for transition type.
 *
 * @zh 过渡类型。
 */
enum Transition {
    /**
     * @en The none type.
     *
     * @zh 不做任何过渡。
     */
    NONE = 0,

    /**
     * @en The color type.
     *
     * @zh 颜色过渡。
     */
    COLOR = 1,

    /**
     * @en The sprite type.
     *
     * @zh 精灵过渡。
     */
    SPRITE = 2,
    /**
     * @en The scale type.
     *
     * @zh 缩放过渡。
     */
    SCALE = 3,
}

ccenum(Transition);

enum State {
    NORMAL = 'normal',
    HOVER = 'hover',
    PRESSED = 'pressed',
    DISABLED = 'disabled',
}

/**
 * @en The event types of [[Button]]. All button events are distributed by the owner Node, not the component
 * @zh [[Button]] 的事件类型，注意：事件是从该组件所属的 Node 上面派发出来的，需要用 node.on 来监听。
 */
export enum EventType {
    /**
     * @event click
     * @param {Event.EventCustom} event
     * @param {Button} button - The Button component.
     */
    CLICK = 'click',
}

/**
 * @en
 * Button component. Can be pressed or clicked. Button has 4 Transition types:
 *
 *   - Button.Transition.NONE   // Button will do nothing
 *   - Button.Transition.COLOR  // Button will change target's color
 *   - Button.Transition.SPRITE // Button will change target Sprite's sprite
 *   - Button.Transition.SCALE  // Button will change target node's scale
 *
 * The button can bind events (but you must be on the button's node to bind events).<br/>
 * The following events can be triggered on all platforms.
 *
 *  - cc.Node.EventType.TOUCH_START  // Press
 *  - cc.Node.EventType.TOUCH_MOVE   // After pressing and moving
 *  - cc.Node.EventType.TOUCH_END    // After pressing and releasing
 *  - cc.Node.EventType.TOUCH_CANCEL // Press to cancel
 *
 * The following events are only triggered on the PC platform:
 *
 *   - cc.Node.EventType.MOUSE_DOWN
 *   - cc.Node.EventType.MOUSE_MOVE
 *   - cc.Node.EventType.MOUSE_ENTER
 *   - cc.Node.EventType.MOUSE_LEAVE
 *   - cc.Node.EventType.MOUSE_UP
 *
 * The developer can get the current clicked node with `event.target` from event object which is passed as parameter in the callback function of click event.
 *
 * @zh
 * 按钮组件。可以被按下，或者点击。<br>
 * 按钮可以通过修改 Transition 来设置按钮状态过渡的方式：
 *
 *   - Button.Transition.NONE   // 不做任何过渡
 *   - Button.Transition.COLOR  // 进行颜色之间过渡
 *   - Button.Transition.SPRITE // 进行精灵之间过渡
 *   - Button.Transition.SCALE // 进行缩放过渡
 *
 * 按钮可以绑定事件（但是必须要在按钮的 Node 上才能绑定事件）。<br/>
 * 以下事件可以在全平台上都触发：
 *
 *   - cc.Node.EventType.TOUCH_START  // 按下时事件
 *   - cc.Node.EventType.TOUCH_Move   // 按住移动后事件
 *   - cc.Node.EventType.TOUCH_END    // 按下后松开后事件
 *   - cc.Node.EventType.TOUCH_CANCEL // 按下取消事件
 *
 * 以下事件只在 PC 平台上触发：
 *
 *   - cc.Node.EventType.MOUSE_DOWN  // 鼠标按下时事件
 *   - cc.Node.EventType.MOUSE_MOVE  // 鼠标按住移动后事件
 *   - cc.Node.EventType.MOUSE_ENTER // 鼠标进入目标事件
 *   - cc.Node.EventType.MOUSE_LEAVE // 鼠标离开目标事件
 *   - cc.Node.EventType.MOUSE_UP    // 鼠标松开事件
 *
 * 开发者可以通过获取 **点击事件** 回调函数的参数 event 的 target 属性获取当前点击对象。
 *
 * @example
 * ```ts
 * import { log, Node } from 'cc';
 * // Add an event to the button.
 * button.node.on(Node.EventType.TOUCH_START, (event) => {
 *     log("This is a callback after the trigger event");
 * });
 * // You could also add a click event
 * // Note: In this way, you can't get the touch event info, so use it wisely.
 * button.node.on(Node.EventType.CLICK, (button) => {
 *    //The event is a custom event, you could get the Button component via first argument
 * })
 * ```
 */
@ccclass('cc.Button')
@help('i18n:cc.Button')
@executionOrder(110)
@menu('UI/Button')
@requireComponent(UITransform)
@executeInEditMode
export class Button extends Component {
    /**
     * @en
     * Transition target.<br/>
     * When Button state changed:
     * - Button.Transition.NONE   // Button will do nothing
     * - Button.Transition.COLOR  // Button will change target's color
     * - Button.Transition.SPRITE // Button will change target Sprite's sprite
     * - Button.Transition.SCALE  // Button will change target node's scale
     *
     * @zh
     * 需要过渡的目标。<br/>
     * 按钮可以通过修改 Transition 来设置按钮状态过渡的方式：
     * - Button.Transition.NONE   // 不做任何过渡
     * - Button.Transition.COLOR  // 进行颜色之间过渡
     * - Button.Transition.SPRITE // 进行 Sprite 之间的过渡
     * - Button.Transition.SCALE // 进行缩放过渡
     */
    @type(Node)
    @displayOrder(0)
    @tooltip('指定 Button 背景节点，Button 状态改变时会修改此节点的 Color 或 Sprite 属性')
    get target () {
        return this._target || this.node;
    }

    set target (value) {
        if (this._target === value) {
            return;
        }
        if (this._target) {
            // need to remove the old target event listeners
            this._unregisterTargetEvent(this._target);
        }
        this._target = value;
        this._applyTarget();
    }

    /**
     * @en
     * Whether the Button is disabled.
     * If true, the Button will trigger event and do transition.
     *
     * @zh
     * 按钮事件是否被响应，如果为 false，则按钮将被禁用。
     */
    @displayOrder(1)
    @tooltip('按钮是否可交互，这一项未选中时，按钮处在禁用状态')
    get interactable () {
        return this._interactable;
    }

    set interactable (value) {
        // if (EDITOR) {
        //     if (value) {
        //         this._previousNormalSprite = this.normalSprite;
        //     } else {
        //         this.normalSprite = this._previousNormalSprite;
        //     }
        // }
        this._interactable = value;
        this._updateState();

        if (!this._interactable) {
            this._resetState();
        }
    }

    set _resizeToTarget (value: boolean) {
        if (value) {
            this._resizeNodeToTargetNode();
        }
    }

    /**
     * @en
     * Transition type.
     *
     * @zh
     * 按钮状态改变时过渡方式。
     */
    @type(Transition)
    @displayOrder(2)
    @tooltip('按钮状态变化时的过渡类型')
    get transition () {
        return this._transition;
    }

    set transition (value: Transition) {
        if (this._transition === value) {
            return;
        }

        // Reset to normal data when change transition.
        if (this._transition === Transition.COLOR) {
            this._updateColorTransition(State.NORMAL);
        } else if (this._transition === Transition.SPRITE) {
            this._updateSpriteTransition(State.NORMAL);
        }
        this._transition = value;
        this._updateState();
    }

    // color transition

    /**
     * @en
     * Normal state color.
     *
     * @zh
     * 普通状态下按钮所显示的颜色。
     */
    @tooltip('普通状态的按钮背景颜色')
    // @constget
    get normalColor (): Readonly<Color> {
        return this._normalColor;
    }

    set normalColor (value) {
        if (this._normalColor === value) {
            return;
        }

        this._normalColor.set(value);
        this._updateState();
    }

    /**
     * @en
     * Pressed state color.
     *
     * @zh
     * 按下状态时按钮所显示的颜色。
     */
    @tooltip('按下状态的按钮背景颜色')
    // @constget
    get pressedColor (): Readonly<Color> {
        return this._pressedColor;
    }

    set pressedColor (value) {
        if (this._pressedColor === value) {
            return;
        }

        this._pressedColor.set(value);
    }

    /**
     * @en
     * Hover state color.
     *
     * @zh
     * 悬停状态下按钮所显示的颜色。
     */
    @tooltip('悬停状态的按钮背景颜色')
    // @constget
    get hoverColor (): Readonly<Color> {
        return this._hoverColor;
    }

    set hoverColor (value) {
        if (this._hoverColor === value) {
            return;
        }

        this._hoverColor.set(value);
    }
    /**
     * @en
     * Disabled state color.
     *
     * @zh
     * 禁用状态下按钮所显示的颜色。
     */
    @tooltip('禁用状态的按钮背景颜色')
    // @constget
    get disabledColor (): Readonly<Color> {
        return this._disabledColor;
    }

    set disabledColor (value) {
        if (this._disabledColor === value) {
            return;
        }

        this._disabledColor.set(value);
        this._updateState();
    }

    /**
     * @en
     * Color and Scale transition duration.
     *
     * @zh
     * 颜色过渡和缩放过渡时所需时间。
     */
    @rangeMin(0)
    @rangeMax(10)
    @tooltip('按钮颜色变化或者缩放变化的过渡时间')
    get duration () {
        return this._duration;
    }

    set duration (value) {
        if (this._duration === value) {
            return;
        }

        this._duration = value;
    }

    /**
     * @en
     * When user press the button, the button will zoom to a scale.
     * The final scale of the button equals (button original scale * zoomScale)
     * NOTE: Setting zoomScale less than 1 is not adviced, which could fire the touchCancel event if the touch point is out of touch area after scaling.
     * if you need to do so, you should set target as another background node instead of the button node.
     *
     * @zh
     * 当用户点击按钮后，按钮会缩放到一个值，这个值等于 Button 原始 scale * zoomScale。
     * 注意：不建议 zoomScale 的值小于 1, 否则缩放后如果触摸点在触摸区域外, 则会触发 touchCancel 事件。
     * 如果你需要这么做，你应该把 target 设置为另一个背景节点，而不是按钮节点。
     */
    @tooltip('当用户点击按钮后，按钮会缩放到一个值，这个值等于 Button 原始 scale * zoomScale。')
    get zoomScale () {
        return this._zoomScale;
    }

    set zoomScale (value) {
        if (this._zoomScale === value) {
            return;
        }

        this._zoomScale = value;
    }

    // sprite transition
    /**
     * @en
     * Normal state sprite.
     *
     * @zh
     * 普通状态下按钮所显示的 Sprite。
     */
    @type(SpriteFrame)
    @tooltip('普通状态的按钮背景图资源')
    get normalSprite () {
        return this._normalSprite;
    }

    set normalSprite (value: SpriteFrame | null) {
        if (this._normalSprite === value) {
            return;
        }

        this._normalSprite = value;
        const sprite = this.node.getComponent(Sprite);
        if (sprite) {
            sprite.spriteFrame = value;
        }

        this._updateState();
    }

    /**
     * @en
     * Pressed state sprite.
     *
     * @zh
     * 按下状态时按钮所显示的 Sprite。
     */
    @type(SpriteFrame)
    @tooltip('按下状态的按钮背景图资源')
    get pressedSprite () {
        return this._pressedSprite;
    }

    set pressedSprite (value: SpriteFrame | null) {
        if (this._pressedSprite === value) {
            return;
        }

        this._pressedSprite = value;
        this._updateState();
    }

    /**
     * @en
     * Hover state sprite.
     *
     * @zh
     * 悬停状态下按钮所显示的 Sprite。
     */
    @type(SpriteFrame)
    @tooltip('悬停状态的按钮背景图资源')
    get hoverSprite () {
        return this._hoverSprite;
    }

    set hoverSprite (value: SpriteFrame | null) {
        if (this._hoverSprite === value) {
            return;
        }

        this._hoverSprite = value;
        this._updateState();
    }

    /**
     * @en
     * Disabled state sprite.
     *
     * @zh
     * 禁用状态下按钮所显示的 Sprite。
     */
    @type(SpriteFrame)
    @tooltip('禁用状态的按钮背景图资源')
    get disabledSprite () {
        return this._disabledSprite;
    }

    set disabledSprite (value: SpriteFrame | null) {
        if (this._disabledSprite === value) {
            return;
        }

        this._disabledSprite = value;
        this._updateState();
    }

    public static Transition = Transition;
    public static EventType = EventType;
    /**
     * @en
     * If Button is clicked, it will trigger event's handler.
     *
     * @zh
     * 按钮的点击事件列表。
     */
    @type([ComponentEventHandler])
    @serializable
    @displayOrder(20)
    @tooltip('按钮点击事件的列表。先将数量改为1或更多，就可以为每个点击事件设置接受者和处理方法')
    public clickEvents: ComponentEventHandler[] = [];
    @serializable
    protected _interactable = true;
    @serializable
    protected _transition = Transition.NONE;
    @serializable
    protected _normalColor: Color = Color.WHITE.clone();
    @serializable
    protected _hoverColor: Color = new Color(211, 211, 211, 255);
    @serializable
    protected _pressedColor: Color = Color.WHITE.clone();
    @serializable
    protected _disabledColor: Color = new Color(124, 124, 124, 255);
    @serializable
    protected _normalSprite: SpriteFrame | null = null;
    @serializable
    protected _hoverSprite: SpriteFrame | null = null;
    @serializable
    protected _pressedSprite: SpriteFrame | null = null;
    @serializable
    protected _disabledSprite: SpriteFrame | null = null;
    @serializable
    protected _duration = 0.1;
    @serializable
    protected _zoomScale = 1.2;
    @serializable
    protected _target: Node | null = null;
    private _pressed = false;
    private _hovered = false;
    private _fromColor: Color = new Color();
    private _toColor: Color = new Color();
    private _time = 0;
    private _transitionFinished = true;
    private _fromScale: Vec3 = new Vec3();
    private _toScale: Vec3 = new Vec3();
    private _originalScale: Vec3 | null = null;
    private _sprite: Sprite | null = null;
    private _targetScale: Vec3 = new Vec3();

    public __preload () {
        if (!this.target) {
            this.target = this.node;
        }

        const sprite = this.node.getComponent(Sprite);
        if (sprite) {
            this._normalSprite = sprite.spriteFrame;
        }

        this._applyTarget();
        this._resetState();
    }

    public onEnable () {
        // check sprite frames
        //
        if (!EDITOR || legacyCC.GAME_VIEW) {
            this._registerNodeEvent();
        } else {
            this.node.on(Sprite.EventType.SPRITE_FRAME_CHANGED, (comp: Sprite) => {
                if (this._transition === Transition.SPRITE) {
                    this._setCurrentStateSpriteFrame(comp.spriteFrame);
                } else {
                    // avoid serialization data loss when in no-sprite mode
                    this._normalSprite = null;
                    this._hoverSprite = null;
                    this._pressedSprite = null;
                    this._disabledSprite = null;
                }
            }, this);
        }
    }

    public onDisable () {
        this._resetState();

        if (!EDITOR || legacyCC.GAME_VIEW) {
            this._unregisterNodeEvent();
        } else {
            this.node.off(Sprite.EventType.SPRITE_FRAME_CHANGED);
        }
    }

    public update (dt: number) {
        const target = this.target;
        if (this._transitionFinished || !target) {
            return;
        }

        if (this._transition !== Transition.COLOR && this._transition !== Transition.SCALE) {
            return;
        }

        this._time += dt;
        let ratio = 1.0;
        if (this._duration > 0) {
            ratio = this._time / this._duration;
        }

        if (ratio >= 1) {
            ratio = 1;
        }

        if (this._transition === Transition.COLOR) {
            const renderComp = target._uiProps.uiComp as Renderable2D;
            Color.lerp(_tempColor, this._fromColor, this._toColor, ratio);
            if (renderComp) {
                renderComp.color = _tempColor;
            }
        } else if (this.transition === Transition.SCALE) {
            target.getScale(this._targetScale);
            this._targetScale.x = lerp(this._fromScale.x, this._toScale.x, ratio);
            this._targetScale.y = lerp(this._fromScale.y, this._toScale.y, ratio);
            target.setScale(this._targetScale);
        }

        if (ratio === 1) {
            this._transitionFinished = true;
        }
    }

    protected _resizeNodeToTargetNode () {
        if (!this.target) {
            return;
        }
        const targetTrans = this.target._uiProps.uiTransformComp;
        if (EDITOR && targetTrans) {
            this.node._uiProps.uiTransformComp!.setContentSize(targetTrans.contentSize);
        }
    }

    protected _resetState () {
        this._pressed = false;
        this._hovered = false;
        // Restore button status
        const target = this.target;
        if (!target) {
            return;
        }
        const renderComp = target.getComponent(Renderable2D);
        if (!renderComp) {
            return;
        }

        const transition = this._transition;
        if (transition === Transition.COLOR && this._interactable) {
            renderComp.color = this._normalColor;
        } else if (transition === Transition.SCALE && this._originalScale) {
            target.setScale(this._originalScale);
        }
        this._transitionFinished = true;
    }

    protected _registerNodeEvent () {
        this.node.on(SystemEventType.TOUCH_START, this._onTouchBegan, this);
        this.node.on(SystemEventType.TOUCH_MOVE, this._onTouchMove, this);
        this.node.on(SystemEventType.TOUCH_END, this._onTouchEnded, this);
        this.node.on(SystemEventType.TOUCH_CANCEL, this._onTouchCancel, this);

        this.node.on(SystemEventType.MOUSE_ENTER, this._onMouseMoveIn, this);
        this.node.on(SystemEventType.MOUSE_LEAVE, this._onMouseMoveOut, this);
    }

    protected _registerTargetEvent (target) {
        if (EDITOR && !legacyCC.GAME_VIEW) {
            target.on(Sprite.EventType.SPRITE_FRAME_CHANGED, this._onTargetSpriteFrameChanged, this);
            target.on(SystemEventType.COLOR_CHANGED, this._onTargetColorChanged, this);
        }
        target.on(SystemEventType.TRANSFORM_CHANGED, this._onTargetTransformChanged, this);
    }

    protected _unregisterNodeEvent () {
        this.node.off(SystemEventType.TOUCH_START, this._onTouchBegan, this);
        this.node.off(SystemEventType.TOUCH_MOVE, this._onTouchMove, this);
        this.node.off(SystemEventType.TOUCH_END, this._onTouchEnded, this);
        this.node.off(SystemEventType.TOUCH_CANCEL, this._onTouchCancel, this);

        this.node.off(SystemEventType.MOUSE_ENTER, this._onMouseMoveIn, this);
        this.node.off(SystemEventType.MOUSE_LEAVE, this._onMouseMoveOut, this);
    }

    protected _unregisterTargetEvent (target) {
        if (EDITOR && !legacyCC.GAME_VIEW) {
            target.off(Sprite.EventType.SPRITE_FRAME_CHANGED);
            target.off(SystemEventType.COLOR_CHANGED);
        }
        target.off(SystemEventType.TRANSFORM_CHANGED);
    }

    protected _getTargetSprite (target: Node | null) {
        let sprite: Sprite | null = null;
        if (target) {
            sprite = target.getComponent(Sprite);
        }
        return sprite;
    }

    protected _applyTarget () {
        if (this.target) {
            this._sprite = this._getTargetSprite(this.target);
            if (!this._originalScale) {
                this._originalScale = new Vec3();
            }
            Vec3.copy(this._originalScale, this.target.getScale());
        }
    }

    private _onTargetSpriteFrameChanged (comp: Sprite) {
        if (this._transition === Transition.SPRITE) {
            this._setCurrentStateSpriteFrame(comp.spriteFrame);
        }
    }

    private _setCurrentStateSpriteFrame (spriteFrame: SpriteFrame | null) {
        if (!spriteFrame) {
            return;
        }
        switch (this._getButtonState()) {
        case State.NORMAL:
            this._normalSprite = spriteFrame;
            break;
        case State.HOVER:
            this._hoverSprite = spriteFrame;
            break;
        case State.PRESSED:
            this._pressedSprite = spriteFrame;
            break;
        case State.DISABLED:
            this._disabledSprite = spriteFrame;
            break;
        default:
<<<<<<< HEAD
            break;
=======
>>>>>>> 6774ce7a
        }
    }

    private _onTargetColorChanged (color: Color) {
        if (this._transition === Transition.COLOR) {
            this._setCurrentStateColor(color);
        }
    }

    private _setCurrentStateColor (color: Color) {
        switch (this._getButtonState()) {
        case State.NORMAL:
            this._normalColor = color;
            break;
        case State.HOVER:
            this._hoverColor = color;
            break;
        case State.PRESSED:
            this._pressedColor = color;
            break;
        case State.DISABLED:
            this._disabledColor = color;
            break;
        default:
<<<<<<< HEAD
            break;
=======
>>>>>>> 6774ce7a
        }
    }

    private _onTargetTransformChanged (transformBit: TransformBit) {
        // update originalScale
        if (transformBit | TransformBit.SCALE && this._originalScale
            && this._transition === Transition.SCALE && this._transitionFinished) {
            Vec3.copy(this._originalScale, this.target.getScale());
        }
    }

    // touch event handler
    protected _onTouchBegan (event?: EventTouch) {
        if (!this._interactable || !this.enabledInHierarchy) { return; }

        this._pressed = true;
        this._updateState();
        if (event) {
            event.propagationStopped = true;
        }
    }

    protected _onTouchMove (event?: EventTouch) : boolean {
        if (!this._interactable || !this.enabledInHierarchy || !this._pressed) { return false; }
        // mobile phone will not emit _onMouseMoveOut,
        // so we have to do hit test when touch moving
        if (!event) {
            return;
        }

        const touch = (event).touch;
        if (!touch) {
            return;
        }

        const hit = this.node._uiProps.uiTransformComp!.isHit(touch.getUILocation());

        if (this._transition === Transition.SCALE && this.target && this._originalScale) {
            if (hit) {
                Vec3.copy(this._fromScale, this._originalScale);
                Vec3.multiplyScalar(this._toScale, this._originalScale, this._zoomScale);
                this._transitionFinished = false;
            } else {
                this._time = 0;
                this._transitionFinished = true;
                this.target.setScale(this._originalScale);
            }
        } else {
            let state;
            if (hit) {
                state = State.PRESSED;
            } else {
                state = State.NORMAL;
            }
            this._applyTransition(state);
        }

        if (event) {
            event.propagationStopped = true;
        }

        return true;
    }

    protected _onTouchEnded (event?: EventTouch) {
        if (!this._interactable || !this.enabledInHierarchy) {
            return;
        }

        if (this._pressed) {
            ComponentEventHandler.emitEvents(this.clickEvents, event);
            this.node.emit(EventType.CLICK, this);
        }
        this._pressed = false;
        this._updateState();

        if (event) {
            event.propagationStopped = true;
        }
    }

    protected _onTouchCancel (event?: EventTouch) {
        if (!this._interactable || !this.enabledInHierarchy) { return; }

        this._pressed = false;
        this._updateState();
    }

    protected _onMouseMoveIn (event?: EventMouse) {
        if (this._pressed || !this.interactable || !this.enabledInHierarchy) { return; }
        if (this._transition === Transition.SPRITE && !this._hoverSprite) { return; }

        if (!this._hovered) {
            this._hovered = true;
            this._updateState();
        }
    }

    protected _onMouseMoveOut (event?: EventMouse) {
        if (this._hovered) {
            this._hovered = false;
            this._updateState();
        }
    }

    // state handler
    protected _updateState () {
        const state = this._getButtonState();
        this._applyTransition(state);
    }

    protected _getButtonState () {
        let state = State.NORMAL;
        if (!this._interactable) {
            state = State.DISABLED;
        } else if (this._pressed) {
            state = State.PRESSED;
        } else if (this._hovered) {
            state = State.HOVER;
        }
        return state.toString();
    }

    protected _updateColorTransition (state: string) {
        const color = this[`${state}Color`];

        const renderComp = this.target?.getComponent(Renderable2D);
        if (!renderComp) {
            return;
        }

        if (EDITOR || state === State.DISABLED) {
            renderComp.color = color;
        } else {
            this._fromColor = renderComp.color.clone();
            this._toColor = color;
            this._time = 0;
            this._transitionFinished = false;
        }
    }

    protected _updateSpriteTransition (state: string) {
        const sprite = this[`${state}Sprite`];
        if (this._sprite && sprite) {
            this._sprite.spriteFrame = sprite;
        }
    }

    protected _updateScaleTransition (state: string) {
        if (!this._interactable) {
            return;
        }

        if (state === State.PRESSED) {
            this._zoomUp();
        } else {
            this._zoomBack();
        }
    }

    protected _zoomUp () {
        // skip before __preload()
        if (!this._originalScale) {
            return;
        }
        Vec3.copy(this._fromScale, this._originalScale);
        Vec3.multiplyScalar(this._toScale, this._originalScale, this._zoomScale);
        this._time = 0;
        this._transitionFinished = false;
    }

    protected _zoomBack () {
        if (!this.target || !this._originalScale) {
            return;
        }
        Vec3.copy(this._fromScale, this.target.getScale());
        Vec3.copy(this._toScale, this._originalScale);
        this._time = 0;
        this._transitionFinished = false;
    }

    protected _applyTransition (state: string) {
        const transition = this._transition;
        if (transition === Transition.COLOR) {
            this._updateColorTransition(state);
        } else if (transition === Transition.SPRITE) {
            this._updateSpriteTransition(state);
        } else if (transition === Transition.SCALE) {
            this._updateScaleTransition(state);
        }
    }
}<|MERGE_RESOLUTION|>--- conflicted
+++ resolved
@@ -749,10 +749,7 @@
             this._disabledSprite = spriteFrame;
             break;
         default:
-<<<<<<< HEAD
             break;
-=======
->>>>>>> 6774ce7a
         }
     }
 
@@ -777,10 +774,7 @@
             this._disabledColor = color;
             break;
         default:
-<<<<<<< HEAD
             break;
-=======
->>>>>>> 6774ce7a
         }
     }
 
