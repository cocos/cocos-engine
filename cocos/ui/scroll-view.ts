/*
 Copyright (c) 2013-2016 Chukong Technologies Inc.
 Copyright (c) 2017-2023 Xiamen Yaji Software Co., Ltd.

 http://www.cocos.com

 Permission is hereby granted, free of charge, to any person obtaining a copy
 of this software and associated documentation files (the "Software"), to deal
 in the Software without restriction, including without limitation the rights to
 use, copy, modify, merge, publish, distribute, sublicense, and/or sell copies
 of the Software, and to permit persons to whom the Software is furnished to do so,
 subject to the following conditions:

 The above copyright notice and this permission notice shall be included in
 all copies or substantial portions of the Software.

 THE SOFTWARE IS PROVIDED "AS IS", WITHOUT WARRANTY OF ANY KIND, EXPRESS OR
 IMPLIED, INCLUDING BUT NOT LIMITED TO THE WARRANTIES OF MERCHANTABILITY,
 FITNESS FOR A PARTICULAR PURPOSE AND NONINFRINGEMENT. IN NO EVENT SHALL THE
 AUTHORS OR COPYRIGHT HOLDERS BE LIABLE FOR ANY CLAIM, DAMAGES OR OTHER
 LIABILITY, WHETHER IN AN ACTION OF CONTRACT, TORT OR OTHERWISE, ARISING FROM,
 OUT OF OR IN CONNECTION WITH THE SOFTWARE OR THE USE OR OTHER DEALINGS IN
 THE SOFTWARE.
*/

import { ccclass, help, executionOrder, menu, requireComponent, tooltip, displayOrder, range, type, serializable } from 'cc.decorator';
import { EDITOR_NOT_IN_PREVIEW } from 'internal:constants';
import { EventHandler as ComponentEventHandler } from '../scene-graph/component-event-handler';
import { UITransform } from '../2d/framework';
import { Event, EventMouse, EventTouch, Touch, SystemEventType, EventHandle, EventGamepad } from '../input/types';
import { errorID, logID } from '../core/platform/debug';
import { Size, Vec2, Vec3 } from '../core/math';
import { Layout } from './layout';
import { ScrollBar } from './scroll-bar';
import { ViewGroup } from './view-group';
import { Node } from '../scene-graph/node';
import { director, Director } from '../game/director';
import { TransformBit } from '../scene-graph/node-enum';
import { legacyCC } from '../core/global-exports';
import { NodeEventType } from '../scene-graph/node-event';
import { Input, input } from '../input/input';
import { DeviceType, XrUIPressEvent, XrUIPressEventType } from '../xr/event/xr-event-handle';

const NUMBER_OF_GATHERED_TOUCHES_FOR_MOVE_SPEED = 5;
const OUT_OF_BOUNDARY_BREAKING_FACTOR = 0.05;
const EPSILON = 1e-4;
const TOLERANCE = 1e4;
const MOVEMENT_FACTOR = 0.7;
const _tempVec3 = new Vec3();
const _tempVec3_1 = new Vec3();
const _tempVec2 = new Vec2();
const _tempVec2_1 = new Vec2();

const quintEaseOut = (time: number): number => {
    time -= 1;
    return (time * time * time * time * time + 1);
};

const getTimeInMilliseconds = (): number => {
    const currentTime = new Date();
    return currentTime.getMilliseconds();
};

const eventMap = {
    'scroll-to-top': 0,
    'scroll-to-bottom': 1,
    'scroll-to-left': 2,
    'scroll-to-right': 3,
    scrolling: 4,
    'bounce-bottom': 6,
    'bounce-left': 7,
    'bounce-right': 8,
    'bounce-top': 5,
    'scroll-ended': 9,
    'touch-up': 10,
    'scroll-ended-with-threshold': 11,
    'scroll-began': 12,
};

/**
 * @en
 * Enum for ScrollView event type.
 *
 * @zh
 * 滚动视图事件类型。
 */
export enum EventType {
    /**
     * @en
     * The event emitted when ScrollView scroll to the top boundary of inner container.
     *
     * @zh
     * 滚动视图滚动到顶部边界事件。
     */
    SCROLL_TO_TOP = 'scroll-to-top',
    /**
     * @en
     * The event emitted when ScrollView scroll to the bottom boundary of inner container.
     *
     * @zh
     * 滚动视图滚动到底部边界事件。
     */
    SCROLL_TO_BOTTOM = 'scroll-to-bottom',
    /**
     * @en
     * The event emitted when ScrollView scroll to the left boundary of inner container.
     *
     * @zh
     * 滚动视图滚动到左边界事件。
     */
    SCROLL_TO_LEFT = 'scroll-to-left',
    /**
     * @en
     * The event emitted when ScrollView scroll to the right boundary of inner container.
     *
     * @zh
     * 滚动视图滚动到右边界事件。
     */
    SCROLL_TO_RIGHT = 'scroll-to-right',
    /**
     * @en
     * The event emitted when ScrollView scroll began.
     *
     * @zh
     * 滚动视图滚动开始时发出的事件。
     */
    SCROLL_BEGAN = 'scroll-began',
    /**
     * @en
     * The event emitted when ScrollView auto scroll ended.
     *
     * @zh
     * 滚动视图滚动结束的时候发出的事件。
     */
    SCROLL_ENDED = 'scroll-ended',
    /**
     * @en
     * The event emitted when ScrollView scroll to the top boundary of inner container and start bounce.
     *
     * @zh
     * 滚动视图滚动到顶部边界并且开始回弹时发出的事件。
     */
    BOUNCE_TOP = 'bounce-top',
    /**
     * @en
     * The event emitted when ScrollView scroll to the bottom boundary of inner container and start bounce.
     *
     * @zh
     * 滚动视图滚动到底部边界并且开始回弹时发出的事件。
     */
    BOUNCE_BOTTOM = 'bounce-bottom',
    /**
     * @en
     * The event emitted when ScrollView scroll to the left boundary of inner container and start bounce.
     *
     * @zh
     * 滚动视图滚动到左边界并且开始回弹时发出的事件。
     */
    BOUNCE_LEFT = 'bounce-left',
    /**
     * @en
     * The event emitted when ScrollView scroll to the right boundary of inner container and start bounce.
     *
     * @zh
     * 滚动视图滚动到右边界并且开始回弹时发出的事件。
     */
    BOUNCE_RIGHT = 'bounce-right',
    /**
     * @en
     * The event emitted when ScrollView is scrolling.
     *
     * @zh
     * 滚动视图正在滚动时发出的事件。
     */
    SCROLLING = 'scrolling',
    /**
     * @en
     * The event emitted when ScrollView auto scroll ended with a threshold.
     *
     * @zh
     * 滚动视图自动滚动快要结束的时候发出的事件。
     */
    SCROLL_ENG_WITH_THRESHOLD = 'scroll-ended-with-threshold',
    /**
     * @en
     * The event emitted when user release the touch.
     *
     * @zh
     * 当用户松手的时候会发出一个事件。
     */
    TOUCH_UP = 'touch-up',
}

enum XrhoverType {
    NONE = 0,
    LEFT = 1,
    RIGHT = 2
}

/**
 * @en
 * Layout container for a view hierarchy that can be scrolled by the user,
 * allowing it to be larger than the physical display.
 *
 * @zh
 * 滚动视图组件。
 */

@ccclass('cc.ScrollView')
@help('i18n:cc.ScrollView')
@executionOrder(110)
@menu('UI/ScrollView')
@requireComponent(UITransform)
export class ScrollView extends ViewGroup {
    public static EventType = EventType;

    /**
     * @en
     * The elapse time of bouncing back. A value of 0 will bounce back immediately.
     *
     * @zh
     * 回弹持续的时间，0 表示将立即反弹。
     */
    @serializable
    @range([0, 10])
    @displayOrder(5)
    @tooltip('i18n:scrollview.bounceDuration')
    public bounceDuration = 1;

    /**
     * @en
     * It determines how quickly the content stop moving. A value of 1 will stop the movement immediately.
     * A value of 0 will never stop the movement until it reaches to the boundary of scrollview.
     *
     * @zh
     * 开启惯性后，在用户停止触摸后滚动多快停止，0表示永不停止，1表示立刻停止。
     */
    @serializable
    @range([0, 1, 0.1])
    @displayOrder(3)
    @tooltip('i18n:scrollview.brake')
    public brake = 0.5;

    /**
     * @en
     * When elastic is set, the content will be bounce back when move out of boundary.
     *
     * @zh
     * 是否允许滚动内容超过边界，并在停止触摸后回弹。
     */
    @serializable
    @displayOrder(3)
    @tooltip('i18n:scrollview.elastic')
    public elastic = true;

    /**
     * @en
     * When inertia is set, the content will continue to move when touch ended.
     *
     * @zh
     * 是否开启滚动惯性。
     */
    @serializable
    @displayOrder(2)
    @tooltip('i18n:scrollview.inertia')
    public inertia = true;

    /**
     * @en
     * This is a reference to the UI element to be scrolled.
     *
     * @zh
     * 可滚动展示内容的节点。
     */
    @type(Node)
    @displayOrder(5)
    @tooltip('i18n:scrollview.content')
    get content (): Node | null {
        return this._content;
    }
    set content (value) {
        if (this._content === value) {
            return;
        }
        const viewTrans = value && value.parent && value.parent._uiProps.uiTransformComp;
        if (value && (!value || !viewTrans)) {
            logID(4302);
            return;
        }

        this._content = value;
        this._calculateBoundary();
    }

    /**
     * @en
     * Enable horizontal scroll.
     *
     * @zh
     * 是否开启水平滚动。
     */
    @serializable
    @displayOrder(0)
    @tooltip('i18n:scrollview.horizontal')
    public horizontal = true;

    /**
     * @en
     * The horizontal scrollbar reference.
     * @zh
     * 水平滚动的 ScrollBar。
     */
    @type(ScrollBar)
    @displayOrder(0)
    @tooltip('i18n:scrollview.horizontal_bar')
    get horizontalScrollBar (): ScrollBar | null {
        if (this._horizontalScrollBar && !this._horizontalScrollBar.isValid) {
            errorID(4303, 'horizontal', this.node.name);
        }
        return this._horizontalScrollBar;
    }

    set horizontalScrollBar (value: ScrollBar | null) {
        if (this._horizontalScrollBar === value) {
            return;
        }

        this._horizontalScrollBar = value;

        if (this._horizontalScrollBar) {
            this._horizontalScrollBar.setScrollView(this);
            this._updateScrollBar(Vec2.ZERO);
        }
    }

    /**
     * @en
     * Enable vertical scroll.
     *
     * @zh
     * 是否开启垂直滚动。
     */
    @serializable
    @displayOrder(1)
    @tooltip('i18n:scrollview.vertical')
    public vertical = true;

    /**
     * @en
     * The vertical scrollbar reference.
     *
     * @zh
     * 垂直滚动的 ScrollBar。
     */
    @type(ScrollBar)
    @displayOrder(1)
    @tooltip('i18n:scrollview.vertical_bar')
    get verticalScrollBar (): ScrollBar | null {
        if (this._verticalScrollBar && !this._verticalScrollBar.isValid) {
            errorID(4303, 'vertical', this.node.name);
        }
        return this._verticalScrollBar;
    }

    set verticalScrollBar (value: ScrollBar | null) {
        if (this._verticalScrollBar === value) {
            return;
        }

        this._verticalScrollBar = value;

        if (this._verticalScrollBar) {
            this._verticalScrollBar.setScrollView(this);
            this._updateScrollBar(Vec2.ZERO);
        }
    }

    /**
     * @en
     * If cancelInnerEvents is set to true, the scroll behavior will cancel touch events on inner content nodes
     * It's set to true by default.
     *
     * @zh
     * 如果这个属性被设置为 true，那么滚动行为会取消子节点上注册的触摸事件，默认被设置为 true。<br/>
     * 注意，子节点上的 touchstart 事件仍然会触发，触点移动距离非常短的情况下 touchmove 和 touchend 也不会受影响。
     */
    @serializable
    @displayOrder(9)
    @tooltip('i18n:scrollview.cancelInnerEvents')
    public cancelInnerEvents = true;

    /**
     * @en
     * ScrollView events callback.
     *
     * @zh
     * 滚动视图的事件回调函数。
     */
    @type([ComponentEventHandler])
    @serializable
    @displayOrder(10)
    @tooltip('i18n:scrollview.scrollEvents')
    public scrollEvents: ComponentEventHandler[] = [];

    /**
     * @en The display view in the scroll view component.
     * @zh scroll view 组件中的显示区域。
     */
    get view (): UITransform | null {
        const parent = this._content && this._content.parent;
        if (!parent) {
            return null;
        }
        return parent._uiProps.uiTransformComp;
    }

    protected _autoScrolling = false;
    protected _scrolling = false;
    @serializable
    protected _content: Node | null = null;
    @serializable
    protected _horizontalScrollBar: ScrollBar | null = null;
    @serializable
    protected _verticalScrollBar: ScrollBar | null = null;

    protected _topBoundary = 0;
    protected _bottomBoundary = 0;
    protected _leftBoundary = 0;
    protected _rightBoundary = 0;

    protected _touchMoveDisplacements: Vec3[] = [];
    protected _touchMoveTimeDeltas: number[] = [];
    protected _touchMovePreviousTimestamp = 0;
    protected _touchMoved = false;
    protected _autoScrollAttenuate = false;
    protected _autoScrollStartPosition = new Vec3();
    protected _autoScrollTargetDelta = new Vec3();
    protected _autoScrollTotalTime = 0;
    protected _autoScrollAccumulatedTime = 0;
    protected _autoScrollCurrentlyOutOfBoundary = false;
    protected _autoScrollBraking = false;
    protected _autoScrollBrakingStartPosition = new Vec3();

    protected _outOfBoundaryAmount = new Vec3();
    protected _outOfBoundaryAmountDirty = true;
    protected _stopMouseWheel = false;
    protected _mouseWheelEventElapsedTime = 0.0;
    protected _isScrollEndedWithThresholdEventFired = false;
    // use bit wise operations to indicate the direction
    protected _scrollEventEmitMask = 0;
    protected _isBouncing = false;
    protected _contentPos = new Vec3();
    protected _deltaPos = new Vec3();

    protected _hoverIn: XrhoverType = XrhoverType.NONE;

    /**
     * @en
     * Scroll the content to the bottom boundary of ScrollView.
     *
     * @zh
     * 视图内容将在规定时间内滚动到视图底部。
     *
     * @param timeInSecond
     * @en The rolling time(in seconds). If time is up, the content will slide to the bottom border. @zh 滚动时间（s）。 如果超时，内容将立即跳到底部边界。
     * @param attenuated @en Whether the rolling acceleration is attenuated(The default is true) @zh 滚动加速是否衰减，默认为 true
     * @example
     * ```ts
     * // Scroll to the bottom of the view.
     * scrollView.scrollToBottom(0.1);
     * ```
     */
    public scrollToBottom (timeInSecond?: number, attenuated = true): void {
        const moveDelta = this._calculateMovePercentDelta({
            anchor: new Vec2(0, 0),
            applyToHorizontal: false,
            applyToVertical: true,
        });

        if (timeInSecond) {
            this._startAutoScroll(moveDelta, timeInSecond, attenuated !== false);
        } else {
            this._moveContent(moveDelta, true);
        }
    }

    /**
     * @en
     * Scroll the content to the top boundary of ScrollView.
     *
     * @zh
     * 视图内容将在规定时间内滚动到视图顶部。
     *
     * @param timeInSecond
     * @en The rolling time(in seconds). If time is up, the content will slide to the bottom border. @zh 滚动时间（s）。 如果超时，内容将立即跳到底部边界。
     * @param attenuated @en Whether the rolling acceleration is attenuated(The default is true). @zh 滚动加速是否衰减，默认为 true
     * @example
     * ```ts
     * // Scroll to the top of the view.
     * scrollView.scrollToTop(0.1);
     * ```
     */
    public scrollToTop (timeInSecond?: number, attenuated = true): void {
        const moveDelta = this._calculateMovePercentDelta({
            anchor: new Vec2(0, 1),
            applyToHorizontal: false,
            applyToVertical: true,
        });

        if (timeInSecond) {
            this._startAutoScroll(moveDelta, timeInSecond, attenuated !== false);
        } else {
            this._moveContent(moveDelta);
        }
    }

    /**
     * @en
     * Scroll the content to the left boundary of ScrollView.
     *
     * @zh
     * 视图内容将在规定时间内滚动到视图左边。
     *
     * @param timeInSecond
     * @en The rolling time(in seconds). If time is up, the content will slide to the bottom border. @zh 滚动时间（s）。 如果超时，内容将立即跳到底部边界。
     * @param attenuated @en Whether the rolling acceleration is attenuated(The default is true). @zh 滚动加速是否衰减，默认为 true。
     * @example
     * ```ts
     * // Scroll to the left of the view.
     * scrollView.scrollToLeft(0.1);
     * ```
     */
    public scrollToLeft (timeInSecond?: number, attenuated = true): void {
        const moveDelta = this._calculateMovePercentDelta({
            anchor: new Vec2(0, 0),
            applyToHorizontal: true,
            applyToVertical: false,
        });

        if (timeInSecond) {
            this._startAutoScroll(moveDelta, timeInSecond, attenuated !== false);
        } else {
            this._moveContent(moveDelta);
        }
    }

    /**
     * @en
     * Scroll the content to the right boundary of ScrollView.
     *
     * @zh
     * 视图内容将在规定时间内滚动到视图右边。
     *
     * @param timeInSecond
     * @en The rolling time(in seconds). If time is up, the content will slide to the bottom border. @zh 滚动时间（s）。 如果超时，内容将立即跳到底部边界。
     * @param attenuated @en Whether the rolling acceleration is attenuated(The default is true). @zh 滚动加速是否衰减，默认为 true。
     * @example
     * ```ts
     * // Scroll to the right of the view.
     * scrollView.scrollToRight(0.1);
     * ```
     */
    public scrollToRight (timeInSecond?: number, attenuated = true): void {
        const moveDelta = this._calculateMovePercentDelta({
            anchor: new Vec2(1, 0),
            applyToHorizontal: true,
            applyToVertical: false,
        });

        if (timeInSecond) {
            this._startAutoScroll(moveDelta, timeInSecond, attenuated !== false);
        } else {
            this._moveContent(moveDelta);
        }
    }

    /**
     * @en
     * Scroll the content to the top left boundary of ScrollView.
     *
     * @zh
     * 视图内容将在规定时间内滚动到视图左上角。
     *
     * @param timeInSecond
     * @en The rolling time(in seconds). If time is up, the content will slide to the bottom border. @zh 滚动时间（s）。 如果超时，内容将立即跳到底部边界。
     * @param attenuated @en Whether the rolling acceleration is attenuated(The default is true). @zh 滚动加速是否衰减，默认为 true。
     * @example
     * ```ts
     * // Scroll to the upper left corner of the view.
     * scrollView.scrollToTopLeft(0.1);
     * ```
     */
    public scrollToTopLeft (timeInSecond?: number, attenuated = true): void {
        const moveDelta = this._calculateMovePercentDelta({
            anchor: new Vec2(0, 1),
            applyToHorizontal: true,
            applyToVertical: true,
        });

        if (timeInSecond) {
            this._startAutoScroll(moveDelta, timeInSecond, attenuated !== false);
        } else {
            this._moveContent(moveDelta);
        }
    }

    /**
     * @en
     * Scroll the content to the top right boundary of ScrollView.
     *
     * @zh
     * 视图内容将在规定时间内滚动到视图右上角。
     *
     * @param timeInSecond
     * @en The rolling time(in seconds). If time is up, the content will slide to the bottom border. @zh 滚动时间（s）。 如果超时，内容将立即跳到底部边界。
     * @param attenuated @en Whether the rolling acceleration is attenuated(The default is true). @zh 滚动加速是否衰减，默认为 true。
     * @example
     * ```ts
     * // Scroll to the top right corner of the view.
     * scrollView.scrollToTopRight(0.1);
     * ```
     */
    public scrollToTopRight (timeInSecond?: number, attenuated = true): void {
        const moveDelta = this._calculateMovePercentDelta({
            anchor: new Vec2(1, 1),
            applyToHorizontal: true,
            applyToVertical: true,
        });

        if (timeInSecond) {
            this._startAutoScroll(moveDelta, timeInSecond, attenuated !== false);
        } else {
            this._moveContent(moveDelta);
        }
    }

    /**
     * @en
     * Scroll the content to the bottom left boundary of ScrollView.
     *
     * @zh
     * 视图内容将在规定时间内滚动到视图左下角。
     *
     * @param timeInSecond
     * @en The rolling time(in seconds). If time is up, the content will slide to the bottom border. @zh 滚动时间（s）。 如果超时，内容将立即跳到底部边界。
     * @param attenuated @en Whether the rolling acceleration is attenuated(The default is true). @zh 滚动加速是否衰减，默认为 true。
     * @example
     * ```ts
     * // Scroll to the lower left corner of the view.
     * scrollView.scrollToBottomLeft(0.1);
     * ```
     */
    public scrollToBottomLeft (timeInSecond?: number, attenuated = true): void {
        const moveDelta = this._calculateMovePercentDelta({
            anchor: new Vec2(0, 0),
            applyToHorizontal: true,
            applyToVertical: true,
        });

        if (timeInSecond) {
            this._startAutoScroll(moveDelta, timeInSecond, attenuated !== false);
        } else {
            this._moveContent(moveDelta);
        }
    }

    /**
     * @en
     * Scroll the content to the bottom right boundary of ScrollView.
     *
     * @zh
     * 视图内容将在规定时间内滚动到视图右下角。
     *
     * @param timeInSecond
     * @en The rolling time(in seconds). If time is up, the content will slide to the bottom border. @zh 滚动时间（s）。 如果超时，内容将立即跳到底部边界。
     * @param attenuated @en Whether the rolling acceleration is attenuated(The default is true). @zh 滚动加速是否衰减，默认为 true。
     * @example
     * ```ts
     * // Scroll to the lower right corner of the view.
     * scrollView.scrollToBottomRight(0.1);
     * ```
     */
    public scrollToBottomRight (timeInSecond?: number, attenuated = true): void {
        const moveDelta = this._calculateMovePercentDelta({
            anchor: new Vec2(1, 0),
            applyToHorizontal: true,
            applyToVertical: true,
        });

        if (timeInSecond) {
            this._startAutoScroll(moveDelta, timeInSecond, attenuated !== false);
        } else {
            this._moveContent(moveDelta);
        }
    }

    /**
     * @en
     * Scroll with an offset related to the ScrollView's top left origin, if timeInSecond is omitted,
     * then it will jump to the specific offset immediately.
     *
     * @zh
     * 视图内容在规定时间内将滚动到 ScrollView 相对左上角原点的偏移位置, 如果 timeInSecond 参数不传，则立即滚动到指定偏移位置。
     *
     * @param offset
     * @en After scrolling the view, the position of the view content relative to the view window. @zh 滚动视图后，视图内容（content）相对于视图窗口（viewport）的位置。
     * @param timeInSecond
     * @en Scroll time (s). If it times out, the content immediately jumps to the specified offset. @zh 滚动时间（s）。 如果超时，内容将立即跳到指定偏移量处。
     * @param attenuated @en Whether the rolling acceleration is attenuated(The default is true). @zh 滚动加速是否衰减，默认为 true。
     * @example
     * ```ts
     * // Scroll to middle position in 0.1 second in x-axis
     * let maxScrollOffset = this.getMaxScrollOffset();
     * scrollView.scrollToOffset(new Vec2(maxScrollOffset.x / 2, 0), 0.1);
     * ```
     */
    public scrollToOffset (offset: Vec2, timeInSecond?: number, attenuated = true): void {
        const maxScrollOffset = this.getMaxScrollOffset();

        const anchor = new Vec2(0, 0);
        // if maxScrollOffset is 0, then always align the content's top left origin to the top left corner of its parent
        if (maxScrollOffset.x === 0) {
            anchor.x = 0;
        } else {
            anchor.x = offset.x / maxScrollOffset.x;
        }

        if (maxScrollOffset.y === 0) {
            anchor.y = 1;
        } else {
            anchor.y = (maxScrollOffset.y - offset.y) / maxScrollOffset.y;
        }

        this.scrollTo(anchor, timeInSecond, attenuated);
    }

    /**
     * @en
     * Get the position of the scrolling view relative to the origin in the upper-left corner of the viewport.
     *
     * @zh
     * 获取滚动视图相对于视图窗口左上角原点的位置。
     *
     * @return @en Current rolling offset. @zh 当前滚动偏移量。
     */
    public getScrollOffset (): Vec2 {
        const topDelta = this._getContentTopBoundary() - this._topBoundary;
        const leftDelta = this._getContentLeftBoundary() - this._leftBoundary;

        return new Vec2(leftDelta, topDelta);
    }

    /**
     * @en
     * Get the maximize available  scroll offset.
     *
     * @zh
     * 获取滚动视图最大可以滚动的偏移量。
     *
     * @return @en Maximum scrollable offset. @zh 最大可滚动偏移量。
     */
    public getMaxScrollOffset (): Vec2 {
        if (!this._content || !this.view) {
            return Vec2.ZERO;
        }
        const contentSize = this._content._uiProps.uiTransformComp!.contentSize;
        let horizontalMaximizeOffset = contentSize.width - this.view.width;
        let verticalMaximizeOffset = contentSize.height - this.view.height;
        horizontalMaximizeOffset = horizontalMaximizeOffset >= 0 ? horizontalMaximizeOffset : 0;
        verticalMaximizeOffset = verticalMaximizeOffset >= 0 ? verticalMaximizeOffset : 0;

        return new Vec2(horizontalMaximizeOffset, verticalMaximizeOffset);
    }

    /**
     * @en
     * Scroll the content to the horizontal percent position of ScrollView.
     *
     * @zh
     * 视图内容在规定时间内将滚动到 ScrollView 水平方向的百分比位置上。
     *
     * @param percent
     * @en Scroll to the destination which is located at the percent interpolation from left border to the right border @zh 滚动到从左到右指定百分比插值的位置
     * @param timeInSecond
     * @en Scroll time (s). If it times out, the content immediately jumps to the specified offset. @zh 滚动时间（s）。 如果超时，内容将立即跳到指定偏移量处。
     * @param attenuated @en Whether the rolling acceleration is attenuated(The default is true). @zh 滚动加速是否衰减，默认为 true。
     * @example
     * ```ts
     * // Scroll to middle position.
     * scrollView.scrollToBottomRight(0.5, 0.1);
     * ```
     */
    public scrollToPercentHorizontal (percent: number, timeInSecond: number, attenuated: boolean): void {
        const moveDelta = this._calculateMovePercentDelta({
            anchor: new Vec2(percent, 0),
            applyToHorizontal: true,
            applyToVertical: false,
        });

        if (timeInSecond) {
            this._startAutoScroll(moveDelta, timeInSecond, attenuated !== false);
        } else {
            this._moveContent(moveDelta);
        }
    }

    /**
     * @en
     * Scroll the content to the percent position of ScrollView in any direction.
     *
     * @zh
     * 视图内容在规定时间内进行垂直方向和水平方向的滚动，并且滚动到指定百分比位置上。
     *
     * @param anchor
     * @en Scroll to the destination which is located at the anchor interpolation from left/top border to the right/bottom border.
     * @zh 滚动到从左/上到右/下指定锚点对应分量插值的位置。
     * @param timeInSecond
     * @en Scroll time (s). If it times out, the content immediately jumps to the specified offset. @zh 滚动时间（s）。 如果超时，内容将立即跳到指定偏移量处。
     * @param attenuated @en Whether the rolling acceleration is attenuated(The default is true). @zh 滚动加速是否衰减，默认为 true。
     * @example
     * ```ts
     * // Vertical scroll to the bottom of the view.
     * scrollView.scrollTo(new Vec2(0, 1), 0.1);
     *
     * // Horizontal scroll to view right.
     * scrollView.scrollTo(new Vec2(1, 0), 0.1);
     * ```
     */
    public scrollTo (anchor: Vec2, timeInSecond?: number, attenuated?: boolean): void {
        const moveDelta = this._calculateMovePercentDelta({
            anchor: new Vec2(anchor),
            applyToHorizontal: true,
            applyToVertical: true,
        });

        if (timeInSecond) {
            this._startAutoScroll(moveDelta, timeInSecond, attenuated);
        } else {
            this._moveContent(moveDelta);
        }
    }

    /**
     * @en
     * Scroll the content to the vertical percent position of ScrollView.
     *
     * @zh
     * 视图内容在规定时间内滚动到 ScrollView 垂直方向的百分比位置上。
     *
     * @param percent
     * @en Scroll to the destination which is located at the percent interpolation from top border to the bottom border. @zh 滚动到从上到下指定百分比插值的位置。
     * @param timeInSecond
     * @en Scroll time (s). If it times out, the content immediately jumps to the specified offset. @zh 滚动时间（s）。 如果超时，内容将立即跳到指定偏移量处。
     * @param attenuated @en Whether the rolling acceleration is attenuated(The default is true). @zh 滚动加速是否衰减，默认为 true。
     * @example
     * ```ts
     * scrollView.scrollToPercentVertical(0.5, 0.1);
     * ```
     */
    public scrollToPercentVertical (percent: number, timeInSecond?: number, attenuated?: boolean): void {
        const moveDelta = this._calculateMovePercentDelta({
            anchor: new Vec2(0, percent),
            applyToHorizontal: false,
            applyToVertical: true,
        });

        if (timeInSecond) {
            this._startAutoScroll(moveDelta, timeInSecond, attenuated);
        } else {
            this._moveContent(moveDelta);
        }
    }

    /**
     * @en
     * Stop auto scroll immediately.
     *
     * @zh
     * 停止自动滚动, 调用此 API 可以让 ScrollView 立即停止滚动。
     */
    public stopAutoScroll (): void {
        this._autoScrolling = false;
        this._autoScrollAccumulatedTime = this._autoScrollTotalTime;
    }

    /**
     * @en
     * Modify the content position.
     *
     * @zh
     * 设置当前视图内容的坐标点。
     *
     * @param position @en Current content position. @zh 希望设置内容框体的位置。
     * @deprecated Since 3.1.0, setContentPosition is deprecated, please use scrollToOffset instead.
     */
    public setContentPosition (position: Vec3): void {
        this._setContentPosition(position);
    }

    private _setContentPosition (position: Vec3): void {
        if (!this._content) {
            return;
        }
        const contentPos = this._getContentPosition();
        if (Math.abs(position.x - contentPos.x) < EPSILON && Math.abs(position.y - contentPos.y) < EPSILON) {
            return;
        }

        this._content.setPosition(position);
        this._outOfBoundaryAmountDirty = true;
    }

    /**
     * @en
     * Query the content's position in its parent space.
     *
     * @zh
     * 获取当前视图内容的坐标点。
     *
     * @returns @en current content position. @zh 当前视图内容的坐标点。
     * @deprecated Since 3.1.0, getContentPosition is deprecated.
     */
    public getContentPosition (): Vec3 {
        return this._getContentPosition();
    }

    private _getContentPosition (): Vec3 {
        if (!this._content) {
            return Vec3.ZERO.clone();
        }

        this._contentPos.set(this._content.position);
        return this._contentPos;
    }

    /**
     * @en
     * Query whether the user is currently dragging the ScrollView to scroll it.
     *
     * @zh
     * 用户是否在拖拽当前滚动视图。
     *
     * @returns @en If or not the current scrolling view is being dragged.  @zh 是否在拖拽当前滚动视图。
     */
    public isScrolling (): boolean {
        return this._scrolling;
    }

    /**
     * @en
     * Query whether the ScrollView is currently scrolling because of a bounceback or inertia slowdown.
     *
     * @zh
     * 当前滚动视图是否在惯性滚动。
     *
     * @returns @en Whether the scrolling view is scrolling inertially.  @zh 滚动视图是否在惯性滚动。
     */
    public isAutoScrolling (): boolean {
        return this._autoScrolling;
    }

    /**
     * @en Get the minimum precision time of the end-of-scroll event.
     * @zh 获得滚动结束的事件的最小精度时间。
     * @returns @en Minimum time. @zh 最小时间。
     */
    public getScrollEndedEventTiming (): number {
        return EPSILON;
    }

    public start (): void {
        this._calculateBoundary();
        // Because widget component will adjust content position and scrollView position is correct after visit
        // So this event could make sure the content is on the correct position after loading.
        if (this._content) {
            director.once(Director.EVENT_BEFORE_DRAW, this._adjustContentOutOfBoundary, this);
        }
    }

<<<<<<< HEAD
    public onEnable () {
        if (!EDITOR_NOT_IN_PREVIEW) {
=======
    public onEnable (): void {
        if (!EDITOR || legacyCC.GAME_VIEW) {
>>>>>>> 79a6eaf7
            this._registerEvent();
            if (this._content) {
                this._content.on(NodeEventType.SIZE_CHANGED, this._calculateBoundary, this);
                this._content.on(NodeEventType.TRANSFORM_CHANGED, this._scaleChanged, this);
                if (this.view) {
                    this.view.node.on(NodeEventType.TRANSFORM_CHANGED, this._scaleChanged, this);
                    this.view.node.on(NodeEventType.SIZE_CHANGED, this._calculateBoundary, this);
                }
            }

            this._calculateBoundary();
        }
        this._updateScrollBarState();
    }

    public update (dt: number): void {
        if (this._autoScrolling) {
            this._processAutoScrolling(dt);
        }
    }

<<<<<<< HEAD
    public onDisable () {
        if (!EDITOR_NOT_IN_PREVIEW) {
=======
    public onDisable (): void {
        if (!EDITOR || legacyCC.GAME_VIEW) {
>>>>>>> 79a6eaf7
            this._unregisterEvent();
            if (this._content) {
                this._content.off(NodeEventType.SIZE_CHANGED, this._calculateBoundary, this);
                this._content.off(NodeEventType.TRANSFORM_CHANGED, this._scaleChanged, this);
                if (this.view) {
                    this.view.node.off(NodeEventType.TRANSFORM_CHANGED, this._scaleChanged, this);
                    this.view.node.off(NodeEventType.SIZE_CHANGED, this._calculateBoundary, this);
                }
            }
        }
        this._hideScrollBar();
        this.stopAutoScroll();
    }

    // private methods
    protected _registerEvent (): void {
        this.node.on(NodeEventType.TOUCH_START, this._onTouchBegan, this, true);
        this.node.on(NodeEventType.TOUCH_MOVE, this._onTouchMoved, this, true);
        this.node.on(NodeEventType.TOUCH_END, this._onTouchEnded, this, true);
        this.node.on(NodeEventType.TOUCH_CANCEL, this._onTouchCancelled, this, true);
        this.node.on(NodeEventType.MOUSE_WHEEL, this._onMouseWheel, this, true);

        this.node.on(XrUIPressEventType.XRUI_HOVER_ENTERED, this._xrHoverEnter, this);
        this.node.on(XrUIPressEventType.XRUI_HOVER_EXITED, this._xrHoverExit, this);

        input.on(Input.EventType.HANDLE_INPUT, this._dispatchEventHandleInput, this);
        input.on(Input.EventType.GAMEPAD_INPUT, this._dispatchEventHandleInput, this);
    }

    protected _unregisterEvent (): void {
        this.node.off(NodeEventType.TOUCH_START, this._onTouchBegan, this, true);
        this.node.off(NodeEventType.TOUCH_MOVE, this._onTouchMoved, this, true);
        this.node.off(NodeEventType.TOUCH_END, this._onTouchEnded, this, true);
        this.node.off(NodeEventType.TOUCH_CANCEL, this._onTouchCancelled, this, true);
        this.node.off(NodeEventType.MOUSE_WHEEL, this._onMouseWheel, this, true);

        this.node.off(XrUIPressEventType.XRUI_HOVER_ENTERED, this._xrHoverEnter, this);
        this.node.off(XrUIPressEventType.XRUI_HOVER_EXITED, this._xrHoverExit, this);
        input.off(Input.EventType.HANDLE_INPUT, this._dispatchEventHandleInput, this);
        input.off(Input.EventType.GAMEPAD_INPUT, this._dispatchEventHandleInput, this);
    }

    protected _onMouseWheel (event: EventMouse, captureListeners?: Node[]): void {
        if (!this.enabledInHierarchy) {
            return;
        }

        if (this._hasNestedViewGroup(event, captureListeners)) {
            return;
        }

        const deltaMove = new Vec3();
        const wheelPrecision = -0.1;
        const scrollY = event.getScrollY();
        if (this.vertical) {
            deltaMove.set(0, scrollY * wheelPrecision, 0);
        } else if (this.horizontal) {
            deltaMove.set(scrollY * wheelPrecision, 0, 0);
        }

        this._mouseWheelEventElapsedTime = 0;
        this._processDeltaMove(deltaMove);

        if (!this._stopMouseWheel) {
            this._handlePressLogic();
            this.schedule(this._checkMouseWheel, 1.0 / 60, NaN, 0);
            this._stopMouseWheel = true;
        }

        this._stopPropagationIfTargetIsMe(event);
    }

    protected _onTouchBegan (event: EventTouch, captureListeners?: Node[]): void {
        if (!this.enabledInHierarchy || !this._content) { return; }
        if (this._hasNestedViewGroup(event, captureListeners)) { return; }

        this._handlePressLogic();

        this._touchMoved = false;
        this._stopPropagationIfTargetIsMe(event);
    }

    protected _onTouchMoved (event: EventTouch, captureListeners?: Node[]): void {
        if (!this.enabledInHierarchy || !this._content) { return; }
        if (this._hasNestedViewGroup(event, captureListeners)) { return; }

        const touch = event.touch!;
        this._handleMoveLogic(touch);

        // Do not prevent touch events in inner nodes
        if (!this.cancelInnerEvents) {
            return;
        }

        const deltaMove = touch.getUILocation(_tempVec2);
        deltaMove.subtract(touch.getUIStartLocation(_tempVec2_1));
        // FIXME: touch move delta should be calculated by DPI.
        if (deltaMove.length() > 7) {
            if (!this._touchMoved && event.target !== this.node) {
                // Simulate touch cancel for target node
                const cancelEvent = new EventTouch(event.getTouches(), event.bubbles, SystemEventType.TOUCH_CANCEL);
                cancelEvent.touch = event.touch;
                cancelEvent.simulate = true;
                (event.target as Node).dispatchEvent(cancelEvent);
                this._touchMoved = true;
            }
        }
        this._stopPropagationIfTargetIsMe(event);
    }

    protected _onTouchEnded (event: EventTouch, captureListeners?: Node[]): void {
        if (!this.enabledInHierarchy || !this._content || !event) { return; }
        if (this._hasNestedViewGroup(event, captureListeners)) { return; }

        this._dispatchEvent(EventType.TOUCH_UP);

        const touch = event.touch!;
        this._handleReleaseLogic(touch);

        if (this._touchMoved) {
            event.propagationStopped = true;
        } else {
            this._stopPropagationIfTargetIsMe(event);
        }
    }

    protected _onTouchCancelled (event: EventTouch, captureListeners?: Node[]): void {
        if (!this.enabledInHierarchy || !this._content) { return; }
        if (this._hasNestedViewGroup(event, captureListeners)) { return; }

        // Filter touch cancel event send from self
        if (event && !event.simulate) {
            const touch = event.touch!;
            this._handleReleaseLogic(touch);
        }
        this._stopPropagationIfTargetIsMe(event);
    }

    protected _calculateBoundary (): void {
        if (this._content && this.view) {
            // refresh content size
            const layout = this._content.getComponent(Layout);
            if (layout && layout.enabledInHierarchy) {
                layout.updateLayout();
            }
            const viewTrans = this.view;

            const anchorX = viewTrans.width * viewTrans.anchorX;
            const anchorY = viewTrans.height * viewTrans.anchorY;

            this._leftBoundary = -anchorX;
            this._bottomBoundary = -anchorY;

            this._rightBoundary = this._leftBoundary + viewTrans.width;
            this._topBoundary = this._bottomBoundary + viewTrans.height;

            this._moveContentToTopLeft(viewTrans.contentSize);
        }
    }

    protected _hasNestedViewGroup (event: Event, captureListeners?: Node[]): boolean {
        if (!event || event.eventPhase !== Event.CAPTURING_PHASE) {
            return false;
        }

        if (captureListeners) {
            // captureListeners are arranged from child to parent
            for (const listener of captureListeners) {
                const item = listener;

                if (this.node === item) {
                    if (event.target && (event.target as Node).getComponent(ViewGroup)) {
                        return true;
                    }
                    return false;
                }

                if (item.getComponent(ViewGroup)) {
                    return true;
                }
            }
        }
        return false;
    }

    protected _startInertiaScroll (touchMoveVelocity: Vec3): void {
        const inertiaTotalMovement = new Vec3(touchMoveVelocity);
        inertiaTotalMovement.multiplyScalar(MOVEMENT_FACTOR);
        this._startAttenuatingAutoScroll(inertiaTotalMovement, touchMoveVelocity);
    }

    protected _calculateAttenuatedFactor (distance: number): number {
        if (this.brake <= 0) {
            return (1 - this.brake);
        }

        // attenuate formula from: http://learnopengl.com/#!Lighting/Light-casters
        return (1 - this.brake) * (1 / (1 + distance * 0.000014 + distance * distance * 0.000000008));
    }

    protected _startAttenuatingAutoScroll (deltaMove: Vec3, initialVelocity: Vec3): void {
        const targetDelta = deltaMove.clone();
        targetDelta.normalize();
        if (this._content && this.view) {
            const contentSize = this._content._uiProps.uiTransformComp!.contentSize;
            const scrollViewSize = this.view.contentSize;

            const totalMoveWidth = (contentSize.width - scrollViewSize.width);
            const totalMoveHeight = (contentSize.height - scrollViewSize.height);

            const attenuatedFactorX = this._calculateAttenuatedFactor(totalMoveWidth);
            const attenuatedFactorY = this._calculateAttenuatedFactor(totalMoveHeight);

            targetDelta.x = targetDelta.x * totalMoveWidth * (1 - this.brake) * attenuatedFactorX;
            targetDelta.y = targetDelta.y * totalMoveHeight * attenuatedFactorY * (1 - this.brake);
            targetDelta.z = 0;
        }

        const originalMoveLength = deltaMove.length();
        let factor = targetDelta.length() / originalMoveLength;
        targetDelta.add(deltaMove);

        if (this.brake > 0 && factor > 7) {
            factor = Math.sqrt(factor);
            const clonedDeltaMove = deltaMove.clone();
            clonedDeltaMove.multiplyScalar(factor);
            targetDelta.set(clonedDeltaMove);
            targetDelta.add(deltaMove);
        }

        let time = this._calculateAutoScrollTimeByInitialSpeed(initialVelocity.length());
        if (this.brake > 0 && factor > 3) {
            factor = 3;
            time *= factor;
        }

        if (this.brake === 0 && factor > 1) {
            time *= factor;
        }

        this._startAutoScroll(targetDelta, time, true);
    }

    protected _calculateAutoScrollTimeByInitialSpeed (initialSpeed: number): number {
        return Math.sqrt(Math.sqrt(initialSpeed / 5));
    }

    protected _startAutoScroll (deltaMove: Vec3, timeInSecond: number, attenuated = false): void {
        const adjustedDeltaMove = this._flattenVectorByDirection(deltaMove);

        this._autoScrolling = true;
        this._autoScrollTargetDelta = adjustedDeltaMove;
        this._autoScrollAttenuate = attenuated;
        Vec3.copy(this._autoScrollStartPosition, this._getContentPosition());
        this._autoScrollTotalTime = timeInSecond;
        this._autoScrollAccumulatedTime = 0;
        this._autoScrollBraking = false;
        this._isScrollEndedWithThresholdEventFired = false;
        this._autoScrollBrakingStartPosition.set(0, 0, 0);

        const currentOutOfBoundary = this._getHowMuchOutOfBoundary();
        if (!currentOutOfBoundary.equals(Vec3.ZERO, EPSILON)) {
            this._autoScrollCurrentlyOutOfBoundary = true;
        }
    }

    protected _calculateTouchMoveVelocity (): Vec3 {
        const out = new Vec3();
        let totalTime = 0;
        totalTime = this._touchMoveTimeDeltas.reduce((a, b) => a + b, totalTime);

        if (totalTime <= 0 || totalTime >= 0.5) {
            out.set(Vec3.ZERO);
        } else {
            let totalMovement = new Vec3();
            totalMovement = this._touchMoveDisplacements.reduce((a, b) => {
                a.add(b);
                return a;
            }, totalMovement);

            out.set(totalMovement.x * (1 - this.brake) / totalTime,
                totalMovement.y * (1 - this.brake) / totalTime, totalMovement.z);
        }
        return out;
    }

    protected _flattenVectorByDirection (vector: Vec3): Vec3 {
        const result = vector;
        result.x = this.horizontal ? result.x : 0;
        result.y = this.vertical ? result.y : 0;
        return result;
    }

    protected _moveContent (deltaMove: Vec3, canStartBounceBack?: boolean): void {
        const adjustedMove = this._flattenVectorByDirection(deltaMove);
        _tempVec3.set(this._getContentPosition());
        _tempVec3.add(adjustedMove);
        _tempVec3.set(Math.round(_tempVec3.x * TOLERANCE) * EPSILON, Math.round(_tempVec3.y * TOLERANCE) * EPSILON, _tempVec3.z);
        this._setContentPosition(_tempVec3);
        const outOfBoundary = this._getHowMuchOutOfBoundary();
        _tempVec2.set(outOfBoundary.x, outOfBoundary.y);
        this._updateScrollBar(_tempVec2);

        if (this.elastic && canStartBounceBack) {
            this._startBounceBackIfNeeded();
        }
    }

    protected _getContentLeftBoundary (): number {
        if (!this._content) {
            return -1;
        }
        const contentPos = this._getContentPosition();
        const uiTrans = this._content._uiProps.uiTransformComp!;
        return contentPos.x - uiTrans.anchorX * uiTrans.width;
    }

    protected _getContentRightBoundary (): number {
        if (!this._content) {
            return -1;
        }
        const uiTrans = this._content._uiProps.uiTransformComp!;
        return this._getContentLeftBoundary() + uiTrans.width;
    }

    protected _getContentTopBoundary (): number {
        if (!this._content) {
            return -1;
        }
        const uiTrans = this._content._uiProps.uiTransformComp!;
        return this._getContentBottomBoundary() + uiTrans.height;
    }

    protected _getContentBottomBoundary (): number {
        if (!this._content) {
            return -1;
        }
        const contentPos = this._getContentPosition();
        const uiTrans = this._content._uiProps.uiTransformComp!;
        return contentPos.y - uiTrans.anchorY * uiTrans.height;
    }

    protected _getHowMuchOutOfBoundary (addition?: Vec3): Vec3 {
        addition = addition || new Vec3();
        if (addition.equals(Vec3.ZERO, EPSILON) && !this._outOfBoundaryAmountDirty) {
            return this._outOfBoundaryAmount;
        }

        const outOfBoundaryAmount = new Vec3();
        const tempLeftBoundary: number = this._getContentLeftBoundary();
        const tempRightBoundary: number  = this._getContentRightBoundary();
        if (tempLeftBoundary + addition.x > this._leftBoundary) {
            outOfBoundaryAmount.x = this._leftBoundary - (tempLeftBoundary + addition.x);
        } else if (tempRightBoundary + addition.x < this._rightBoundary) {
            outOfBoundaryAmount.x = this._rightBoundary - (tempRightBoundary + addition.x);
        }

        const tempTopBoundary: number = this._getContentTopBoundary();
        const tempBottomBoundary: number = this._getContentBottomBoundary();
        if (tempTopBoundary + addition.y < this._topBoundary) {
            outOfBoundaryAmount.y = this._topBoundary - (tempTopBoundary + addition.y);
        } else if (tempBottomBoundary + addition.y > this._bottomBoundary) {
            outOfBoundaryAmount.y = this._bottomBoundary - (tempBottomBoundary + addition.y);
        }

        if (addition.equals(Vec3.ZERO, EPSILON)) {
            this._outOfBoundaryAmount = outOfBoundaryAmount;
            this._outOfBoundaryAmountDirty = false;
        }

        this._clampDelta(outOfBoundaryAmount);
        return outOfBoundaryAmount;
    }

    protected _updateScrollBar (outOfBoundary: Vec2 | Readonly<Vec2>): void {
        if (this._horizontalScrollBar && this._horizontalScrollBar.isValid) {
            this._horizontalScrollBar.onScroll(outOfBoundary);
        }

        if (this._verticalScrollBar && this._verticalScrollBar.isValid) {
            this._verticalScrollBar.onScroll(outOfBoundary);
        }
    }

    protected _onScrollBarTouchBegan (): void {
        if (this._horizontalScrollBar && this._horizontalScrollBar.isValid) {
            this._horizontalScrollBar.onTouchBegan();
        }

        if (this._verticalScrollBar && this._verticalScrollBar.isValid) {
            this._verticalScrollBar.onTouchBegan();
        }
    }

    protected _onScrollBarTouchEnded (): void {
        if (this._horizontalScrollBar && this._horizontalScrollBar.isValid) {
            this._horizontalScrollBar.onTouchEnded();
        }

        if (this._verticalScrollBar && this._verticalScrollBar.isValid) {
            this._verticalScrollBar.onTouchEnded();
        }
    }

    protected _dispatchEvent (event: string): void {
        if (event === EventType.SCROLL_ENDED) {
            this._scrollEventEmitMask = 0;
        } else if (event === EventType.SCROLL_TO_TOP
            || event === EventType.SCROLL_TO_BOTTOM
            || event === EventType.SCROLL_TO_LEFT
            || event === EventType.SCROLL_TO_RIGHT) {
            const flag = (1 << eventMap[event]);
            if (this._scrollEventEmitMask & flag) {
                return;
            } else {
                this._scrollEventEmitMask |= flag;
            }
        }

        ComponentEventHandler.emitEvents(this.scrollEvents, this, eventMap[event]);
        this.node.emit(event, this);
    }

    protected _adjustContentOutOfBoundary (): void {
        if (!this._content) {
            return;
        }

        this._outOfBoundaryAmountDirty = true;
        if (this._isOutOfBoundary()) {
            const outOfBoundary = this._getHowMuchOutOfBoundary();
            _tempVec3.set(this._getContentPosition());
            _tempVec3.add(outOfBoundary);
            this._setContentPosition(_tempVec3);
            this._updateScrollBar(Vec2.ZERO);
        }
    }

    protected _hideScrollBar (): void {
        if (this._horizontalScrollBar && this._horizontalScrollBar.isValid) {
            this._horizontalScrollBar.hide();
        }

        if (this._verticalScrollBar && this._verticalScrollBar.isValid) {
            this._verticalScrollBar.hide();
        }
    }

    protected _updateScrollBarState (): void {
        if (!this._content || !this.view) {
            return;
        }
        const viewTrans = this.view;
        const uiTrans = this._content._uiProps.uiTransformComp!;
        if (this._verticalScrollBar && this._verticalScrollBar.isValid) {
            if (uiTrans.height < viewTrans.height) {
                this._verticalScrollBar.hide();
            } else {
                this._verticalScrollBar.show();
            }
        }

        if (this._horizontalScrollBar && this._horizontalScrollBar.isValid) {
            if (uiTrans.width < viewTrans.width) {
                this._horizontalScrollBar.hide();
            } else {
                this._horizontalScrollBar.show();
            }
        }
    }

    // This is for ScrollView as children of a Button
    protected _stopPropagationIfTargetIsMe (event: Event): void {
        if (event.eventPhase === Event.AT_TARGET && event.target === this.node) {
            event.propagationStopped = true;
        }
    }

    protected _processDeltaMove (deltaMove: Vec3): void {
        this._scrollChildren(deltaMove);
        this._gatherTouchMove(deltaMove);
    }

    protected _handleMoveLogic (touch: Touch): void {
        this._getLocalAxisAlignDelta(this._deltaPos, touch);
        this._processDeltaMove(this._deltaPos);
    }

    protected _handleReleaseLogic (touch: Touch): void {
        this._getLocalAxisAlignDelta(this._deltaPos, touch);
        this._gatherTouchMove(this._deltaPos);
        this._processInertiaScroll();

        if (this._scrolling) {
            this._scrolling = false;
            if (!this._autoScrolling) {
                this._dispatchEvent(EventType.SCROLL_ENDED);
            }
        }
    }

    protected _getLocalAxisAlignDelta (out: Vec3, touch: Touch): void {
        const uiTransformComp = this.node._uiProps.uiTransformComp;
        const vec = new Vec3();

        if (uiTransformComp) {
            touch.getUILocation(_tempVec2);
            touch.getUIPreviousLocation(_tempVec2_1);
            _tempVec3.set(_tempVec2.x, _tempVec2.y, 0);
            _tempVec3_1.set(_tempVec2_1.x, _tempVec2_1.y, 0);
            uiTransformComp.convertToNodeSpaceAR(_tempVec3, _tempVec3);
            uiTransformComp.convertToNodeSpaceAR(_tempVec3_1, _tempVec3_1);
            Vec3.subtract(vec, _tempVec3, _tempVec3_1);
        }

        out.set(vec);
    }

    protected _scrollChildren (deltaMove: Vec3): void {
        this._clampDelta(deltaMove);

        const realMove = deltaMove;
        let outOfBoundary: Vec3;
        if (this.elastic) {
            outOfBoundary = this._getHowMuchOutOfBoundary();
            realMove.x *= (outOfBoundary.x === 0 ? 1 : 0.5);
            realMove.y *= (outOfBoundary.y === 0 ? 1 : 0.5);
        }

        if (!this.elastic) {
            outOfBoundary = this._getHowMuchOutOfBoundary(realMove);
            realMove.add(outOfBoundary);
        }

        let verticalScrollEventType = '';
        let horizontalScrollEventType = '';
        if (this._content) {
            const { anchorX, anchorY, width, height } = this._content._uiProps.uiTransformComp!;
            const pos = this._content.position || Vec3.ZERO;

            if (this.vertical) {
                if (realMove.y > 0) { // up
                    const icBottomPos = pos.y - anchorY * height;

                    if (icBottomPos + realMove.y >= this._bottomBoundary) {
                        verticalScrollEventType = EventType.SCROLL_TO_BOTTOM;
                    }
                } else if (realMove.y < 0) { // down
                    const icTopPos = pos.y - anchorY * height + height;

                    if (icTopPos + realMove.y <= this._topBoundary) {
                        verticalScrollEventType = EventType.SCROLL_TO_TOP;
                    }
                }
            }

            if (this.horizontal) {
                if (realMove.x < 0) { // left
                    const icRightPos = pos.x - anchorX * width + width;
                    if (icRightPos + realMove.x <= this._rightBoundary) {
                        horizontalScrollEventType = EventType.SCROLL_TO_RIGHT;
                    }
                } else if (realMove.x > 0) { // right
                    const icLeftPos = pos.x - anchorX * width;
                    if (icLeftPos + realMove.x >= this._leftBoundary) {
                        horizontalScrollEventType = EventType.SCROLL_TO_LEFT;
                    }
                }
            }
        }

        this._moveContent(realMove, false);

        if ((this.horizontal && realMove.x !== 0) || (this.vertical && realMove.y !== 0)) {
            if (!this._scrolling) {
                this._scrolling = true;
                this._dispatchEvent(EventType.SCROLL_BEGAN);
            }
            this._dispatchEvent(EventType.SCROLLING);
        }

        if (verticalScrollEventType !== '') {
            this._dispatchEvent(verticalScrollEventType);
        }
        if (horizontalScrollEventType !== '') {
            this._dispatchEvent(horizontalScrollEventType);
        }
    }

    protected _handlePressLogic (): void {
        if (this._autoScrolling) {
            this._dispatchEvent(EventType.SCROLL_ENDED);
        }

        this._autoScrolling = false;
        this._isBouncing = false;

        this._touchMovePreviousTimestamp = getTimeInMilliseconds();
        this._touchMoveDisplacements.length = 0;
        this._touchMoveTimeDeltas.length = 0;

        this._onScrollBarTouchBegan();
    }

    protected _clampDelta (out: Vec3): void {
        if (this._content && this.view) {
            const scrollViewSize = this.view.contentSize;
            const uiTrans = this._content._uiProps.uiTransformComp!;
            if (uiTrans.width < scrollViewSize.width) {
                out.x = 0;
            }
            if (uiTrans.height < scrollViewSize.height) {
                out.y = 0;
            }
        }
    }

    protected _gatherTouchMove (delta: Vec3): void {
        const clampDt = delta.clone();
        this._clampDelta(clampDt);

        while (this._touchMoveDisplacements.length >= NUMBER_OF_GATHERED_TOUCHES_FOR_MOVE_SPEED) {
            this._touchMoveDisplacements.shift();
            this._touchMoveTimeDeltas.shift();
        }

        this._touchMoveDisplacements.push(clampDt);

        const timeStamp = getTimeInMilliseconds();
        this._touchMoveTimeDeltas.push((timeStamp - this._touchMovePreviousTimestamp) / 1000);
        this._touchMovePreviousTimestamp = timeStamp;
    }

    protected _startBounceBackIfNeeded (): boolean {
        if (!this.elastic) {
            return false;
        }

        const bounceBackAmount = this._getHowMuchOutOfBoundary();
        this._clampDelta(bounceBackAmount);

        if (bounceBackAmount.equals(Vec3.ZERO, EPSILON)) {
            return false;
        }

        const bounceBackTime = Math.max(this.bounceDuration, 0);
        this._startAutoScroll(bounceBackAmount, bounceBackTime, true);

        if (!this._isBouncing) {
            if (bounceBackAmount.y > 0) { this._dispatchEvent(EventType.BOUNCE_TOP); }
            if (bounceBackAmount.y < 0) { this._dispatchEvent(EventType.BOUNCE_BOTTOM); }
            if (bounceBackAmount.x > 0) { this._dispatchEvent(EventType.BOUNCE_RIGHT); }
            if (bounceBackAmount.x < 0) { this._dispatchEvent(EventType.BOUNCE_LEFT); }
            this._isBouncing = true;
        }

        return true;
    }

    protected _processInertiaScroll (): void {
        const bounceBackStarted = this._startBounceBackIfNeeded();
        if (!bounceBackStarted && this.inertia) {
            const touchMoveVelocity = this._calculateTouchMoveVelocity();
            if (!touchMoveVelocity.equals(_tempVec3, EPSILON) && this.brake < 1) {
                this._startInertiaScroll(touchMoveVelocity);
            }
        }

        this._onScrollBarTouchEnded();
    }

    protected _isOutOfBoundary (): boolean {
        const outOfBoundary = this._getHowMuchOutOfBoundary();
        return !outOfBoundary.equals(Vec3.ZERO, EPSILON);
    }

    protected _isNecessaryAutoScrollBrake (): boolean {
        if (this._autoScrollBraking) {
            return true;
        }

        if (this._isOutOfBoundary()) {
            if (!this._autoScrollCurrentlyOutOfBoundary) {
                this._autoScrollCurrentlyOutOfBoundary = true;
                this._autoScrollBraking = true;
                Vec3.copy(this._autoScrollBrakingStartPosition, this._getContentPosition());
                return true;
            }
        } else {
            this._autoScrollCurrentlyOutOfBoundary = false;
        }

        return false;
    }

    protected _processAutoScrolling (dt): void {
        const isAutoScrollBrake = this._isNecessaryAutoScrollBrake();
        const brakingFactor = isAutoScrollBrake ? OUT_OF_BOUNDARY_BREAKING_FACTOR : 1;
        this._autoScrollAccumulatedTime += dt * (1 / brakingFactor);

        let percentage = Math.min(1, this._autoScrollAccumulatedTime / this._autoScrollTotalTime);
        if (this._autoScrollAttenuate) {
            percentage = quintEaseOut(percentage);
        }

        const clonedAutoScrollTargetDelta = this._autoScrollTargetDelta.clone();
        clonedAutoScrollTargetDelta.multiplyScalar(percentage);
        const clonedAutoScrollStartPosition = this._autoScrollStartPosition.clone();
        clonedAutoScrollStartPosition.add(clonedAutoScrollTargetDelta);
        let reachedEnd = Math.abs(percentage - 1) <= EPSILON;

        const fireEvent = Math.abs(percentage - 1) <= this.getScrollEndedEventTiming();
        if (fireEvent && !this._isScrollEndedWithThresholdEventFired) {
            this._dispatchEvent(EventType.SCROLL_ENG_WITH_THRESHOLD);
            this._isScrollEndedWithThresholdEventFired = true;
        }

        if (this.elastic) {
            const brakeOffsetPosition = clonedAutoScrollStartPosition.clone();
            brakeOffsetPosition.subtract(this._autoScrollBrakingStartPosition);
            if (isAutoScrollBrake) {
                brakeOffsetPosition.multiplyScalar(brakingFactor);
            }
            clonedAutoScrollStartPosition.set(this._autoScrollBrakingStartPosition);
            clonedAutoScrollStartPosition.add(brakeOffsetPosition);
        } else {
            const moveDelta = clonedAutoScrollStartPosition.clone();
            moveDelta.subtract(this.getContentPosition());
            const outOfBoundary = this._getHowMuchOutOfBoundary(moveDelta);
            if (!outOfBoundary.equals(Vec3.ZERO, EPSILON)) {
                clonedAutoScrollStartPosition.add(outOfBoundary);
                reachedEnd = true;
            }
        }

        if (reachedEnd) {
            this._autoScrolling = false;
        }

        const deltaMove = clonedAutoScrollStartPosition.clone();
        deltaMove.subtract(this._getContentPosition());
        this._clampDelta(deltaMove);
        this._moveContent(deltaMove, reachedEnd);
        this._dispatchEvent(EventType.SCROLLING);

        if (!this._autoScrolling) {
            this._isBouncing = false;
            this._scrolling = false;
            this._dispatchEvent(EventType.SCROLL_ENDED);
        }
    }

    protected _checkMouseWheel (dt: number): void {
        const currentOutOfBoundary = this._getHowMuchOutOfBoundary();
        const maxElapsedTime = 0.1;

        if (!currentOutOfBoundary.equals(Vec3.ZERO, EPSILON)) {
            this._processInertiaScroll();
            this.unschedule(this._checkMouseWheel);
            this._dispatchEvent(EventType.SCROLL_ENDED);
            this._stopMouseWheel = false;
            return;
        }

        this._mouseWheelEventElapsedTime += dt;

        // mouse wheel event is ended
        if (this._mouseWheelEventElapsedTime > maxElapsedTime) {
            this._onScrollBarTouchEnded();
            this.unschedule(this._checkMouseWheel);
            this._dispatchEvent(EventType.SCROLL_ENDED);
            this._stopMouseWheel = false;
        }
    }

    protected _calculateMovePercentDelta (options): Vec3 {
        const anchor = options.anchor;
        const applyToHorizontal = options.applyToHorizontal;
        const applyToVertical = options.applyToVertical;
        this._calculateBoundary();

        anchor.clampf(Vec2.ZERO, Vec2.ONE);

        let bottomDelta = this._getContentBottomBoundary() - this._bottomBoundary;
        bottomDelta = -bottomDelta;

        let leftDelta = this._getContentLeftBoundary() - this._leftBoundary;
        leftDelta = -leftDelta;

        const moveDelta = new Vec3();
        if (this._content && this.view) {
            let totalScrollDelta = 0;
            const uiTrans = this._content._uiProps.uiTransformComp!;
            const contentSize = uiTrans.contentSize;
            const scrollSize = this.view.contentSize;
            if (applyToHorizontal) {
                totalScrollDelta = contentSize.width - scrollSize.width;
                moveDelta.x = leftDelta - totalScrollDelta * anchor.x;
            }
            if (applyToVertical) {
                totalScrollDelta = contentSize.height - scrollSize.height;
                moveDelta.y = bottomDelta - totalScrollDelta * anchor.y;
            }
        }

        return moveDelta;
    }

    protected _moveContentToTopLeft (scrollViewSize: Size): void {
        let bottomDelta = this._getContentBottomBoundary() - this._bottomBoundary;
        bottomDelta = -bottomDelta;
        const moveDelta = new Vec3();
        let totalScrollDelta = 0;

        let leftDelta = this._getContentLeftBoundary() - this._leftBoundary;
        leftDelta = -leftDelta;

        // 是否限制在上视区上边
        if (this._content) {
            const uiTrans = this._content._uiProps.uiTransformComp!;
            const contentSize = uiTrans.contentSize;
            if (contentSize.height < scrollViewSize.height) {
                totalScrollDelta = contentSize.height - scrollViewSize.height;
                moveDelta.y = bottomDelta - totalScrollDelta;
            }

            // 是否限制在上视区左边
            if (contentSize.width < scrollViewSize.width) {
                totalScrollDelta = contentSize.width - scrollViewSize.width;
                moveDelta.x = leftDelta;
            }
        }

        this._updateScrollBarState();
        this._moveContent(moveDelta);
        this._adjustContentOutOfBoundary();
    }

    protected _scaleChanged (value: TransformBit): void {
        if (value === TransformBit.SCALE) {
            this._calculateBoundary();
        }
    }

    protected _xrHoverEnter (event: XrUIPressEvent): void {
        if (event.deviceType === DeviceType.Left) {
            this._hoverIn = XrhoverType.LEFT;
        } else if (event.deviceType === DeviceType.Right) {
            this._hoverIn = XrhoverType.RIGHT;
        }
    }

    protected _xrHoverExit (event: XrUIPressEvent): void {
        this._hoverIn = XrhoverType.NONE;
    }

    private _dispatchEventHandleInput (event: EventHandle | EventGamepad): void {
        let handleInputDevice;
        if (event instanceof EventGamepad) {
            handleInputDevice = event.gamepad;
        } else if (event instanceof EventHandle) {
            handleInputDevice = event.handleInputDevice;
        }
        let value;
        if (!this.enabledInHierarchy || this._hoverIn === XrhoverType.NONE) {
            return;
        }
        if (this._hoverIn === XrhoverType.LEFT) {
            value = handleInputDevice.leftStick.getValue();
            if (!value.equals(Vec2.ZERO)) {
                this._xrThumbStickMove(value);
            }
        } else if (this._hoverIn === XrhoverType.RIGHT) {
            value = handleInputDevice.rightStick.getValue();
            if (!value.equals(Vec2.ZERO)) {
                this._xrThumbStickMove(value);
            }
        }
    }

    protected _xrThumbStickMove (event: Vec2): void {
        if (!this.enabledInHierarchy) {
            return;
        }

        const deltaMove = new Vec3();
        const wheelPrecision = -62.5;
        const scrollY = event.y;
        if (this.vertical) {
            deltaMove.set(0, scrollY * wheelPrecision, 0);
        } else if (this.horizontal) {
            deltaMove.set(scrollY * wheelPrecision, 0, 0);
        }

        this._mouseWheelEventElapsedTime = 0;
        this._processDeltaMove(deltaMove);

        if (!this._stopMouseWheel) {
            this._handlePressLogic();
            this.schedule(this._checkMouseWheel, 1.0 / 60, NaN, 0);
            this._stopMouseWheel = true;
        }
    }
}

/**
 * @en
 * Note: This event is emitted from the node to which the component belongs.
 * @zh
 * 注意：此事件是从该组件所属的 Node 上面派发出来的，需要用 node.on 来监听。
 * @event scroll-to-top
 * @param {Event.EventCustom} event
 * @param {ScrollView} scrollView - The ScrollView component.
 */

/**
 * @en
 * Note: This event is emitted from the node to which the component belongs.
 * @zh
 * 注意：此事件是从该组件所属的 Node 上面派发出来的，需要用 node.on 来监听。
 * @event scroll-to-bottom
 * @param {Event.EventCustom} event
 * @param {ScrollView} scrollView - The ScrollView component.
 */

/**
 * @en
 * Note: This event is emitted from the node to which the component belongs.
 * @zh
 * 注意：此事件是从该组件所属的 Node 上面派发出来的，需要用 node.on 来监听。
 * @event scroll-to-left
 * @param {Event.EventCustom} event
 * @param {ScrollView} scrollView - The ScrollView component.
 */

/**
 * @en
 * Note: This event is emitted from the node to which the component belongs.
 * @zh
 * 注意：此事件是从该组件所属的 Node 上面派发出来的，需要用 node.on 来监听。
 * @event scroll-to-right
 * @param {Event.EventCustom} event
 * @param {ScrollView} scrollView - The ScrollView component.
 */

/**
 * @en
 * Note: This event is emitted from the node to which the component belongs.
 * @zh
 * 注意：此事件是从该组件所属的 Node 上面派发出来的，需要用 node.on 来监听。
 * @event scrolling
 * @param {Event.EventCustom} event
 * @param {ScrollView} scrollView - The ScrollView component.
 */

/**
 * @en
 * Note: This event is emitted from the node to which the component belongs.
 * @zh
 * 注意：此事件是从该组件所属的 Node 上面派发出来的，需要用 node.on 来监听。
 * @event bounce-bottom
 * @param {Event.EventCustom} event
 * @param {ScrollView} scrollView - The ScrollView component.
 */

/**
 * @en
 * Note: This event is emitted from the node to which the component belongs.
 * @zh
 * 注意：此事件是从该组件所属的 Node 上面派发出来的，需要用 node.on 来监听。
 * @event bounce-top
 * @param {Event.EventCustom} event
 * @param {ScrollView} scrollView - The ScrollView component.
 */

/**
 * @en
 * Note: This event is emitted from the node to which the component belongs.
 * @zh
 * 注意：此事件是从该组件所属的 Node 上面派发出来的，需要用 node.on 来监听。
 * @event bounce-left
 * @param {Event.EventCustom} event
 * @param {ScrollView} scrollView - The ScrollView component.
 */

/**
 * @en
 * Note: This event is emitted from the node to which the component belongs.
 * @zh
 * 注意：此事件是从该组件所属的 Node 上面派发出来的，需要用 node.on 来监听。
 * @event bounce-right
 * @param {Event.EventCustom} event
 * @param {ScrollView} scrollView - The ScrollView component.
 */

/**
 * @en
 * Note: This event is emitted from the node to which the component belongs.
 * @zh
 * 注意：此事件是从该组件所属的 Node 上面派发出来的，需要用 node.on 来监听。
 * @event scroll-ended
 * @param {Event.EventCustom} event
 * @param {ScrollView} scrollView - The ScrollView component.
 */

/**
 * @en
 * Note: This event is emitted from the node to which the component belongs.
 * @zh
 * 注意：此事件是从该组件所属的 Node 上面派发出来的，需要用 node.on 来监听。
 * @event touch-up
 * @param {Event.EventCustom} event
 * @param {ScrollView} scrollView - The ScrollView component.
 */

/**
 * @en
 * Note: This event is emitted from the node to which the component belongs.
 * @zh
 * 注意：此事件是从该组件所属的 Node 上面派发出来的，需要用 node.on 来监听。
 * @event scroll-began
 * @param {Event.EventCustom} event
 * @param {ScrollView} scrollView - The ScrollView component.
 */

legacyCC.ScrollView = ScrollView;<|MERGE_RESOLUTION|>--- conflicted
+++ resolved
@@ -977,13 +977,8 @@
         }
     }
 
-<<<<<<< HEAD
-    public onEnable () {
+    public onEnable (): void {
         if (!EDITOR_NOT_IN_PREVIEW) {
-=======
-    public onEnable (): void {
-        if (!EDITOR || legacyCC.GAME_VIEW) {
->>>>>>> 79a6eaf7
             this._registerEvent();
             if (this._content) {
                 this._content.on(NodeEventType.SIZE_CHANGED, this._calculateBoundary, this);
@@ -1005,13 +1000,8 @@
         }
     }
 
-<<<<<<< HEAD
-    public onDisable () {
+    public onDisable (): void {
         if (!EDITOR_NOT_IN_PREVIEW) {
-=======
-    public onDisable (): void {
-        if (!EDITOR || legacyCC.GAME_VIEW) {
->>>>>>> 79a6eaf7
             this._unregisterEvent();
             if (this._content) {
                 this._content.off(NodeEventType.SIZE_CHANGED, this._calculateBoundary, this);
