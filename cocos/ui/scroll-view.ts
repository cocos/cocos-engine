/*
 Copyright (c) 2013-2016 Chukong Technologies Inc.
 Copyright (c) 2017-2020 Xiamen Yaji Software Co., Ltd.

 http://www.cocos.com

 Permission is hereby granted, free of charge, to any person obtaining a copy
 of this software and associated engine source code (the "Software"), a limited,
  worldwide, royalty-free, non-assignable, revocable and non-exclusive license
 to use Cocos Creator solely to develop games on your target platforms. You shall
  not use Cocos Creator software for developing other software or tools that's
  used for developing games. You are not granted to publish, distribute,
  sublicense, and/or sell copies of Cocos Creator.

 The software or tools in this License Agreement are licensed, not sold.
 Xiamen Yaji Software Co., Ltd. reserves all rights not expressly granted to you.

 THE SOFTWARE IS PROVIDED "AS IS", WITHOUT WARRANTY OF ANY KIND, EXPRESS OR
 IMPLIED, INCLUDING BUT NOT LIMITED TO THE WARRANTIES OF MERCHANTABILITY,
 FITNESS FOR A PARTICULAR PURPOSE AND NONINFRINGEMENT. IN NO EVENT SHALL THE
 AUTHORS OR COPYRIGHT HOLDERS BE LIABLE FOR ANY CLAIM, DAMAGES OR OTHER
 LIABILITY, WHETHER IN AN ACTION OF CONTRACT, TORT OR OTHERWISE, ARISING FROM,
 OUT OF OR IN CONNECTION WITH THE SOFTWARE OR THE USE OR OTHER DEALINGS IN
 THE SOFTWARE.
*/

/**
 * @packageDocumentation
 * @module ui
 */

import { ccclass, help, executionOrder, menu, requireComponent, tooltip, displayOrder, range, type, serializable } from 'cc.decorator';
import { EDITOR } from 'internal:constants';
import { EventHandler as ComponentEventHandler } from '../core/components/component-event-handler';
import { UITransform } from '../2d/framework';
import { Event } from '../core/event';
import { EventMouse, EventTouch, Touch, logID } from '../core/platform';
import { Size, Vec2, Vec3 } from '../core/math';
import { Layout } from './layout';
import { ScrollBar } from './scroll-bar';
import { ViewGroup } from './view-group';
import { Node } from '../core/scene-graph/node';
import { director, Director } from '../core/director';
import { TransformBit } from '../core/scene-graph/node-enum';
import { legacyCC } from '../core/global-exports';

const NUMBER_OF_GATHERED_TOUCHES_FOR_MOVE_SPEED = 5;
const OUT_OF_BOUNDARY_BREAKING_FACTOR = 0.05;
const EPSILON = 1e-4;
const TOLERANCE = 1e4;
const MOVEMENT_FACTOR = 0.7;
const ZERO = new Vec2();
const ONE = new Vec2(1, 1);
const _tempVec3 = new Vec3();
const _tempVec3_1 = new Vec3();
const _tempVec3_2 = new Vec3();
const _tempVec2 = new Vec2();
const _tempVec2_1 = new Vec2();
const _tempVec2_2 = new Vec2();
const _tempVec2_3 = new Vec2();
const _tempVec2_4 = new Vec2();
const _tempAnchorVec2 = new Vec2();

const quintEaseOut = (time: number) => {
    time -= 1;
    return (time * time * time * time * time + 1);
};

const getTimeInMilliseconds = () => {
    const currentTime = new Date();
    return currentTime.getMilliseconds();
};

const eventMap = {
    'scroll-to-top': 0,
    'scroll-to-bottom': 1,
    'scroll-to-left': 2,
    'scroll-to-right': 3,
<<<<<<< HEAD
    // eslint-disable-next-line quote-props
    'scrolling': 4,
=======
    scrolling: 4,
>>>>>>> 8bf65d34
    'bounce-bottom': 6,
    'bounce-left': 7,
    'bounce-right': 8,
    'bounce-top': 5,
    'scroll-ended': 9,
    'touch-up': 10,
    'scroll-ended-with-threshold': 11,
    'scroll-began': 12,
};

/**
 * @en
 * Enum for ScrollView event type.
 *
 * @zh
 * 滚动视图事件类型
 */
export enum EventType {
    /**
     * @en
     * The event emitted when ScrollView scroll to the top boundary of inner container.
     *
     * @zh
     * 滚动视图滚动到顶部边界事件。
     */
    SCROLL_TO_TOP = 'scroll-to-top',
    /**
     * @en
     * The event emitted when ScrollView scroll to the bottom boundary of inner container.
     *
     * @zh
     * 滚动视图滚动到底部边界事件。
     */
    SCROLL_TO_BOTTOM = 'scroll-to-bottom',
    /**
     * @en
     * The event emitted when ScrollView scroll to the left boundary of inner container.
     *
     * @zh
     * 滚动视图滚动到左边界事件。
     */
    SCROLL_TO_LEFT = 'scroll-to-left',
    /**
     * @en
     * The event emitted when ScrollView scroll to the right boundary of inner container.
     *
     * @zh
     * 滚动视图滚动到右边界事件。
     */
    SCROLL_TO_RIGHT = 'scroll-to-right',
    /**
     * @en
     * The event emitted when ScrollView scroll began.
     *
     * @zh
     * 滚动视图滚动开始时发出的事件。
     */
    SCROLL_BEGAN = 'scroll-began',
    /**
     * @en
     * The event emitted when ScrollView auto scroll ended.
     *
     * @zh
     * 滚动视图滚动结束的时候发出的事件。
     */
    SCROLL_ENDED = 'scroll-ended',
    /**
     * @en
     * The event emitted when ScrollView scroll to the top boundary of inner container and start bounce.
     *
     * @zh
     * 滚动视图滚动到顶部边界并且开始回弹时发出的事件。
     */
    BOUNCE_TOP = 'bounce-top',
    /**
     * @en
     * The event emitted when ScrollView scroll to the bottom boundary of inner container and start bounce.
     *
     * @zh
     * 滚动视图滚动到底部边界并且开始回弹时发出的事件。
     */
    BOUNCE_BOTTOM = 'bounce-bottom',
    /**
     * @en
     * The event emitted when ScrollView scroll to the left boundary of inner container and start bounce.
     *
     * @zh
     * 滚动视图滚动到左边界并且开始回弹时发出的事件。
     */
    BOUNCE_LEFT = 'bounce-left',
    /**
     * @en
     * The event emitted when ScrollView scroll to the right boundary of inner container and start bounce.
     *
     * @zh
     * 滚动视图滚动到右边界并且开始回弹时发出的事件。
     */
    BOUNCE_RIGHT = 'bounce-right',
    /**
     * @en
     * The event emitted when ScrollView is scrolling.
     *
     * @zh
     * 滚动视图正在滚动时发出的事件。
     */
    SCROLLING = 'scrolling',
    /**
     * @en
     * The event emitted when ScrollView auto scroll ended with a threshold.
     *
     * @zh
     * 滚动视图自动滚动快要结束的时候发出的事件。
     */
    SCROLL_ENG_WITH_THRESHOLD = 'scroll-ended-with-threshold',
    /**
     * @en
     * The event emitted when user release the touch.
     *
     * @zh
     * 当用户松手的时候会发出一个事件。
     */
    TOUCH_UP = 'touch-up',
}

/**
 * @en
 * Layout container for a view hierarchy that can be scrolled by the user,
 * allowing it to be larger than the physical display.
 *
 * @zh
 * 滚动视图组件。
 */

@ccclass('cc.ScrollView')
@help('i18n:cc.ScrollView')
@executionOrder(110)
@menu('UI/ScrollView')
@requireComponent(UITransform)
export class ScrollView extends ViewGroup {
    public static EventType = EventType;

    /**
     * @en
     * The elapse time of bouncing back. A value of 0 will bounce back immediately.
     *
     * @zh
     * 回弹持续的时间，0 表示将立即反弹。
     */
    @serializable
    @range([0, 10])
    @displayOrder(0)
    @tooltip('回弹持续的时间，0 表示将立即反弹')
    public bounceDuration = 1;

    /**
     * @en
     * It determines how quickly the content stop moving. A value of 1 will stop the movement immediately.
     * A value of 0 will never stop the movement until it reaches to the boundary of scrollview.
     *
     * @zh
     * 开启惯性后，在用户停止触摸后滚动多快停止，0表示永不停止，1表示立刻停止。
     */
    @serializable
    @range([0, 1, 0.1])
    @displayOrder(1)
    @tooltip('开启惯性后，在用户停止触摸后滚动多快停止，0 表示永不停止，1 表示立刻停止')
    public brake = 0.5;

    /**
     * @en
     * When elastic is set, the content will be bounce back when move out of boundary.
     *
     * @zh
     * 是否允许滚动内容超过边界，并在停止触摸后回弹。
     */
    @serializable
    @displayOrder(2)
    @tooltip('是否允许滚动内容超过边界，并在停止触摸后回弹')
    public elastic = true;

    /**
     * @en
     * When inertia is set, the content will continue to move when touch ended.
     *
     * @zh
     * 是否开启滚动惯性。
     */
    @serializable
    @displayOrder(3)
    @tooltip('是否开启滚动惯性')
    public inertia = true;

    /**
     * @en
     * This is a reference to the UI element to be scrolled.
     *
     * @zh
     * 可滚动展示内容的节点。
     */
    @type(Node)
    @displayOrder(4)
    @tooltip('可滚动展示内容的节点')
    get content () {
        return this._content;
    }
    set content (value) {
        if (this._content === value) {
            return;
        }
        const viewTrans = value && value.parent && value.parent._uiProps.uiTransformComp;
        if (value && (!value || !viewTrans)) {
            logID(4302);
            return;
        }

        this._content = value;
        this._calculateBoundary();
    }

    /**
     * @en
     * Enable horizontal scroll.
     *
     * @zh
     * 是否开启水平滚动。
     */
    @serializable
    @displayOrder(5)
    @tooltip('是否开启水平滚动')
    public horizontal = true;

    /**
     * @en
     * The horizontal scrollbar reference.
     * @zh
     * 水平滚动的 ScrollBar。
     */
    @type(ScrollBar)
    @displayOrder(6)
    @tooltip('水平滚动的 ScrollBar')
    get horizontalScrollBar () {
        return this._horizontalScrollBar;
    }

    set horizontalScrollBar (value: ScrollBar | null) {
        if (this._horizontalScrollBar === value) {
            return;
        }

        this._horizontalScrollBar = value;

        if (this._horizontalScrollBar) {
            this._horizontalScrollBar.setScrollView(this);
            this._updateScrollBar(ZERO);
        }
    }

    /**
     * @en
     * Enable vertical scroll.
     *
     * @zh
     * 是否开启垂直滚动。
     */
    @serializable
    @displayOrder(7)
    @tooltip('是否开启垂直滚动')
    public vertical = true;

    /**
     * @en
     * The vertical scrollbar reference.
     *
     * @zh
     * 垂直滚动的 ScrollBar。
     */
    @type(ScrollBar)
    @displayOrder(8)
    @tooltip('垂直滚动的 ScrollBar')
    get verticalScrollBar () {
        return this._verticalScrollBar;
    }

    set verticalScrollBar (value: ScrollBar | null) {
        if (this._verticalScrollBar === value) {
            return;
        }

        this._verticalScrollBar = value;

        if (this._verticalScrollBar) {
            this._verticalScrollBar.setScrollView(this);
            this._updateScrollBar(ZERO);
        }
    }

    /**
     * @en
     * If cancelInnerEvents is set to true, the scroll behavior will cancel touch events on inner content nodes
     * It's set to true by default.
     *
     * @zh
     * 如果这个属性被设置为 true，那么滚动行为会取消子节点上注册的触摸事件，默认被设置为 true。<br/>
     * 注意，子节点上的 touchstart 事件仍然会触发，触点移动距离非常短的情况下 touchmove 和 touchend 也不会受影响。
     */
    @serializable
    @displayOrder(9)
    @tooltip('滚动行为是否会取消子节点上注册的触摸事件')
    public cancelInnerEvents = true;

    /**
     * @en
     * ScrollView events callback.
     *
     * @zh
     * 滚动视图的事件回调函数。
     */
    @type([ComponentEventHandler])
    @serializable
    @displayOrder(10)
    @tooltip('滚动视图的事件回调函数')
    public scrollEvents: ComponentEventHandler[] = [];

    get view () {
        const parent = this._content && this._content.parent;
        if (!parent) {
            return null;
        }
        return parent._uiProps.uiTransformComp;
    }

    protected _autoScrolling = false;
    protected _scrolling = false;
    @serializable
    protected _content: Node | null = null;
    @serializable
    protected _horizontalScrollBar: ScrollBar | null = null;
    @serializable
    protected _verticalScrollBar: ScrollBar | null = null;

    protected _topBoundary = 0;
    protected _bottomBoundary = 0;
    protected _leftBoundary = 0;
    protected _rightBoundary = 0;

    protected _touchMoveDisplacements: Vec2[] = [];
    protected _touchMoveTimeDeltas: number[] = [];
    protected _touchMovePreviousTimestamp = 0;
    protected _touchMoved = false;
    protected _autoScrollAttenuate = false;
    protected _autoScrollStartPosition = new Vec2();
    protected _autoScrollTargetDelta = new Vec2();
    protected _autoScrollTotalTime = 0;
    protected _autoScrollAccumulatedTime = 0;
    protected _autoScrollCurrentlyOutOfBoundary = false;
    protected _autoScrollBraking = false;
    protected _autoScrollBrakingStartPosition = new Vec2();

    protected _outOfBoundaryAmount = new Vec2();
    protected _outOfBoundaryAmountDirty = true;
    protected _stopMouseWheel = false;
    protected _mouseWheelEventElapsedTime = 0.0;
    protected _isScrollEndedWithThresholdEventFired = false;
    // use bit wise operations to indicate the direction
    protected _scrollEventEmitMask = 0;
    protected _isBouncing = false;
    protected _contentPos = new Vec3();
    protected _deltaPos = new Vec2();

    /**
     * @en
     * Scroll the content to the bottom boundary of ScrollView.
     *
     * @zh
     * 视图内容将在规定时间内滚动到视图底部。
     *
     * @param timeInSecond - 滚动时间（s）。 如果超时，内容将立即跳到底部边界。
     * @param attenuated - 滚动加速是否衰减，默认为 true。
     * @example
     * ```ts
     * // Scroll to the bottom of the view.
     * scrollView.scrollToBottom(0.1);
     * ```
     */
    public scrollToBottom (timeInSecond?: number, attenuated = true) {
        _tempAnchorVec2.set(0, 0);
        const moveDelta = this._calculateMovePercentDelta({
            anchor: _tempAnchorVec2,
            applyToHorizontal: false,
            applyToVertical: true,
        });

        if (timeInSecond) {
            this._startAutoScroll(moveDelta, timeInSecond, attenuated !== false);
        } else {
            this._moveContent(moveDelta, true);
        }
    }

    /**
     * @en
     * Scroll the content to the top boundary of ScrollView.
     *
     * @zh
     * 视图内容将在规定时间内滚动到视图顶部。
     *
     * @param timeInSecond - 滚动时间（s）。 如果超时，内容将立即跳到顶部边界。
     * @param attenuated - 滚动加速是否衰减，默认为 true。
     * @example
     * ```ts
     * // Scroll to the top of the view.
     * scrollView.scrollToTop(0.1);
     * ```
     */
    public scrollToTop (timeInSecond?: number, attenuated = true) {
        _tempAnchorVec2.set(0, 1);
        const moveDelta = this._calculateMovePercentDelta({
            anchor: _tempAnchorVec2,
            applyToHorizontal: false,
            applyToVertical: true,
        });

        if (timeInSecond) {
            this._startAutoScroll(moveDelta, timeInSecond, attenuated !== false);
        } else {
            this._moveContent(moveDelta);
        }
    }

    /**
     * @en
     * Scroll the content to the left boundary of ScrollView.
     *
     * @zh
     * 视图内容将在规定时间内滚动到视图左边。
     *
     * @param timeInSecond - 滚动时间（s）。 如果超时，内容将立即跳到左边边界。
     * @param attenuated - 滚动加速是否衰减，默认为 true。
     * @example
     * ```ts
     * // Scroll to the left of the view.
     * scrollView.scrollToLeft(0.1);
     * ```
     */
    public scrollToLeft (timeInSecond?: number, attenuated = true) {
        _tempAnchorVec2.set(0, 0);
        const moveDelta = this._calculateMovePercentDelta({
            anchor: _tempAnchorVec2,
            applyToHorizontal: true,
            applyToVertical: false,
        });

        if (timeInSecond) {
            this._startAutoScroll(moveDelta, timeInSecond, attenuated !== false);
        } else {
            this._moveContent(moveDelta);
        }
    }

    /**
     * @en
     * Scroll the content to the right boundary of ScrollView.
     *
     * @zh
     * 视图内容将在规定时间内滚动到视图右边。
     *
     * @param timeInSecond - 滚动时间（s）。 如果超时，内容将立即跳到右边边界。
     * @param attenuated - 滚动加速是否衰减，默认为 true。
     * @example
     * ```ts
     * // Scroll to the right of the view.
     * scrollView.scrollToRight(0.1);
     * ```
     */
    public scrollToRight (timeInSecond?: number, attenuated = true) {
        _tempAnchorVec2.set(1, 0);
        const moveDelta = this._calculateMovePercentDelta({
            anchor: _tempAnchorVec2,
            applyToHorizontal: true,
            applyToVertical: false,
        });

        if (timeInSecond) {
            this._startAutoScroll(moveDelta, timeInSecond, attenuated !== false);
        } else {
            this._moveContent(moveDelta);
        }
    }

    /**
     * @en
     * Scroll the content to the top left boundary of ScrollView.
     *
     * @zh
     * 视图内容将在规定时间内滚动到视图左上角。
     *
     * @param timeInSecond - 滚动时间（s）。 如果超时，内容将立即跳到左上边边界。
     * @param attenuated - 滚动加速是否衰减，默认为 true。
     * @example
     * ```ts
     * // Scroll to the upper left corner of the view.
     * scrollView.scrollToTopLeft(0.1);
     * ```
     */
    public scrollToTopLeft (timeInSecond?: number, attenuated = true) {
        _tempAnchorVec2.set(0, 1);
        const moveDelta = this._calculateMovePercentDelta({
            anchor: _tempAnchorVec2,
            applyToHorizontal: true,
            applyToVertical: true,
        });

        if (timeInSecond) {
            this._startAutoScroll(moveDelta, timeInSecond, attenuated !== false);
        } else {
            this._moveContent(moveDelta);
        }
    }

    /**
     * @en
     * Scroll the content to the top right boundary of ScrollView.
     *
     * @zh
     * 视图内容将在规定时间内滚动到视图右上角。
     *
     * @param timeInSecond - 滚动时间（s）。 如果超时，内容将立即跳到右上边界。
     * @param attenuated - 滚动加速是否衰减，默认为 true。
     * @example
     * ```ts
     * // Scroll to the top right corner of the view.
     * scrollView.scrollToTopRight(0.1);
     * ```
     */
    public scrollToTopRight (timeInSecond?: number, attenuated = true) {
        _tempAnchorVec2.set(1, 1);
        const moveDelta = this._calculateMovePercentDelta({
            anchor: _tempAnchorVec2,
            applyToHorizontal: true,
            applyToVertical: true,
        });

        if (timeInSecond) {
            this._startAutoScroll(moveDelta, timeInSecond, attenuated !== false);
        } else {
            this._moveContent(moveDelta);
        }
    }

    /**
     * @en
     * Scroll the content to the bottom left boundary of ScrollView.
     *
     * @zh
     * 视图内容将在规定时间内滚动到视图左下角。
     *
     * @param timeInSecond - 滚动时间（s）。 如果超时，内容将立即跳到左下边界。
     * @param attenuated - 滚动加速是否衰减，默认为 true。
     * @example
     * ```ts
     * // Scroll to the lower left corner of the view.
     * scrollView.scrollToBottomLeft(0.1);
     * ```
     */
    public scrollToBottomLeft (timeInSecond?: number, attenuated = true) {
        _tempAnchorVec2.set(0, 0);
        const moveDelta = this._calculateMovePercentDelta({
            anchor: _tempAnchorVec2,
            applyToHorizontal: true,
            applyToVertical: true,
        });

        if (timeInSecond) {
            this._startAutoScroll(moveDelta, timeInSecond, attenuated !== false);
        } else {
            this._moveContent(moveDelta);
        }
    }

    /**
     * @en
     * Scroll the content to the bottom right boundary of ScrollView.
     *
     * @zh
     * 视图内容将在规定时间内滚动到视图右下角。
     *
     * @param timeInSecond - 滚动时间（s）。 如果超时，内容将立即跳到右边下边界。
     * @param attenuated - 滚动加速是否衰减，默认为 true。
     * @example
     * ```ts
     * // Scroll to the lower right corner of the view.
     * scrollView.scrollToBottomRight(0.1);
     * ```
     */
    public scrollToBottomRight (timeInSecond?: number, attenuated = true) {
        _tempAnchorVec2.set(1, 0);
        const moveDelta = this._calculateMovePercentDelta({
            anchor: _tempAnchorVec2,
            applyToHorizontal: true,
            applyToVertical: true,
        });

        if (timeInSecond) {
            this._startAutoScroll(moveDelta, timeInSecond, attenuated !== false);
        } else {
            this._moveContent(moveDelta);
        }
    }

    /**
     * @en
     * Scroll with an offset related to the ScrollView's top left origin, if timeInSecond is omitted, then it will jump to the specific offset immediately.
     *
     * @zh
     * 视图内容在规定时间内将滚动到 ScrollView 相对左上角原点的偏移位置, 如果 timeInSecond 参数不传，则立即滚动到指定偏移位置。
     *
     * @param offset - 指定移动偏移量。
     * @param timeInSecond - 滚动时间（s）。 如果超时，内容将立即跳到指定偏移量处。
     * @param attenuated - 滚动加速是否衰减，默认为 true。
     * @example
     * ```ts
     * // Scroll to middle position in 0.1 second in x-axis
     * let maxScrollOffset = this.getMaxScrollOffset();
     * scrollView.scrollToOffset(new Vec2(maxScrollOffset.x / 2, 0), 0.1);
     * ```
     */
    public scrollToOffset (offset: Vec2, timeInSecond?: number, attenuated = true) {
        const maxScrollOffset = this.getMaxScrollOffset();

        _tempAnchorVec2.set(0, 0);
        const anchor = _tempAnchorVec2;
        // if maxScrollOffset is 0, then always align the content's top left origin to the top left corner of its parent
        if (maxScrollOffset.x === 0) {
            anchor.x = 0;
        } else {
            anchor.x = offset.x / maxScrollOffset.x;
        }

        if (maxScrollOffset.y === 0) {
            anchor.y = 1;
        } else {
            anchor.y = (maxScrollOffset.y - offset.y) / maxScrollOffset.y;
        }

        this.scrollTo(anchor, timeInSecond, attenuated);
    }

    /**
     * @en
     * Get the positive offset value corresponds to the content's top left boundary.
     *
     * @zh
     * 获取滚动视图相对于左上角原点的当前滚动偏移。
     *
     * @return - 当前滚动偏移量。
     */
    public getScrollOffset () {
        const topDelta = this._getContentTopBoundary() - this._topBoundary;
        const leftDelta = this._getContentLeftBoundary() - this._leftBoundary;

        return new Vec2(leftDelta, topDelta);
    }

    /**
     * @en
     * Get the maximize available  scroll offset.
     *
     * @zh
     * 获取滚动视图最大可以滚动的偏移量。
     *
     * @return - 最大可滚动偏移量。
     */
    public getMaxScrollOffset () {
        if (!this._content || !this.view) {
            return ZERO;
        }
        const contentSize = this._content._uiProps.uiTransformComp!.contentSize;
        let horizontalMaximizeOffset = contentSize.width - this.view.width;
        let verticalMaximizeOffset = contentSize.height - this.view.height;
        horizontalMaximizeOffset = horizontalMaximizeOffset >= 0 ? horizontalMaximizeOffset : 0;
        verticalMaximizeOffset = verticalMaximizeOffset >= 0 ? verticalMaximizeOffset : 0;

        return new Vec2(horizontalMaximizeOffset, verticalMaximizeOffset);
    }

    /**
     * @en
     * Scroll the content to the horizontal percent position of ScrollView.
     *
     * @zh
     * 视图内容在规定时间内将滚动到 ScrollView 水平方向的百分比位置上。
     *
     * @param percent - 0 - 之间的百分比。
     * @param timeInSecond - 滚动时间（s）。 如果超时，内容将立即跳到指定水平百分比位置。
     * @param attenuated - 滚动加速是否衰减，默认为 true。
     * @example
     * ```ts
     * // Scroll to middle position.
     * scrollView.scrollToBottomRight(0.5, 0.1);
     * ```
     */
    public scrollToPercentHorizontal (percent: number, timeInSecond: number, attenuated: boolean) {
        _tempAnchorVec2.set(percent, 0);
        const moveDelta = this._calculateMovePercentDelta({
            anchor: _tempAnchorVec2,
            applyToHorizontal: true,
            applyToVertical: false,
        });

        if (timeInSecond) {
            this._startAutoScroll(moveDelta, timeInSecond, attenuated !== false);
        } else {
            this._moveContent(moveDelta);
        }
    }

    /**
     * @en
     * Scroll the content to the percent position of ScrollView in any direction.
     *
     * @zh
     * 视图内容在规定时间内进行垂直方向和水平方向的滚动，并且滚动到指定百分比位置上。
     *
     * @param anchor - 在 new Vec2(0,0) and new Vec2(1,1) 上取差值的一个点。
     * @param timeInSecond - 滚动时间（s）。 如果超时，内容将立即跳到指定水平或垂直百分比位置。
     * @param attenuated - 滚动加速是否衰减，默认为 true。
     * @example
     * ```ts
     * // Vertical scroll to the bottom of the view.
     * scrollView.scrollTo(new Vec2(0, 1), 0.1);
     *
     * // Horizontal scroll to view right.
     * scrollView.scrollTo(new Vec2(1, 0), 0.1);
     * ```
     */
    public scrollTo (anchor: Vec2, timeInSecond?: number, attenuated?: boolean) {
        _tempAnchorVec2.set(anchor);
        const moveDelta = this._calculateMovePercentDelta({
            anchor: _tempAnchorVec2,
            applyToHorizontal: true,
            applyToVertical: true,
        });

        if (timeInSecond) {
            this._startAutoScroll(moveDelta, timeInSecond, attenuated);
        } else {
            this._moveContent(moveDelta);
        }
    }

    /**
     * @en
     * Scroll the content to the vertical percent position of ScrollView.
     *
     * @zh
     * 视图内容在规定时间内滚动到 ScrollView 垂直方向的百分比位置上。
     *
     * @param percent - 0 - 1 之间的百分比。
     * @param timeInSecond - 滚动时间（s）。 如果超时，内容将立即跳到指定垂直百分比位置。
     * @param attenuated - 滚动加速是否衰减，默认为 true。
     * @example
     * ```ts
     * scrollView.scrollToPercentVertical(0.5, 0.1);
     * ```
     */
    public scrollToPercentVertical (percent: number, timeInSecond?: number, attenuated?: boolean) {
        _tempAnchorVec2.set(0, percent);
        const moveDelta = this._calculateMovePercentDelta({
            anchor: _tempAnchorVec2,
            applyToHorizontal: false,
            applyToVertical: true,
        });

        if (timeInSecond) {
            this._startAutoScroll(moveDelta, timeInSecond, attenuated);
        } else {
            this._moveContent(moveDelta);
        }
    }

    /**
     * @en
     * Stop auto scroll immediately.
     *
     * @zh
     * 停止自动滚动, 调用此 API 可以让 ScrollView 立即停止滚动。
     */
    public stopAutoScroll () {
        this._autoScrolling = false;
        this._autoScrollAccumulatedTime = this._autoScrollTotalTime;
    }

    /**
     * @en
     * Modify the content position.
     *
     * @zh
     * 设置当前视图内容的坐标点。
     *
     * @param position - current content position.
     * @deprecated Since 3.0, setContentPosition is deprecated, please use scrollToOffset instead.
     */
    public setContentPosition (position: Vec3) {
        _tempVec2_3.set(position.x, position.y);
        this._setContentPosition(_tempVec2_3);
    }

    private _setContentPosition (position: Vec2) {
        if (!this._content) {
            return;
        }
        const contentPos = this._getContentPosition();
        if (Math.abs(position.x - contentPos.x) < EPSILON && Math.abs(position.y - contentPos.y) < EPSILON) {
            return;
        }

        this._content.setPosition(position.x, position.y, 0);
        this._outOfBoundaryAmountDirty = true;
    }

    /**
     * @en
     * Query the content's position in its parent space.
     *
     * @zh
     * 获取当前视图内容的坐标点。
     *
     * @returns - current content position.
     * @deprecated Since 3.0, getContentPosition is deprecated.
     */
    public getContentPosition () {
<<<<<<< HEAD
        return this._getContentPosition();
    }

    private _getContentPosition () {
=======
>>>>>>> 8bf65d34
        if (!this._content) {
            return ZERO;
        }

        this._contentPos.set(this._content.position);
        _tempVec2_2.set(this._contentPos.x, this._contentPos.y);
        return _tempVec2_2;
    }

    /**
     * @en
     * Query whether the user is currently dragging the ScrollView to scroll it.
     *
     * @zh
     * 用户是否在拖拽当前滚动视图。
     *
     * @returns - 是否在拖拽当前滚动视图。
     */
    public isScrolling () {
        return this._scrolling;
    }

    /**
     * @en
     * Query whether the ScrollView is currently scrolling because of a bounceback or inertia slowdown.
     *
     * @zh
     * 当前滚动视图是否在惯性滚动。
     *
     * @returns - 滚动视图是否在惯性滚动。
     */
    public isAutoScrolling () {
        return this._autoScrolling;
    }

    public getScrollEndedEventTiming () {
        return EPSILON;
    }

    public start () {
        this._calculateBoundary();
        // Because widget component will adjust content position and scrollView position is correct after visit
        // So this event could make sure the content is on the correct position after loading.
        if (this._content) {
            director.once(Director.EVENT_BEFORE_DRAW, this._adjustContentOutOfBoundary, this);
        }
    }

    public onEnable () {
        if (!EDITOR || legacyCC.GAME_VIEW) {
            this._registerEvent();
            if (this._content) {
                this._content.on(Node.EventType.SIZE_CHANGED, this._calculateBoundary, this);
                this._content.on(Node.EventType.TRANSFORM_CHANGED, this._scaleChanged, this);
                if (this.view) {
                    this.view.node.on(Node.EventType.TRANSFORM_CHANGED, this._scaleChanged, this);
                    this.view.node.on(Node.EventType.SIZE_CHANGED, this._calculateBoundary, this);
                }
            }

            this._calculateBoundary();
        }
        this._updateScrollBarState();
    }

    public update (dt: number) {
        if (this._autoScrolling) {
            this._processAutoScrolling(dt);
        }
    }

    public onDisable () {
        if (!EDITOR || legacyCC.GAME_VIEW) {
            this._unregisterEvent();
            if (this._content) {
                this._content.off(Node.EventType.SIZE_CHANGED, this._calculateBoundary, this);
                this._content.off(Node.EventType.TRANSFORM_CHANGED, this._scaleChanged, this);
                if (this.view) {
                    this.view.node.off(Node.EventType.TRANSFORM_CHANGED, this._scaleChanged, this);
                    this.view.node.off(Node.EventType.SIZE_CHANGED, this._calculateBoundary, this);
                }
            }
        }
        this._hideScrollBar();
        this.stopAutoScroll();
    }

    // private methods
    protected _registerEvent () {
        this.node.on(Node.EventType.TOUCH_START, this._onTouchBegan, this, true);
        this.node.on(Node.EventType.TOUCH_MOVE, this._onTouchMoved, this, true);
        this.node.on(Node.EventType.TOUCH_END, this._onTouchEnded, this, true);
        this.node.on(Node.EventType.TOUCH_CANCEL, this._onTouchCancelled, this, true);
        this.node.on(Node.EventType.MOUSE_WHEEL, this._onMouseWheel, this, true);
    }

    protected _unregisterEvent () {
        this.node.off(Node.EventType.TOUCH_START, this._onTouchBegan, this, true);
        this.node.off(Node.EventType.TOUCH_MOVE, this._onTouchMoved, this, true);
        this.node.off(Node.EventType.TOUCH_END, this._onTouchEnded, this, true);
        this.node.off(Node.EventType.TOUCH_CANCEL, this._onTouchCancelled, this, true);
        this.node.off(Node.EventType.MOUSE_WHEEL, this._onMouseWheel, this, true);
    }

    protected _onMouseWheel (event: EventMouse, captureListeners?: Node[]) {
        if (!this.enabledInHierarchy) {
            return;
        }

        if (this._hasNestedViewGroup(event, captureListeners)) {
            return;
        }

        const deltaMove = _tempVec2_3;
        const wheelPrecision = -0.1;
        const scrollY = event.getScrollY();
        if (this.vertical) {
            deltaMove.set(0, scrollY * wheelPrecision);
        } else if (this.horizontal) {
            deltaMove.set(scrollY * wheelPrecision, 0);
        }

        this._mouseWheelEventElapsedTime = 0;
        this._processDeltaMove(deltaMove);

        if (!this._stopMouseWheel) {
            this._handlePressLogic();
            this.schedule(this._checkMouseWheel, 1.0 / 60, NaN, 0);
            this._stopMouseWheel = true;
        }

        this._stopPropagationIfTargetIsMe(event);
    }

    protected _onTouchBegan (event: EventTouch, captureListeners?: Node[]) {
        if (!this.enabledInHierarchy || !this._content) { return; }
        if (this._hasNestedViewGroup(event, captureListeners)) { return; }

        this._handlePressLogic();

        this._touchMoved = false;
        this._stopPropagationIfTargetIsMe(event);
    }

    protected _onTouchMoved (event: EventTouch, captureListeners?: Node[]) {
        if (!this.enabledInHierarchy || !this._content) { return; }
        if (this._hasNestedViewGroup(event, captureListeners)) { return; }

        const touch = event.touch!;
        this._handleMoveLogic(touch);

        // Do not prevent touch events in inner nodes
        if (!this.cancelInnerEvents) {
            return;
        }

        const deltaMove = touch.getUILocation(_tempVec2);
        deltaMove.subtract(touch.getUIStartLocation(_tempVec2_1));
        // FIXME: touch move delta should be calculated by DPI.
        if (deltaMove.length() > 7) {
            if (!this._touchMoved && event.target !== this.node) {
                // Simulate touch cancel for target node
                const cancelEvent = new EventTouch(event.getTouches(), event.bubbles);
                cancelEvent.type = Node.EventType.TOUCH_CANCEL;
                cancelEvent.touch = event.touch;
                cancelEvent.simulate = true;
                (event.target as Node).dispatchEvent(cancelEvent);
                this._touchMoved = true;
            }
        }
        this._stopPropagationIfTargetIsMe(event);
    }

    protected _onTouchEnded (event: EventTouch, captureListeners?: Node[]) {
        if (!this.enabledInHierarchy || !this._content || !event) { return; }
        if (this._hasNestedViewGroup(event, captureListeners)) { return; }

        this._dispatchEvent(EventType.TOUCH_UP);

        const touch = event.touch!;
        this._handleReleaseLogic(touch);

        if (this._touchMoved) {
            event.propagationStopped = true;
        } else {
            this._stopPropagationIfTargetIsMe(event);
        }
    }

    protected _onTouchCancelled (event: EventTouch, captureListeners?: Node[]) {
        if (!this.enabledInHierarchy || !this._content) { return; }
        if (this._hasNestedViewGroup(event, captureListeners)) { return; }

        // Filter touch cancel event send from self
        if (event && !event.simulate) {
            const touch = event.touch!;
            this._handleReleaseLogic(touch);
        }
        this._stopPropagationIfTargetIsMe(event);
    }

    protected _calculateBoundary () {
        if (this._content && this.view) {
            // refresh content size
            const layout = this._content.getComponent(Layout);
            if (layout && layout.enabledInHierarchy) {
                layout.updateLayout();
            }
            const viewTrans = this.view;

            const anchorX = viewTrans.width * viewTrans.anchorX;
            const anchorY = viewTrans.height * viewTrans.anchorY;

            this._leftBoundary = -anchorX;
            this._bottomBoundary = -anchorY;

            this._rightBoundary = this._leftBoundary + viewTrans.width;
            this._topBoundary = this._bottomBoundary + viewTrans.height;

            this._moveContentToTopLeft(viewTrans.contentSize);
        }
    }

    protected _hasNestedViewGroup (event: Event, captureListeners?: Node[]) {
        if (!event || event.eventPhase !== Event.CAPTURING_PHASE) {
            return false;
        }

        if (captureListeners) {
            // captureListeners are arranged from child to parent
            for (const listener of captureListeners) {
                const item = listener;

                if (this.node === item) {
                    if (event.target && (event.target as Node).getComponent(ViewGroup)) {
                        return true;
                    }
                    return false;
                }

                if (item.getComponent(ViewGroup)) {
                    return true;
                }
            }
        }
        return false;
    }

    protected _startInertiaScroll (touchMoveVelocity: Vec2) {
        _tempVec2_3.set(touchMoveVelocity);
        const inertiaTotalMovement = _tempVec2_3;
        inertiaTotalMovement.multiplyScalar(MOVEMENT_FACTOR);
        this._startAttenuatingAutoScroll(inertiaTotalMovement, touchMoveVelocity);
    }

    protected _calculateAttenuatedFactor (distance: number) {
        if (this.brake <= 0) {
            return (1 - this.brake);
        }

        // attenuate formula from: http://learnopengl.com/#!Lighting/Light-casters
        return (1 - this.brake) * (1 / (1 + distance * 0.000014 + distance * distance * 0.000000008));
    }

    protected _startAttenuatingAutoScroll (deltaMove: Vec2, initialVelocity: Vec2) {
        _tempVec2_3.set(deltaMove);
        const targetDelta = _tempVec2_3;
        targetDelta.normalize();
        if (this._content && this.view) {
            const contentSize = this._content._uiProps.uiTransformComp!.contentSize;
            const scrollViewSize = this.view.contentSize;

            const totalMoveWidth = (contentSize.width - scrollViewSize.width);
            const totalMoveHeight = (contentSize.height - scrollViewSize.height);

            const attenuatedFactorX = this._calculateAttenuatedFactor(totalMoveWidth);
            const attenuatedFactorY = this._calculateAttenuatedFactor(totalMoveHeight);

            targetDelta.x = targetDelta.x * totalMoveWidth * (1 - this.brake) * attenuatedFactorX;
            targetDelta.y = targetDelta.y * totalMoveHeight * attenuatedFactorY * (1 - this.brake);
        }

        const originalMoveLength = deltaMove.length();
        let factor = targetDelta.length() / originalMoveLength;
        targetDelta.add(deltaMove);

        if (this.brake > 0 && factor > 7) {
            factor = Math.sqrt(factor);
            _tempVec2_4.set(deltaMove);
            const a = _tempVec2_4;
            a.multiplyScalar(factor);
            targetDelta.set(a);
            targetDelta.add(deltaMove);
        }

        let time = this._calculateAutoScrollTimeByInitialSpeed(initialVelocity.length());
        if (this.brake > 0 && factor > 3) {
            factor = 3;
            time *= factor;
        }

        if (this.brake === 0 && factor > 1) {
            time *= factor;
        }

        this._startAutoScroll(targetDelta, time, true);
    }

    protected _calculateAutoScrollTimeByInitialSpeed (initialSpeed: number) {
        return Math.sqrt(Math.sqrt(initialSpeed / 5));
    }

<<<<<<< HEAD
    protected _startAutoScroll (deltaMove: Vec2, timeInSecond: number, attenuated = false) {
=======
    protected _startAutoScroll (deltaMove: Vec3, timeInSecond: number, attenuated = false) {
>>>>>>> 8bf65d34
        const adjustedDeltaMove = this._flattenVectorByDirection(deltaMove);

        this._autoScrolling = true;
        this._autoScrollTargetDelta = adjustedDeltaMove;
        this._autoScrollAttenuate = attenuated;
        Vec2.copy(this._autoScrollStartPosition, this._getContentPosition());
        this._autoScrollTotalTime = timeInSecond;
        this._autoScrollAccumulatedTime = 0;
        this._autoScrollBraking = false;
        this._isScrollEndedWithThresholdEventFired = false;
        this._autoScrollBrakingStartPosition.set(0, 0);

        const currentOutOfBoundary = this._getHowMuchOutOfBoundary();
        if (!currentOutOfBoundary.equals(ZERO, EPSILON)) {
            this._autoScrollCurrentlyOutOfBoundary = true;
        }
    }

    protected _calculateTouchMoveVelocity () {
        let totalTime = 0;
        totalTime = this._touchMoveTimeDeltas.reduce((a, b) => a + b, totalTime);

        if (totalTime <= 0 || totalTime >= 0.5) {
            return ZERO;
        }

        let totalMovement = _tempVec2_3;
        totalMovement = this._touchMoveDisplacements.reduce((a, b) => {
            a.add(b);
            return a;
        }, totalMovement);

        _tempVec2_4.set(totalMovement.x * (1 - this.brake) / totalTime,
            totalMovement.y * (1 - this.brake) / totalTime);
        return _tempVec2_4;
    }

    protected _flattenVectorByDirection (vector: Vec2) {
        const result = vector;
        result.x = this.horizontal ? result.x : 0;
        result.y = this.vertical ? result.y : 0;
        return result;
    }

    protected _moveContent (deltaMove: Vec2, canStartBounceBack?: boolean) {
        const adjustedMove = this._flattenVectorByDirection(deltaMove);
        _tempVec2.set(this._getContentPosition());
        _tempVec2.add(adjustedMove);
        _tempVec2.set(Math.floor(_tempVec3.x * TOLERANCE) * EPSILON, Math.floor(_tempVec3.y * TOLERANCE) * EPSILON);
        _tempVec3.set(_tempVec2.x, _tempVec2.y, 0);
        this._setContentPosition(_tempVec2);
        const outOfBoundary = this._getHowMuchOutOfBoundary();
        this._updateScrollBar(outOfBoundary);

        if (this.elastic && canStartBounceBack) {
            this._startBounceBackIfNeeded();
        }
    }

    protected _getContentLeftBoundary () {
        if (!this._content) {
            return -1;
        }
<<<<<<< HEAD
        const contentPos = this._getContentPosition();
=======
        const contentPos = this.getContentPosition();
>>>>>>> 8bf65d34
        const uiTrans = this._content._uiProps.uiTransformComp!;
        return contentPos.x - uiTrans.anchorX * uiTrans.width;
    }

    protected _getContentRightBoundary () {
        if (!this._content) {
            return -1;
        }
        const uiTrans = this._content._uiProps.uiTransformComp!;
        return this._getContentLeftBoundary() + uiTrans.width;
    }

    protected _getContentTopBoundary () {
        if (!this._content) {
            return -1;
        }
        const uiTrans = this._content._uiProps.uiTransformComp!;
        return this._getContentBottomBoundary() + uiTrans.height;
    }

    protected _getContentBottomBoundary () {
        if (!this._content) {
            return -1;
        }
<<<<<<< HEAD
        const contentPos = this._getContentPosition();
=======
        const contentPos = this.getContentPosition();
>>>>>>> 8bf65d34
        const uiTrans = this._content._uiProps.uiTransformComp!;
        return contentPos.y - uiTrans.anchorY * uiTrans.height;
    }

    protected _getHowMuchOutOfBoundary (addition?: Vec2) {
        addition = addition || new Vec2();
        if (addition.equals(ZERO, EPSILON) && !this._outOfBoundaryAmountDirty) {
            return this._outOfBoundaryAmount;
        }

        let outOfBoundaryAmount = new Vec2();
        if (this._getContentLeftBoundary() + addition.x > this._leftBoundary) {
            outOfBoundaryAmount.x = this._leftBoundary - (this._getContentLeftBoundary() + addition.x);
        } else if (this._getContentRightBoundary() + addition.x < this._rightBoundary) {
            outOfBoundaryAmount.x = this._rightBoundary - (this._getContentRightBoundary() + addition.x);
        }

        if (this._getContentTopBoundary() + addition.y < this._topBoundary) {
            outOfBoundaryAmount.y = this._topBoundary - (this._getContentTopBoundary() + addition.y);
        } else if (this._getContentBottomBoundary() + addition.y > this._bottomBoundary) {
            outOfBoundaryAmount.y = this._bottomBoundary - (this._getContentBottomBoundary() + addition.y);
        }

        if (addition.equals(ZERO, EPSILON)) {
            this._outOfBoundaryAmount = outOfBoundaryAmount;
            this._outOfBoundaryAmountDirty = false;
        }

        outOfBoundaryAmount = this._clampDelta(outOfBoundaryAmount);
        return outOfBoundaryAmount;
    }

    protected _updateScrollBar (outOfBoundary: Vec2) {
        if (this._horizontalScrollBar) {
            this._horizontalScrollBar.onScroll(outOfBoundary);
        }

        if (this.verticalScrollBar) {
            this.verticalScrollBar.onScroll(outOfBoundary);
        }
    }

    protected _onScrollBarTouchBegan () {
        if (this._horizontalScrollBar) {
            this._horizontalScrollBar.onTouchBegan();
        }

        if (this.verticalScrollBar) {
            this.verticalScrollBar.onTouchBegan();
        }
    }

    protected _onScrollBarTouchEnded () {
        if (this._horizontalScrollBar) {
            this._horizontalScrollBar.onTouchEnded();
        }

        if (this.verticalScrollBar) {
            this.verticalScrollBar.onTouchEnded();
        }
    }

    protected _dispatchEvent (event: string) {
        if (event === EventType.SCROLL_ENDED) {
            this._scrollEventEmitMask = 0;
        } else if (event === EventType.SCROLL_TO_TOP
            || event === EventType.SCROLL_TO_BOTTOM
            || event === EventType.SCROLL_TO_LEFT
            || event === EventType.SCROLL_TO_RIGHT) {
            const flag = (1 << eventMap[event]);
            if (this._scrollEventEmitMask & flag) {
                return;
            } else {
                this._scrollEventEmitMask |= flag;
            }
        }

        ComponentEventHandler.emitEvents(this.scrollEvents, this, eventMap[event]);
        this.node.emit(event, this);
    }

    protected _adjustContentOutOfBoundary () {
        if (!this._content) {
            return;
        }

        this._outOfBoundaryAmountDirty = true;
        if (this._isOutOfBoundary()) {
            const outOfBoundary = this._getHowMuchOutOfBoundary();
            _tempVec2.set(this._getContentPosition());
            _tempVec2.add(outOfBoundary);
            _tempVec3.set(_tempVec2.x, _tempVec2.y, 0);
            this._content.setPosition(_tempVec3);
            this._updateScrollBar(ZERO);
        }
    }

    protected _hideScrollBar () {
        if (this._horizontalScrollBar) {
            this._horizontalScrollBar.hide();
        }

        if (this._verticalScrollBar) {
            this._verticalScrollBar.hide();
        }
    }

    protected _updateScrollBarState () {
        if (!this._content || !this.view) {
            return;
        }
        const viewTrans = this.view;
        const uiTrans = this._content._uiProps.uiTransformComp!;
        if (this.verticalScrollBar) {
            if (uiTrans.height < viewTrans.height) {
                this.verticalScrollBar.hide();
            } else {
                this.verticalScrollBar.show();
            }
        }

        if (this.horizontalScrollBar) {
            if (uiTrans.width < viewTrans.width) {
                this.horizontalScrollBar.hide();
            } else {
                this.horizontalScrollBar.show();
            }
        }
    }

    // This is for ScrollView as children of a Button
    protected _stopPropagationIfTargetIsMe (event: Event) {
        if (event.eventPhase === Event.AT_TARGET && event.target === this.node) {
            event.propagationStopped = true;
        }
    }

    protected _processDeltaMove (deltaMove: Vec2) {
        this._scrollChildren(deltaMove);
        this._gatherTouchMove(deltaMove);
    }

    protected _handleMoveLogic (touch: Touch) {
        this._deltaPos.set(this._getLocalAxisAlignDelta(touch));
        this._processDeltaMove(this._deltaPos);
    }

    protected _handleReleaseLogic (touch: Touch) {
        this._deltaPos.set(this._getLocalAxisAlignDelta(touch));
        this._gatherTouchMove(this._deltaPos);
        this._processInertiaScroll();

        if (this._scrolling) {
            this._scrolling = false;
            if (!this._autoScrolling) {
                this._dispatchEvent(EventType.SCROLL_ENDED);
            }
        }
    }

    protected _getLocalAxisAlignDelta (touch: Touch) {
        const uiTransformComp = this.node._uiProps.uiTransformComp;
        const vec = _tempVec3_2;

        if (uiTransformComp) {
            touch.getUILocation(_tempVec2);
            touch.getUIPreviousLocation(_tempVec2_1);
            _tempVec3.set(_tempVec2.x, _tempVec2.y, 0);
            _tempVec3_1.set(_tempVec2_1.x, _tempVec2_1.y, 0);
            uiTransformComp.convertToNodeSpaceAR(_tempVec3, _tempVec3);
            uiTransformComp.convertToNodeSpaceAR(_tempVec3_1, _tempVec3_1);
            Vec3.subtract(vec, _tempVec3, _tempVec3_1);
        }

        _tempVec2_3.set(vec.x, vec.y);
        return _tempVec2_3;
    }

    protected _scrollChildren (deltaMove: Vec2) {
        deltaMove = this._clampDelta(deltaMove);

        const realMove = deltaMove;
        let outOfBoundary: Vec2;
        if (this.elastic) {
            outOfBoundary = this._getHowMuchOutOfBoundary();
            realMove.x *= (outOfBoundary.x === 0 ? 1 : 0.5);
            realMove.y *= (outOfBoundary.y === 0 ? 1 : 0.5);
        }

        if (!this.elastic) {
            outOfBoundary = this._getHowMuchOutOfBoundary(realMove);
            realMove.add(outOfBoundary);
        }

        let scrollEventType;
        if (this._content) {
            const { anchorX, anchorY, width, height } = this._content._uiProps.uiTransformComp!;
            const pos = this._content.position || ZERO;
            if (realMove.y > 0) { // up
                const icBottomPos = pos.y - anchorY * height;

                if (icBottomPos + realMove.y >= this._bottomBoundary) {
                    scrollEventType = EventType.SCROLL_TO_BOTTOM;
                }
            } else if (realMove.y < 0) { // down
                const icTopPos = pos.y - anchorY * height + height;

                if (icTopPos + realMove.y <= this._topBoundary) {
                    scrollEventType = EventType.SCROLL_TO_TOP;
                }
            }
            if (realMove.x < 0) { // left
                const icRightPos = pos.x - anchorX * width + width;
                if (icRightPos + realMove.x <= this._rightBoundary) {
                    scrollEventType = EventType.SCROLL_TO_RIGHT;
                }
            } else if (realMove.x > 0) { // right
                const icLeftPos = pos.x - anchorX * width;
                if (icLeftPos + realMove.x >= this._leftBoundary) {
                    scrollEventType = EventType.SCROLL_TO_LEFT;
                }
            }
        }

        this._moveContent(realMove, false);

        if (realMove.x !== 0 || realMove.y !== 0) {
            if (!this._scrolling) {
                this._scrolling = true;
                this._dispatchEvent(EventType.SCROLL_BEGAN);
            }
            this._dispatchEvent(EventType.SCROLLING);
        }

        if (scrollEventType && scrollEventType.length > 0) {
            this._dispatchEvent(scrollEventType);
        }
    }

    protected _handlePressLogic () {
        if (this._autoScrolling) {
            this._dispatchEvent(EventType.SCROLL_ENDED);
        }

        this._autoScrolling = false;
        this._isBouncing = false;

        this._touchMovePreviousTimestamp = getTimeInMilliseconds();
        this._touchMoveDisplacements.length = 0;
        this._touchMoveTimeDeltas.length = 0;

        this._onScrollBarTouchBegan();
    }

    protected _clampDelta (delta: Vec2) {
        if (this._content && this.view) {
            const scrollViewSize = this.view.contentSize;
            const uiTrans = this._content._uiProps.uiTransformComp!;
            if (uiTrans.width < scrollViewSize.width) {
                delta.x = 0;
            }
            if (uiTrans.height < scrollViewSize.height) {
                delta.y = 0;
            }
        }

        return delta;
    }

    protected _gatherTouchMove (delta: Vec2) {
        const clampDt = delta.clone();
        this._clampDelta(clampDt);

        while (this._touchMoveDisplacements.length >= NUMBER_OF_GATHERED_TOUCHES_FOR_MOVE_SPEED) {
            this._touchMoveDisplacements.shift();
            this._touchMoveTimeDeltas.shift();
        }

        this._touchMoveDisplacements.push(clampDt);

        const timeStamp = getTimeInMilliseconds();
        this._touchMoveTimeDeltas.push((timeStamp - this._touchMovePreviousTimestamp) / 1000);
        this._touchMovePreviousTimestamp = timeStamp;
    }

    protected _startBounceBackIfNeeded () {
        if (!this.elastic) {
            return false;
        }

        let bounceBackAmount = this._getHowMuchOutOfBoundary();
        bounceBackAmount = this._clampDelta(bounceBackAmount);

        if (bounceBackAmount.equals(ZERO, EPSILON)) {
            return false;
        }

        const bounceBackTime = Math.max(this.bounceDuration, 0);
        this._startAutoScroll(bounceBackAmount, bounceBackTime, true);

        if (!this._isBouncing) {
            if (bounceBackAmount.y > 0) { this._dispatchEvent(EventType.BOUNCE_TOP); }
            if (bounceBackAmount.y < 0) { this._dispatchEvent(EventType.BOUNCE_BOTTOM); }
            if (bounceBackAmount.x > 0) { this._dispatchEvent(EventType.BOUNCE_RIGHT); }
            if (bounceBackAmount.x < 0) { this._dispatchEvent(EventType.BOUNCE_LEFT); }
            this._isBouncing = true;
        }

        return true;
    }

    protected _processInertiaScroll () {
        const bounceBackStarted = this._startBounceBackIfNeeded();
        if (!bounceBackStarted && this.inertia) {
            const touchMoveVelocity = this._calculateTouchMoveVelocity();
            if (!touchMoveVelocity.equals(_tempVec2, EPSILON) && this.brake < 1) {
                this._startInertiaScroll(touchMoveVelocity);
            }
        }

        this._onScrollBarTouchEnded();
    }

    protected _isOutOfBoundary () {
        const outOfBoundary = this._getHowMuchOutOfBoundary();
        return !outOfBoundary.equals(ZERO, EPSILON);
    }

    protected _isNecessaryAutoScrollBrake () {
        if (this._autoScrollBraking) {
            return true;
        }

        if (this._isOutOfBoundary()) {
            if (!this._autoScrollCurrentlyOutOfBoundary) {
                this._autoScrollCurrentlyOutOfBoundary = true;
                this._autoScrollBraking = true;
                this._autoScrollBrakingStartPosition = this._getContentPosition();
                return true;
            }
        } else {
            this._autoScrollCurrentlyOutOfBoundary = false;
        }

        return false;
    }

    protected _processAutoScrolling (dt) {
        const isAutoScrollBrake = this._isNecessaryAutoScrollBrake();
        const brakingFactor = isAutoScrollBrake ? OUT_OF_BOUNDARY_BREAKING_FACTOR : 1;
        this._autoScrollAccumulatedTime += dt * (1 / brakingFactor);

        let percentage = Math.min(1, this._autoScrollAccumulatedTime / this._autoScrollTotalTime);
        if (this._autoScrollAttenuate) {
            percentage = quintEaseOut(percentage);
        }

        _tempVec2_3.set(this._autoScrollTargetDelta);
        const a = _tempVec2_3;
        a.multiplyScalar(percentage);
        _tempVec2_4.set(this._autoScrollStartPosition);
        const newPosition = _tempVec2_4;
        newPosition.add(a);
        let reachedEnd = Math.abs(percentage - 1) <= EPSILON;

        const fireEvent = Math.abs(percentage - 1) <= this.getScrollEndedEventTiming();
        if (fireEvent && !this._isScrollEndedWithThresholdEventFired) {
            this._dispatchEvent(EventType.SCROLL_ENG_WITH_THRESHOLD);
            this._isScrollEndedWithThresholdEventFired = true;
        }

        if (this.elastic) {
            _tempVec2_3.set(newPosition);
            const brakeOffsetPosition = _tempVec2_3;
            brakeOffsetPosition.subtract(this._autoScrollBrakingStartPosition);
            if (isAutoScrollBrake) {
                brakeOffsetPosition.multiplyScalar(brakingFactor);
            }
            newPosition.set(this._autoScrollBrakingStartPosition);
            newPosition.add(brakeOffsetPosition);
        } else {
            _tempVec2_3.set(newPosition);
            const moveDelta = _tempVec2_3;
            moveDelta.subtract(this._getContentPosition());
            const outOfBoundary = this._getHowMuchOutOfBoundary(moveDelta);
            if (!outOfBoundary.equals(ZERO, EPSILON)) {
                newPosition.add(outOfBoundary);
                reachedEnd = true;
            }
        }

        if (reachedEnd) {
            this._autoScrolling = false;
        }

        _tempVec2_3.set(newPosition);
        const deltaMove = _tempVec2_3;
        deltaMove.subtract(this._getContentPosition());
        this._moveContent(this._clampDelta(deltaMove), reachedEnd);
        this._dispatchEvent(EventType.SCROLLING);

        if (!this._autoScrolling) {
            this._isBouncing = false;
            this._scrolling = false;
            this._dispatchEvent(EventType.SCROLL_ENDED);
        }
    }

    protected _checkMouseWheel (dt: number) {
        const currentOutOfBoundary = this._getHowMuchOutOfBoundary();
        const maxElapsedTime = 0.1;

        if (!currentOutOfBoundary.equals(ZERO, EPSILON)) {
            this._processInertiaScroll();
            this.unschedule(this._checkMouseWheel);
            this._dispatchEvent(EventType.SCROLL_ENDED);
            this._stopMouseWheel = false;
            return;
        }

        this._mouseWheelEventElapsedTime += dt;

        // mouse wheel event is ended
        if (this._mouseWheelEventElapsedTime > maxElapsedTime) {
            this._onScrollBarTouchEnded();
            this.unschedule(this._checkMouseWheel);
            this._dispatchEvent(EventType.SCROLL_ENDED);
            this._stopMouseWheel = false;
        }
    }

    protected _calculateMovePercentDelta (options) {
        const anchor = options.anchor;
        const applyToHorizontal = options.applyToHorizontal;
        const applyToVertical = options.applyToVertical;
        this._calculateBoundary();

        anchor.clampf(ZERO, ONE);

        let bottomDelta = this._getContentBottomBoundary() - this._bottomBoundary;
        bottomDelta = -bottomDelta;

        let leftDelta = this._getContentLeftBoundary() - this._leftBoundary;
        leftDelta = -leftDelta;

        const moveDelta = _tempVec2_3;
        moveDelta.set(0, 0);
        if (this._content && this.view) {
            let totalScrollDelta = 0;
            const uiTrans = this._content._uiProps.uiTransformComp!;
            const contentSize = uiTrans.contentSize;
            const scrollSize = this.view.contentSize;
            if (applyToHorizontal) {
                totalScrollDelta = contentSize.width - scrollSize.width;
                moveDelta.x = leftDelta - totalScrollDelta * anchor.x;
            }
            if (applyToVertical) {
                totalScrollDelta = contentSize.height - scrollSize.height;
                moveDelta.y = bottomDelta - totalScrollDelta * anchor.y;
            }
        }

        return moveDelta;
    }

    protected _moveContentToTopLeft (scrollViewSize: Size) {
        let bottomDelta = this._getContentBottomBoundary() - this._bottomBoundary;
        bottomDelta = -bottomDelta;
        const moveDelta = _tempVec2_3;
        moveDelta.set(0, 0);
        let totalScrollDelta = 0;

        let leftDelta = this._getContentLeftBoundary() - this._leftBoundary;
        leftDelta = -leftDelta;

        // 是否限制在上视区上边
        if (this._content) {
            const uiTrans = this._content._uiProps.uiTransformComp!;
            const contentSize = uiTrans.contentSize;
            if (contentSize.height < scrollViewSize.height) {
                totalScrollDelta = contentSize.height - scrollViewSize.height;
                moveDelta.y = bottomDelta - totalScrollDelta;
            }

            // 是否限制在上视区左边
            if (contentSize.width < scrollViewSize.width) {
                totalScrollDelta = contentSize.width - scrollViewSize.width;
                moveDelta.x = leftDelta;
            }
        }

        this._updateScrollBarState();
        this._moveContent(moveDelta);
        this._adjustContentOutOfBoundary();
    }

    protected _scaleChanged (value: TransformBit) {
        if (value === TransformBit.SCALE) {
            this._calculateBoundary();
        }
    }
}

/**
 * @en
 * Note: This event is emitted from the node to which the component belongs.
 * @zh
 * 注意：此事件是从该组件所属的 Node 上面派发出来的，需要用 node.on 来监听。
 * @event scroll-to-top
 * @param {Event.EventCustom} event
 * @param {ScrollView} scrollView - The ScrollView component.
 */

/**
 * @en
 * Note: This event is emitted from the node to which the component belongs.
 * @zh
 * 注意：此事件是从该组件所属的 Node 上面派发出来的，需要用 node.on 来监听。
 * @event scroll-to-bottom
 * @param {Event.EventCustom} event
 * @param {ScrollView} scrollView - The ScrollView component.
 */

/**
 * @en
 * Note: This event is emitted from the node to which the component belongs.
 * @zh
 * 注意：此事件是从该组件所属的 Node 上面派发出来的，需要用 node.on 来监听。
 * @event scroll-to-left
 * @param {Event.EventCustom} event
 * @param {ScrollView} scrollView - The ScrollView component.
 */

/**
 * @en
 * Note: This event is emitted from the node to which the component belongs.
 * @zh
 * 注意：此事件是从该组件所属的 Node 上面派发出来的，需要用 node.on 来监听。
 * @event scroll-to-right
 * @param {Event.EventCustom} event
 * @param {ScrollView} scrollView - The ScrollView component.
 */

/**
 * @en
 * Note: This event is emitted from the node to which the component belongs.
 * @zh
 * 注意：此事件是从该组件所属的 Node 上面派发出来的，需要用 node.on 来监听。
 * @event scrolling
 * @param {Event.EventCustom} event
 * @param {ScrollView} scrollView - The ScrollView component.
 */

/**
 * @en
 * Note: This event is emitted from the node to which the component belongs.
 * @zh
 * 注意：此事件是从该组件所属的 Node 上面派发出来的，需要用 node.on 来监听。
 * @event bounce-bottom
 * @param {Event.EventCustom} event
 * @param {ScrollView} scrollView - The ScrollView component.
 */

/**
 * @en
 * Note: This event is emitted from the node to which the component belongs.
 * @zh
 * 注意：此事件是从该组件所属的 Node 上面派发出来的，需要用 node.on 来监听。
 * @event bounce-top
 * @param {Event.EventCustom} event
 * @param {ScrollView} scrollView - The ScrollView component.
 */

/**
 * @en
 * Note: This event is emitted from the node to which the component belongs.
 * @zh
 * 注意：此事件是从该组件所属的 Node 上面派发出来的，需要用 node.on 来监听。
 * @event bounce-left
 * @param {Event.EventCustom} event
 * @param {ScrollView} scrollView - The ScrollView component.
 */

/**
 * @en
 * Note: This event is emitted from the node to which the component belongs.
 * @zh
 * 注意：此事件是从该组件所属的 Node 上面派发出来的，需要用 node.on 来监听。
 * @event bounce-right
 * @param {Event.EventCustom} event
 * @param {ScrollView} scrollView - The ScrollView component.
 */

/**
 * @en
 * Note: This event is emitted from the node to which the component belongs.
 * @zh
 * 注意：此事件是从该组件所属的 Node 上面派发出来的，需要用 node.on 来监听。
 * @event scroll-ended
 * @param {Event.EventCustom} event
 * @param {ScrollView} scrollView - The ScrollView component.
 */

/**
 * @en
 * Note: This event is emitted from the node to which the component belongs.
 * @zh
 * 注意：此事件是从该组件所属的 Node 上面派发出来的，需要用 node.on 来监听。
 * @event touch-up
 * @param {Event.EventCustom} event
 * @param {ScrollView} scrollView - The ScrollView component.
 */

/**
 * @en
 * Note: This event is emitted from the node to which the component belongs.
 * @zh
 * 注意：此事件是从该组件所属的 Node 上面派发出来的，需要用 node.on 来监听。
 * @event scroll-began
 * @param {Event.EventCustom} event
 * @param {ScrollView} scrollView - The ScrollView component.
 */<|MERGE_RESOLUTION|>--- conflicted
+++ resolved
@@ -76,12 +76,7 @@
     'scroll-to-bottom': 1,
     'scroll-to-left': 2,
     'scroll-to-right': 3,
-<<<<<<< HEAD
-    // eslint-disable-next-line quote-props
-    'scrolling': 4,
-=======
     scrolling: 4,
->>>>>>> 8bf65d34
     'bounce-bottom': 6,
     'bounce-left': 7,
     'bounce-right': 8,
@@ -913,13 +908,10 @@
      * @deprecated Since 3.0, getContentPosition is deprecated.
      */
     public getContentPosition () {
-<<<<<<< HEAD
         return this._getContentPosition();
     }
 
     private _getContentPosition () {
-=======
->>>>>>> 8bf65d34
         if (!this._content) {
             return ZERO;
         }
@@ -1232,11 +1224,7 @@
         return Math.sqrt(Math.sqrt(initialSpeed / 5));
     }
 
-<<<<<<< HEAD
     protected _startAutoScroll (deltaMove: Vec2, timeInSecond: number, attenuated = false) {
-=======
-    protected _startAutoScroll (deltaMove: Vec3, timeInSecond: number, attenuated = false) {
->>>>>>> 8bf65d34
         const adjustedDeltaMove = this._flattenVectorByDirection(deltaMove);
 
         this._autoScrolling = true;
@@ -1300,11 +1288,7 @@
         if (!this._content) {
             return -1;
         }
-<<<<<<< HEAD
         const contentPos = this._getContentPosition();
-=======
-        const contentPos = this.getContentPosition();
->>>>>>> 8bf65d34
         const uiTrans = this._content._uiProps.uiTransformComp!;
         return contentPos.x - uiTrans.anchorX * uiTrans.width;
     }
@@ -1329,11 +1313,7 @@
         if (!this._content) {
             return -1;
         }
-<<<<<<< HEAD
         const contentPos = this._getContentPosition();
-=======
-        const contentPos = this.getContentPosition();
->>>>>>> 8bf65d34
         const uiTrans = this._content._uiProps.uiTransformComp!;
         return contentPos.y - uiTrans.anchorY * uiTrans.height;
     }
