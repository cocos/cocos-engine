/*
 Copyright (c) 2013-2016 Chukong Technologies Inc.
 Copyright (c) 2017-2023 Xiamen Yaji Software Co., Ltd.

 http://www.cocos.com

 Permission is hereby granted, free of charge, to any person obtaining a copy
 of this software and associated documentation files (the "Software"), to deal
 in the Software without restriction, including without limitation the rights to
 use, copy, modify, merge, publish, distribute, sublicense, and/or sell copies
 of the Software, and to permit persons to whom the Software is furnished to do so,
 subject to the following conditions:

 The above copyright notice and this permission notice shall be included in
 all copies or substantial portions of the Software.

 THE SOFTWARE IS PROVIDED "AS IS", WITHOUT WARRANTY OF ANY KIND, EXPRESS OR
 IMPLIED, INCLUDING BUT NOT LIMITED TO THE WARRANTIES OF MERCHANTABILITY,
 FITNESS FOR A PARTICULAR PURPOSE AND NONINFRINGEMENT. IN NO EVENT SHALL THE
 AUTHORS OR COPYRIGHT HOLDERS BE LIABLE FOR ANY CLAIM, DAMAGES OR OTHER
 LIABILITY, WHETHER IN AN ACTION OF CONTRACT, TORT OR OTHERWISE, ARISING FROM,
 OUT OF OR IN CONNECTION WITH THE SOFTWARE OR THE USE OR OTHER DEALINGS IN
 THE SOFTWARE.
*/

import { ccclass, help, executeInEditMode, executionOrder, menu, requireComponent, tooltip, type, editorOnly, editable, serializable, visible } from 'cc.decorator';
import { EDITOR, DEV, EDITOR_NOT_IN_PREVIEW } from 'internal:constants';
import { Component } from '../scene-graph/component';
import { UITransform } from '../2d/framework/ui-transform';
import { Size, Vec2, Vec3, visibleRect, ccenum, errorID, cclegacy, Rect } from '../core';
import { View } from './view';
import { Scene } from '../scene-graph';
import { Node } from '../scene-graph/node';
import { TransformBit } from '../scene-graph/node-enum';
import { NodeEventType } from '../scene-graph/node-event';

const _tempScale = new Vec2();

// returns a readonly size of the node
export function getReadonlyNodeSize (parent: Node | Scene): {
    topLeft: any;
    topRight: any;
    top: any;
    bottomLeft: any;
    bottomRight: any;
    bottom: any;
    center: any;
    left: any;
    right: any;
    width: number;
    height: number;
    init(visibleRect_: Rect): void;
} | Readonly<Size> {
    if (parent instanceof Scene) {
        if (EDITOR) {
            // const canvasComp = parent.getComponentInChildren(Canvas);
            if (!View.instance) {
                throw new Error('cc.view uninitiated');
            }

            return View.instance.getDesignResolutionSize();
        }

        return visibleRect;
    } else if (parent._uiProps.uiTransformComp) {
        return parent._uiProps.uiTransformComp.contentSize;
    } else {
        return Size.ZERO;
    }
}

export function computeInverseTransForTarget (widgetNode: Node, target: Node, out_inverseTranslate: Vec2, out_inverseScale: Vec2): void {
    if (widgetNode.parent) {
        _tempScale.set(widgetNode.parent.getScale().x, widgetNode.parent.getScale().y);
    } else {
        _tempScale.set(0, 0);
    }
    let scaleX = _tempScale.x;
    let scaleY = _tempScale.y;
    let translateX = 0;
    let translateY = 0;
    for (let node = widgetNode.parent; ;) {
        if (!node) {
            // ERROR: widgetNode should be child of target
            out_inverseTranslate.x = out_inverseTranslate.y = 0;
            out_inverseScale.x = out_inverseScale.y = 1;
            return;
        }

        const pos = node.getPosition();
        translateX += pos.x;
        translateY += pos.y;
        node = node.parent;    // loop increment

        if (node !== target) {
            if (node) {
                _tempScale.set(node.getScale().x, node.getScale().y);
            } else {
                _tempScale.set(0, 0);
            }
            const sx = _tempScale.x;
            const sy = _tempScale.y;
            translateX *= sx;
            translateY *= sy;
            scaleX *= sx;
            scaleY *= sy;
        } else {
            break;
        }
    }
    out_inverseScale.x = scaleX !== 0 ? (1 / scaleX) : 1;
    out_inverseScale.y = scaleY !== 0 ? (1 / scaleY) : 1;
    out_inverseTranslate.x = -translateX;
    out_inverseTranslate.y = -translateY;
}

/**
 * @en Enum for Widget's alignment mode, indicating when the widget should refresh.
 *
 * @zh Widget 的对齐模式，表示 Widget 应该何时刷新。
 */
export enum AlignMode {
    /**
     * @en Only align once when the Widget is enabled for the first time.
     * This will allow the script or animation to continue controlling the current node.
     * It will only be aligned once before the end of frame when onEnable is called,then immediately disables the Widget.
     *
     * @zh 仅在 Widget 第一次激活时对齐一次，便于脚本或动画继续控制当前节点。<br/>
     * 开启后会在 onEnable 时所在的那一帧结束前对齐一次，然后立刻禁用该 Widget。
     */
    ONCE = 0,
    /**
     * @en Keep aligning all the way.
     *
     * @zh  始终保持对齐。
     */
    ALWAYS = 1,
    /**
     * @en
     * At the beginning, the widget will be aligned as the method 'ONCE'.
     * After that the widget will be aligned only when the size of screen is modified.
     *
     * @zh
     * 一开始会像 ONCE 一样对齐一次，之后每当窗口大小改变时还会重新对齐。
     */
    ON_WINDOW_RESIZE = 2,
}

ccenum(AlignMode);

/**
 * @en Enum for Widget's alignment flag, indicating when the widget select alignment.
 *
 * @zh Widget 的对齐标志，表示 Widget 选择对齐状态。
 */
export enum AlignFlags {
    /**
     * @en Align top.
     *
     * @zh 上边对齐。
     */
    TOP = 1 << 0,
    /**
     * @en Align middle.
     *
     * @zh 垂直中心对齐。
     */
    MID = 1 << 1,
    /**
     * @en Align bottom.
     *
     * @zh 下边对齐。
     */
    BOT = 1 << 2,
    /**
     * @en Align left.
     *
     * @zh 左边对齐。
     */
    LEFT = 1 << 3,
    /**
     * @en Align center.
     *
     * @zh 横向中心对齐。
     */
    CENTER = 1 << 4,
    /**
     * @en Align right.
     *
     * @zh 右边对齐。
     */
    RIGHT = 1 << 5,
    /**
     * @en Align horizontal.
     *
     * @zh 横向对齐。
     */
    HORIZONTAL = LEFT | CENTER | RIGHT,
    /**
     * @en Align vertical.
     *
     * @zh 纵向对齐。
     */
    VERTICAL = TOP | MID | BOT,
}

const TOP_BOT = AlignFlags.TOP | AlignFlags.BOT;
const LEFT_RIGHT = AlignFlags.LEFT | AlignFlags.RIGHT;

/**
 * @en
 * Stores and manipulate the anchoring based on its parent.
 * Widget are used for GUI but can also be used for other things.
 * Widget will adjust current node's position and size automatically,
 * but the results after adjustment can not be obtained until the next frame unless you call [[updateAlignment]] manually.
 *
 * @zh Widget 组件，用于设置和适配其相对于父节点的边距，Widget 通常被用于 UI 界面，也可以用于其他地方。<br/>
 * Widget 会自动调整当前节点的坐标和宽高，不过目前调整后的结果要到下一帧才能在脚本里获取到，除非你先手动调用 [[updateAlignment]]。
 */
@ccclass('cc.Widget')
@help('i18n:cc.Widget')
@executionOrder(110)
@menu('UI/Widget')
@requireComponent(UITransform)
@executeInEditMode
export class Widget extends Component {
    /**
     * @en
     * Specifies an alignment target that can only be one of the parent nodes of the current node.
     * The default value is null, and when null, indicates the current parent.
     *
     * @zh
     * 指定一个对齐目标，只能是当前节点的其中一个父节点，默认为空，为空时表示当前父节点。
     */
    @type(Node)
    @tooltip('i18n:widget.target')
    get target (): Node | null {
        return this._target;
    }

    set target (value) {
        if (this._target === value) {
            return;
        }

        this._unregisterTargetEvents();
        this._target = value;
        this._registerTargetEvents();
        if (EDITOR /* && !cc.engine._isPlaying */ && this.node.parent) {
            // adjust the offsets to keep the size and position unchanged after target changed
            cclegacy._widgetManager.updateOffsetsToStayPut(this);
        }

        this._validateTargetInDEV();

        this._recursiveDirty();
    }

    /**
     * @en
     * Whether to align to the top.
     *
     * @zh
     * 是否对齐上边。
     */
    @tooltip('i18n:widget.align_top')
    get isAlignTop (): boolean {
        return (this._alignFlags & AlignFlags.TOP) > 0;
    }
    set isAlignTop (value) {
        this._setAlign(AlignFlags.TOP, value);
        this._recursiveDirty();
    }

    /**
     * @en
     * Whether to align to the bottom.
     *
     * @zh
     * 是否对齐下边。
     */
    @tooltip('i18n:widget.align_bottom')
    get isAlignBottom (): boolean {
        return (this._alignFlags & AlignFlags.BOT) > 0;
    }
    set isAlignBottom (value) {
        this._setAlign(AlignFlags.BOT, value);
        this._recursiveDirty();
    }

    /**
     * @en
     * Whether to align to the left.
     *
     * @zh
     * 是否对齐左边。
     */
    @tooltip('i18n:widget.align_left')
    get isAlignLeft (): boolean {
        return (this._alignFlags & AlignFlags.LEFT) > 0;
    }
    set isAlignLeft (value) {
        this._setAlign(AlignFlags.LEFT, value);
        this._recursiveDirty();
    }

    /**
     * @en
     * Whether to align to the right.
     *
     * @zh
     * 是否对齐右边。
     */
    @tooltip('i18n:widget.align_right')
    get isAlignRight (): boolean {
        return (this._alignFlags & AlignFlags.RIGHT) > 0;
    }
    set isAlignRight (value) {
        this._setAlign(AlignFlags.RIGHT, value);
        this._recursiveDirty();
    }

    /**
     * @en
     * Whether to align vertically.
     *
     * @zh
     * 是否垂直方向对齐中点，开启此项会将垂直方向其他对齐选项取消。
     */
    @tooltip('i18n:widget.align_h_center')
    get isAlignVerticalCenter (): boolean {
        return (this._alignFlags & AlignFlags.MID) > 0;
    }
    set isAlignVerticalCenter (value) {
        if (value) {
            this.isAlignTop = false;
            this.isAlignBottom = false;
            this._alignFlags |= AlignFlags.MID;
        } else {
            this._alignFlags &= ~AlignFlags.MID;
        }

        this._recursiveDirty();
    }

    /**
     * @en
     * Whether to align horizontally.
     *
     * @zh
     * 是否水平方向对齐中点，开启此选项会将水平方向其他对齐选项取消。
     */
    @tooltip('i18n:widget.align_v_center')
    get isAlignHorizontalCenter (): boolean {
        return (this._alignFlags & AlignFlags.CENTER) > 0;
    }
    set isAlignHorizontalCenter (value) {
        if (value) {
            this.isAlignLeft = false;
            this.isAlignRight = false;
            this._alignFlags |= AlignFlags.CENTER;
        } else {
            this._alignFlags &= ~AlignFlags.CENTER;
        }
        this._recursiveDirty();
    }

    /**
     * @en
     * Whether to stretch horizontally, when enable the left and right alignment will be stretched horizontally,
     * the width setting is invalid (read only).
     *
     * @zh
     * 当前是否水平拉伸。当同时启用左右对齐时，节点将会被水平拉伸。此时节点的宽度（只读）。
     */
    @visible(false)
    get isStretchWidth (): boolean {
        return (this._alignFlags & LEFT_RIGHT) === LEFT_RIGHT;
    }

    /**
     * @en
     * Whether to stretch vertically, when enable the left and right alignment will be stretched vertically,
     * then height setting is invalid (read only).
     *
     * @zh
     * 当前是否垂直拉伸。当同时启用上下对齐时，节点将会被垂直拉伸，此时节点的高度（只读）。
     */
    @visible(false)
    get isStretchHeight (): boolean {
        return (this._alignFlags & TOP_BOT) === TOP_BOT;
    }

    // ALIGN MARGINS

    /**
     * @en
     * The margins between the top of this node and the top of parent node,
     * the value can be negative, Only available in 'isAlignTop' open.
     *
     * @zh
     * 本节点顶边和父节点顶边的距离，可填写负值，只有在 isAlignTop 开启时才有作用。
     */
    @tooltip('i18n:widget.top')
    get top (): number {
        return this._top;
    }
    set top (value) {
        this._top = value;
        this._recursiveDirty();
    }

    /**
     * @EditorOnly Not for user
     */
    @editable
    get editorTop (): number {
        return this._isAbsTop ? this._top : (this._top * 100);
    }
    set editorTop (value) {
        this._top = this._isAbsTop ? value : (value / 100);
        this._recursiveDirty();
    }

    /**
     * @en
     * The margins between the bottom of this node and the bottom of parent node,
     * the value can be negative, Only available in 'isAlignBottom' open.
     *
     * @zh
     * 本节点底边和父节点底边的距离，可填写负值，只有在 isAlignBottom 开启时才有作用。
     */
    @tooltip('i18n:widget.bottom')
    get bottom (): number {
        return this._bottom;
    }
    set bottom (value) {
        this._bottom = value;
        this._recursiveDirty();
    }

    /**
     * @EditorOnly Not for user
     */
    @editable
    get editorBottom (): number {
        return this._isAbsBottom ? this._bottom : (this._bottom * 100);
    }
    set editorBottom (value) {
        this._bottom = this._isAbsBottom ? value : (value / 100);
        this._recursiveDirty();
    }

    /**
     * @en
     * The margins between the left of this node and the left of parent node,
     * the value can be negative, Only available in 'isAlignLeft' open.
     *
     * @zh
     * 本节点左边和父节点左边的距离，可填写负值，只有在 isAlignLeft 开启时才有作用。
     */
    @tooltip('i18n:widget.left')
    get left (): number {
        return this._left;
    }
    set left (value) {
        this._left = value;
        this._recursiveDirty();
    }

    /**
     * @EditorOnly Not for user
     */
    @editable
    get editorLeft (): number {
        return this._isAbsLeft ? this._left : (this._left * 100);
    }
    set editorLeft (value) {
        this._left = this._isAbsLeft ? value : (value / 100);
        this._recursiveDirty();
    }

    /**
     * @en
     * The margins between the right of this node and the right of parent node,
     * the value can be negative, Only available in 'isAlignRight' open.
     *
     * @zh
     * 本节点右边和父节点右边的距离，可填写负值，只有在 isAlignRight 开启时才有作用。
     */
    @tooltip('i18n:widget.right')
    get right (): number {
        return this._right;
    }
    set right (value) {
        this._right = value;
        this._recursiveDirty();
    }

    /**
     * @EditorOnly Not for user
     */
    @editable
    get editorRight (): number {
        return this._isAbsRight ? this._right : (this._right * 100);
    }
    set editorRight (value) {
        this._right = this._isAbsRight ? value : (value / 100);
        this._recursiveDirty();
    }

    /**
     * @en
     * Horizontally aligns the midpoint offset value,
     * the value can be negative, Only available in 'isAlignHorizontalCenter' open.
     *
     * @zh
     * 水平居中的偏移值，可填写负值，只有在 isAlignHorizontalCenter 开启时才有作用。
     */
    @tooltip('i18n:widget.horizontal_center')
    get horizontalCenter (): number {
        return this._horizontalCenter;
    }
    set horizontalCenter (value) {
        this._horizontalCenter = value;
        this._recursiveDirty();
    }

    /**
     * @EditorOnly Not for user
     */
    @editable
    get editorHorizontalCenter (): number {
        return this._isAbsHorizontalCenter ? this._horizontalCenter : (this._horizontalCenter * 100);
    }
    set editorHorizontalCenter (value) {
        this._horizontalCenter = this._isAbsHorizontalCenter ? value : (value / 100);
        this._recursiveDirty();
    }

    /**
     * @en
     * Vertically aligns the midpoint offset value,
     * the value can be negative, Only available in 'isAlignVerticalCenter' open.
     *
     * @zh
     * 垂直居中的偏移值，可填写负值，只有在 isAlignVerticalCenter 开启时才有作用。
     */
    @tooltip('i18n:widget.vertical_center')
    get verticalCenter (): number {
        return this._verticalCenter;
    }
    set verticalCenter (value) {
        this._verticalCenter = value;
        this._recursiveDirty();
    }

    /**
     * @EditorOnly Not for user
     */
    @editable
    get editorVerticalCenter (): number {
        return this._isAbsVerticalCenter ? this._verticalCenter : (this._verticalCenter * 100);
    }
    set editorVerticalCenter (value) {
        this._verticalCenter = this._isAbsVerticalCenter ? value : (value / 100);
        this._recursiveDirty();
    }

    /**
     * @en
     * If true, top is pixel margin, otherwise is percentage (0 - 1) margin relative to the parent's height.
     *
     * @zh
     * 如果为 true，"top" 将会以像素作为边距，否则将会以相对父物体高度的比例（0 到 1）作为边距。
     */
    @editable
    get isAbsoluteTop (): boolean {
        return this._isAbsTop;
    }
    set isAbsoluteTop (value) {
        if (this._isAbsTop === value) {
            return;
        }

        this._isAbsTop = value;
        this._autoChangedValue(AlignFlags.TOP, this._isAbsTop);
    }

    /**
     * @en
     * If true, bottom is pixel margin, otherwise is percentage (0 - 1) margin relative to the parent's height.
     *
     * @zh
     * 如果为 true，"bottom" 将会以像素作为边距，否则将会以相对父物体高度的比例（0 到 1）作为边距。
     */
    @editable
    get isAbsoluteBottom (): boolean {
        return this._isAbsBottom;
    }
    set isAbsoluteBottom (value) {
        if (this._isAbsBottom === value) {
            return;
        }

        this._isAbsBottom = value;
        this._autoChangedValue(AlignFlags.BOT, this._isAbsBottom);
    }

    /**
     * @en
     * If true, left is pixel margin, otherwise is percentage (0 - 1) margin relative to the parent's width.
     *
     * @zh
     * 如果为 true，"left" 将会以像素作为边距，否则将会以相对父物体宽度的比例（0 到 1）作为边距。
     */
    @editable
    get isAbsoluteLeft (): boolean {
        return this._isAbsLeft;
    }
    set isAbsoluteLeft (value) {
        if (this._isAbsLeft === value) {
            return;
        }

        this._isAbsLeft = value;
        this._autoChangedValue(AlignFlags.LEFT, this._isAbsLeft);
    }

    /**
     * @en
     * If true, right is pixel margin, otherwise is percentage (0 - 1) margin relative to the parent's width.
     *
     * @zh
     * 如果为 true，"right" 将会以像素作为边距，否则将会以相对父物体宽度的比例（0 到 1）作为边距。
     */
    @editable
    get isAbsoluteRight (): boolean {
        return this._isAbsRight;
    }
    set isAbsoluteRight (value) {
        if (this._isAbsRight === value) {
            return;
        }

        this._isAbsRight = value;
        this._autoChangedValue(AlignFlags.RIGHT, this._isAbsRight);
    }

    /**
     * @en
     * If true, horizontalCenter is pixel margin, otherwise is percentage (0 - 1) margin.
     *
     * @zh
     * 如果为 true，"horizontalCenter" 将会以像素作为偏移值，反之为比例（0 到 1）。
     */
    @editable
    get isAbsoluteHorizontalCenter (): boolean {
        return this._isAbsHorizontalCenter;
    }
    set isAbsoluteHorizontalCenter (value) {
        if (this._isAbsHorizontalCenter === value) {
            return;
        }

        this._isAbsHorizontalCenter = value;
        this._autoChangedValue(AlignFlags.CENTER, this._isAbsHorizontalCenter);
    }

    /**
     * @en
     * If true, verticalCenter is pixel margin, otherwise is percentage (0 - 1) margin.
     *
     * @zh
     * 如果为 true，"verticalCenter" 将会以像素作为偏移值，反之为比例（0 到 1）。
     */
    @editable
    get isAbsoluteVerticalCenter (): boolean {
        return this._isAbsVerticalCenter;
    }
    set isAbsoluteVerticalCenter (value) {
        if (this._isAbsVerticalCenter === value) {
            return;
        }

        this._isAbsVerticalCenter = value;
        this._autoChangedValue(AlignFlags.MID, this._isAbsVerticalCenter);
    }

    /**
     * @en
     * Specifies the alignment mode of the Widget, which determines when the widget should refresh.
     *
     * @zh
     * 指定 Widget 的对齐模式，用于决定 Widget 应该何时刷新。
     *
     * @example
     * ```
     * import { Widget } from 'cc';
     * widget.alignMode = Widget.AlignMode.ON_WINDOW_RESIZE;
     * ```
     */
    @type(AlignMode)
    @tooltip('i18n:widget.align_mode')
    get alignMode (): AlignMode {
        return this._alignMode;
    }
    set alignMode (value) {
        this._alignMode = value;
        this._recursiveDirty();
    }

    /**
     * @zh
     * 对齐标志位。
     * @en
     * Align flags.
     */
    @editable
    get alignFlags (): number {
        return this._alignFlags;
    }
    set alignFlags (value) {
        if (this._alignFlags === value) {
            return;
        }

        this._alignFlags = value;
        this._recursiveDirty();
    }

    public static AlignMode = AlignMode;

    /**
     * @deprecated since v3.5.0, this is an engine private interface that will be removed in the future.
     */
    public _lastPos = new Vec3();
    /**
     * @deprecated since v3.5.0, this is an engine private interface that will be removed in the future.
     */
    public _lastSize = new Size();
    /**
     * @deprecated since v3.5.0, this is an engine private interface that will be removed in the future.
     */
    public _dirty = true;
    /**
     * @deprecated since v3.5.0, this is an engine private interface that will be removed in the future.
     */
    public _hadAlignOnce = false;

    @serializable
    private _alignFlags = 0;
    @serializable
    private _target: Node | null = null;
    @serializable
    private _left = 0;
    @serializable
    private _right = 0;
    @serializable
    private _top = 0;
    @serializable
    private _bottom = 0;
    @serializable
    private _horizontalCenter = 0;
    @serializable
    private _verticalCenter = 0;
    @serializable
    private _isAbsLeft = true;
    @serializable
    private _isAbsRight = true;
    @serializable
    private _isAbsTop = true;
    @serializable
    private _isAbsBottom = true;
    @serializable
    private _isAbsHorizontalCenter = true;
    @serializable
    private _isAbsVerticalCenter = true;
    // original size before align
    @serializable
    private _originalWidth = 0;
    @serializable
    private _originalHeight = 0;
    @serializable
    private _alignMode = AlignMode.ON_WINDOW_RESIZE;
    @serializable
    @editorOnly
    private _lockFlags = 0;

    /**
     * @en
     * Immediately perform the widget alignment. You need to manually call this method only if
     * you need to get the latest results after the alignment before the end of current frame.
     *
     * @zh
     * 立刻执行 widget 对齐操作。这个接口一般不需要手工调用。
     * 只有当你需要在当前帧结束前获得 widget 对齐后的最新结果时才需要手动调用这个方法。
     *
     * @example
     * ```ts
     * import { log } from 'cc';
     * widget.top = 10;       // change top margin
     * log(widget.node.y); // not yet changed
     * widget.updateAlignment();
     * log(widget.node.y); // changed
     * ```
     */
    public updateAlignment (): void {
        cclegacy._widgetManager.updateAlignment(this.node);
    }

    /**
     * @deprecated since v3.5.0, this is an engine private interface that will be removed in the future.
     */
    public _validateTargetInDEV (): void {
        if (!DEV) {
            return;
        }

        const target = this._target;
        if (target) {
            const isParent = this.node !== target && this.node.isChildOf(target);
            if (!isParent) {
                errorID(6500);
                this.target = null;
            }
        }
    }

    public setDirty (): void {
        this._recursiveDirty();
    }

    public onEnable (): void {
        this.node.getPosition(this._lastPos);
        this._lastSize.set(this.node._uiProps.uiTransformComp!.contentSize);
        cclegacy._widgetManager.add(this);
        this._hadAlignOnce = false;
        this._registerEvent();
        this._registerTargetEvents();
    }

    public onDisable (): void {
        cclegacy._widgetManager.remove(this);
        this._unregisterEvent();
        this._unregisterTargetEvents();
    }

    public onDestroy (): void {
        this._removeParentEvent();
    }

    /**
     * @deprecated since v3.5.0, this is an engine private interface that will be removed in the future.
     */
    public _adjustWidgetToAllowMovingInEditor (eventType: TransformBit): void {}
    /**
     * @deprecated since v3.5.0, this is an engine private interface that will be removed in the future.
     */
    public _adjustWidgetToAllowResizingInEditor (): void {}

    /**
     * @deprecated since v3.5.0, this is an engine private interface that will be removed in the future.
     */
    public _adjustWidgetToAnchorChanged (): void {
        this.setDirty();
    }

    /**
     * @deprecated since v3.5.0, this is an engine private interface that will be removed in the future.
     */
    public _adjustTargetToParentChanged (oldParent: Node): void {
        if (oldParent) {
            this._unregisterOldParentEvents(oldParent);
        }
        if (this.node.getParent()) {
            this._registerTargetEvents();
        }
        this._setDirtyByMode();
    }

<<<<<<< HEAD
    protected _registerEvent () {
        if (EDITOR_NOT_IN_PREVIEW) {
=======
    protected _registerEvent (): void {
        if (EDITOR && !cclegacy.GAME_VIEW) {
>>>>>>> 79a6eaf7
            this.node.on(NodeEventType.TRANSFORM_CHANGED, this._adjustWidgetToAllowMovingInEditor, this);
            this.node.on(NodeEventType.SIZE_CHANGED, this._adjustWidgetToAllowResizingInEditor, this);
        } else {
            this.node.on(NodeEventType.TRANSFORM_CHANGED, this._setDirtyByMode, this);
            this.node.on(NodeEventType.SIZE_CHANGED, this._setDirtyByMode, this);
        }
        this.node.on(NodeEventType.ANCHOR_CHANGED, this._adjustWidgetToAnchorChanged, this);
        this.node.on(NodeEventType.PARENT_CHANGED, this._adjustTargetToParentChanged, this);
    }

<<<<<<< HEAD
    protected _unregisterEvent () {
        if (EDITOR_NOT_IN_PREVIEW) {
=======
    protected _unregisterEvent (): void {
        if (EDITOR && !cclegacy.GAME_VIEW) {
>>>>>>> 79a6eaf7
            this.node.off(NodeEventType.TRANSFORM_CHANGED, this._adjustWidgetToAllowMovingInEditor, this);
            this.node.off(NodeEventType.SIZE_CHANGED, this._adjustWidgetToAllowResizingInEditor, this);
        } else {
            this.node.off(NodeEventType.TRANSFORM_CHANGED, this._setDirtyByMode, this);
            this.node.off(NodeEventType.SIZE_CHANGED, this._setDirtyByMode, this);
        }
        this.node.off(NodeEventType.ANCHOR_CHANGED, this._adjustWidgetToAnchorChanged, this);
    }

    protected _removeParentEvent (): void {
        this.node.off(NodeEventType.PARENT_CHANGED, this._adjustTargetToParentChanged, this);
    }

    protected _autoChangedValue (flag: AlignFlags, isAbs: boolean): void {
        const current = (this._alignFlags & flag) > 0;
        if (!current) {
            return;
        }
        const parentUiProps = this.node.parent && this.node.parent._uiProps;
        const parentTrans = parentUiProps && parentUiProps.uiTransformComp;

        const size = parentTrans ? parentTrans.contentSize : visibleRect;
        if (this.isAlignLeft && flag === AlignFlags.LEFT) {
            this._left = isAbs ? this._left * size.width : this._left / size.width;
        } else if (this.isAlignRight && flag === AlignFlags.RIGHT) {
            this._right = isAbs ? this._right * size.width : this._right / size.width;
        } else if (this.isAlignHorizontalCenter && flag === AlignFlags.CENTER) {
            this._horizontalCenter = isAbs ? this._horizontalCenter * size.width : this._horizontalCenter / size.width;
        } else if (this.isAlignTop && flag === AlignFlags.TOP) {
            this._top = isAbs ? this._top * size.height : this._top / size.height;
        } else if (this.isAlignBottom && flag === AlignFlags.BOT) {
            this._bottom = isAbs ? this._bottom * size.height : this._bottom / size.height;
        } else if (this.isAbsoluteVerticalCenter && flag === AlignFlags.MID) {
            this._verticalCenter = isAbs ? this._verticalCenter / size.height : this._verticalCenter / size.height;
        }

        this._recursiveDirty();
    }

    protected _registerTargetEvents (): void {
        const target = this._target || this.node.parent;
        if (target) {
            if (target.getComponent(UITransform)) {
                target.on(NodeEventType.TRANSFORM_CHANGED, this._setDirtyByMode, this);
                target.on(NodeEventType.SIZE_CHANGED, this._setDirtyByMode, this);
                target.on(NodeEventType.ANCHOR_CHANGED, this._setDirtyByMode, this);
            }
        }
    }

    protected _unregisterTargetEvents (): void {
        const target = this._target || this.node.parent;
        if (target) {
            target.off(NodeEventType.TRANSFORM_CHANGED, this._setDirtyByMode, this);
            target.off(NodeEventType.SIZE_CHANGED, this._setDirtyByMode, this);
            target.off(NodeEventType.ANCHOR_CHANGED, this._setDirtyByMode, this);
        }
    }

    protected _unregisterOldParentEvents (oldParent: Node): void {
        const target = this._target || oldParent;
        if (target) {
            target.off(NodeEventType.TRANSFORM_CHANGED, this._setDirtyByMode, this);
            target.off(NodeEventType.SIZE_CHANGED, this._setDirtyByMode, this);
        }
    }

<<<<<<< HEAD
    protected _setDirtyByMode () {
        if (this.alignMode === AlignMode.ALWAYS || (EDITOR_NOT_IN_PREVIEW)) {
=======
    protected _setDirtyByMode (): void {
        if (this.alignMode === AlignMode.ALWAYS || (EDITOR && !cclegacy.GAME_VIEW)) {
>>>>>>> 79a6eaf7
            this._recursiveDirty();
        }
    }

    private _setAlign (flag: AlignFlags, isAlign: boolean): void {
        const current = (this._alignFlags & flag) > 0;
        if (isAlign === current) {
            return;
        }
        const isHorizontal = (flag & LEFT_RIGHT) > 0;
        const trans = this.node._uiProps.uiTransformComp!;
        if (isAlign) {
            this._alignFlags |= flag;

            if (isHorizontal) {
                this.isAlignHorizontalCenter = false;
                if (this.isStretchWidth) {
                    // become stretch
                    this._originalWidth = trans.width;
                    // test check conflict
                    if (EDITOR /* && !cc.engine.isPlaying */) {
                        // TODO:
                        // _Scene.DetectConflict.checkConflict_Widget(this);
                    }
                }
            } else {
                this.isAlignVerticalCenter = false;
                if (this.isStretchHeight) {
                    // become stretch
                    this._originalHeight = trans.height;
                    // test check conflict
                    if (EDITOR /* && !cc.engine.isPlaying */) {
                        // TODO:
                        // _Scene.DetectConflict.checkConflict_Widget(this);
                    }
                }
            }

            if (EDITOR && this.node.parent) {
                // adjust the offsets to keep the size and position unchanged after alignment changed
                cclegacy._widgetManager.updateOffsetsToStayPut(this, flag);
            }
        } else {
            if (isHorizontal) {
                if (this.isStretchWidth) {
                    // will cancel stretch
                    trans.width = this._originalWidth;
                }
            } else if (this.isStretchHeight) {
                // will cancel stretch
                trans.height = this._originalHeight;
            }

            this._alignFlags &= ~flag;
        }
    }

    private _recursiveDirty (): void {
        if (this._dirty) {
            return;
        }

        this._dirty = true;
    }
}

/**
 * @deprecated since v3.7.0, this is an engine private interface that will be removed in the future.
 */
export declare namespace Widget {
    export type AlignMode = EnumAlias<typeof AlignMode>;
}

// cc.Widget = module.exports = Widget;
cclegacy.internal.computeInverseTransForTarget = computeInverseTransForTarget;
cclegacy.internal.getReadonlyNodeSize = getReadonlyNodeSize;

cclegacy.Widget = Widget;<|MERGE_RESOLUTION|>--- conflicted
+++ resolved
@@ -879,13 +879,8 @@
         this._setDirtyByMode();
     }
 
-<<<<<<< HEAD
-    protected _registerEvent () {
+    protected _registerEvent (): void {
         if (EDITOR_NOT_IN_PREVIEW) {
-=======
-    protected _registerEvent (): void {
-        if (EDITOR && !cclegacy.GAME_VIEW) {
->>>>>>> 79a6eaf7
             this.node.on(NodeEventType.TRANSFORM_CHANGED, this._adjustWidgetToAllowMovingInEditor, this);
             this.node.on(NodeEventType.SIZE_CHANGED, this._adjustWidgetToAllowResizingInEditor, this);
         } else {
@@ -896,13 +891,8 @@
         this.node.on(NodeEventType.PARENT_CHANGED, this._adjustTargetToParentChanged, this);
     }
 
-<<<<<<< HEAD
-    protected _unregisterEvent () {
+    protected _unregisterEvent (): void {
         if (EDITOR_NOT_IN_PREVIEW) {
-=======
-    protected _unregisterEvent (): void {
-        if (EDITOR && !cclegacy.GAME_VIEW) {
->>>>>>> 79a6eaf7
             this.node.off(NodeEventType.TRANSFORM_CHANGED, this._adjustWidgetToAllowMovingInEditor, this);
             this.node.off(NodeEventType.SIZE_CHANGED, this._adjustWidgetToAllowResizingInEditor, this);
         } else {
@@ -969,14 +959,8 @@
             target.off(NodeEventType.SIZE_CHANGED, this._setDirtyByMode, this);
         }
     }
-
-<<<<<<< HEAD
-    protected _setDirtyByMode () {
+    protected _setDirtyByMode (): void {
         if (this.alignMode === AlignMode.ALWAYS || (EDITOR_NOT_IN_PREVIEW)) {
-=======
-    protected _setDirtyByMode (): void {
-        if (this.alignMode === AlignMode.ALWAYS || (EDITOR && !cclegacy.GAME_VIEW)) {
->>>>>>> 79a6eaf7
             this._recursiveDirty();
         }
     }
