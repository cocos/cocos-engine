--- conflicted
+++ resolved
@@ -42,12 +42,8 @@
 import {  Size } from '../core/math';
 
 import { legacyCC } from '../core/global-exports';
-<<<<<<< HEAD
-import { SystemEventType, CCObject, Texture2D } from '../core';
-=======
-import { CCObject } from '../core';
 import { NodeEventType } from '../core/scene-graph/node-event';
->>>>>>> 4305e4c1
+import { CCObject, Texture2D } from '../core';
 
 /**
  * @en SubContextView is a view component which controls open data context viewport in WeChat game platform.<br/>
