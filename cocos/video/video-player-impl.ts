/*
 Copyright (c) 2017-2020 Xiamen Yaji Software Co., Ltd.

 http://www.cocos.com

 Permission is hereby granted, free of charge, to any person obtaining a copy
 of this software and associated engine source code (the "Software"), a limited,
  worldwide, royalty-free, non-assignable, revocable and non-exclusive license
 to use Cocos Creator solely to develop games on your target platforms. You shall
  not use Cocos Creator software for developing other software or tools that's
  used for developing games. You are not granted to publish, distribute,
  sublicense, and/or sell copies of Cocos Creator.

 The software or tools in this License Agreement are licensed, not sold.
 Xiamen Yaji Software Co., Ltd. reserves all rights not expressly granted to you.

 THE SOFTWARE IS PROVIDED "AS IS", WITHOUT WARRANTY OF ANY KIND, EXPRESS OR
 IMPLIED, INCLUDING BUT NOT LIMITED TO THE WARRANTIES OF MERCHANTABILITY,
 FITNESS FOR A PARTICULAR PURPOSE AND NONINFRINGEMENT. IN NO EVENT SHALL THE
 AUTHORS OR COPYRIGHT HOLDERS BE LIABLE FOR ANY CLAIM, DAMAGES OR OTHER
 LIABILITY, WHETHER IN AN ACTION OF CONTRACT, TORT OR OTHERWISE, ARISING FROM,
 OUT OF OR IN CONNECTION WITH THE SOFTWARE OR THE USE OR OTHER DEALINGS IN
 THE SOFTWARE.
 */

<<<<<<< HEAD
import {legacyCC} from '../core/global-exports';
import {UITransform} from "../2d/framework";
import {VideoPlayer} from "./video-player";
import {EventType} from './video-player-enums';
import {error} from "../core/platform";
=======
import { legacyCC } from '../core/global-exports';
import { UITransform } from '../core/components/ui-base';
import { VideoPlayer } from './video-player';
import { EventType } from './video-player-enums';
import { error } from '../core/platform';
>>>>>>> 52c71093

export abstract class VideoPlayerImpl {
    protected _componentEventList: Map<string, () => void> = new Map();
    protected _state = EventType.NONE;
    protected _video: HTMLVideoElement | null = null;

    protected _onHide: () => void;
    protected _onShow: () => void;
    protected _interrupted = false;

    protected _loaded = false;
    protected _loadedMeta = false;
    protected _ignorePause = false;
    protected _fullScreenOnAwake = false;

    protected _visible = true;

    protected _playing = false;
    protected _cachedCurrentTime = -1;

    protected _waitingFullscreen = false;
    protected _waitingPlay = false;

    protected _keepAspectRatio = false;

    protected _component: VideoPlayer | null = null;
    protected _uiTrans: UITransform | null = null;

    protected _stayOnBottom = false;
    protected _dirty = false;
    protected _forceUpdate = false;
    protected _w = 0;
    protected _h = 0;
    protected _m00 = 0;
    protected _m01 = 0;
    protected _m04 = 0;
    protected _m05 = 0;
    protected _m12 = 0;
    protected _m13 = 0;

    constructor (component) {
        this._component = component;
        this._uiTrans = component.node.getComponent(UITransform);
        this._onHide = () => {
            if (!this.video || this._state !== EventType.PLAYING) { return; }
            this.video.pause();
            this._interrupted = true;
        };
        this._onShow = () => {
            if (!this._interrupted || !this.video) { return; }
            // eslint-disable-next-line @typescript-eslint/no-floating-promises
            this.video.play();
            this._interrupted = false;
        };
        /* handle hide & show */
        legacyCC.game.on(legacyCC.Game.EVENT_HIDE, this._onHide);
        legacyCC.game.on(legacyCC.Game.EVENT_SHOW, this._onShow);
    }

    //
    public abstract canPlay(): void;
    public abstract canFullScreen(enabled: boolean): void;

    public abstract pause (): void;
    public abstract resume(): void;
    public abstract stop (): void;
    public abstract seekTo(val: number): void;

    //
    public abstract createVideoPlayer(url: string): void;
    public abstract removeVideoPlayer(): void;
    public abstract enable(): void;
    public abstract disable(noPause?: boolean): void;

    // synchronizing video player data
    public abstract syncClip(clip: any): void;
    public abstract syncURL(url: string): void;
    public abstract syncStayOnBottom(enabled: boolean): void;
    public abstract syncKeepAspectRatio(enabled: boolean): void;
    public abstract syncPlaybackRate(val: number): void;
    public abstract syncVolume(val: number): void;
    public abstract syncMute(enabled: boolean): void;
    public abstract syncLoop(enabled: boolean):void
    public abstract syncMatrix(): void;

    // get video player data
    public abstract getDuration(): number;
    public abstract getCurrentTime(): number;
    public get fullScreenOnAwake () { return this._fullScreenOnAwake; }
    public get loaded () { return this._loaded; }
    public get componentEventList () { return this._componentEventList; }
    public get video () { return this._video; }
    public get state () { return this._state; }
    get UICanvas () { return this._uiTrans && this._uiTrans._canvas; }
    get UICamera () { return this._uiTrans && this._uiTrans._canvas && this._uiTrans._canvas.camera; }

    // video player event
    public onLoadedMetadata (e: Event) {
        this._loadedMeta = true;
        this._forceUpdate = true;
        if (this._visible) {
            this.enable();
        } else {
            this.disable();
        }
        this.dispatchEvent(EventType.META_LOADED);
        const video = e.target as HTMLVideoElement;
        if (this._keepAspectRatio && video) {
            this.syncUITransform(video.videoWidth, video.videoHeight);
        }
        this.delayedFullScreen();
        this.delayedPlay();
    }

    public onCanPlay (e: Event) {
        this._loaded = true;
        this.dispatchEvent(EventType.READY_TO_PLAY);
    }

    public onPlay (e: Event) {
        this._playing = true;
        this.dispatchEvent(EventType.PLAYING);
    }

    public onPlaying (e: Event) {
        this.dispatchEvent(EventType.PLAYING);
    }

    public onPause (e: Event) {
        if (this._ignorePause) {
            this._ignorePause = false;
            return;
        }
        this._playing = false;
        this.dispatchEvent(EventType.PAUSED);
    }

    public onStoped (e: Event) {
        this._playing = false;
        this._ignorePause = false;
        this.dispatchEvent(EventType.STOPPED);
    }

    public onEnded (e: Event) {
        this.dispatchEvent(EventType.COMPLETED);
    }

    public onClick (e: Event) {
        this.dispatchEvent(EventType.CLICKED);
    }

    public onError (e: Event) {
        this.dispatchEvent(EventType.ERROR);
        const video = e.target as HTMLVideoElement;
        if (video && video.error) {
            error(`Error ${video.error.code}; details: ${video.error.message}`);
        }
    }

    //
    public play () {
        if (this._loadedMeta || this._loaded) {
            this.canPlay();
        } else {
            this._waitingPlay = true;
        }
    }

    public delayedPlay () {
        if (this._waitingPlay) {
            this.canPlay();
            this._waitingPlay = false;
        }
    }

    public syncFullScreenOnAwake (enabled: boolean) {
        this._fullScreenOnAwake = enabled;
        if (this._loadedMeta || this._loaded) {
            this.canFullScreen(enabled);
        } else {
            this._waitingFullscreen = true;
        }
    }

    public delayedFullScreen () {
        if (this._waitingFullscreen) {
            this.canFullScreen(this._fullScreenOnAwake);
            this._waitingFullscreen = false;
        }
    }

    protected dispatchEvent (key) {
        const callback = this._componentEventList.get(key);
        if (callback) {
            this._state = key;
            callback.call(this);
        }
    }

    protected syncUITransform (width, height) {
        if (this._uiTrans) {
            this._uiTrans.width = width;
            this._uiTrans.height = height;
        }
    }

    protected syncCurrentTime () {
        if (!this.video) {
            return;
        }
        if (this._cachedCurrentTime !== -1 && this.video.currentTime !== this._cachedCurrentTime) {
            this.seekTo(this._cachedCurrentTime);
            this._cachedCurrentTime = -1;
        }
    }

    public destroy () {
        this.removeVideoPlayer();
        this._componentEventList.clear();
        legacyCC.game.off(legacyCC.Game.EVENT_HIDE, this._onHide);
        legacyCC.game.off(legacyCC.Game.EVENT_SHOW, this._onShow);
    }
}

legacyCC.internal.VideoPlayerImpl = VideoPlayerImpl;<|MERGE_RESOLUTION|>--- conflicted
+++ resolved
@@ -23,19 +23,11 @@
  THE SOFTWARE.
  */
 
-<<<<<<< HEAD
-import {legacyCC} from '../core/global-exports';
-import {UITransform} from "../2d/framework";
-import {VideoPlayer} from "./video-player";
-import {EventType} from './video-player-enums';
-import {error} from "../core/platform";
-=======
 import { legacyCC } from '../core/global-exports';
-import { UITransform } from '../core/components/ui-base';
+import { UITransform } from '../2d/framework';
 import { VideoPlayer } from './video-player';
 import { EventType } from './video-player-enums';
 import { error } from '../core/platform';
->>>>>>> 52c71093
 
 export abstract class VideoPlayerImpl {
     protected _componentEventList: Map<string, () => void> = new Map();
