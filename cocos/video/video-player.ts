--- conflicted
+++ resolved
@@ -31,20 +31,13 @@
 import { EDITOR } from 'internal:constants';
 import { warn } from '../core/platform';
 import { Component, EventHandler as ComponentEventHandler } from '../core/components';
-<<<<<<< HEAD
 import { UITransform } from '../2d/framework';
-=======
-import { UITransform } from '../core/components/ui-base';
->>>>>>> 52c71093
 import { clamp } from '../core/math';
 import { VideoClip } from './assets/video-clip';
 import { VideoPlayerImplManager } from './video-player-impl-manager';
 import { EventType, ResourceType } from './video-player-enums';
 import { legacyCC } from '../core/global-exports';
-<<<<<<< HEAD
-=======
 import { VideoPlayerImplWeb } from './video-player-impl-web';
->>>>>>> 52c71093
 
 /**
  * @en
