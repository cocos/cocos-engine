--- conflicted
+++ resolved
@@ -241,13 +241,8 @@
      * 是否全屏播放视频。
      */
     @tooltip('i18n:videoplayer.fullScreenOnAwake')
-<<<<<<< HEAD
-    get fullScreenOnAwake () {
+    get fullScreenOnAwake (): boolean {
         if (!EDITOR_NOT_IN_PREVIEW) {
-=======
-    get fullScreenOnAwake (): boolean {
-        if (!EDITOR || legacyCC.GAME_VIEW) {
->>>>>>> 79a6eaf7
             if (this._impl) {
                 this._fullScreenOnAwake = this._impl.fullScreenOnAwake;
                 return this._fullScreenOnAwake;
@@ -381,13 +376,8 @@
         }
     }
 
-<<<<<<< HEAD
-    public __preload () {
+    public __preload (): void {
         if (EDITOR_NOT_IN_PREVIEW) {
-=======
-    public __preload (): void {
-        if (EDITOR && !legacyCC.GAME_VIEW) {
->>>>>>> 79a6eaf7
             return;
         }
         this._impl = VideoPlayerImplManager.getImpl(this);
