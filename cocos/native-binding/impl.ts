<<<<<<< HEAD
/*
 Copyright (c) 2022 Xiamen Yaji Software Co., Ltd.

 https://www.cocos.com/

 Permission is hereby granted, free of charge, to any person obtaining a copy
 of this software and associated engine source code (the "Software"), a limited,
 worldwide, royalty-free, non-assignable, revocable and non-exclusive license
 to use Cocos Creator solely to develop games on your target platforms. You shall
 not use Cocos Creator software for developing other software or tools that's
 used for developing games. You are not granted to publish, distribute,
 sublicense, and/or sell copies of Cocos Creator.

 The software or tools in this License Agreement are licensed, not sold.
 Xiamen Yaji Software Co., Ltd. reserves all rights not expressly granted to you.

 THE SOFTWARE IS PROVIDED "AS IS", WITHOUT WARRANTY OF ANY KIND, EXPRESS OR
 IMPLIED, INCLUDING BUT NOT LIMITED TO THE WARRANTIES OF MERCHANTABILITY,
 FITNESS FOR A PARTICULAR PURPOSE AND NONINFRINGEMENT. IN NO EVENT SHALL THE
 AUTHORS OR COPYRIGHT HOLDERS BE LIABLE FOR ANY CLAIM, DAMAGES OR OTHER
 LIABILITY, WHETHER IN AN ACTION OF CONTRACT, TORT OR OTHERWISE, ARISING FROM,
 OUT OF OR IN CONNECTION WITH THE SOFTWARE OR THE USE OR OTHER DEALINGS IN
 THE SOFTWARE.
 */
import { legacyCC } from "../core/global-exports";
import { NATIVE } from 'internal:constants';
const globalJsb = globalThis.jsb ?? {};
if( NATIVE ){
    Object.defineProperty(globalJsb, 'reflection', {
        get () {
            if (globalJsb.__bridge !== undefined) return globalJsb.__bridge;
            if (globalThis.JavascriptJavaBridge && (legacyCC.sys.os === legacyCC.sys.OS.ANDROID || legacyCC.sys.os === legacyCC.sys.OS.OHOS)) {
                globalJsb.__bridge = new globalThis.JavascriptJavaBridge();
            } else if (globalThis.JavaScriptObjCBridge && (legacyCC.sys.os === legacyCC.sys.OS.IOS || legacyCC.sys.os === legacyCC.sys.OS.OSX)) {
                globalJsb.__bridge = new globalThis.JavaScriptObjCBridge();
            } else   {
                globalJsb.__bridge = null;
            }
            return globalJsb.__bridge;
        },
        enumerable: true,
        configurable: true,
        set (value) {
            globalJsb.__bridge = value;
        },
    });
    Object.defineProperty(globalJsb, 'bridge', {
        get () {
            if (globalJsb.__ccbridge !== undefined) return globalJsb.__ccbridge;
            if (window.ScriptNativeBridge && legacyCC.sys.os === legacyCC.sys.OS.ANDROID || legacyCC.sys.os === legacyCC.sys.OS.IOS || legacyCC.sys.os === legacyCC.sys.OS.OSX || legacyCC.sys.os === legacyCC.sys.OS.OHOS) {
                globalJsb.__ccbridge = new ScriptNativeBridge();
            } else {
                globalJsb.__ccbridge = null;
            }
            return globalJsb.__ccbridge;
        },
        enumerable: true,
        configurable: true,
        set (value) {
            globalJsb.__ccbridge = value;
        },
    });
    const JsbBridgeWrapper = {
        eventMap: new Map(),
        addNativeEventListener (eventName, listener) {
            if (!this.eventMap.get(eventName)) {
                this.eventMap.set(eventName, []);
            }
            const arr = this.eventMap.get(eventName);
            if (!arr.find(listener)) {
                arr.push(listener);
            }
        },
        dispatchEventToNative (eventName, arg) {
            globalJsb.bridge.sendToNative(eventName, arg);
        },
        removeAllListenersForEvent (eventName) {
            return this.eventMap.delete(eventName);
        },
        removeNativeEventListener (eventName, listener) {
            const arr = this.eventMap.get(eventName);
            if (!arr) {
                return false;
            }
            for (let i = 0, l = arr.length; i < l; i++) {
                if (arr[i] === listener) {
                    arr.splice(i, 1);
                    return true;
                }
            }
            return true;
        },
        removeAllListeners () {
            this.eventMap.clear();
        },
        triggerEvent (eventName, arg) {
            const arr = this.eventMap.get(eventName);
            if (!arr) {
                console.error(`${eventName} does not exist`);
                return;
            }
            arr.map((listener) => listener.call(null, arg));
        },
    };
    
    Object.defineProperty(globalJsb, 'jsbBridgeWrapper', {
        get () {
            if (globalJsb.__JsbBridgeWrapper !== undefined) return globalJsb.__JsbBridgeWrapper;
    
            if (window.ScriptNativeBridge && legacyCC.sys.os === legacyCC.sys.OS.ANDROID || legacyCC.sys.os === legacyCC.sys.OS.IOS || legacyCC.sys.os === legacyCC.sys.OS.OSX || legacyCC.sys.os === legacyCC.sys.OS.OHOS) {
                globalJsb.__JsbBridgeWrapper = JsbBridgeWrapper;
                globalJsb.bridge.onNative = (methodName, arg1) => {
                    console.log(`Trigger event: ${methodName} with argeter: ${arg1}`);
                    globalJsb.__JsbBridgeWrapper.triggerEvent(methodName, arg1);
                };
            } else {
                globalJsb.__JsbBridgeWrapper = null;
            }
            return globalJsb.__JsbBridgeWrapper;
        },
        enumerable: true,
        configurable: true,
        set (value) {
            globalJsb.__JsbBridgeWrapper = value;
        },
    });
}




=======
const globalJsb = globalThis.jsb ?? {};
>>>>>>> 81a8656b

export const native = {
    DownloaderHints: globalJsb.DownloaderHints,
    Downloader: globalJsb.Downloader,
    zipUtils: globalJsb.zipUtils,
    fileUtils: globalJsb.fileUtils,
    DebugRenderer: globalJsb.DebugRenderer,
};<|MERGE_RESOLUTION|>--- conflicted
+++ resolved
@@ -1,4 +1,3 @@
-<<<<<<< HEAD
 /*
  Copyright (c) 2022 Xiamen Yaji Software Co., Ltd.
 
@@ -127,13 +126,6 @@
     });
 }
 
-
-
-
-=======
-const globalJsb = globalThis.jsb ?? {};
->>>>>>> 81a8656b
-
 export const native = {
     DownloaderHints: globalJsb.DownloaderHints,
     Downloader: globalJsb.Downloader,
