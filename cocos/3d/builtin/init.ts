import { Asset } from '../../assets/asset';
import { SpriteFrame } from '../../assets/CCSpriteFrame';
import { ImageAsset } from '../../assets/image-asset';
import { Texture2D } from '../../assets/texture-2d';
import { Rect } from '../../core/value-types';
import { GFXDevice } from '../../gfx/device';
import { EffectAsset } from '../assets/effect-asset';
import { TextureCube } from '../assets/texture-cube';
import effects from './effects';

class BuiltinResMgr {
    protected _device: GFXDevice | null = null;
    protected _resources: Record<string, Asset> = {};

    // this should be called after renderer initialized
    public initBuiltinRes (device: GFXDevice) {
        this._device = device;
        const resources = this._resources;
        const canvas = document.createElement('canvas');
        const context = canvas.getContext('2d')!;
        const imgAsset = new ImageAsset(canvas);
        const l = canvas.width = canvas.height = 2;

        // ============================
        // builtin textures
        // ============================

        // black texture
        context.fillStyle = '#000';
        context.fillRect(0, 0, l, l);
        const blackTexture = new Texture2D();
        blackTexture._uuid = 'black-texture';
        blackTexture.image = imgAsset;
        resources[blackTexture._uuid] = blackTexture;

        // black texture
        const blackCubeTexture = new TextureCube();
        blackCubeTexture._uuid = 'black-cube-texture';
        blackCubeTexture.setGenMipmap(true);
        blackCubeTexture.image = {
            front: new ImageAsset(canvas),
            back: new ImageAsset(canvas),
            left: new ImageAsset(canvas),
            right: new ImageAsset(canvas),
            top: new ImageAsset(canvas),
            bottom: new ImageAsset(canvas),
        };
        resources[blackCubeTexture._uuid] = blackCubeTexture;

        // grey texture
        context.fillStyle = '#777';
        context.fillRect(0, 0, l, l);
        const greyTexture = new Texture2D();
        greyTexture._uuid = 'grey-texture';
        greyTexture.image = imgAsset;
        resources[greyTexture._uuid] = greyTexture;

        // white texture
        context.fillStyle = '#fff';
        context.fillRect(0, 0, l, l);
        const whiteTexture = new Texture2D();
        whiteTexture._uuid = 'white-texture';
        whiteTexture.image = imgAsset;
        resources[whiteTexture._uuid] = whiteTexture;

        // white cube texture
        const whiteCubeTexture = new TextureCube();
        whiteCubeTexture._uuid = 'white-cube-texture';
        whiteCubeTexture.setGenMipmap(true);
        whiteCubeTexture.image = {
            front: new ImageAsset(canvas),
            back: new ImageAsset(canvas),
            left: new ImageAsset(canvas),
            right: new ImageAsset(canvas),
            top: new ImageAsset(canvas),
            bottom: new ImageAsset(canvas),
        };
        resources[whiteCubeTexture._uuid] = whiteCubeTexture;

        // normal texture
        context.fillStyle = '#7f7fff';
        context.fillRect(0, 0, l, l);
        const normalTexture = new Texture2D();
        normalTexture._uuid = 'normal-texture';
        normalTexture.image = imgAsset;
        resources[normalTexture._uuid] = normalTexture;

        // default texture
        canvas.width = canvas.height = 16;
        context.fillStyle = '#ddd';
        context.fillRect(0, 0, 16, 16);
        context.fillStyle = '#555';
        context.fillRect(0, 0, 8, 8);
        context.fillStyle = '#555';
        context.fillRect(8, 8, 8, 8);
        const defaultTexture = new Texture2D();
        defaultTexture._uuid = 'default-texture';
        defaultTexture.image = imgAsset;
        resources[defaultTexture._uuid] = defaultTexture;

        // default cube texture
        const defaultCubeTexture = new TextureCube();
        defaultCubeTexture.setGenMipmap(true);
        defaultCubeTexture._uuid = 'default-cube-texture';
        defaultCubeTexture.image = {
            front: new ImageAsset(canvas),
            back: new ImageAsset(canvas),
            left: new ImageAsset(canvas),
            right: new ImageAsset(canvas),
            top: new ImageAsset(canvas),
            bottom: new ImageAsset(canvas),
        };
        resources[defaultCubeTexture._uuid] = defaultCubeTexture;

        const spriteFrame = new SpriteFrame();
        spriteFrame._uuid = 'default-spriteframe';
        spriteFrame.setOriginalSize(cc.size(imgAsset.width, imgAsset.height));
        spriteFrame.setRect(new Rect(0, 0, imgAsset.width, imgAsset.height));
        spriteFrame.image = imgAsset;
        spriteFrame.onLoaded();
        resources[spriteFrame._uuid] = spriteFrame;

        // builtin effects
        effects.forEach((e: any) => {
            const effect = Object.assign(new EffectAsset(), e);
            effect.onLoaded();
        });

        // default material
        const defaultMtl = new cc.Material();
        defaultMtl._uuid = 'default-material';
        defaultMtl.initialize({
            defines: { USE_COLOR: true },
            effectName: 'builtin-unlit',
        });
        defaultMtl.setProperty('color', cc.color('#FF00FF'));
        resources[defaultMtl._uuid] = defaultMtl;

        // sprite material
        const spriteMtl = new cc.Material();
        spriteMtl._uuid = 'sprite-material';
        spriteMtl.initialize({ effectName: 'builtin-sprite' });
        spriteMtl.setProperty('mainTexture', defaultTexture);
        resources[spriteMtl._uuid] = spriteMtl;

        // default particle material
        const defaultParticleMtl = new cc.Material();
<<<<<<< HEAD
        defaultParticleMtl._uuid = 'default-particle-material';
        defaultParticleMtl.initialize({ effectName: 'builtin-particle-add' });
        resources[defaultParticleMtl._uuid] = defaultParticleMtl;
=======
        defaultParticleMtl._uuid = null;
        defaultParticleMtl.initialize({ effectName: 'builtin-effect-particle' });
        resources['default-particle-material'] = defaultParticleMtl;
>>>>>>> 6fc16880
    }

    public get<T extends Asset> (uuid: string): T {
        return this._resources[uuid] as T;
    }
}

const builtinResMgr = cc.builtinResMgr = new BuiltinResMgr();
export { builtinResMgr };<|MERGE_RESOLUTION|>--- conflicted
+++ resolved
@@ -145,15 +145,9 @@
 
         // default particle material
         const defaultParticleMtl = new cc.Material();
-<<<<<<< HEAD
-        defaultParticleMtl._uuid = 'default-particle-material';
-        defaultParticleMtl.initialize({ effectName: 'builtin-particle-add' });
-        resources[defaultParticleMtl._uuid] = defaultParticleMtl;
-=======
         defaultParticleMtl._uuid = null;
         defaultParticleMtl.initialize({ effectName: 'builtin-effect-particle' });
         resources['default-particle-material'] = defaultParticleMtl;
->>>>>>> 6fc16880
     }
 
     public get<T extends Asset> (uuid: string): T {
