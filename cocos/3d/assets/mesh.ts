--- conflicted
+++ resolved
@@ -37,11 +37,7 @@
 import { RenderingSubMesh } from '../../core/assets';
 import {
     Attribute, Device, Buffer, BufferInfo, AttributeName, BufferUsageBit, Feature, Format,
-<<<<<<< HEAD
-    FormatInfos, FormatType, MemoryUsageBit, PrimitiveMode, getTypedArrayConstructor, DrawInfo, deviceManager,
-=======
-    FormatInfos, FormatType, MemoryUsageBit, PrimitiveMode, getTypedArrayConstructor, DrawInfo, FormatInfo,
->>>>>>> 524d859d
+    FormatInfos, FormatType, MemoryUsageBit, PrimitiveMode, getTypedArrayConstructor, DrawInfo, FormatInfo, deviceManager,
 } from '../../core/gfx';
 import { Mat4, Quat, Vec3 } from '../../core/math';
 import { Morph } from './morph';
