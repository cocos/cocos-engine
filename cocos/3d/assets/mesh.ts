--- conflicted
+++ resolved
@@ -317,12 +317,8 @@
         this.destroyRenderingMesh();
         this._struct = struct;
         this._data = data;
-<<<<<<< HEAD
-        this._tryDestroyRenderingMesh();
         this.loaded = true;
         this.emit('load');
-=======
->>>>>>> 5a386147
     }
 
     /**
