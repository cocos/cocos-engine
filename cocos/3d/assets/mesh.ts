--- conflicted
+++ resolved
@@ -213,35 +213,34 @@
         dynamic?: IDynamicStruct;
 
         /**
-<<<<<<< HEAD
+         * @en Whether the mesh data is quantized to reduce memory usage
+         * @zh 此网格数据是否经过量化以减少内存占用。
+         */
+        quantized?: boolean;
+
+        /**
+         * @en Whether the mesh data is encoded to reduce memory usage
+         * @zh
+         */
+        encoded?: boolean;
+
+        /**
+         * @en Whether the mesh data is compressed to reduce memory usage
+         * @zh 此网格数据是否经过压缩以减少内存占用。
+         */
+        compressed?: boolean;
+
+        /**
+         * @en Whether the mesh contains cluster data
+         * @zh 此网格是否包含 cluster 数据。
+         */
+        cluster?: boolean;
+
+        /**
          * @en Whether to support GPU Scene
          * @zh 是否支持 GPU Scene
          */
         supportGPUScene?: boolean;
-=======
-         * @en Whether the mesh data is quantized to reduce memory usage
-         * @zh 此网格数据是否经过量化以减少内存占用。
-         */
-        quantized?: boolean;
-
-        /**
-         * @en Whether the mesh data is encoded to reduce memory usage
-         * @zh
-         */
-        encoded?: boolean;
-
-        /**
-         * @en Whether the mesh data is compressed to reduce memory usage
-         * @zh 此网格数据是否经过压缩以减少内存占用。
-         */
-        compressed?: boolean;
-
-        /**
-         * @en Whether the mesh contains cluster data
-         * @zh 此网格是否包含 cluster 数据。
-         */
-        cluster?: boolean;
->>>>>>> 1e3155bb
     }
 
     /**
