--- conflicted
+++ resolved
@@ -23,19 +23,6 @@
  THE SOFTWARE.
  ****************************************************************************/
 
-<<<<<<< HEAD
-import './animation-clip';
-import './audio-clip';
-import './dom-audio-clip';
-import './bitmap-font';
-import './material';
-import './mesh';
-import './opentype-font';
-import './skeleton';
-import './sprite';
-import './web-audio-clip';
-import './wx-game-audio-clip';
-=======
 export { default as AnimationClip } from "./animation-clip";
 export { default as AudioClip } from "./audio-clip";
 export { default as DomAudioClip } from "./dom-audio-clip";
@@ -48,7 +35,6 @@
 export { default as Sprite } from "./sprite";
 export { default as WebAudioClip } from "./web-audio-clip";
 export { default as WxGameAudioClip } from "./wx-game-audio-clip";
->>>>>>> 6d0ed8e1
 
 export { PhysicsMaterial } from './physics/material';
 cc.PhysicsMaterial = PhysicsMaterial;