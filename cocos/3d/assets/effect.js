--- conflicted
+++ resolved
@@ -23,18 +23,9 @@
  THE SOFTWARE.
  ****************************************************************************/
 // @ts-check
-<<<<<<< HEAD
-import { ccclass, property } from "../../core/data/class-decorator";
-=======
->>>>>>> 8dda58f1
 import Asset from "../../assets/CCAsset";
-import renderer from "../../renderer";
 
-<<<<<<< HEAD
-class AbstractEffect extends Asset {
-=======
 export default class Effect extends Asset {
->>>>>>> 8dda58f1
     /**
      * @type {Object[]}
      */
@@ -114,43 +105,4 @@
     }
 }
 
-let toCamelCase = function(dashedString) {
-    return dashedString
-        .replace(/^\w/, c => c.toUpperCase())
-        .replace(/-(\w)/g, (c, l) => l.toUpperCase());
-};
-let _serializeDefines = function(proto, defines) {
-    defines.forEach(function(def) {
-        property(proto, def.name, {
-            initializer: () => { return def.value; }
-        });
-    });
-};
-let _type2value = {
-    [renderer.PARAM_FLOAT]: v => { return v; },
-    [renderer.PARAM_FLOAT2]: v => { return cc.v2(v[0], v[1]); },
-    [renderer.PARAM_FLOAT3]: v => { return cc.v3(v[0], v[1], v[2]); },
-    [renderer.PARAM_FLOAT4]: v => { return cc.v4(v[0], v[1], v[2], v[3]); },
-    [renderer.PARAM_COLOR3]: v => { return cc.color(v[0], v[1], v[2]); },
-    [renderer.PARAM_COLOR4]: v => { return cc.color(v[0], v[1], v[2], v[3]); },
-    [renderer.PARAM_TEXTURE_2D]: v => { return new cc.Texture2D(v); },
-    [renderer.PARAM_TEXTURE_CUBE]: v => { return new cc.Texture2D(v); } // TODO, cube map not ready yet
-};
-let _serializeTechniques = function(proto, techniques) {
-    techniques.forEach(function(tech) {
-        tech.params.forEach(function(param) {
-            property(proto, param.name, {
-                initializer: () => { return _type2value[param.type](param.value); }
-            });
-        });
-    });
-};
-let EffectFactory = function(name, techniques, defines) {
-    class Effect extends AbstractEffect {}
-    _serializeTechniques(Effect.prototype, techniques);
-    _serializeDefines(Effect.prototype, defines);
-    return ccclass(`cc.Effect${toCamelCase(name)}`)(Effect);
-};
-
-cc.Effect = AbstractEffect;
-export { AbstractEffect, EffectFactory };+cc.Effect = Effect;