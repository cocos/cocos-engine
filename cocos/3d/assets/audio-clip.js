--- conflicted
+++ resolved
@@ -32,22 +32,14 @@
  * @typedef {number} PlayingState
  * @enum {number}
  */
-<<<<<<< HEAD
 export const PlayingState = {
-=======
-const enums = {
-  UNKNOWN_AUDIO: -1,
-  WEB_AUDIO: 0,
-  DOM_AUDIO: 1,
-  WX_GAME_AUDIO: 2,
-
->>>>>>> 70e516a1
   INITIALIZING: 0,
   PLAYING: 1,
   STOPPED: 2,
 };
 
 /**
+ * Enums indicating the load mode of an audio clip
  * @typedef {number} AudioSourceType
  * @enum {number}
  */
@@ -63,6 +55,8 @@
    * load through an audio DOM element
    */
   DOM_AUDIO: 1,
+
+  WX_GAME_AUDIO: 2,
 };
 
 /**
