/*
 Copyright (c) 2017-2020 Xiamen Yaji Software Co., Ltd.

 http://www.cocos.com

 Permission is hereby granted, free of charge, to any person obtaining a copy
 of this software and associated engine source code (the "Software"), a limited,
  worldwide, royalty-free, non-assignable, revocable and non-exclusive license
 to use Cocos Creator solely to develop games on your target platforms. You shall
  not use Cocos Creator software for developing other software or tools that's
  used for developing games. You are not granted to publish, distribute,
  sublicense, and/or sell copies of Cocos Creator.

 The software or tools in this License Agreement are licensed, not sold.
 Xiamen Yaji Software Co., Ltd. reserves all rights not expressly granted to you.

 THE SOFTWARE IS PROVIDED "AS IS", WITHOUT WARRANTY OF ANY KIND, EXPRESS OR
 IMPLIED, INCLUDING BUT NOT LIMITED TO THE WARRANTIES OF MERCHANTABILITY,
 FITNESS FOR A PARTICULAR PURPOSE AND NONINFRINGEMENT. IN NO EVENT SHALL THE
 AUTHORS OR COPYRIGHT HOLDERS BE LIABLE FOR ANY CLAIM, DAMAGES OR OTHER
 LIABILITY, WHETHER IN AN ACTION OF CONTRACT, TORT OR OTHERWISE, ARISING FROM,
 OUT OF OR IN CONNECTION WITH THE SOFTWARE OR THE USE OR OTHER DEALINGS IN
 THE SOFTWARE.
*/

import {
    ccclass, executeInEditMode, executionOrder, help, menu, tooltip, type, serializable, editable,
} from 'cc.decorator';
import { SkinnedMeshRenderer } from '../skinned-mesh-renderer';
import { Mat4, cclegacy, js, assertIsTrue } from '../../core';
import { DataPoolManager } from './data-pool-manager';
import { Node } from '../../scene-graph/node';
import { AnimationClip } from '../../animation/animation-clip';
import { Animation } from '../../animation/animation-component';
import { SkelAnimDataHub } from './skeletal-animation-data-hub';
import { SkeletalAnimationState } from './skeletal-animation-state';
import { getWorldTransformUntilRoot } from '../../animation/transform-utils';
import type { AnimationState } from '../../animation/animation-state';
import { getGlobalAnimationManager } from '../../animation/global-animation-manager';

/**
 * @en The socket to synchronize transform from skeletal joint to target node.
 * @zh 骨骼动画的挂点，用于将骨骼树的挂点节点变化矩阵同步到目标节点上
 */
@ccclass('cc.SkeletalAnimation.Socket')
export class Socket {
    /**
     * @en Path of the target joint.
     * @zh 此挂点的目标骨骼路径。
     */
    @serializable
    @editable
    public path = '';

    /**
     * @en Transform output node.
     * @zh 此挂点的变换信息输出节点。
     */
    @type(Node)
    public target: Node | null = null;

    constructor(path = '', target: Node | null = null) {
        this.path = path;
        this.target = target;
    }
}

js.setClassAlias(Socket, 'cc.SkeletalAnimationComponent.Socket');

const m4_1 = new Mat4();
const m4_2 = new Mat4();

function collectRecursively(node: Node, prefix = '', out: string[] = []) {
    for (let i = 0; i < node.children.length; i++) {
        const child = node.children[i];
        if (!child) { continue; }
        const path = prefix ? `${prefix}/${child.name}` : child.name;
        out.push(path);
        collectRecursively(child, path, out);
    }
    return out;
}

/**
 * @en
 * Skeletal animation component, offers the following features on top of [[Animation]]:
 * * Choice between baked animation and real-time calculation, to leverage efficiency and expressiveness.
 * * Joint socket system: Create any socket node directly under the animation component root node,
 *   find your target joint and register both to the socket list, so that the socket node would be in-sync with the joint.
 * @zh
 * 骨骼动画组件，在普通动画组件基础上额外提供以下功能：
 * * 可选预烘焙动画模式或实时计算模式，用以权衡运行时效率与效果；
 * * 提供骨骼挂点功能：通过在动画根节点下创建挂点节点，并在骨骼动画组件上配置 socket 列表，挂点节点的 Transform 就能与骨骼保持同步。
 */
@ccclass('cc.SkeletalAnimation')
@help('i18n:cc.SkeletalAnimation')
@executionOrder(99)
@executeInEditMode
@menu('Animation/SkeletalAnimation')
export class SkeletalAnimation extends Animation {
    public static Socket = Socket;

    /**
     * @en
     * The joint sockets this animation component maintains.<br>
     * Sockets have to be registered here before attaching custom nodes to animated joints.
     * @zh
     * 当前动画组件维护的挂点数组。要挂载自定义节点到受动画驱动的骨骼上，必须先在此注册挂点。
     */
    @type([Socket])
    @tooltip('i18n:animation.sockets')
    get sockets() {
        return this._sockets;
    }

    set sockets(val) {
        if (!this._useBakedAnimation) {
            const animMgr = getGlobalAnimationManager();
            animMgr.removeSockets(this.node, this._sockets);
            animMgr.addSockets(this.node, val);
        }
        this._sockets = val;
        this.rebuildSocketAnimations();
    }

    /**
     * @en
     * Whether to bake animations. Default to true,<br>
     * which substantially increases performance while making all animations completely fixed.<br>
     * Dynamically changing this property will take effect when playing the next animation clip.
     * @zh
     * 是否使用预烘焙动画，默认启用，可以大幅提高运行效时率，但所有动画效果会被彻底固定，不支持任何形式的编辑和混合。<br>
     * 运行时动态修改此选项会在播放下一条动画片段时生效。
     */
    @tooltip('i18n:animation.use_baked_animation')
    get useBakedAnimation() {
        return this._useBakedAnimation;
    }

    set useBakedAnimation(val) {
        this._useBakedAnimation = val;

        for (const stateName in this._nameToState) {
            const state = this._nameToState[stateName] as SkeletalAnimationState;
            state.setUseBaked(val);
        }

        this._users.forEach((user) => {
            user.setUseBakedAnimation(val);
        });

        if (this._useBakedAnimation) {
            getGlobalAnimationManager().removeSockets(this.node, this._sockets);
        } else {
            getGlobalAnimationManager().addSockets(this.node, this._sockets);
            this._currentBakedState = null;
        }
    }

    @serializable
    protected _useBakedAnimation = true;

    @type([Socket])
    protected _sockets: Socket[] = [];

<<<<<<< HEAD
    public onDestroy() {
=======
    public onLoad () {
        super.onLoad();
        // Actively search for potential users and notify them that an animation is usable.
        const comps = this.node.getComponentsInChildren(SkinnedMeshRenderer);
        for (let i = 0; i < comps.length; ++i) {
            const comp = comps[i];
            if (comp.skinningRoot === this.node) {
                this.notifySkinnedMeshAdded(comp);
            }
        }
    }

    public onDestroy () {
>>>>>>> 06578c30
        super.onDestroy();
        (cclegacy.director.root.dataPoolManager as DataPoolManager).jointAnimationInfo.destroy(this.node.uuid);
        getGlobalAnimationManager().removeSockets(this.node, this._sockets);
        this._removeAllUsers();
    }

    public onEnable () {
        super.onEnable();
        this._currentBakedState?.resume();
    }

    public onDisable () {
        super.onDisable();
        this._currentBakedState?.pause();
    }

    public start() {
        this.sockets = this._sockets;
        this.useBakedAnimation = this._useBakedAnimation;
        super.start();
    }

<<<<<<< HEAD
    public querySockets() {
=======
    public pause () {
        if (!this._useBakedAnimation) {
            super.pause();
        } else {
            this._currentBakedState?.pause();
        }
    }

    public resume () {
        if (!this._useBakedAnimation) {
            super.resume();
        } else {
            this._currentBakedState?.resume();
        }
    }

    public stop () {
        if (!this._useBakedAnimation) {
            super.stop();
        } else if (this._currentBakedState) {
            this._currentBakedState.stop();
            this._currentBakedState = null;
        }
    }

    /**
     * @en Query all socket paths
     * @zh 获取所有挂点的骨骼路径
     * @returns @en All socket paths @zh 所有挂点的骨骼路径
     */
    public querySockets () {
>>>>>>> 06578c30
        const animPaths = (this._defaultClip && Object.keys(SkelAnimDataHub.getOrExtract(this._defaultClip).joints).sort()
            .reduce((acc, cur) => (cur.startsWith(acc[acc.length - 1] + "/") ? acc : (acc.push(cur), acc)), [] as string[])) || [];
        if (!animPaths.length) { return ['please specify a valid default animation clip first']; }
        const out: string[] = [];
        for (let i = 0; i < animPaths.length; i++) {
            const path = animPaths[i];
            const node = this.node.getChildByPath(path);
            if (!node) { continue; }
            out.push(path);
            collectRecursively(node, path, out);
        }
        return out;
    }

<<<<<<< HEAD
    public rebuildSocketAnimations() {
=======
    /**
     * @en Rebuild animations to synchronize immediately all sockets to their target node.
     * @zh 重建动画并立即同步所有挂点的转换矩阵到它们的目标节点上。
     */
    public rebuildSocketAnimations () {
>>>>>>> 06578c30
        for (const socket of this._sockets) {
            const joint = this.node.getChildByPath(socket.path);
            const { target } = socket;
            if (joint && target) {
                target.name = `${socket.path.substring(socket.path.lastIndexOf('/') + 1)} Socket`;
                target.parent = this.node;
                getWorldTransformUntilRoot(joint, this.node, m4_1);
                Mat4.fromRTS(m4_2, target.rotation, target.position, target.scale);
                if (!Mat4.equals(m4_2, m4_1)) { target.matrix = m4_1; }
            }
        }
        for (const stateName of Object.keys(this._nameToState)) {
            const state = this._nameToState[stateName] as SkeletalAnimationState;
            state.rebuildSocketCurves(this._sockets);
        }
    }

<<<<<<< HEAD
    public createSocket(path: string) {
=======
    /**
     * @en Create or get the target node from a socket.
     * If a socket haven't been created for the corresponding path, this function will register a new socket.
     * @zh 创建或获取一个挂点的同步目标节点。
     * 如果对应路径还没有创建挂点，这个函数会创建一个新的挂点。
     * @param path @en Path of the target joint. @zh 此挂点的骨骼路径。
     * @returns @en The target node of the socket. @zh 挂点的目标节点
     */
    public createSocket (path: string) {
>>>>>>> 06578c30
        const socket = this._sockets.find((s) => s.path === path);
        if (socket) { return socket.target; }
        const joint = this.node.getChildByPath(path);
        if (!joint) { console.warn('illegal socket path'); return null; }
        const target = new Node();
        target.parent = this.node;
        this._sockets.push(new Socket(path, target));
        this.rebuildSocketAnimations();
        return target;
    }

<<<<<<< HEAD
    protected _createState(clip: AnimationClip, name?: string) {
=======
    /**
     * @internal This method only friends to skinned mesh renderer.
     */
    public notifySkinnedMeshAdded (skinnedMeshRenderer: SkinnedMeshRenderer) {
        const { _useBakedAnimation: useBakedAnimation } = this;
        const formerBound = skinnedMeshRenderer.associatedAnimation;
        if (formerBound) {
            formerBound._users.delete(skinnedMeshRenderer);
        }
        skinnedMeshRenderer.associatedAnimation = this;
        skinnedMeshRenderer.setUseBakedAnimation(useBakedAnimation, true);
        if (useBakedAnimation) {
            const { _currentBakedState: playingState } = this;
            if (playingState) {
                skinnedMeshRenderer.uploadAnimation(playingState.clip);
            }
        }
        this._users.add(skinnedMeshRenderer);
    }

    /**
     * @internal This method only friends to skinned mesh renderer.
     */
    public notifySkinnedMeshRemoved (skinnedMeshRenderer: SkinnedMeshRenderer) {
        assertIsTrue(skinnedMeshRenderer.associatedAnimation === this || skinnedMeshRenderer.associatedAnimation === null);
        skinnedMeshRenderer.setUseBakedAnimation(false);
        skinnedMeshRenderer.associatedAnimation = null;
        this._users.delete(skinnedMeshRenderer);
    }

    /**
     * Get all users.
     * @internal This method only friends to the skeleton animation state.
     */
    public getUsers () {
        return this._users;
    }

    protected _createState (clip: AnimationClip, name?: string) {
>>>>>>> 06578c30
        return new SkeletalAnimationState(clip, name);
    }

    protected _doCreateState(clip: AnimationClip, name: string) {
        const state = super._doCreateState(clip, name) as SkeletalAnimationState;
        state.rebuildSocketCurves(this._sockets);
        return state;
    }

    protected doPlayOrCrossFade (state: AnimationState, duration: number) {
        if (this._useBakedAnimation) {
            if (this._currentBakedState) {
                this._currentBakedState.stop();
            }
            const skeletalAnimationState = state as SkeletalAnimationState;
            this._currentBakedState = skeletalAnimationState;
            skeletalAnimationState.play();
        } else {
            super.doPlayOrCrossFade(state, duration);
        }
    }

    private _users = new Set<SkinnedMeshRenderer>();

    private _currentBakedState: SkeletalAnimationState | null = null;

    private _removeAllUsers () {
        Array.from(this._users).forEach((user) => {
            this.notifySkinnedMeshRemoved(user);
        });
    }
}<|MERGE_RESOLUTION|>--- conflicted
+++ resolved
@@ -59,7 +59,7 @@
     @type(Node)
     public target: Node | null = null;
 
-    constructor(path = '', target: Node | null = null) {
+    constructor (path = '', target: Node | null = null) {
         this.path = path;
         this.target = target;
     }
@@ -70,7 +70,7 @@
 const m4_1 = new Mat4();
 const m4_2 = new Mat4();
 
-function collectRecursively(node: Node, prefix = '', out: string[] = []) {
+function collectRecursively (node: Node, prefix = '', out: string[] = []) {
     for (let i = 0; i < node.children.length; i++) {
         const child = node.children[i];
         if (!child) { continue; }
@@ -109,11 +109,11 @@
      */
     @type([Socket])
     @tooltip('i18n:animation.sockets')
-    get sockets() {
+    get sockets () {
         return this._sockets;
     }
 
-    set sockets(val) {
+    set sockets (val) {
         if (!this._useBakedAnimation) {
             const animMgr = getGlobalAnimationManager();
             animMgr.removeSockets(this.node, this._sockets);
@@ -133,11 +133,11 @@
      * 运行时动态修改此选项会在播放下一条动画片段时生效。
      */
     @tooltip('i18n:animation.use_baked_animation')
-    get useBakedAnimation() {
+    get useBakedAnimation () {
         return this._useBakedAnimation;
     }
 
-    set useBakedAnimation(val) {
+    set useBakedAnimation (val) {
         this._useBakedAnimation = val;
 
         for (const stateName in this._nameToState) {
@@ -163,9 +163,6 @@
     @type([Socket])
     protected _sockets: Socket[] = [];
 
-<<<<<<< HEAD
-    public onDestroy() {
-=======
     public onLoad () {
         super.onLoad();
         // Actively search for potential users and notify them that an animation is usable.
@@ -179,7 +176,6 @@
     }
 
     public onDestroy () {
->>>>>>> 06578c30
         super.onDestroy();
         (cclegacy.director.root.dataPoolManager as DataPoolManager).jointAnimationInfo.destroy(this.node.uuid);
         getGlobalAnimationManager().removeSockets(this.node, this._sockets);
@@ -196,15 +192,12 @@
         this._currentBakedState?.pause();
     }
 
-    public start() {
+    public start () {
         this.sockets = this._sockets;
         this.useBakedAnimation = this._useBakedAnimation;
         super.start();
     }
 
-<<<<<<< HEAD
-    public querySockets() {
-=======
     public pause () {
         if (!this._useBakedAnimation) {
             super.pause();
@@ -236,7 +229,6 @@
      * @returns @en All socket paths @zh 所有挂点的骨骼路径
      */
     public querySockets () {
->>>>>>> 06578c30
         const animPaths = (this._defaultClip && Object.keys(SkelAnimDataHub.getOrExtract(this._defaultClip).joints).sort()
             .reduce((acc, cur) => (cur.startsWith(acc[acc.length - 1] + "/") ? acc : (acc.push(cur), acc)), [] as string[])) || [];
         if (!animPaths.length) { return ['please specify a valid default animation clip first']; }
@@ -251,15 +243,11 @@
         return out;
     }
 
-<<<<<<< HEAD
-    public rebuildSocketAnimations() {
-=======
     /**
      * @en Rebuild animations to synchronize immediately all sockets to their target node.
      * @zh 重建动画并立即同步所有挂点的转换矩阵到它们的目标节点上。
      */
     public rebuildSocketAnimations () {
->>>>>>> 06578c30
         for (const socket of this._sockets) {
             const joint = this.node.getChildByPath(socket.path);
             const { target } = socket;
@@ -277,9 +265,6 @@
         }
     }
 
-<<<<<<< HEAD
-    public createSocket(path: string) {
-=======
     /**
      * @en Create or get the target node from a socket.
      * If a socket haven't been created for the corresponding path, this function will register a new socket.
@@ -289,7 +274,6 @@
      * @returns @en The target node of the socket. @zh 挂点的目标节点
      */
     public createSocket (path: string) {
->>>>>>> 06578c30
         const socket = this._sockets.find((s) => s.path === path);
         if (socket) { return socket.target; }
         const joint = this.node.getChildByPath(path);
@@ -301,9 +285,6 @@
         return target;
     }
 
-<<<<<<< HEAD
-    protected _createState(clip: AnimationClip, name?: string) {
-=======
     /**
      * @internal This method only friends to skinned mesh renderer.
      */
@@ -343,11 +324,10 @@
     }
 
     protected _createState (clip: AnimationClip, name?: string) {
->>>>>>> 06578c30
         return new SkeletalAnimationState(clip, name);
     }
 
-    protected _doCreateState(clip: AnimationClip, name: string) {
+    protected _doCreateState (clip: AnimationClip, name: string) {
         const state = super._doCreateState(clip, name) as SkeletalAnimationState;
         state.rebuildSocketCurves(this._sockets);
         return state;
