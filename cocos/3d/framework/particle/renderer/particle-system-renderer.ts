import { ccclass, executeInEditMode, property } from '../../../../core/data/class-decorator';
import { Enum, Vec2, Vec4 } from '../../../../core/value-types';
import { mat4, vec2, vec3, vec4 } from '../../../../core/vmath';
import { GFXAttributeName, GFXFormat } from '../../../../gfx/define';
import { IGFXAttribute } from '../../../../gfx/input-assembler';
import * as renderer from '../../../../renderer';
import ParticleBatchModel from '../../../../renderer/models/particle-batch-model';
import { Material } from '../../../assets/material';
import RecyclePool from '../../../memop/recycle-pool';
import Particle from '../particle';
import { RenderableComponent } from '../../renderable-component';
import { Space } from '../particle-general-function';
import { builtinResMgr } from '../../../builtin';
import { Mesh } from '../../../assets';
import { postLoadMesh } from '../../../assets/utils/mesh-utils';
// import ParticleSystemComponent from '../particle-system-component';

// tslint:disable: max-line-length
const _tempAttribUV: vec3 = vec3.create();
const _tempAttribUV0: vec2 = vec2.create();
const _tempAttribColor: vec4 = vec4.create();
const _tempWorldTrans: mat4 = mat4.create();

const _uvs = [
    0, 0, // bottom-left
    1, 0, // bottom-right
    0, 1, // top-left
    1, 1, // top-right
];

/**
 * 粒子的生成模式
 * @enum ParticleSystemRenderer.RenderMode
 */
const RenderMode = Enum({

    /**
     * 粒子始终面向摄像机
     */
    Billboard: 0,

    /**
     * 粒子始终面向摄像机但会根据参数进行拉伸
     */
    StrecthedBillboard: 1,

    /**
     * 粒子始终与 XZ 平面平行
     */
    HorizontalBillboard: 2,

    /**
     * 粒子始终与 Y 轴平行且朝向摄像机
     */
    VerticalBillboard: 3,

    /**
     * 粒子保持模型本身状态
     */
    Mesh: 4,
});

const CC_USE_WORLD_SPACE = 'CC_USE_WORLD_SPACE';
const CC_USE_BILLBOARD = 'CC_USE_BILLBOARD';
const CC_USE_STRETCHED_BILLBOARD = 'CC_USE_STRETCHED_BILLBOARD';
const CC_USE_HORIZONTAL_BILLBOARD = 'CC_USE_HORIZONTAL_BILLBOARD';
const CC_USE_VERTICAL_BILLBOARD = 'CC_USE_VERTICAL_BILLBOARD';
const CC_USE_MESH = 'CC_USE_MESH';

const _vertex_attrs = [
    { name: GFXAttributeName.ATTR_POSITION, format: GFXFormat.RGB32F },
    { name: GFXAttributeName.ATTR_TEX_COORD, format: GFXFormat.RGB32F },
    { name: GFXAttributeName.ATTR_TEX_COORD1, format: GFXFormat.RG32F },
    { name: GFXAttributeName.ATTR_COLOR, format: GFXFormat.RGBA8, isNormalized: true },
];

const _vertex_attrs_stretch = [
    { name: GFXAttributeName.ATTR_POSITION, format: GFXFormat.RGB32F },
    { name: GFXAttributeName.ATTR_TEX_COORD, format: GFXFormat.RGB32F },
    { name: GFXAttributeName.ATTR_TEX_COORD1, format: GFXFormat.RG32F },
    { name: GFXAttributeName.ATTR_COLOR, format: GFXFormat.RGBA8, isNormalized: true },
    { name: GFXAttributeName.ATTR_COLOR1, format: GFXFormat.RGB32F },
];

const _vertex_attrs_mesh = [
    { name: GFXAttributeName.ATTR_POSITION, format: GFXFormat.RGB32F },
    { name: GFXAttributeName.ATTR_TEX_COORD, format: GFXFormat.RGB32F },
    { name: GFXAttributeName.ATTR_TEX_COORD1, format: GFXFormat.RG32F },
    { name: GFXAttributeName.ATTR_COLOR, format: GFXFormat.RGBA8, isNormalized: true },
    { name: GFXAttributeName.ATTR_TEX_COORD2, format: GFXFormat.RGB32F },
    { name: GFXAttributeName.ATTR_NORMAL, format: GFXFormat.RGB32F },
    { name: GFXAttributeName.ATTR_COLOR1, format: GFXFormat.RGBA8, isNormalized: true },
];

@ccclass('cc.ParticleSystemRenderer')
@executeInEditMode
export default class ParticleSystemRenderer {

    /**
     * 设定粒子生成模式
     */
    @property({
        type: RenderMode,
        displayOrder: 0,
    })
    public get renderMode () {
        return this._renderMode;
    }

    public set renderMode (val) {
        if (this._renderMode === val) {
            return;
        }
        this._renderMode = val;
        this._setVertexAttrib();
        this._updateModel();
        this._updateMaterialParams();
    }

    /**
     * 在粒子生成方式为 StrecthedBillboard 时,对粒子在运动方向上按速度大小进行拉伸
     */
    @property({
        displayOrder: 1,
    })
    public get velocityScale () {
        return this._velocityScale;
    }

    public set velocityScale (val) {
        this._velocityScale = val;
        this._updateMaterialParams();
        // this._updateModel();
    }

    /**
     * 在粒子生成方式为 StrecthedBillboard 时,对粒子在运动方向上按粒子大小进行拉伸
     */
    @property({
        displayOrder: 2,
    })
    public get lengthScale () {
        return this._lengthScale;
    }

    public set lengthScale (val) {
        this._lengthScale = val;
        this._updateMaterialParams();
        // this._updateModel();
    }

    @property({
        type: RenderMode,
        displayOrder: 3,
    })
    private _renderMode = RenderMode.Billboard;

    @property({
        displayOrder: 4,
    })
    private _velocityScale = 1;

    @property({
        displayOrder: 5,
    })
    private _lengthScale = 1;

    @property({
        displayOrder: 6,
    })
    private _mesh: Mesh | null = null;

    /**
     * 粒子模型
     */
    @property({
        type: Mesh,
        displayOrder: 7,
    })
    public get mesh () {
        return this._mesh;
    }

    public set mesh (val) {
        const replaceMesh = () => {
            const old = this._mesh;
            this._mesh = val;
            if (this._model) {
                this._model.setVertexAttributes(this._renderMode === RenderMode.Mesh ? this._mesh : null, this._vertAttrs);
            }
            if (old && !old.loaded) {
                this._unfinished--;
                old.off('load', this._onMeshLoaded, this);
                if (this._unfinished === 0) {
                    this._assetReady();
                }
            }
        };
        if (val && !val.loaded) {
            val.once('load', replaceMesh);
            postLoadMesh(val);
        } else {
            replaceMesh();
        }
    }

    @property({
        type: Material,
        displayOrder: 8,
    })
    public get particleMaterial () {
        return this.particleSystem.getMaterial(0, CC_EDITOR)!;
    }

    public set particleMaterial (val) {
        this.particleSystem.setMaterial(val, 0);
    }

    @property({
        type: Material,
        displayOrder: 9,
    })
    public get trailMaterial () {
        return this.particleSystem.getMaterial(1, CC_EDITOR)!;
    }

    public set trailMaterial (val) {
        this.particleSystem.setMaterial(val, 1);
    }

    private _defines: { [index: string]: boolean };
    private _trailDefines: { [index: string]: boolean };
    private _model: ParticleBatchModel | null;
    private frameTile_velLenScale: Vec4;
    private attrs: any[];
    private _vertAttrs: IGFXAttribute[];
    private particleSystem: any;
    private _particles: RecyclePool | null = null;
    private _defaultMat: Material | null = null;
    private _isAssetReady = false;

    constructor () {
        this._model = null;

        this.frameTile_velLenScale = cc.v4(1, 1, 0, 0);
        this.attrs = new Array(5);
        this._defines = {
            CC_USE_WORLD_SPACE: true,
            CC_USE_BILLBOARD: true,
            CC_USE_STRETCHED_BILLBOARD: false,
            CC_USE_HORIZONTAL_BILLBOARD: false,
            CC_USE_VERTICAL_BILLBOARD: false,
        };
        this._trailDefines = {
            CC_USE_WORLD_SPACE: true,
        };
    }

    public onInit (ps) {
        this.particleSystem = ps.node.getComponent('cc.ParticleSystemComponent');
        this._particles = new RecyclePool(() => {
            return new Particle(this);
        }, 16);
        this._setVertexAttrib();
        this.onEnable();
    }

    public onLoad () {
        super.onLoad();
        if (this._mesh && !this._mesh.loaded) {
            this._unfinished++;
            this._mesh.once('load', this._onMeshLoaded, this);
        }
    }

    public onEnable () {
        if (!this.particleSystem) {
            return;
        }
<<<<<<< HEAD
        super.onEnable();
        this._ensureLoadMesh();
=======
        if (this._model == null) {
            this._model = this.particleSystem._getRenderScene().createModel(ParticleBatchModel, this.node) as ParticleBatchModel;
        }
        if (!this._model.inited) {
            this._model.setCapacity(this.particleSystem.capacity);
            this._model.node = this.particleSystem.node;
        }
        this._model.enabled = this.particleSystem.enabledInHierarchy;
        this._updateModel();
        this._updateMaterialParams();
        this._updateTrailMaterial();
>>>>>>> 5a386147
    }

    public onDisable () {
        if (this._model) {
            this._model.enabled = this.particleSystem.enabledInHierarchy;
        }
    }

    public onDestroy () {
        this.particleSystem._getRenderScene().destroyModel(this._model!);
        this._model = null;
    }

    public clear () {
        this._particles!.reset();
    }

    public _getFreeParticle (): Particle | null {
        if (this._particles!.length >= this.particleSystem.capacity) {
            return null;
        }
        return this._particles!.add();
    }

    public _setNewParticle (p: Particle) {

    }

    public _updateParticles (dt: number) {
        this.particleSystem.node.getWorldMatrix(_tempWorldTrans);
        if (this.particleSystem.velocityOvertimeModule.enable) {
            this.particleSystem.velocityOvertimeModule.update(this.particleSystem._simulationSpace, _tempWorldTrans);
        }
        if (this.particleSystem.forceOvertimeModule.enable) {
            this.particleSystem.forceOvertimeModule.update(this.particleSystem._simulationSpace, _tempWorldTrans);
        }
        if (this.particleSystem.trailModule.enable) {
            this.particleSystem.trailModule.update();
        }
        for (let i = 0; i < this._particles!.length; ++i) {
            const p = this._particles!.data[i];
            p.remainingLifetime -= dt;
            vec3.set(p.animatedVelocity, 0, 0, 0);

            if (p.remainingLifetime < 0.0) {
                if (this.particleSystem.trailModule.enable) {
                    this.particleSystem.trailModule.removeParticle(p);
                }
                this._particles!.removeAt(i);
                --i;
                continue;
            }

            p.velocity.y -= this.particleSystem.gravityModifier.evaluate(1 - p.remainingLifetime / p.startLifetime, p.randomSeed)! * 9.8 * dt; // apply gravity.
            if (this.particleSystem.sizeOvertimeModule.enable) {
                this.particleSystem.sizeOvertimeModule.animate(p);
            }
            if (this.particleSystem.colorOverLifetimeModule.enable) {
                this.particleSystem.colorOverLifetimeModule.animate(p);
            }
            if (this.particleSystem.forceOvertimeModule.enable) {
                this.particleSystem.forceOvertimeModule.animate(p, dt);
            }
            if (this.particleSystem.velocityOvertimeModule.enable) {
                this.particleSystem.velocityOvertimeModule.animate(p);
            } else {
                vec3.copy(p.ultimateVelocity, p.velocity);
            }
            if (this.particleSystem.limitVelocityOvertimeModule.enable) {
                this.particleSystem.limitVelocityOvertimeModule.animate(p);
            }
            if (this.particleSystem.rotationOvertimeModule.enable) {
                this.particleSystem.rotationOvertimeModule.animate(p, dt);
            }
            if (this.particleSystem.textureAnimationModule.enable) {
                this.particleSystem.textureAnimationModule.animate(p);
            }
            vec3.scaleAndAdd(p.position, p.position, p.ultimateVelocity, dt); // apply velocity.
            if (this.particleSystem.trailModule.enable) {
                this.particleSystem.trailModule.animate(p, dt);
            }
        }
    }

    // internal function
    public _updateRenderData () {
        // update vertex buffer
        if (!this._isAssetReady) { return; }
        let idx = 0;
        const uploadVel = this._renderMode === RenderMode.StrecthedBillboard;
        for (let i = 0; i < this._particles!.length; ++i) {
            const p = this._particles!.data[i];
            let fi = 0;
            if (this.particleSystem.textureAnimationModule.enable) {
                fi = p.frameIndex;
            }
            idx = i * 4;
            let attrNum = 0;
            if (this._renderMode !== RenderMode.Mesh) {
                for (let j = 0; j < 4; ++j) { // four verts per particle.
                    attrNum = 0;
                    this.attrs[attrNum++] = p.position;
                    _tempAttribUV.x = _uvs[2 * j];
                    _tempAttribUV.y = _uvs[2 * j + 1];
                    _tempAttribUV.z = fi;
                    this.attrs[attrNum++] = _tempAttribUV;
                    _tempAttribUV0.x = p.size.x;
                    _tempAttribUV0.y = p.rotation.x;
                    this.attrs[attrNum++] = _tempAttribUV0;
                    this.attrs[attrNum++] = p.color._val;

                    if (uploadVel) {
                        this.attrs[attrNum++] = p.ultimateVelocity;
                    } else {
                        this.attrs[attrNum++] = null;
                    }

                    this._model!.addParticleVertexData(idx++, this.attrs);
                }
            } else {
                attrNum = 0;
                this.attrs[attrNum++] = p.position;
                _tempAttribUV.z = fi;
                this.attrs[attrNum++] = _tempAttribUV;
                _tempAttribUV0.x = p.size.x;
                _tempAttribUV0.y = p.rotation.x;
                this.attrs[attrNum++] = _tempAttribUV0;
                this.attrs[attrNum++] = p.color._val;
                this._model!.addParticleVertexData(i, this.attrs);
            }
        }

        // because we use index buffer, per particle index count = 6.
        this._model!.updateIA(this._particles!.length);
    }

    public updateShaderUniform () {

    }

    public getParticleCount (): number {
        return this._particles!.length;
    }

    public _onMaterialModified (index: number, material: Material) {
        if (index === 0) {
            this._updateMaterialParams();
            this._updateModel();
        } else {
            this._updateTrailMaterial();
        }
    }

    public _onRebuildPSO (index: number, material: Material) {
        if (this._model && index === 0) {
            this._model.setSubModelMaterial(0, material);
        }
        if (this.particleSystem.trailModule._trailModel && index === 1) {
            this.particleSystem.trailModule._trailModel.setSubModelMaterial(0, material);
        }
    }

    protected _ensureLoadMesh () {
        if (this._mesh && !this._mesh.loaded) {
            postLoadMesh(this._mesh);
        }
    }

    protected _assetReady () {
        super._assetReady();
        if (this._model == null) {
            this._model = this._getRenderScene().createModel(ParticleBatchModel, this.node) as ParticleBatchModel;
        }
        if (!this._model.inited) {
            this._model.setCapacity(this.particleSystem.capacity);
            this._model.node = this.node;
        }
        this._model.enabled = this.enabledInHierarchy;
        this._updateMaterialParams();
        this._updateModel();
        this._isAssetReady = true;
    }

    protected _onMeshLoaded () {
        this._unfinished--;
        if (this._unfinished === 0) {
            this._assetReady();
        }
    }

    private _setVertexAttrib () {
        switch (this._renderMode) {
            case RenderMode.StrecthedBillboard:
                this._vertAttrs = _vertex_attrs_stretch.slice();
                break;
            case RenderMode.Mesh:
                this._vertAttrs = _vertex_attrs_mesh.slice();
                break;
            default:
                this._vertAttrs = _vertex_attrs.slice();
        }
    }

    private _updateMaterialParams () {
        if (!this.particleSystem) {
            return;
        }
        if (this.particleSystem.sharedMaterial == null && this._defaultMat == null) {
            this._defaultMat = Material.getInstantiatedMaterial(builtinResMgr.get<Material>('default-particle-material'), this.particleSystem, true);
        }
        const mat: Material | null = this.particleSystem.sharedMaterial ? this.particleMaterial : this._defaultMat;
        if (this.particleSystem._simulationSpace === Space.World) {
            this._defines[CC_USE_WORLD_SPACE] = true;
            this._trailDefines[CC_USE_WORLD_SPACE] = true;
        } else {
            this._defines[CC_USE_WORLD_SPACE] = false;
            this._trailDefines[CC_USE_WORLD_SPACE] = false;
        }

        if (this._renderMode === RenderMode.Billboard) {
            this._defines[CC_USE_BILLBOARD] = true;
            this._defines[CC_USE_STRETCHED_BILLBOARD] = false;
            this._defines[CC_USE_HORIZONTAL_BILLBOARD] = false;
            this._defines[CC_USE_VERTICAL_BILLBOARD] = false;
            this._defines[CC_USE_MESH] = false;
        } else if (this._renderMode === RenderMode.StrecthedBillboard) {
            this._defines[CC_USE_BILLBOARD] = false;
            this._defines[CC_USE_STRETCHED_BILLBOARD] = true;
            this._defines[CC_USE_HORIZONTAL_BILLBOARD] = false;
            this._defines[CC_USE_VERTICAL_BILLBOARD] = false;
            this._defines[CC_USE_MESH] = false;
            this.frameTile_velLenScale.z = this._velocityScale;
            this.frameTile_velLenScale.w = this._lengthScale;
        } else if (this._renderMode === RenderMode.HorizontalBillboard) {
            this._defines[CC_USE_BILLBOARD] = false;
            this._defines[CC_USE_STRETCHED_BILLBOARD] = false;
            this._defines[CC_USE_HORIZONTAL_BILLBOARD] = true;
            this._defines[CC_USE_VERTICAL_BILLBOARD] = false;
            this._defines[CC_USE_MESH] = false;
        } else if (this._renderMode === RenderMode.VerticalBillboard) {
            this._defines[CC_USE_BILLBOARD] = false;
            this._defines[CC_USE_STRETCHED_BILLBOARD] = false;
            this._defines[CC_USE_HORIZONTAL_BILLBOARD] = false;
            this._defines[CC_USE_VERTICAL_BILLBOARD] = true;
            this._defines[CC_USE_MESH] = false;
        } else if (this._renderMode === RenderMode.Mesh) {
            this._defines[CC_USE_BILLBOARD] = false;
            this._defines[CC_USE_STRETCHED_BILLBOARD] = false;
            this._defines[CC_USE_HORIZONTAL_BILLBOARD] = false;
            this._defines[CC_USE_VERTICAL_BILLBOARD] = false;
            this._defines[CC_USE_MESH] = true;
        } else {
            console.warn(`particle system renderMode ${this._renderMode} not support.`);
        }
        mat!.recompileShaders(this._defines);

        if (this.particleSystem.textureAnimationModule.enable) {
            mat!.setProperty('frameTile_velLenScale', vec2.set(this.frameTile_velLenScale, this.particleSystem.textureAnimationModule.numTilesX, this.particleSystem.textureAnimationModule.numTilesY));
        } else {
            mat!.setProperty('frameTile_velLenScale', this.frameTile_velLenScale);
        }
        if (this._model) {
            this._model.setSubModelMaterial(0, this.particleSystem.sharedMaterial || this._defaultMat);
        }
    }

    private _updateTrailMaterial () {
        if (this.particleSystem.trailModule.enable) {
            if (this.particleSystem._simulationSpace === Space.World) {
                this._trailDefines[CC_USE_WORLD_SPACE] = true;
            } else {
                this._trailDefines[CC_USE_WORLD_SPACE] = false;
            }
            const mat = this.trailMaterial;
            mat!.recompileShaders(this._trailDefines);
            this.particleSystem.trailModule._updateMaterial();
        }
    }

    private _updateModel () {
        if (!this._model) {
            return;
        }
        this._model.setVertexAttributes(this._renderMode === RenderMode.Mesh ? this._mesh : null, this._vertAttrs);
        // if (Object.getPrototypeOf(this).constructor.name === 'ParticleSystemGpuRenderer') {
        //     return;
        // }
    }
}

Object.assign(ParticleSystemRenderer, { uv: _uvs });<|MERGE_RESOLUTION|>--- conflicted
+++ resolved
@@ -5,14 +5,14 @@
 import { IGFXAttribute } from '../../../../gfx/input-assembler';
 import * as renderer from '../../../../renderer';
 import ParticleBatchModel from '../../../../renderer/models/particle-batch-model';
+import { Mesh } from '../../../assets';
 import { Material } from '../../../assets/material';
+import { postLoadMesh } from '../../../assets/utils/mesh-utils';
+import { builtinResMgr } from '../../../builtin';
 import RecyclePool from '../../../memop/recycle-pool';
 import Particle from '../particle';
-import { RenderableComponent } from '../../renderable-component';
 import { Space } from '../particle-general-function';
-import { builtinResMgr } from '../../../builtin';
-import { Mesh } from '../../../assets';
-import { postLoadMesh } from '../../../assets/utils/mesh-utils';
+
 // import ParticleSystemComponent from '../particle-system-component';
 
 // tslint:disable: max-line-length
@@ -189,11 +189,8 @@
                 this._model.setVertexAttributes(this._renderMode === RenderMode.Mesh ? this._mesh : null, this._vertAttrs);
             }
             if (old && !old.loaded) {
-                this._unfinished--;
-                old.off('load', this._onMeshLoaded, this);
-                if (this._unfinished === 0) {
-                    this._assetReady();
-                }
+                old.off('load', this._assetReady, this);
+                this._assetReady();
             }
         };
         if (val && !val.loaded) {
@@ -262,37 +259,18 @@
             return new Particle(this);
         }, 16);
         this._setVertexAttrib();
+        if (this._mesh && !this._mesh.loaded) {
+            this._mesh.once('load', this._assetReady, this);
+        }
         this.onEnable();
-    }
-
-    public onLoad () {
-        super.onLoad();
-        if (this._mesh && !this._mesh.loaded) {
-            this._unfinished++;
-            this._mesh.once('load', this._onMeshLoaded, this);
-        }
     }
 
     public onEnable () {
         if (!this.particleSystem) {
             return;
         }
-<<<<<<< HEAD
-        super.onEnable();
+        if (this._mesh && this._mesh.loaded) { this._assetReady(); }
         this._ensureLoadMesh();
-=======
-        if (this._model == null) {
-            this._model = this.particleSystem._getRenderScene().createModel(ParticleBatchModel, this.node) as ParticleBatchModel;
-        }
-        if (!this._model.inited) {
-            this._model.setCapacity(this.particleSystem.capacity);
-            this._model.node = this.particleSystem.node;
-        }
-        this._model.enabled = this.particleSystem.enabledInHierarchy;
-        this._updateModel();
-        this._updateMaterialParams();
-        this._updateTrailMaterial();
->>>>>>> 5a386147
     }
 
     public onDisable () {
@@ -462,25 +440,18 @@
     }
 
     protected _assetReady () {
-        super._assetReady();
         if (this._model == null) {
-            this._model = this._getRenderScene().createModel(ParticleBatchModel, this.node) as ParticleBatchModel;
+            this._model = this.particleSystem._getRenderScene().createModel(ParticleBatchModel, this.node) as ParticleBatchModel;
         }
         if (!this._model.inited) {
             this._model.setCapacity(this.particleSystem.capacity);
-            this._model.node = this.node;
-        }
-        this._model.enabled = this.enabledInHierarchy;
+            this._model.node = this.particleSystem.node;
+        }
+        this._model.enabled = this.particleSystem.enabledInHierarchy;
+        this._updateModel();
         this._updateMaterialParams();
-        this._updateModel();
+        this._updateTrailMaterial();
         this._isAssetReady = true;
-    }
-
-    protected _onMeshLoaded () {
-        this._unfinished--;
-        if (this._unfinished === 0) {
-            this._assetReady();
-        }
     }
 
     private _setVertexAttrib () {
