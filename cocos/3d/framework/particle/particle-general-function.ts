/**
 * @hidden
 */

<<<<<<< HEAD
import { mat4, quat, random, randomRange, randomRangeInt, vec2, vec3 } from '../../../core/vmath';
import { sign } from '../../../core/vmath/bits';
=======
import { Mat4, Quat, random, randomRange, randomRangeInt, Vec2, Vec3 } from '../../../core/math';
import { sign } from '../../../core/math/bits';
>>>>>>> ad8c59cd
import { Space } from './enum';

export const particleEmitZAxis = new Vec3(0, 0, -1);

export function calculateTransform (systemSpace: number, moduleSpace: number, worldTransform: Mat4, outQuat: Quat) {
    if (moduleSpace !== systemSpace) {
        if (systemSpace === Space.World) {
            Mat4.getRotation(outQuat, worldTransform);
        }
        else {
            Mat4.invert(worldTransform, worldTransform);
            Mat4.getRotation(outQuat, worldTransform);
        }
        return true;
    }
    else {
        Quat.set(outQuat, 0, 0, 0, 1);
        return false;
    }
}

export function fixedAngleUnitVector2 (out: Vec2 | Vec3, theta: number) {
    Vec2.set(out, Math.cos(theta), Math.sin(theta));
}

export function randomUnitVector2 (out: Vec2 | Vec3) {
    const a = randomRange(0, 2 * Math.PI);
    const x = Math.cos(a);
    const y = Math.sin(a);
    Vec2.set(out, x, y);
}

export function randomUnitVector (out: Vec3) {
    const z = randomRange(-1, 1);
    const a = randomRange(0, 2 * Math.PI);
    const r = Math.sqrt(1 - z * z);
    const x = r * Math.cos(a);
    const y = r * Math.sin(a);
    Vec3.set(out, x, y, z);
}

export function randomPointInUnitSphere (out: Vec3) {
    randomUnitVector(out);
    Vec3.scale(out, out, random());
}

export function randomPointBetweenSphere (out: Vec3, minRadius: number, maxRadius: number) {
    randomUnitVector(out);
    Vec3.scale(out, out, minRadius + (maxRadius - minRadius) * random());
}

export function randomPointInUnitCircle (out: Vec3) {
    randomUnitVector2(out);
    out.z = 0;
    Vec3.scale(out, out, random());
}

export function randomPointBetweenCircle (out: Vec3, minRadius: number, maxRadius: number) {
    randomUnitVector2(out);
    out.z = 0;
    Vec3.scale(out, out, minRadius + (maxRadius - minRadius) * random());
}

export function randomPointBetweenCircleAtFixedAngle (out: Vec3, minRadius: number, maxRadius: number, theta: number) {
    fixedAngleUnitVector2(out, theta);
    out.z = 0;
    Vec3.scale(out, out, minRadius + (maxRadius - minRadius) * random());
}

export function randomPointInCube (out: Vec3, extents: Vec3) {
    Vec3.set(out,
        randomRange(-extents.x, extents.x),
        randomRange(-extents.y, extents.y),
        randomRange(-extents.z, extents.z));
}

export function randomPointBetweenCube (out: Vec3, minBox: Vec3, maxBox: Vec3) {
    const subscript = ['x', 'y', 'z'];
    const edge = randomRangeInt(0, 3);
    for (let i = 0; i < 3; i++) {
        if (i === edge) {
            out[subscript[i]] = randomRange(-maxBox[subscript[i]], maxBox[subscript[i]]);
            continue;
        }
        const x = random() * 2 - 1;
        if (x < 0) {
            out[subscript[i]] = -minBox[subscript[i]] + x * (maxBox[subscript[i]] - minBox[subscript[i]]);
        }
        else {
            out[subscript[i]] = minBox[subscript[i]] + x * (maxBox[subscript[i]] - minBox[subscript[i]]);
        }
    }
}

// Fisher–Yates shuffle
export function randomSortArray (arr: any[]) {
    for (let i = 0; i < arr.length; i++) {
        const transpose = i + randomRangeInt(0, arr.length - i);
        const val = arr[transpose];
        arr[transpose] = arr[i];
        arr[i] = val;
    }
}

export function randomSign () {
    let sgn = randomRange(-1, 1);
    sgn === 0 ? sgn++ : sgn;
    return sign(sgn);
}<|MERGE_RESOLUTION|>--- conflicted
+++ resolved
@@ -2,13 +2,8 @@
  * @hidden
  */
 
-<<<<<<< HEAD
-import { mat4, quat, random, randomRange, randomRangeInt, vec2, vec3 } from '../../../core/vmath';
-import { sign } from '../../../core/vmath/bits';
-=======
 import { Mat4, Quat, random, randomRange, randomRangeInt, Vec2, Vec3 } from '../../../core/math';
 import { sign } from '../../../core/math/bits';
->>>>>>> ad8c59cd
 import { Space } from './enum';
 
 export const particleEmitZAxis = new Vec3(0, 0, -1);
