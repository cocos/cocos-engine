--- conflicted
+++ resolved
@@ -8,11 +8,7 @@
 import { Texture2D } from '../../../assets';
 import { Component } from '../../../components';
 import { ccclass, executeInEditMode, menu, property } from '../../../core/data/class-decorator';
-<<<<<<< HEAD
-import { Vec2, Vec3, Vec4 } from '../../../core/value-types';
-=======
 import { Vec3, Vec2, Vec4 } from '../../../core/math';
->>>>>>> ad8c59cd
 import { LineModel } from '../../../renderer/models/line-model';
 import { Material } from '../../assets';
 import { builtinResMgr } from '../../builtin';
