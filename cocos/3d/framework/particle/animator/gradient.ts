/**
 * @hidden
 */

import { ccclass, property } from '../../../../core/data/class-decorator';
<<<<<<< HEAD
import { Color, Enum } from '../../../../core/value-types';
import { lerp, repeat } from '../../../../core/vmath';
=======
import { Color, lerp, repeat } from '../../../../core/math';
import { Enum } from '../../../../core/value-types';
>>>>>>> ad8c59cd

// tslint:disable: max-line-length

const _black: Color = Color.BLACK;

const _white: Color = Color.WHITE;

const Mode = Enum({
    Blend: 0,
    Fixed: 1,
});

@ccclass('cc.ColorKey')
export class ColorKey {

    @property
    public color = cc.Color.WHITE;

    @property
    public time = 0;
}

// CCClass.fastDefine('cc.ColorKey', ColorKey, {
//     color: cc.Color.WHITE,
//     time: 0
// });

@ccclass('cc.AlphaKey')
export class AlphaKey {

    @property
    public alpha = 1;

    @property
    public time = 0;
}

// CCClass.fastDefine('cc.AlphaKey', AlphaKey, {
//     alpha: 1,
//     time: 0
// });

@ccclass('cc.Gradient')
export default class Gradient {

    public static Mode = Mode;

    @property
    public colorKeys = new Array<ColorKey>();

    @property
    public alphaKeys = new Array<AlphaKey>();

    @property
    public mode = Mode.Blend;

    private _color: Color;

    constructor () {
        this._color = cc.Color.WHITE;
    }

    public setKeys (colorKeys: ColorKey[], alphaKeys: AlphaKey[]) {
        this.colorKeys = colorKeys;
        this.alphaKeys = alphaKeys;
    }

    public sortKeys () {
        if (this.colorKeys.length > 1) {
            this.colorKeys.sort((a, b) => a.time - b.time);
        }
        if (this.alphaKeys.length > 1) {
            this.alphaKeys.sort((a, b) => a.time - b.time);
        }
    }

    public evaluate (time: number) {
        this.getRGB(time);
        this._color._set_a_unsafe(this.getAlpha(time)!);
        return this._color;
    }

    public randomColor () {
        const c = this.colorKeys[Math.trunc(Math.random() * this.colorKeys.length)];
        const a = this.alphaKeys[Math.trunc(Math.random() * this.alphaKeys.length)];
        this._color.set(c.color);
        this._color._set_a_unsafe(a.alpha);
        return this._color;
    }

    private getRGB (time: number) {
        if (this.colorKeys.length > 1) {
            time = repeat(time, 1);
            for (let i = 1; i < this.colorKeys.length; ++i) {
                const preTime = this.colorKeys[i - 1].time;
                const curTime = this.colorKeys[i].time;
                if (time >= preTime && time < curTime) {
                    if (this.mode === Mode.Fixed) {
                        return this.colorKeys[i].color;
                    }
                    const factor = (time - preTime) / (curTime - preTime);
                    Color.lerp(this._color, this.colorKeys[i - 1].color, this.colorKeys[i].color, factor);
                    return this._color;
                }
            }
            const lastIndex = this.colorKeys.length - 1;
            if (time < this.colorKeys[0].time) {
                Color.lerp(this._color, _black, this.colorKeys[0].color, time / this.colorKeys[0].time);
            } else if (time > this.colorKeys[lastIndex].time) {
                Color.lerp(this._color, this.colorKeys[lastIndex].color, _black, (time - this.colorKeys[lastIndex].time) / (1 - this.colorKeys[lastIndex].time));
            }
            // console.warn('something went wrong. can not get gradient color.');
        } else if (this.colorKeys.length === 1) {
            this._color.set(this.colorKeys[0].color);
            return this._color;
        } else {
            this._color.set(_white);
            return this._color;
        }
    }

    private getAlpha (time: number) {
        if (this.alphaKeys.length > 1) {
            time = repeat(time, 1);
            for (let i = 1; i < this.alphaKeys.length; ++i) {
                const preTime = this.alphaKeys[i - 1].time;
                const curTime = this.alphaKeys[i].time;
                if (time >= preTime && time < curTime) {
                    if (this.mode === Mode.Fixed) {
                        return this.alphaKeys[i].alpha;
                    }
                    const factor = (time - preTime) / (curTime - preTime);
                    return lerp(this.alphaKeys[i - 1].alpha , this.alphaKeys[i].alpha , factor);
                }
            }
            const lastIndex = this.alphaKeys.length - 1;
            if (time < this.alphaKeys[0].time) {
                return lerp(255, this.alphaKeys[0].alpha, time / this.alphaKeys[0].time);
            } else if (time > this.alphaKeys[lastIndex].time) {
                return lerp(this.alphaKeys[lastIndex].alpha, 255, (time - this.alphaKeys[lastIndex].time) / (1 - this.alphaKeys[lastIndex].time));
            }
        } else if (this.alphaKeys.length === 1) {
            return this.alphaKeys[0].alpha;
        } else {
            return 255;
        }
    }
}

// CCClass.fastDefine('cc.Gradient', Gradient, {
//     mode: Mode.Blend,
//     colorKeys: [],
//     alphaKeys: []
// });<|MERGE_RESOLUTION|>--- conflicted
+++ resolved
@@ -3,13 +3,8 @@
  */
 
 import { ccclass, property } from '../../../../core/data/class-decorator';
-<<<<<<< HEAD
-import { Color, Enum } from '../../../../core/value-types';
-import { lerp, repeat } from '../../../../core/vmath';
-=======
 import { Color, lerp, repeat } from '../../../../core/math';
 import { Enum } from '../../../../core/value-types';
->>>>>>> ad8c59cd
 
 // tslint:disable: max-line-length
 
