/**
 * @hidden
 */

import { ccclass, property } from '../../../../core/data/class-decorator';
<<<<<<< HEAD
import { Enum } from '../../../../core/value-types';
import { lerp } from '../../../../core/vmath';
=======
import { lerp } from '../../../../core/math';
import { Enum } from '../../../../core/value-types';
>>>>>>> ad8c59cd
import { AnimationCurve } from '../../../geom-utils';

export const Mode = Enum({
    Constant: 0,
    Curve: 1,
    TwoCurves: 2,
    TwoConstants: 3,
});

@ccclass('cc.CurveRange')
export default class CurveRange  {

    public static Mode = Mode;

    /**
     * @zh 曲线类型[[Mode]]。
     */
    @property({
        type: Mode,
    })
    public mode = Mode.Constant;

    /**
     * @zh 当mode为Curve时，使用的曲线。
     */
    @property({
        type: AnimationCurve,
    })
    public curve = new AnimationCurve();

    /**
     * @zh 当mode为TwoCurves时，使用的曲线下限。
     */
    @property({
        type: AnimationCurve,
    })
    public curveMin = new AnimationCurve();

    /**
     * @zh 当mode为TwoCurves时，使用的曲线上限。
     */
    @property({
        type: AnimationCurve,
    })
    public curveMax = new AnimationCurve();

    /**
     * @zh 当mode为Constant时，曲线的值。
     */
    @property
    public constant = 0;

    /**
     * @zh 当mode为TwoConstants时，曲线的上限。
     */
    @property
    public constantMin = 0;

    /**
     * @zh 当mode为TwoConstants时，曲线的下限。
     */
    @property
    public constantMax = 0;

    /**
     * @zh 应用于曲线插值的系数。
     */
    @property
    public multiplier = 1;

    constructor () {

    }

    public evaluate (time: number, rndRatio: number) {
        switch (this.mode) {
            case Mode.Constant:
                return this.constant;
            case Mode.Curve:
                return this.curve.evaluate(time) * this.multiplier;
            case Mode.TwoCurves:
                return lerp(this.curveMin.evaluate(time), this.curveMax.evaluate(time), rndRatio) * this.multiplier;
            case Mode.TwoConstants:
                return lerp(this.constantMin, this.constantMax, rndRatio);
        }
    }

    public getMax (): number {
        switch (this.mode) {
            case Mode.Constant:
                return this.constant;
            case Mode.Curve:
                return this.multiplier;
            case Mode.TwoConstants:
                return this.constantMax;
            case Mode.TwoCurves:
                return this.multiplier;
        }
        return 0;
    }
}

// CCClass.fastDefine('cc.CurveRange', CurveRange, {
//     mode: Mode.Constant,
//     constant: 0,
//     constantMin: 0,
//     constantMax: 0,
//     curve: new AnimationCurve(),
//     curveMin: new AnimationCurve(),
//     curveMax: new AnimationCurve(),
//     multiplier: 1
// });<|MERGE_RESOLUTION|>--- conflicted
+++ resolved
@@ -3,13 +3,8 @@
  */
 
 import { ccclass, property } from '../../../../core/data/class-decorator';
-<<<<<<< HEAD
-import { Enum } from '../../../../core/value-types';
-import { lerp } from '../../../../core/vmath';
-=======
 import { lerp } from '../../../../core/math';
 import { Enum } from '../../../../core/value-types';
->>>>>>> ad8c59cd
 import { AnimationCurve } from '../../../geom-utils';
 
 export const Mode = Enum({
