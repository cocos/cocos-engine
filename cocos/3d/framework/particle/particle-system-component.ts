// Copyright (c) 2017-2018 Xiamen Yaji Software Co., Ltd.

/**
<<<<<<< HEAD
=======
 * 粒子系统模块
>>>>>>> c19ac840
 * @category particle
 */

// tslint:disable: max-line-length

import { ccclass, executeInEditMode, executionOrder, menu, property } from '../../../core/data/class-decorator';
import { Mat4, Quat, Vec2, Vec3 } from '../../../core/value-types';
import { pseudoRandom, randomRangeInt, vec2, vec3 } from '../../../core/vmath';
import { INT_MAX } from '../../../core/vmath/bits';
import { Model } from '../../../renderer';
import { Material } from '../../assets';
import { RenderableComponent } from '../renderable-component';
import ColorOverLifetimeModule from './animator/color-overtime';
import CurveRange from './animator/curve-range';
import ForceOvertimeModule from './animator/force-overtime';
import GradientRange from './animator/gradient-range';
import LimitVelocityOvertimeModule from './animator/limit-velocity-overtime';
import RotationOvertimeModule from './animator/rotation-overtime';
import SizeOvertimeModule from './animator/size-overtime';
import TextureAnimationModule from './animator/texture-animation';
import VelocityOvertimeModule from './animator/velocity-overtime';
import Burst from './burst';
import ShapeModule from './emitter/shape-module';
import { Space } from './enum';
import { particleEmitZAxis } from './particle-general-function';
import ParticleSystemRenderer from './renderer/particle-system-renderer';
import TrailModule from './renderer/trail';

const _world_mat = new Mat4();

@ccclass('cc.ParticleSystemComponent')
@menu('Components/ParticleSystemComponent')
@executionOrder(99)
@executeInEditMode
export class ParticleSystemComponent extends RenderableComponent {

    /**
     * @zh 粒子系统能生成的最大粒子数量。
     */
    @property({
        displayOrder: 1,
    })
    public get capacity () {
        return this._capacity;
    }

    public set capacity (val) {
        this._capacity = val;
        if (this.renderer && this.renderer._model) {
            this.renderer._model.setCapacity(this._capacity);
        }
    }

    /**
     * @zh 粒子初始颜色。
     */
    @property({
        type: GradientRange,
        displayOrder: 8,
    })
    public startColor = new GradientRange();

    @property({
        type: Space,
        displayOrder: 9,
    })
    public scaleSpace = Space.Local;

    /**
     * @zh 粒子初始大小。
     */
    @property({
        type: CurveRange,
        displayOrder: 10,
    })
    public startSize = new CurveRange();

    /**
     * @zh 粒子初始速度。
     */
    @property({
        type: CurveRange,
        range: [-1, 1],
        displayOrder: 11,
    })
    public startSpeed = new CurveRange();

    /**
     * @zh 粒子初始旋转角度。
     */
    @property({
        type: CurveRange,
        range: [-1, 1],
        radian: true,
        displayOrder: 12,
    })
    public startRotation = new CurveRange();

    /**
     * @zh 粒子系统开始运行后，延迟粒子发射的时间。
     */
    @property({
        type: CurveRange,
        displayOrder: 6,
    })
    public startDelay = new CurveRange();

    /**
     * @zh 粒子生命周期。
     */
    @property({
        type: CurveRange,
        displayOrder: 7,
    })
    public startLifetime = new CurveRange();

    /**
     * @zh 粒子系统运行时间。
     */
    @property({
        displayOrder: 0,
    })
    public duration = 5.0;

    /**
     * @zh 粒子系统是否循环播放。
     */
    @property({
        displayOrder: 2,
    })
    public loop = true;

    /**
     * @zh 选中之后，粒子系统会以已播放完一轮之后的状态开始播放（仅当循环播放启用时有效）。
     */
    @property({
        displayOrder: 3,
    })
    get prewarm () {
        return this._prewarm;
    }

    set prewarm (val) {
        if (val === true && this.loop === false) {
            // console.warn('prewarm only works if loop is also enabled.');
        }
        this._prewarm = val;
    }

    /**
     * @zh 选择粒子系统所在的坐标系[[Space]]。<br>
     */
    @property({
        type: Space,
        displayOrder: 4,
    })
    get simulationSpace () {
        return this._simulationSpace;
    }

    set simulationSpace (val) {
        if (val !== this._simulationSpace) {
            this._simulationSpace = val;
            (this.renderer as any)._updateMaterialParams();
            (this.renderer as any)._updateTrailMaterial();
        }
    }

    /**
     * @zh 控制整个粒子系统的更新速度。
     */
    @property({
        displayOrder: 5,
    })
    public simulationSpeed = 1.0;

    /**
     * @zh 粒子系统加载后是否自动开始播放。
     */
    @property({
        displayOrder: 2,
    })
    public playOnAwake = true;

    /**
     * @zh 粒子受重力影响的重力系数。
     */
    @property({
        type: CurveRange,
        range: [-1, 1],
        displayOrder: 13,
    })
    public gravityModifier = new CurveRange();

    // emission module
    /**
     * @zh 每秒发射的粒子数。
     */
    @property({
        type: CurveRange,
        displayOrder: 14,
    })
    public rateOverTime = new CurveRange();

    /**
     * @zh 每移动单位距离发射的粒子数。
     */
    @property({
        type: CurveRange,
        displayOrder: 15,
    })
    public rateOverDistance = new CurveRange();

    /**
     * @zh 设定在指定时间发射指定数量的粒子的 Brust 的数量。
     */
    @property({
        type: [Burst],
        displayOrder: 16,
    })
    public bursts = new Array();

    @property({
        type: Material,
        displayName: 'Materials',
        visible: false,
        override: true,
    })
    get sharedMaterials () {
        // if we don't create an array copy, the editor will modify the original array directly.
        return super.sharedMaterials;
    }

    set sharedMaterials (val) {
        super.sharedMaterials = val;
    }

    // color over lifetime module
    /**
     * @zh 颜色控制模块。
     */
    @property({
        type: ColorOverLifetimeModule,
        displayOrder: 23,
    })
    public colorOverLifetimeModule = new ColorOverLifetimeModule();

    // shpae module
    /**
     * @zh 粒子发射器模块。
     */
    @property({
        type: ShapeModule,
        displayOrder: 17,
    })
    public shapeModule = new ShapeModule();

    // size over lifetime module
    /**
     * @zh 粒子大小模块。
     */
    @property({
        type: SizeOvertimeModule,
        displayOrder: 21,
    })
    public sizeOvertimeModule = new SizeOvertimeModule();

    /**
     * @zh 粒子速度模块。
     */
    @property({
        type: VelocityOvertimeModule,
        displayOrder: 18,
    })
    public velocityOvertimeModule = new VelocityOvertimeModule();

    /**
     * @zh 粒子加速度模块。
     */
    @property({
        type: ForceOvertimeModule,
        displayOrder: 19,
    })
    public forceOvertimeModule = new ForceOvertimeModule();

    /**
     * @zh 粒子限制速度模块（只支持 CPU 粒子）。
     */
    @property({
        type: LimitVelocityOvertimeModule,
        displayOrder: 20,
    })
    public limitVelocityOvertimeModule = new LimitVelocityOvertimeModule();

    /**
     * @zh 粒子旋转模块。
     */
    @property({
        type: RotationOvertimeModule,
        displayOrder: 22,
    })
    public rotationOvertimeModule = new RotationOvertimeModule();

    /**
     * @zh 贴图动画模块。
     */
    @property({
        type: TextureAnimationModule,
        displayOrder: 24,
    })
    public textureAnimationModule = new TextureAnimationModule();

    /**
     * @zh 粒子轨迹模块。
     */
    @property({
        type: TrailModule,
        displayOrder: 25,
    })
    public trailModule = new TrailModule();

    // particle system renderer
    @property({
        type: ParticleSystemRenderer,
        displayOrder: 26,
    })
    public renderer: ParticleSystemRenderer = new ParticleSystemRenderer();

    /**
     * @ignore
     */
    private _isPlaying: boolean;
    private _isPaused: boolean;
    private _isStopped: boolean;
    private _isEmitting: boolean;

    private _time: number;  // playback position in seconds.
    private _emitRateTimeCounter: number;
    private _emitRateDistanceCounter: number;
    private _oldWPos: Vec3;
    private _curWPos: Vec3;

    private _customData1: Vec2;
    private _customData2: Vec2;

    private _subEmitters: any[]; // array of { emitter: ParticleSystemComponent, type: 'birth', 'collision' or 'death'}

    @property
    private _prewarm = false;

    @property
    private _capacity = 100;

    @property
    private _simulationSpace = Space.Local;

    constructor () {
        super();

        this.rateOverTime.constant = 10;
        this.startLifetime.constant = 5;
        this.startSize.constant = 1;
        this.startSpeed.constant = 1;

        // internal status
        this._isPlaying = false;
        this._isPaused = false;
        this._isStopped = true;
        this._isEmitting = false;

        this._time = 0.0;  // playback position in seconds.
        this._emitRateTimeCounter = 0.0;
        this._emitRateDistanceCounter = 0.0;
        this._oldWPos = new Vec3();
        this._curWPos = new Vec3();

        this._customData1 = new Vec2();
        this._customData2 = new Vec2();

        this._subEmitters = []; // array of { emitter: ParticleSystemComponent, type: 'birth', 'collision' or 'death'}
    }

    public onLoad () {
        // HACK, TODO
        this.renderer!.onInit(this);
        this.shapeModule.onInit(this);
        this.trailModule.init(this);
        this.textureAnimationModule.onInit(this);

        this.node.getWorldPosition(this._oldWPos);
        vec3.copy(this._curWPos, this._oldWPos);

        // this._system.add(this);
    }

    public _onMaterialModified (index: number, material: Material) {
        this.renderer._onMaterialModified(index, material);
    }

    public _onRebuildPSO (index: number, material: Material) {
        this.renderer._onRebuildPSO(index, material);
    }

    public _getModel (): Model | null {
        return (this.renderer as any)._model;
    }

    public recreateModel () {
        const r = this.renderer as any;
        if (r._model) {
            r._model.destroy();
            r._model = null;
            r.onEnable();
        }
    }

    // TODO: fastforward current particle system by simulating particles over given period of time, then pause it.
    // simulate(time, withChildren, restart, fixedTimeStep) {

    // }

    /**
     * 播放粒子效果。
     */
    public play () {
        if (this._isPaused) {
            this._isPaused = false;
        }
        if (this._isStopped) {
            this._isStopped = false;
        }

        this._isPlaying = true;
        this._isEmitting = true;

        // prewarm
        if (this._prewarm) {
            this._prewarmSystem();
        }
    }

    /**
     * 暂停播放粒子效果。
     */
    public pause () {
        if (this._isStopped) {
            console.warn('pause(): particle system is already stopped.');
            return;
        }
        if (this._isPlaying) {
            this._isPlaying = false;
        }

        this._isPaused = true;
    }

    /**
     * 停止播放粒子。
     */
    public stop () {
        if (this._isPlaying || this._isPaused) {
            this.clear();
        }
        if (this._isPlaying) {
            this._isPlaying = false;
        }
        if (this._isPaused) {
            this._isPaused = false;
        }

        this._time = 0.0;
        this._emitRateTimeCounter = 0.0;
        this._emitRateDistanceCounter = 0.0;

        this._isStopped = true;
    }

    // remove all particles from current particle system.
    /**
     * 将所有粒子从粒子系统中清除。
     */
    public clear () {
        this.renderer!.clear();
        this.trailModule.clear();
    }

    /**
     * @zh 获取当前。
     */
    public getParticleCount () {
        return this.renderer!.getParticleCount();
    }

    /**
     * @ignore
     */
    public setCustomData1 (x, y) {
        vec2.set(this._customData1, x, y);
    }

    public setCustomData2 (x, y) {
        vec2.set(this._customData2, x, y);
    }

    protected onDestroy () {
        // this._system.remove(this);
        this.renderer.onDestroy();
        this.trailModule.destroy();
    }

    protected onEnable () {
        if (this.playOnAwake) {
            this.play();
        }
        this.renderer.onEnable();
        this.trailModule.onEnable();
    }

    protected onDisable () {
        this.renderer!.onDisable();
        this.trailModule.onDisable();
    }

    protected update (dt) {
        const scaledDeltaTime = dt * this.simulationSpeed;
        if (this._isPlaying) {
            this._time += scaledDeltaTime;

            // excute emission
            this._emit(scaledDeltaTime);

            // simulation, update particles.
            if (this.renderer!._updateParticles(scaledDeltaTime) === 0 && !this._isEmitting) {
                this.stop();
            }

            // update render data
            this.renderer!._updateRenderData();

            // update trail
            if (this.trailModule.enable) {
                this.trailModule.updateRenderData();
            }
        }
    }

    protected _onVisiblityChange (val) {
        if (this.renderer._model) {
            this.renderer._model.viewID = val;
        }
    }

    private emit (count, dt) {

        for (let i = 0; i < count; ++i) {
            const particle = this.renderer!._getFreeParticle();
            if (particle === null) {
                return;
            }
            const rand = pseudoRandom(randomRangeInt(0, INT_MAX));

            if (this.shapeModule.enable) {
                this.shapeModule.emit(particle);
            }
            else {
                vec3.set(particle.position, 0, 0, 0);
                vec3.copy(particle.velocity, particleEmitZAxis);
            }

            vec3.scale(particle.velocity, particle.velocity, this.startSpeed.evaluate(this._time / this.duration, rand)!);

            switch (this._simulationSpace) {
                case Space.Local:
                    break;
                case Space.World:
                    this.node.getWorldMatrix(_world_mat);
                    vec3.transformMat4(particle.position, particle.position, _world_mat);
                    const worldRot = new Quat();
                    this.node.getWorldRotation(worldRot);
                    vec3.transformQuat(particle.velocity, particle.velocity, worldRot);
                    break;
                case Space.Custom:
                    // TODO:
                    break;
            }
            vec3.copy(particle.ultimateVelocity, particle.velocity);
            // apply startRotation. now 2D only.
            vec3.set(particle.rotation, this.startRotation.evaluate(this._time / this.duration, rand)!, 0, 0);

            // apply startSize. now 2D only.
            vec3.set(particle.startSize, this.startSize.evaluate(this._time / this.duration, rand)!, 0, 0);
            vec3.copy(particle.size, particle.startSize);

            // apply startColor.
            particle.startColor.set(this.startColor.evaluate(this._time / this.duration, rand));
            particle.color.set(particle.startColor);

            // apply startLifetime.
            particle.startLifetime = this.startLifetime.evaluate(this._time / this.duration, rand)! + dt;
            particle.remainingLifetime = particle.startLifetime;

            particle.randomSeed = randomRangeInt(0, 233280);

            this.renderer!._setNewParticle(particle);

        } // end of particles forLoop.
    }

    // initialize particle system as though it had already completed a full cycle.
    private _prewarmSystem () {
        this.startDelay.mode = 'constant'; // clear startDelay.
        this.startDelay.constant = 0;
        const dt = 1.0; // should use varying value?
        const cnt = this.duration / dt;
        for (let i = 0; i < cnt; ++i) {
            this._time += dt;
            this._emit(dt);
            this.renderer!._updateParticles(dt);
        }
    }

    // internal function
    private _emit (dt) {
        // emit particles.
        const startDelay = this.startDelay.evaluate(0, 1)!;
        if (this._time > startDelay) {
            if (this._time > (this.duration + startDelay)) {
                // this._time = startDelay; // delay will not be applied from the second loop.(Unity)
                // this._emitRateTimeCounter = 0.0;
                // this._emitRateDistanceCounter = 0.0;
                if (!this.loop) {
                    this._isEmitting = false;
                    return;
                }
            }

            // emit by rateOverTime
            this._emitRateTimeCounter += this.rateOverTime.evaluate(this._time / this.duration, 1)! * dt;
            if (this._emitRateTimeCounter > 1 && this._isEmitting) {
                const emitNum = Math.floor(this._emitRateTimeCounter);
                this._emitRateTimeCounter -= emitNum;
                this.emit(emitNum, dt);
            }
            // emit by rateOverDistance
            this.node.getWorldPosition(this._curWPos);
            const distance = vec3.distance(this._curWPos, this._oldWPos);
            vec3.copy(this._oldWPos, this._curWPos);
            this._emitRateDistanceCounter += distance * this.rateOverDistance.evaluate(this._time / this.duration, 1)!;
            if (this._emitRateDistanceCounter > 1 && this._isEmitting) {
                const emitNum = Math.floor(this._emitRateDistanceCounter);
                this._emitRateDistanceCounter -= emitNum;
                this.emit(emitNum, dt);
            }

            // bursts
            for (const burst of this.bursts) {
                burst.update(this, dt);
            }
        }
    }

    private addSubEmitter (subEmitter) {
        this._subEmitters.push(subEmitter);
    }

    private removeSubEmitter (idx) {
        this._subEmitters.splice(this._subEmitters.indexOf(idx), 1);
    }

    private addBurst (burst) {
        this.bursts.push(burst);
    }

    private removeBurst (idx) {
        this.bursts.splice(this.bursts.indexOf(idx), 1);
    }

    /**
     * @ignore
     */
    get isPlaying () {
        return this._isPlaying;
    }

    get isPaused () {
        return this._isPaused;
    }

    get isStopped () {
        return this._isStopped;
    }

    get isEmitting () {
        return this._isEmitting;
    }

    get time () {
        return this._time;
    }
}<|MERGE_RESOLUTION|>--- conflicted
+++ resolved
@@ -1,10 +1,7 @@
 // Copyright (c) 2017-2018 Xiamen Yaji Software Co., Ltd.
 
 /**
-<<<<<<< HEAD
-=======
  * 粒子系统模块
->>>>>>> c19ac840
  * @category particle
  */
 
