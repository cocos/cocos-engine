/*
 Copyright (c) 2013-2016 Chukong Technologies Inc.
 Copyright (c) 2017-2020 Xiamen Yaji Software Co., Ltd.

 http://www.cocos2d-x.org

 Permission is hereby granted, free of charge, to any person obtaining a copy
 of this software and associated documentation files (the "Software"), to deal
 in the Software without restriction, including without limitation the rights
 to use, copy, modify, merge, publish, distribute, sublicense, and/or sell
 copies of the Software, and to permit persons to whom the Software is
 furnished to do so, subject to the following conditions:

 The above copyright notice and this permission notice shall be included in
 all copies or substantial portions of the Software.

 THE SOFTWARE IS PROVIDED "AS IS", WITHOUT WARRANTY OF ANY KIND, EXPRESS OR
 IMPLIED, INCLUDING BUT NOT LIMITED TO THE WARRANTIES OF MERCHANTABILITY,
 FITNESS FOR A PARTICULAR PURPOSE AND NONINFRINGEMENT. IN NO EVENT SHALL THE
 AUTHORS OR COPYRIGHT HOLDERS BE LIABLE FOR ANY CLAIM, DAMAGES OR OTHER
 LIABILITY, WHETHER IN AN ACTION OF CONTRACT, TORT OR OTHERWISE, ARISING FROM,
 OUT OF OR IN CONNECTION WITH THE SOFTWARE OR THE USE OR OTHER DEALINGS IN
 THE SOFTWARE.
*/

import { ccclass, help, executeInEditMode, executionOrder, menu, tooltip, visible, type,
    formerlySerializedAs, serializable, editable, disallowAnimation } from 'cc.decorator';
import { JSB } from 'internal:constants';
<<<<<<< HEAD
import { Texture2D } from '../../asset/assets';
import { Material } from '../../asset/assets/material';
=======
import { Texture2D, TextureCube } from '../../core/assets';
import { Material } from '../../core/assets/material';
>>>>>>> 0033bd16
import { Mesh } from '../assets/mesh';
import { Vec4, Enum, cclegacy, CCBoolean, CCFloat } from '../../core';
import { scene } from '../../render-scene';
import { MorphModel } from '../models/morph-model';
import { Root } from '../../root';
import { MobilityMode, TransformBit } from '../../scene-graph/node-enum';
import { builtinResMgr } from '../../asset/asset-manager';
import { ModelRenderer } from '../../misc/model-renderer';
import { MorphRenderingInstance } from '../assets/morph-rendering';
import { assertIsTrue } from '../../core/data/utils/asserts';
<<<<<<< HEAD
import { property } from '../../core/data/class-decorator';
import { NodeEventType } from '../../scene-graph/node-event';
=======
import { CCBoolean, CCFloat } from '../../core/data/utils/attribute';
import { property } from '../../core/data/class-decorator';
import { Texture } from '../../core/gfx';
>>>>>>> 0033bd16

const USE_REFLECTION_PROBE = 'USE_REFLECTION_PROBE';
/**
 * @en Shadow projection mode.
 * @zh 阴影投射方式。
 */
const ModelShadowCastingMode = Enum({
    /**
     * @en Disable shadow projection.
     * @zh 不投射阴影。
     */
    OFF: 0,
    /**
     * @en Enable shadow projection.
     * @zh 开启阴影投射。
     */
    ON: 1,
});

/**
 * @en Shadow receive mode.
 * @zh 阴影接收方式。
 */
const ModelShadowReceivingMode = Enum({
    /**
     * @en Disable shadow receiving.
     * @zh 不接收阴影。
     */
    OFF: 0,
    /**
     * @en Enable shadow receiving.
     * @zh 开启阴影投射。
     */
    ON: 1,
});

/**
 * @en Reflection probe type
 * @zh 反射探针类型。
 */
export const ReflectionProbeType = Enum({
    /**
     * @en Use the default skybox.
     * @zh 使用默认天空盒
     */
    NONE: 0,
    /**
     * @en Cubemap generate by probe
     * @zh Probe烘焙的cubemap
     */
    BAKED_CUBEMAP: 1,
    /**
     * @en Realtime planar reflection
     * @zh 实时平面反射
     */
    PLANAR_REFLECTION: 2,
});

/**
 * @en Model's light map settings.
 * @zh 模型光照图设置
 */
@ccclass('cc.ModelLightmapSettings')
class ModelLightmapSettings {
    @serializable
    public texture: Texture2D|null = null;
    @serializable
    public uvParam: Vec4 = new Vec4();
    @serializable
    protected _bakeable = false;
    @serializable
    protected _castShadow = false;
    @formerlySerializedAs('_recieveShadow')
    protected _receiveShadow = false;
    @serializable
    protected _lightmapSize = 64;

    /**
     * @en Whether the model is static and bake-able with light map.
     * Notice: the model's vertex data must have the second UV attribute to enable light map baking.
     * @zh 模型是否是静态的并可以烘培光照贴图。
     * 注意：模型顶点数据必须包含第二套 UV 属性来支持光照贴图烘焙。
     */
    @editable
    get bakeable () {
        return this._bakeable;
    }

    set bakeable (val) {
        this._bakeable = val;
    }

    /**
     * @en Whether to cast shadow in light map baking.
     * @zh 在光照贴图烘焙中是否投射阴影。
     */
    @editable
    get castShadow () {
        return this._castShadow;
    }

    set castShadow (val) {
        this._castShadow = val;
    }

    /**
     * @en Whether to receive shadow in light map baking.
     * @zh 在光照贴图烘焙中是否接受阴影。
     */
    @editable
    get receiveShadow () {
        return this._receiveShadow;
    }

    set receiveShadow (val) {
        this._receiveShadow = val;
    }

    /**
     * @en The lightmap size.
     * @zh 光照图大小。
     */
    @editable
    get lightmapSize () {
        return this._lightmapSize;
    }

    set lightmapSize (val) {
        this._lightmapSize = val;
    }
}

/**
 * @en Mesh renderer component for general 3d model rendering, it generates and link to a Model in the render scene.
 * It supports real time lighting and shadow, baked light map, and morph rendering.
 * @zh 用于通用模型渲染的网格渲染器组件，会创建并关联一个渲染场景中的模型对象。
 * 该组件支持实时光照和阴影，预烘焙光照贴图和形变网格渲染。
 */
@ccclass('cc.MeshRenderer')
@help('i18n:cc.MeshRenderer')
@executionOrder(100)
@menu('Mesh/MeshRenderer')
@executeInEditMode
export class MeshRenderer extends ModelRenderer {
    /**
     * @en Shadow projection mode enumeration.
     * @zh 阴影投射方式枚举。
     */
    public static ShadowCastingMode = ModelShadowCastingMode;
    /**
     * @en Shadow receive mode enumeration.
     * @zh 阴影接收方式枚举。
     */
    public static ShadowReceivingMode = ModelShadowReceivingMode;

    /**
     * @en The settings for light map baking
     * @zh 光照贴图烘焙的配置
     */
    @serializable
    @editable
    @disallowAnimation
    // eslint-disable-next-line func-names
    @visible(function (this: MeshRenderer) { return !!(this.node && this.node.mobility !== MobilityMode.Movable); })
    public lightmapSettings = new ModelLightmapSettings();

    @serializable
    protected _mesh: Mesh | null = null;

    @serializable
    protected _shadowCastingMode = ModelShadowCastingMode.OFF;

    @serializable
    protected _shadowReceivingMode = ModelShadowReceivingMode.ON;

    @serializable
    protected _shadowBias = 0;

    @serializable
    protected _shadowNormalBias = 0;

    @serializable
<<<<<<< HEAD
    protected _useLightProbe = false;
=======
    protected _bakeToReflectionProbe = true;

    @serializable
    protected _reflectionProbeType = ReflectionProbeType.NONE;

    @serializable
    public _probeCubemap: TextureCube | null = null;

    protected _probePlanarmap: Texture | null = null;
>>>>>>> 0033bd16

    // @serializable
    private _subMeshShapesWeights: number[][] = [];

    /**
     * @en Local shadow bias for real time lighting.
     * @zh 实时光照下模型局部的阴影偏移。
     */
    @type(CCFloat)
    @tooltip('i18n:model.shadow_bias')
    @property({ group: { id: 'DynamicShadow', name: 'DynamicShadowSettings', displayOrder: 0 } })
    @disallowAnimation
    get shadowBias () {
        return this._shadowBias;
    }

    set shadowBias (val) {
        this._shadowBias = val;
        this._updateShadowBias();
        this._onUpdateLocalShadowBias();
    }

    /**
   * @en local shadow normal bias for real time lighting.
   * @zh 实时光照下模型局部的阴影法线偏移。
   */
    @type(CCFloat)
    @tooltip('i18n:model.shadow_normal_bias')
    @property({ group: { id: 'DynamicShadow', name: 'DynamicShadowSettings', displayOrder: 1 } })
    @disallowAnimation
    get shadowNormalBias () {
        return this._shadowNormalBias;
    }

    set shadowNormalBias (val) {
        this._shadowNormalBias = val;
        this._updateShadowNormalBias();
        this._onUpdateLocalShadowBias();
    }

    /**
     * @en Shadow projection mode.
     * @zh 实时光照下阴影投射方式。
     */
    @type(ModelShadowCastingMode)
    @tooltip('i18n:model.shadow_casting_model')
    @property({ group: { id: 'DynamicShadow', name: 'DynamicShadowSettings', displayOrder: 2 } })
    @disallowAnimation
    get shadowCastingMode () {
        return this._shadowCastingMode;
    }

    set shadowCastingMode (val) {
        this._shadowCastingMode = val;
        this._updateCastShadow();
    }

    /**
     * @en receive shadow.
     * @zh 实时光照下是否接受阴影。
     */
    @type(ModelShadowReceivingMode)
    @tooltip('i18n:model.shadow_receiving_model')
    @property({ group: { id: 'DynamicShadow', name: 'DynamicShadowSettings', displayOrder: 3 } })
    @disallowAnimation
    get receiveShadow () {
        return this._shadowReceivingMode;
    }

    set receiveShadow (val) {
        this._shadowReceivingMode = val;
        this._updateReceiveShadow();
    }

    /**
     * @en Whether to use light probe which provides indirect light to dynamic objects.
     * @zh 模型是否使用光照探针，光照探针为动态物体提供间接光。
     */
    @type(CCBoolean)
    // eslint-disable-next-line func-names
    @visible(function (this: MeshRenderer) { return !!(this.node && this.node.mobility === MobilityMode.Movable); })
    get useLightProbe () {
        return this._useLightProbe;
    }

    set useLightProbe (val) {
        this._useLightProbe = val;
        this._updateUseLightProbe();
    }

    /**
     * @en Gets or sets the mesh of the model.
     * Note, when set, all morph targets' weights would be reset to zero.
     * @zh 获取或设置模型的网格数据。
     * 注意，设置时，所有形变目标的权重都将归零。
     */
    @type(Mesh)
    @tooltip('i18n:model.mesh')
    get mesh () {
        return this._mesh;
    }

    set mesh (val) {
        const old = this._mesh;
        const mesh = this._mesh = val;
        mesh?.initialize();
        this._initSubMeshShapesWeights();
        this._watchMorphInMesh();
        this._onMeshChanged(old);
        this._updateModels();
        if (this.enabledInHierarchy) {
            this._attachToScene();
        }
        this._updateCastShadow();
        this._updateReceiveShadow();
        this._updateUseLightProbe();
    }

    /**
     * @en Whether the model can be render by the reflection probe
     * @zh 模型是否能被反射探针渲染
     */
    @type(CCBoolean)
    get bakeToReflectionProbe () {
        return this._bakeToReflectionProbe;
    }

    set bakeToReflectionProbe (val) {
        this._bakeToReflectionProbe = val;
        this._updateBakeToProbe();
    }

    /**
     * @en Used to set whether to use the reflection probe or set probe's type.
     * @zh 用于设置是否使用反射探针或者设置反射探针的类型。
     */
    @type(ReflectionProbeType)
    get reflectionProbe () {
        return this._reflectionProbeType;
    }

    set reflectionProbe (val) {
        this._reflectionProbeType = val;
        for (let i = 0; i < this._materials.length; i++) {
            const mat = this.getMaterialInstance(i)!;
            mat.recompileShaders({ USE_REFLECTION_PROBE: this._reflectionProbeType });
        }
        if (this._model) {
            this._model.reflectionProbeType = this._reflectionProbeType;
            if (this._reflectionProbeType === ReflectionProbeType.BAKED_CUBEMAP) {
                this._model.updateReflctionProbeCubemap(this._probeCubemap!);
            } else if (this._reflectionProbeType === ReflectionProbeType.PLANAR_REFLECTION) {
                this._model.updateReflctionProbePlanarMap(this._probePlanarmap!);
            }
        }
    }

    /**
     * @en Gets the model in [[RenderScene]].
     * @zh 获取渲染场景 [[RenderScene]] 中对应的模型。
     */
    get model () {
        return this._model;
    }

    /**
     * @en Whether to enable morph rendering.
     * @zh 是否启用形变网格渲染。
     */
    // eslint-disable-next-line func-names
    @visible(function (this: MeshRenderer) {
        return !!(
            this.mesh
            && this.mesh.struct.morph
            && this.mesh.struct.morph.subMeshMorphs.some((subMeshMorph) => !!subMeshMorph)
        );
    })
    @disallowAnimation
    get enableMorph () {
        return this._enableMorph;
    }

    set enableMorph (value) {
        this._enableMorph = value;
    }

    protected _modelType: typeof scene.Model;

    protected _model: scene.Model | null = null;

    private _morphInstance: MorphRenderingInstance | null = null;

    @serializable
    private _enableMorph = true;

    constructor () {
        super();
        this._modelType = scene.Model;
    }

    public onLoad () {
        if (this._mesh) { this._mesh.initialize(); }
        if (!this._validateShapeWeights()) {
            this._initSubMeshShapesWeights();
        }
        this._watchMorphInMesh();
        this._updateModels();
        this._updateCastShadow();
        this._updateReceiveShadow();
        this._updateShadowBias();
        this._updateShadowNormalBias();
<<<<<<< HEAD
        this._updateUseLightProbe();
=======
        this._updateBakeToProbe();
        this._updateReflectionProbeRenderInfo();
>>>>>>> 0033bd16
    }

    // Redo, Undo, Prefab restore, etc.
    public onRestore () {
        this._updateModels();
        if (this.enabledInHierarchy) {
            this._attachToScene();
        }
        this._updateCastShadow();
        this._updateReceiveShadow();
        this._updateShadowBias();
        this._updateShadowNormalBias();
<<<<<<< HEAD
        this._updateUseLightProbe();
=======
        this._updateBakeToProbe();
        this._updateReflectionProbeRenderInfo();
>>>>>>> 0033bd16
    }

    public onEnable () {
        super.onEnable();
        this.node.on(NodeEventType.MOBILITY_CHANGED, this.onMobilityChanged, this);
        if (!this._model) {
            this._updateModels();
        }
        this._updateCastShadow();
        this._updateReceiveShadow();
        this._updateShadowBias();
        this._updateShadowNormalBias();
        this._updateBakeToProbe();
        this._updateReflectionProbeRenderInfo();
        this._onUpdateLocalShadowBias();
        this._updateUseLightProbe();
        this._attachToScene();
    }

    public onDisable () {
        if (this._model) {
            this._detachFromScene();
        }
        this.node.off(NodeEventType.MOBILITY_CHANGED, this.onMobilityChanged, this);
    }

    public onDestroy () {
        if (this._model) {
            cclegacy.director.root.destroyModel(this._model);
            this._model = null;
            this._models.length = 0;
        }
        if (this._morphInstance) {
            this._morphInstance.destroy();
        }
    }

    public onGeometryChanged () {
        if (this._model && this._mesh) {
            const meshStruct = this._mesh.struct;
            this._model.createBoundingShape(meshStruct.minPosition, meshStruct.maxPosition);
            this._model.updateWorldBound();
            this._model.onGeometryChanged();
        }
    }

    /**
     * @zh 获取子网格指定形变目标的权重。
     * @en Gets the weight at specified morph target of the specified sub mesh.
     * @param subMeshIndex Index to the sub mesh.
     * @param shapeIndex Index to the morph target of the sub mesh.
     * @returns The weight.
     */
    public getWeight (subMeshIndex: number, shapeIndex: number) {
        const { _subMeshShapesWeights: subMeshShapesWeights } = this;
        assertIsTrue(subMeshIndex < subMeshShapesWeights.length);
        const shapeWeights = this._subMeshShapesWeights[subMeshIndex];
        assertIsTrue(shapeIndex < shapeWeights.length);
        return shapeWeights[shapeIndex];
    }

    /**
     * @zh
     * 设置子网格所有形变目标的权重。
     * `subMeshIndex` 是无效索引或 `weights` 的长度不匹配子网格的形变目标数量时，此方法不会生效。
     * @en
     * Sets weights of each morph target of the specified sub mesh.
     * If takes no effect if `subMeshIndex` is out of bounds or if `weights` has a different length with morph targets count of the sub mesh.
     * @param weights The weights.
     * @param subMeshIndex Index to the sub mesh.
     */
    public setWeights (weights: number[], subMeshIndex: number) {
        const { _subMeshShapesWeights: subMeshShapesWeights } = this;
        if (subMeshIndex >= subMeshShapesWeights.length) {
            return;
        }
        const shapeWeights = subMeshShapesWeights[subMeshIndex];
        if (shapeWeights.length !== weights.length) {
            return;
        }
        subMeshShapesWeights[subMeshIndex] = weights.slice(0);
        this._uploadSubMeshShapesWeights(subMeshIndex);
    }

    /**
     * @zh
     * 设置子网格指定外形的权重。
     * `subMeshIndex` 或 `shapeIndex` 是无效索引时，此方法不会生效。
     * @en
     * Sets the weight at specified shape of specified sub mesh.
     * If takes no effect if
     * `subMeshIndex` or `shapeIndex` out of bounds.
     * @param weight The weight.
     * @param subMeshIndex Index to the sub mesh.
     * @param shapeIndex Index to the shape of the sub mesh.
     */
    public setWeight (weight: number, subMeshIndex: number, shapeIndex: number) {
        const { _subMeshShapesWeights: subMeshShapesWeights } = this;
        if (subMeshIndex >= subMeshShapesWeights.length) {
            return;
        }
        const shapeWeights = subMeshShapesWeights[subMeshIndex];
        if (shapeIndex >= shapeWeights.length) {
            return;
        }
        shapeWeights[shapeIndex] = weight;
        this._uploadSubMeshShapesWeights(subMeshIndex);
    }

    public setInstancedAttribute (name: string, value: ArrayLike<number>) {
        if (!this.model) {
            return;
        }

        if (JSB) {
            (this.model as any)._setInstancedAttribute(name, value);
        } else {
            const subModels = this.model.subModels;
            for (let i = 0; i < subModels.length; i++) {
                const subModel = subModels[i];
                const { attributes, views } = subModel.instancedAttributeBlock;
                for (let i = 0; i < attributes.length; i++) {
                    if (attributes[i].name === name) {
                        views[i].set(value);
                        break;
                    }
                }
            }
        }
    }

    /**
     * @deprecated since v3.5.0, this is an engine private interface that will be removed in the future.
     */
    public _updateLightmap (lightmap: Texture2D|null, uOff: number, vOff: number, scale: number, lum: number) {
        this.lightmapSettings.texture = lightmap;
        this.lightmapSettings.uvParam.x = uOff;
        this.lightmapSettings.uvParam.y = vOff;
        this.lightmapSettings.uvParam.z = scale;
        this.lightmapSettings.uvParam.w = lum;

        this._onUpdateLightingmap();
    }

    public updateProbeCubemap (cubeMap: TextureCube | null) {
        this._probeCubemap = cubeMap;
        if (this.model !== null) {
            this.model.updateReflctionProbeCubemap(this._probeCubemap!);
        }
    }
    public updateProbePlanarMap (planarMap: Texture | null) {
        this._probePlanarmap = planarMap;
        if (this.model !== null) {
            this.model.updateReflctionProbePlanarMap(this._probePlanarmap!);
        }
    }

    protected _onUpdateReflectionProbeTexture () {
        if (this.model === null) return;
        if (this.reflectionProbe === ReflectionProbeType.BAKED_CUBEMAP) {
            this.model.updateReflctionProbeCubemap(this._probeCubemap!);
        } else if (this.reflectionProbe === ReflectionProbeType.PLANAR_REFLECTION) {
            this.model.updateReflctionProbePlanarMap(this._probePlanarmap!);
        }
    }

    protected _updateModels () {
        if (!this.enabledInHierarchy) {
            return;
        }

        const model = this._model;
        if (model) {
            model.destroy();
            model.initialize();
            model.node = model.transform = this.node;
        } else {
            this._createModel();
        }

        if (this._model) {
            if (this._mesh) {
                const meshStruct = this._mesh.struct;
                this._model.createBoundingShape(meshStruct.minPosition, meshStruct.maxPosition);
            }
            // Initialize lighting map before model initializing
            // because the lighting map will influence the model's shader
            this._model.initLightingmap(this.lightmapSettings.texture, this.lightmapSettings.uvParam);
            this._updateUseLightProbe();
            this._updateModelParams();
            this._onUpdateLightingmap();
            this._onUpdateLocalShadowBias();
            this._onUpdateReflectionProbeTexture();
        }
    }

    protected _createModel () {
        const preferMorphOverPlain = !!this._morphInstance;
        // Note we only change to use `MorphModel` if
        // we are required to render morph and the `this._modelType` is exactly the basic `Model`.
        // We do this since the `this._modelType` might be changed in classes derived from `Model`.
        // We shall not overwrite it.
        // Please notice that we do not enforce that
        // derived classes should use a morph-able model type(i.e. model type derived from `MorphModel`).
        // So we should take care of the edge case.
        const modelType = (preferMorphOverPlain && this._modelType === scene.Model) ? MorphModel : this._modelType;
        const model = this._model = (cclegacy.director.root as Root).createModel(modelType);
        model.visFlags = this.visibility;
        model.node = model.transform = this.node;
        this._models.length = 0;
        this._models.push(this._model);
        if (this._morphInstance && model instanceof MorphModel) {
            model.setMorphRendering(this._morphInstance);
        }
    }

    protected _attachToScene () {
        if (!this.node.scene || !this._model) {
            return;
        }
        const renderScene = this._getRenderScene();
        if (this._model.scene !== null) {
            this._detachFromScene();
        }
        renderScene.addModel(this._model);
    }

    protected _detachFromScene () {
        if (this._model && this._model.scene) {
            this._model.scene.removeModel(this._model);
        }
    }

    protected _updateModelParams () {
        if (!this._mesh || !this._model) { return; }
        this.node.hasChangedFlags |= TransformBit.POSITION;
        this._model.transform.hasChangedFlags |= TransformBit.POSITION;
        this._model.isDynamicBatching = this._isBatchingEnabled();
        const meshCount = this._mesh ? this._mesh.renderingSubMeshes.length : 0;
        const renderingMesh = this._mesh.renderingSubMeshes;
        if (renderingMesh) {
            for (let i = 0; i < meshCount; ++i) {
                let material = this.getRenderMaterial(i);
                if (material && !material.isValid) {
                    material = null;
                }
                const subMeshData = renderingMesh[i];
                if (subMeshData) {
                    this._model.initSubModel(i, subMeshData, material || this._getBuiltinMaterial());
                }
            }
        }
        this._model.enabled = true;
    }

    protected _onUpdateLightingmap () {
        if (this.model !== null) {
            this.model.updateLightingmap(this.lightmapSettings.texture, this.lightmapSettings.uvParam);
        }

        this.setInstancedAttribute('a_lightingMapUVParam', [
            this.lightmapSettings.uvParam.x,
            this.lightmapSettings.uvParam.y,
            this.lightmapSettings.uvParam.z,
            this.lightmapSettings.uvParam.w,
        ]);
    }

    protected _onUpdateLocalShadowBias () {
        if (this.model !== null) {
            this.model.updateLocalShadowBias();
        }

        this.setInstancedAttribute('a_localShadowBias', [
            this._shadowBias,
            this._shadowNormalBias,
        ]);
    }

    protected _onMaterialModified (idx: number, material: Material | null) {
        if (!this._model || !this._model.inited) { return; }
        this._onRebuildPSO(idx, material || this._getBuiltinMaterial());
    }

    protected _onRebuildPSO (idx: number, material: Material) {
        if (!this._model || !this._model.inited) { return; }
        this._model.isDynamicBatching = this._isBatchingEnabled();
        this._model.setSubModelMaterial(idx, material);
        this._onUpdateLightingmap();
        this._onUpdateLocalShadowBias();
        this._updateReflectionProbeRenderInfo();
    }

    protected _onMeshChanged (old: Mesh | null) {
    }

    protected _clearMaterials () {
        if (!this._model) { return; }
        const subModels = this._model.subModels;
        for (let i = 0; i < subModels.length; ++i) {
            this._onMaterialModified(i, null);
        }
    }

    protected _getBuiltinMaterial () {
        // classic ugly pink indicating missing material
        return builtinResMgr.get<Material>('missing-material');
    }

    protected _onVisibilityChange (val: number) {
        if (!this._model) { return; }
        this._model.visFlags = val;
    }

    protected _updateShadowBias () {
        if (!this._model) { return; }
        this._model.shadowBias = this._shadowBias;
    }

    protected _updateShadowNormalBias () {
        if (!this._model) { return; }
        this._model.shadowNormalBias = this._shadowNormalBias;
    }

    protected _updateCastShadow () {
        if (!this._model) { return; }
        if (this._shadowCastingMode === ModelShadowCastingMode.OFF) {
            this._model.castShadow = false;
        } else {
            assertIsTrue(
                this._shadowCastingMode === ModelShadowCastingMode.ON,
                `ShadowCastingMode ${this._shadowCastingMode} is not supported.`,
            );
            this._model.castShadow = true;
        }
    }

    protected _updateReceiveShadow () {
        if (!this._model) { return; }
        if (this._shadowReceivingMode === ModelShadowReceivingMode.OFF) {
            this._model.receiveShadow = false;
        } else {
            this._model.receiveShadow = true;
        }
    }

    protected onMobilityChanged () {
        this._updateUseLightProbe();
    }

    protected _updateUseLightProbe () {
        if (!this._model) { return; }
        const node = this.node;
        if (this._mesh && node && node.mobility === MobilityMode.Movable && this.useLightProbe) {
            this._model.useLightProbe = true;
        } else {
            this._model.useLightProbe = false;
        }
    }

    protected _isBatchingEnabled () {
        for (let i = 0; i < this._materials.length; ++i) {
            const mat = this._materials[i];
            if (!mat) { continue; }
            for (let p = 0; p < mat.passes.length; ++p) {
                const pass = mat.passes[p];
                if (pass.batchingScheme) { return true; }
            }
        }
        return false;
    }

    protected _updateBakeToProbe () {
        if (!this._model) { return; }
        this._model.bakeToReflectionProbe = this._bakeToReflectionProbe;
    }

    protected _updateReflectionProbeRenderInfo () {
        if (this.reflectionProbe !== ReflectionProbeType.NONE) {
            for (let i = 0; i < this._materials.length; i++) {
                const mat = this.getMaterialInstance(i);
                if (mat) {
                    mat.recompileShaders({ USE_REFLECTION_PROBE: this.reflectionProbe });
                }
            }
        }
        this._onUpdateReflectionProbeTexture();
    }

    private _watchMorphInMesh () {
        if (this._morphInstance) {
            this._morphInstance.destroy();
            this._morphInstance = null;
        }

        if (!this._enableMorph) {
            return;
        }

        if (!this._mesh
            || !this._mesh.struct.morph
            || !this._mesh.morphRendering) {
            return;
        }

        this._morphInstance = this._mesh.morphRendering.createInstance();
        const nSubMeshes = this._mesh.struct.primitives.length;
        for (let iSubMesh = 0; iSubMesh < nSubMeshes; ++iSubMesh) {
            this._uploadSubMeshShapesWeights(iSubMesh);
        }

        if (this._model && this._model instanceof MorphModel) {
            this._model.setMorphRendering(this._morphInstance);
        }
    }

    private _initSubMeshShapesWeights () {
        const { _mesh: mesh } = this;

        this._subMeshShapesWeights.length = 0;

        if (!mesh) {
            return;
        }

        const morph = mesh.struct.morph;
        if (!morph) {
            return;
        }

        const commonWeights = morph.weights;
        this._subMeshShapesWeights = morph.subMeshMorphs.map((subMeshMorph) => {
            if (!subMeshMorph) {
                return [];
            } else if (subMeshMorph.weights) {
                return subMeshMorph.weights.slice(0);
            } else if (commonWeights) {
                assertIsTrue(commonWeights.length === subMeshMorph.targets.length);
                return commonWeights.slice(0);
            } else {
                return new Array<number>(subMeshMorph.targets.length).fill(0.0);
            }
        });
    }

    private _validateShapeWeights () {
        const {
            _mesh: mesh,
            _subMeshShapesWeights: subMeshShapesWeights,
        } = this;

        if (!mesh || !mesh.struct.morph) {
            return subMeshShapesWeights.length === 0;
        }

        const { morph } = mesh.struct;
        if (morph.subMeshMorphs.length !== subMeshShapesWeights.length) {
            return false;
        }

        return subMeshShapesWeights.every(
            ({ length: shapeCount }, subMeshIndex) => (morph.subMeshMorphs[subMeshIndex]?.targets.length ?? 0) === shapeCount,
        );
    }

    private _uploadSubMeshShapesWeights (subMeshIndex: number) {
        this._morphInstance?.setWeights(subMeshIndex, this._subMeshShapesWeights[subMeshIndex]);
    }
}

export declare namespace MeshRenderer {
    /**
     * @en Shadow projection mode.
     * @zh 阴影投射方式。
     */
    export type ShadowCastingMode = EnumAlias<typeof ModelShadowCastingMode>;
    /**
     * @en Shadow receive mode.
     * @zh 阴影接收方式。
     */
    export type ShadowReceivingMode = EnumAlias<typeof ModelShadowReceivingMode>;
}<|MERGE_RESOLUTION|>--- conflicted
+++ resolved
@@ -26,31 +26,21 @@
 import { ccclass, help, executeInEditMode, executionOrder, menu, tooltip, visible, type,
     formerlySerializedAs, serializable, editable, disallowAnimation } from 'cc.decorator';
 import { JSB } from 'internal:constants';
-<<<<<<< HEAD
-import { Texture2D } from '../../asset/assets';
+import { Texture2D, TextureCube } from '../../asset/assets';
 import { Material } from '../../asset/assets/material';
-=======
-import { Texture2D, TextureCube } from '../../core/assets';
-import { Material } from '../../core/assets/material';
->>>>>>> 0033bd16
 import { Mesh } from '../assets/mesh';
 import { Vec4, Enum, cclegacy, CCBoolean, CCFloat } from '../../core';
 import { scene } from '../../render-scene';
 import { MorphModel } from '../models/morph-model';
 import { Root } from '../../root';
 import { MobilityMode, TransformBit } from '../../scene-graph/node-enum';
-import { builtinResMgr } from '../../asset/asset-manager';
 import { ModelRenderer } from '../../misc/model-renderer';
 import { MorphRenderingInstance } from '../assets/morph-rendering';
 import { assertIsTrue } from '../../core/data/utils/asserts';
-<<<<<<< HEAD
 import { property } from '../../core/data/class-decorator';
 import { NodeEventType } from '../../scene-graph/node-event';
-=======
-import { CCBoolean, CCFloat } from '../../core/data/utils/attribute';
-import { property } from '../../core/data/class-decorator';
-import { Texture } from '../../core/gfx';
->>>>>>> 0033bd16
+import { Texture } from '../../gfx';
+import { builtinResMgr } from '../../asset/asset-manager/builtin-res-mgr';
 
 const USE_REFLECTION_PROBE = 'USE_REFLECTION_PROBE';
 /**
@@ -233,9 +223,9 @@
     protected _shadowNormalBias = 0;
 
     @serializable
-<<<<<<< HEAD
     protected _useLightProbe = false;
-=======
+
+    @serializable
     protected _bakeToReflectionProbe = true;
 
     @serializable
@@ -245,7 +235,6 @@
     public _probeCubemap: TextureCube | null = null;
 
     protected _probePlanarmap: Texture | null = null;
->>>>>>> 0033bd16
 
     // @serializable
     private _subMeshShapesWeights: number[][] = [];
@@ -457,12 +446,9 @@
         this._updateReceiveShadow();
         this._updateShadowBias();
         this._updateShadowNormalBias();
-<<<<<<< HEAD
         this._updateUseLightProbe();
-=======
         this._updateBakeToProbe();
         this._updateReflectionProbeRenderInfo();
->>>>>>> 0033bd16
     }
 
     // Redo, Undo, Prefab restore, etc.
@@ -475,12 +461,9 @@
         this._updateReceiveShadow();
         this._updateShadowBias();
         this._updateShadowNormalBias();
-<<<<<<< HEAD
         this._updateUseLightProbe();
-=======
         this._updateBakeToProbe();
         this._updateReflectionProbeRenderInfo();
->>>>>>> 0033bd16
     }
 
     public onEnable () {
