--- conflicted
+++ resolved
@@ -38,15 +38,11 @@
 import { Texture } from '../../gfx';
 import { builtinResMgr } from '../../asset/asset-manager/builtin-res-mgr';
 import { settings, Settings } from '../../core/settings';
-<<<<<<< HEAD
 import { ReflectionProbeType } from '../reflection-probe/reflection-probe-enum';
 import { getPhaseID } from '../../rendering/pass-phase';
 import { SubModel } from '../../render-scene/scene';
 import { isEnableEffect } from '../../rendering/define';
-=======
-import { ReflectionProbeType } from './reflection-probe-enum';
 import type { Model } from '../../render-scene/scene';
->>>>>>> 79a6eaf7
 
 const { property, ccclass, help, executeInEditMode, executionOrder, menu, tooltip, visible, type,
     formerlySerializedAs, serializable, editable, disallowAnimation } = _decorator;
@@ -1275,12 +1271,8 @@
         this._morphInstance?.setWeights(subMeshIndex, this._subMeshShapesWeights[subMeshIndex]);
     }
 
-<<<<<<< HEAD
-    private _updateStandardSkin () {
+    private _updateStandardSkin (): void {
         const pipelineSceneData = (cclegacy.director.root as Root).pipeline.pipelineSceneData;
-=======
-    private _updateStandardSkin (): void {
->>>>>>> 79a6eaf7
         if (this._enabledGlobalStandardSkinObject) {
             pipelineSceneData.standardSkinModel = this;
         }
