--- conflicted
+++ resolved
@@ -765,10 +765,8 @@
             this._onUpdateLightingmap();
             this._onUpdateLocalShadowBiasAndProbeId();
             this._updateUseReflectionProbe();
-<<<<<<< HEAD
+            this._updateReceiveDirLight();
             this._onUpdateReflectionProbeDataMap();
-=======
-            this._updateReceiveDirLight();
         }
     }
 
@@ -787,7 +785,6 @@
             this.onUpdateReceiveDirLight(visibility, true);
         } else {
             this.onUpdateReceiveDirLight(visibility);
->>>>>>> 03fe6aca
         }
     }
 
