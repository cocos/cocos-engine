/****************************************************************************
 Copyright (c) 2013-2016 Chukong Technologies Inc.
 Copyright (c) 2017-2018 Xiamen Yaji Software Co., Ltd.

 http://www.cocos2d-x.org

 Permission is hereby granted, free of charge, to any person obtaining a copy
 of this software and associated documentation files (the "Software"), to deal
 in the Software without restriction, including without limitation the rights
 to use, copy, modify, merge, publish, distribute, sublicense, and/or sell
 copies of the Software, and to permit persons to whom the Software is
 furnished to do so, subject to the following conditions:

 The above copyright notice and this permission notice shall be included in
 all copies or substantial portions of the Software.

 THE SOFTWARE IS PROVIDED "AS IS", WITHOUT WARRANTY OF ANY KIND, EXPRESS OR
 IMPLIED, INCLUDING BUT NOT LIMITED TO THE WARRANTIES OF MERCHANTABILITY,
 FITNESS FOR A PARTICULAR PURPOSE AND NONINFRINGEMENT. IN NO EVENT SHALL THE
 AUTHORS OR COPYRIGHT HOLDERS BE LIABLE FOR ANY CLAIM, DAMAGES OR OTHER
 LIABILITY, WHETHER IN AN ACTION OF CONTRACT, TORT OR OTHERWISE, ARISING FROM,
 OUT OF OR IN CONNECTION WITH THE SOFTWARE OR THE USE OR OTHER DEALINGS IN
 THE SOFTWARE.
 ****************************************************************************/
// @ts-check
import renderer from '../../renderer/index';
<<<<<<< HEAD
import { ccclass, property, menu, executionOrder, executeInEditMode } from '../../core/data/class-decorator';
=======
import { ccclass, property, menu, executeInEditMode } from '../../core/data/class-decorator';
>>>>>>> 8f056df5
import Mesh from '../assets/mesh';
import Enum from '../../core/value-types/enum';
import RenderableComponent from './renderable-component';
/**
 * @typedef {import('../assets/material').default} Material
 */

/**
 * !#en Shadow projection mode
 *
 * !#ch 阴影投射方式
 * @static
 * @enum ModelComponent.ShadowCastingMode
 */
let ModelShadowCastingMode = Enum({
    /**
     * !#en
     *
     * !#ch 关闭阴影投射
     * @property Off
     * @readonly
     * @type {Number}
     */
    Off: 0,
    /**
     * !#en
     *
     * !#ch 开启阴影投射，当阴影光产生的时候
     * @property On
     * @readonly
     * @type {Number}
     */
    On: 1,
    /**
     * !#en
     *
     * !#ch 可以从网格的任意一遍投射出阴影
     * @property TwoSided
     * @readonly
     * @type {Number}
     */
    TwoSided: 2,
    /**
     * !#en
     *
     * !#ch 只显示阴影
     * @property ShadowsOnly
     * @readonly
     * @type {Number}
     */
    ShadowsOnly: 3,
});

/**
 * !#en The Model Component
 *
 * !#ch 模型组件
 * @class ModelComponent
 * @extends RenderableComponent
 */
@ccclass('cc.ModelComponent')
@executionOrder(100)
@executeInEditMode
@menu('Components/ModelComponent')
@executeInEditMode
export default class ModelComponent extends RenderableComponent {

    /**
     * @type {Mesh}
     */
    @property
    _mesh = null;

    @property
    _shadowCastingMode = ModelShadowCastingMode.Off;

    @property
    _receiveShadows = false;

    /**
     * !#en The mesh of the model
     *
     * !#ch 模型网格
     * @type {Mesh}
     */
    @property({
        type: Mesh
    })
    get mesh() {
        return this._mesh;
    }

    set mesh(val) {
        this._mesh = val;
        this._updateModels();
    }

    /**
     * !#en The shadow casting mode
     *
     * !#ch 投射阴影方式
     * @type {Number}
     */
    @property({
        type: ModelShadowCastingMode
    })
    get shadowCastingMode() {
        return this._shadowCastingMode;
    }

    set shadowCastingMode(val) {
        this._shadowCastingMode = val;
        this._updateCastShadow();
    }

    /**
     * !#en Does this model receive shadows?
     *
     * !#ch 是否接受阴影?
     * @type {Boolean}
     */
    @property
    get receiveShadows() {
        return this._receiveShadows;
    }

    set receiveShadows(val) {
        this._receiveShadows = val;
        this._updateReceiveShadow();
    }

    static ShadowCastingMode = ModelShadowCastingMode;

    constructor() {
        super();
        /**
         * @type {Model[]}
         */
        this._models = [];
    }

    onLoad() {
<<<<<<< HEAD
        this._updateModels();
        this._updateCastShadow();
        this._updateReceiveShadow();

        /** @type {import("../../../engine/cocos/3d/assets/material").default} */
        let mtl = new cc.Material();
        mtl.effect = cc.game._builtins['builtin-effect-unlit'];
        mtl.setProperty("color", new cc.vmath.color4(0, 0, 0, 1));
        this.material = mtl;
=======
        if (this.mesh == null) {
            this.mesh = cc.game._builtins['builtin-cube'];
            let mtl = new cc.Material();
            mtl.effect = cc.game._builtins['builtin-effect-unlit'];
            this.material = mtl;
        }
>>>>>>> 8f056df5
    }

    onEnable() {
        for (let i = 0; i < this._models.length; ++i) {
            this.scene.addModel(this._models[i]);
        }
    }

    onDisable() {
        for (let i = 0; i < this._models.length; ++i) {
            this.scene.removeModel(this._models[i]);
        }
    }

    /**
     * !#en Returns the material corresponding to the sequence number
     *
     * !#ch 返回相对应序号的材质
     * @param {Number} idx - Look for the material list number
     */
    getMaterial(idx) {
        if (this._materials.length === 0) {
            return null;
        }

        if (idx < this._materials.length) {
            return this._materials[idx];
        }

        return this._materials[this._materials.length - 1];
    }

    get material() {
        return this.getMaterial(0);
    }

    set material(val) {
        if (this._materials.length === 1 && this._materials[0] === val) {
            return;
        }

        this._materials[0] = val;

        if (this._models.length > 0) {
            this._models.forEach((model) => {
                model.setEffect(val.effectInst);
            });
        }
    }

    _updateModels() {
        let meshCount = this._mesh ? this._mesh.subMeshCount : 0;
        let oldModels = this._models;

        this._models = new Array(meshCount);
        for (let i = 0; i < meshCount; ++i) {
            let model = new renderer.Model();
            model.createBoundingShape(this._mesh._minPos, this._mesh._maxPos);
            this._models[i] = model;
        }

        this._updateModelParams();

        if (this.enabled) {
            for (let i = 0; i < oldModels.length; ++i) {
                this.scene.removeModel(oldModels[i]);
            }
            for (let i = 0; i < this._models.length; ++i) {
                this.scene.addModel(this._models[i]);
            }
        }
    }

    _updateModelParams() {
        for (let i = 0; i < this._models.length; ++i) {
            let model = this._models[i];
            let material = this._getSubMeshMaterial(i);
            let inputAssembler = this._mesh.getSubMesh(i);

            model.setInputAssembler(inputAssembler);
            model.setEffect(material ? material.effectInst : null);
            model.setNode(this.node);
        }
    }

    _getSubMeshMaterial(idx) {
        let mat = this.getSharedMaterial(idx);
        if (mat == null && this._materials.length > 0) {
            mat = this._materials[this._materials.length - 1];
        }
        return mat;
    }

     _onMaterialModified(idx, mat) {
        this._models[idx].setEffect(mat.effectInst);
    }

    _updateCastShadow() {
        if (this._shadowCastingMode === 'off') {
            for (let i = 0; i < this._models.length; ++i) {
                let model = this._models[i];
                model._castShadow = false;
            }
        } else if (this._shadowCastingMode === 'on') {
            for (let i = 0; i < this._models.length; ++i) {
                let model = this._models[i];
                model._castShadow = true;
            }
        } else {
            console.warn(`ShadowCastingMode ${this._shadowCastingMode} is not supported.`);
        }
    }

    _updateReceiveShadow() {
        for (let i = 0; i < this._models.length; ++i) {
            let model = this._models[i];
            if (model._defines['USE_SHADOW_MAP'] != undefined) {
                model._effect.define('USE_SHADOW_MAP', this._receiveShadows);
            }
        }
    }
}<|MERGE_RESOLUTION|>--- conflicted
+++ resolved
@@ -24,11 +24,7 @@
  ****************************************************************************/
 // @ts-check
 import renderer from '../../renderer/index';
-<<<<<<< HEAD
 import { ccclass, property, menu, executionOrder, executeInEditMode } from '../../core/data/class-decorator';
-=======
-import { ccclass, property, menu, executeInEditMode } from '../../core/data/class-decorator';
->>>>>>> 8f056df5
 import Mesh from '../assets/mesh';
 import Enum from '../../core/value-types/enum';
 import RenderableComponent from './renderable-component';
@@ -171,7 +167,6 @@
     }
 
     onLoad() {
-<<<<<<< HEAD
         this._updateModels();
         this._updateCastShadow();
         this._updateReceiveShadow();
@@ -181,14 +176,6 @@
         mtl.effect = cc.game._builtins['builtin-effect-unlit'];
         mtl.setProperty("color", new cc.vmath.color4(0, 0, 0, 1));
         this.material = mtl;
-=======
-        if (this.mesh == null) {
-            this.mesh = cc.game._builtins['builtin-cube'];
-            let mtl = new cc.Material();
-            mtl.effect = cc.game._builtins['builtin-effect-unlit'];
-            this.material = mtl;
-        }
->>>>>>> 8f056df5
     }
 
     onEnable() {
