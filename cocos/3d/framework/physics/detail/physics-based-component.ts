import { Component } from '../../../../components/component';
import { ccclass } from '../../../../core/data/class-decorator';
import { Mat4, Quat, Vec3 } from '../../../../core/value-types';
import { quat, vec3 } from '../../../../core/vmath';
import { Node } from '../../../../scene-graph/node';
// tslint:disable-next-line:max-line-length
import { AfterStepCallback, BeforeStepCallback, ICollisionCallback, ICollisionEvent, ICollisionEventType, PhysicsWorldBase, RigidBodyBase } from '../../../physics/api';
import { createRigidBody } from '../../../physics/instance';
import { ERigidBodyType, ETransformSource } from '../../../physics/physic-enum';
import { stringfyQuat, stringfyVec3 } from '../../../physics/util';

export class PhysicsBasedComponent extends Component {

    protected get _body () {
        return this._sharedBody.body;
    }

    protected get sharedBody () {
        return this._sharedBody;
    }

    protected get _assertPreload (): boolean {
        if (!this._isPreLoaded) {
            console.error('Physic Error :', 'Please make sure that the node has been added to the scene');
        }
        return this._isPreLoaded;
    }

    private _sharedBody!: SharedRigidBody;

    private _isPreLoaded: boolean = false;

    constructor () {
        super();
    }

    /**
     * @zh
<<<<<<< HEAD
     * 获取分组位, 返回的是移动的位数，即 “ 1 << v ” 中的 v
     * @note 注：使用此接口表示只在一个组
=======
     * 获取所在的组, 返回的是移动的位数，即 “ 1 << v ” 中的 v。
>>>>>>> 16beedd5
     * @returns 整数，范围为 0 到 31
     */
    public getGroup (): number {
        if (this._assertPreload) {
            return this._body!.getGroup();
        }
        return 0;
    }

    /**
     * @zh
<<<<<<< HEAD
     * 设置分组位，将会进行位操作，即 1 << v
     * @note 注：使用此接口表示只在一个组
=======
     * 设置所在的组，将会进行移位操作，即 1 << v。
>>>>>>> 16beedd5
     * @param v - 整数，范围为 0 到 31
     */
    public setGroup (v: number) {
        if (this._assertPreload) {
            return this._body!.setGroup(v);
        }
    }

    /**
     * @zh
<<<<<<< HEAD
     * 获取分组值
     * @param v - 整数，范围为 2 的 0 次方 到 2 的 31 次方
     */
    public setCollisionFilterGroup (v: number): void {
        if (this._assertPreload) {
            return this._body!.setCollisionFilterGroup(v);
        }
    }

    /**
     * @zh
     * 直接设置分组值
=======
     * 返回检测的掩码，范围为 2 的 0 次方 到 2 的 31 次方。
>>>>>>> 16beedd5
     * @returns 整数，范围为 2 的 0 次方 到 2 的 31 次方
     */
    public getCollisionFilterGroup (): number {
        if (this._assertPreload) {
            return this._body!.getCollisionFilterGroup();
        }
        return 0;
    }

    /**
     * @zh
<<<<<<< HEAD
     * 设置掩码位，将会把掩码值的第 v 位写为 1，其它位写位 0
=======
     * 设置掩码, 将会把 v 位写为 1 ，其它位改为 0。
>>>>>>> 16beedd5
     * @param v - 整数，范围为 0 到 31
     */
    public setMask (v: number) {
        if (this._assertPreload) {
            return this._body!.setMask(v);
        }
    }

    /**
     * @zh
     * 添加掩码位，将会把掩码值的第 v 位写为 1，可填入需要检查的 group。
     * @param v - 整数，范围为 0 到 31
     */
    public addMask (v: number) {
        if (this._assertPreload) {
            return this._body!.addMask(v);
        }
    }

    /**
     * @zh
<<<<<<< HEAD
     * 移除掩码位，将会把掩码值的第 v 位写为 0，可填入不需要检查的 group
     * @param v - 整数，范围为 0 到 31
     */
    public removeMask (v: number) {
        if (this._assertPreload) {
            return this._body!.removeMask(v);
        }
    }

    /**
     * @zh
     * 获取掩码值
     * @returns 整数，范围为 2 的 0 次方 到 2 的 31 次方
     */
    public getCollisionFilterMask (): number {
        if (this._assertPreload) {
            return this._body!.getCollisionFilterMask();
        }
        return 0;
    }

    /**
     * @zh
     * 直接设置掩码值
     * @param v - 整数，范围为 2 的 0 次方 到 2 的 31 次方
     */
    public setCollisionFilterMask (v: number) {
        if (this._assertPreload) {
            return this._body!.setCollisionFilterMask(v);
        }
    }

    /**
     * @zh
     * 直接设置分组值和掩码值
=======
     * 直接设置碰撞分组和掩码值。
>>>>>>> 16beedd5
     * @param group - 分组值
     * @param mask - 掩码值
     */
    public setCollisionFilter (group: number, mask: number) {
        if (this._assertPreload) {
            this._body!.setCollisionFilter(group, mask);
        }
    }

    /// COMPONENT LIFECYCLE ///

    protected __preload () {
        if (!CC_EDITOR) {
            if (this._sharedBody == null) {
                const physicsBasedComponents = this.node.getComponents(PhysicsBasedComponent);
                let sharedBody: SharedRigidBody | null = null;
                for (const physicsBasedComponent of physicsBasedComponents) {
                    if (physicsBasedComponent._sharedBody) {
                        sharedBody = physicsBasedComponent._sharedBody;
                        break;
                    }
                }
                if (!sharedBody) {
                    sharedBody = new SharedRigidBody(this.node, cc.director._physicsSystem.world);
                }
                sharedBody.ref();
                this._sharedBody = sharedBody;
            }

            this._isPreLoaded = true;
        }
    }

    protected onEnable () {
        if (!CC_EDITOR) {
            this.sharedBody.enable();
        }
    }

    protected onDisable () {
        if (!CC_EDITOR) {
            this.sharedBody.disable();
        }
    }

    protected onDestroy () {
        if (!CC_EDITOR) {
            this._sharedBody.deref();
            (this._sharedBody as any) = null;
        }
    }
}

class SharedRigidBody {
    public get isShapeOnly (): boolean { return this._isShapeOnly; }

    public get body () {
        return this._body;
    }

    /** the source to manage body transfrom */
    public set transfromSource (v: ETransformSource) {
        if (v === ETransformSource.SCENE) {
            this._isShapeOnly = true;
        } else {
            this._isShapeOnly = false;
        }
    }

    private static _tempMat4 = new Mat4();

    private static _tempQuat = new Quat();

    private static _tempVec3 = new Vec3();

    private _body: RigidBodyBase;

    private _refCount = 0;

    private _actived = false;

    private _world!: PhysicsWorldBase;

    private _node!: Node;

    private _worldScale: Vec3 = new Vec3(1, 1, 1);

    private _beforeStepCallback!: BeforeStepCallback;

    private _afterStepCallback!: AfterStepCallback;

    private _transformInitialized: boolean = false;

    /** 是否只有Collider组件 */
    private _isShapeOnly: boolean = true;

    /** 上一次的缩放 */
    private _prevScale: Vec3 = new Vec3();

    constructor (node: Node, world: PhysicsWorldBase) {
        this._body = createRigidBody({
            name: node.name,
        });
        this._node = node;
        this._world = world;
        this._body.setUserData(this._node);
        this._beforeStepCallback = this._beforeStep.bind(this);
        this._afterStepCallback = this._afterStep.bind(this);
    }

    public ref () {
        ++this._refCount;
    }

    public deref () {
        --this._refCount;
        if (!this._refCount) {
            this.destroy();
        }
    }

    public enable () {
        this._activeBody();
    }

    public disable () {
        this._deactiveBody();
    }

    public destroy () {
        this._body.setUserData(null);
        (this._body as any) = null;
        (this._beforeStepCallback as any) = null;
        (this._afterStepCallback as any) = null;
        (this._world as any) = null;
        (this._node as any) = null;
    }

    public syncPhysWithScene (node: Node) {

        // sync position rotation
        node.getWorldMatrix(SharedRigidBody._tempMat4);
        node.getWorldRotation(SharedRigidBody._tempQuat);
        this._body.translateAndRotate(SharedRigidBody._tempMat4, SharedRigidBody._tempQuat);
    }

    /**
     * Push the rigidbody's transform information back to node.
     */
    private _syncSceneWithPhys () {
        if (!this._node) {
            return;
        }

        this._body.getPosition(SharedRigidBody._tempVec3);
        this._node.setWorldPosition(SharedRigidBody._tempVec3);
        if (!this._body.getFreezeRotation()) {
            this._body.getRotation(SharedRigidBody._tempQuat);
            this._node.setWorldRotation(SharedRigidBody._tempQuat);
        }
    }

    private _activeBody () {
        // 是否为第一次激活
        if (!this._transformInitialized) {
            this._transformInitialized = true;
            this.syncPhysWithScene(this._node);
        }

        if (this._actived) {
            return;
        }

        this._actived = true;
        this._body.setWorld(this._world);
        this._world.addBeforeStep(this._beforeStepCallback);
        this._world.addAfterStep(this._afterStepCallback);
        this._body.wakeUp();
    }

    private _deactiveBody () {
        if (!this._actived) {
            return;
        }
        this._actived = false;
        this._world.removeBeforeStep(this._beforeStepCallback);
        this._world.removeAfterStep(this._afterStepCallback);
        this._body.sleep();
        this._body.setWorld(null);
    }

    private _beforeStep () {

        // 开始物理计算之前，用户脚本或引擎功能有可能改变节点的Transform，所以需要判断并进行更新
        if (this._node.hasChanged) {
            // scale 进行单独判断，因为目前的物理系统处理后不会改变scale的属性
            if (!vec3.equals(this._prevScale, this._node.worldScale)) {
                this._body.scaleAllShapes(this._node.worldScale);
                vec3.copy(this._prevScale, this._node.worldScale);
            }
            this.syncPhysWithScene(this._node);
        }
    }

    private _afterStep () {
        // 物理计算之后，除了只有形状组件的节点，其它有刚体组件的节点，并且刚体类型为DYNAMIC的，需要将计算结果同步到Scene中
        if (!this._isShapeOnly && this._body.getType() === ERigidBodyType.DYNAMIC) {
            this._syncSceneWithPhys();
        } else {
            // 对于只有形状组件的节点，需要将Scene中节点的Transform同步到Phyisc。
            // 这是因为物理计算后可能会改变一些节点，这会导致这些子节点的Transform也发生改变。
            if (this._node.hasChanged) {
                this.syncPhysWithScene(this._node);
            }
        }
    }
}<|MERGE_RESOLUTION|>--- conflicted
+++ resolved
@@ -36,12 +36,8 @@
 
     /**
      * @zh
-<<<<<<< HEAD
-     * 获取分组位, 返回的是移动的位数，即 “ 1 << v ” 中的 v
-     * @note 注：使用此接口表示只在一个组
-=======
-     * 获取所在的组, 返回的是移动的位数，即 “ 1 << v ” 中的 v。
->>>>>>> 16beedd5
+     * 获取分组位, 返回的是移动的位数，即 “ 1 << v ” 中的 v。
+     * @note 注：使用此接口表示只在一个组。
      * @returns 整数，范围为 0 到 31
      */
     public getGroup (): number {
@@ -53,12 +49,8 @@
 
     /**
      * @zh
-<<<<<<< HEAD
-     * 设置分组位，将会进行位操作，即 1 << v
-     * @note 注：使用此接口表示只在一个组
-=======
-     * 设置所在的组，将会进行移位操作，即 1 << v。
->>>>>>> 16beedd5
+     * 设置分组位，将会进行位操作，即 1 << v。
+     * @note 注：使用此接口表示只在一个组。
      * @param v - 整数，范围为 0 到 31
      */
     public setGroup (v: number) {
@@ -69,8 +61,7 @@
 
     /**
      * @zh
-<<<<<<< HEAD
-     * 获取分组值
+     * 获取分组值。
      * @param v - 整数，范围为 2 的 0 次方 到 2 的 31 次方
      */
     public setCollisionFilterGroup (v: number): void {
@@ -81,10 +72,7 @@
 
     /**
      * @zh
-     * 直接设置分组值
-=======
-     * 返回检测的掩码，范围为 2 的 0 次方 到 2 的 31 次方。
->>>>>>> 16beedd5
+     * 设置分组值。
      * @returns 整数，范围为 2 的 0 次方 到 2 的 31 次方
      */
     public getCollisionFilterGroup (): number {
@@ -96,11 +84,7 @@
 
     /**
      * @zh
-<<<<<<< HEAD
-     * 设置掩码位，将会把掩码值的第 v 位写为 1，其它位写位 0
-=======
-     * 设置掩码, 将会把 v 位写为 1 ，其它位改为 0。
->>>>>>> 16beedd5
+     * 设置掩码位，将会把掩码值的第 v 位写为 1，其它位写位 0。
      * @param v - 整数，范围为 0 到 31
      */
     public setMask (v: number) {
@@ -122,8 +106,7 @@
 
     /**
      * @zh
-<<<<<<< HEAD
-     * 移除掩码位，将会把掩码值的第 v 位写为 0，可填入不需要检查的 group
+     * 移除掩码位，将会把掩码值的第 v 位写为 0，可填入不需要检查的 group。
      * @param v - 整数，范围为 0 到 31
      */
     public removeMask (v: number) {
@@ -134,7 +117,7 @@
 
     /**
      * @zh
-     * 获取掩码值
+     * 获取掩码值。
      * @returns 整数，范围为 2 的 0 次方 到 2 的 31 次方
      */
     public getCollisionFilterMask (): number {
@@ -146,7 +129,7 @@
 
     /**
      * @zh
-     * 直接设置掩码值
+     * 设置掩码值。
      * @param v - 整数，范围为 2 的 0 次方 到 2 的 31 次方
      */
     public setCollisionFilterMask (v: number) {
@@ -157,10 +140,7 @@
 
     /**
      * @zh
-     * 直接设置分组值和掩码值
-=======
-     * 直接设置碰撞分组和掩码值。
->>>>>>> 16beedd5
+     * 直接设置分组值和掩码值。
      * @param group - 分组值
      * @param mask - 掩码值
      */
