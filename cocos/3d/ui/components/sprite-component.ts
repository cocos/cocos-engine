/*
 Copyright (c) 2013-2016 Chukong Technologies Inc.
 Copyright (c) 2017-2018 Xiamen Yaji Software Co., Ltd.

 http://www.cocos.com

 Permission is hereby granted, free of charge, to any person obtaining a copy
 of this software and associated engine source code (the "Software"), a limited,
  worldwide, royalty-free, non-assignable, revocable and non-exclusive license
 to use Cocos Creator solely to develop games on your target platforms. You shall
  not use Cocos Creator software for developing other software or tools that's
  used for developing games. You are not granted to publish, distribute,
  sublicense, and/or sell copies of Cocos Creator.

 The software or tools in this License Agreement are licensed, not sold.
 Xiamen Yaji Software Co., Ltd. reserves all rights not expressly granted to you.

 THE SOFTWARE IS PROVIDED "AS IS", WITHOUT WARRANTY OF ANY KIND, EXPRESS OR
 IMPLIED, INCLUDING BUT NOT LIMITED TO THE WARRANTIES OF MERCHANTABILITY,
 FITNESS FOR A PARTICULAR PURPOSE AND NONINFRINGEMENT. IN NO EVENT SHALL THE
 AUTHORS OR COPYRIGHT HOLDERS BE LIABLE FOR ANY CLAIM, DAMAGES OR OTHER
 LIABILITY, WHETHER IN AN ACTION OF CONTRACT, TORT OR OTHERWISE, ARISING FROM,
 OUT OF OR IN CONNECTION WITH THE SOFTWARE OR THE USE OR OTHER DEALINGS IN
 THE SOFTWARE.
*/

/**
 * @category ui
 */

import { SpriteAtlas, SpriteFrame } from '../../../assets';
import { ccclass, executionOrder, menu, property } from '../../../core/data/class-decorator';
<<<<<<< HEAD
import { SystemEventType } from '../../../core/platform/event-manager/event-enum';
import { clampf } from '../../../core/utils';
=======
import { SystemEventType } from '../../../core/platform';
>>>>>>> 348dfd60
import { Vec2 } from '../../../core/value-types';
import { ccenum } from '../../../core/value-types/enum';
import { clamp } from '../../../core/vmath/utils';
import { UI } from '../../../renderer/ui/ui';
import { UIRenderComponent } from './ui-render-component';

/**
 * @zh
 * Sprite 类型。
 */
enum SpriteType {
    /**
     * @zh
     * 普通类型。
     */
    SIMPLE = 0,
    /**
     * @zh
     * 切片（九宫格）类型。
     */
    SLICED = 1,
    // /**
    //  * @zh  平铺类型
    //  * @property {Number} TILED
    //  */
    // TILED =  2,
    /**
     * @zh
     * 填充类型。
     */
    FILLED = 3,
    // /**
    //  * @en The mesh type.
    //  * @zh  以 Mesh 三角形组成的类型
    //  * @property {Number} MESH
    //  */
    // MESH: 4
}

ccenum(SpriteType);

/**
 * @zh
 * 填充类型。
 */
enum FillType {
    /**
     * @zh
     * 水平方向填充。
     */
    HORIZONTAL = 0,
    /**
     * @zh
     * 垂直方向填充。
     */
    VERTICAL = 1,
    // /**
    //  * @en The radial fill.
    //  * @zh  径向填充
    //  * @property {Number} RADIAL
    //  */
    RADIAL = 2,
}

ccenum(FillType);

/**
 * @zh
 * 精灵尺寸调整模式。
 */
enum SizeMode {
    /**
     * @zh
     * 使用节点预设的尺寸。
     */
    CUSTOM = 0,
    /**
     * @zh
     * 自动适配为精灵裁剪后的尺寸。
     */
    TRIMMED = 1,
    /**
     * @zh
     * 自动适配为精灵原图尺寸。
     */
    RAW = 2,
}

ccenum(SizeMode);

// var State = cc.Enum({
//     /**
//      * @en The normal state
//      * @zh  正常状态
//      * @property {Number} NORMAL
//      */
//     NORMAL: 0,
//     /**
//      * @en The gray state, all color will be modified to grayscale value.
//      * @zh  灰色状态，所有颜色会被转换成灰度值
//      * @property {Number} GRAY
//      */
//     GRAY: 1
// });

/**
 * @zh
 * 渲染精灵组件。
 * 可通过 cc.SpriteComponent 获得该组件。
 */
@ccclass('cc.SpriteComponent')
@executionOrder(110)
@menu('UI/Render/Sprite')
export class SpriteComponent extends UIRenderComponent {

    /**
     * @zh
     * 精灵的图集。
     */
    @property({
        type: SpriteAtlas,
        displayOrder: 4,
    })
    get spriteAtlas () {
        return this._atlas;
    }

    set spriteAtlas (value) {
        if (this._atlas === value) {
            return;
        }

        this._atlas = value;
        this.spriteFrame = null;
    }

    /**
     * @zh
     * 精灵的精灵帧。
     */
    @property({
        type: SpriteFrame,
        displayOrder: 5,
    })
    get spriteFrame () {
        return this._spriteFrame;
    }

    set spriteFrame (value) {
        if (this._spriteFrame === value) {
            return;
        }

        const lastSprite = this._spriteFrame;
        this._spriteFrame = value;
        // render & update render data flag will be triggered while applying new sprite frame
        this.markForUpdateRenderData(false);
        this._applySpriteFrame(lastSprite);
        if (CC_EDITOR) {
            // @ts-ignore
            this.node.emit('spriteframe-changed', this);
        }
    }

    /**
     * @zh
     * 精灵渲染类型。
     *
     * @example
     * ```typescript
     * sprite.type = cc.SpriteComponent.Type.SIMPLE;
     * ```
     */
    @property({
        type: SpriteType,
        displayOrder: 6,
    })
    get type () {
        return this._type;
    }
    set type (value: SpriteType) {
        if (this._type !== value) {
            this._type = value;
            this._flushAssembler();
        }
    }

    /**
     * @zh
     * 精灵填充类型，仅渲染类型设置为 cc.SpriteComponent.Type.FILLED 时有效。
     *
     * @example
     * ```typescript
     * sprite.fillType = cc.SpriteComponent.FillType.HORIZONTAL;
     * ```
     */
    @property({
        type: FillType,
    })
    get fillType () {
        return this._fillType;
    }
    set fillType (value: FillType) {
        if (this._fillType !== value) {
            if (value === FillType.RADIAL || this._fillType === FillType.RADIAL) {
                this.destroyRenderData();
                this._renderData = null;
            } else {
                if (this._renderData) {
                    this.markForUpdateRenderData(true);
                }
            }
        }

        this._fillType = value;
        this._flushAssembler();
    }

    /**
     * @zh
     * 填充中心点，仅渲染类型设置为 cc.SpriteComponent.Type.FILLED 时有效。
     *
     * @example
     * ```typescript
     * sprite.fillCenter = cc.v2(0, 0);
     * ```
     */
    @property
    get fillCenter () {
        return this._fillCenter;
    }
    set fillCenter (value) {
        this._fillCenter.x = value.x;
        this._fillCenter.y = value.y;
        if (this._type === SpriteType.FILLED && this._renderData) {
            this.markForUpdateRenderData();
        }
    }

    /**
     * @zh
     * 填充起始点，仅渲染类型设置为 cc.SpriteComponent.Type.FILLED 时有效。
     *
     * @example
     * ```typescript
     * // -1 To 1 between the numbers
     * sprite.fillStart = 0.5;
     * ```
     */
    @property
    get fillStart () {
        return this._fillStart;
    }

    set fillStart (value) {
        this._fillStart = clamp(value, -1, 1);
        if (this._type === SpriteType.FILLED && this._renderData) {
            this.markForUpdateRenderData();
        }
    }

    /**
     * @zh
     * 填充范围，仅渲染类型设置为 cc.SpriteComponent.Type.FILLED 时有效。
     *
     * @example
     * ```typescript
     * // -1 To 1 between the numbers
     * sprite.fillRange = 1;
     * ```
     */
    @property
    get fillRange () {
        return this._fillRange;
    }
    set fillRange (value) {
        // ??? -1 ~ 1
        this._fillRange = clamp(value, 0, 1);
        if (this._type === SpriteType.FILLED && this._renderData) {
            this.markForUpdateRenderData();
        }
    }
    /**
     * @zh  是否使用裁剪模式。
     *
     * @example
     * ```typescript
     * sprite.trim = true;
     * ```
     */
    @property({
        displayOrder: 8,
    })
    get trim () {
        return this._isTrimmedMode;
    }

    set trim (value) {
        if (this._isTrimmedMode === value) {
            return;
        }

        this._isTrimmedMode = value;
        if ((this._type === SpriteType.SIMPLE /*|| this._type === SpriteType.MESH*/) &&
            this._renderData) {
            this.markForUpdateRenderData(true);
        }
    }

    /**
     * @zh  精灵尺寸调整模式。
     *
     * @example
     * ```typescript
     * sprite.sizeMode = cc.SpriteComponent.SizeMode.CUSTOM;
     * ```
     */
    @property({
        type: SizeMode,
        displayOrder: 7,
    })
    get sizeMode () {
        return this._sizeMode;
    }
    set sizeMode (value) {
        if (this._sizeMode === value){
            return;
        }

        this._sizeMode = value;
        if (value !== SizeMode.CUSTOM) {
            this._applySpriteSize();
        }
    }

    public static FillType = FillType;
    public static Type = SpriteType;
    public static SizeMode = SizeMode;
    @property
    private _spriteFrame: SpriteFrame | null = null;
    @property
    private _type = SpriteType.SIMPLE;
    @property
    private _fillType = FillType.HORIZONTAL;
    @property
    private _sizeMode = SizeMode.TRIMMED;
    @property
    private _fillCenter: Vec2 = new Vec2(0, 0);
    @property
    private _fillStart = 0;
    @property
    private _fillRange = 0;
    @property
    private _isTrimmedMode = true;
    // _state = 0;
    @property
    private _atlas: SpriteAtlas | null = null;
    // static State = State;

    public __preload () {
        if (super.__preload) {
            super.__preload();
        }

        if (CC_EDITOR) {
            this._resized();
            this.node.on(SystemEventType.SIZE_CHANGED, this._resized, this);
        }
    }

    // /**
    //  * Change the state of sprite.
    //  * @method setState
    //  * @see `SpriteComponent.State`
    //  * @param state {SpriteComponent.State} NORMAL or GRAY State.
    //  */
    // getState() {
    //     return this._state;
    // }

    // setState(state) {
    //     if (this._state === state) return;
    //     this._state = state;
    //     this._activateMaterial();
    // }

    // onLoad() {}

    public onEnable () {
        super.onEnable();

        // this._flushAssembler();
        this._activateMaterial();
    }

    public updateAssembler (render: UI) {
        if (super.updateAssembler(render) && this._spriteFrame) {
            render.commitComp(this, this._spriteFrame.getGFXTextureView(), this._assembler!);
            return true;
        }

        return false;
    }

    public onDestroy () {
        super.onDestroy();
        this.destroyRenderData();
        if (CC_EDITOR) {
            this.node.off(SystemEventType.SIZE_CHANGED, this._resized, this);
        }
    }

    protected _canRender () {
        // if (cc.game.renderType === cc.game.RENDER_TYPE_CANVAS) {
        //     if (!this._enabled) { return false; }
        // } else {
        //     if (!this._enabled || !this._material) { return false; }
        // }

        // const spriteFrame = this._spriteFrame;
        // if (!spriteFrame || !spriteFrame.textureLoaded()) {
        //     return false;
        // }
        // return true;
        if (!super._canRender()){
            return false;
        }

        const spriteFrame = this._spriteFrame;
        if (!spriteFrame || !spriteFrame.textureLoaded()) {
            return false;
        }

        return true;
    }

    protected _flushAssembler () {
        const assembler = SpriteComponent.Assembler!.getAssembler(this);

        if (this._assembler !== assembler) {
            this.destroyRenderData();
            this._assembler = assembler;
        }

        if (!this._renderData) {
            if (this._assembler && this._assembler.createData) {
                this._renderData = this._assembler.createData(this);
                this._renderData!.material = this._material;
                this.markForUpdateRenderData();
            }
        }
    }

    private _applySpriteSize () {
        if (this._spriteFrame) {
            if (SizeMode.RAW === this._sizeMode) {
                const size = this._spriteFrame.originalSize;
                this.node.setContentSize(size);
            } else if (SizeMode.TRIMMED === this._sizeMode) {
                const rect = this._spriteFrame.getRect();
                this.node.setContentSize(rect.width, rect.height);
            }

            this._activateMaterial();
        }
    }

    private _resized () {
        if (!CC_EDITOR) {
            return;
        }

        if (this._spriteFrame) {
            const actualSize = this.node.getContentSize();
            let expectedW = actualSize.width;
            let expectedH = actualSize.height;
            if (this._sizeMode === SizeMode.RAW) {
                const size = this._spriteFrame.getOriginalSize();
                expectedW = size.width;
                expectedH = size.height;
            } else if (this._sizeMode === SizeMode.TRIMMED) {
                const rect = this._spriteFrame.getRect();
                expectedW = rect.width;
                expectedH = rect.height;

            }

            if (expectedW !== actualSize.width || expectedH !== actualSize.height) {
                this._sizeMode = SizeMode.CUSTOM;
            }
        }
    }

    private _activateMaterial () {
        const spriteFrame = this._spriteFrame;
        const material = this._material;
        // WebGL
        if (cc.game.renderType !== cc.game.RENDER_TYPE_CANVAS) {
            // if (!material) {
            //     this._material = cc.builtinResMgr.get('sprite-material');
            //     material = this._material;
            //     if (spriteFrame && spriteFrame.textureLoaded()) {
            //         material!.setProperty('mainTexture', spriteFrame);
            //         this.markForUpdateRenderData();
            //     }
            // }
            // TODO: use editor assets
            // else {
            if (spriteFrame) {
                if (material) {
                    // const matTexture = material.getProperty('mainTexture');
                    // if (matTexture !== spriteFrame) {
                    material.setProperty('mainTexture', spriteFrame);
                    this.markForUpdateRenderData();
                    // }
                }

            }
            // }

            if (this._renderData) {
                this._renderData.material = material;
            }
        } else {
            this.markForUpdateRenderData(true);
            // this.markForRender(true);
        }
    }

    private _applyAtlas (spriteFrame: SpriteFrame | null) {
        if (!CC_EDITOR) {
            return;
        }
        // Set atlas
        if (spriteFrame) {
            if (spriteFrame.atlasUuid.length > 0) {
                if (!this._atlas || this._atlas._uuid !== spriteFrame.atlasUuid) {
                    const self = this;
                    cc.AssetLibrary.loadAsset(spriteFrame.atlasUuid, (err, asset) => {
                        self._atlas = asset;
                    });
                }
            }else{
                this._atlas = null;
            }
        }
    }

    private _onTextureLoaded () {
        if (!this.isValid) {
            return;
        }

        this._applySpriteSize();
    }

    private _applySpriteFrame (oldFrame: SpriteFrame | null) {
        // if (oldFrame && oldFrame.off) {
        //     oldFrame.off('load', this._onTextureLoaded, this);
        // }

        const spriteFrame = this._spriteFrame;
        // if (!spriteFrame || (this._material && this._material._texture) !== (spriteFrame && spriteFrame._texture)) {
        //     // disable render flow until texture is loaded
        //     this.markForRender(false);
        // }

        if (oldFrame && spriteFrame) {
            this._renderData!.uvDirty = oldFrame.uvHash !== spriteFrame.uvHash;
        }
        else {
            this._renderData!.uvDirty = true;
        }

        if (spriteFrame) {
            if (!oldFrame || spriteFrame !== oldFrame) {
                // this._material.setProperty('mainTexture', spriteFrame);
                if (spriteFrame.loaded) {
                    this._onTextureLoaded();
                } else {
                    spriteFrame.once('load', this._onTextureLoaded, this);
                }
            }
        }

        if (CC_EDITOR) {
            // Set atlas
            this._applyAtlas(spriteFrame);
        }
    }
}

cc.SpriteComponent = SpriteComponent;<|MERGE_RESOLUTION|>--- conflicted
+++ resolved
@@ -30,12 +30,7 @@
 
 import { SpriteAtlas, SpriteFrame } from '../../../assets';
 import { ccclass, executionOrder, menu, property } from '../../../core/data/class-decorator';
-<<<<<<< HEAD
 import { SystemEventType } from '../../../core/platform/event-manager/event-enum';
-import { clampf } from '../../../core/utils';
-=======
-import { SystemEventType } from '../../../core/platform';
->>>>>>> 348dfd60
 import { Vec2 } from '../../../core/value-types';
 import { ccenum } from '../../../core/value-types/enum';
 import { clamp } from '../../../core/vmath/utils';
