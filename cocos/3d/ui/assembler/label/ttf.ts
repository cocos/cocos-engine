/*
 Copyright (c) 2017-2018 Xiamen Yaji Software Co., Ltd.

 http://www.cocos.com

 Permission is hereby granted, free of charge, to any person obtaining a copy
 of this software and associated engine source code (the "Software"), a limited,
 worldwide, royalty-free, non-assignable, revocable and non-exclusive license
 to use Cocos Creator solely to develop games on your target platforms. You shall
 not use Cocos Creator software for developing other software or tools that's
 used for developing games. You are not granted to publish, distribute,
 sublicense, and/or sell copies of Cocos Creator.

 The software or tools in this License Agreement are licensed, not sold.
 Xiamen Yaji Software Co., Ltd. reserves all rights not expressly granted to you.

 THE SOFTWARE IS PROVIDED "AS IS", WITHOUT WARRANTY OF ANY KIND, EXPRESS OR
 IMPLIED, INCLUDING BUT NOT LIMITED TO THE WARRANTIES OF MERCHANTABILITY,
 FITNESS FOR A PARTICULAR PURPOSE AND NONINFRINGEMENT. IN NO EVENT SHALL THE
 AUTHORS OR COPYRIGHT HOLDERS BE LIABLE FOR ANY CLAIM, DAMAGES OR OTHER
 LIABILITY, WHETHER IN AN ACTION OF CONTRACT, TORT OR OTHERWISE, ARISING FROM,
 OUT OF OR IN CONNECTION WITH THE SOFTWARE OR THE USE OR OTHER DEALINGS IN
 THE SOFTWARE.
*/

/**
 * ui-assembler 相关模块
 * @category ui-assembler
 */

import * as js from '../../../../core/utils/js';
<<<<<<< HEAD
import { Color } from '../../../../core/value-types';
=======
import { Color, Mat4, Vec3 } from '../../../../core/math';
>>>>>>> ad8c59cd
import { RenderData } from '../../../../renderer/ui/renderData';
import { UI } from '../../../../renderer/ui/ui';
import { LabelComponent } from '../../components/label-component';
import { IAssembler} from '../base';
import { fillMeshVertices3D } from '../utils';
import { ttfUtils } from './ttfUtils';

const WHITE = Color.WHITE;

/**
 * ttf 组装器
 * 可通过 cc.UI.ttf 获取该组装器。
 */
export const ttf: IAssembler = {
    useModel: false,

    createData (comp: LabelComponent) {
        const renderData: RenderData|null = comp.requestRenderData();

        renderData!.dataLength = 4;
        renderData!.vertexCount = 4;
        renderData!.indiceCount = 6;

        const datas = renderData!.datas;
        datas[0].u = 0;
        datas[0].v = 1;
        datas[1].u = 1;
        datas[1].v = 1;
        datas[2].u = 0;
        datas[2].v = 0;
        datas[3].u = 1;
        datas[3].v = 0;
        return renderData as RenderData;
    },

    fillBuffers (comp: LabelComponent, renderer: UI) {
        fillMeshVertices3D(comp.node, renderer, comp.renderData!, WHITE);
    },

    updateVerts (comp: LabelComponent) {
        const renderData = comp.renderData;
        if (!renderData){
            return;
        }

        const node = comp.node;
        const width = node.width!;
        const height = node.height!;
        const appx = node.anchorX! * width;
        const appy = node.anchorY! * height;

        const datas = renderData!.datas;
        datas[0].x = -appx;
        datas[0].y = -appy;
        datas[1].x = width - appx;
        datas[1].y = -appy;
        datas[2].x = -appx;
        datas[2].y = height - appy;
        datas[3].x = width - appx;
        datas[3].y = height - appy;
    },
};

js.addon(ttf, ttfUtils);<|MERGE_RESOLUTION|>--- conflicted
+++ resolved
@@ -29,11 +29,7 @@
  */
 
 import * as js from '../../../../core/utils/js';
-<<<<<<< HEAD
-import { Color } from '../../../../core/value-types';
-=======
-import { Color, Mat4, Vec3 } from '../../../../core/math';
->>>>>>> ad8c59cd
+import { Color } from '../../../../core/math';
 import { RenderData } from '../../../../renderer/ui/renderData';
 import { UI } from '../../../../renderer/ui/ui';
 import { LabelComponent } from '../../components/label-component';
