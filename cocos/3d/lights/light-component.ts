--- conflicted
+++ resolved
@@ -28,12 +28,9 @@
 import { Color, Vec3, Enum, cclegacy } from '../../core';
 import { scene } from '../../render-scene';
 import { Root } from '../../root';
-<<<<<<< HEAD
 import { legacyCC } from '../../core/global-exports';
 import { CAMERA_DEFAULT_MASK } from '../../rendering/define';
 import { Layers } from '../../scene-graph/layers';
-=======
->>>>>>> eb18f168
 
 const _color_tmp = new Vec3();
 
