--- conflicted
+++ resolved
@@ -232,15 +232,9 @@
     }
 
     /**
-<<<<<<< HEAD
-     * @en get or set shadow camera far
-     * @zh 获取或者设置潜在阴影产生的范围
-     */
-=======
      * @en The occlusion range for real time shadow.
      * @zh 实时阴影计算中剔除阴影的范围
     */
->>>>>>> 952bf07f
     @visible(function (this: DirectionalLight) {
         return (legacyCC.director.root as Root).pipeline.pipelineSceneData.shadows.type
         === ShadowType.ShadowMap && this._shadowFixedArea === false;
@@ -262,7 +256,6 @@
     }
 
     /**
-<<<<<<< HEAD
      * @en get or set shadow CSM level
      * @zh 获取或者设置阴影层级
      */
@@ -356,12 +349,8 @@
     }
 
     /**
-     * @en get or set fixed area shadow
-     * @zh 是否是固定区域阴影
-=======
      * @en Whether to use fixed area shadow in real time shadow.
      * @zh 实时阴影计算中是否使用固定区域阴影。
->>>>>>> 952bf07f
      */
     @visible(() => (legacyCC.director.root as Root).pipeline.pipelineSceneData.shadows.type === ShadowType.ShadowMap)
     @property({ group: { name: 'DynamicShadowSettings', displayOrder: 15 } })
