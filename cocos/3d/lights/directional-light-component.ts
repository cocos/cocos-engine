--- conflicted
+++ resolved
@@ -373,20 +373,13 @@
             this._light.shadowBias = this._shadowBias;
             this._light.shadowNormalBias = this._shadowNormalBias;
             this._light.shadowSaturation = this._shadowSaturation;
-<<<<<<< HEAD
-            this._light.fixedArea = this._shadowFixedArea;
-            this._light.fixedNear = this._shadowNear;
-            this._light.fixedFar = this._shadowFar;
-            this._light.fixedOrthoSize = this._shadowOrthoSize;
-            this._light.shadowCSMLevel = this._shadowCSMLevel;
-=======
             this._light.shadowDistance = this._shadowDistance;
             this._light.shadowInvisibleOcclusionRange = this._shadowInvisibleOcclusionRange;
             this._light.shadowFixedArea = this._shadowFixedArea;
             this._light.shadowNear = this._shadowNear;
             this._light.shadowFar = this._shadowFar;
             this._light.shadowOrthoSize = this._shadowOrthoSize;
->>>>>>> f175150b
+            this._light.shadowCSMLevel = this._shadowCSMLevel;
         }
     }
 }