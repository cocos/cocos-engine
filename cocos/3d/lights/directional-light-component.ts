/*
 Copyright (c) 2013-2016 Chukong Technologies Inc.
 Copyright (c) 2017-2020 Xiamen Yaji Software Co., Ltd.

 http://www.cocos2d-x.org

 Permission is hereby granted, free of charge, to any person obtaining a copy
 of this software and associated documentation files (the "Software"), to deal
 in the Software without restriction, including without limitation the rights
 to use, copy, modify, merge, publish, distribute, sublicense, and/or sell
 copies of the Software, and to permit persons to whom the Software is
 furnished to do so, subject to the following conditions:

 The above copyright notice and this permission notice shall be included in
 all copies or substantial portions of the Software.

 THE SOFTWARE IS PROVIDED "AS IS", WITHOUT WARRANTY OF ANY KIND, EXPRESS OR
 IMPLIED, INCLUDING BUT NOT LIMITED TO THE WARRANTIES OF MERCHANTABILITY,
 FITNESS FOR A PARTICULAR PURPOSE AND NONINFRINGEMENT. IN NO EVENT SHALL THE
 AUTHORS OR COPYRIGHT HOLDERS BE LIABLE FOR ANY CLAIM, DAMAGES OR OTHER
 LIABILITY, WHETHER IN AN ACTION OF CONTRACT, TORT OR OTHERWISE, ARISING FROM,
 OUT OF OR IN CONNECTION WITH THE SOFTWARE OR THE USE OR OTHER DEALINGS IN
 THE SOFTWARE.
*/

import { Light } from './light-component';
import { scene } from '../../render-scene';
import { cclegacy, clamp, warnID, CCBoolean, CCFloat, _decorator } from '../../core';
import { Camera, PCFType, Shadows, ShadowType, CSMOptimizationMode, CSMLevel } from '../../render-scene/scene';
import { Root } from '../../root';
<<<<<<< HEAD

const { ccclass, range, slide, type, editable, visible, help, executeInEditMode, menu, tooltip, serializable, property, formerlySerializedAs } = _decorator;
=======
import { property } from '../../core/data/class-decorator';
import { settings, Settings } from '../../core/settings';
>>>>>>> df797fdc

/**
 * @en The directional light component, only one real time directional light is permitted in one scene, it act as the main light of the scene.
 * @zh 平行光源组件，一个场景只允许存在一个实时的平行光源，作为场景的主光源存在。
 */
@ccclass('cc.DirectionalLight')
@help('i18n:cc.DirectionalLight')
@menu('Light/DirectionalLight')
@executeInEditMode
export class DirectionalLight extends Light {
    @property
    @formerlySerializedAs('_illuminance')
    protected _illuminanceHDR = 65000;

    @serializable
    protected _illuminanceLDR = 65000 * Camera.standardExposureValue;

    // Public properties of shadow
    @serializable
    protected _shadowEnabled = false;

    // Shadow map properties
    @serializable
    protected _shadowPcf = PCFType.HARD;
    @serializable
    protected _shadowBias = 0.00001;
    @serializable
    protected _shadowNormalBias = 0.0;
    @serializable
    protected _shadowSaturation = 1.0;
    @serializable
    protected _shadowDistance = 50;
    @serializable
    protected _shadowInvisibleOcclusionRange = 200;
    @serializable
    protected _csmLevel = CSMLevel.LEVEL_4;
    @serializable
    protected _csmLayerLambda = 0.75;
    @serializable
    protected _csmOptimizationMode = CSMOptimizationMode.RemoveDuplicates;

    // fixed area properties
    @serializable
    protected _shadowFixedArea = false;
    @serializable
    protected _shadowNear = 0.1;
    @serializable
    protected _shadowFar = 10.0;
    @serializable
    protected _shadowOrthoSize = 5;

    protected _type = scene.LightType.DIRECTIONAL;
    protected _light: scene.DirectionalLight | null = null;

    /**
     * @en The light source intensity.
     * @zh 光源强度。
     */
    @tooltip('i18n:lights.illuminance')
    get illuminance () {
        const isHDR = (cclegacy.director.root as Root).pipeline.pipelineSceneData.isHDR;
        if (isHDR) {
            return this._illuminanceHDR;
        } else {
            return this._illuminanceLDR;
        }
    }
    set illuminance (val) {
        const isHDR = (cclegacy.director.root as Root).pipeline.pipelineSceneData.isHDR;
        if (isHDR) {
            this._illuminanceHDR = val;
            this._light && (this._light.illuminanceHDR = this._illuminanceHDR);
        } else {
            this._illuminanceLDR = val;
            this._light && (this._light.illuminanceLDR = this._illuminanceLDR);
        }
    }

    /**
     * @en Turn off the function for directional light.
     * @zh 方向光关闭该功能。
     * @engineInternal
     */
    @visible(false)
    set visibility (vis: number) {
        this._visibility = vis;
    }
    get visibility (): number {
        return this._visibility;
    }

    /**
     * @en Whether activate real time shadow.
     * @zh 是否启用实时阴影？
     */
    @tooltip('i18n:lights.shadowEnabled')
    @visible(() => (cclegacy.director.root as Root).pipeline.pipelineSceneData.shadows.enabled
    && (cclegacy.director.root as Root).pipeline.pipelineSceneData.shadows.type === ShadowType.ShadowMap)
    @property({ group: { name: 'DynamicShadowSettings', displayOrder: 1 } })
    @editable
    @type(CCBoolean)
    get shadowEnabled () {
        return this._shadowEnabled;
    }
    set shadowEnabled (val) {
        this._shadowEnabled = val;
        if (this._light) {
            this._light.shadowEnabled = this._shadowEnabled;
        }
    }

    /**
     * @en The shadow pcf for real time shadow.
     * @zh 实时阴影计算中的阴影 pcf 等级。
     */
    @tooltip('i18n:lights.shadowPcf')
    @visible(() => (cclegacy.director.root as Root).pipeline.pipelineSceneData.shadows.enabled
    && (cclegacy.director.root as Root).pipeline.pipelineSceneData.shadows.type === ShadowType.ShadowMap)
    @property({ group: { name: 'DynamicShadowSettings', displayOrder: 5  } })
    @editable
    @type(PCFType)
    get shadowPcf () {
        return this._shadowPcf;
    }
    set shadowPcf (val) {
        this._shadowPcf = val;
        if (this._light) {
            this._light.shadowPcf = this._shadowPcf;
        }
    }

    /**
     * @en The shadow map sampler offset for real time shadow.
     * @zh 实时阴影计算中的阴影纹理偏移值。
     */
    @tooltip('i18n:lights.shadowBias')
    @visible(() => (cclegacy.director.root as Root).pipeline.pipelineSceneData.shadows.enabled
    && (cclegacy.director.root as Root).pipeline.pipelineSceneData.shadows.type === ShadowType.ShadowMap)
    @property({ group: { name: 'DynamicShadowSettings', displayOrder: 6 } })
    @editable
    @type(CCFloat)
    get shadowBias () {
        return this._shadowBias;
    }
    set shadowBias (val) {
        this._shadowBias = val;
        if (this._light) {
            this._light.shadowBias = this._shadowBias;
        }
    }

    /**
     * @en The global normal bias for real time shadow.
     * @zh 实时阴影计算中的法线偏移。
     */
    @tooltip('i18n:lights.shadowNormalBias')
    @visible(() => (cclegacy.director.root as Root).pipeline.pipelineSceneData.shadows.enabled
    && (cclegacy.director.root as Root).pipeline.pipelineSceneData.shadows.type === ShadowType.ShadowMap)
    @property({ group: { name: 'DynamicShadowSettings', displayOrder: 7 } })
    @editable
    @type(CCFloat)
    get shadowNormalBias () {
        return this._shadowNormalBias;
    }
    set shadowNormalBias (val) {
        this._shadowNormalBias = val;
        if (this._light) {
            this._light.shadowNormalBias = this._shadowNormalBias;
        }
    }

    /**
     * @en The shadow color saturation for real time shadow.
     * @zh 实时阴影计算中的阴影颜色饱和度。
     */
    @tooltip('i18n:lights.shadowSaturation')
    @visible(() => (cclegacy.director.root as Root).pipeline.pipelineSceneData.shadows.enabled
    && (cclegacy.director.root as Root).pipeline.pipelineSceneData.shadows.type === ShadowType.ShadowMap)
    @property({ group: { name: 'DynamicShadowSettings', displayOrder: 8 } })
    @editable
    @range([0.0, 1.0, 0.01])
    @slide
    @type(CCFloat)
    get shadowSaturation () {
        return this._shadowSaturation;
    }
    set shadowSaturation (val) {
        this._shadowSaturation = clamp(val, 0.0, 1.0);

        if (this._light) {
            this._light.shadowSaturation = this._shadowSaturation;
        }
    }

    /**
     * @en The potential shadow distance from the camera for real time shadow.
     * @zh 实时阴影计算中潜在阴影产生的范围
     */
    @tooltip('i18n:lights.shadowDistance')
    @visible(function (this: DirectionalLight) {
        return (cclegacy.director.root as Root).pipeline.pipelineSceneData.shadows.enabled
        && (cclegacy.director.root as Root).pipeline.pipelineSceneData.shadows.type
        === ShadowType.ShadowMap && this._shadowFixedArea === false;
    })
    @property({ group: { name: 'DynamicShadowSettings', displayOrder: 9 } })
    @editable
    @tooltip('shadow visible distance: shadow quality is inversely proportional of the magnitude of this value')
    @range([0.0, 2000.0, 0.1])
    @slide
    @type(CCFloat)
    get shadowDistance () {
        return this._shadowDistance;
    }
    set shadowDistance (val) {
        this._shadowDistance = Math.min(val, Shadows.MAX_FAR);
        if (this._shadowDistance / 0.1 < 10.0) { warnID(15003, this._shadowDistance); }
        if (this._light) {
            this._light.shadowDistance = this._shadowDistance;
            this._light.csmNeedUpdate = true;
        }
    }

    /**
     * @en The occlusion range for real time shadow.
     * @zh 实时阴影计算中剔除阴影的范围
    */
    @tooltip('i18n:lights.shadowInvisibleOcclusionRange')
    @visible(function (this: DirectionalLight) {
        return (cclegacy.director.root as Root).pipeline.pipelineSceneData.shadows.enabled
        && (cclegacy.director.root as Root).pipeline.pipelineSceneData.shadows.type
        === ShadowType.ShadowMap && this._shadowFixedArea === false;
    })
    @property({ group: { name: 'DynamicShadowSettings', displayOrder: 10 } })
    @editable
    @tooltip('if shadow has been culled, increase this value to fix it')
    @range([0.0, 2000.0, 1.0])
    @slide
    @type(CCFloat)
    get shadowInvisibleOcclusionRange () {
        return this._shadowInvisibleOcclusionRange;
    }
    set shadowInvisibleOcclusionRange (val) {
        this._shadowInvisibleOcclusionRange = Math.min(val, Shadows.MAX_FAR);
        if (this._light) {
            this._light.shadowInvisibleOcclusionRange = this._shadowInvisibleOcclusionRange;
        }
    }

    /**
     * @en get or set shadow CSM level
     * @zh 获取或者设置阴影层级
     */
    @visible(false)
    @property({ group: { name: 'DynamicShadowSettings', displayOrder: 11 } })
    @editable
    @tooltip('CSM Level')
    @slide
    @type(CSMLevel)
    get csmLevel () {
        return this._csmLevel;
    }
    set csmLevel (val) {
        this._csmLevel = val;
        if (this._light) {
            this._light.csmLevel = this._csmLevel;
            this._light.csmNeedUpdate = true;
        }
    }

    /**
     * @en enable csm
     * @zh 开启或关闭 csm 模式
     */
    @tooltip('i18n:lights.enableCSM')
    @visible(function (this: DirectionalLight) {
        return (cclegacy.director.root as Root).pipeline.pipelineSceneData.shadows.enabled
        && (cclegacy.director.root as Root).pipeline.pipelineSceneData.shadows.type
            === ShadowType.ShadowMap && this._shadowFixedArea === false;
    })
    @property({ group: { name: 'DynamicShadowSettings', displayOrder: 12 } })
    @editable
    @tooltip('enable CSM')
    @slide
    @type(CCBoolean)
    get enableCSM () {
        return this._csmLevel > CSMLevel.LEVEL_1;
    }
    set enableCSM (val) {
        this._csmLevel = val ? CSMLevel.LEVEL_4 : CSMLevel.LEVEL_1;
        if (this._light) {
            this._light.csmLevel = this._csmLevel;
            this._light.csmNeedUpdate = true;
        }
    }

    /**
     * @en get or set shadow CSM level ratio
     * @zh 获取或者设置阴影层级系数
     */
    @visible(false)
    @property({ group: { name: 'DynamicShadowSettings', displayOrder: 13 } })
    @editable
    @tooltip('CSM Level ratio')
    @range([0.0, 1.0, 0.01])
    @slide
    @type(CCFloat)
    get csmLayerLambda () {
        return this._csmLayerLambda;
    }
    set csmLayerLambda (val) {
        this._csmLayerLambda = val;
        if (this._light) {
            this._light.csmLayerLambda = this._csmLayerLambda;
            this._light.csmNeedUpdate = true;
        }
    }

    /**
     * @en get or set shadow CSM performance optimization mode
     * @zh 获取或者设置级联阴影性能优化模式
     * @internal
     */
    @visible(false)
    @property({ group: { name: 'DynamicShadowSettings', displayOrder: 14 } })
    @editable
    @tooltip('CSM Performance Optimization Mode')
    @slide
    @type(CSMOptimizationMode)
    get csmOptimizationMode () {
        return this._csmOptimizationMode;
    }
    set csmOptimizationMode (val) {
        this._csmOptimizationMode = val;
        if (this._light) {
            this._light.csmOptimizationMode = this._csmOptimizationMode;
        }
    }

    /**
     * @en Whether to use fixed area shadow in real time shadow.
     * @zh 实时阴影计算中是否使用固定区域阴影。
     */
    @tooltip('i18n:lights.shadowFixedArea')
    @visible(() => (cclegacy.director.root as Root).pipeline.pipelineSceneData.shadows.enabled
    && (cclegacy.director.root as Root).pipeline.pipelineSceneData.shadows.type === ShadowType.ShadowMap)
    @property({ group: { name: 'DynamicShadowSettings', displayOrder: 15 } })
    @editable
    @type(CCBoolean)
    get shadowFixedArea () {
        return this._shadowFixedArea;
    }
    set shadowFixedArea (val) {
        this._shadowFixedArea = val;
        if (this._light) {
            this._light.shadowFixedArea = this._shadowFixedArea;
        }
    }

    /**
     * @en The near clip plane of the shadow camera for fixed area shadow
     * @zh 固定区域阴影设置中阴影相机近裁剪面
     */
    @tooltip('i18n:lights.shadowNear')
    @visible(function (this: DirectionalLight) {
        return (cclegacy.director.root as Root).pipeline.pipelineSceneData.shadows.enabled
        && (cclegacy.director.root as Root).pipeline.pipelineSceneData.shadows.type
        === ShadowType.ShadowMap && this._shadowFixedArea === true;
    })
    @property({ group: { name: 'DynamicShadowSettings', displayOrder: 16 } })
    @editable
    @type(CCFloat)
    get shadowNear () {
        return this._shadowNear;
    }
    set shadowNear (val) {
        this._shadowNear = val;
        if (this._light) {
            this._light.shadowNear = this._shadowNear;
        }
    }

    /**
     * @en The far clip plane of the shadow camera for fixed area shadow.
     * @zh 固定区域阴影设置中阴影相机远裁剪面。
     */
    @tooltip('i18n:lights.shadowFar')
    @visible(function (this: DirectionalLight) {
        return (cclegacy.director.root as Root).pipeline.pipelineSceneData.shadows.enabled
        && (cclegacy.director.root as Root).pipeline.pipelineSceneData.shadows.type
        === ShadowType.ShadowMap && this._shadowFixedArea === true;
    })
    @property({ group: { name: 'DynamicShadowSettings', displayOrder: 17 } })
    @editable
    @type(CCFloat)
    get shadowFar () {
        return this._shadowFar;
    }
    set shadowFar (val) {
        this._shadowFar = Math.min(val, Shadows.MAX_FAR);
        if (this._light) {
            this._light.shadowFar = this._shadowFar;
        }
    }

    /**
     * @en The orthogonal size of the shadow camera for fixed area shadow.
     * @zh 固定区域阴影设置中阴影相机的正交尺寸
     */
    @tooltip('i18n:lights.shadowOrthoSize')
    @visible(function (this: DirectionalLight) {
        return (cclegacy.director.root as Root).pipeline.pipelineSceneData.shadows.enabled
        && (cclegacy.director.root as Root).pipeline.pipelineSceneData.shadows.type
        === ShadowType.ShadowMap && this._shadowFixedArea === true;
    })
    @property({ group: { name: 'DynamicShadowSettings', displayOrder: 18 } })
    @type(CCFloat)
    get shadowOrthoSize () {
        return this._shadowOrthoSize;
    }
    set shadowOrthoSize (val) {
        this._shadowOrthoSize = val;
        if (this._light) {
            this._light.shadowOrthoSize = this._shadowOrthoSize;
        }
    }

    constructor () {
        super();
        this._lightType = scene.DirectionalLight;

        const highQualityMode = settings.querySettings(Settings.Category.RENDERING, 'highQualityMode');

        if (highQualityMode) {
            this._shadowPcf = PCFType.SOFT_2X;
            this._shadowDistance = 50;
            this.enableCSM = true;
            this.staticSettings.bakeable = true;
            this.staticSettings.castShadow = true;
        }
    }

    protected _createLight () {
        super._createLight();
        if (this._light) {
            this._light.illuminanceHDR = this._illuminanceHDR;
            this._light.illuminanceLDR = this._illuminanceLDR;
            // shadow info
            this._light.shadowEnabled = this._shadowEnabled;
            this._light.shadowPcf = this._shadowPcf;
            this._light.shadowBias = this._shadowBias;
            this._light.shadowNormalBias = this._shadowNormalBias;
            this._light.shadowSaturation = this._shadowSaturation;
            this._light.shadowDistance = this._shadowDistance;
            this._light.shadowInvisibleOcclusionRange = this._shadowInvisibleOcclusionRange;
            this._light.shadowFixedArea = this._shadowFixedArea;
            this._light.shadowNear = this._shadowNear;
            this._light.shadowFar = this._shadowFar;
            this._light.shadowOrthoSize = this._shadowOrthoSize;
            this._light.csmLevel = this._csmLevel;
            this._light.csmLayerLambda = this._csmLayerLambda;
            this._light.csmOptimizationMode = this._csmOptimizationMode;
        }
    }
}<|MERGE_RESOLUTION|>--- conflicted
+++ resolved
@@ -25,16 +25,11 @@
 
 import { Light } from './light-component';
 import { scene } from '../../render-scene';
-import { cclegacy, clamp, warnID, CCBoolean, CCFloat, _decorator } from '../../core';
+import { cclegacy, clamp, warnID, CCBoolean, CCFloat, _decorator, settings, Settings } from '../../core';
 import { Camera, PCFType, Shadows, ShadowType, CSMOptimizationMode, CSMLevel } from '../../render-scene/scene';
 import { Root } from '../../root';
-<<<<<<< HEAD
-
-const { ccclass, range, slide, type, editable, visible, help, executeInEditMode, menu, tooltip, serializable, property, formerlySerializedAs } = _decorator;
-=======
-import { property } from '../../core/data/class-decorator';
-import { settings, Settings } from '../../core/settings';
->>>>>>> df797fdc
+
+const { ccclass, menu, executeInEditMode, property, serializable, formerlySerializedAs, tooltip, help, visible, type, editable, slide, range } = _decorator;
 
 /**
  * @en The directional light component, only one real time directional light is permitted in one scene, it act as the main light of the scene.
