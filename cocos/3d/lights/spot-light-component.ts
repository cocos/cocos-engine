/*
 Copyright (c) 2013-2016 Chukong Technologies Inc.
 Copyright (c) 2017-2023 Xiamen Yaji Software Co., Ltd.

 http://www.cocos2d-x.org

 Permission is hereby granted, free of charge, to any person obtaining a copy
 of this software and associated documentation files (the "Software"), to deal
 in the Software without restriction, including without limitation the rights to
 use, copy, modify, merge, publish, distribute, sublicense, and/or sell copies
 of the Software, and to permit persons to whom the Software is furnished to do so,
 subject to the following conditions:

 The above copyright notice and this permission notice shall be included in
 all copies or substantial portions of the Software.

 THE SOFTWARE IS PROVIDED "AS IS", WITHOUT WARRANTY OF ANY KIND, EXPRESS OR
 IMPLIED, INCLUDING BUT NOT LIMITED TO THE WARRANTIES OF MERCHANTABILITY,
 FITNESS FOR A PARTICULAR PURPOSE AND NONINFRINGEMENT. IN NO EVENT SHALL THE
 AUTHORS OR COPYRIGHT HOLDERS BE LIABLE FOR ANY CLAIM, DAMAGES OR OTHER
 LIABILITY, WHETHER IN AN ACTION OF CONTRACT, TORT OR OTHERWISE, ARISING FROM,
 OUT OF OR IN CONNECTION WITH THE SOFTWARE OR THE USE OR OTHER DEALINGS IN
 THE SOFTWARE.
*/
import { toRadian, cclegacy,  CCBoolean, CCFloat, _decorator } from '../../core';
import { scene } from '../../render-scene';
import { Light, PhotometricTerm } from './light-component';
import { Root } from '../../root';
import { Camera, PCFType, ShadowType } from '../../render-scene/scene';

const { ccclass, range, slide, type, editable, displayOrder, help, executeInEditMode,
    menu, tooltip, serializable, formerlySerializedAs, visible, property } = _decorator;

/**
 * @en The spot light component, multiple spot lights can be added to one scene.
 * @zh 聚光灯光源组件，场景中可以添加多个聚光灯光源。
 */
@ccclass('cc.SpotLight')
@help('i18n:cc.SpotLight')
@menu('Light/SpotLight')
@executeInEditMode
export class SpotLight extends Light {
    @serializable
    private _size = 0.15;

    @serializable
    @formerlySerializedAs('_luminance')
    private _luminanceHDR = 1700 / scene.nt2lm(0.15);

    @serializable
    private _luminanceLDR = 1700 / scene.nt2lm(0.15) * Camera.standardExposureValue * Camera.standardLightMeterScale;

    @serializable
    private _term = PhotometricTerm.LUMINOUS_FLUX;

    @serializable
    private _range = 1;

    @serializable
    private _spotAngle = 60;

    // Shadow map properties
    @serializable
    private _shadowEnabled = false;
    @serializable
    private _shadowPcf = PCFType.HARD;
    @serializable
    private _shadowBias = 0.00001;
    @serializable
    private _shadowNormalBias = 0.0;

    /**
     * @en Luminous flux of the light.
     * @zh 光通量。
     */
    @tooltip('i18n:lights.luminous_flux')
    @displayOrder(-1)
<<<<<<< HEAD
    get luminousFlux (): number {
=======
    @range([0, Number.POSITIVE_INFINITY, 100])
    get luminousFlux () {
>>>>>>> e653f6f9
        const isHDR = (cclegacy.director.root as Root).pipeline.pipelineSceneData.isHDR;
        if (isHDR) {
            return this._luminanceHDR * scene.nt2lm(this._size);
        } else {
            return this._luminanceLDR;
        }
    }

    set luminousFlux (val) {
        const isHDR = (cclegacy.director.root as Root).pipeline.pipelineSceneData.isHDR;
        let result = 0;
        if (isHDR) {
            this._luminanceHDR = val / scene.nt2lm(this._size);
            result = this._luminanceHDR;
        } else {
            this._luminanceLDR = val;
            result = this._luminanceLDR;
        }
        this._light && ((this._light as scene.SpotLight).luminance = result);
    }

    /**
      * @en Luminance of the light.
      * @zh 光亮度。
      */
    @tooltip('i18n:lights.luminance')
    @displayOrder(-1)
<<<<<<< HEAD
    get luminance (): number {
=======
    @range([0, Number.POSITIVE_INFINITY, 10])
    get luminance () {
>>>>>>> e653f6f9
        const isHDR = (cclegacy.director.root as Root).pipeline.pipelineSceneData.isHDR;
        if (isHDR) {
            return this._luminanceHDR;
        } else {
            return this._luminanceLDR;
        }
    }

    set luminance (val) {
        const isHDR = (cclegacy.director.root as Root).pipeline.pipelineSceneData.isHDR;
        if (isHDR) {
            this._luminanceHDR = val;
            this._light && ((this._light as scene.SpotLight).luminanceHDR = this._luminanceHDR);
        } else {
            this._luminanceLDR = val;
            this._light && ((this._light as scene.SpotLight).luminanceLDR = this._luminanceLDR);
        }
    }

    /**
     * @en The photometric term currently being used.
     * @zh 当前使用的光度学计量单位。
     */
    @type(PhotometricTerm)
    @displayOrder(-2)
    @tooltip('i18n:lights.term')
    get term (): number {
        return this._term;
    }

    set term (val) {
        this._term = val;
    }

    /**
     * @en
     * Size of the light.
     * @zh
     * 光源大小。
     */
    @tooltip('i18n:lights.size')
    @editable
    @slide
    @range([0.0, 10.0, 0.001])
    @type(CCFloat)
    get size (): number {
        return this._size;
    }

    set size (val) {
        this._size = val;
        if (this._light) { (this._light as scene.SpotLight).size = val; }
    }

    /**
     * @en
     * Range of the light.
     * @zh
     * 光源范围。
     */
    @tooltip('i18n:lights.range')
    get range (): number {
        return this._range;
    }

    set range (val) {
        this._range = val;
        if (this._light) { (this._light as scene.SpotLight).range = val; }
    }

    /**
     * @en
     * The spot light cone angle.
     * @zh
     * 聚光灯锥角。
     */
    @slide
    @range([2, 180, 1])
    @tooltip('The spot light cone angle')
    get spotAngle (): number {
        return this._spotAngle;
    }

    set spotAngle (val) {
        this._spotAngle = val;
        if (this._light) { (this._light as scene.SpotLight).spotAngle = toRadian(val); }
    }

    /**
     * @en Whether activate shadow
     * @zh 是否启用阴影？
     */
    @tooltip('i18n:lights.shadowEnabled')
    @visible(() => (cclegacy.director.root as Root).pipeline.pipelineSceneData.shadows.type === ShadowType.ShadowMap)
    @property({ group: { name: 'DynamicShadowSettings', displayOrder: 1 } })
    @editable
    @type(CCBoolean)
    get shadowEnabled (): boolean {
        return this._shadowEnabled;
    }
    set shadowEnabled (val) {
        this._shadowEnabled = val;
        if (this._light) {
            (this._light as scene.SpotLight).shadowEnabled = val;
        }
    }

    /**
     * @en The pcf level of the shadow generation.
     * @zh 获取或者设置阴影 pcf 等级。
     */
    @tooltip('i18n:lights.shadowPcf')
    @visible(() => (cclegacy.director.root as Root).pipeline.pipelineSceneData.shadows.type === ShadowType.ShadowMap)
    @property({ group: { name: 'DynamicShadowSettings', displayOrder: 2  } })
    @editable
    @type(PCFType)
    get shadowPcf (): number {
        return this._shadowPcf;
    }
    set shadowPcf (val) {
        this._shadowPcf = val;
        if (this._light) {
            (this._light as scene.SpotLight).shadowPcf = val;
        }
    }

    /**
     * @en The depth offset of shadow to avoid moire pattern artifacts
     * @zh 阴影的深度偏移, 可以减弱跨像素导致的条纹状失真
     */
    @tooltip('i18n:lights.shadowBias')
    @visible(() => (cclegacy.director.root as Root).pipeline.pipelineSceneData.shadows.type === ShadowType.ShadowMap)
    @property({ group: { name: 'DynamicShadowSettings', displayOrder: 3 } })
    @editable
    @type(CCFloat)
    get shadowBias (): number {
        return this._shadowBias;
    }
    set shadowBias (val) {
        this._shadowBias = val;
        if (this._light) {
            (this._light as scene.SpotLight).shadowBias = val;
        }
    }

    /**
     * @en The normal bias of the shadow map.
     * @zh 设置或者获取法线偏移。
     */
    @tooltip('i18n:lights.shadowNormalBias')
    @visible(() => (cclegacy.director.root as Root).pipeline.pipelineSceneData.shadows.type === ShadowType.ShadowMap)
    @property({ group: { name: 'DynamicShadowSettings', displayOrder: 4 } })
    @editable
    @type(CCFloat)
    get shadowNormalBias (): number {
        return this._shadowNormalBias;
    }
    set shadowNormalBias (val) {
        this._shadowNormalBias = val;
        if (this._light) {
            (this._light as scene.SpotLight).shadowNormalBias = val;
        }
    }

    constructor () {
        super();
        this._lightType = scene.SpotLight;
    }

    protected _createLight (): void {
        super._createLight();
        this._type = scene.LightType.SPOT;
        this.size = this._size;
        this.range = this._range;
        this.spotAngle = this._spotAngle;

        if (this._light) {
            const spotLight = this._light as scene.SpotLight;
            spotLight.luminanceHDR = this._luminanceHDR;
            spotLight.luminanceLDR = this._luminanceLDR;
            // shadow info
            spotLight.shadowEnabled = this._shadowEnabled;
            spotLight.shadowPcf = this._shadowPcf;
            spotLight.shadowBias = this._shadowBias;
            spotLight.shadowNormalBias = this._shadowNormalBias;
        }
    }
}<|MERGE_RESOLUTION|>--- conflicted
+++ resolved
@@ -75,12 +75,8 @@
      */
     @tooltip('i18n:lights.luminous_flux')
     @displayOrder(-1)
-<<<<<<< HEAD
+    @range([0, Number.POSITIVE_INFINITY, 100])
     get luminousFlux (): number {
-=======
-    @range([0, Number.POSITIVE_INFINITY, 100])
-    get luminousFlux () {
->>>>>>> e653f6f9
         const isHDR = (cclegacy.director.root as Root).pipeline.pipelineSceneData.isHDR;
         if (isHDR) {
             return this._luminanceHDR * scene.nt2lm(this._size);
@@ -108,12 +104,8 @@
       */
     @tooltip('i18n:lights.luminance')
     @displayOrder(-1)
-<<<<<<< HEAD
+    @range([0, Number.POSITIVE_INFINITY, 10])
     get luminance (): number {
-=======
-    @range([0, Number.POSITIVE_INFINITY, 10])
-    get luminance () {
->>>>>>> e653f6f9
         const isHDR = (cclegacy.director.root as Root).pipeline.pipelineSceneData.isHDR;
         if (isHDR) {
             return this._luminanceHDR;
