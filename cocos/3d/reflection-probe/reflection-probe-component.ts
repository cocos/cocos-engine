/*
 Copyright (c) 2020-2023 Xiamen Yaji Software Co., Ltd.

 https://www.cocos.com/

 Permission is hereby granted, free of charge, to any person obtaining a copy
 of this software and associated documentation files (the "Software"), to deal
 in the Software without restriction, including without limitation the rights to
 use, copy, modify, merge, publish, distribute, sublicense, and/or sell copies
 of the Software, and to permit persons to whom the Software is furnished to do so,
 subject to the following conditions:

 The above copyright notice and this permission notice shall be included in
 all copies or substantial portions of the Software.

 THE SOFTWARE IS PROVIDED "AS IS", WITHOUT WARRANTY OF ANY KIND, EXPRESS OR
 IMPLIED, INCLUDING BUT NOT LIMITED TO THE WARRANTIES OF MERCHANTABILITY,
 FITNESS FOR A PARTICULAR PURPOSE AND NONINFRINGEMENT. IN NO EVENT SHALL THE
 AUTHORS OR COPYRIGHT HOLDERS BE LIABLE FOR ANY CLAIM, DAMAGES OR OTHER
 LIABILITY, WHETHER IN AN ACTION OF CONTRACT, TORT OR OTHERWISE, ARISING FROM,
 OUT OF OR IN CONNECTION WITH THE SOFTWARE OR THE USE OR OTHER DEALINGS IN
 THE SOFTWARE.
*/
import { ccclass, executeInEditMode, help, menu, playOnFocus, serializable, tooltip, type, visible } from 'cc.decorator';
import { EDITOR, EDITOR_NOT_IN_PREVIEW } from 'internal:constants';
import { CCBoolean, CCObject, Color, Enum, Vec3, warn } from '../../core';

import { TextureCube } from '../../asset/assets';
import { scene } from '../../render-scene';
import { CAMERA_DEFAULT_MASK } from '../../rendering/define';
import { ReflectionProbeManager } from './reflection-probe-manager';
import { Component } from '../../scene-graph/component';
import { Layers } from '../../scene-graph/layers';
import { Camera } from '../../misc/camera-component';
import { Node, TransformBit } from '../../scene-graph';
import { ProbeClearFlag, ProbeType } from '../../render-scene/scene/reflection-probe';
import { absolute } from '../../physics/utils/util';

export enum ProbeResolution {
    /**
     * @zh 分辨率 256 * 256。
     * @en renderTexture resolution 256 * 256.
     * @readonly
     */
    Low_256x256 = 256,

    /**
      * @zh 分辨率 512 * 512。
      * @en renderTexture resolution 512 * 512.
      * @readonly
      */
    Medium_512x512 = 512,

    /**
      * @zh 分辨率 768 * 768
      * @en renderTexture resolution 768 * 768.
      * @readonly
      */
    High_768x768 = 768,
}
@ccclass('cc.ReflectionProbe')
@menu('Rendering/ReflectionProbe')
@executeInEditMode
@playOnFocus
@help('i18n:cc.ReflectionProbe')
export class ReflectionProbe extends Component {
    protected static readonly DEFAULT_CUBE_SIZE: Readonly<Vec3> =  new Vec3(1, 1, 1);
    protected static readonly DEFAULT_PLANER_SIZE: Readonly<Vec3> =  new Vec3(5, 0.5, 5);
    protected readonly _lastSize = new Vec3();
    @serializable
    protected _resolution = 256;
    @serializable
    protected _clearFlag = ProbeClearFlag.SKYBOX;

    @serializable
    protected _backgroundColor = new Color(0, 0, 0, 255);

    @serializable
    protected _visibility = CAMERA_DEFAULT_MASK;

    @serializable
    protected _probeType = ProbeType.CUBE;

    @serializable
    protected _cubemap: TextureCube | null = null;

    @serializable
    protected readonly _size = new Vec3(1, 1, 1);

    @serializable
    protected _sourceCamera: Camera | null = null;

    @serializable
    private _probeId = -1;

    @serializable
    private _fastBake = false;

    protected _probe: scene.ReflectionProbe | null = null;

    protected _previewSphere: Node | null = null;
    protected _previewPlane: Node | null = null;

    protected _sourceCameraPos = new Vec3(0, 0, 0);

    /**
     * @en
     * Gets or sets the size of the box
     * @zh
     * 获取或设置包围盒的大小。
     */
    set size (value: Vec3) {
        this._size.set(value);
        absolute(this._size);
        this.probe.size = this._size;
        if (this.probe) {
            ReflectionProbeManager.probeManager.onUpdateProbes();
            ReflectionProbeManager.probeManager.updateProbeData();
        }
    }
    @type(Vec3)
    get size (): Vec3 {
        return this._size;
    }

    /**
     * @en Environment reflection or plane reflection.
     * @zh 设置探针类型，环境反射或者平面反射
     */
    @type(Enum(ProbeType))
    set probeType (value: ProbeType) {
        this.probe.probeType = value;
        if (value !== this._probeType) {
            const lastSize = this._size.clone();
            const lastSizeIsNoExist = Vec3.equals(this._lastSize, Vec3.ZERO);
            this._probeType = value;

            if (this._probeType === ProbeType.CUBE) {
                if (lastSizeIsNoExist) {
                    this._size.set(ReflectionProbe.DEFAULT_CUBE_SIZE);
                }
                this.probe.switchProbeType(value, null);
                if (EDITOR) {
                    this._objFlags |= CCObject.Flags.IsRotationLocked;
                }
                ReflectionProbeManager.probeManager.clearPlanarReflectionMap(this.probe);
            } else {
                if (lastSizeIsNoExist) {
                    this._size.set(ReflectionProbe.DEFAULT_PLANER_SIZE);
                }
                if (EDITOR && this._objFlags & CCObject.Flags.IsRotationLocked) {
                    this._objFlags ^= CCObject.Flags.IsRotationLocked;
                }
                if (!this._sourceCamera) {
                    warn('the reflection camera is invalid, please set the reflection camera');
                } else {
                    this.probe.switchProbeType(value, this._sourceCamera.camera);
                }
            }
            if (!lastSizeIsNoExist) {
                this._size.set(this._lastSize);
            }
            this._lastSize.set(lastSize);
            this.size = this._size;
        }
    }
    get probeType (): ProbeType {
        return this._probeType;
    }

    /**
     * @en set render texture size
     * @zh 设置渲染纹理大小
     */
    @visible(function (this: ReflectionProbe) { return this.probeType === ProbeType.CUBE; })
    @type(Enum(ProbeResolution))
    set resolution (value: number) {
        this._resolution = value;
        this.probe.resolution = value;
    }

    get resolution (): number {
        return this._resolution;
    }

    /**
     * @en Clearing flags of the camera, specifies which part of the framebuffer will be actually cleared every frame.
     * @zh 相机的缓冲清除标志位，指定帧缓冲的哪部分要每帧清除。
     */
    @type(Enum(ProbeClearFlag))
    set clearFlag (value: number) {
        this._clearFlag = value;
        this.probe.clearFlag = this._clearFlag;
    }
    get clearFlag (): number {
        return this._clearFlag;
    }

    /**
     * @en Clearing color of the camera.
     * @zh 相机的颜色缓冲默认值。
     */
    @visible(function (this: ReflectionProbe) { return this._clearFlag === ProbeClearFlag.SOLID_COLOR; })
    @type(Color)
    set backgroundColor (val: Color) {
        this._backgroundColor = val;
        this.probe.backgroundColor = this._backgroundColor;
    }
    get backgroundColor (): Color {
        return this._backgroundColor;
    }

    /**
     * @en Visibility mask, declaring a set of node layers that will be visible to this camera.
     * @zh 可见性掩码，声明在当前相机中可见的节点层级集合。
     */
    @type(Layers.BitMask)
    @tooltip('i18n:camera.visibility')
    get visibility (): number {
        return this._visibility;
    }
    set visibility (val) {
        this._visibility = val;
        this.probe.visibility = this._visibility;
    }

    /**
     * @en The camera to render planar reflections, specified by the user
     * @zh 需要渲染平面反射的相机，由用户指定
     */
    @visible(function (this: ReflectionProbe) { return this.probeType === ProbeType.PLANAR; })
    @type(Camera)
    set sourceCamera (camera: Camera) {
        this._sourceCamera = camera;
        if (camera) {
            this.visibility = camera.visibility;
            this.clearFlag = camera.clearFlags;
            this.backgroundColor = camera.clearColor;
            if (this.probeType === ProbeType.PLANAR) {
                this.probe.switchProbeType(this.probeType, camera.camera);
            }
        }
    }
    get sourceCamera (): Camera {
        return this._sourceCamera!;
    }

    /**
     * @en fast bake no convolution.
     * @zh 快速烘焙不会进行卷积。
     */
    @visible(function (this: ReflectionProbe) { return this.probeType === ProbeType.CUBE; })
    @type(CCBoolean)
    @tooltip('i18n:reflection_probe.fastBake')
    get fastBake (): boolean {
        return this._fastBake;
    }

    set fastBake (val) {
        this._fastBake = val;
    }

    set cubemap (val: TextureCube | null) {
        this._cubemap = val;
        this.probe.cubemap = val;
        ReflectionProbeManager.probeManager.onUpdateProbes();
    }

    get cubemap (): TextureCube | null {
        return this._cubemap;
    }

    get probe (): scene.ReflectionProbe {
        return this._probe!;
    }

    /**
     * @en Reflection probe cube mode preview sphere
     * @zh 反射探针cube模式的预览小球
     */
    set previewSphere (val: Node | null) {
        this._previewSphere = val;
        if (this.probe) {
            this.probe.previewSphere = val;
            if (this._previewSphere) {
                ReflectionProbeManager.probeManager.updatePreviewSphere(this.probe);
            }
        }
    }

    get previewSphere (): Node | null {
        return this._previewSphere!;
    }

    /**
     * @en Reflection probe planar mode preview plane
     * @zh 反射探针Planar模式的预览平面
     */
    set previewPlane (val: Node) {
        this._previewPlane = val;
        if (this.probe) {
            this.probe.previewPlane = val;
            if (this._previewPlane) {
                ReflectionProbeManager.probeManager.updatePreviewPlane(this.probe);
            }
        }
    }

    get previewPlane (): Node {
        return this._previewPlane!;
    }

    public onLoad (): void {
        this._createProbe();
        if (EDITOR) {
            ReflectionProbeManager.probeManager.registerEvent();
        }
    }

    onEnable (): void {
        if (this._probe) {
            const probe = ReflectionProbeManager.probeManager.getProbeById(this._probeId);
            if (probe !== null && probe !== this._probe) {
                this._probeId = ReflectionProbeManager.probeManager.getNewReflectionProbeId();
                this._probe.updateProbeId(this._probeId);
            }
            ReflectionProbeManager.probeManager.register(this._probe);
            ReflectionProbeManager.probeManager.onUpdateProbes();
            this._probe.enable();
        }
    }
    onDisable (): void {
        if (this._probe) {
            ReflectionProbeManager.probeManager.unregister(this._probe);
            this._probe.disable();
        }
    }

    public start (): void {
        if (this._sourceCamera && this.probeType === ProbeType.PLANAR) {
            this.probe.renderPlanarReflection(this.sourceCamera.camera);
            ReflectionProbeManager.probeManager.filterModelsForPlanarReflection();
        }
        ReflectionProbeManager.probeManager.updateProbeData();
    }

    public onDestroy (): void {
        if (this.probe) {
            this.probe.destroy();
        }
    }

    public update (dt: number): void {
        if (!this.probe) return;
        if (EDITOR_NOT_IN_PREVIEW) {
            if (this.probeType === ProbeType.PLANAR) {
                const cameraLst: scene.Camera[] | undefined = this.node.scene.renderScene?.cameras;
                if (cameraLst !== undefined) {
                    for (let i = 0; i < cameraLst.length; ++i) {
                        const camera: scene.Camera = cameraLst[i];
                        if (camera.name === 'Editor Camera') {
                            this.probe.renderPlanarReflection(camera);
                            break;
                        }
                    }
                }
            }
        }
        if (this.probeType === ProbeType.PLANAR && this.sourceCamera) {
            if ((this.sourceCamera.node.hasChangedFlags & TransformBit.TRS)
            || !this._sourceCameraPos.equals(this.sourceCamera.node.getWorldPosition())) {
                this._sourceCameraPos = this.sourceCamera.node.getWorldPosition();
                this.probe.renderPlanarReflection(this.sourceCamera.camera);
            }
        }

        if (this.node.hasChangedFlags) {
            this.probe.updateBoundingBox();
        }
        if (this.node.hasChangedFlags & TransformBit.POSITION) {
            ReflectionProbeManager.probeManager.onUpdateProbes(true);
            ReflectionProbeManager.probeManager.updateProbeData();
        }
    }

    /**
     * @en Clear the baked cubemap.
     * @zh 清除烘焙的cubemap
     */
    public clearBakedCubemap (): void {
        this.cubemap = null;
        ReflectionProbeManager.probeManager.updateBakedCubemap(this.probe);
        ReflectionProbeManager.probeManager.updatePreviewSphere(this.probe);
    }

<<<<<<< HEAD
    private _onProbeTransformChanged (type: TransformBit): void {
        this.probe.updateBoundingBox();
        if (type & Node.TransformBit.POSITION) {
            ReflectionProbeManager.probeManager.onUpdateProbes();
            ReflectionProbeManager.probeManager.updateProbeData();
        }
    }

=======
>>>>>>> d007151f
    private _createProbe (): void {
        if (this._probeId === -1 || ReflectionProbeManager.probeManager.exists(this._probeId)) {
            this._probeId = ReflectionProbeManager.probeManager.getNewReflectionProbeId();
        }
        this._probe = new scene.ReflectionProbe(this._probeId);
        if (this._probe) {
            const cameraNode = new Node('ReflectionProbeCamera');
            cameraNode.hideFlags |= CCObject.Flags.DontSave | CCObject.Flags.HideInHierarchy;
            this.node.scene.addChild(cameraNode);

            this._probe.initialize(this.node, cameraNode);
            if (this.enabled) {
                ReflectionProbeManager.probeManager.register(this._probe);
            }
            this._probe.resolution = this._resolution;
            this._probe.clearFlag = this._clearFlag;
            this._probe.backgroundColor = this._backgroundColor;
            this._probe.visibility = this._visibility;
            this._probe.probeType = this._probeType;
            this._probe.size = this._size;
            this._probe.cubemap = this._cubemap!;
        }
    }
}<|MERGE_RESOLUTION|>--- conflicted
+++ resolved
@@ -393,17 +393,6 @@
         ReflectionProbeManager.probeManager.updatePreviewSphere(this.probe);
     }
 
-<<<<<<< HEAD
-    private _onProbeTransformChanged (type: TransformBit): void {
-        this.probe.updateBoundingBox();
-        if (type & Node.TransformBit.POSITION) {
-            ReflectionProbeManager.probeManager.onUpdateProbes();
-            ReflectionProbeManager.probeManager.updateProbeData();
-        }
-    }
-
-=======
->>>>>>> d007151f
     private _createProbe (): void {
         if (this._probeId === -1 || ReflectionProbeManager.probeManager.exists(this._probeId)) {
             this._probeId = ReflectionProbeManager.probeManager.getNewReflectionProbeId();
