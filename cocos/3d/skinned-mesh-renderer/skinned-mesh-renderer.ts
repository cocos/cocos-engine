/*
 Copyright (c) 2013-2016 Chukong Technologies Inc.
 Copyright (c) 2017-2020 Xiamen Yaji Software Co., Ltd.

 http://www.cocos2d-x.org

 Permission is hereby granted, free of charge, to any person obtaining a copy
 of this software and associated documentation files (the "Software"), to deal
 in the Software without restriction, including without limitation the rights
 to use, copy, modify, merge, publish, distribute, sublicense, and/or sell
 copies of the Software, and to permit persons to whom the Software is
 furnished to do so, subject to the following conditions:

 The above copyright notice and this permission notice shall be included in
 all copies or substantial portions of the Software.

 THE SOFTWARE IS PROVIDED "AS IS", WITHOUT WARRANTY OF ANY KIND, EXPRESS OR
 IMPLIED, INCLUDING BUT NOT LIMITED TO THE WARRANTIES OF MERCHANTABILITY,
 FITNESS FOR A PARTICULAR PURPOSE AND NONINFRINGEMENT. IN NO EVENT SHALL THE
 AUTHORS OR COPYRIGHT HOLDERS BE LIABLE FOR ANY CLAIM, DAMAGES OR OTHER
 LIABILITY, WHETHER IN AN ACTION OF CONTRACT, TORT OR OTHERWISE, ARISING FROM,
 OUT OF OR IN CONNECTION WITH THE SOFTWARE OR THE USE OR OTHER DEALINGS IN
 THE SOFTWARE.
*/

import {
    ccclass, executeInEditMode, executionOrder, help, menu, tooltip, type,
} from 'cc.decorator';
<<<<<<< HEAD
import type { AnimationClip } from '../../animation/animation-clip';
=======
import { EDITOR } from 'internal:constants';
import type { AnimationClip } from '../../core/animation/animation-clip';
>>>>>>> 48c70e6e
import { Material } from '../../core/assets';
import { Skeleton } from '../assets/skeleton';
import { Node } from '../../core/scene-graph/node';
import { MeshRenderer } from '../framework/mesh-renderer';
import type { SkeletalAnimation } from '../skeletal-animation';
import { legacyCC } from '../../core/global-exports';
import { SkinningModel } from '../models/skinning-model';
import { BakedSkinningModel } from '../models/baked-skinning-model';
import { assertIsTrue } from '../../core/data/utils/asserts';

/**
 * @en The skinned mesh renderer component.
 * @zh 蒙皮网格渲染器组件。
 */
@ccclass('cc.SkinnedMeshRenderer')
@help('i18n:cc.SkinnedMeshRenderer')
@executionOrder(100)
@executeInEditMode
@menu('Mesh/SkinnedMeshRenderer')
export class SkinnedMeshRenderer extends MeshRenderer {
    @type(Skeleton)
    protected _skeleton: Skeleton | null = null;

    @type(Node)
    protected _skinningRoot: Node | null = null;

    protected _clip: AnimationClip | null = null;

    /**
     * @en The skeleton asset.
     * @zh 骨骼资源。
     */
    @type(Skeleton)
    get skeleton () {
        return this._skeleton;
    }

    set skeleton (val) {
        if (val === this._skeleton) { return; }
        this._skeleton = val;
        this._update();
    }

    /**
     * @en The skinning root. (The node where the controlling Animation is located)
     * @zh 骨骼根节点的引用，对应控制此模型的动画组件所在节点。
     */
    @type(Node)
    @tooltip('i18n:model.skinning_root')
    get skinningRoot () {
        return this._skinningRoot;
    }

    set skinningRoot (value) {
        this._skinningRoot = value;
        this._tryBindAnimation();
        if (value === this._skinningRoot) { return; }
        this._update();
    }

    get model () {
        return this._model as SkinningModel | BakedSkinningModel | null;
    }

    /**
     * Set associated animation.
     * @internal This method only friends to skeletal animation component.
     */
    public associatedAnimation: SkeletalAnimation | null = null;

    constructor () {
        super();
        this._modelType = BakedSkinningModel;
    }

    public onLoad () {
        super.onLoad();
        if (EDITOR) {
            this._objFlags |= legacyCC.Object.Flags.IsPositionLocked | legacyCC.Object.Flags.IsRotationLocked | legacyCC.Object.Flags.IsScaleLocked;
        }
        this._tryBindAnimation();
    }

    public onDestroy () {
        if (this.associatedAnimation) {
            this.associatedAnimation.notifySkinnedMeshRemoved(this);
            assertIsTrue(this.associatedAnimation === null);
        }

        super.onDestroy();
    }

    public uploadAnimation (clip: AnimationClip | null) {
        this._clip = clip;
        if (this.model && this.model.uploadAnimation) {
            this.model.uploadAnimation(clip);
        }
    }

    /**
     * Set if bake mode should be used.
     * @internal This method only friends to skeletal animation component.
     */
    public setUseBakedAnimation (val = true, force = false) {
        const modelType = val ? BakedSkinningModel : SkinningModel;
        if (!force && this._modelType === modelType) { return; }
        this._modelType = modelType;
        if (this._model) {
            legacyCC.director.root.destroyModel(this._model);
            this._model = null;
            this._models.length = 0;
            this._updateModels();
            this._updateCastShadow();
            this._updateReceiveShadow();
            if (this.enabledInHierarchy) {
                this._attachToScene();
            }
        }
    }

    public setMaterial (material: Material | null, index: number) {
        super.setMaterial(material, index);
        if (this._modelType === SkinningModel) {
            this.getMaterialInstance(index);
        }
    }

    protected _updateModelParams () {
        this._update(); // should bind skeleton before super create pso
        super._updateModelParams();
    }

    private _tryBindAnimation () {
        const { _skinningRoot: skinningRoot } = this;
        if (!skinningRoot) {
            return;
        }

        let skinningRootIsParent = false;
        for (let current: Node | null = this.node; current; current = current.parent) {
            if (current === skinningRoot) {
                skinningRootIsParent = true;
                break;
            }
        }
        if (!skinningRootIsParent) {
            return;
        }

        const animation = skinningRoot.getComponent('cc.SkeletalAnimation') as SkeletalAnimation;
        if (animation) {
            animation.notifySkinnedMeshAdded(this);
        } else {
            this.setUseBakedAnimation(false);
        }
    }

    private _update () {
        if (this.model) {
            this.model.bindSkeleton(this._skeleton, this._skinningRoot, this._mesh);
            if (this.model.uploadAnimation) { this.model.uploadAnimation(this._clip); }
        }
    }
}<|MERGE_RESOLUTION|>--- conflicted
+++ resolved
@@ -26,12 +26,8 @@
 import {
     ccclass, executeInEditMode, executionOrder, help, menu, tooltip, type,
 } from 'cc.decorator';
-<<<<<<< HEAD
+import { EDITOR } from 'internal:constants';
 import type { AnimationClip } from '../../animation/animation-clip';
-=======
-import { EDITOR } from 'internal:constants';
-import type { AnimationClip } from '../../core/animation/animation-clip';
->>>>>>> 48c70e6e
 import { Material } from '../../core/assets';
 import { Skeleton } from '../assets/skeleton';
 import { Node } from '../../core/scene-graph/node';
