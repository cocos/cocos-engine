/*
 Copyright (c) 2017-2020 Xiamen Yaji Software Co., Ltd.

 http://www.cocos.com

 Permission is hereby granted, free of charge, to any person obtaining a copy
 of this software and associated engine source code (the "Software"), a limited,
  worldwide, royalty-free, non-assignable, revocable and non-exclusive license
 to use Cocos Creator solely to develop games on your target platforms. You shall
  not use Cocos Creator software for developing other software or tools that's
  used for developing games. You are not granted to publish, distribute,
  sublicense, and/or sell copies of Cocos Creator.

 The software or tools in this License Agreement are licensed, not sold.
 Xiamen Yaji Software Co., Ltd. reserves all rights not expressly granted to you.

 THE SOFTWARE IS PROVIDED "AS IS", WITHOUT WARRANTY OF ANY KIND, EXPRESS OR
 IMPLIED, INCLUDING BUT NOT LIMITED TO THE WARRANTIES OF MERCHANTABILITY,
 FITNESS FOR A PARTICULAR PURPOSE AND NONINFRINGEMENT. IN NO EVENT SHALL THE
 AUTHORS OR COPYRIGHT HOLDERS BE LIABLE FOR ANY CLAIM, DAMAGES OR OTHER
 LIABILITY, WHETHER IN AN ACTION OF CONTRACT, TORT OR OTHERWISE, ARISING FROM,
 OUT OF OR IN CONNECTION WITH THE SOFTWARE OR THE USE OR OTHER DEALINGS IN
 THE SOFTWARE.
*/

import { Material } from '../../asset/assets/material';
import { RenderingSubMesh } from '../../asset/assets/rendering-sub-mesh';
import { Mesh } from '../assets/mesh';
import { Skeleton } from '../assets/skeleton';
import { AABB } from '../../core/geometry';
import { BufferUsageBit, MemoryUsageBit, DescriptorSet, Buffer, BufferInfo, Attribute, FormatFeatureBit, Format } from '../../gfx';
import { Mat4, Vec3 } from '../../core/math';
import { UBOSkinning, UNIFORM_REALTIME_JOINT_TEXTURE_BINDING } from '../../rendering/define';
import { Node } from '../../scene-graph/node';
import { ModelType } from '../../render-scene/scene/model';
import { uploadJointData } from '../skeletal-animation/skeletal-animation-utils';
import { MorphModel } from './morph-model';
import { deleteTransform, getTransform, getWorldMatrix, IJointTransform } from '../../animation/skeletal-animation-utils';
import { IMacroPatch, BatchingSchemes, Pass } from '../../render-scene';
import { warnID } from '../../core/platform/debug';
<<<<<<< HEAD
import { director } from '../../game';
import { PixelFormat } from '../../asset/assets/asset-enum';
import { Texture2D, ImageAsset } from '../../asset/assets';
=======
import { ImageAsset, Texture2D, director } from '../../core';
import { PixelFormat } from '../../core/assets/asset-enum';
import { SubModel } from '../../core/renderer/scene';
>>>>>>> 080ad42b

const uniformPatches: IMacroPatch[] = [
    { name: 'CC_USE_SKINNING', value: true },
    { name: 'CC_USE_REAL_TIME_JOINT_TEXTURE', value: false },
];
const texturePatches: IMacroPatch[] = [
    { name: 'CC_USE_SKINNING', value: true },
    { name: 'CC_USE_REAL_TIME_JOINT_TEXTURE', value: true },
];

function getRelevantBuffers (outIndices: number[], outBuffers: number[], jointMaps: number[][], targetJoint: number) {
    for (let i = 0; i < jointMaps.length; i++) {
        const idxMap = jointMaps[i];
        let index = -1;
        for (let j = 0; j < idxMap.length; j++) {
            if (idxMap[j] === targetJoint) { index = j; break; }
        }
        if (index >= 0) {
            outBuffers.push(i);
            outIndices.push(index);
        }
    }
}

interface IJointInfo {
    bound: AABB;
    target: Node;
    bindpose: Mat4;
    transform: IJointTransform;
    buffers: number[];
    indices: number[];
}

const v3_min = new Vec3();
const v3_max = new Vec3();
const v3_1 = new Vec3();
const v3_2 = new Vec3();
const m4_1 = new Mat4();
const ab_1 = new AABB();

class RealTimeJointTexture {
    public static readonly WIDTH = 256;
    public static readonly HEIGHT = 3;
    public _format = PixelFormat.RGBA32F; // default use float texture
    public _textures: Texture2D[] = [];
    public _buffers: Float32Array[] = [];
}

/**
 * @en
 * The skinning model that is using real-time pose calculation.
 * @zh
 * 实时计算动画的蒙皮模型。
 */
export class SkinningModel extends MorphModel {
    private _buffers: Buffer[] = [];
    private _dataArray: Float32Array[] = [];
    private _joints: IJointInfo[] = [];
    private _bufferIndices: number[] | null = null;
    private _realTimeJointTexture = new RealTimeJointTexture();
    private _realTimeTextureMode = false;
    constructor () {
        super();
        this.type = ModelType.SKINNING;
    }

    public destroy () {
        this.bindSkeleton();
        if (this._buffers.length) {
            for (let i = 0; i < this._buffers.length; i++) {
                this._buffers[i].destroy();
            }
            this._buffers.length = 0;
        }
        this._dataArray.length = 0;
        this._realTimeJointTexture._textures.forEach((tex) => {
            tex.destroy();
        });
        this._realTimeJointTexture._textures.length = 0;
        this._realTimeJointTexture._buffers.length = 0;
        super.destroy();
    }

    /**
     * @en Abstract function for [[BakedSkinningModel]], empty implementation.
     * @zh 由 [[BakedSkinningModel]] 继承的空函数。
     */
    public uploadAnimation () {}

    /**
     * @en Bind the skeleton with its skinning root node and the mesh data.
     * @zh 在模型中绑定一个骨骼，需要提供骨骼的蒙皮根节点和蒙皮网格数据。
     * @param skeleton @en The skeleton to be bound @zh 要绑定的骨骼
     * @param skinningRoot @en The skinning root of the skeleton @zh 骨骼的蒙皮根节点
     * @param mesh @en The mesh @zh 蒙皮网格
     * @returns void
     */
    public bindSkeleton (skeleton: Skeleton | null = null, skinningRoot: Node | null = null, mesh: Mesh | null = null) {
        for (let i = 0; i < this._joints.length; i++) {
            deleteTransform(this._joints[i].target);
        }
        this._bufferIndices = null; this._joints.length = 0;
        if (!skeleton || !skinningRoot || !mesh) { return; }
        this._realTimeTextureMode = false;
        if (UBOSkinning.JOINT_UNIFORM_CAPACITY < skeleton.joints.length) { this._realTimeTextureMode = true; }
        this.transform = skinningRoot;
        const boneSpaceBounds = mesh.getBoneSpaceBounds(skeleton);
        const jointMaps = mesh.struct.jointMaps;
        this._ensureEnoughBuffers(jointMaps && jointMaps.length || 1);
        this._bufferIndices = mesh.jointBufferIndices;
        this._initRealTimeJointTexture();
        for (let index = 0; index < skeleton.joints.length; index++) {
            const bound = boneSpaceBounds[index];
            const target = skinningRoot.getChildByPath(skeleton.joints[index]);
            if (!bound || !target) { continue; }
            const transform = getTransform(target, skinningRoot)!;
            const bindpose = skeleton.bindposes[index];
            const indices: number[] = [];
            const buffers: number[] = [];
            if (!jointMaps) { indices.push(index); buffers.push(0); } else { getRelevantBuffers(indices, buffers, jointMaps, index); }
            this._joints.push({ indices, buffers, bound, target, bindpose, transform });
        }
    }

    /**
     * @en Update world transform and bounding boxes for the model
     * @zh 更新模型的世界矩阵和包围盒
     * @param stamp @en The update time stamp @zh 更新的时间戳
     */
    public updateTransform (stamp: number) {
        const root = this.transform;
        // @ts-expect-error TS2445
        if (root.hasChangedFlags || root._dirtyFlags) {
            root.updateWorldTransform();
            this._localDataUpdated = true;
        }
        // update bounds
        Vec3.set(v3_min,  Infinity,  Infinity,  Infinity);
        Vec3.set(v3_max, -Infinity, -Infinity, -Infinity);
        for (let i = 0; i < this._joints.length; i++) {
            const { bound, transform } = this._joints[i];
            const worldMatrix = getWorldMatrix(transform, stamp);
            AABB.transform(ab_1, bound, worldMatrix);
            ab_1.getBoundary(v3_1, v3_2);
            Vec3.min(v3_min, v3_min, v3_1);
            Vec3.max(v3_max, v3_max, v3_2);
        }

        const worldBounds = this._worldBounds;
        if (this._modelBounds && worldBounds) {
            AABB.fromPoints(this._modelBounds, v3_min, v3_max);
            // @ts-expect-error TS2445
            this._modelBounds.transform(root._mat, root._pos, root._rot, root._scale, this._worldBounds);
        }
    }

    /**
     * @en Update uniform buffer objects for rendering.
     * @zh 更新用于渲染的 UBO
     * @param stamp @en The update time stamp @zh 更新的时间戳
     * @returns @en successful or not @zh 更新是否成功
     */
    public updateUBOs (stamp: number) {
        super.updateUBOs(stamp);
        for (let i = 0; i < this._joints.length; i++) {
            const { indices, buffers, transform, bindpose } = this._joints[i];
            Mat4.multiply(m4_1, transform.world, bindpose);
            for (let b = 0; b < buffers.length; b++) {
                uploadJointData(this._dataArray[buffers[b]], indices[b] * 12, m4_1, i === 0);
            }
        }
        if (this._realTimeTextureMode) {
            this._updateRealTimeJointTextureBuffer();
        } else {
            for (let b = 0; b < this._buffers.length; b++) {
                this._buffers[b].update(this._dataArray[b]);
            }
        }
        return true;
    }

    /**
     * @en Initialize sub model with the sub mesh data and the material
     * @zh 用子网格数据和材质初始化一个子模型
     * @param idx @en The index of the sub model to be initialized @zh 需要初始化的子模型序号
     * @param subMeshData @en The sub mesh data @zh 子网格数据
     * @param mat @en The material @zh 子模型材质
     */
    public initSubModel (idx: number, subMeshData: RenderingSubMesh, mat: Material) {
        const original = subMeshData.vertexBuffers;
        const iaInfo = subMeshData.iaInfo;
        iaInfo.vertexBuffers = subMeshData.jointMappedBuffers;
        super.initSubModel(idx, subMeshData, mat);
        iaInfo.vertexBuffers = original;
    }

    // override
    public getMacroPatches (subModelIndex: number): IMacroPatch[] | null {
        const superMacroPatches = super.getMacroPatches(subModelIndex);
        let myPatches = uniformPatches;
        if (this._realTimeTextureMode) {
            myPatches = texturePatches;
        }
        if (superMacroPatches) {
            return myPatches.concat(superMacroPatches);
        }
        return myPatches;
    }

    /**
     * @deprecated since v3.5.0, this is an engine private interface that will be removed in the future.
     */
    public _updateLocalDescriptors (submodelIdx: number, descriptorSet: DescriptorSet) {
        super._updateLocalDescriptors(submodelIdx, descriptorSet);
        const idx = this._bufferIndices![submodelIdx];
        if (this._realTimeTextureMode) {
            this._bindRealTimeJointTexture(idx, descriptorSet);
        } else {
            const buffer = this._buffers[idx];
            if (buffer) { descriptorSet.bindBuffer(UBOSkinning.BINDING, buffer); }
        }
    }

    protected _updateInstancedAttributes (attributes: Attribute[], subModel: SubModel) {
        const pass = subModel.passes[0];
        if (pass.batchingScheme !== BatchingSchemes.NONE) {
            // TODO(holycanvas): #9203 better to print the complete path instead of only the current node
            warnID(3936, this.node.getPathInHierarchy());
        }
        super._updateInstancedAttributes(attributes, subModel);
    }

    private _ensureEnoughBuffers (count: number) {
        if (this._buffers.length) {
            for (let i = 0; i < this._buffers.length; i++) {
                this._buffers[i].destroy();
            }
            this._buffers.length = 0;
        }

        if (this._dataArray.length) this._dataArray.length = 0;

        if (!this._realTimeTextureMode) {
            for (let i = 0; i < count; i++) {
                this._buffers[i] = this._device.createBuffer(new BufferInfo(
                    BufferUsageBit.UNIFORM | BufferUsageBit.TRANSFER_DST,
                    MemoryUsageBit.HOST | MemoryUsageBit.DEVICE,
                    UBOSkinning.SIZE,
                    UBOSkinning.SIZE,
                ));
                const maxJoints = UBOSkinning.JOINT_UNIFORM_CAPACITY;
                this._dataArray[i] = new Float32Array(12 * maxJoints);
            }
        } else {
            for (let i = 0; i < count; i++) {
                const maxJoints = RealTimeJointTexture.WIDTH;
                this._dataArray[i] = new Float32Array(12 * maxJoints);
            }
        }
    }

    private _initRealTimeJointTexture () {
        if (this._realTimeJointTexture._textures.length) {
            this._realTimeJointTexture._textures.forEach((tex) => {
                tex.destroy();
            });
            this._realTimeJointTexture._textures.length = 0;
        }
        this._realTimeJointTexture._buffers.length = 0;
        if (!this._realTimeTextureMode) return;

        const gfxDevice = director.root!.device;
        let width = RealTimeJointTexture.WIDTH;
        const height = RealTimeJointTexture.HEIGHT;
        const hasFeatureFloatTexture = gfxDevice.getFormatFeatures(Format.RGBA32F) & FormatFeatureBit.SAMPLED_TEXTURE;
        if (hasFeatureFloatTexture === 0) {
            this._realTimeJointTexture._format = PixelFormat.RGBA8888;
            width = 4 * RealTimeJointTexture.WIDTH;
        }

        const textures = this._realTimeJointTexture._textures;
        const buffers = this._realTimeJointTexture._buffers;
        const pixelFormat = this._realTimeJointTexture._format;
        for (let i = 0; i < this._dataArray.length; i++) {
            buffers[i] = new Float32Array(4 * RealTimeJointTexture.HEIGHT * RealTimeJointTexture.WIDTH);
            const arrayBuffer = buffers[i];
            const updateView =  pixelFormat === PixelFormat.RGBA32F ? arrayBuffer : new Uint8Array(arrayBuffer.buffer);
            const image = new ImageAsset({
                width,
                height,
                _data: updateView,
                _compressed: false,
                format: pixelFormat,
            });
            const texture = new Texture2D();
            texture.setFilters(Texture2D.Filter.NEAREST, Texture2D.Filter.NEAREST);
            texture.setMipFilter(Texture2D.Filter.NONE);
            texture.setWrapMode(Texture2D.WrapMode.CLAMP_TO_EDGE, Texture2D.WrapMode.CLAMP_TO_EDGE, Texture2D.WrapMode.CLAMP_TO_EDGE);
            texture.image = image;
            textures[i] = texture;
        }
    }

    private _bindRealTimeJointTexture (idx: number, descriptorSet: DescriptorSet) {
        if (!this._realTimeTextureMode) return;
        const jointTexture = this._realTimeJointTexture._textures[idx];
        if (jointTexture) {
            const gfxTexture = jointTexture.getGFXTexture();
            const sampler = jointTexture.getGFXSampler();
            descriptorSet.bindTexture(UNIFORM_REALTIME_JOINT_TEXTURE_BINDING, gfxTexture!);
            descriptorSet.bindSampler(UNIFORM_REALTIME_JOINT_TEXTURE_BINDING, sampler);
        }
    }

    private _updateRealTimeJointTextureBuffer () {
        if (!this._realTimeTextureMode) return;
        const textures = this._realTimeJointTexture._textures;
        const buffers = this._realTimeJointTexture._buffers;
        for (let idx = 0; idx < textures.length; idx++) {
            const arrayBuffer = buffers[idx];
            const src = this._dataArray[idx];
            const count = src.length / 12; // mat3x4
            let idxSrc = 0;
            let idxDst = 0;
            for (let i = 0; i < count; i++) {
                idxDst = 4 * i;
                arrayBuffer[idxDst++] = src[idxSrc++];
                arrayBuffer[idxDst++] = src[idxSrc++];
                arrayBuffer[idxDst++] = src[idxSrc++];
                arrayBuffer[idxDst++] = src[idxSrc++];
                idxDst = 4 * (i + RealTimeJointTexture.WIDTH);
                arrayBuffer[idxDst++] = src[idxSrc++];
                arrayBuffer[idxDst++] = src[idxSrc++];
                arrayBuffer[idxDst++] = src[idxSrc++];
                arrayBuffer[idxDst++] = src[idxSrc++];
                idxDst = 4 * (i + 2 * RealTimeJointTexture.WIDTH);
                arrayBuffer[idxDst++] = src[idxSrc++];
                arrayBuffer[idxDst++] = src[idxSrc++];
                arrayBuffer[idxDst++] = src[idxSrc++];
                arrayBuffer[idxDst++] = src[idxSrc++];
            }
            const pixelFormat = this._realTimeJointTexture._format;
            const updateView = pixelFormat === PixelFormat.RGBA32F ? arrayBuffer : new Uint8Array(arrayBuffer.buffer);
            textures[idx].uploadData(updateView);
        }
    }
}<|MERGE_RESOLUTION|>--- conflicted
+++ resolved
@@ -38,15 +38,10 @@
 import { deleteTransform, getTransform, getWorldMatrix, IJointTransform } from '../../animation/skeletal-animation-utils';
 import { IMacroPatch, BatchingSchemes, Pass } from '../../render-scene';
 import { warnID } from '../../core/platform/debug';
-<<<<<<< HEAD
 import { director } from '../../game';
 import { PixelFormat } from '../../asset/assets/asset-enum';
 import { Texture2D, ImageAsset } from '../../asset/assets';
-=======
-import { ImageAsset, Texture2D, director } from '../../core';
-import { PixelFormat } from '../../core/assets/asset-enum';
-import { SubModel } from '../../core/renderer/scene';
->>>>>>> 080ad42b
+import { SubModel } from '../../render-scene';
 
 const uniformPatches: IMacroPatch[] = [
     { name: 'CC_USE_SKINNING', value: true },
