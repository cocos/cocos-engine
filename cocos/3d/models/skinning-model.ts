/*
 Copyright (c) 2017-2020 Xiamen Yaji Software Co., Ltd.

 http://www.cocos.com

 Permission is hereby granted, free of charge, to any person obtaining a copy
 of this software and associated engine source code (the "Software"), a limited,
  worldwide, royalty-free, non-assignable, revocable and non-exclusive license
 to use Cocos Creator solely to develop games on your target platforms. You shall
  not use Cocos Creator software for developing other software or tools that's
  used for developing games. You are not granted to publish, distribute,
  sublicense, and/or sell copies of Cocos Creator.

 The software or tools in this License Agreement are licensed, not sold.
 Xiamen Yaji Software Co., Ltd. reserves all rights not expressly granted to you.

 THE SOFTWARE IS PROVIDED "AS IS", WITHOUT WARRANTY OF ANY KIND, EXPRESS OR
 IMPLIED, INCLUDING BUT NOT LIMITED TO THE WARRANTIES OF MERCHANTABILITY,
 FITNESS FOR A PARTICULAR PURPOSE AND NONINFRINGEMENT. IN NO EVENT SHALL THE
 AUTHORS OR COPYRIGHT HOLDERS BE LIABLE FOR ANY CLAIM, DAMAGES OR OTHER
 LIABILITY, WHETHER IN AN ACTION OF CONTRACT, TORT OR OTHERWISE, ARISING FROM,
 OUT OF OR IN CONNECTION WITH THE SOFTWARE OR THE USE OR OTHER DEALINGS IN
 THE SOFTWARE.
*/

import { Material } from '../../core/assets/material';
import { RenderingSubMesh } from '../../core/assets/rendering-sub-mesh';
import { Mesh } from '../assets/mesh';
import { Skeleton } from '../assets/skeleton';
import { AABB } from '../../core/geometry';
import { BufferUsageBit, MemoryUsageBit, DescriptorSet, Buffer, BufferInfo, Attribute, FormatFeatureBit, Format, Texture } from '../../core/gfx';
import { Mat4, Vec3 } from '../../core/math';
import { UBOSkinning, UNIFORM_REALTIME_JOINT_TEXTURE_BINDING } from '../../core/pipeline/define';
import { Node } from '../../core/scene-graph/node';
import { ModelType } from '../../core/renderer/scene/model';
import { uploadJointData } from '../skeletal-animation/skeletal-animation-utils';
import { MorphModel } from './morph-model';
import { deleteTransform, getTransform, getWorldMatrix, IJointTransform } from '../../core/animation/skeletal-animation-utils';
import { IMacroPatch, BatchingSchemes, Pass } from '../../core/renderer';
import { warnID } from '../../core/platform/debug';
import { ImageAsset, Texture2D, director } from '../../core';
import { PixelFormat } from '../../core/assets/asset-enum';

const uniformPatches: IMacroPatch[] = [
    { name: 'CC_USE_SKINNING', value: true },
    { name: 'CC_USE_REAL_TIME_JOINT_TEXTURE', value: false },
];
const texturePatches: IMacroPatch[] = [
    { name: 'CC_USE_SKINNING', value: true },
    { name: 'CC_USE_REAL_TIME_JOINT_TEXTURE', value: true },
];

function getRelevantBuffers (outIndices: number[], outBuffers: number[], jointMaps: number[][], targetJoint: number) {
    for (let i = 0; i < jointMaps.length; i++) {
        const idxMap = jointMaps[i];
        let index = -1;
        for (let j = 0; j < idxMap.length; j++) {
            if (idxMap[j] === targetJoint) { index = j; break; }
        }
        if (index >= 0) {
            outBuffers.push(i);
            outIndices.push(index);
        }
    }
}

interface IJointInfo {
    bound: AABB;
    target: Node;
    bindpose: Mat4;
    transform: IJointTransform;
    buffers: number[];
    indices: number[];
}

const v3_min = new Vec3();
const v3_max = new Vec3();
const v3_1 = new Vec3();
const v3_2 = new Vec3();
const m4_1 = new Mat4();
const ab_1 = new AABB();

class RealTimeJointTexture {
    public static readonly WIDTH = 256;
    public static readonly HEIGHT = 3;
    public _format = PixelFormat.RGBA32F; // default use float texture
    public _textures: Texture2D[] = [];
    public _buffers: Float32Array[] = [];
}

/**
 * @en
 * The skinning model that is using real-time pose calculation.
 * @zh
 * 实时计算动画的蒙皮模型。
 */
export class SkinningModel extends MorphModel {
    private _buffers: Buffer[] = [];
    private _dataArray: Float32Array[] = [];
    private _joints: IJointInfo[] = [];
    private _bufferIndices: number[] | null = null;
    private _realTimeJointTexture = new RealTimeJointTexture();
    private _realTimeTextureModel = false;
    constructor () {
        super();
        this.type = ModelType.SKINNING;
    }

    public destroy () {
        this.bindSkeleton();
        if (this._buffers.length) {
            for (let i = 0; i < this._buffers.length; i++) {
                this._buffers[i].destroy();
            }
            this._buffers.length = 0;
        }
        super.destroy();
    }

    /**
     * @en Abstract function for [[BakedSkinningModel]], empty implementation.
     * @zh 由 [[BakedSkinningModel]] 继承的空函数。
     */
    public uploadAnimation () {}

    /**
     * @en Bind the skeleton with its skinning root node and the mesh data.
     * @zh 在模型中绑定一个骨骼，需要提供骨骼的蒙皮根节点和蒙皮网格数据。
     * @param skeleton @en The skeleton to be bound @zh 要绑定的骨骼
     * @param skinningRoot @en The skinning root of the skeleton @zh 骨骼的蒙皮根节点
     * @param mesh @en The mesh @zh 蒙皮网格
     * @returns void
     */
    public bindSkeleton (skeleton: Skeleton | null = null, skinningRoot: Node | null = null, mesh: Mesh | null = null) {
        for (let i = 0; i < this._joints.length; i++) {
            deleteTransform(this._joints[i].target);
        }
        this._bufferIndices = null; this._joints.length = 0;
        if (!skeleton || !skinningRoot || !mesh) { return; }
        this.transform = skinningRoot;
        const boneSpaceBounds = mesh.getBoneSpaceBounds(skeleton);
        const jointMaps = mesh.struct.jointMaps;
        this._ensureEnoughBuffers(jointMaps && jointMaps.length || 1, skeleton.joints.length);
        this._bufferIndices = mesh.jointBufferIndices;
<<<<<<< HEAD
=======
        const nativeJoints: NativeJointInfo[] = [];
        this._initRealTimeJointTexture(skeleton.joints.length);
>>>>>>> 265ba47c
        for (let index = 0; index < skeleton.joints.length; index++) {
            const bound = boneSpaceBounds[index];
            const target = skinningRoot.getChildByPath(skeleton.joints[index]);
            if (!bound || !target) { continue; }
            const transform = getTransform(target, skinningRoot)!;
            const bindpose = skeleton.bindposes[index];
            const indices: number[] = [];
            const buffers: number[] = [];
            if (!jointMaps) { indices.push(index); buffers.push(0); } else { getRelevantBuffers(indices, buffers, jointMaps, index); }
            this._joints.push({ indices, buffers, bound, target, bindpose, transform });
        }
    }

    /**
     * @en Update world transform and bounding boxes for the model
     * @zh 更新模型的世界矩阵和包围盒
     * @param stamp @en The update time stamp @zh 更新的时间戳
     */
    public updateTransform (stamp: number) {
        const root = this.transform;
        // @ts-expect-error TS2445
        if (root.hasChangedFlags || root._dirtyFlags) {
            root.updateWorldTransform();
            this._localDataUpdated = true;
        }
        // update bounds
        Vec3.set(v3_min,  Infinity,  Infinity,  Infinity);
        Vec3.set(v3_max, -Infinity, -Infinity, -Infinity);
        for (let i = 0; i < this._joints.length; i++) {
            const { bound, transform } = this._joints[i];
            const worldMatrix = getWorldMatrix(transform, stamp);
            AABB.transform(ab_1, bound, worldMatrix);
            ab_1.getBoundary(v3_1, v3_2);
            Vec3.min(v3_min, v3_min, v3_1);
            Vec3.max(v3_max, v3_max, v3_2);
        }

        const worldBounds = this._worldBounds;
        if (this._modelBounds && worldBounds) {
            AABB.fromPoints(this._modelBounds, v3_min, v3_max);
            // @ts-expect-error TS2445
            this._modelBounds.transform(root._mat, root._pos, root._rot, root._scale, this._worldBounds);
        }
    }

    /**
     * @en Update uniform buffer objects for rendering.
     * @zh 更新用于渲染的 UBO
     * @param stamp @en The update time stamp @zh 更新的时间戳
     * @returns @en successful or not @zh 更新是否成功
     */
    public updateUBOs (stamp: number) {
        super.updateUBOs(stamp);
        for (let i = 0; i < this._joints.length; i++) {
            const { indices, buffers, transform, bindpose } = this._joints[i];
            Mat4.multiply(m4_1, transform.world, bindpose);
            for (let b = 0; b < buffers.length; b++) {
                uploadJointData(this._dataArray[buffers[b]], indices[b] * 12, m4_1, i === 0);
            }
        }
        if (this._realTimeTextureModel === false) {
            for (let b = 0; b < this._buffers.length; b++) {
                this._buffers[b].update(this._dataArray[b]);
            }
        } else {
            this._updateRealTimeJointTextureBuffer();
        }
        return true;
    }

    /**
     * @en Initialize sub model with the sub mesh data and the material
     * @zh 用子网格数据和材质初始化一个子模型
     * @param idx @en The index of the sub model to be initialized @zh 需要初始化的子模型序号
     * @param subMeshData @en The sub mesh data @zh 子网格数据
     * @param mat @en The material @zh 子模型材质
     */
    public initSubModel (idx: number, subMeshData: RenderingSubMesh, mat: Material) {
        const original = subMeshData.vertexBuffers;
        const iaInfo = subMeshData.iaInfo;
        iaInfo.vertexBuffers = subMeshData.jointMappedBuffers;
        super.initSubModel(idx, subMeshData, mat);
        iaInfo.vertexBuffers = original;
    }

    // override
    public getMacroPatches (subModelIndex: number): IMacroPatch[] | null {
        const superMacroPatches = super.getMacroPatches(subModelIndex);
<<<<<<< HEAD

=======
        let myPatches = uniformPatches;
        if (this._realTimeTextureModel) {
            myPatches = texturePatches;
        }
>>>>>>> 265ba47c
        if (superMacroPatches) {
            return myPatches.concat(superMacroPatches);
        }
        return myPatches;
    }

    /**
     * @deprecated since v3.5.0, this is an engine private interface that will be removed in the future.
     */
    public _updateLocalDescriptors (submodelIdx: number, descriptorSet: DescriptorSet) {
        super._updateLocalDescriptors(submodelIdx, descriptorSet);
<<<<<<< HEAD
        const buffer = this._buffers[this._bufferIndices![submodelIdx]];
=======
        if (JSB) {
            (this._nativeObj! as NativeSkinningModel).updateLocalDescriptors(submodelIdx, descriptorSet);
            return;
        }
        const idx = this._bufferIndices![submodelIdx];
        const buffer = this._buffers[idx];
>>>>>>> 265ba47c
        if (buffer) { descriptorSet.bindBuffer(UBOSkinning.BINDING, buffer); }
        this._bindRealTimeJointTexture(idx, descriptorSet);
    }

    protected _updateInstancedAttributes (attributes: Attribute[], pass: Pass) {
        if (pass.batchingScheme !== BatchingSchemes.NONE) {
            // TODO(holycanvas): #9203 better to print the complete path instead of only the current node
            warnID(3936, this.node.getPathInHierarchy());
        }
        super._updateInstancedAttributes(attributes, pass);
    }

    private _ensureEnoughBuffers (count: number, jointCount : number) {
        for (let i = 0; i < count; i++) {
            if (!this._buffers[i]) {
                this._buffers[i] = this._device.createBuffer(new BufferInfo(
                    BufferUsageBit.UNIFORM | BufferUsageBit.TRANSFER_DST,
                    MemoryUsageBit.HOST | MemoryUsageBit.DEVICE,
                    UBOSkinning.SIZE,
                    UBOSkinning.SIZE,
                ));
            }
            if (!this._dataArray[i]) {
                let maxJoints = UBOSkinning.JOINT_UNIFORM_CAPACITY;
                if (jointCount > UBOSkinning.JOINT_UNIFORM_CAPACITY) {
                    maxJoints = RealTimeJointTexture.WIDTH;
                }
                this._dataArray[i] = new Float32Array(12 * maxJoints);
            }
        }
    }
    private _initRealTimeJointTexture (jointCount: number) {
        if (UBOSkinning.JOINT_UNIFORM_CAPACITY < jointCount) {
            this._realTimeTextureModel = true;
        }
        if (!this._realTimeTextureModel) return;

        const gfxDevice = director.root!.device;
        let width = RealTimeJointTexture.WIDTH;
        const height = RealTimeJointTexture.HEIGHT;
        const hasFeatureFloatTexture = gfxDevice.getFormatFeatures(Format.RGBA32F) & FormatFeatureBit.SAMPLED_TEXTURE;
        if (hasFeatureFloatTexture === 0) {
            this._realTimeJointTexture._format = PixelFormat.RGBA8888;
            width = 4 * RealTimeJointTexture.WIDTH;
        }

        const textures = this._realTimeJointTexture._textures;
        const buffers = this._realTimeJointTexture._buffers;
        const pixelFormat = this._realTimeJointTexture._format;
        for (let i = 0; i < this._dataArray.length; i++) {
            buffers[i] = new Float32Array(4 * RealTimeJointTexture.HEIGHT * RealTimeJointTexture.WIDTH);
            const arrayBuffer = buffers[i];
            const updateView =  pixelFormat === PixelFormat.RGBA32F ? arrayBuffer : new Uint8Array(arrayBuffer.buffer);
            const image = new ImageAsset({
                width,
                height,
                _data: updateView,
                _compressed: false,
                format: pixelFormat,
            });
            const texture = new Texture2D();
            texture.setFilters(Texture2D.Filter.NEAREST, Texture2D.Filter.NEAREST);
            texture.setMipFilter(Texture2D.Filter.NONE);
            texture.setWrapMode(Texture2D.WrapMode.CLAMP_TO_EDGE, Texture2D.WrapMode.CLAMP_TO_EDGE, Texture2D.WrapMode.CLAMP_TO_EDGE);
            texture.image = image;
            textures[i] = texture;
        }
        if (JSB) {
            const gfxTextures: Texture[] = [];
            for (let i = 0; i < textures.length; i++) {
                gfxTextures.push(textures[i].getGFXTexture()!);
            }
            (this._nativeObj! as NativeSkinningModel).setRealTimeJointTextures(gfxTextures);
        }
    }

    private _bindRealTimeJointTexture (idx: number, descriptorSet: DescriptorSet) {
        if (!this._realTimeTextureModel) return;
        const jointTexture = this._realTimeJointTexture._textures[idx];
        if (jointTexture) {
            const gfxTexture = jointTexture.getGFXTexture();
            const sampler = jointTexture.getGFXSampler();
            descriptorSet.bindTexture(UNIFORM_REALTIME_JOINT_TEXTURE_BINDING, gfxTexture!);
            descriptorSet.bindSampler(UNIFORM_REALTIME_JOINT_TEXTURE_BINDING, sampler);
        }
    }

    private _updateRealTimeJointTextureBuffer () {
        if (!this._realTimeTextureModel) return;
        const textures = this._realTimeJointTexture._textures;
        const buffers = this._realTimeJointTexture._buffers;
        for (let idx = 0; idx < textures.length; idx++) {
            const arrayBuffer = buffers[idx];
            const src = this._dataArray[idx];
            const count = src.length / 12; // mat3x4
            let idxSrc = 0;
            let idxDst = 0;
            for (let i = 0; i < count; i++) {
                idxDst = 4 * i;
                arrayBuffer[idxDst++] = src[idxSrc++];
                arrayBuffer[idxDst++] = src[idxSrc++];
                arrayBuffer[idxDst++] = src[idxSrc++];
                arrayBuffer[idxDst++] = src[idxSrc++];
                idxDst = 4 * (i + RealTimeJointTexture.WIDTH);
                arrayBuffer[idxDst++] = src[idxSrc++];
                arrayBuffer[idxDst++] = src[idxSrc++];
                arrayBuffer[idxDst++] = src[idxSrc++];
                arrayBuffer[idxDst++] = src[idxSrc++];
                idxDst = 4 * (i + 2 * RealTimeJointTexture.WIDTH);
                arrayBuffer[idxDst++] = src[idxSrc++];
                arrayBuffer[idxDst++] = src[idxSrc++];
                arrayBuffer[idxDst++] = src[idxSrc++];
                arrayBuffer[idxDst++] = src[idxSrc++];
            }
            const pixelFormat = this._realTimeJointTexture._format;
            const updateView = pixelFormat === PixelFormat.RGBA32F ? arrayBuffer : new Uint8Array(arrayBuffer.buffer);
            textures[idx].uploadData(updateView);
        }
    }
}<|MERGE_RESOLUTION|>--- conflicted
+++ resolved
@@ -142,11 +142,8 @@
         const jointMaps = mesh.struct.jointMaps;
         this._ensureEnoughBuffers(jointMaps && jointMaps.length || 1, skeleton.joints.length);
         this._bufferIndices = mesh.jointBufferIndices;
-<<<<<<< HEAD
-=======
         const nativeJoints: NativeJointInfo[] = [];
         this._initRealTimeJointTexture(skeleton.joints.length);
->>>>>>> 265ba47c
         for (let index = 0; index < skeleton.joints.length; index++) {
             const bound = boneSpaceBounds[index];
             const target = skinningRoot.getChildByPath(skeleton.joints[index]);
@@ -235,14 +232,10 @@
     // override
     public getMacroPatches (subModelIndex: number): IMacroPatch[] | null {
         const superMacroPatches = super.getMacroPatches(subModelIndex);
-<<<<<<< HEAD
-
-=======
         let myPatches = uniformPatches;
         if (this._realTimeTextureModel) {
             myPatches = texturePatches;
         }
->>>>>>> 265ba47c
         if (superMacroPatches) {
             return myPatches.concat(superMacroPatches);
         }
@@ -254,16 +247,13 @@
      */
     public _updateLocalDescriptors (submodelIdx: number, descriptorSet: DescriptorSet) {
         super._updateLocalDescriptors(submodelIdx, descriptorSet);
-<<<<<<< HEAD
-        const buffer = this._buffers[this._bufferIndices![submodelIdx]];
-=======
-        if (JSB) {
-            (this._nativeObj! as NativeSkinningModel).updateLocalDescriptors(submodelIdx, descriptorSet);
-            return;
-        }
+        // TODO implementation directly in native SkinningModel
+        // if (JSB) {
+        //     (this._nativeObj! as NativeSkinningModel).updateLocalDescriptors(submodelIdx, descriptorSet);
+        //     return;
+        // }
         const idx = this._bufferIndices![submodelIdx];
         const buffer = this._buffers[idx];
->>>>>>> 265ba47c
         if (buffer) { descriptorSet.bindBuffer(UBOSkinning.BINDING, buffer); }
         this._bindRealTimeJointTexture(idx, descriptorSet);
     }
@@ -331,13 +321,14 @@
             texture.image = image;
             textures[i] = texture;
         }
-        if (JSB) {
-            const gfxTextures: Texture[] = [];
-            for (let i = 0; i < textures.length; i++) {
-                gfxTextures.push(textures[i].getGFXTexture()!);
-            }
-            (this._nativeObj! as NativeSkinningModel).setRealTimeJointTextures(gfxTextures);
-        }
+        // TODO implementation directly in native SkinningModel
+        // if (JSB) {
+        //     const gfxTextures: Texture[] = [];
+        //     for (let i = 0; i < textures.length; i++) {
+        //         gfxTextures.push(textures[i].getGFXTexture()!);
+        //     }
+        //     (this._nativeObj! as NativeSkinningModel).setRealTimeJointTextures(gfxTextures);
+        // }
     }
 
     private _bindRealTimeJointTexture (idx: number, descriptorSet: DescriptorSet) {
