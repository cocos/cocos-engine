{
    "title": {
        "zh": "3D 渲染",
        "en": "3D Rendering"
    },
    "description": {
<<<<<<< HEAD
        "zh": "3D 渲染",
        "en": "3D Rendering"
=======
        "zh": "3D 渲染相关的组件与资源",
        "en": "3D rendering related components and assets"
>>>>>>> 04d93514
    }
}<|MERGE_RESOLUTION|>--- conflicted
+++ resolved
@@ -4,12 +4,7 @@
         "en": "3D Rendering"
     },
     "description": {
-<<<<<<< HEAD
-        "zh": "3D 渲染",
-        "en": "3D Rendering"
-=======
         "zh": "3D 渲染相关的组件与资源",
         "en": "3D rendering related components and assets"
->>>>>>> 04d93514
     }
 }