/*
 Copyright (c) 2020-2023 Xiamen Yaji Software Co., Ltd.

 https://www.cocos.com/

 Permission is hereby granted, free of charge, to any person obtaining a copy
 of this software and associated documentation files (the "Software"), to deal
 in the Software without restriction, including without limitation the rights to
 use, copy, modify, merge, publish, distribute, sublicense, and/or sell copies
 of the Software, and to permit persons to whom the Software is furnished to do so,
 subject to the following conditions:

 The above copyright notice and this permission notice shall be included in
 all copies or substantial portions of the Software.

 THE SOFTWARE IS PROVIDED "AS IS", WITHOUT WARRANTY OF ANY KIND, EXPRESS OR
 IMPLIED, INCLUDING BUT NOT LIMITED TO THE WARRANTIES OF MERCHANTABILITY,
 FITNESS FOR A PARTICULAR PURPOSE AND NONINFRINGEMENT. IN NO EVENT SHALL THE
 AUTHORS OR COPYRIGHT HOLDERS BE LIABLE FOR ANY CLAIM, DAMAGES OR OTHER
 LIABILITY, WHETHER IN AN ACTION OF CONTRACT, TORT OR OTHERWISE, ARISING FROM,
 OUT OF OR IN CONNECTION WITH THE SOFTWARE OR THE USE OR OTHER DEALINGS IN
 THE SOFTWARE.
*/

import { UIRenderable } from '../../2d';
import { IAssembler, IAssemblerManager } from '../../2d/renderer/base';

import { Batcher2D } from '../../2d/renderer/batcher-2d';
import { StaticVBAccessor } from '../../2d/renderer/static-vb-accessor';
import { vfmtPosUvColor4B, vfmtPosUvTwoColor4B, getAttributeStride } from '../../2d/renderer/vertex-format';
import { Skeleton, SpineMaterialType } from '../skeleton';
import { BlendFactor } from '../../gfx';
import { legacyCC } from '../../core/global-exports';
import { RenderData } from '../../2d/renderer/render-data';
import { director } from '../../game';
import spine from '../lib/spine-core.js';

let _accessor: StaticVBAccessor = null!;
let _tintAccessor: StaticVBAccessor = null!;

let _premultipliedAlpha = false;
let _useTint = false;

const _byteStrideOneColor = getAttributeStride(vfmtPosUvColor4B);
const _byteStrideTwoColor = getAttributeStride(vfmtPosUvTwoColor4B);

<<<<<<< HEAD
function _getSlotMaterial (blendMode: number, comp: Skeleton) {
=======
function _getSlotMaterial (blendMode: spine.BlendMode): MaterialInstance {
>>>>>>> 79a6eaf7
    let src: BlendFactor;
    let dst: BlendFactor;
    switch (blendMode) {
    case 1:
        src =  _premultipliedAlpha ? BlendFactor.ONE :  BlendFactor.SRC_ALPHA;
        dst = BlendFactor.ONE;
        break;
    case 2:
        src = BlendFactor.DST_COLOR;
        dst = BlendFactor.ONE_MINUS_SRC_ALPHA;
        break;
    case 3:
        src = BlendFactor.ONE;
        dst = BlendFactor.ONE_MINUS_SRC_COLOR;
        break;
    case 0:
    default:
        src = _premultipliedAlpha ? BlendFactor.ONE : BlendFactor.SRC_ALPHA;
        dst = BlendFactor.ONE_MINUS_SRC_ALPHA;
        break;
    }
    return comp.getMaterialForBlendAndTint(src, dst, _useTint ? SpineMaterialType.TWO_COLORED : SpineMaterialType.COLORED_TEXTURED);
}

<<<<<<< HEAD
export const simple: IAssembler = {
    fillBuffers (render: UIRenderable, batcher: Batcher2D) {
=======
function _handleColor (color: FrameColor): void {
    // temp rgb has multiply 255, so need divide 255;
    _fa = color.fa * _nodeA;
    _multiplier = _premultipliedAlpha ? _fa / 255 :  1;
    _r = _nodeR * _multiplier;
    _g = _nodeG * _multiplier;
    _b = _nodeB * _multiplier;

    _fr = color.fr * _r;
    _fg = color.fg * _g;
    _fb = color.fb * _b;
    _finalColor32 = ((_fa << 24) >>> 0) + (_fb << 16) + (_fg << 8) + _fr;

    _dr = color.dr * _r;
    _dg = color.dg * _g;
    _db = color.db * _b;
    _da = _premultipliedAlpha ? 255 : 0;
    _darkColor32 = ((_da << 24) >>> 0) + (_db << 16) + (_dg << 8) + _dr;
}

function _spineColorToUint32 (spineColor: spine.Color): number {
    return ((spineColor.a << 24) >>> 0) + (spineColor.b << 16) + (spineColor.g << 8) + spineColor.r;
}

function _spineRGBAToUint32 (r: number, g: number, b: number, a: number): number {
    return ((a << 24) >>> 0) + (b << 16) + (g << 8) + r;
}

function _vfmtFloatSize (useTint: boolean): number {
    const attributes = useTint ? vfmtPosUvTwoColor4B : vfmtPosUvColor4B;
    return getAttributeStride(attributes) >> 2;
}
>>>>>>> 79a6eaf7

    },
    updateColor (render: UIRenderable) {

    },
    vCount: 32767,
    ensureAccessor (useTint: boolean) {
        let accessor = useTint ? _tintAccessor : _accessor;
        if (!accessor) {
            const device = director.root!.device;
            const batcher = director.root!.batcher2D;
            const attributes = useTint ? vfmtPosUvTwoColor4B : vfmtPosUvColor4B;
            if (useTint) {
                accessor = _tintAccessor = new StaticVBAccessor(device, attributes, this.vCount);
                // Register to batcher so that batcher can upload buffers after batching process
                batcher.registerBufferAccessor(Number.parseInt('SPINETINT', 36), _tintAccessor);
            } else {
                accessor = _accessor = new StaticVBAccessor(device, attributes, this.vCount);
                // Register to batcher so that batcher can upload buffers after batching process
                batcher.registerBufferAccessor(Number.parseInt('SPINE', 36), _accessor);
            }
        }
        return accessor;
    },

    createData (comp: Skeleton) {
        let rd = comp.renderData;
        if (!rd) {
            const useTint = comp.useTint || comp.isAnimationCached();
            const accessor = this.ensureAccessor(useTint) as StaticVBAccessor;
            rd = RenderData.add(useTint ? vfmtPosUvTwoColor4B : vfmtPosUvColor4B, accessor);
        }
        return rd;
    },

    updateRenderData (comp: Skeleton, batcher: Batcher2D) {
        const skeleton = comp._skeleton;
        if (skeleton) {
            updateComponentRenderData(comp, batcher);
        }
    },
};

<<<<<<< HEAD
function updateComponentRenderData (comp: Skeleton, batcher: Batcher2D) {
=======
function updateComponentRenderData (comp: Skeleton, batcher: Batcher2D): void {
    if (!comp._skeleton || comp.renderData === null) return;

    const nodeColor = comp.color;
    _nodeR = nodeColor.r / 255;
    _nodeG = nodeColor.g / 255;
    _nodeB = nodeColor.b / 255;
    _nodeA = comp.node._uiProps.opacity;

>>>>>>> 79a6eaf7
    _useTint = comp.useTint || comp.isAnimationCached();
    if (comp.isAnimationCached()) {
        cacheTraverse(comp);
    } else {
        realTimeTraverse(comp);
    }
    const rd = comp.renderData!;
    const accessor = _useTint ? _tintAccessor : _accessor;
    accessor.getMeshBuffer(rd.chunk.bufferId).setDirty();
}

<<<<<<< HEAD
function realTimeTraverse (comp: Skeleton) {
    _premultipliedAlpha = comp.premultipliedAlpha;
=======
function updateChunkForClip (clippedVertices: number[], clippedTriangles: number[]): void {
    const oldVertexCount = _vertexCount;
    const oldIndexCount = _indexCount;
    const rd = _renderData!;
    _indexCount = clippedTriangles.length;
    _vertexCount = clippedVertices.length / _perClipVertexSize;
    _vertexFloatCount = _vertexCount * _perVertexSize;

    // Augment render data size, clipper could create more triangles than expected
    _actualVCount += _vertexCount - oldVertexCount;
    _actualICount += _indexCount - oldIndexCount;
    const oldIndices = _ibuf;
    const oldChunkOffset = rd.chunk.vertexOffset;
    let updateIBuf = false;
    if (_actualVCount > rd.vertexCount) {
        rd.resizeAndCopy(_actualVCount, _actualICount > rd.indexCount ? _actualICount : rd.indexCount);
        _vbuf = rd.chunk.vb;
        _vUintBuf = new Uint32Array(_vbuf.buffer, _vbuf.byteOffset, _vbuf.length);
        updateIBuf = true;
    }
    if (_actualICount > _ibuf.length) {
        _ibuf = rd.indices = new Uint16Array(_actualICount);
        updateIBuf = true;
    }
    // Vertex buffer chunk have been moved, so need to correct all indices
    if (updateIBuf) {
        const correction = rd.chunk.vertexOffset - oldChunkOffset;
        for (let i = 0; i < _indexOffset; ++i) {
            _ibuf[i] = oldIndices[i] + correction;
        }
    }
}

function fillVertices (skeletonColor: spine.Color,
    attachmentColor: spine.Color,
    slotColor: spine.Color,
    clipper: spine.SkeletonClipping,
    slot: spine.Slot): void {
    _finalColor.a = slotColor.a * attachmentColor.a * skeletonColor.a * _nodeA * 255;
    _multiplier =  _premultipliedAlpha ? _finalColor.a : 255;
    _tempr = _nodeR * attachmentColor.r * skeletonColor.r * _multiplier;
    _tempg = _nodeG * attachmentColor.g * skeletonColor.g * _multiplier;
    _tempb = _nodeB * attachmentColor.b * skeletonColor.b * _multiplier;

    _finalColor.r = _tempr * slotColor.r;
    _finalColor.g = _tempg * slotColor.g;
    _finalColor.b = _tempb * slotColor.b;

    if (slot.darkColor == null) {
        _darkColor.set(0, 0, 0, 1);
    } else {
        _darkColor.r = slot.darkColor.r * _tempr;
        _darkColor.g = slot.darkColor.g * _tempg;
        _darkColor.b = slot.darkColor.b * _tempb;
    }
    _darkColor.a = _premultipliedAlpha ? 255 : 0;

    if (_useTint) {
        if (!clipper.isClipping()) {
            _finalColor32 = _spineColorToUint32(_finalColor);
            _darkColor32 = _spineColorToUint32(_darkColor);
            if (_vertexEffect) {
                for (let v = _vertexFloatOffset, n = _vertexFloatOffset + _vertexFloatCount; v < n; v += _perVertexSize) {
                    _tempPos.x = _vbuf[v];
                    _tempPos.y = _vbuf[v + 1];
                    _tempUv.x = _vbuf[v + 3];
                    _tempUv.y = _vbuf[v + 4];
                    _vertexEffect.transform(_tempPos, _tempUv, _finalColor, _darkColor);

                    _vbuf[v] = _tempPos.x;        // x
                    _vbuf[v + 1] = _tempPos.y;        // y
                    _vbuf[v + 3] = _tempUv.x;         // u
                    _vbuf[v + 4] = _tempUv.y;         // v

                    _vUintBuf[v + 5] = _finalColor32;
                    _vUintBuf[v + 6] = _darkColor32;
                }
            } else {
                for (let v = _vertexFloatOffset, n = _vertexFloatOffset + _vertexFloatCount; v < n; v += _perVertexSize) {
                    _vUintBuf[v + 5] = _finalColor32;          // light color
                    _vUintBuf[v + 6] = _darkColor32;      // dark color
                }
            }
        } else {
            _perClipVertexSize = _useTint ? 12 : 8; // const
            const vertices = _vbuf.subarray(_vertexFloatOffset);
            const uvs = _vbuf.subarray(_vertexFloatOffset + 3);

            clipper.clipTriangles(vertices, _vertexFloatCount,
                _ibuf.subarray(_indexOffset), _indexCount, uvs, _finalColor, _darkColor, _useTint,
                _perVertexSize);
            const clippedVertices = clipper.clippedVertices;
            const clippedTriangles = clipper.clippedTriangles;

            // Update vertex and index count, reallocate vertex buffer chunk if needed
            updateChunkForClip(clippedVertices, clippedTriangles);

            // fill indices
            if (clippedTriangles.length > 0) {
                _ibuf.set(clippedTriangles, _indexOffset);
            }

            // fill vertices contain x y u v light color dark color
            if (_vertexEffect) {
                for (let v = 0, n = clippedVertices.length, offset = _vertexFloatOffset; v < n; v += _perClipVertexSize, offset += _perVertexSize) {
                    _tempPos.x = clippedVertices[v];
                    _tempPos.y = clippedVertices[v + 1];
                    _tempUv.x = clippedVertices[v + 6];
                    _tempUv.y = clippedVertices[v + 7];
                    _vertexEffect.transform(_tempPos, _tempUv, _finalColor, _darkColor);

                    _vbuf[offset] = _tempPos.x;             // x
                    _vbuf[offset + 1] = _tempPos.y;         // y
                    _vbuf[offset + 3] = _tempUv.x;          // u
                    _vbuf[offset + 4] = _tempUv.y;          // v
                    _vUintBuf[offset + 5] = _spineRGBAToUint32(clippedVertices[v + 2], clippedVertices[v + 3], clippedVertices[v + 4], clippedVertices[v + 5]);
                    _vUintBuf[offset + 6] = _spineRGBAToUint32(clippedVertices[v + 8], clippedVertices[v + 9], clippedVertices[v + 10], clippedVertices[v + 11]);
                }
            } else {
                // x y r g b a u v (rr gg bb aa)
                for (let v = 0, n = clippedVertices.length, offset = _vertexFloatOffset; v < n; v += _perClipVertexSize, offset += _perVertexSize) {
                    _vbuf[offset] = clippedVertices[v];         // x
                    _vbuf[offset + 1] = clippedVertices[v + 1];     // y
                    _vbuf[offset + 3] = clippedVertices[v + 6];     // u
                    _vbuf[offset + 4] = clippedVertices[v + 7];     // v

                    _vUintBuf[offset + 5] = _spineRGBAToUint32(clippedVertices[v + 2], clippedVertices[v + 3], clippedVertices[v + 4], clippedVertices[v + 5]);
                    _vUintBuf[offset + 6] = _spineRGBAToUint32(clippedVertices[v + 8], clippedVertices[v + 9], clippedVertices[v + 10], clippedVertices[v + 11]);
                }
            }
        }
    } else if (!clipper.isClipping()) {
        _finalColor32 = _spineColorToUint32(_finalColor);
        if (_vertexEffect) {
            for (let v = _vertexFloatOffset, n = _vertexFloatOffset + _vertexFloatCount; v < n; v += _perVertexSize) {
                _tempPos.x = _vbuf[v];
                _tempPos.y = _vbuf[v + 1];
                _tempUv.x = _vbuf[v + 3];
                _tempUv.y = _vbuf[v + 4];
                _vertexEffect.transform(_tempPos, _tempUv, _finalColor, _darkColor);

                _vbuf[v] = _tempPos.x;        // x
                _vbuf[v + 1] = _tempPos.y;        // y
                _vbuf[v + 3] = _tempUv.x;         // u
                _vbuf[v + 4] = _tempUv.y;         // v
                _vUintBuf[v + 5] = _finalColor32;
            }
        } else {
            for (let v = _vertexFloatOffset, n = _vertexFloatOffset + _vertexFloatCount; v < n; v += _perVertexSize) {
                _vUintBuf[v + 5] = _finalColor32;
            }
        }
    } else {
        _perClipVertexSize = _useTint ? 12 : 8; // const
        const vertices = _vbuf.subarray(_vertexFloatOffset);
        const uvs = _vbuf.subarray(_vertexFloatOffset + 3);

        clipper.clipTriangles(vertices, _vertexFloatCount,
            _ibuf.subarray(_indexOffset), _indexCount, uvs, _finalColor, _darkColor, _useTint,
            _perVertexSize);
        const clippedVertices = clipper.clippedVertices;
        const clippedTriangles = clipper.clippedTriangles;

        // Update vertex and index count, reallocate vertex buffer chunk if needed
        updateChunkForClip(clippedVertices, clippedTriangles);

        // fill indices
        if (clippedTriangles.length > 0) {
            _ibuf.set(clippedTriangles, _indexOffset);
        }

        // fill vertices contain x y u v light color dark color
        if (_vertexEffect) {
            for (let v = 0, n = clippedVertices.length, offset = _vertexFloatOffset; v < n; v += _perClipVertexSize, offset += _perVertexSize) {
                _tempPos.x = clippedVertices[v];
                _tempPos.y = clippedVertices[v + 1];
                _tempUv.x = clippedVertices[v + 6];
                _tempUv.y = clippedVertices[v + 7];
                _vertexEffect.transform(_tempPos, _tempUv, _finalColor, _darkColor);

                _vbuf[offset] = _tempPos.x;             // x
                _vbuf[offset + 1] = _tempPos.y;         // y
                _vbuf[offset + 3] = _tempUv.x;          // u
                _vbuf[offset + 4] = _tempUv.y;          // v
                _vUintBuf[offset + 5] = _spineRGBAToUint32(clippedVertices[v + 2], clippedVertices[v + 3], clippedVertices[v + 4], clippedVertices[v + 5]);
            }
        } else {
            // x y r g b a u v (rr gg bb aa)
            for (let v = 0, n = clippedVertices.length, offset = _vertexFloatOffset; v < n; v += _perClipVertexSize, offset += _perVertexSize) {
                _vbuf[offset] = clippedVertices[v];         // x
                _vbuf[offset + 1] = clippedVertices[v + 1];     // y
                _vbuf[offset + 3] = clippedVertices[v + 6];     // u
                _vbuf[offset + 4] = clippedVertices[v + 7];     // v
                _vUintBuf[offset + 5] = _spineRGBAToUint32(clippedVertices[v + 2], clippedVertices[v + 3], clippedVertices[v + 4], clippedVertices[v + 5]);
            }
        }
    }
}

function realTimeTraverse (worldMat: Mat4 | null): void {
    const rd = _renderData!;
    _vbuf = rd.chunk.vb;
    _vUintBuf = new Uint32Array(_vbuf.buffer, _vbuf.byteOffset, _vbuf.length);
    _ibuf = rd.indices!;
    _actualVCount = _comp!.maxVertexCount;
    _actualICount = _comp!.maxIndexCount;

    const locSkeleton = _comp!._skeleton!;
    const skeletonColor = locSkeleton.color;
    const graphics = _comp!._debugRenderer!;
    const clipper = _comp!._clipper!;
    let material: MaterialInstance | null = null;
    let attachment: spine.Attachment;
    let uvs: spine.ArrayLike<number>;
    let triangles: number[];
    let isRegion: boolean;
    let isMesh: boolean;
    let isClip: boolean;
    let slot: spine.Slot;

    _slotRangeStart = _comp!._startSlotIndex;
    _slotRangeEnd = _comp!._endSlotIndex;
    _inRange = false;
    if (_slotRangeStart === -1) _inRange = true;

    _debugSlots = _comp!.debugSlots;
    _debugBones = _comp!.debugBones;
    _debugMesh = _comp!.debugMesh;
    if (graphics && (_debugBones || _debugSlots || _debugMesh)) {
        graphics.clear();
        graphics.lineWidth = 5;
    }

    // x y u v r1 g1 b1 a1 r2 g2 b2 a2 or x y u v r g b a
    _perClipVertexSize = 12;

    _vertexFloatCount = 0;
    _vertexOffset = 0;
    _vertexFloatOffset = 0;
    _indexCount = 0;
    _indexOffset = 0;

    let prevDrawIndexOffset = 0;

    for (let slotIdx = 0, slotCount = locSkeleton.drawOrder.length; slotIdx < slotCount; slotIdx++) {
        slot = locSkeleton.drawOrder[slotIdx];

        if (slot === undefined || !slot.bone.active) {
            continue;
        }

        if (_slotRangeStart >= 0 && _slotRangeStart === slot.data.index) {
            _inRange = true;
        }

        if (!_inRange) {
            clipper.clipEndWithSlot(slot);
            continue;
        }

        if (_slotRangeEnd >= 0 && _slotRangeEnd === slot.data.index) {
            _inRange = false;
        }

        _vertexFloatCount = 0;
        _indexCount = 0;

        attachment = slot.getAttachment();
        if (!attachment) {
            clipper.clipEndWithSlot(slot);
            continue;
        }

        isRegion = attachment instanceof spine.RegionAttachment;
        isMesh = attachment instanceof spine.MeshAttachment;
        isClip = attachment instanceof spine.ClippingAttachment;

        if (isClip) {
            clipper.clipStart(slot, attachment as spine.ClippingAttachment);
            continue;
        }

        if (!isRegion && !isMesh) {
            clipper.clipEndWithSlot(slot);
            continue;
        }

        const texture = ((attachment as any).region.texture as SkeletonTexture).getRealTexture();
        material = _getSlotMaterial(slot.data.blendMode);
        if (!material) {
            clipper.clipEndWithSlot(slot);
            continue;
        }

        if (!_currentMaterial) _currentMaterial = material;

        if (_mustFlush || material.hash !== _currentMaterial.hash || (texture && _currentTexture !== texture)) {
            _mustFlush = false;
            const cumulatedCount = _indexOffset - prevDrawIndexOffset;
            // Submit draw data
            if (cumulatedCount > 0) {
                _comp!._requestDrawData(_currentMaterial, _currentTexture!, prevDrawIndexOffset, cumulatedCount);
                prevDrawIndexOffset = _indexOffset;
            }
            _currentTexture = texture;
            _currentMaterial = material;
        }

        if (isRegion) {
            triangles = _quadTriangles;

            _vertexCount = 4;
            _vertexFloatCount = _vertexCount * _perVertexSize;
            _indexCount = 6;

            // compute vertex and fill x y
            (attachment as spine.RegionAttachment).computeWorldVertices(slot.bone, _vbuf, _vertexFloatOffset, _perVertexSize);

            // draw debug slots if enabled graphics
            if (graphics && _debugSlots) {
                graphics.strokeColor = _slotColor;
                graphics.moveTo(_vbuf[_vertexFloatOffset], _vbuf[_vertexFloatOffset + 1]);
                for (let ii = _vertexFloatOffset + _perVertexSize, nn = _vertexFloatOffset + _vertexFloatCount; ii < nn; ii += _perVertexSize) {
                    graphics.lineTo(_vbuf[ii], _vbuf[ii + 1]);
                }
                graphics.close();
                graphics.stroke();
            }
        } else if (isMesh) {
            const mattachment = attachment as spine.MeshAttachment;
            triangles = mattachment.triangles;

            // insure capacity
            _vertexCount = (mattachment.worldVerticesLength >> 1);
            _vertexFloatCount = _vertexCount * _perVertexSize;
            _indexCount = triangles.length;

            // compute vertex and fill x y
            mattachment.computeWorldVertices(slot, 0, mattachment.worldVerticesLength, _vbuf, _vertexFloatOffset, _perVertexSize);

            // draw debug mesh if enabled graphics
            if (graphics && _debugMesh) {
                graphics.strokeColor = _meshColor;

                for (let ii = 0, nn = triangles.length; ii < nn; ii += 3) {
                    const v1 = triangles[ii] * _perVertexSize + _vertexFloatOffset;
                    const v2 = triangles[ii + 1] * _perVertexSize + _vertexFloatOffset;
                    const v3 = triangles[ii + 2] * _perVertexSize + _vertexFloatOffset;

                    graphics.moveTo(_vbuf[v1], _vbuf[v1 + 1]);
                    graphics.lineTo(_vbuf[v2], _vbuf[v2 + 1]);
                    graphics.lineTo(_vbuf[v3], _vbuf[v3 + 1]);
                    graphics.close();
                    graphics.stroke();
                }
            }
        }

        if (_vertexFloatCount === 0 || _indexCount === 0) {
            clipper.clipEndWithSlot(slot);
            continue;
        }

        const meshAttachment = attachment as spine.MeshAttachment;

        // fill indices
        _ibuf = rd.indices!;
        _ibuf.set(triangles!, _indexOffset);
        // fill u v
        uvs = meshAttachment.uvs;
        for (let v = _vertexFloatOffset, n = _vertexFloatOffset + _vertexFloatCount, u = 0; v < n; v += _perVertexSize, u += 2) {
            _vbuf[v + 3] = uvs[u];           // u
            _vbuf[v + 4] = uvs[u + 1];       // v
        }
>>>>>>> 79a6eaf7

    const floatStride = (_useTint ?  _byteStrideTwoColor : _byteStrideOneColor) / Float32Array.BYTES_PER_ELEMENT;

    comp.drawList.reset();
    const model = comp.updateRenderData();
    if (!model) return;

    const vc = model.vCount;
    const ic = model.iCount;
    const rd = comp.renderData!;
    rd.resize(vc, ic);
    rd.indices = new Uint16Array(ic);
    const vbuf = rd.chunk.vb;
    const vUint8Buf = new Uint8Array(vbuf.buffer, vbuf.byteOffset, Float32Array.BYTES_PER_ELEMENT * vbuf.length);

    const vPtr = model.vPtr;
    const vLength = vc * Float32Array.BYTES_PER_ELEMENT * floatStride;
    // eslint-disable-next-line @typescript-eslint/restrict-plus-operands
    const vData = spine.wasmUtil.HEAPU8.subarray(vPtr, vPtr + vLength);
    vUint8Buf.set(vData);

    const iPtr = model.iPtr;
    const ibuf = rd.indices;
    const iLength = Uint16Array.BYTES_PER_ELEMENT * ic;
    // eslint-disable-next-line @typescript-eslint/restrict-plus-operands
    const iData = spine.wasmUtil.HEAPU8.subarray(iPtr, iPtr + iLength);
    const iUint8Buf = new Uint8Array(ibuf.buffer);
    iUint8Buf.set(iData);
    const chunkOffset = rd.chunk.vertexOffset;
    for (let i = 0; i < ic; i++) {
        rd.indices[i] += chunkOffset;
    }

    const meshes = model.getMeshes();
    const count = meshes.size();
    let indexOffset = 0;
    let indexCount = 0;
    for (let i = 0; i < count; i++) {
        const mesh = meshes.get(i);
        const material = _getSlotMaterial(mesh.blendMode, comp);
        indexCount = mesh.iCount;
        comp.requestDrawData(material, indexOffset, indexCount);
        indexOffset += indexCount;
    }
}

<<<<<<< HEAD
function cacheTraverse (comp: Skeleton) {
    _premultipliedAlpha = comp.premultipliedAlpha;
=======
function cacheTraverse (worldMat: Mat4 | null): void {
    const frame = _comp!._curFrame;
    if (!frame) return;

    const segments = frame.segments;
    if (segments.length === 0) return;

    _perClipVertexSize = 12;
    _vertexFloatOffset = 0;
    _indexCount = 0;
    _vertexOffset = 0;
    _indexOffset = 0;

    let material: MaterialInstance | null = null;
    const vertices = frame.vertices;
    const indices = frame.indices;

    let chunkOffset = 0;
    let frameVFOffset = 0;
    let frameIndexOffset = 0;
    let segVFCount = 0;
>>>>>>> 79a6eaf7

    comp.drawList.reset();
    const model = comp.updateRenderData();

    const vc = model.vCount;
    const ic = model.iCount;
    const rd = comp.renderData!;
    rd.resize(vc, ic);
    rd.indices = new Uint16Array(ic);
    const vbuf = rd.chunk.vb;
    const vUint8Buf = new Uint8Array(vbuf.buffer, vbuf.byteOffset, Float32Array.BYTES_PER_ELEMENT * vbuf.length);
    vUint8Buf.set(model.vData);

    const iUint16Buf = rd.indices;
    iUint16Buf.set(model.iData);
    const chunkOffset = rd.chunk.vertexOffset;
    for (let i = 0; i < ic; i++) {
        rd.indices[i] += chunkOffset;
    }

    const meshes = model.meshes;
    const count = meshes.length;
    let indexOffset = 0;
    let indexCount = 0;
    for (let i = 0; i < count; i++) {
        const mesh = meshes[i];
        const material = _getSlotMaterial(mesh.blendMode, comp);
        indexCount = mesh.iCount;
        comp.requestDrawData(material, indexOffset, indexCount);
        indexOffset += indexCount;
    }
}

legacyCC.internal.SpineAssembler = simple;<|MERGE_RESOLUTION|>--- conflicted
+++ resolved
@@ -34,6 +34,7 @@
 import { RenderData } from '../../2d/renderer/render-data';
 import { director } from '../../game';
 import spine from '../lib/spine-core.js';
+import type { MaterialInstance } from '../../render-scene';
 
 let _accessor: StaticVBAccessor = null!;
 let _tintAccessor: StaticVBAccessor = null!;
@@ -44,11 +45,7 @@
 const _byteStrideOneColor = getAttributeStride(vfmtPosUvColor4B);
 const _byteStrideTwoColor = getAttributeStride(vfmtPosUvTwoColor4B);
 
-<<<<<<< HEAD
-function _getSlotMaterial (blendMode: number, comp: Skeleton) {
-=======
-function _getSlotMaterial (blendMode: spine.BlendMode): MaterialInstance {
->>>>>>> 79a6eaf7
+function _getSlotMaterial (blendMode: number, comp: Skeleton): MaterialInstance {
     let src: BlendFactor;
     let dst: BlendFactor;
     switch (blendMode) {
@@ -73,43 +70,8 @@
     return comp.getMaterialForBlendAndTint(src, dst, _useTint ? SpineMaterialType.TWO_COLORED : SpineMaterialType.COLORED_TEXTURED);
 }
 
-<<<<<<< HEAD
 export const simple: IAssembler = {
     fillBuffers (render: UIRenderable, batcher: Batcher2D) {
-=======
-function _handleColor (color: FrameColor): void {
-    // temp rgb has multiply 255, so need divide 255;
-    _fa = color.fa * _nodeA;
-    _multiplier = _premultipliedAlpha ? _fa / 255 :  1;
-    _r = _nodeR * _multiplier;
-    _g = _nodeG * _multiplier;
-    _b = _nodeB * _multiplier;
-
-    _fr = color.fr * _r;
-    _fg = color.fg * _g;
-    _fb = color.fb * _b;
-    _finalColor32 = ((_fa << 24) >>> 0) + (_fb << 16) + (_fg << 8) + _fr;
-
-    _dr = color.dr * _r;
-    _dg = color.dg * _g;
-    _db = color.db * _b;
-    _da = _premultipliedAlpha ? 255 : 0;
-    _darkColor32 = ((_da << 24) >>> 0) + (_db << 16) + (_dg << 8) + _dr;
-}
-
-function _spineColorToUint32 (spineColor: spine.Color): number {
-    return ((spineColor.a << 24) >>> 0) + (spineColor.b << 16) + (spineColor.g << 8) + spineColor.r;
-}
-
-function _spineRGBAToUint32 (r: number, g: number, b: number, a: number): number {
-    return ((a << 24) >>> 0) + (b << 16) + (g << 8) + r;
-}
-
-function _vfmtFloatSize (useTint: boolean): number {
-    const attributes = useTint ? vfmtPosUvTwoColor4B : vfmtPosUvColor4B;
-    return getAttributeStride(attributes) >> 2;
-}
->>>>>>> 79a6eaf7
 
     },
     updateColor (render: UIRenderable) {
@@ -153,19 +115,7 @@
     },
 };
 
-<<<<<<< HEAD
-function updateComponentRenderData (comp: Skeleton, batcher: Batcher2D) {
-=======
 function updateComponentRenderData (comp: Skeleton, batcher: Batcher2D): void {
-    if (!comp._skeleton || comp.renderData === null) return;
-
-    const nodeColor = comp.color;
-    _nodeR = nodeColor.r / 255;
-    _nodeG = nodeColor.g / 255;
-    _nodeB = nodeColor.b / 255;
-    _nodeA = comp.node._uiProps.opacity;
-
->>>>>>> 79a6eaf7
     _useTint = comp.useTint || comp.isAnimationCached();
     if (comp.isAnimationCached()) {
         cacheTraverse(comp);
@@ -177,385 +127,8 @@
     accessor.getMeshBuffer(rd.chunk.bufferId).setDirty();
 }
 
-<<<<<<< HEAD
-function realTimeTraverse (comp: Skeleton) {
+function realTimeTraverse (comp: Skeleton): void {
     _premultipliedAlpha = comp.premultipliedAlpha;
-=======
-function updateChunkForClip (clippedVertices: number[], clippedTriangles: number[]): void {
-    const oldVertexCount = _vertexCount;
-    const oldIndexCount = _indexCount;
-    const rd = _renderData!;
-    _indexCount = clippedTriangles.length;
-    _vertexCount = clippedVertices.length / _perClipVertexSize;
-    _vertexFloatCount = _vertexCount * _perVertexSize;
-
-    // Augment render data size, clipper could create more triangles than expected
-    _actualVCount += _vertexCount - oldVertexCount;
-    _actualICount += _indexCount - oldIndexCount;
-    const oldIndices = _ibuf;
-    const oldChunkOffset = rd.chunk.vertexOffset;
-    let updateIBuf = false;
-    if (_actualVCount > rd.vertexCount) {
-        rd.resizeAndCopy(_actualVCount, _actualICount > rd.indexCount ? _actualICount : rd.indexCount);
-        _vbuf = rd.chunk.vb;
-        _vUintBuf = new Uint32Array(_vbuf.buffer, _vbuf.byteOffset, _vbuf.length);
-        updateIBuf = true;
-    }
-    if (_actualICount > _ibuf.length) {
-        _ibuf = rd.indices = new Uint16Array(_actualICount);
-        updateIBuf = true;
-    }
-    // Vertex buffer chunk have been moved, so need to correct all indices
-    if (updateIBuf) {
-        const correction = rd.chunk.vertexOffset - oldChunkOffset;
-        for (let i = 0; i < _indexOffset; ++i) {
-            _ibuf[i] = oldIndices[i] + correction;
-        }
-    }
-}
-
-function fillVertices (skeletonColor: spine.Color,
-    attachmentColor: spine.Color,
-    slotColor: spine.Color,
-    clipper: spine.SkeletonClipping,
-    slot: spine.Slot): void {
-    _finalColor.a = slotColor.a * attachmentColor.a * skeletonColor.a * _nodeA * 255;
-    _multiplier =  _premultipliedAlpha ? _finalColor.a : 255;
-    _tempr = _nodeR * attachmentColor.r * skeletonColor.r * _multiplier;
-    _tempg = _nodeG * attachmentColor.g * skeletonColor.g * _multiplier;
-    _tempb = _nodeB * attachmentColor.b * skeletonColor.b * _multiplier;
-
-    _finalColor.r = _tempr * slotColor.r;
-    _finalColor.g = _tempg * slotColor.g;
-    _finalColor.b = _tempb * slotColor.b;
-
-    if (slot.darkColor == null) {
-        _darkColor.set(0, 0, 0, 1);
-    } else {
-        _darkColor.r = slot.darkColor.r * _tempr;
-        _darkColor.g = slot.darkColor.g * _tempg;
-        _darkColor.b = slot.darkColor.b * _tempb;
-    }
-    _darkColor.a = _premultipliedAlpha ? 255 : 0;
-
-    if (_useTint) {
-        if (!clipper.isClipping()) {
-            _finalColor32 = _spineColorToUint32(_finalColor);
-            _darkColor32 = _spineColorToUint32(_darkColor);
-            if (_vertexEffect) {
-                for (let v = _vertexFloatOffset, n = _vertexFloatOffset + _vertexFloatCount; v < n; v += _perVertexSize) {
-                    _tempPos.x = _vbuf[v];
-                    _tempPos.y = _vbuf[v + 1];
-                    _tempUv.x = _vbuf[v + 3];
-                    _tempUv.y = _vbuf[v + 4];
-                    _vertexEffect.transform(_tempPos, _tempUv, _finalColor, _darkColor);
-
-                    _vbuf[v] = _tempPos.x;        // x
-                    _vbuf[v + 1] = _tempPos.y;        // y
-                    _vbuf[v + 3] = _tempUv.x;         // u
-                    _vbuf[v + 4] = _tempUv.y;         // v
-
-                    _vUintBuf[v + 5] = _finalColor32;
-                    _vUintBuf[v + 6] = _darkColor32;
-                }
-            } else {
-                for (let v = _vertexFloatOffset, n = _vertexFloatOffset + _vertexFloatCount; v < n; v += _perVertexSize) {
-                    _vUintBuf[v + 5] = _finalColor32;          // light color
-                    _vUintBuf[v + 6] = _darkColor32;      // dark color
-                }
-            }
-        } else {
-            _perClipVertexSize = _useTint ? 12 : 8; // const
-            const vertices = _vbuf.subarray(_vertexFloatOffset);
-            const uvs = _vbuf.subarray(_vertexFloatOffset + 3);
-
-            clipper.clipTriangles(vertices, _vertexFloatCount,
-                _ibuf.subarray(_indexOffset), _indexCount, uvs, _finalColor, _darkColor, _useTint,
-                _perVertexSize);
-            const clippedVertices = clipper.clippedVertices;
-            const clippedTriangles = clipper.clippedTriangles;
-
-            // Update vertex and index count, reallocate vertex buffer chunk if needed
-            updateChunkForClip(clippedVertices, clippedTriangles);
-
-            // fill indices
-            if (clippedTriangles.length > 0) {
-                _ibuf.set(clippedTriangles, _indexOffset);
-            }
-
-            // fill vertices contain x y u v light color dark color
-            if (_vertexEffect) {
-                for (let v = 0, n = clippedVertices.length, offset = _vertexFloatOffset; v < n; v += _perClipVertexSize, offset += _perVertexSize) {
-                    _tempPos.x = clippedVertices[v];
-                    _tempPos.y = clippedVertices[v + 1];
-                    _tempUv.x = clippedVertices[v + 6];
-                    _tempUv.y = clippedVertices[v + 7];
-                    _vertexEffect.transform(_tempPos, _tempUv, _finalColor, _darkColor);
-
-                    _vbuf[offset] = _tempPos.x;             // x
-                    _vbuf[offset + 1] = _tempPos.y;         // y
-                    _vbuf[offset + 3] = _tempUv.x;          // u
-                    _vbuf[offset + 4] = _tempUv.y;          // v
-                    _vUintBuf[offset + 5] = _spineRGBAToUint32(clippedVertices[v + 2], clippedVertices[v + 3], clippedVertices[v + 4], clippedVertices[v + 5]);
-                    _vUintBuf[offset + 6] = _spineRGBAToUint32(clippedVertices[v + 8], clippedVertices[v + 9], clippedVertices[v + 10], clippedVertices[v + 11]);
-                }
-            } else {
-                // x y r g b a u v (rr gg bb aa)
-                for (let v = 0, n = clippedVertices.length, offset = _vertexFloatOffset; v < n; v += _perClipVertexSize, offset += _perVertexSize) {
-                    _vbuf[offset] = clippedVertices[v];         // x
-                    _vbuf[offset + 1] = clippedVertices[v + 1];     // y
-                    _vbuf[offset + 3] = clippedVertices[v + 6];     // u
-                    _vbuf[offset + 4] = clippedVertices[v + 7];     // v
-
-                    _vUintBuf[offset + 5] = _spineRGBAToUint32(clippedVertices[v + 2], clippedVertices[v + 3], clippedVertices[v + 4], clippedVertices[v + 5]);
-                    _vUintBuf[offset + 6] = _spineRGBAToUint32(clippedVertices[v + 8], clippedVertices[v + 9], clippedVertices[v + 10], clippedVertices[v + 11]);
-                }
-            }
-        }
-    } else if (!clipper.isClipping()) {
-        _finalColor32 = _spineColorToUint32(_finalColor);
-        if (_vertexEffect) {
-            for (let v = _vertexFloatOffset, n = _vertexFloatOffset + _vertexFloatCount; v < n; v += _perVertexSize) {
-                _tempPos.x = _vbuf[v];
-                _tempPos.y = _vbuf[v + 1];
-                _tempUv.x = _vbuf[v + 3];
-                _tempUv.y = _vbuf[v + 4];
-                _vertexEffect.transform(_tempPos, _tempUv, _finalColor, _darkColor);
-
-                _vbuf[v] = _tempPos.x;        // x
-                _vbuf[v + 1] = _tempPos.y;        // y
-                _vbuf[v + 3] = _tempUv.x;         // u
-                _vbuf[v + 4] = _tempUv.y;         // v
-                _vUintBuf[v + 5] = _finalColor32;
-            }
-        } else {
-            for (let v = _vertexFloatOffset, n = _vertexFloatOffset + _vertexFloatCount; v < n; v += _perVertexSize) {
-                _vUintBuf[v + 5] = _finalColor32;
-            }
-        }
-    } else {
-        _perClipVertexSize = _useTint ? 12 : 8; // const
-        const vertices = _vbuf.subarray(_vertexFloatOffset);
-        const uvs = _vbuf.subarray(_vertexFloatOffset + 3);
-
-        clipper.clipTriangles(vertices, _vertexFloatCount,
-            _ibuf.subarray(_indexOffset), _indexCount, uvs, _finalColor, _darkColor, _useTint,
-            _perVertexSize);
-        const clippedVertices = clipper.clippedVertices;
-        const clippedTriangles = clipper.clippedTriangles;
-
-        // Update vertex and index count, reallocate vertex buffer chunk if needed
-        updateChunkForClip(clippedVertices, clippedTriangles);
-
-        // fill indices
-        if (clippedTriangles.length > 0) {
-            _ibuf.set(clippedTriangles, _indexOffset);
-        }
-
-        // fill vertices contain x y u v light color dark color
-        if (_vertexEffect) {
-            for (let v = 0, n = clippedVertices.length, offset = _vertexFloatOffset; v < n; v += _perClipVertexSize, offset += _perVertexSize) {
-                _tempPos.x = clippedVertices[v];
-                _tempPos.y = clippedVertices[v + 1];
-                _tempUv.x = clippedVertices[v + 6];
-                _tempUv.y = clippedVertices[v + 7];
-                _vertexEffect.transform(_tempPos, _tempUv, _finalColor, _darkColor);
-
-                _vbuf[offset] = _tempPos.x;             // x
-                _vbuf[offset + 1] = _tempPos.y;         // y
-                _vbuf[offset + 3] = _tempUv.x;          // u
-                _vbuf[offset + 4] = _tempUv.y;          // v
-                _vUintBuf[offset + 5] = _spineRGBAToUint32(clippedVertices[v + 2], clippedVertices[v + 3], clippedVertices[v + 4], clippedVertices[v + 5]);
-            }
-        } else {
-            // x y r g b a u v (rr gg bb aa)
-            for (let v = 0, n = clippedVertices.length, offset = _vertexFloatOffset; v < n; v += _perClipVertexSize, offset += _perVertexSize) {
-                _vbuf[offset] = clippedVertices[v];         // x
-                _vbuf[offset + 1] = clippedVertices[v + 1];     // y
-                _vbuf[offset + 3] = clippedVertices[v + 6];     // u
-                _vbuf[offset + 4] = clippedVertices[v + 7];     // v
-                _vUintBuf[offset + 5] = _spineRGBAToUint32(clippedVertices[v + 2], clippedVertices[v + 3], clippedVertices[v + 4], clippedVertices[v + 5]);
-            }
-        }
-    }
-}
-
-function realTimeTraverse (worldMat: Mat4 | null): void {
-    const rd = _renderData!;
-    _vbuf = rd.chunk.vb;
-    _vUintBuf = new Uint32Array(_vbuf.buffer, _vbuf.byteOffset, _vbuf.length);
-    _ibuf = rd.indices!;
-    _actualVCount = _comp!.maxVertexCount;
-    _actualICount = _comp!.maxIndexCount;
-
-    const locSkeleton = _comp!._skeleton!;
-    const skeletonColor = locSkeleton.color;
-    const graphics = _comp!._debugRenderer!;
-    const clipper = _comp!._clipper!;
-    let material: MaterialInstance | null = null;
-    let attachment: spine.Attachment;
-    let uvs: spine.ArrayLike<number>;
-    let triangles: number[];
-    let isRegion: boolean;
-    let isMesh: boolean;
-    let isClip: boolean;
-    let slot: spine.Slot;
-
-    _slotRangeStart = _comp!._startSlotIndex;
-    _slotRangeEnd = _comp!._endSlotIndex;
-    _inRange = false;
-    if (_slotRangeStart === -1) _inRange = true;
-
-    _debugSlots = _comp!.debugSlots;
-    _debugBones = _comp!.debugBones;
-    _debugMesh = _comp!.debugMesh;
-    if (graphics && (_debugBones || _debugSlots || _debugMesh)) {
-        graphics.clear();
-        graphics.lineWidth = 5;
-    }
-
-    // x y u v r1 g1 b1 a1 r2 g2 b2 a2 or x y u v r g b a
-    _perClipVertexSize = 12;
-
-    _vertexFloatCount = 0;
-    _vertexOffset = 0;
-    _vertexFloatOffset = 0;
-    _indexCount = 0;
-    _indexOffset = 0;
-
-    let prevDrawIndexOffset = 0;
-
-    for (let slotIdx = 0, slotCount = locSkeleton.drawOrder.length; slotIdx < slotCount; slotIdx++) {
-        slot = locSkeleton.drawOrder[slotIdx];
-
-        if (slot === undefined || !slot.bone.active) {
-            continue;
-        }
-
-        if (_slotRangeStart >= 0 && _slotRangeStart === slot.data.index) {
-            _inRange = true;
-        }
-
-        if (!_inRange) {
-            clipper.clipEndWithSlot(slot);
-            continue;
-        }
-
-        if (_slotRangeEnd >= 0 && _slotRangeEnd === slot.data.index) {
-            _inRange = false;
-        }
-
-        _vertexFloatCount = 0;
-        _indexCount = 0;
-
-        attachment = slot.getAttachment();
-        if (!attachment) {
-            clipper.clipEndWithSlot(slot);
-            continue;
-        }
-
-        isRegion = attachment instanceof spine.RegionAttachment;
-        isMesh = attachment instanceof spine.MeshAttachment;
-        isClip = attachment instanceof spine.ClippingAttachment;
-
-        if (isClip) {
-            clipper.clipStart(slot, attachment as spine.ClippingAttachment);
-            continue;
-        }
-
-        if (!isRegion && !isMesh) {
-            clipper.clipEndWithSlot(slot);
-            continue;
-        }
-
-        const texture = ((attachment as any).region.texture as SkeletonTexture).getRealTexture();
-        material = _getSlotMaterial(slot.data.blendMode);
-        if (!material) {
-            clipper.clipEndWithSlot(slot);
-            continue;
-        }
-
-        if (!_currentMaterial) _currentMaterial = material;
-
-        if (_mustFlush || material.hash !== _currentMaterial.hash || (texture && _currentTexture !== texture)) {
-            _mustFlush = false;
-            const cumulatedCount = _indexOffset - prevDrawIndexOffset;
-            // Submit draw data
-            if (cumulatedCount > 0) {
-                _comp!._requestDrawData(_currentMaterial, _currentTexture!, prevDrawIndexOffset, cumulatedCount);
-                prevDrawIndexOffset = _indexOffset;
-            }
-            _currentTexture = texture;
-            _currentMaterial = material;
-        }
-
-        if (isRegion) {
-            triangles = _quadTriangles;
-
-            _vertexCount = 4;
-            _vertexFloatCount = _vertexCount * _perVertexSize;
-            _indexCount = 6;
-
-            // compute vertex and fill x y
-            (attachment as spine.RegionAttachment).computeWorldVertices(slot.bone, _vbuf, _vertexFloatOffset, _perVertexSize);
-
-            // draw debug slots if enabled graphics
-            if (graphics && _debugSlots) {
-                graphics.strokeColor = _slotColor;
-                graphics.moveTo(_vbuf[_vertexFloatOffset], _vbuf[_vertexFloatOffset + 1]);
-                for (let ii = _vertexFloatOffset + _perVertexSize, nn = _vertexFloatOffset + _vertexFloatCount; ii < nn; ii += _perVertexSize) {
-                    graphics.lineTo(_vbuf[ii], _vbuf[ii + 1]);
-                }
-                graphics.close();
-                graphics.stroke();
-            }
-        } else if (isMesh) {
-            const mattachment = attachment as spine.MeshAttachment;
-            triangles = mattachment.triangles;
-
-            // insure capacity
-            _vertexCount = (mattachment.worldVerticesLength >> 1);
-            _vertexFloatCount = _vertexCount * _perVertexSize;
-            _indexCount = triangles.length;
-
-            // compute vertex and fill x y
-            mattachment.computeWorldVertices(slot, 0, mattachment.worldVerticesLength, _vbuf, _vertexFloatOffset, _perVertexSize);
-
-            // draw debug mesh if enabled graphics
-            if (graphics && _debugMesh) {
-                graphics.strokeColor = _meshColor;
-
-                for (let ii = 0, nn = triangles.length; ii < nn; ii += 3) {
-                    const v1 = triangles[ii] * _perVertexSize + _vertexFloatOffset;
-                    const v2 = triangles[ii + 1] * _perVertexSize + _vertexFloatOffset;
-                    const v3 = triangles[ii + 2] * _perVertexSize + _vertexFloatOffset;
-
-                    graphics.moveTo(_vbuf[v1], _vbuf[v1 + 1]);
-                    graphics.lineTo(_vbuf[v2], _vbuf[v2 + 1]);
-                    graphics.lineTo(_vbuf[v3], _vbuf[v3 + 1]);
-                    graphics.close();
-                    graphics.stroke();
-                }
-            }
-        }
-
-        if (_vertexFloatCount === 0 || _indexCount === 0) {
-            clipper.clipEndWithSlot(slot);
-            continue;
-        }
-
-        const meshAttachment = attachment as spine.MeshAttachment;
-
-        // fill indices
-        _ibuf = rd.indices!;
-        _ibuf.set(triangles!, _indexOffset);
-        // fill u v
-        uvs = meshAttachment.uvs;
-        for (let v = _vertexFloatOffset, n = _vertexFloatOffset + _vertexFloatCount, u = 0; v < n; v += _perVertexSize, u += 2) {
-            _vbuf[v + 3] = uvs[u];           // u
-            _vbuf[v + 4] = uvs[u + 1];       // v
-        }
->>>>>>> 79a6eaf7
 
     const floatStride = (_useTint ?  _byteStrideTwoColor : _byteStrideOneColor) / Float32Array.BYTES_PER_ELEMENT;
 
@@ -602,32 +175,8 @@
     }
 }
 
-<<<<<<< HEAD
-function cacheTraverse (comp: Skeleton) {
+function cacheTraverse (comp: Skeleton): void {
     _premultipliedAlpha = comp.premultipliedAlpha;
-=======
-function cacheTraverse (worldMat: Mat4 | null): void {
-    const frame = _comp!._curFrame;
-    if (!frame) return;
-
-    const segments = frame.segments;
-    if (segments.length === 0) return;
-
-    _perClipVertexSize = 12;
-    _vertexFloatOffset = 0;
-    _indexCount = 0;
-    _vertexOffset = 0;
-    _indexOffset = 0;
-
-    let material: MaterialInstance | null = null;
-    const vertices = frame.vertices;
-    const indices = frame.indices;
-
-    let chunkOffset = 0;
-    let frameVFOffset = 0;
-    let frameIndexOffset = 0;
-    let segVFCount = 0;
->>>>>>> 79a6eaf7
 
     comp.drawList.reset();
     const model = comp.updateRenderData();
