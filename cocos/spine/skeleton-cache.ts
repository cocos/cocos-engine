/*
 Copyright (c) 2020-2023 Xiamen Yaji Software Co., Ltd.

 https://www.cocos.com/

 Permission is hereby granted, free of charge, to any person obtaining a copy
 of this software and associated documentation files (the "Software"), to deal
 in the Software without restriction, including without limitation the rights to
 use, copy, modify, merge, publish, distribute, sublicense, and/or sell copies
 of the Software, and to permit persons to whom the Software is furnished to do so,
 subject to the following conditions:

 The above copyright notice and this permission notice shall be included in
 all copies or substantial portions of the Software.

 THE SOFTWARE IS PROVIDED "AS IS", WITHOUT WARRANTY OF ANY KIND, EXPRESS OR
 IMPLIED, INCLUDING BUT NOT LIMITED TO THE WARRANTIES OF MERCHANTABILITY,
 FITNESS FOR A PARTICULAR PURPOSE AND NONINFRINGEMENT. IN NO EVENT SHALL THE
 AUTHORS OR COPYRIGHT HOLDERS BE LIABLE FOR ANY CLAIM, DAMAGES OR OTHER
 LIABILITY, WHETHER IN AN ACTION OF CONTRACT, TORT OR OTHERWISE, ARISING FROM,
 OUT OF OR IN CONNECTION WITH THE SOFTWARE OR THE USE OR OTHER DEALINGS IN
 THE SOFTWARE.
*/

import { TrackEntryListeners } from './track-entry-listeners';
import { vfmtPosUvColor4B, vfmtPosUvTwoColor4B, getAttributeStride } from '../2d/renderer/vertex-format';
import { SPINE_WASM } from './lib/instantiated';
import spine from './lib/spine-core.js';
import { SkeletonData } from './skeleton-data';
import { warn } from '../core/platform/debug';

const MaxCacheTime = 30;
const FrameTime = 1 / 60;
const spineTag = SPINE_WASM;
const _useTint = true;
const _byteStrideOneColor = getAttributeStride(vfmtPosUvColor4B);
const _byteStrideTwoColor = getAttributeStride(vfmtPosUvTwoColor4B);

class FrameBoneInfo {
    a = 0;
    b = 0;
    c = 0;
    d = 0;
    worldX = 0;
    worldY = 0;
}

export interface SkeletonCacheItemInfo {
    skeleton: spine.Skeleton;
    clipper: spine.SkeletonClipping;
    state: spine.AnimationState;
    listener: TrackEntryListeners;
    curAnimationCache: AnimationCache | null;
    animationsCache: { [key: string]: AnimationCache };
}

class SpineModel {
    public vCount = 0;
    public iCount = 0;
    public vData: Uint8Array = null!;
    public iData: Uint16Array = null!;
    public meshes: SpineDrawItem[] = [];
}

class SpineDrawItem {
    public iCount = 0;
    public blendMode = 0;
    public textureID = 0;
}

export interface AnimationFrame {
    model: SpineModel;
    boneInfos: FrameBoneInfo[];
}

export class AnimationCache {
    protected _instance: spine.SkeletonInstance = null!;
    protected _state: spine.AnimationState = null!;
    protected _skeletonData: spine.SkeletonData = null!;
    protected _skeleton: spine.Skeleton = null!;
    public _privateMode = false;
    protected _curIndex = -1;
    protected _isCompleted = false;
    protected _maxFrameIdex = 0;
    protected _frameIdx = -1;
    protected _inited = false;
    protected _invalid = true;
    protected _enableCacheAttachedInfo = false;
    protected _skeletonInfo: SkeletonCacheItemInfo | null = null;
    protected _animationName: string | null = null;
    public isCompleted = false;
    public totalTime = 0;
    public frames: AnimationFrame[] = [];

    constructor (data: spine.SkeletonData) {
        this._privateMode = false;
        this._inited = false;
        this._invalid = true;
        this._instance = new spine.SkeletonInstance();
        this._skeletonData = data;
        this._skeleton = this._instance.initSkeleton(data);
        this._instance.setUseTint(_useTint);
    }

<<<<<<< HEAD
    get skeleton (): spine.Skeleton {
        return this._skeleton;
    }

    public setSkin (skinName: string): void {
=======
    public init (skeletonInfo: SkeletonCacheItemInfo, animationName: string) {
        this._inited = true;
        this._animationName = animationName;
        this._skeletonInfo = skeletonInfo;
    }

    get skeleton () {
        return this._skeleton;
    }

    public setSkin (skinName: string) {
        if (this._skeleton) this._skeleton.setSkinByName(skinName);
>>>>>>> 401b4083
        this._instance.setSkin(skinName);
    }

    public setAnimation (animationName: string): void {
        const animations = this._skeletonData.animations;
        let animation: spine.Animation | null = null;
        animations.forEach((element): void => {
            if (element.name === animationName) {
                animation = element;
            }
        });
        if (!animation) {
            warn(`find no animation named ${animationName} !!!`);
            return;
        }
        this._maxFrameIdex = Math.floor((animation as any).duration / FrameTime);
        if (this._maxFrameIdex <= 0) this._maxFrameIdex = 1;
        this._instance.setAnimation(0, animationName, false);
    }

<<<<<<< HEAD
    public updateToFrame (frameIdx: number): void {
        if (this._isCompleted) return;
        while (this._curIndex < frameIdx) {
=======
    public updateToFrame (frameIdx: number) {
        if (!this._inited) return;
        this.begin();
        if (!this.needToUpdate(frameIdx)) return;
        do {
            // Solid update frame rate 1/60.
            this._frameIdx++;
            this.totalTime += FrameTime;
>>>>>>> 401b4083
            this._instance.updateAnimation(FrameTime);
            const model = this._instance.updateRenderData();
            this.updateRenderData(this._frameIdx, model);
            if (this._frameIdx >= this._maxFrameIdex) {
                this.isCompleted = true;
            }
        } while (this.needToUpdate(frameIdx));
    }

    public getFrame (frameIdx: number): AnimationFrame {
        const index = frameIdx % this._maxFrameIdex;
        return this.frames[index];
    }

    public invalidAnimationFrames (): void {
        this._curIndex = -1;
        this._isCompleted = false;
        this.frames.length = 0;
    }

    private updateRenderData (index: number, model: any): void {
        const vc = model.vCount;
        const ic = model.iCount;
        const floatStride = (_useTint ?  _byteStrideTwoColor : _byteStrideOneColor) / Float32Array.BYTES_PER_ELEMENT;
        const vUint8Buf = new Uint8Array(Float32Array.BYTES_PER_ELEMENT * floatStride * vc);
        const iUint16Buf = new Uint16Array(ic);

        const vPtr = model.vPtr;
        const vLength = vc * Float32Array.BYTES_PER_ELEMENT * floatStride;
        // eslint-disable-next-line @typescript-eslint/restrict-plus-operands
        const vData = spine.wasmUtil.wasm.HEAPU8.subarray(vPtr, vPtr + vLength);

        vUint8Buf.set(vData);

        const iPtr = model.iPtr;
        const iLength = Uint16Array.BYTES_PER_ELEMENT * ic;
        // eslint-disable-next-line @typescript-eslint/restrict-plus-operands
        const iData = spine.wasmUtil.wasm.HEAPU8.subarray(iPtr, iPtr + iLength);
        const iUint8Buf = new Uint8Array(iUint16Buf.buffer);
        iUint8Buf.set(iData);

        const modelData = new SpineModel();
        modelData.vCount = vc;
        modelData.iCount = ic;
        modelData.vData = vUint8Buf;
        modelData.iData = iUint16Buf;

        const meshes = model.getMeshes();
        const count = meshes.size();
        for (let i = 0; i < count; i++) {
            const mesh = meshes.get(i);
            const meshData = new SpineDrawItem();
            meshData.iCount = mesh.iCount;
            meshData.blendMode = mesh.blendMode;
            meshData.textureID = mesh.textureID;
            modelData.meshes.push(meshData);
        }

        const bones = this._skeleton.bones;
        const boneInfosArray: FrameBoneInfo[] = [];
        bones.forEach((bone): void => {
            const boneInfo = new FrameBoneInfo();
            boneInfo.a = bone.a;
            boneInfo.b = bone.b;
            boneInfo.c = bone.c;
            boneInfo.d = bone.d;
            boneInfo.worldX = bone.worldX;
            boneInfo.worldY = bone.worldY;
            boneInfosArray.push(boneInfo);
        });
        this.frames[index] = {
            model: modelData,
            boneInfos: boneInfosArray,
        };
    }

<<<<<<< HEAD
    public destory (): void {
=======
    public begin () {
        if (!this._invalid) return;

        const skeletonInfo = this._skeletonInfo;
        const preAnimationCache = skeletonInfo?.curAnimationCache;

        if (preAnimationCache && preAnimationCache !== this) {
            if (this._privateMode) {
                // Private cache mode just invalid pre animation frame.
                preAnimationCache.invalidAllFrame();
            } else {
                // If pre animation not finished, play it to the end.
                preAnimationCache.updateToFrame(0);
            }
        }
        const listener = skeletonInfo?.listener;
        this._instance.setAnimation(0, this._animationName!, false);
        this.bind(listener!);

        // record cur animation cache
        skeletonInfo!.curAnimationCache = this;
        this._frameIdx = -1;
        this.isCompleted = false;
        this.totalTime = 0;
        this._invalid = false;
    }

    public end () {
        if (!this.needToUpdate()) {
            // clear cur animation cache
            this._skeletonInfo!.curAnimationCache = null;
            this.frames.length = this._frameIdx + 1;
            this.isCompleted = true;
            this.unbind(this._skeletonInfo!.listener);
        }
    }

    public bind (listener: TrackEntryListeners) {
        const completeHandle = (entry: spine.TrackEntry) => {
            if (entry && entry.animation.name === this._animationName) {
                this.isCompleted = true;
            }
        };

        listener.complete = completeHandle;
    }

    public unbind (listener: TrackEntryListeners) {
        (listener as any).complete = null;
    }

    protected needToUpdate (toFrameIdx?: number) {
        return !this.isCompleted
            && this.totalTime < MaxCacheTime
            && (toFrameIdx === undefined || this._frameIdx < toFrameIdx);
    }

    public isInited () {
        return this._inited;
    }

    public isInvalid () {
        return this._invalid;
    }

    public invalidAllFrame () {
        this.isCompleted = false;
        this._invalid = true;
    }

    public enableCacheAttachedInfo () {
        if (!this._enableCacheAttachedInfo) {
            this._enableCacheAttachedInfo = true;
            this.invalidAllFrame();
        }
    }

    // Clear texture quote.
    public clear () {
        this._inited = false;
        this.invalidAllFrame();
    }

    public destory () {
>>>>>>> 401b4083
        spine.wasmUtil.destroySpineInstance(this._instance);
    }
}

class SkeletonCache {
    public static readonly FrameTime = FrameTime;
    public static sharedCache = new SkeletonCache();

    protected _privateMode: boolean;
    protected _skeletonCache: { [key: string]: SkeletonCacheItemInfo };
    protected _animationPool: { [key: string]: AnimationCache };
    constructor () {
        this._privateMode = false;
        this._animationPool = {};
        this._skeletonCache = {};
    }

<<<<<<< HEAD
    public getAnimationCache (uuid: string, animationName: string): AnimationCache {
        const poolKey = `${uuid}#${animationName}`;
        const animCache = this._animationPool[poolKey];
        return animCache;
    }

    public initAnimationCache (data: SkeletonData, animationName: string): AnimationCache {
        const uuid = data.uuid;
        const poolKey = `${uuid}#${animationName}`;
=======
    public enablePrivateMode () {
        this._privateMode = true;
    }

    public clear () {
        this._animationPool = {};
        this._skeletonCache = {};
    }

    public invalidAnimationCache (uuid: string) {
        const skeletonInfo = this._skeletonCache[uuid];
        const skeleton = skeletonInfo && skeletonInfo.skeleton;
        if (!skeleton) return;

        const animationsCache = skeletonInfo.animationsCache;
        for (const aniKey in animationsCache) {
            const animationCache = animationsCache[aniKey];
            animationCache.invalidAllFrame();
        }
    }

    public removeSkeleton (uuid: string) {
        const skeletonInfo = this._skeletonCache[uuid];
        if (!skeletonInfo) return;
        const animationsCache = skeletonInfo.animationsCache;
        for (const aniKey in animationsCache) {
            // Clear cache texture, and put cache into pool.
            // No need to create TypedArray next time.
            const animationCache = animationsCache[aniKey];
            if (!animationCache) continue;
            this._animationPool[`${uuid}#${aniKey}`] = animationCache;
            animationCache.clear();
        }

        delete this._skeletonCache[uuid];
    }

    public getSkeletonCache (uuid: string, skeletonData: spine.SkeletonData) {
        let skeletonInfo = this._skeletonCache[uuid];
        if (!skeletonInfo) {
            const skeleton = new spine.Skeleton(skeletonData);
            const clipper = new spine.SkeletonClipping();
            const stateData = new spine.AnimationStateData(skeleton.data);
            const state = new spine.AnimationState(stateData);
            const listener = new TrackEntryListeners();

            this._skeletonCache[uuid] = skeletonInfo = {
                skeleton,
                clipper,
                state,
                listener,
                // Cache all kinds of animation frame.
                // When skeleton is dispose, clear all animation cache.
                animationsCache: {} as any,
                curAnimationCache: null,
            };
        }
        return skeletonInfo;
    }

    public getAnimationCache (uuid: string, animationName: string): null | AnimationCache {
        const skeletonInfo = this._skeletonCache[uuid];
        if (!skeletonInfo) return null;
        const animationsCache = skeletonInfo.animationsCache;
        return animationsCache[animationName];
    }

    public initAnimationCache (uuid: string, data: SkeletonData,  animationName: string): null | AnimationCache {
>>>>>>> 401b4083
        const spData = data.getRuntimeData();
        if (!spData) return null;
        const skeletonInfo = this._skeletonCache[uuid];
        const skeleton = skeletonInfo && skeletonInfo.skeleton;
        if (!skeleton) return null;
        const animationsCache = skeletonInfo.animationsCache;
        let animationCache = animationsCache[animationName];
        if (!animationCache) {
            // If cache exist in pool, then just use it.
            const poolKey = `${uuid}#${animationName}`;
            animationCache = this._animationPool[poolKey];
            if (animationCache) {
                delete this._animationPool[poolKey];
            } else {
                animationCache = new AnimationCache(spData);
                animationCache._privateMode = this._privateMode;
            }
            animationCache.init(skeletonInfo, animationName);
            animationsCache[animationName] = animationCache;
        }
        animationCache.init(skeletonInfo, animationName);
        animationCache.setAnimation(animationName);
        return animationCache;
    }

    public destroyCachedAnimations (uuid?: string): void {
        if (uuid) {
            const animationPool = this._animationPool;
            for (const key in animationPool) {
                if (key.includes(uuid)) {
                    animationPool[key].destory();
                    delete animationPool[key];
                }
            }
        } else {
            const animationPool = this._animationPool;
            for (const key in animationPool) {
                animationPool[key].destory();
                delete animationPool[key];
            }
        }
    }
}

export default SkeletonCache;<|MERGE_RESOLUTION|>--- conflicted
+++ resolved
@@ -102,26 +102,18 @@
         this._instance.setUseTint(_useTint);
     }
 
-<<<<<<< HEAD
-    get skeleton (): spine.Skeleton {
-        return this._skeleton;
-    }
-
-    public setSkin (skinName: string): void {
-=======
-    public init (skeletonInfo: SkeletonCacheItemInfo, animationName: string) {
+    public init (skeletonInfo: SkeletonCacheItemInfo, animationName: string): void {
         this._inited = true;
         this._animationName = animationName;
         this._skeletonInfo = skeletonInfo;
     }
 
-    get skeleton () {
+    get skeleton (): spine.Skeleton {
         return this._skeleton;
     }
 
-    public setSkin (skinName: string) {
+    public setSkin (skinName: string): void {
         if (this._skeleton) this._skeleton.setSkinByName(skinName);
->>>>>>> 401b4083
         this._instance.setSkin(skinName);
     }
 
@@ -142,12 +134,7 @@
         this._instance.setAnimation(0, animationName, false);
     }
 
-<<<<<<< HEAD
     public updateToFrame (frameIdx: number): void {
-        if (this._isCompleted) return;
-        while (this._curIndex < frameIdx) {
-=======
-    public updateToFrame (frameIdx: number) {
         if (!this._inited) return;
         this.begin();
         if (!this.needToUpdate(frameIdx)) return;
@@ -155,7 +142,6 @@
             // Solid update frame rate 1/60.
             this._frameIdx++;
             this.totalTime += FrameTime;
->>>>>>> 401b4083
             this._instance.updateAnimation(FrameTime);
             const model = this._instance.updateRenderData();
             this.updateRenderData(this._frameIdx, model);
@@ -232,10 +218,7 @@
         };
     }
 
-<<<<<<< HEAD
-    public destory (): void {
-=======
-    public begin () {
+    public begin (): void {
         if (!this._invalid) return;
 
         const skeletonInfo = this._skeletonInfo;
@@ -262,7 +245,7 @@
         this._invalid = false;
     }
 
-    public end () {
+    public end (): void {
         if (!this.needToUpdate()) {
             // clear cur animation cache
             this._skeletonInfo!.curAnimationCache = null;
@@ -272,8 +255,8 @@
         }
     }
 
-    public bind (listener: TrackEntryListeners) {
-        const completeHandle = (entry: spine.TrackEntry) => {
+    public bind (listener: TrackEntryListeners): void {
+        const completeHandle = (entry: spine.TrackEntry): void => {
             if (entry && entry.animation.name === this._animationName) {
                 this.isCompleted = true;
             }
@@ -282,30 +265,30 @@
         listener.complete = completeHandle;
     }
 
-    public unbind (listener: TrackEntryListeners) {
+    public unbind (listener: TrackEntryListeners): void {
         (listener as any).complete = null;
     }
 
-    protected needToUpdate (toFrameIdx?: number) {
+    protected needToUpdate (toFrameIdx?: number): boolean {
         return !this.isCompleted
             && this.totalTime < MaxCacheTime
             && (toFrameIdx === undefined || this._frameIdx < toFrameIdx);
     }
 
-    public isInited () {
+    public isInited (): boolean {
         return this._inited;
     }
 
-    public isInvalid () {
+    public isInvalid (): boolean {
         return this._invalid;
     }
 
-    public invalidAllFrame () {
+    public invalidAllFrame (): void {
         this.isCompleted = false;
         this._invalid = true;
     }
 
-    public enableCacheAttachedInfo () {
+    public enableCacheAttachedInfo (): void {
         if (!this._enableCacheAttachedInfo) {
             this._enableCacheAttachedInfo = true;
             this.invalidAllFrame();
@@ -313,13 +296,12 @@
     }
 
     // Clear texture quote.
-    public clear () {
+    public clear (): void {
         this._inited = false;
         this.invalidAllFrame();
     }
 
-    public destory () {
->>>>>>> 401b4083
+    public destory (): void {
         spine.wasmUtil.destroySpineInstance(this._instance);
     }
 }
@@ -337,27 +319,16 @@
         this._skeletonCache = {};
     }
 
-<<<<<<< HEAD
-    public getAnimationCache (uuid: string, animationName: string): AnimationCache {
-        const poolKey = `${uuid}#${animationName}`;
-        const animCache = this._animationPool[poolKey];
-        return animCache;
-    }
-
-    public initAnimationCache (data: SkeletonData, animationName: string): AnimationCache {
-        const uuid = data.uuid;
-        const poolKey = `${uuid}#${animationName}`;
-=======
-    public enablePrivateMode () {
+    public enablePrivateMode (): void {
         this._privateMode = true;
     }
 
-    public clear () {
+    public clear (): void {
         this._animationPool = {};
         this._skeletonCache = {};
     }
 
-    public invalidAnimationCache (uuid: string) {
+    public invalidAnimationCache (uuid: string): void {
         const skeletonInfo = this._skeletonCache[uuid];
         const skeleton = skeletonInfo && skeletonInfo.skeleton;
         if (!skeleton) return;
@@ -369,7 +340,7 @@
         }
     }
 
-    public removeSkeleton (uuid: string) {
+    public removeSkeleton (uuid: string): void {
         const skeletonInfo = this._skeletonCache[uuid];
         if (!skeletonInfo) return;
         const animationsCache = skeletonInfo.animationsCache;
@@ -385,7 +356,7 @@
         delete this._skeletonCache[uuid];
     }
 
-    public getSkeletonCache (uuid: string, skeletonData: spine.SkeletonData) {
+    public getSkeletonCache (uuid: string, skeletonData: spine.SkeletonData): SkeletonCacheItemInfo {
         let skeletonInfo = this._skeletonCache[uuid];
         if (!skeletonInfo) {
             const skeleton = new spine.Skeleton(skeletonData);
@@ -416,7 +387,6 @@
     }
 
     public initAnimationCache (uuid: string, data: SkeletonData,  animationName: string): null | AnimationCache {
->>>>>>> 401b4083
         const spData = data.getRuntimeData();
         if (!spData) return null;
         const skeletonInfo = this._skeletonCache[uuid];
