--- conflicted
+++ resolved
@@ -224,7 +224,7 @@
     // Animation name
     protected _animationName = '';
     protected _skinName = '';
-    protected _drawList = new RecyclePool<SkeletonDrawData>((): { material: any; indexOffset: number; indexCount: number; } => ({
+    protected _drawList = new RecyclePool<SkeletonDrawData>((): SkeletonDrawData => ({
         material: null,
         texture: null,
         indexOffset: 0,
@@ -698,12 +698,8 @@
      * @param name @en The name of animation. @zh 动画名称。
      * @param loop @en Use loop mode or not. @zh 是否使用循环播放模式。
      */
-<<<<<<< HEAD
-    public setAnimation (trackIndex: number, name: string, loop?: boolean): void {
-=======
     public setAnimation (trackIndex: number, name: string, loop?: boolean): spine.TrackEntry | null {
         let trackEntry: spine.TrackEntry | null = null;
->>>>>>> e653f6f9
         if (loop === undefined) loop = true;
         if (this.isAnimationCached()) {
             if (trackIndex !== 0) {
@@ -741,7 +737,7 @@
      * @param delay @en Delay time of animation start. @zh 动画开始的延迟时间。
      * @return {sp.spine.TrackEntry}
      */
-    public addAnimation (trackIndex: number, name: string, loop: boolean, delay?: number) {
+    public addAnimation (trackIndex: number, name: string, loop: boolean, delay?: number): spine.TrackEntry | null {
         delay = delay || 0;
         if (this.isAnimationCached()) {
             warn(`Cached mode not support addAnimation.`);
@@ -762,7 +758,7 @@
      * @param name @en The name of animation. @zh 动画名称。
      * @returns {sp.spine.Animation}
      */
-    public findAnimation (name: string) {
+    public findAnimation (name: string): spine.Animation | null {
         if (this._skeleton) {
             return this._skeleton.data.findAnimation(name);
         }
@@ -776,7 +772,7 @@
      * @param trackIndex @en The index of trackEntry. @zh TrackEntry 索引。
      * @return {sp.spine.TrackEntry}
      */
-    public getCurrent (trackIndex: number) {
+    public getCurrent (trackIndex: number): spine.TrackEntry | null {
         if (this.isAnimationCached()) {
             warn('\'getCurrent\' interface can not be invoked in cached mode.');
         } else if (this._state) {
@@ -880,11 +876,7 @@
     /**
      * @engineInternal
      */
-<<<<<<< HEAD
-    public requestDrawData (material: Material, indexOffset: number, indexCount: number): SkeletonDrawData {
-=======
-    public requestDrawData (material: Material, texureID: number, indexOffset: number, indexCount: number) {
->>>>>>> e653f6f9
+    public requestDrawData (material: Material, texureID: number, indexOffset: number, indexCount: number): SkeletonDrawData {
         const draw = this._drawList.add();
         draw.material = material;
         if (texureID === 0) {
@@ -1538,7 +1530,7 @@
      * same attachment will be changed. @zh 是否需要创建新的 attachment，如果值为 false, 所有共享相同 attachment
      * 的组件都将受影响。
      */
-    public setSlotTexture (slotName: string, tex2d: Texture2D, createNew?: boolean) {
+    public setSlotTexture (slotName: string, tex2d: Texture2D, createNew?: boolean): void {
         if (this.isAnimationCached()) {
             error(`Cached mode can't change texture of slot`);
             return;
