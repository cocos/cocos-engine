--- conflicted
+++ resolved
@@ -730,15 +730,10 @@
             if (this.debugBones || this.debugSlots) {
                 warn('Debug bones or slots is invalid in cached mode');
             }
-<<<<<<< HEAD
             if (this.skeletonData) {
                 const skeletonInfo = this._skeletonCache!.getSkeletonCache(this.skeletonData.uuid, skeletonData);
                 this._skeleton = skeletonInfo.skeleton;
             }
-=======
-            const skeletonInfo = this._skeletonCache!.getSkeletonCache(this.skeletonData!.uuid, skeletonData);
-            this._skeleton = skeletonInfo.skeleton;
->>>>>>> 3c6a8493
         } else {
             this._skeleton = this._instance.initSkeleton(skeletonData);
             this._state = this._instance.getAnimationState();
@@ -1472,13 +1467,9 @@
             this._debugRenderer.node.destroy();
             this._debugRenderer = null;
             if (!this.isAnimationCached()) {
-<<<<<<< HEAD
                 if (this._instance) {
                     this._instance.setDebugMode(false);
                 }
-=======
-                if (!JSB) this._instance.setDebugMode(false);
->>>>>>> 3c6a8493
             }
         }
     }
