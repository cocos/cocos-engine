--- conflicted
+++ resolved
@@ -41,10 +41,7 @@
     });
 }
 
-<<<<<<< HEAD
-function overrideClass (wasm): void {
-=======
-function overrideDefineArrayFunction (prototype, getPropVector, name) {
+function overrideDefineArrayFunction (prototype, getPropVector, name): void {
     Object.defineProperty(prototype, name, {
         value () {
             const array: any[] = [];
@@ -60,8 +57,7 @@
     });
 }
 
-function overrideClass (wasm) {
->>>>>>> 401b4083
+function overrideClass (wasm): void {
     spine.wasmUtil = wasm.SpineWasmUtil;
     spine.wasmUtil.wasm = wasm;
     spine.wasmUtil.spineWasmInit();
@@ -212,7 +208,7 @@
     });
 }
 
-function overrideProperty_Attachment () {
+function overrideProperty_Attachment (): void {
     const prototype = spine.Attachment.prototype as any;
     const propertyPolyfills = [
         {
