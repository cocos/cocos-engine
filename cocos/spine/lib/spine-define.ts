--- conflicted
+++ resolved
@@ -192,9 +192,6 @@
     });
 }
 
-<<<<<<< HEAD
-function overrideProperty_ConstraintData (): void {
-=======
 function overrideProperty_Attachment () {
     const prototype = spine.Attachment.prototype as any;
     const propertyPolyfills = [
@@ -209,8 +206,7 @@
     });
 }
 
-function overrideProperty_ConstraintData () {
->>>>>>> 1aed1fe8
+function overrideProperty_ConstraintData (): void {
     const prototype = spine.ConstraintData.prototype as any;
     const propertyPolyfills = [
         {
@@ -282,13 +278,8 @@
             setter: prototype.setSoftness,
         },
     ];
-<<<<<<< HEAD
-    propertyPolyfills.forEach((prop): void => {
-        js.getset(prop.proto, prop.property, prop.getter);
-=======
-    propertyPolyfills.forEach((prop) => {
+    propertyPolyfills.forEach((prop): void => {
         js.getset(prop.proto, prop.property, prop.getter, prop.setter);
->>>>>>> 1aed1fe8
     });
     overrideDefineArrayProp(prototype, prototype.getBones, 'bones');
 }
@@ -351,13 +342,8 @@
             setter: prototype.setTranslateMix,
         },
     ];
-<<<<<<< HEAD
-    propertyPolyfills.forEach((prop): void => {
-        js.getset(prop.proto, prop.property, prop.getter);
-=======
-    propertyPolyfills.forEach((prop) => {
+    propertyPolyfills.forEach((prop): void => {
         js.getset(prop.proto, prop.property, prop.getter, prop.setter);
->>>>>>> 1aed1fe8
     });
     overrideDefineArrayProp(prototype, prototype.getBones, 'bones');
 }
@@ -759,13 +745,8 @@
             setter: prototype.setActive,
         },
     ];
-<<<<<<< HEAD
-    propertyPolyfills.forEach((prop): void => {
-        js.getset(prop.proto, prop.property, prop.getter);
-=======
-    propertyPolyfills.forEach((prop) => {
+    propertyPolyfills.forEach((prop): void => {
         js.getset(prop.proto, prop.property, prop.getter, prop.setter);
->>>>>>> 1aed1fe8
     });
     overrideDefineArrayProp(prototype, prototype.getBones, 'bones');
 }
@@ -815,13 +796,8 @@
             setter: prototype.setActive,
         },
     ];
-<<<<<<< HEAD
-    propertyPolyfills.forEach((prop): void => {
-        js.getset(prop.proto, prop.property, prop.getter);
-=======
-    propertyPolyfills.forEach((prop) => {
+    propertyPolyfills.forEach((prop): void => {
         js.getset(prop.proto, prop.property, prop.getter, prop.setter);
->>>>>>> 1aed1fe8
     });
     overrideDefineArrayProp(prototype, prototype.getBones, 'bones');
 }
@@ -1097,13 +1073,8 @@
             setter: prototype.setActive,
         },
     ];
-<<<<<<< HEAD
-    propertyPolyfills.forEach((prop): void => {
-        js.getset(prop.proto, prop.property, prop.getter);
-=======
-    propertyPolyfills.forEach((prop) => {
+    propertyPolyfills.forEach((prop): void => {
         js.getset(prop.proto, prop.property, prop.getter, prop.setter);
->>>>>>> 1aed1fe8
     });
 }
 
@@ -1499,13 +1470,8 @@
             setter: prototype.setMixBlend,
         },
     ];
-<<<<<<< HEAD
-    propertyPolyfills.forEach((prop): void => {
-        js.getset(prop.proto, prop.property, prop.getter);
-=======
-    propertyPolyfills.forEach((prop) => {
+    propertyPolyfills.forEach((prop): void => {
         js.getset(prop.proto, prop.property, prop.getter, prop.setter);
->>>>>>> 1aed1fe8
     });
 }
 
@@ -1543,13 +1509,8 @@
             setter: prototype.setTimeScale,
         },
     ];
-<<<<<<< HEAD
-    propertyPolyfills.forEach((prop): void => {
-        js.getset(prop.proto, prop.property, prop.getter);
-=======
-    propertyPolyfills.forEach((prop) => {
+    propertyPolyfills.forEach((prop): void => {
         js.getset(prop.proto, prop.property, prop.getter, prop.setter);
->>>>>>> 1aed1fe8
     });
 
     overrideDefineArrayProp(prototype, prototype.getTracks, 'tracks');
@@ -1575,13 +1536,8 @@
             setter: prototype.setDuration,
         },
     ];
-<<<<<<< HEAD
-    propertyPolyfills.forEach((prop): void => {
-        js.getset(prop.proto, prop.property, prop.getter);
-=======
-    propertyPolyfills.forEach((prop) => {
+    propertyPolyfills.forEach((prop): void => {
         js.getset(prop.proto, prop.property, prop.getter, prop.setter);
->>>>>>> 1aed1fe8
     });
 }
 
