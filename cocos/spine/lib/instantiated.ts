/*
 Copyright (c) 2023 Xiamen Yaji Software Co., Ltd.

 https://www.cocos.com/

 Permission is hereby granted, free of charge, to any person obtaining a copy
 of this software and associated documentation files (the "Software"), to deal
 in the Software without restriction, including without limitation the rights to
 use, copy, modify, merge, publish, distribute, sublicense, and/or sell copies
 of the Software, and to permit persons to whom the Software is furnished to do so,
 subject to the following conditions:

 The above copyright notice and this permission notice shall be included in
 all copies or substantial portions of the Software.

 THE SOFTWARE IS PROVIDED "AS IS", WITHOUT WARRANTY OF ANY KIND, EXPRESS OR
 IMPLIED, INCLUDING BUT NOT LIMITED TO THE WARRANTIES OF MERCHANTABILITY,
 FITNESS FOR A PARTICULAR PURPOSE AND NONINFRINGEMENT. IN NO EVENT SHALL THE
 AUTHORS OR COPYRIGHT HOLDERS BE LIABLE FOR ANY CLAIM, DAMAGES OR OTHER
 LIABILITY, WHETHER IN AN ACTION OF CONTRACT, TORT OR OTHERWISE, ARISING FROM,
 OUT OF OR IN CONNECTION WITH THE SOFTWARE OR THE USE OR OTHER DEALINGS IN
 THE SOFTWARE.
*/

import { instantiateWasm, fetchBuffer, ensureWasmModuleReady } from 'pal/wasm';
import { JSB, WASM_SUPPORT_MODE, CULL_ASM_JS_MODULE } from 'internal:constants';
import { game } from '../../game';
import { getError, error, sys } from '../../core';
import { WebAssemblySupportMode } from '../../misc/webassembly-support';
import { overrideSpineDefine } from './spine-define';

const PAGESIZE = 65536; // 64KiB

// How many pages of the wasm memory
// TODO: let this can be canfiguable by user.
const PAGECOUNT = 32 * 16;

// How mush memory size of the wasm memory
const MEMORYSIZE = PAGESIZE * PAGECOUNT; // 32 MiB

let wasmInstance: SpineWasm.instance = null!;
const registerList: any[] = [];

///////////////////////////////////////////////////////////////////////////////////////////////////
function initWasm (wasmFactory, wasmUrl): Promise<void> {
    return new Promise<void>((resolve, reject) => {
        const errorMessage = (err: any): string => `[Spine]: Spine wasm load failed: ${err}`;
        wasmFactory({
            instantiateWasm (importObject: WebAssembly.Imports,
                receiveInstance: (instance: WebAssembly.Instance, module: WebAssembly.Module) => void) {
                // NOTE: the Promise return by instantiateWasm hook can't be caught.
                instantiateWasm(wasmUrl, importObject).then((result: any) => {
                    receiveInstance(result.instance, result.module);
                }).catch((err) => reject(errorMessage(err)));
            },
        }).then((Instance: any) => {
            wasmInstance = Instance;
            registerList.forEach((cb) => {
                cb(wasmInstance);
            });
        }).then(resolve).catch((err: any) => reject(errorMessage(err)));
    });
}

function initAsmJS (asmFactory, asmJsMemUrl): Promise<void> {
    return new Promise<void>((resolve, reject) => {
        if (CULL_ASM_JS_MODULE) {
            reject(getError(4601));
            return;
        }
        fetchBuffer(asmJsMemUrl).then((arrayBuffer) => {
            const wasmMemory: any = {};
            wasmMemory.buffer = new ArrayBuffer(MEMORYSIZE);
            const module = {
                wasmMemory,
                memoryInitializerRequest: {
                    response: arrayBuffer,
                    status: 200,
                } as Partial<XMLHttpRequest>,
            };
            // eslint-disable-next-line @typescript-eslint/no-unsafe-return
            return asmFactory(module).then((instance: any) => {
                wasmInstance = instance;
                registerList.forEach((cb) => {
                    cb(wasmInstance);
                });
            });
        }).then(resolve).catch(reject);
    });
}

<<<<<<< HEAD
export function waitForSpineWasmInstantiation (): Promise<void> {
    const errorReport = (msg: any): void => { error(msg); };
=======
function shouldUseWasmModule (): boolean {
>>>>>>> 1aed1fe8
    if (WASM_SUPPORT_MODE === WebAssemblySupportMode.MAYBE_SUPPORT) {
        return sys.hasFeature(sys.Feature.WASM);
    } else if (WASM_SUPPORT_MODE === WebAssemblySupportMode.SUPPORT) {
        return true;
    } else {
        return false;
    }
}

export function waitForSpineWasmInstantiation (): Promise<void> {
    const errorReport = (msg: any) => { error(msg); };
    return ensureWasmModuleReady().then(() => Promise.all([
        import('external:emscripten/spine/spine.asm.js'),
        import('external:emscripten/spine/spine.js.mem'),
        import('external:emscripten/spine/spine.wasm.js'),
        import('external:emscripten/spine/spine.wasm'),
    ]).then(([
        { default: asmFactory },
        { default: asmJsMemUrl },
        { default: wasmFactory },
        { default: spineWasmUrl },
    ]) => {
        if (shouldUseWasmModule()) {
            return initWasm(wasmFactory, spineWasmUrl);
        } else {
            return initAsmJS(asmFactory, asmJsMemUrl);
        }
    })).catch(errorReport);
}

if (!JSB) {
    game.onPostInfrastructureInitDelegate.add(waitForSpineWasmInstantiation);
    registerList.push(overrideSpineDefine);
}
export const SPINE_WASM = 1;<|MERGE_RESOLUTION|>--- conflicted
+++ resolved
@@ -89,12 +89,7 @@
     });
 }
 
-<<<<<<< HEAD
-export function waitForSpineWasmInstantiation (): Promise<void> {
-    const errorReport = (msg: any): void => { error(msg); };
-=======
 function shouldUseWasmModule (): boolean {
->>>>>>> 1aed1fe8
     if (WASM_SUPPORT_MODE === WebAssemblySupportMode.MAYBE_SUPPORT) {
         return sys.hasFeature(sys.Feature.WASM);
     } else if (WASM_SUPPORT_MODE === WebAssemblySupportMode.SUPPORT) {
@@ -105,7 +100,7 @@
 }
 
 export function waitForSpineWasmInstantiation (): Promise<void> {
-    const errorReport = (msg: any) => { error(msg); };
+    const errorReport = (msg: any): void => { error(msg); };
     return ensureWasmModuleReady().then(() => Promise.all([
         import('external:emscripten/spine/spine.asm.js'),
         import('external:emscripten/spine/spine.js.mem'),
