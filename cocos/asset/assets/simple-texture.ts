/*
 Copyright (c) 2020-2023 Xiamen Yaji Software Co., Ltd.

 https://www.cocos.com/

 Permission is hereby granted, free of charge, to any person obtaining a copy
 of this software and associated documentation files (the "Software"), to deal
 in the Software without restriction, including without limitation the rights to
 use, copy, modify, merge, publish, distribute, sublicense, and/or sell copies
 of the Software, and to permit persons to whom the Software is furnished to do so,
 subject to the following conditions:

 The above copyright notice and this permission notice shall be included in
 all copies or substantial portions of the Software.

 THE SOFTWARE IS PROVIDED "AS IS", WITHOUT WARRANTY OF ANY KIND, EXPRESS OR
 IMPLIED, INCLUDING BUT NOT LIMITED TO THE WARRANTIES OF MERCHANTABILITY,
 FITNESS FOR A PARTICULAR PURPOSE AND NONINFRINGEMENT. IN NO EVENT SHALL THE
 AUTHORS OR COPYRIGHT HOLDERS BE LIABLE FOR ANY CLAIM, DAMAGES OR OTHER
 LIABILITY, WHETHER IN AN ACTION OF CONTRACT, TORT OR OTHERWISE, ARISING FROM,
 OUT OF OR IN CONNECTION WITH THE SOFTWARE OR THE USE OR OTHER DEALINGS IN
 THE SOFTWARE.
*/

import { ccclass } from 'cc.decorator';
import { DEV } from 'internal:constants';
import { TextureFlagBit, TextureUsageBit, API, Texture, TextureInfo, TextureViewInfo, Device, BufferTextureCopy } from '../../gfx';
import { assertID, error, js, macro, cclegacy } from '../../core';
import { Filter } from './asset-enum';
import { ImageAsset } from './image-asset';
import { TextureBase } from './texture-base';
import dependUtil from '../asset-manager/depend-util';

const _regions: BufferTextureCopy[] = [new BufferTextureCopy()];

export type PresumedGFXTextureInfo = Pick<TextureInfo, 'usage' | 'flags' | 'format' | 'levelCount'>;
export type PresumedGFXTextureViewInfo = Pick<TextureViewInfo, 'texture' | 'format' | 'baseLevel' | 'levelCount'>;

<<<<<<< HEAD
function getMipLevel (width: number, height: number): number {
=======
export function getMipLevel (width: number, height: number) {
>>>>>>> ee51e412
    let size = Math.max(width, height);
    let level = 0;
    while (size) { size >>= 1; level++; }
    return level;
}

<<<<<<< HEAD
function isPOT (n: number): boolean | 0 { return n && (n & (n - 1)) === 0; }
function canGenerateMipmap (device: Device, w: number, h: number): boolean | 0 {
=======
function isPOT (n: number) { return n && (n & (n - 1)) === 0; }
export function canGenerateMipmap (device: Device, w: number, h: number) {
>>>>>>> ee51e412
    const needCheckPOT = device.gfxAPI === API.WEBGL;
    if (needCheckPOT) { return isPOT(w) && isPOT(h); }
    return true;
}

/**
 * @en The simple texture base class.
 * It create the GFX Texture and can set mipmap levels.
 * @zh 简单贴图基类。
 * 简单贴图内部创建了 GFX 贴图和该贴图上的 GFX 贴图视图。
 * 简单贴图允许指定不同的 Mipmap 层级。
 */
@ccclass('cc.SimpleTexture')
export class SimpleTexture extends TextureBase {
    /**
     * @engineInternal
     */
    protected _gfxTexture: Texture | null = null;
    /**
     * @engineInternal
     */
    protected _gfxTextureView: Texture | null = null;
    private _mipmapLevel = 1;
    // Cache these data to reduce JSB invoking.
    private _textureWidth = 0;
    private _textureHeight = 0;

    /**
     * @engineInternal
     */
    protected _baseLevel = 0;
    /**
     * @engineInternal
     */
    protected _maxLevel = 1000;

    /**
     * @en The mipmap level of the texture.
     * @zh 贴图中的 Mipmap 层级数量。
     */
    get mipmapLevel (): number {
        return this._mipmapLevel;
    }

    /**
     * @en The GFX Texture resource.
     * @zh 获取此贴图底层的 GFX 贴图对象。
     * @return @en The low level gfx texture. @zh 底层的 GFX 贴图。
     */
    public getGFXTexture (): Texture | null {
        return this._gfxTextureView;
    }

    public destroy (): boolean {
        this._tryDestroyTextureView();
        this._tryDestroyTexture();
        return super.destroy();
    }

    /**
     * @en Update the level 0 mipmap image.
     * @zh 更新 0 级 Mipmap。
     */
    public updateImage (): void {
        this.updateMipmaps(0);
    }

    /**
     * @en Update the given level mipmap image.
     * @zh 更新指定层级范围内的 Mipmap。当 Mipmap 数据发生了改变时应调用此方法提交更改。
     * 若指定的层级范围超出了实际已有的层级范围，只有覆盖的那些层级范围会被更新。
     * @param firstLevel @en First level to be updated. @zh 更新指定层的 mipmap。
     * @param count @en Mipmap level count to be updated。 @zh 指定要更新层的数量。
     */
    public updateMipmaps (firstLevel = 0, count?: number): void {

    }

    /**
     * @en Upload data to the given mipmap level.
     * The size of the image will affect how the mipmap is updated.
     * - When the image is an ArrayBuffer, the size of the image must match the mipmap size.
     * - If the image size matches the mipmap size, the mipmap data will be updated entirely.
     * - If the image size is smaller than the mipmap size, the mipmap will be updated from top left corner.
     * - If the image size is larger, an error will be raised
     * @zh 上传图像数据到指定层级的 Mipmap 中。
     * 图像的尺寸影响 Mipmap 的更新范围：
     * - 当图像是 `ArrayBuffer` 时，图像的尺寸必须和 Mipmap 的尺寸一致；否则，
     * - 若图像的尺寸与 Mipmap 的尺寸相同，上传后整个 Mipmap 的数据将与图像数据一致；
     * - 若图像的尺寸小于指定层级 Mipmap 的尺寸（不管是长或宽），则从贴图左上角开始，图像尺寸范围内的 Mipmap 会被更新；
     * - 若图像的尺寸超出了指定层级 Mipmap 的尺寸（不管是长或宽），都将引起错误。
     * @param source @en The source image or image data. @zh 源图像或图像数据。
     * @param level @en Mipmap level to upload the image to. @zh 要上传的 mipmap 层级。
     * @param arrayIndex @en The array index. @zh 要上传的数组索引。
     */
    public uploadData (source: HTMLCanvasElement | HTMLImageElement | ArrayBufferView | ImageBitmap, level = 0, arrayIndex = 0): void {
        if (!this._gfxTexture || this._mipmapLevel <= level) {
            return;
        }

        const gfxDevice = this._getGFXDevice();
        if (!gfxDevice) {
            return;
        }

        const region = _regions[0];
        region.texExtent.width = this._textureWidth >> level;
        region.texExtent.height = this._textureHeight >> level;
        region.texSubres.mipLevel = level;
        region.texSubres.baseArrayLayer = arrayIndex;

        if (DEV) {
            if (source instanceof HTMLElement) {
                if (source.height > region.texExtent.height
                    || source.width > region.texExtent.width) {
                    error(`Image source(${this.name}) bounds override.`);
                }
            }
        }

        if (ArrayBuffer.isView(source)) {
            gfxDevice.copyBuffersToTexture([source], this._gfxTexture, _regions);
        } else {
            gfxDevice.copyTexImagesToTexture([source], this._gfxTexture, _regions);
        }
    }

    /**
     * @engineInternal
     */
    protected _assignImage (image: ImageAsset, level: number, arrayIndex?: number): void {
        const data = image.data;
        if (!data) {
            return;
        }
        this.uploadData(data, level, arrayIndex);
        this._checkTextureLoaded();

        if (macro.CLEANUP_IMAGE_CACHE) {
            const deps = dependUtil.getDeps(this._uuid);
            const index = deps.indexOf(image._uuid);
            if (index !== -1) {
                js.array.fastRemoveAt(deps, index);
                image.decRef();
            }
        }
    }

    /**
     * @engineInternal
     */
    protected _checkTextureLoaded (): void {
        this._textureReady();
    }

    /**
     * @engineInternal
     */
    protected _textureReady (): void {
        this.loaded = true;
        this.emit('load');
    }

    /**
     * @en
     * Set mipmap level of this texture.
     * The value is passes as presumed info to `this._getGfxTextureCreateInfo()`.
     * @zh
     * 设置此贴图的 mipmap 层级
     * @param value The mipmap level.
     * @engineInternal
     *
     */
    protected _setMipmapLevel (value: number): void {
        this._mipmapLevel = value < 1 ? 1 : value;
    }

    /**
     * @engineInternal
     */
    protected _setMipRange (baseLevel: number, maxLevel: number): void {
        this._baseLevel = baseLevel < 1 ? 0 : baseLevel;
        this._maxLevel = maxLevel < 1 ? 0 : maxLevel;
    }

    /**
     * @en Set mipmap level range for this texture.
     * @zh 设置当前贴图的 mipmap 范围。
     * @param baseLevel @en The base mipmap level. @zh 最低 mipmap 等级。
     * @param maxLevel @en The maximum mipmap level. @zh 最高 mipmap 等级。
     */
    public setMipRange (baseLevel: number, maxLevel: number): void {
        assertID(baseLevel <= maxLevel, 3124);

        this._setMipRange(baseLevel, maxLevel);

        const device = this._getGFXDevice();
        if (!device) {
            return;
        }
        // create a new texture view before the destruction of the previous one to bypass the bug that
        // vulkan destroys textureview in use. This is a temporary solution, should be fixed later.
        const textureView = this._createTextureView(device);
        this._tryDestroyTextureView();
        this._gfxTextureView = textureView;
    }

    /**
     * @en This method is override by derived classes to provide GFX texture info.
     * @zh 这个方法被派生类重写以提供 GFX 纹理信息。
     * @param presumed The presumed GFX texture info.
     * @engineInternal
     */
    protected _getGfxTextureCreateInfo (presumed: PresumedGFXTextureInfo): TextureInfo | null {
        return null;
    }

    /**
     * @en This method is overrided by derived classes to provide GFX TextureViewInfo.
     * @zh 这个方法被派生类重写以提供 GFX 纹理视图信息。
     * @param presumed The presumed GFX TextureViewInfo.
     * @engineInternal
     */
    protected _getGfxTextureViewCreateInfo (presumed: PresumedGFXTextureViewInfo): TextureViewInfo | null {
        return null;
    }

    /**
     * @engineInternal
     */
    protected _tryReset (): void {
        this._tryDestroyTextureView();
        this._tryDestroyTexture();
        if (this._mipmapLevel === 0) {
            return;
        }
        const device = this._getGFXDevice();
        if (!device) {
            return;
        }
        this._createTexture(device);
        this._gfxTextureView = this._createTextureView(device);
    }

    /**
     * @en Whether mipmaps are baked convolutional maps.
     * @zh mipmaps 是否为烘焙出来的卷积图。
     */
    public isUsingOfflineMipmaps (): boolean {
        return false;
    }

    /**
     * @engineInternal
     */
    protected _createTexture (device: Device): void {
        if (this._width === 0 || this._height === 0) { return; }
        let flags = TextureFlagBit.NONE;
        if (this._mipFilter !== Filter.NONE && canGenerateMipmap(device, this._width, this._height)) {
            this._mipmapLevel = getMipLevel(this._width, this._height);
            if (!this.isUsingOfflineMipmaps() && !this.isCompressed) {
                flags = TextureFlagBit.GEN_MIPMAP;
            }
        }
        const textureCreateInfo = this._getGfxTextureCreateInfo({
            usage: TextureUsageBit.SAMPLED | TextureUsageBit.TRANSFER_DST,
            format: this._getGFXFormat(),
            levelCount: this._mipmapLevel,
            flags,
        });
        if (!textureCreateInfo) {
            return;
        }

        const texture = device.createTexture(textureCreateInfo);
        this._textureWidth = textureCreateInfo.width;
        this._textureHeight = textureCreateInfo.height;

        this._gfxTexture = texture;
    }

    /**
     * @engineInternal
     */
    protected _createTextureView (device: Device): Texture | null {
        if (!this._gfxTexture) {
            return null;
        }
        const maxLevel = this._maxLevel < this._mipmapLevel ? this._maxLevel : this._mipmapLevel - 1;
        const textureViewCreateInfo = this._getGfxTextureViewCreateInfo({
            texture: this._gfxTexture,
            format: this._getGFXFormat(),
            baseLevel: this._baseLevel,
            levelCount: maxLevel - this._baseLevel + 1,
        });
        if (!textureViewCreateInfo) {
            return null;
        }

        return device.createTexture(textureViewCreateInfo);
    }

    /**
     * @engineInternal
     */
    protected _tryDestroyTexture (): void {
        if (this._gfxTexture) {
            this._gfxTexture.destroy();
            this._gfxTexture = null;
        }
    }

    /**
     * @engineInternal
     */
    protected _tryDestroyTextureView (): void {
        if (this._gfxTextureView) {
            this._gfxTextureView.destroy();
            this._gfxTextureView = null;
        }
    }
}

cclegacy.SimpleTexture = SimpleTexture;<|MERGE_RESOLUTION|>--- conflicted
+++ resolved
@@ -36,24 +36,15 @@
 export type PresumedGFXTextureInfo = Pick<TextureInfo, 'usage' | 'flags' | 'format' | 'levelCount'>;
 export type PresumedGFXTextureViewInfo = Pick<TextureViewInfo, 'texture' | 'format' | 'baseLevel' | 'levelCount'>;
 
-<<<<<<< HEAD
-function getMipLevel (width: number, height: number): number {
-=======
-export function getMipLevel (width: number, height: number) {
->>>>>>> ee51e412
+export function getMipLevel (width: number, height: number): number {
     let size = Math.max(width, height);
     let level = 0;
     while (size) { size >>= 1; level++; }
     return level;
 }
 
-<<<<<<< HEAD
 function isPOT (n: number): boolean | 0 { return n && (n & (n - 1)) === 0; }
-function canGenerateMipmap (device: Device, w: number, h: number): boolean | 0 {
-=======
-function isPOT (n: number) { return n && (n & (n - 1)) === 0; }
-export function canGenerateMipmap (device: Device, w: number, h: number) {
->>>>>>> ee51e412
+export function canGenerateMipmap (device: Device, w: number, h: number): boolean | 0 {
     const needCheckPOT = device.gfxAPI === API.WEBGL;
     if (needCheckPOT) { return isPOT(w) && isPOT(h); }
     return true;
