--- conflicted
+++ resolved
@@ -111,22 +111,14 @@
         this._setMipmapParams(mipmaps);
     }
 
-<<<<<<< HEAD
     /**
      * TODO: See: cocos/cocos-engine#15305
      */
-    private _setMipmapParams (value: ImageAsset[]) {
+    private _setMipmapParams (value: ImageAsset[]): void {
         this._generatedMipmaps = value;
         this._setMipmapLevel(this._generatedMipmaps.length);
         if (this._generatedMipmaps.length > 0) {
             const imageAsset: ImageAsset = this._generatedMipmaps[0];
-=======
-    private _setMipmapParams (value: ImageAsset[]): void {
-        this._mipmaps = value;
-        this._setMipmapLevel(this._mipmaps.length);
-        if (this._mipmaps.length > 0) {
-            const imageAsset: ImageAsset = this._mipmaps[0];
->>>>>>> 79a6eaf7
             this.reset({
                 width: imageAsset.width,
                 height: imageAsset.height,
@@ -232,13 +224,8 @@
         return this._mipmaps.length !== 0 ? this._mipmaps[0].url : '';
     }
 
-<<<<<<< HEAD
-    public updateMipmaps (firstLevel = 0, count?: number) {
+    public updateMipmaps (firstLevel = 0, count?: number): void {
         if (firstLevel >= this._generatedMipmaps.length) {
-=======
-    public updateMipmaps (firstLevel = 0, count?: number): void {
-        if (firstLevel >= this._mipmaps.length) {
->>>>>>> 79a6eaf7
             return;
         }
 
@@ -259,8 +246,7 @@
      * @returns @en HTMLElement or `null`. @zh HTML 元素或者 null。
      * @deprecated Please use [[ImageAsset.data]] instead
      */
-    public getHtmlElementObj (): HTMLCanvasElement | HTMLImageElement | null
-    {
+    public getHtmlElementObj (): HTMLCanvasElement | HTMLImageElement | null {
         return (this._mipmaps[0] && (this._mipmaps[0].data instanceof HTMLElement)) ? this._mipmaps[0].data : null;
     }
 
