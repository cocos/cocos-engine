--- conflicted
+++ resolved
@@ -34,13 +34,8 @@
 import { MacroRecord } from '../../render-scene/core/pass-utils';
 import { programLib } from '../../render-scene/core/program-lib';
 import { Asset } from './asset';
-<<<<<<< HEAD
-import { legacyCC } from '../../core/global-exports';
-import { warnID } from '../../core/platform/debug';
 import { gfx } from '../../../typedoc-index';
-=======
 import { cclegacy, warnID } from '../../core';
->>>>>>> 78452b1d
 
 export declare namespace EffectAsset {
     export interface IPropertyInfo {
