/*
 Copyright (c) 2017-2023 Xiamen Yaji Software Co., Ltd.

 https://www.cocos.com/

 Permission is hereby granted, free of charge, to any person obtaining a copy
 of this software and associated documentation files (the "Software"), to deal
 in the Software without restriction, including without limitation the rights to
 use, copy, modify, merge, publish, distribute, sublicense, and/or sell copies
 of the Software, and to permit persons to whom the Software is furnished to do so,
 subject to the following conditions:

 The above copyright notice and this permission notice shall be included in
 all copies or substantial portions of the Software.

 THE SOFTWARE IS PROVIDED "AS IS", WITHOUT WARRANTY OF ANY KIND, EXPRESS OR
 IMPLIED, INCLUDING BUT NOT LIMITED TO THE WARRANTIES OF MERCHANTABILITY,
 FITNESS FOR A PARTICULAR PURPOSE AND NONINFRINGEMENT. IN NO EVENT SHALL THE
 AUTHORS OR COPYRIGHT HOLDERS BE LIABLE FOR ANY CLAIM, DAMAGES OR OTHER
 LIABILITY, WHETHER IN AN ACTION OF CONTRACT, TORT OR OTHERWISE, ARISING FROM,
 OUT OF OR IN CONNECTION WITH THE SOFTWARE OR THE USE OR OTHER DEALINGS IN
 THE SOFTWARE.
*/

// @ts-check
import { ccclass, override } from 'cc.decorator';
import { EDITOR, ALIPAY, XIAOMI, JSB, TEST, BAIDU, TAOBAO, TAOBAO_MINIGAME, WECHAT_MINI_PROGRAM } from 'internal:constants';
import { ImageData } from 'pal/image';
import { ImageSource, IMemoryImageSource } from '../../../pal/image/types';
import { Device, Format, FormatFeatureBit, deviceManager } from '../../gfx';
import { Asset } from './asset';
import { PixelFormat } from './asset-enum';
import { warnID, macro, sys, cclegacy } from '../../core';
import { ccwindow } from '../../core/global-exports';
import { Enum } from '../../core/value-types/enum';

// Compress mipmap constants
const COMPRESSED_HEADER_LENGTH = 4;
const COMPRESSED_MIPMAP_DATA_SIZE_LENGTH = 4;
const COMPRESSED_MIPMAP_LEVEL_COUNT_LENGTH = 4;
const COMPRESSED_MIPMAP_MAGIC = 0x50494d43;

export const compressType = Enum({
    PVR: 0,
    PKM: 1,
    ASTC: 2,
});

// PVR constants //
// https://github.com/toji/texture-tester/blob/master/js/webgl-texture-util.js#L424
const PVR_HEADER_LENGTH = 13; // The header length in 32 bit ints.
const PVR_MAGIC = 0x03525650; // 0x50565203;

// Offsets into the header array.
const PVR_HEADER_MAGIC = 0;
const PVR_HEADER_FORMAT = 2;
const PVR_HEADER_HEIGHT = 6;
const PVR_HEADER_WIDTH = 7;
const PVR_HEADER_MIPMAPCOUNT = 11;
const PVR_HEADER_METADATA = 12;

// ETC constants //
const ETC_PKM_HEADER_LENGTH = 16;

const ETC_PKM_FORMAT_OFFSET = 6;
const ETC_PKM_ENCODED_WIDTH_OFFSET = 8;
const ETC_PKM_ENCODED_HEIGHT_OFFSET = 10;
const ETC_PKM_WIDTH_OFFSET = 12;
const ETC_PKM_HEIGHT_OFFSET = 14;

const ETC1_RGB_NO_MIPMAPS = 0;
const ETC2_RGB_NO_MIPMAPS = 1;
const ETC2_RGBA_NO_MIPMAPS = 3;

//= ==============//
// ASTC constants //
//= ==============//

// struct astc_header
// {
//  uint8_t magic[4];
//  uint8_t blockdim_x;
//  uint8_t blockdim_y;
//  uint8_t blockdim_z;
//  uint8_t xsize[3]; // x-size = xsize[0] + xsize[1] + xsize[2]
//  uint8_t ysize[3]; // x-size, y-size and z-size are given in texels;
//  uint8_t zsize[3]; // block count is inferred
// };
const ASTC_MAGIC = 0x5CA1AB13;

const ASTC_HEADER_LENGTH = 16; // The header length
const ASTC_HEADER_MAGIC = 4;
const ASTC_HEADER_BLOCKDIM = 3;

const ASTC_HEADER_SIZE_X_BEGIN = 7;
const ASTC_HEADER_SIZE_Y_BEGIN = 10;
const ASTC_HEADER_SIZE_Z_BEGIN = 13;

function getASTCFormat (xdim, ydim): PixelFormat {
    if (xdim === 4) {
        return PixelFormat.RGBA_ASTC_4x4;
    } if (xdim === 5) {
        if (ydim === 4) {
            return PixelFormat.RGBA_ASTC_5x4;
        }
        return PixelFormat.RGBA_ASTC_5x5;
    } if (xdim === 6) {
        if (ydim === 5) {
            return PixelFormat.RGBA_ASTC_6x5;
        }
        return PixelFormat.RGBA_ASTC_6x6;
    } if (xdim === 8) {
        if (ydim === 5) {
            return PixelFormat.RGBA_ASTC_8x5;
        } if (ydim === 6) {
            return PixelFormat.RGBA_ASTC_8x6;
        }
        return PixelFormat.RGBA_ASTC_8x8;
    } if (xdim === 10) {
        if (ydim === 5) {
            return PixelFormat.RGBA_ASTC_10x5;
        } if (ydim === 6) {
            return PixelFormat.RGBA_ASTC_10x6;
        } if (ydim === 8) {
            return PixelFormat.RGBA_ASTC_10x8;
        }
        return PixelFormat.RGBA_ASTC_10x10;
    }
    if (ydim === 10) {
        return PixelFormat.RGBA_ASTC_12x10;
    }
    return PixelFormat.RGBA_ASTC_12x12;
}

function readBEUint16 (header, offset: number): number {
    return (header[offset] << 8) | header[offset + 1];
}

/**
<<<<<<< HEAD
=======
 * @en Image source in memory
 * @zh 内存图像源。
 */
export interface IMemoryImageSource {
    _data: ArrayBufferView | null;
    _compressed: boolean;
    width: number;
    height: number;
    format: number;
    mipmapLevelDataSize?: number[];
}

/**
 * @en The image source, can be HTML canvas, image type or image in memory data
 * @zh 图像资源的原始图像源。可以来源于 HTML 元素也可以来源于内存。
 */
export type ImageSource = HTMLCanvasElement | HTMLImageElement | IMemoryImageSource | ImageBitmap;

function isImageBitmap (imageSource: any): imageSource is ImageBitmap {
    return !!(sys.hasFeature(sys.Feature.IMAGE_BITMAP) && imageSource instanceof ImageBitmap);
}

function fetchImageSource (imageSource: ImageSource): HTMLCanvasElement | HTMLImageElement | ImageBitmap | ArrayBufferView | null {
    return '_data' in imageSource ? imageSource._data : imageSource;
}

// 返回该图像源是否是平台提供的图像对象。
function isNativeImage (imageSource: ImageSource): imageSource is (HTMLImageElement | HTMLCanvasElement | ImageBitmap) {
    if (ALIPAY || TAOBAO || TAOBAO_MINIGAME || XIAOMI || BAIDU || WECHAT_MINI_PROGRAM) {
        // We're unable to grab the constructors of Alipay native image or canvas object.
        return !('_data' in imageSource);
    }
    if (JSB && (imageSource as IMemoryImageSource)._compressed === true) {
        return false;
    }

    return imageSource instanceof HTMLImageElement || imageSource instanceof HTMLCanvasElement || isImageBitmap(imageSource);
}

/**
>>>>>>> 79ad55a8
 * @en Image Asset. The image resource stores the raw data of the image and you can use this resource to create any Texture resource.
 * @zh 图像资源。图像资源存储了图像的原始数据，你可以使用此资源来创建任意 [[TextureBase]] 资源。
 */
@ccclass('cc.ImageAsset')
export class ImageAsset extends Asset {
    /**
     * mergeCompressedTextureMips
     * ************* hearder ***************
     * COMPRESSED_MAGIC: 0x50494d43        *
     * ************* document **************
     * chunkCount: n                       *
     * chunkDataSize[0]: xxx               *
     * ...                                 *
     * chunkDataSize[n - 1]: xxx           *
     * ************* chunks ****************
     *    ******************************   *
     *    *                            *   *
     *    *          chunk[0]          *   *
     *    *                            *   *
     *    ******************************   *
     * ...
     *    ******************************   *
     *    *                            *   *
     *    *          chunk[n - 1]      *   *
     *    *                            *   *
     *    ******************************   *
     * *************************************
     * @param files @zh 压缩纹理数组。 @en Compressed Texture Arrays.
     * @returns out @zh 合并后的压缩纹理数据。 @en Merged compressed texture data.
     */
    public static mergeCompressedTextureMips (files: ArrayBuffer[] | ArrayBufferView[]): Uint8Array {
        let out = new Uint8Array(0);

        let err: Error | null = null;
        try {
            // Create compressed file
            // file header length
            const fileHeaderLength = COMPRESSED_HEADER_LENGTH + COMPRESSED_MIPMAP_LEVEL_COUNT_LENGTH + files.length * COMPRESSED_MIPMAP_DATA_SIZE_LENGTH;
            let fileLength = 0;
            for (const file of files) {
                fileLength += file.byteLength;
            }
            fileLength += fileHeaderLength;   // add file header length
            out = new Uint8Array(fileLength);
            const outView = new DataView(
                out.buffer,
                out.byteOffset,
                out.byteLength,
            );

            // Append compresssed header
            outView.setUint32(0, COMPRESSED_MIPMAP_MAGIC, true); // add magic
            outView.setUint32(COMPRESSED_HEADER_LENGTH, files.length, true); // add count number
            let dataOffset = fileHeaderLength;
            for (let i = 0; i < files.length; i++) {
                const file = files[i];
                outView.setUint32(COMPRESSED_HEADER_LENGTH + COMPRESSED_MIPMAP_LEVEL_COUNT_LENGTH + i * COMPRESSED_MIPMAP_DATA_SIZE_LENGTH,
                    file.byteLength, true); //add file data size

                // Append compresssed file
                if (file instanceof ArrayBuffer) {
                    const srcArray = new Uint8Array(file);
                    out.set(srcArray, dataOffset);
                } else {
                    const srcArray = new Uint8Array(file.buffer, file.byteOffset, file.byteLength);
                    out.set(srcArray, dataOffset);
                }
                dataOffset += file.byteLength;
            }
        } catch (e) {
            err = e as Error;
            console.warn(err);
        }

        return out;
    }

    /**
     * @param file 解析压缩纹理。
     * @param type 压缩纹理类型。
     * @engineInternal
     */
    public static parseCompressedTextures (file: ArrayBuffer | ArrayBufferView, type: number): IMemoryImageSource {
        const out: IMemoryImageSource = {
            _data: new Uint8Array(0),
            _compressed: true,
            width: 0,
            height: 0,
            format: 0,
            mipmapLevelDataSize: [],
        };

        const buffer = file instanceof ArrayBuffer ? file : file.buffer;
        const bufferView = new DataView(buffer);
        // Get a view of the arrayBuffer that represents compress header.
        const magicNumber = bufferView.getUint32(0, true);
        // Do some sanity checks to make sure this is a valid compress file.
        if (magicNumber === COMPRESSED_MIPMAP_MAGIC) {
            // Get a view of the arrayBuffer that represents compress document.
            const mipmapLevelNumber = bufferView.getUint32(COMPRESSED_HEADER_LENGTH, true);
            const mipmapLevelDataSize = bufferView.getUint32(COMPRESSED_HEADER_LENGTH + COMPRESSED_MIPMAP_LEVEL_COUNT_LENGTH, true);
            const fileHeaderByteLength = COMPRESSED_HEADER_LENGTH + COMPRESSED_MIPMAP_LEVEL_COUNT_LENGTH
                + mipmapLevelNumber * COMPRESSED_MIPMAP_DATA_SIZE_LENGTH;

            // Get a view of the arrayBuffer that represents compress chunks.
            ImageAsset.parseCompressedTexture(file, 0, fileHeaderByteLength, mipmapLevelDataSize, type, out);
            let beginOffset = fileHeaderByteLength + mipmapLevelDataSize;

            for (let i = 1; i < mipmapLevelNumber; i++) {
                const endOffset = bufferView.getUint32(COMPRESSED_HEADER_LENGTH + COMPRESSED_MIPMAP_LEVEL_COUNT_LENGTH
                    +  i * COMPRESSED_MIPMAP_DATA_SIZE_LENGTH, true);
                ImageAsset.parseCompressedTexture(file, i, beginOffset, endOffset, type, out);
                beginOffset += endOffset;
            }
        } else {
            ImageAsset.parseCompressedTexture(file, 0, 0, 0, type, out);
        }
        return out;
    }

    /**
     * @zh 解析压缩纹理。
     * @param file @zh 压缩纹理原始数据。
     * @param levelIndex @zh 当前 mipmap 层级。
     * @param beginOffset @zh 压缩纹理开始时的偏移。
     * @param endOffset @zh 压缩纹理结束时的偏移。
     * @param type @zh 压缩纹理类型。
     * @param out @zh 压缩纹理输出。
     * @engineInternal
     */
    public static parseCompressedTexture (file: ArrayBuffer | ArrayBufferView, levelIndex: number,
        beginOffset: number, endOffset: number, type: number, out: IMemoryImageSource): void {
        switch (type) {
        case compressType.PVR:
            ImageAsset.parsePVRTexture(file, levelIndex, beginOffset, endOffset, out);
            break;
        case compressType.PKM:
            ImageAsset.parsePKMTexture(file, levelIndex, beginOffset, endOffset, out);
            break;
        case compressType.ASTC:
            ImageAsset.parseASTCTexture(file, levelIndex, beginOffset, endOffset, out);
            break;
        default:
            break;
        }
    }

    /**
     * @zh 解析 PVR 格式的压缩纹理。
     * @param file @zh 压缩纹理原始数据。
     * @param levelIndex @zh 当前 mipmap 层级。
     * @param beginOffset @zh 压缩纹理开始时的偏移。
     * @param endOffset @zh 压缩纹理结束时的偏移。
     * @param out @zh 压缩纹理输出。
     * @engineInternal
     */
    public static parsePVRTexture (file: ArrayBuffer | ArrayBufferView, levelIndex: number,
        beginOffset: number, endOffset: number, out: IMemoryImageSource): void {
        const buffer = file instanceof ArrayBuffer ? file : file.buffer;
        // Get a view of the arrayBuffer that represents the DDS header.
        const header = new Int32Array(buffer, beginOffset, PVR_HEADER_LENGTH);

        // Do some sanity checks to make sure this is a valid DDS file.
        if (header[PVR_HEADER_MAGIC] === PVR_MAGIC) {
            // Gather other basic metrics and a view of the raw the DXT data.
            const byteOffset = beginOffset + header[PVR_HEADER_METADATA] + 52;
            const length = endOffset - header.byteLength;
            if (endOffset > 0) {
                const srcView = new Uint8Array(buffer, byteOffset, length);
                const dstView = new Uint8Array(out._data!.byteLength + srcView.byteLength);
                dstView.set(out._data as Uint8Array);
                dstView.set(srcView, out._data!.byteLength);
                out._data  = dstView;
                out.mipmapLevelDataSize![levelIndex] = length;
            } else {
                out._data = new Uint8Array(buffer, byteOffset);
            }
            out.width = levelIndex > 0 ? out.width : header[PVR_HEADER_WIDTH];
            out.height = levelIndex > 0 ? out.height : header[PVR_HEADER_HEIGHT];
        } else if (header[11] === 0x21525650) {
            const byteOffset = beginOffset + header[0];
            const length = endOffset - header.byteLength;
            if (endOffset > 0) {
                const srcView = new Uint8Array(buffer, byteOffset, length);
                const dstView = new Uint8Array(out._data!.byteLength + srcView.byteLength);
                dstView.set(out._data as Uint8Array);
                dstView.set(srcView, out._data!.byteLength);
                out._data  = dstView;
                out.mipmapLevelDataSize![levelIndex] = length;
            } else {
                out._data  = new Uint8Array(buffer, byteOffset);
            }
            out.width = levelIndex > 0 ? out.width : header[1];
            out.height = levelIndex > 0 ? out.height : header[2];
        } else {
            throw new Error('Invalid magic number in PVR header');
        }
    }

    /**
     * @zh 解析 PKM 格式的压缩纹理。
     * @param file @zh 压缩纹理原始数据。
     * @param levelIndex @zh 当前 mipmap 层级。
     * @param beginOffset @zh 压缩纹理开始时的偏移。
     * @param endOffset @zh 压缩纹理结束时的偏移。
     * @param out @zh 压缩纹理输出。
     * @engineInternal
     */
    public static parsePKMTexture (file: ArrayBuffer | ArrayBufferView, levelIndex: number,
        beginOffset: number, endOffset: number, out: IMemoryImageSource): void {
        const buffer = file instanceof ArrayBuffer ? file : file.buffer;
        const header = new Uint8Array(buffer, beginOffset, ETC_PKM_HEADER_LENGTH);
        const format = readBEUint16(header, ETC_PKM_FORMAT_OFFSET);
        if (format !== ETC1_RGB_NO_MIPMAPS && format !== ETC2_RGB_NO_MIPMAPS && format !== ETC2_RGBA_NO_MIPMAPS) {
            throw new Error('Invalid magic number in ETC header');
        }

        const byteOffset = beginOffset + ETC_PKM_HEADER_LENGTH;
        const length = endOffset - ETC_PKM_HEADER_LENGTH;
        if (endOffset > 0) {
            const srcView = new Uint8Array(buffer, byteOffset, length);
            const dstView = new Uint8Array(out._data!.byteLength + srcView.byteLength);
            dstView.set(out._data as Uint8Array);
            dstView.set(srcView, out._data!.byteLength);
            out._data  = dstView;
            out.mipmapLevelDataSize![levelIndex] = length;
        } else {
            out._data = new Uint8Array(buffer, byteOffset);
        }
        out.width = levelIndex > 0 ? out.width : readBEUint16(header, ETC_PKM_WIDTH_OFFSET);
        out.height = levelIndex > 0 ? out.height : readBEUint16(header, ETC_PKM_HEIGHT_OFFSET);
    }

    /**
     * @zh 解析 ASTC 格式的压缩纹理。
     * @param file @zh 压缩纹理原始数据。
     * @param levelIndex @zh 当前 mipmap 层级。
     * @param beginOffset @zh 压缩纹理开始时的偏移。
     * @param endOffset @zh 压缩纹理结束时的偏移。
     * @param out @zh 压缩纹理输出。
     * @engineInternal
     */
    public static parseASTCTexture (file: ArrayBuffer | ArrayBufferView, levelIndex: number,
        beginOffset: number, endOffset: number, out: IMemoryImageSource): void {
        const buffer = file instanceof ArrayBuffer ? file : file.buffer;
        const header = new Uint8Array(buffer, beginOffset, ASTC_HEADER_LENGTH);

        const magicval = header[0] + (header[1] << 8) + (header[2] << 16) + (header[3] << 24);
        if (magicval !== ASTC_MAGIC) {
            throw new Error('Invalid magic number in ASTC header');
        }

        const xdim = header[ASTC_HEADER_MAGIC];
        const ydim = header[ASTC_HEADER_MAGIC + 1];
        const zdim = header[ASTC_HEADER_MAGIC + 2];
        if ((xdim < 3 || xdim > 6 || ydim < 3 || ydim > 6 || zdim < 3 || zdim > 6)
                && (xdim < 4 || xdim === 7 || xdim === 9 || xdim === 11 || xdim > 12
                || ydim < 4 || ydim === 7 || ydim === 9 || ydim === 11 || ydim > 12 || zdim !== 1)) {
            throw new Error('Invalid block number in ASTC header');
        }

        const format = getASTCFormat(xdim, ydim);
        const byteOffset = beginOffset + ASTC_HEADER_LENGTH;
        const length = endOffset - ASTC_HEADER_LENGTH;
        if (endOffset > 0) {
            const srcView = new Uint8Array(buffer, byteOffset, length);
            const dstView = new Uint8Array(out._data!.byteLength + srcView.byteLength);
            dstView.set(out._data as Uint8Array);
            dstView.set(srcView, out._data!.byteLength);
            out._data  = dstView;
            out.mipmapLevelDataSize![levelIndex] = length;
        } else {
            out._data = new Uint8Array(buffer, byteOffset);
        }
        out.width = levelIndex > 0 ? out.width : header[ASTC_HEADER_SIZE_X_BEGIN] + (header[ASTC_HEADER_SIZE_X_BEGIN + 1] << 8)
                + (header[ASTC_HEADER_SIZE_X_BEGIN + 2] << 16);
        out.height = levelIndex > 0 ? out.height : header[ASTC_HEADER_SIZE_Y_BEGIN] + (header[ASTC_HEADER_SIZE_Y_BEGIN + 1] << 8)
                + (header[ASTC_HEADER_SIZE_Y_BEGIN + 2] << 16);
        out.format = format;
    }

    /**
     * @en extract the first mipmap from a compressed image asset
     * @engineInternal
     */
    public extractMipmap0 (): ImageAsset {
        if (this.mipmapLevelDataSize && this.mipmapLevelDataSize.length > 0) {
            const mipmapSize = this.mipmapLevelDataSize[0];
            const data = this.data as Uint8Array;

            const dataView = new Uint8Array(data.buffer, 0, mipmapSize);
            const mipmap = new ImageAsset({
                _data: dataView,
                _compressed: true,
                width: this.width,
                height: this.height,
                format: this.format,
                mipmapLevelDataSize: [],
            });
            mipmap._uuid = `${this._uuid}`;
            return mipmap;
        } else {
            return this;
        }
    }

    /**
     * @en extract mipmaps from a compressed image asset
     * @engineInternal
     */
    public extractMipmaps (): ImageAsset[] {
        const images: ImageAsset[] = [];
        if (this.mipmapLevelDataSize && this.mipmapLevelDataSize.length > 0) {
            const mipmapLevelDataSize = this.mipmapLevelDataSize;
            const data: Uint8Array = this.data as Uint8Array;

            let byteOffset = 0;
            let height = this.height;
            let width = this.width;
            for (const mipmapSize of mipmapLevelDataSize) {
                const dataView = new Uint8Array(data.buffer, byteOffset, mipmapSize);
                const mipmap = new ImageAsset({
                    _data: dataView,
                    _compressed: true,
                    width,
                    height,
                    format: this.format,
                    mipmapLevelDataSize: [],
                });
                byteOffset += mipmapSize;
                mipmap._uuid = `${this._uuid}`;
                width = Math.max(width >> 1, 1);
                height = Math.max(height >> 1, 1);
                images.push(mipmap);
            }
        } else {
            images.push(this);
        }

        return images;
    }

    /**
     * @deprecated since v3.5.0, this is an engine private interface that will be removed in the future.
     */
    @override
    get _nativeAsset (): any {
        // Maybe returned to pool in webgl.
        return this._imageData.data;
    }
    // TODO: Property 'format' does not exist on type 'ImageBitmap'
    // set _nativeAsset (value: ImageSource) {
    set _nativeAsset (value: any) {
        this.reset(value);
    }

    /*
     * @en Image data.
     * @zh 此图像资源的图像数据。
     */
<<<<<<< HEAD
    get nativeData () {
        return this._imageData.nativeData();
    }

    /**
     * @en Image data source(include: HTMLCanvasElement | HTMLImageElement | IMemoryImageSource | ImageBitmap | ArrayBufferView).
     * @zh 图像的来源（包括：HTMLCanvasElement | HTMLImageElement | IMemoryImageSource | ImageBitmap | ArrayBufferView）。
     */
    get data () {
        return this._imageData.data;
    }
=======
    get data (): ArrayBufferView | HTMLCanvasElement | HTMLImageElement | ImageBitmap | null {
        if (isNativeImage(this._nativeData)) {
            return this._nativeData;
        }
>>>>>>> 79ad55a8

    /**
     * @en Image data manager.
     * @zh 图像的数据管理。
     */
    get imageData () {
        return this._imageData;
    }

    /**
     * @en The pixel width of the image.
     * @zh 此图像资源的像素宽度。
     */
<<<<<<< HEAD
    get width () {
        return this._imageData.width || this._width;
=======
    get width (): number {
        return this._nativeData.width || this._width;
>>>>>>> 79ad55a8
    }

    /**
     * @en The pixel height of the image.
     * @zh 此图像资源的像素高度。
     */
<<<<<<< HEAD
    get height () {
        return this._imageData.height || this._height;
=======
    get height (): number {
        return this._nativeData.height || this._height;
>>>>>>> 79ad55a8
    }

    /**
     * @en The pixel format of the image.
     * @zh 此图像资源的像素格式。
     */
    get format (): PixelFormat {
        return this._format;
    }

    /**
     * @en Whether the image is in compressed texture format.
     * @zh 此图像资源是否为压缩像素格式。
     */
    get isCompressed (): boolean {
        return (this._format >= PixelFormat.RGB_ETC1 && this._format <= PixelFormat.RGBA_ASTC_12x12)
        || (this._format >= PixelFormat.RGB_A_PVRTC_2BPPV1 && this._format <= PixelFormat.RGBA_ETC1);
    }

    /**
     * @en If this image resource is a mipmap, get the data size of each layer
     * @zh 此图像资源是 mipmap 时，获取每层数据大小。
     * @engineInternal
     */
    get mipmapLevelDataSize (): number[] | undefined {
        return this._imageData.mipmapLevelDataSize;
    }

    /**
     * @en The original source image URL, it could be empty.
     * @zh 此图像资源的原始图像源的 URL。当原始图像元不是 HTML 文件时可能为空。
     * @deprecated Please use [[nativeUrl]]
     */
    get url (): string {
        return this.nativeUrl;
    }

    private static extnames = ['.png', '.jpg', '.jpeg', '.bmp', '.webp', '.pvr', '.pkm', '.astc'];

    private _imageData: ImageData;

    private _exportedExts: string[] | null | undefined = undefined;

    private _format: PixelFormat = PixelFormat.RGBA8888;

    private _width = 0;

    private _height = 0;

    constructor (nativeAsset?: ImageSource | ArrayBufferView) {
        super();

        if (EDITOR) {
            this._exportedExts = null;
        }
        this._imageData = new ImageData(nativeAsset);
    }

    /**
     * @en Reset the source of the image asset.
     * @zh 重置此图像资源使用的原始图像源。
     * @param data @en The new source. @zh 新的图片数据源。
     */
<<<<<<< HEAD
    public reset (data: ImageSource) {
        this._imageData.reset(data);
        if (this._imageData.format != null) {
            this._format =  this._imageData.format;
        }
    }

    public destroy () {
        if (this._imageData.isHtmlElement()) {
=======
    public reset (data: ImageSource): void {
        if (isImageBitmap(data)) {
            this._nativeData = data;
        } else if (!(data instanceof HTMLElement)) {
            // this._nativeData = Object.create(data);
            this._nativeData = data;
            this._format = data.format;
        } else {
            this._nativeData = data;
        }
    }

    public destroy (): boolean {
        if (this.data && this.data instanceof HTMLImageElement) {
            this.data.src = '';
>>>>>>> 79ad55a8
            this._setRawAsset('');
        }
        this._imageData.destroy();
        return super.destroy();
    }

    // SERIALIZATION

    /**
     * @engineInternal
     */
    // eslint-disable-next-line consistent-return
    public _serialize (): string | {
        fmt: string;
        w: number;
        h: number;
    } | undefined {
        if (EDITOR || TEST) {
            let targetExtensions = this._exportedExts;
            if (!targetExtensions && this._native) {
                targetExtensions = [this._native];
            }

            if (!targetExtensions) {
                return '';
            }

            const extensionIndices: string[] = [];
            for (const targetExtension of targetExtensions) {
                const extensionFormat = targetExtension.split('@');
                const i = ImageAsset.extnames.indexOf(extensionFormat[0]);
                let exportedExtensionID = i < 0 ? targetExtension : `${i}`;
                if (extensionFormat[1]) {
                    exportedExtensionID += `@${extensionFormat[1]}`;
                }
                extensionIndices.push(exportedExtensionID);
            }
            return { fmt: extensionIndices.join('_'), w: this.width, h: this.height };
        }
    }

    /**
     * @engineInternal
     */
    public _deserialize (data: any): void {
        let fmtStr = '';
        if (typeof data === 'string') {
            fmtStr = data;
        } else {
            this._width = data.w;
            this._height = data.h;
            fmtStr = data.fmt;
        }
        const device = _getGlobalDevice();
        const extensionIDs = fmtStr.split('_');

        let preferedExtensionIndex = Number.MAX_VALUE;
        let format = this._format;
        let ext = '';
        const SupportTextureFormats = macro.SUPPORT_TEXTURE_FORMATS;
        for (const extensionID of extensionIDs) {
            const extFormat = extensionID.split('@');

            const i = parseInt(extFormat[0], undefined);
            const tmpExt = ImageAsset.extnames[i] || extFormat[0];

            const index = SupportTextureFormats.indexOf(tmpExt);
            if (index !== -1 && index < preferedExtensionIndex) {
                const fmt = extFormat[1] ? parseInt(extFormat[1]) : this._format;
                // check whether or not support compressed texture
                if (tmpExt === '.astc' && (!device || !(device.getFormatFeatures(Format.ASTC_RGBA_4X4) & FormatFeatureBit.SAMPLED_TEXTURE))) {
                    continue;
                } else if (tmpExt === '.pvr' && (!device || !(device.getFormatFeatures(Format.PVRTC_RGBA4) & FormatFeatureBit.SAMPLED_TEXTURE))) {
                    continue;
                } else if ((fmt === PixelFormat.RGB_ETC1 || fmt === PixelFormat.RGBA_ETC1)
                    && (!device || !(device.getFormatFeatures(Format.ETC_RGB8) & FormatFeatureBit.SAMPLED_TEXTURE))) {
                    continue;
                } else if ((fmt === PixelFormat.RGB_ETC2 || fmt === PixelFormat.RGBA_ETC2)
                    && (!device || !(device.getFormatFeatures(Format.ETC2_RGB8) & FormatFeatureBit.SAMPLED_TEXTURE))) {
                    continue;
                } else if (tmpExt === '.webp' && !sys.hasFeature(sys.Feature.WEBP)) {
                    continue;
                }
                preferedExtensionIndex = index;
                ext = tmpExt;
                format = fmt;
            }
        }

        if (ext) {
            this._setRawAsset(ext);
            this._format = format;
        } else {
            warnID(3121);
        }
    }

    private static _sharedPlaceHolderCanvas: HTMLCanvasElement | null = null;

    public initDefault (uuid?: string): void {
        super.initDefault(uuid);
        if (!ImageAsset._sharedPlaceHolderCanvas) {
            const canvas = ccwindow.document.createElement('canvas');
            const context = canvas.getContext('2d')!;
            const l = canvas.width = canvas.height = 2;
            context.fillStyle = '#ff00ff';
            context.fillRect(0, 0, l, l);
            this.reset(canvas);
            ImageAsset._sharedPlaceHolderCanvas = canvas;
        } else {
            this.reset(ImageAsset._sharedPlaceHolderCanvas);
        }
    }

    public validate (): boolean {
        return !!this.data;
    }
}

function _getGlobalDevice (): Device | null {
    return deviceManager.gfxDevice;
}
cclegacy.ImageAsset = ImageAsset;<|MERGE_RESOLUTION|>--- conflicted
+++ resolved
@@ -137,49 +137,6 @@
 }
 
 /**
-<<<<<<< HEAD
-=======
- * @en Image source in memory
- * @zh 内存图像源。
- */
-export interface IMemoryImageSource {
-    _data: ArrayBufferView | null;
-    _compressed: boolean;
-    width: number;
-    height: number;
-    format: number;
-    mipmapLevelDataSize?: number[];
-}
-
-/**
- * @en The image source, can be HTML canvas, image type or image in memory data
- * @zh 图像资源的原始图像源。可以来源于 HTML 元素也可以来源于内存。
- */
-export type ImageSource = HTMLCanvasElement | HTMLImageElement | IMemoryImageSource | ImageBitmap;
-
-function isImageBitmap (imageSource: any): imageSource is ImageBitmap {
-    return !!(sys.hasFeature(sys.Feature.IMAGE_BITMAP) && imageSource instanceof ImageBitmap);
-}
-
-function fetchImageSource (imageSource: ImageSource): HTMLCanvasElement | HTMLImageElement | ImageBitmap | ArrayBufferView | null {
-    return '_data' in imageSource ? imageSource._data : imageSource;
-}
-
-// 返回该图像源是否是平台提供的图像对象。
-function isNativeImage (imageSource: ImageSource): imageSource is (HTMLImageElement | HTMLCanvasElement | ImageBitmap) {
-    if (ALIPAY || TAOBAO || TAOBAO_MINIGAME || XIAOMI || BAIDU || WECHAT_MINI_PROGRAM) {
-        // We're unable to grab the constructors of Alipay native image or canvas object.
-        return !('_data' in imageSource);
-    }
-    if (JSB && (imageSource as IMemoryImageSource)._compressed === true) {
-        return false;
-    }
-
-    return imageSource instanceof HTMLImageElement || imageSource instanceof HTMLCanvasElement || isImageBitmap(imageSource);
-}
-
-/**
->>>>>>> 79ad55a8
  * @en Image Asset. The image resource stores the raw data of the image and you can use this resource to create any Texture resource.
  * @zh 图像资源。图像资源存储了图像的原始数据，你可以使用此资源来创建任意 [[TextureBase]] 资源。
  */
@@ -540,8 +497,7 @@
      * @en Image data.
      * @zh 此图像资源的图像数据。
      */
-<<<<<<< HEAD
-    get nativeData () {
+    get nativeData (): any {
         return this._imageData.nativeData();
     }
 
@@ -549,21 +505,15 @@
      * @en Image data source(include: HTMLCanvasElement | HTMLImageElement | IMemoryImageSource | ImageBitmap | ArrayBufferView).
      * @zh 图像的来源（包括：HTMLCanvasElement | HTMLImageElement | IMemoryImageSource | ImageBitmap | ArrayBufferView）。
      */
-    get data () {
+    get data (): any {
         return this._imageData.data;
     }
-=======
-    get data (): ArrayBufferView | HTMLCanvasElement | HTMLImageElement | ImageBitmap | null {
-        if (isNativeImage(this._nativeData)) {
-            return this._nativeData;
-        }
->>>>>>> 79ad55a8
 
     /**
      * @en Image data manager.
      * @zh 图像的数据管理。
      */
-    get imageData () {
+    get imageData (): ImageData {
         return this._imageData;
     }
 
@@ -571,26 +521,16 @@
      * @en The pixel width of the image.
      * @zh 此图像资源的像素宽度。
      */
-<<<<<<< HEAD
-    get width () {
+    get width (): number {
         return this._imageData.width || this._width;
-=======
-    get width (): number {
-        return this._nativeData.width || this._width;
->>>>>>> 79ad55a8
     }
 
     /**
      * @en The pixel height of the image.
      * @zh 此图像资源的像素高度。
      */
-<<<<<<< HEAD
-    get height () {
+    get height (): number {
         return this._imageData.height || this._height;
-=======
-    get height (): number {
-        return this._nativeData.height || this._height;
->>>>>>> 79ad55a8
     }
 
     /**
@@ -654,33 +594,15 @@
      * @zh 重置此图像资源使用的原始图像源。
      * @param data @en The new source. @zh 新的图片数据源。
      */
-<<<<<<< HEAD
-    public reset (data: ImageSource) {
+    public reset (data: ImageSource): void {
         this._imageData.reset(data);
         if (this._imageData.format != null) {
             this._format =  this._imageData.format;
         }
     }
 
-    public destroy () {
+    public destroy (): boolean {
         if (this._imageData.isHtmlElement()) {
-=======
-    public reset (data: ImageSource): void {
-        if (isImageBitmap(data)) {
-            this._nativeData = data;
-        } else if (!(data instanceof HTMLElement)) {
-            // this._nativeData = Object.create(data);
-            this._nativeData = data;
-            this._format = data.format;
-        } else {
-            this._nativeData = data;
-        }
-    }
-
-    public destroy (): boolean {
-        if (this.data && this.data instanceof HTMLImageElement) {
-            this.data.src = '';
->>>>>>> 79ad55a8
             this._setRawAsset('');
         }
         this._imageData.destroy();
