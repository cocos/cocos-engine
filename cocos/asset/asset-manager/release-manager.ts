--- conflicted
+++ resolved
@@ -24,11 +24,8 @@
 
 import { EDITOR, TEST } from 'internal:constants';
 import { js } from '@base/utils';
-<<<<<<< HEAD
 import { isValid } from '@base/object/internal';
-=======
 import { callInNextTick } from '../../core/utils/internal';
->>>>>>> 9df8de85
 import { Asset } from '../assets/asset';
 import { misc } from '../../core';
 import { Node, Scene } from '../../scene-graph';
