--- conflicted
+++ resolved
@@ -82,20 +82,13 @@
     /**
      * @engineInternal
      */
-<<<<<<< HEAD
-    public parseImage (file: ImageData | Blob, options: Record<string, any>, onComplete: ((err: Error | null, data?: ImageSource | ArrayBufferView | null) => void)) {
+    public parseImage (file: ImageData | Blob, options: Record<string, any>, onComplete: ((err: Error | null, data?: ImageSource | ArrayBufferView | null) => void)): void {
         if (file instanceof ImageData) {
             onComplete(null, file.data);
-=======
-    public parseImage (file: HTMLImageElement | Blob, options: Record<string, any>, onComplete: ((err: Error | null, data?: HTMLImageElement | ImageBitmap | null) => void)): void {
-        if (file instanceof HTMLImageElement) {
-            onComplete(null, file);
->>>>>>> 79ad55a8
-            return;
-        }
-        createImageBitmap(file, { premultiplyAlpha: 'none' }).then((result): void => {
+        }
+        createImageBitmap(file, { premultiplyAlpha: 'none' }).then((result) => {
             onComplete(null, result);
-        }, (err): void => {
+        }, (err) => {
             onComplete(err, null);
         });
     }
