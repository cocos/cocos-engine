/*
 Copyright (c) 2019-2023 Xiamen Yaji Software Co., Ltd.

 https://www.cocos.com/

 Permission is hereby granted, free of charge, to any person obtaining a copy
 of this software and associated documentation files (the "Software"), to deal
 in the Software without restriction, including without limitation the rights to
 use, copy, modify, merge, publish, distribute, sublicense, and/or sell copies
 of the Software, and to permit persons to whom the Software is furnished to do so,
 subject to the following conditions:

 The above copyright notice and this permission notice shall be included in
 all copies or substantial portions of the Software.

 THE SOFTWARE IS PROVIDED "AS IS", WITHOUT WARRANTY OF ANY KIND, EXPRESS OR
 IMPLIED, INCLUDING BUT NOT LIMITED TO THE WARRANTIES OF MERCHANTABILITY,
 FITNESS FOR A PARTICULAR PURPOSE AND NONINFRINGEMENT. IN NO EVENT SHALL THE
 AUTHORS OR COPYRIGHT HOLDERS BE LIABLE FOR ANY CLAIM, DAMAGES OR OTHER
 LIABILITY, WHETHER IN AN ACTION OF CONTRACT, TORT OR OTHERWISE, ARISING FROM,
 OUT OF OR IN CONNECTION WITH THE SOFTWARE OR THE USE OR OTHER DEALINGS IN
 THE SOFTWARE.
*/

<<<<<<< HEAD
import { ImageData } from 'pal/image';
import { ImageSource, IMemoryImageSource } from '../../../pal/image/types';
import { ImageAsset } from '../assets/image-asset';
import { js } from '../../core';
=======
import { ImageAsset, IMemoryImageSource } from '../assets/image-asset';
import { js, warn } from '../../core';
>>>>>>> 8fcb23cb
import Cache from './cache';
import deserialize from './deserialize';
import { isScene } from './helper';
import plistParser from './plist-parser';
import { files, parsed } from './shared';
import { CCON } from '../../serialization/ccon';
import { Asset } from '../assets';

export type ParseHandler = (file: any, options: Record<string, any>, onComplete: ((err: Error | null, data?: any | null) => void)) => void;

/**
 * @en
 * Parse the downloaded file, it's a singleton, you can access it via [[AssetManager.parser]].
 *
 * @zh
 * 解析已下载的文件，parser 是一个单例, 你能通过 [[assetManager.parser]] 访问它。
 *
 */
export class Parser {
    private _parsing = new Cache<((err: Error | null, data?: any | null) => void)[]>();

    private _parsers: Record<string, ParseHandler> = {
        '.png': this.parseImage,
        '.jpg': this.parseImage,
        '.bmp': this.parseImage,
        '.jpeg': this.parseImage,
        '.gif': this.parseImage,
        '.ico': this.parseImage,
        '.tiff': this.parseImage,
        '.webp': this.parseImage,
        '.image': this.parseImage,
        '.pvr': this.parsePVRTex,
        '.pkm': this.parsePKMTex,
        '.astc': this.parseASTCTex,

        // plist
        '.plist': this.parsePlist,
        import: this.parseImport,

        '.ccon': this.parseImport,
        '.cconb': this.parseImport,
    };

    private static _instance: Parser;

    public static get instance (): Parser {
        if (!this._instance) {
            this._instance = new Parser();
        }
        return this._instance;
    }
    private constructor () {}

    /**
     * @engineInternal
     */
    public parseImage (file: ImageData | Blob, options: Record<string, any>, onComplete: ((err: Error | null, data?: ImageSource | ArrayBufferView | null) => void)): void {
        if (file instanceof ImageData) {
            onComplete(null, file.data);
        }
        createImageBitmap(file, { premultiplyAlpha: 'none' }).then((result) => {
            onComplete(null, result);
        }, (err) => {
            onComplete(err, null);
        });
    }

    /**
     * @engineInternal
     */
    public parsePVRTex (file: ArrayBuffer | ArrayBufferView, options: Record<string, any>, onComplete: ((err: Error | null, data?: IMemoryImageSource | null) => void)): void {
        let err: Error | null = null;
        let out: IMemoryImageSource | null = null;
        try {
            out = ImageAsset.parseCompressedTextures(file, 0);
        } catch (e) {
            err = e as Error;
            warn(err);
        }
        onComplete(err, out);
    }

    /**
     * @engineInternal
     */
    public parsePKMTex (file: ArrayBuffer | ArrayBufferView, options: Record<string, any>, onComplete: ((err: Error | null, data?: IMemoryImageSource | null) => void)): void {
        let err: Error | null = null;
        let out: IMemoryImageSource | null = null;
        try {
            out = ImageAsset.parseCompressedTextures(file, 1);
        } catch (e) {
            err = e as Error;
            warn(err);
        }
        onComplete(err, out);
    }

    /**
     * @engineInternal
     */
    public parseASTCTex (file: ArrayBuffer | ArrayBufferView, options: Record<string, any>, onComplete: ((err: Error | null, data?: IMemoryImageSource | null) => void)): void {
        let err: Error | null = null;
        let out: IMemoryImageSource | null = null;
        try {
            out = ImageAsset.parseCompressedTextures(file, 2);
        } catch (e) {
            err = e as Error;
            warn(err);
        }
        onComplete(err, out);
    }

    /**
     * @engineInternal
     */
    public parsePlist (file: string, options: Record<string, any>, onComplete: ((err: Error | null, data?: any | null) => void)): void {
        let err: Error | null = null;
        const result = plistParser.parse(file);
        if (!result) { err = new Error('parse failed'); }
        onComplete(err, result);
    }

    /**
     * @engineInternal
     */
    public parseImport (file: Record<string, any> | CCON, options: Record<string, any>, onComplete: ((err: Error | null, data?: Asset | null) => void)): void {
        if (!file) {
            onComplete(new Error(`The json file of asset ${options.__uuid__ as string} is empty or missing`));
            return;
        }
        let result: Asset | null = null;
        let err: Error | null = null;
        try {
            result = deserialize(file, options);
        } catch (e) {
            err = e as Error;
        }
        onComplete(err, result);
    }

    /**
     * @engineInternal
     */
    public init (): void {
        this._parsing.clear();
    }

    /**
     * @en
     * Register custom handler if you want to change default behavior or extend parser to parse other format file.
     *
     * @zh
     * 当你想修改默认行为或者拓展 parser 来解析其他格式文件时可以注册自定义的 handler。
     *
     * @param type
     * @en Extension name likes '.jpg' or map likes {'.jpg': jpgHandler, '.png': pngHandler}.
     * @zh 形如 '.jpg' 的扩展名或形如 {'.jpg': jpgHandler, '.png': pngHandler} 的映射表。
     * @param handler @en The corresponding handler. @zh 对应扩展名的处理方法。
     * @param handler.file @en The file to be parsed. @zh 待解析的文件。
     * @param handler.options @en Some optional parameters. @zh 一些可选的参数。
     * @param handler.onComplete @en The callback invoked when parsing finished. @zh 完成解析的回调。
     *
     * @example
     * parser.register('.tga', (file, options, onComplete) => onComplete(null, null));
     * parser.register({'.tga': (file, options, onComplete) => onComplete(null, null),
     *                  '.ext': (file, options, onComplete) => onComplete(null, null)});
     *
     */
    public register (type: string, handler: (file: any, options: Record<string, any>, onComplete: ((err: Error | null, data?: any | null) => void)) => void): void;
    public register (map: Record<string, (file: any, options: Record<string, any>, onComplete: ((err: Error | null, data?: any | null) => void)) => void>): void;
    public register (
        type: string | Record<string, (file: any, options: Record<string, any>, onComplete: ((err: Error | null, data?: any | null) => void)) => void>,
        handler?: (file: any, options: Record<string, any>, onComplete: ((err: Error | null, data?: any | null) => void)) => void,
    ): void {
        if (typeof type === 'object') {
            js.mixin(this._parsers, type);
        } else {
            this._parsers[type] = handler as ParseHandler;
        }
    }

    /**
     * @en
     * Use corresponding handler to parse file.
     *
     * @zh
     * 使用对应的 handler 来解析文件。
     *
     * @param id @en The id of file. @zh 文件的唯一 id。
     * @param file @en The data of file. @zh 文件的数据。
     * @param type @en The corresponding type of file, likes '.jpg'. @zh 需要使用的解析方法类型。
     * @param options @en Some optional parameters will be transferred to the corresponding handler. @zh 传递到解析方法的额外参数。
     * @param onComplete @en The callback invoked when finishing parsing. @zh 完成解析的回调。
     * @param onComplete.err @en The occurred error, null indicates success. @zh 解析过程中发生的错误，null 表明解析成功。
     * @param onComplete.content @en The parsed data. @zh 解析后的数据。
     *
     * @example
     * downloader.download('test.jpg', 'test.jpg', '.jpg', {}, (err, file) => {
     *      parser.parse('test.jpg', file, '.jpg', null, (err, img) => log(err));
     * });
     *
     */
    public parse (id: string, file: any, type: string, options: Record<string, any>, onComplete: ((err: Error | null, data?: any | null) => void)): void {
        const parsedAsset = parsed.get(id);
        if (parsedAsset) {
            onComplete(null, parsedAsset);
            return;
        }
        const parsing = this._parsing.get(id);
        if (parsing) {
            parsing.push(onComplete);
            return;
        }

        const parseHandler = this._parsers[type];
        if (!parseHandler) {
            onComplete(null, file);
            return;
        }

        this._parsing.add(id, [onComplete]);
        parseHandler(file, options, (err, data): void => {
            if (err) {
                files.remove(id);
            } else if (!isScene(data)) {
                parsed.add(id, data);
            }
            const callbacks = this._parsing.remove(id);
            for (let i = 0, l = callbacks!.length; i < l; i++) {
                callbacks![i](err, data);
            }
        });
    }
}

export default Parser.instance;<|MERGE_RESOLUTION|>--- conflicted
+++ resolved
@@ -22,15 +22,10 @@
  THE SOFTWARE.
 */
 
-<<<<<<< HEAD
 import { ImageData } from 'pal/image';
 import { ImageSource, IMemoryImageSource } from '../../../pal/image/types';
 import { ImageAsset } from '../assets/image-asset';
-import { js } from '../../core';
-=======
-import { ImageAsset, IMemoryImageSource } from '../assets/image-asset';
 import { js, warn } from '../../core';
->>>>>>> 8fcb23cb
 import Cache from './cache';
 import deserialize from './deserialize';
 import { isScene } from './helper';
