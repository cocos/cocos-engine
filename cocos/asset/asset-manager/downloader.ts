/*
 Copyright (c) 2019-2023 Xiamen Yaji Software Co., Ltd.

 https://www.cocos.com/

 Permission is hereby granted, free of charge, to any person obtaining a copy
 of this software and associated documentation files (the "Software"), to deal
 in the Software without restriction, including without limitation the rights to
 use, copy, modify, merge, publish, distribute, sublicense, and/or sell copies
 of the Software, and to permit persons to whom the Software is furnished to do so,
 subject to the following conditions:

 The above copyright notice and this permission notice shall be included in
 all copies or substantial portions of the Software.

 THE SOFTWARE IS PROVIDED "AS IS", WITHOUT WARRANTY OF ANY KIND, EXPRESS OR
 IMPLIED, INCLUDING BUT NOT LIMITED TO THE WARRANTIES OF MERCHANTABILITY,
 FITNESS FOR A PARTICULAR PURPOSE AND NONINFRINGEMENT. IN NO EVENT SHALL THE
 AUTHORS OR COPYRIGHT HOLDERS BE LIABLE FOR ANY CLAIM, DAMAGES OR OTHER
 LIABILITY, WHETHER IN AN ACTION OF CONTRACT, TORT OR OTHERWISE, ARISING FROM,
 OUT OF OR IN CONNECTION WITH THE SOFTWARE OR THE USE OR OTHER DEALINGS IN
 THE SOFTWARE.
*/

import { BUILD, EDITOR, EDITOR_NOT_IN_PREVIEW } from 'internal:constants';
import { sys, js, misc, path, cclegacy } from '../../core';
import Cache from './cache';
<<<<<<< HEAD
import downloadFile from './download-file';
=======
import downloadDomImage from './download-dom-image';
import downloadFile, { FileProgressCallback } from './download-file';
>>>>>>> 9b08b34a
import downloadScript from './download-script';
import { files } from './shared';
import { retry, RetryFunction, urlAppendTimestamp } from './utilities';
import { IConfigOption } from './config';
import { CCON, parseCCONJson, decodeCCONBinary } from '../../serialization/ccon';
import downloadDomImage from './download-dom-image';

export type DownloadHandler = (url: string, options: Record<string, any>, onComplete: ((err: Error | null, data?: any) => void)) => void;

interface IDownloadRequest {
    id: string;
    priority: number;
    url: string;
    options: Record<string, any>;
    done: ((err: Error | null, data?: any) => void);
    handler: DownloadHandler;
}

const REGEX = /^(?:\w+:\/\/|\.+\/).+/;

<<<<<<< HEAD
const downloadImage = (url: string, options: Record<string, any>, onComplete: ((err: Error | null, data?: any | null) => void)): void => {
    // if createImageBitmap is valid, we can transform blob to ImageBitmap. Otherwise, just use ImageData to load
=======
const downloadImage = (url: string, options: Record<string, any>, onComplete: ((err: Error | null, data?: any) => void)): void => {
    // if createImageBitmap is valid, we can transform blob to ImageBitmap. Otherwise, just use HTMLImageElement to load
>>>>>>> 9b08b34a
    const func = sys.hasFeature(sys.Feature.IMAGE_BITMAP) && cclegacy.assetManager.allowImageBitmap ? downloadBlob : downloadDomImage;
    func(url, options, onComplete);
};

const downloadBlob = (url: string, options: Record<string, any>, onComplete: ((err: Error | null, data?: any) => void)): void => {
    options.xhrResponseType = 'blob';
    downloadFile(url, options, options.onFileProgress as FileProgressCallback, onComplete);
};

const downloadJson = (url: string, options: Record<string, any>, onComplete: ((err: Error | null, data?: Record<string, any> | null) => void)): void => {
    options.xhrResponseType = 'json';
    downloadFile(url, options, options.onFileProgress as FileProgressCallback, onComplete);
};

const downloadArrayBuffer = (url: string, options: Record<string, any>, onComplete: ((err: Error | null, data?: any) => void)): void => {
    options.xhrResponseType = 'arraybuffer';
    downloadFile(url, options, options.onFileProgress as FileProgressCallback, onComplete);
};

const downloadCCON = (url: string, options: Record<string, any>, onComplete: ((err: Error | null, data?: CCON | null) => void)): void => {
    downloader._downloadJson(url, options, (err, json): void => {
        if (err) {
            onComplete(err);
            return;
        }
        const cconPreface = parseCCONJson(json);
        const chunkPromises = Promise.all(cconPreface.chunks.map((chunk): Promise<Uint8Array> => new Promise<Uint8Array>((resolve, reject): void => {
            downloader._downloadArrayBuffer(`${path.mainFileName(url)}${chunk}`, {}, (errChunk, chunkBuffer: ArrayBuffer): void => {
                if (err) {
                    reject(err);
                } else {
                    resolve(new Uint8Array(chunkBuffer));
                }
            });
        })));
        chunkPromises.then((chunks): void => {
            const ccon = new CCON(cconPreface.document, chunks);
            onComplete(null, ccon);
        }).catch((err: Error): void => {
            onComplete(err);
        });
    });
};

const downloadCCONB = (url: string, options: Record<string, any>, onComplete: ((err: Error | null, data?: CCON | null) => void)): void => {
    downloader._downloadArrayBuffer(url, options, (err, arrayBuffer: ArrayBuffer): void => {
        if (err) {
            onComplete(err);
            return;
        }
        try {
            const ccon = decodeCCONBinary(new Uint8Array(arrayBuffer));
            onComplete(null, ccon);
        } catch (err) {
            onComplete(err as Error);
        }
    });
};

const downloadText = (url: string, options: Record<string, any>, onComplete: ((err: Error | null, data?: any) => void)): void => {
    options.xhrResponseType = 'text';
    downloadFile(url, options, options.onFileProgress as FileProgressCallback, onComplete);
};

const downloadBundle = (nameOrUrl: string, options: Record<string, any>, onComplete: ((err: Error | null, data?: any) => void)): void => {
    const bundleName = path.basename(nameOrUrl);
    let url = nameOrUrl;
    if (!REGEX.test(url)) {
        if (downloader.remoteBundles.indexOf(bundleName) !== -1) {
            url = `${downloader.remoteServerAddress}remote/${bundleName}`;
        } else {
            url = `assets/${bundleName}`;
        }
    }
    const version = options.version || downloader.bundleVers[bundleName];
    let count = 0;
    const config = `${url}/config.${version ? `${version}.` : ''}json`;
    let out: IConfigOption | null = null;
    let error: Error | null = null;
    downloadJson(config, options, (err, response): void => {
        error = err || error;
        out = response as IConfigOption;
        if (out) { out.base = `${url}/`; }
        if (++count === 2) {
            onComplete(error, out);
        }
    });

    const jspath = `${url}/index.${version ? `${version}.` : ''}js`;
    downloadScript(jspath, options, (err): void => {
        error = err || error;
        if (++count === 2) {
            onComplete(error, out);
        }
    });
};

/**
 * @en
 * Manages all download process, it is a singleton.
 * You can access it via [[AssetManager.downloader]], It can download various types of files.
 *
 * @zh
 * 管理所有下载过程，downloader 是个单例，你能通过 [[AssetManager.downloader]] 访问它，它能下载各种类型的文件。
 *
 */
export class Downloader {
    /**
     * @en Global singleton for [[Downloader]]. You can access it via [[AssetManager.downloader]].
     * @zh [[Downloader]] 的全局单例. 你可以通过 [[AssetManager.downloader]] 访问.
     */
    public static get instance (): Downloader {
        if (!Downloader._instance) {
            Downloader._instance = new Downloader();
        }
        return Downloader._instance;
    }

    /**
     * @en
     * The maximum number of concurrent when downloading.
     *
     * @zh
     * 下载时的最大并发数。
     */
    public maxConcurrency = 15;

    /**
     * @en
     * The maximum number of request can be launched per frame when downloading.
     *
     * @zh
     * 下载时每帧可以启动的最大请求数。
     *
     */
    public maxRequestsPerFrame = 15;

    /**
     * @en
     * The address of remote server.
     *
     * @zh
     * 远程服务器地址。
     *
     */
    public get remoteServerAddress (): string {
        return this._remoteServerAddress;
    }

    /**
     * @en
     * The max number of retries when fail.
     *
     * @zh
     * 失败重试次数。
     *
     */
    public maxRetryCount = BUILD ? 3 : 0;

    /**
     * Whether to automatically add a timestamp after the url.
     * This function is mainly used to prevent the browser from using cache in editor mode.
     * You don't need to change it at runtime.
     * @internal
     */
    public appendTimeStamp = !!EDITOR_NOT_IN_PREVIEW;

    /**
     * @engineInternal
     */
    public limited = !EDITOR;

    /**
     * @en
     * Wait for while before another retry, unit: ms.
     *
     * @zh
     * 重试的间隔时间，单位为毫秒。
     *
     */
    public retryInterval = 2000;

    /**
     * @en Version information of all bundles.
     * @zh 所有包的版本信息。
     */
    public bundleVers: Record<string, string> = {};

    /**
     * @en The names of remote bundles.
     * @zh 远程包名列表。
     */
    public remoteBundles: ReadonlyArray<string> = [];

    /**
     * @deprecated Since v3.7, this is an engine internal interface. You can easily implement the functionality of this API using HTMLImageElement.
     */
    public downloadDomImage = downloadDomImage;

    /**
     * @deprecated Since v3.7, this is an engine internal interface. You can easily implement the functionality of this API using HTMLAudioElement.
     */
    public downloadDomAudio: DownloadHandler | null = null;

    /**
     * @deprecated Since v3.7, this is an engine internal interface. You can easily implement the functionality of this API using XMLHttpRequest.
     */
    public downloadFile = downloadFile;

    /**
     * @deprecated Since v3.7, this is an engine internal interface. You can easily implement the functionality of this API using XMLHttpRequest.
     */
    public downloadScript = downloadScript;

    /**
     * @engineInternal
     */
    public _downloadArrayBuffer = downloadArrayBuffer;

    /**
     * @engineInternal
     */
    public _downloadJson = downloadJson;

    // default handler map
    private _downloaders: Record<string, DownloadHandler> = {
        // Images
        '.png': downloadImage,
        '.jpg': downloadImage,
        '.bmp': downloadImage,
        '.jpeg': downloadImage,
        '.gif': downloadImage,
        '.ico': downloadImage,
        '.tiff': downloadImage,
        '.webp': downloadImage,
        '.image': downloadImage,
        '.pvr': downloadArrayBuffer,
        '.pkm': downloadArrayBuffer,
        '.astc': downloadArrayBuffer,

        // Txt
        '.txt': downloadText,
        '.xml': downloadText,
        '.vsh': downloadText,
        '.fsh': downloadText,
        '.atlas': downloadText,

        '.tmx': downloadText,
        '.tsx': downloadText,

        '.json': downloadJson,
        '.ExportJson': downloadJson,
        '.plist': downloadText,

        '.ccon': downloadCCON,
        '.cconb': downloadCCONB,

        '.fnt': downloadText,

        // Binary
        '.binary': downloadArrayBuffer,
        '.bin': downloadArrayBuffer,
        '.dbbin': downloadArrayBuffer,
        '.skel': downloadArrayBuffer,

        '.js': downloadScript,

        bundle: downloadBundle,

        default: downloadText,
    };

    private _downloading = new Cache<((err: Error | null, data?: any) => void)[]>();
    private _queue: IDownloadRequest[] = [];
    private _queueDirty = false;
    // the number of loading thread
    private _totalNum = 0;
    // the number of request that launched in this period
    private _totalNumThisPeriod = 0;
    // last time, if now - lastTime > period, refresh _totalNumThisPeriod.
    private _lastDate = -1;
    // if _totalNumThisPeriod equals max, move request to next period using setTimeOut.
    private _checkNextPeriod = false;
    private _remoteServerAddress = '';
    private _maxInterval = 1 / 30;
    private static _instance: Downloader;

    /**
     * @engineInternal
     */
    public init (remoteServerAddress = '', bundleVers: Record<string, string> = {}, remoteBundles: string[] = []): void {
        this._downloading.clear();
        this._queue.length = 0;
        this._remoteServerAddress = remoteServerAddress;
        this.bundleVers = bundleVers;
        this.remoteBundles = remoteBundles;
    }

    /**
     * @en
     * Register custom handler if you want to change default behavior or extend downloader to download other format file.
     *
     * @zh
     * 当你想修改默认行为或者拓展 downloader 来下载其他格式文件时可以注册自定义的 handler。
     *
     * @param type
     * @en Extension name likes '.jpg' or map likes {'.jpg': jpgHandler, '.png': pngHandler}.
     * @zh 扩展名，或者形如 {'.jpg': jpgHandler, '.png': pngHandler} 的映射表。
     * @param handler @en Customized handling for this extension. @zh 针对此扩展名的自定义的处理方法。
     * @param handler.url @en The url to be downloaded. @zh 待下载的 url.
     * @param handler.options @en Some optional parameters will be transferred to handler. @zh 传递到处理方法的可选参数。
     * @param handler.onComplete
     * @en Callback when finishing downloading. You need to call this method manually and pass in the execution result after the custom handler
     * is executed.
     * @zh 完成下载后的回调。你需要在自定义处理方法执行完后手动调用此方法，并将执行结果传入。
     *
     * @example
     * downloader.register('.tga', (url, options, onComplete) => onComplete(null, null));
     * downloader.register({'.tga': (url, options, onComplete) => onComplete(null, null),
     *                      '.ext': (url, options, onComplete) => onComplete(null, null)});
     *
     */
    public register (type: string, handler: (url: string, options: Record<string, any>, onComplete: ((err: Error | null, data?: any) => void)) => void): void;
    public register (map: Record<string, (url: string, options: Record<string, any>, onComplete: ((err: Error | null, data?: any) => void)) => void>): void;
    public register (
        type: string | Record<string, (url: string, options: Record<string, any>, onComplete: ((err: Error | null, data?: any) => void)) => void>,
        handler?: (url: string, options: Record<string, any>, onComplete: ((err: Error | null, data?: any) => void)) => void,
    ): void {
        if (typeof type === 'object') {
            js.mixin(this._downloaders, type);
        } else {
            this._downloaders[type] = handler as DownloadHandler;
        }
    }

    /**
     * @en
     * Use corresponding handler to download file under limitation.
     *
     * @zh
     * 在限制下使用对应的 handler 来下载文件。
     *
     * @param id @en The unique id of this download. @zh 本次下载的唯一 id.
     * @param url @en The url should be downloaded. @zh 待下载的 url。
     * @param type @en The type indicates that which handler should be used to download, such as '.jpg'. @zh 要使用的处理方法的类型，例如 '.jpg'。
     * @param options @en Some optional parameters will be transferred to the corresponding handler. @zh 传递到处理方法的一些可选参数。
     * @param options.onFileProgress @en Progressive callback will be transferred to handler. @zh 传递到处理方法的进度回调。
     * @param options.maxRetryCount @en How many times should retry when download failed. @zh 下载失败后的重试数量。
     * @param options.maxConcurrency @en The maximum number of concurrent when downloading. @zh 下载的最大并行数。
     * @param options.maxRequestsPerFrame @en The maximum number of request can be launched per frame when downloading. @zh 每帧能发起的最大请求数量，在下载时。
     * @param options.priority @en The priority of this url, default is 0, the greater number is higher priority. @zh 下载的优先级，值越大优先级越高。
     * @param onComplete @en Callback when finishing downloading. @zh 完成下载后的回调。
     * @param onComplete.err @en The occurred error, null indicates success. @zh 下载过程中出现的错误，如果为 null 则表明下载成功。
     * @param onComplete.content @en The downloaded file. @zh 下载下来的文件内容。
     *
     * @example
     * download('http://example.com/test.tga', '.tga', { onFileProgress: (loaded, total) => log(loaded/total) },
     *      onComplete: (err) => log(err));
     */
    public download (id: string, url: string, type: string, options: Record<string, any>, onComplete: ((err: Error | null, data?: any) => void)): void {
        // if it is downloaded, don't download again
        const file = files.get(id);
        if (file) {
            onComplete(null, file);
            return;
        }

        const downloadCallbacks = this._downloading.get(id);
        if (downloadCallbacks) {
            downloadCallbacks.push(onComplete);
            const request = this._queue.find((x): boolean => x.id === id);
            if (!request) { return; }
            const priority: number = options.priority || 0;
            if (request.priority < priority) {
                request.priority = priority;
                this._queueDirty = true;
            }
            return;
        }

        // if download fail, should retry
        const maxRetryCount = typeof options.maxRetryCount !== 'undefined' ? options.maxRetryCount as number : this.maxRetryCount;
        const maxConcurrency = typeof options.maxConcurrency !== 'undefined' ? options.maxConcurrency as number : this.maxConcurrency;
        const maxRequestsPerFrame = typeof options.maxRequestsPerFrame !== 'undefined' ? options.maxRequestsPerFrame as number : this.maxRequestsPerFrame;
        const handler = this._downloaders[type] || this._downloaders.default;

        const process: RetryFunction = (index, callback): void => {
            if (index === 0) {
                this._downloading.add(id, [onComplete]);
            }

            if (!this.limited) {
                handler(urlAppendTimestamp(url, this.appendTimeStamp), options, callback);
                return;
            }

            // refresh
            this._updateTime();

            const done: ((err: Error | null, data?: any) => void) = (err, data): void => {
                // when finish downloading, update _totalNum
                this._totalNum--;
                this._handleQueueInNextFrame(maxConcurrency, maxRequestsPerFrame);
                callback(err, data);
            };

            if (this._totalNum < maxConcurrency && this._totalNumThisPeriod < maxRequestsPerFrame) {
                handler(urlAppendTimestamp(url, this.appendTimeStamp), options, done);
                this._totalNum++;
                this._totalNumThisPeriod++;
            } else {
                // when number of request up to limitation, cache the rest
                this._queue.push({ id, priority: options.priority || 0, url, options, done, handler });
                this._queueDirty = true;

                if (this._totalNum < maxConcurrency) { this._handleQueueInNextFrame(maxConcurrency, maxRequestsPerFrame); }
            }
        };

        // when retry finished, invoke callbacks
        const finale = (err: Error | null, result: any): void => {
            if (!err) { files.add(id, result); }
            const callbacks = this._downloading.remove(id) as ((err: Error | null, data?: any) => void)[];
            for (let i = 0, l = callbacks.length; i < l; i++) {
                callbacks[i](err, result);
            }
        };

        retry(process, maxRetryCount, this.retryInterval, finale);
    }

    /**
     * @en Load sub package with name.
     * @zh 通过子包名加载子包。
     * @param name @en Sub package name. @zh 子包名称。
     * @param completeCallback @en Callback invoked when sub package loaded. @zh 子包加载完成后的回调。
     * @param completeCallback.error @en Error information. Will be null if loaded successfully. @zh 错误信息。如果加载成功则为 null。
     *
     * @deprecated loader.downloader.loadSubpackage is deprecated, please use AssetManager.loadBundle instead.
     */
    public loadSubpackage (name: string, completeCallback?: ((err?: Error | null) => void)): void {
        cclegacy.assetManager.loadBundle(name, null, completeCallback);
    }

    private constructor () {}

    private _updateTime (): void {
        const now = performance.now();
        // use deltaTime as interval
        const deltaTime = cclegacy.game.deltaTime;
        const interval = deltaTime > this._maxInterval ? this._maxInterval : deltaTime;
        if (now - this._lastDate > interval * 1000) {
            this._totalNumThisPeriod = 0;
            this._lastDate = now;
        }
    }

    // handle the rest request in next period
    private _handleQueue (maxConcurrency: number, maxRequestsPerFrame: number): void {
        this._checkNextPeriod = false;
        this._updateTime();
        while (this._queue.length > 0 && this._totalNum < maxConcurrency && this._totalNumThisPeriod < maxRequestsPerFrame) {
            if (this._queueDirty) {
                this._queue.sort((a, b): number => a.priority - b.priority);
                this._queueDirty = false;
            }
            const request = this._queue.pop();
            if (!request) {
                break;
            }
            this._totalNum++;
            this._totalNumThisPeriod++;
            request.handler(urlAppendTimestamp(request.url, this.appendTimeStamp), request.options, request.done);
        }

        this._handleQueueInNextFrame(maxConcurrency, maxRequestsPerFrame);
    }

    private _handleQueueInNextFrame (maxConcurrency: number, maxRequestsPerFrame: number): void {
        if (!this._checkNextPeriod && this._queue.length > 0) {
            misc.callInNextTick(this._handleQueue.bind(this), maxConcurrency, maxRequestsPerFrame);
            this._checkNextPeriod = true;
        }
    }
}
const downloader = Downloader.instance;
export default Downloader.instance;<|MERGE_RESOLUTION|>--- conflicted
+++ resolved
@@ -25,12 +25,7 @@
 import { BUILD, EDITOR, EDITOR_NOT_IN_PREVIEW } from 'internal:constants';
 import { sys, js, misc, path, cclegacy } from '../../core';
 import Cache from './cache';
-<<<<<<< HEAD
-import downloadFile from './download-file';
-=======
-import downloadDomImage from './download-dom-image';
 import downloadFile, { FileProgressCallback } from './download-file';
->>>>>>> 9b08b34a
 import downloadScript from './download-script';
 import { files } from './shared';
 import { retry, RetryFunction, urlAppendTimestamp } from './utilities';
@@ -51,13 +46,8 @@
 
 const REGEX = /^(?:\w+:\/\/|\.+\/).+/;
 
-<<<<<<< HEAD
-const downloadImage = (url: string, options: Record<string, any>, onComplete: ((err: Error | null, data?: any | null) => void)): void => {
+const downloadImage = (url: string, options: Record<string, any>, onComplete: ((err: Error | null, data?: any) => void)): void => {
     // if createImageBitmap is valid, we can transform blob to ImageBitmap. Otherwise, just use ImageData to load
-=======
-const downloadImage = (url: string, options: Record<string, any>, onComplete: ((err: Error | null, data?: any) => void)): void => {
-    // if createImageBitmap is valid, we can transform blob to ImageBitmap. Otherwise, just use HTMLImageElement to load
->>>>>>> 9b08b34a
     const func = sys.hasFeature(sys.Feature.IMAGE_BITMAP) && cclegacy.assetManager.allowImageBitmap ? downloadBlob : downloadDomImage;
     func(url, options, onComplete);
 };
