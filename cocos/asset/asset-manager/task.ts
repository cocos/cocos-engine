/*
 Copyright (c) 2019-2023 Xiamen Yaji Software Co., Ltd.

 https://www.cocos.com/

 Permission is hereby granted, free of charge, to any person obtaining a copy
 of this software and associated documentation files (the "Software"), to deal
 in the Software without restriction, including without limitation the rights to
 use, copy, modify, merge, publish, distribute, sublicense, and/or sell copies
 of the Software, and to permit persons to whom the Software is furnished to do so,
 subject to the following conditions:

 The above copyright notice and this permission notice shall be included in
 all copies or substantial portions of the Software.

 THE SOFTWARE IS PROVIDED "AS IS", WITHOUT WARRANTY OF ANY KIND, EXPRESS OR
 IMPLIED, INCLUDING BUT NOT LIMITED TO THE WARRANTIES OF MERCHANTABILITY,
 FITNESS FOR A PARTICULAR PURPOSE AND NONINFRINGEMENT. IN NO EVENT SHALL THE
 AUTHORS OR COPYRIGHT HOLDERS BE LIABLE FOR ANY CLAIM, DAMAGES OR OTHER
 LIABILITY, WHETHER IN AN ACTION OF CONTRACT, TORT OR OTHERWISE, ARISING FROM,
 OUT OF OR IN CONNECTION WITH THE SOFTWARE OR THE USE OR OTHER DEALINGS IN
 THE SOFTWARE.
<<<<<<< HEAD
 */
=======
*/

export type TaskCompleteCallback = (err: Error | null | undefined, data: any) => void;
export type TaskProgressCallback = (...args: any[]) => void;
export type TaskErrorCallback = (...args: any[]) => void;
>>>>>>> c8070311
export interface ITaskOption {
    onComplete?: ((err: Error | null | undefined, data: any) => void) | null;
    onProgress?: ((...args: any[]) => void) | null;
    onError?: ((...args: any[]) => void) | null;
    input: any;
    progress?: any;
    options?: Record<string, any> | null;
}

/**
 * @en
 * Tasks are the smallest unit of data running in the pipeline, You can create a task and pass in the input information,
 * and then get the output of that task after it has been executed in the pipeline to use.
 *
 * @zh
 * 任务是在管线中运行的最小数据单位，你可以创建一个任务并传入输入信息，在经过管线执行后获取该任务的输出来使用。
 *
 */
export default class Task {
    /**
     * @engineInternal
     */
    public static MAX_DEAD_NUM = 500;

    /**
     * @en
     * Create a new task from pool.
     *
     * @zh
     * 从对象池中创建 task。
     *
     * @param options @en Some optional parameters. @zh 一些可选参数。
     * @param options.onComplete
     * @en Callback when the task complete, if the pipeline is synchronous, onComplete is unnecessary.
     * @zh 任务完成后的回调，如果流水线是同步的，onComplete 是不必要的。
     * @param options.onProgress
     * @en Continuously callback when the task is running, if the pipeline is synchronous, onProgress is unnecessary.
     * @zh 在任务运行时持续回调，如果管道是同步的，onProgress 是不必要的。
     * @param options.onError
     * @en Callback when something goes wrong, if the pipeline is synchronous, onError is unnecessary.
     * @zh 出错时的回调，如果流水线是同步的，onError 是不必要的。
     * @param options.input @en Something will be handled with pipeline. @zh 需要被此管道处理的任务数据。
     * @param options.progress @en Progress information. @zh 进度信息。
     * @param options.options @en Custom parameters. @zh 自定义参数。
     * @returns @en return a newly created task. @zh 返回一个新创建的任务。
     *
     */
    public static create (options: ITaskOption): Task {
        let out: Task;
        if (Task._deadPool.length !== 0) {
            out = Task._deadPool.pop() as Task;
            out.set(options);
        } else {
            out = new Task(options);
        }

        return out;
    }

    private static _taskId = 0;
    private static _deadPool: Task[] = [];

    /**
     * @en
     * The id of task.
     *
     * @zh
     * 任务 id。
     *
     */
    public id: number = Task._taskId++;

    /**
     * @en
     * The callback when task is completed.
     *
     * @zh
     * 完成回调。
     *
     */
    public onComplete: ((err: Error | null | undefined, data: any) => void) | null = null;

    /**
     * @en
     * The callback of progression.
     *
     * @zh
     * 进度回调。
     *
     */
    public onProgress: ((...args: any[]) => void) | null = null;

    /**
     * @en
     * The callback when something goes wrong.
     *
     * @zh
     * 错误回调。
     *
     */
    public onError: ((...args: any[]) => void) | null = null;

    /**
     * @en
     * The source data of task.
     *
     * @zh
     * 任务的源数据。
     *
     */
    public source: any = null;

    /**
     * @en
     * The output of task.
     *
     * @zh
     * 任务的输出。
     */
    public output: any = null;

    /**
     * @en
     * The input of task.
     *
     * @zh
     * 任务的输入。
     *
     */
    public input: any = null;

    /**
     * @en
     * The progression of task.
     *
     * @zh
     * 任务的进度。
     *
     */
    public progress: any = null;

    /**
     * @en
     * Custom options.
     *
     * @zh
     * 自定义参数。
     *
     */
    public options: Record<string, any> | null = null;

    /**
     * @deprecated Typo. Since v3.7, please use [[Task.isFinished]] instead.
     */
    public get isFinish () {
        return this.isFinished;
    }

    public set isFinish (val: boolean) {
        this.isFinished = val;
    }

    /**
     * @en
     * Whether or not this task is completed.
     *
     * @zh
     * 此任务是否已经完成。
     *
     */
    public isFinished = true;

    /**
     * @en
     * Create a new Task.
     *
     * @zh
     * 创建一个任务。
     *
     * @param options @en Some optional parameters. @zh 一些可选参数。
     * @param options.onComplete
     * @en Callback when the task complete, if the pipeline is synchronous, onComplete is unnecessary.
     * @zh 任务完成后的回调，如果流水线是同步的，onComplete 是不必要的。
     * @param options.onProgress
     * @en Continuously callback when the task is running, if the pipeline is synchronous, onProgress is unnecessary.
     * @zh 在任务运行时持续回调，如果管道是同步的，onProgress 是不必要的。
     * @param options.onError
     * @en Callback when something goes wrong, if the pipeline is synchronous, onError is unnecessary.
     * @zh 出错时的回调，如果流水线是同步的，onError 是不必要的。
     * @param options.input @en Something will be handled with pipeline. @zh 需要被此管道处理的任务数据。
     * @param options.progress @en Progress information. @zh 进度信息。
     * @param options.options @en Custom parameters. @zh 自定义参数。
     * @returns @en return a newly created task. @zh 返回一个新创建的任务。
     */
    public constructor (options?: ITaskOption) {
        this.set(options);
    }

    /**
     * @en
     * Set parameters of this task.
     *
     * @zh
     * 设置任务的参数。
     *
     * @param options @en Some optional parameters. @zh 一些可选参数。
     * @param options.onComplete
     * @en Callback when the task complete, if the pipeline is synchronous, onComplete is unnecessary.
     * @zh 任务完成后的回调，如果流水线是同步的，onComplete 是不必要的。
     * @param options.onProgress
     * @en Continuously callback when the task is running, if the pipeline is synchronous, onProgress is unnecessary.
     * @zh 在任务运行时持续回调，如果管道是同步的，onProgress 是不必要的。
     * @param options.onError
     * @en Callback when something goes wrong, if the pipeline is synchronous, onError is unnecessary.
     * @zh 出错时的回调，如果流水线是同步的，onError 是不必要的。
     * @param options.input @en Something will be handled with pipeline. @zh 需要被此管道处理的任务数据。
     * @param options.progress @en Progress information. @zh 进度信息。
     * @param options.options @en Custom parameters. @zh 自定义参数。
     * @returns @en return a newly created task. @zh 返回一个新创建的任务。
     *
     * @example
     * const task = new Task();
     * task.set({input: ['test'], onComplete: (err, result) => console.log(err), onProgress: (finish, total) => console.log(finish / total)});
     *
     */
    public set (options: ITaskOption = Object.create(null)) {
        this.onComplete = options.onComplete || null;
        this.onProgress = options.onProgress || null;
        this.onError = options.onError || null;
        this.source = this.input = options.input;
        this.output = null;
        this.progress = options.progress;
        // custom data
        this.options = options.options || Object.create(null);
    }

    /**
     * @en
     * Dispatch event with any parameters.
     *
     * @zh
     * 分发事件，可以传递任意参数。
     *
     * @param event @en The event name. @zh 事件名称。
     * @param param1 @en The parameter 1. @zh 参数 1。
     * @param param2 @en The parameter 2. @zh 参数 2。
     * @param param3 @en The parameter 3. @zh 参数 3。
     * @param param4 @en The parameter 4. @zh 参数 4。
     *
     * @example
     * const task = Task.create();
     * task.onComplete = (msg) => console.log(msg);
     * task.dispatch('complete', 'hello world');
     *
     */
    public dispatch (event: string, param1?: any, param2?: any, param3?: any, param4?: any): void {
        switch (event) {
        case 'complete':
            if (this.onComplete) {
                this.onComplete(param1, param2);
            }
            break;
        case 'progress':
            if (this.onProgress) {
                this.onProgress(param1, param2, param3, param4);
            }
            break;
        case 'error':
            if (this.onError) {
                this.onError(param1, param2, param3, param4);
            }
            break;
        default: {
            const str = `on${event[0].toUpperCase()}${event.substr(1)}`;
            if (typeof this[str] === 'function') {
                this[str](param1, param2, param3, param4);
            }
            break;
        }
        }
    }

    /**
     * @en
     * Recycle this for reuse.
     *
     * @zh
     * 回收 task 用于复用。
     *
     */
    public recycle (): void {
        if (Task._deadPool.length === Task.MAX_DEAD_NUM) { return; }
        this.onComplete = null;
        this.onProgress = null;
        this.onError = null;
        this.source = this.output = this.input = null;
        this.progress = null;
        this.options = null;
        Task._deadPool.push(this);
    }
}<|MERGE_RESOLUTION|>--- conflicted
+++ resolved
@@ -20,15 +20,8 @@
  LIABILITY, WHETHER IN AN ACTION OF CONTRACT, TORT OR OTHERWISE, ARISING FROM,
  OUT OF OR IN CONNECTION WITH THE SOFTWARE OR THE USE OR OTHER DEALINGS IN
  THE SOFTWARE.
-<<<<<<< HEAD
- */
-=======
 */
 
-export type TaskCompleteCallback = (err: Error | null | undefined, data: any) => void;
-export type TaskProgressCallback = (...args: any[]) => void;
-export type TaskErrorCallback = (...args: any[]) => void;
->>>>>>> c8070311
 export interface ITaskOption {
     onComplete?: ((err: Error | null | undefined, data: any) => void) | null;
     onProgress?: ((...args: any[]) => void) | null;
