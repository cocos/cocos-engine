--- conflicted
+++ resolved
@@ -39,11 +39,7 @@
 
 export type CreateHandler = (id: string, data: any, options: Record<string, any>, onComplete: ((err: Error | null, data?: Asset | Bundle | null) => void)) => void;
 
-<<<<<<< HEAD
-function createImageAsset (id: string, imageData: ImageData, options: Record<string, any>, onComplete: ((err: Error | null, data?: ImageAsset | null) => void)) {
-=======
-function createImageAsset (id: string, data: HTMLImageElement, options: Record<string, any>, onComplete: ((err: Error | null, data?: ImageAsset | null) => void)): void {
->>>>>>> 79ad55a8
+function createImageAsset (id: string, imageData: ImageData, options: Record<string, any>, onComplete: ((err: Error | null, data?: ImageAsset | null) => void)): void {
     let out: ImageAsset | null = null;
     let err: Error | null = null;
     try {
