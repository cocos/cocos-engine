--- conflicted
+++ resolved
@@ -28,12 +28,8 @@
 import type { ImageSource }  from '../assets/image-asset';
 import assetManager from '../asset-manager/asset-manager';
 import { BuiltinBundleName } from '../asset-manager/shared';
-<<<<<<< HEAD
-import { EDITOR,TEST } from 'internal:constants';
+import { TEST, EDITOR } from 'internal:constants';
 import Bundle from '../asset-manager/bundle';
-=======
-import { TEST, EDITOR } from 'internal:constants';
->>>>>>> 4e545eb4
 import { Settings, settings } from '../../core/settings';
 import releaseManager from '../asset-manager/release-manager';
 
