--- conflicted
+++ resolved
@@ -223,13 +223,8 @@
      * @param callback - The event listener's callback
      * @param target - The event listener's target and callee
      */
-<<<<<<< HEAD
-    public off<K extends keyof InputEventMap> (eventType: K, callback?: InputEventMap[K], target?: any) {
+    public off<K extends keyof InputEventMap> (eventType: K, callback?: InputEventMap[K], target?: any): void {
         if (EDITOR_NOT_IN_PREVIEW) {
-=======
-    public off<K extends keyof InputEventMap> (eventType: K, callback?: InputEventMap[K], target?: any): void {
-        if (EDITOR && !cclegacy.GAME_VIEW) {
->>>>>>> 79a6eaf7
             return;
         }
         this._eventTarget.off(eventType, callback, target);
@@ -241,13 +236,8 @@
      * @zh
      * 是否启用加速度计事件。
      */
-<<<<<<< HEAD
-    public setAccelerometerEnabled (isEnable: boolean) {
+    public setAccelerometerEnabled (isEnable: boolean): void {
         if (EDITOR_NOT_IN_PREVIEW) {
-=======
-    public setAccelerometerEnabled (isEnable: boolean): void {
-        if (EDITOR && !cclegacy.GAME_VIEW) {
->>>>>>> 79a6eaf7
             return;
         }
         if (isEnable) {
