/*
 Copyright (c) 2011-2012 cocos2d-x.org
 Copyright (c) 2013-2016 Chukong Technologies Inc.
 Copyright (c) 2017-2020 Xiamen Yaji Software Co., Ltd.

 http://www.cocos2d-x.org

 Permission is hereby granted, free of charge, to any person obtaining a copy
 of this software and associated documentation files (the "Software"), to deal
 in the Software without restriction, including without limitation the rights
 to use, copy, modify, merge, publish, distribute, sublicense, and/or sell
 copies of the Software, and to permit persons to whom the Software is
 furnished to do so, subject to the following conditions:

 The above copyright notice and this permission notice shall be included in
 all copies or substantial portions of the Software.

 THE SOFTWARE IS PROVIDED "AS IS", WITHOUT WARRANTY OF ANY KIND, EXPRESS OR
 IMPLIED, INCLUDING BUT NOT LIMITED TO THE WARRANTIES OF MERCHANTABILITY,
 FITNESS FOR A PARTICULAR PURPOSE AND NONINFRINGEMENT. IN NO EVENT SHALL THE
 AUTHORS OR COPYRIGHT HOLDERS BE LIABLE FOR ANY CLAIM, DAMAGES OR OTHER
 LIABILITY, WHETHER IN AN ACTION OF CONTRACT, TORT OR OTHERWISE, ARISING FROM,
 OUT OF OR IN CONNECTION WITH THE SOFTWARE OR THE USE OR OTHER DEALINGS IN
 THE SOFTWARE.
*/

import { EDITOR, NATIVE } from 'internal:constants';
import { TouchInputSource, MouseInputSource, KeyboardInputSource, AccelerometerInputSource, GamepadInputDevice, HandleInputDevice, HMDInputDevice } from 'pal/input';
import { touchManager } from '../../pal/input/touch-manager';
import { sys } from '../core/platform/sys';
import { EventTarget } from '../core/event/event-target';
import { Event, EventAcceleration, EventGamepad, EventHandle, EventHMD, EventKeyboard, EventMouse, EventTouch, Touch } from './types';
import { InputEventType } from './types/event-enum';
import { legacyCC } from '../core/global-exports';

export enum EventDispatcherPriority {
    GLOBAL = 0,
    UI = 1,
}

export interface IEventDispatcher {
    /**
     * Priority to emit event to dispatcher
     */
    readonly priority: EventDispatcherPriority;
    /**
     * @param event
     * @returns Whether dispatch to next event dispatcher
     */
    dispatchEvent (event: Event): boolean;
}

class InputEventDispatcher implements IEventDispatcher {
    public priority: EventDispatcherPriority = EventDispatcherPriority.GLOBAL;
    private _inputEventTarget: EventTarget;

    constructor (inputEventTarget: EventTarget) {
        this._inputEventTarget = inputEventTarget;
    }

    public dispatchEvent (event: Event): boolean {
        this._inputEventTarget.emit(event.type, event);
        return true;
    }
}

const pointerEventTypeMap = {
    [InputEventType.MOUSE_DOWN]: InputEventType.TOUCH_START,
    [InputEventType.MOUSE_MOVE]: InputEventType.TOUCH_MOVE,
    [InputEventType.MOUSE_UP]: InputEventType.TOUCH_END,
};

export declare namespace Input {
    export type EventType = EnumAlias<typeof InputEventType>;
}

interface InputEventMap {
    [Input.EventType.MOUSE_DOWN]: (event: EventMouse) => void,
    [Input.EventType.MOUSE_MOVE]: (event: EventMouse) => void,
    [Input.EventType.MOUSE_UP]: (event: EventMouse) => void,
    [Input.EventType.MOUSE_WHEEL]: (event: EventMouse) => void,
    [Input.EventType.TOUCH_START]: (event: EventTouch) => void,
    [Input.EventType.TOUCH_MOVE]: (event: EventTouch) => void,
    [Input.EventType.TOUCH_END]: (event: EventTouch) => void,
    [Input.EventType.TOUCH_CANCEL]: (event: EventTouch) => void,
    [Input.EventType.KEY_DOWN]: (event: EventKeyboard) => void,
    [Input.EventType.KEY_PRESSING]: (event: EventKeyboard) => void,
    [Input.EventType.KEY_UP]: (event: EventKeyboard) => void,
    [Input.EventType.DEVICEMOTION]: (event: EventAcceleration) => void,
    [Input.EventType.GAMEPAD_CHANGE]: (event: EventGamepad) => void,
    [Input.EventType.GAMEPAD_INPUT]: (event: EventGamepad) => void,
    [Input.EventType.HANDLE_INPUT]: (event: EventHandle) => void,
    [Input.EventType.HANDLE_POSE_INPUT]: (event: EventHandle) => void,
    [Input.EventType.HMD_POSE_INPUT]: (event: EventHMD) => void,
}

/**
 * @en
 * This Input class manages all events of input. include: touch, mouse, accelerometer, gamepad, handle, hmd and keyboard.
 * You can get the `Input` instance with `input`.
 *
 * @zh
 * 该输入类管理所有的输入事件，包括：触摸、鼠标、加速计、游戏手柄、6DOF手柄、头戴显示器 和 键盘。
 * 你可以通过 `input` 获取到 `Input` 的实例。
 *
 * @example
 * ```
 * input.on(Input.EventType.DEVICEMOTION, this.onDeviceMotionEvent, this);
 * input.off(Input.EventType.DEVICEMOTION, this.onDeviceMotionEvent, this);
 * ```
 */
export class Input {
    /**
     * @en The input event type
     * @zh 输入事件类型
     */
    public static EventType = InputEventType;

    /**
     * @en Dispatch input event immediately.
     * The input events are collocted to be dispatched in each main loop by default.
     * If you need to recieve the input event immediately, please set this to true.
     * NOTE: if set this to true, the input events are dispatched between each tick, the input event can't be optimized by engine.
     *
     * @zh 立即派发输入事件。
     * 输入事件默认会被收集到每一帧主循环里派发，如果你需要立即接收到输入事件，请把该属性设为 true。
     * 注意：如果设置为 true，则输入事件可能会在帧间触发，这样的输入事件是没办法被引擎优化的。
     */
    private _dispatchImmediately = !NATIVE;

    private _eventTarget: EventTarget = new EventTarget();
    private _touchInput = new TouchInputSource();
    private _mouseInput = new MouseInputSource();
    private _keyboardInput = new KeyboardInputSource();
    private _accelerometerInput = new AccelerometerInputSource();
    private _handleInput = new HandleInputDevice();
    private _hmdInput = new HMDInputDevice();

    private _eventTouchList: EventTouch[] = [];
    private _eventMouseList: EventMouse[] = [];
    private _eventKeyboardList: EventKeyboard[] = [];
    private _eventAccelerationList: EventAcceleration[] = [];
    private _eventGamepadList: EventGamepad[] = [];
    private _eventHandleList: EventHandle[] = [];
    private _eventHMDList: EventHMD[] = [];

    private _needSimulateTouchMoveEvent = false;

    private _inputEventDispatcher: InputEventDispatcher;
    private _eventDispatcherList: IEventDispatcher[] = [];

    constructor () {
        this._registerEvent();
        this._inputEventDispatcher = new InputEventDispatcher(this._eventTarget);
        this._registerEventDispatcher(this._inputEventDispatcher);
        GamepadInputDevice._init();
    }

    /**
     * This should be a private method, but it's exposed for Editor Only.
     */
    private _dispatchMouseDownEvent (nativeMouseEvent: any) { this._mouseInput.dispatchMouseDownEvent?.(nativeMouseEvent); }
    /**
     * This should be a private method, but it's exposed for Editor Only.
     */
    private _dispatchMouseMoveEvent (nativeMouseEvent: any) { this._mouseInput.dispatchMouseMoveEvent?.(nativeMouseEvent); }
    /**
     * This should be a private method, but it's exposed for Editor Only.
     */
    private _dispatchMouseUpEvent (nativeMouseEvent: any) { this._mouseInput.dispatchMouseUpEvent?.(nativeMouseEvent); }
    /**
     * This should be a private method, but it's exposed for Editor Only.
     */
    private _dispatchMouseScrollEvent (nativeMouseEvent: any) { this._mouseInput.dispatchScrollEvent?.(nativeMouseEvent); }

    /**
     * This should be a private method, but it's exposed for Editor Only.
     */
    private _dispatchKeyboardDownEvent (nativeKeyboardEvent: any) { this._keyboardInput.dispatchKeyboardDownEvent?.(nativeKeyboardEvent); }
    /**
     * This should be a private method, but it's exposed for Editor Only.
     */
    private _dispatchKeyboardUpEvent (nativeKeyboardEvent: any) { this._keyboardInput.dispatchKeyboardUpEvent?.(nativeKeyboardEvent); }

    /**
     * @en
     * Register a callback of a specific input event type.
     * @zh
     * 注册特定的输入事件回调。
     *
     * @param eventType - The event type
     * @param callback - The event listener's callback
     * @param target - The event listener's target and callee
     */
    public on<K extends keyof InputEventMap> (eventType: K, callback: InputEventMap[K], target?: any) {
        this._eventTarget.on(eventType, callback, target);
        return callback;
    }

    /**
     * @en
     * Register a callback of a specific input event type once.
     * @zh
     * 注册单次的输入事件回调。
     *
     * @param eventType - The event type
     * @param callback - The event listener's callback
     * @param target - The event listener's target and callee
     */
    public once<K extends keyof InputEventMap> (eventType: K, callback: InputEventMap[K], target?: any) {
        this._eventTarget.once(eventType, callback, target);
        return callback;
    }

    /**
     * @en
     * Unregister a callback of a specific input event type.
     * @zh
     * 取消注册特定的输入事件回调。
     *
     * @param eventType - The event type
     * @param callback - The event listener's callback
     * @param target - The event listener's target and callee
     */
    public off<K extends keyof InputEventMap> (eventType: K, callback?: InputEventMap[K], target?: any) {
        if (EDITOR && !legacyCC.GAME_VIEW) {
            return;
        }
        this._eventTarget.off(eventType, callback, target);
    }
    /**
     * @en
     * Sets whether to enable the accelerometer event listener or not.
     *
     * @zh
     * 是否启用加速度计事件。
     */
    public setAccelerometerEnabled (isEnable: boolean) {
        if (EDITOR && !legacyCC.GAME_VIEW) {
            return;
        }
        if (isEnable) {
            this._accelerometerInput.start();
        } else {
            this._accelerometerInput.stop();
        }
    }

    /**
     * @en
     * Sets the accelerometer interval value.
     *
     * @zh
     * 设置加速度计间隔值。
     */
    public setAccelerometerInterval (intervalInMileSeconds: number): void {
        if (EDITOR && !legacyCC.GAME_VIEW) {
            return;
        }
        this._accelerometerInput.setInterval(intervalInMileSeconds);
    }

    private _simulateEventTouch (eventMouse: EventMouse) {
        const eventType = pointerEventTypeMap[eventMouse.type];
        const touchID = 0;
        const touch = touchManager.getTouch(touchID, eventMouse.getLocationX(), eventMouse.getLocationY());
        if (!touch) {
            return;
        }
        const changedTouches = [touch];
<<<<<<< HEAD
        const eventTouch = new EventTouch(changedTouches, false, eventType, changedTouches);
        eventTouch.windowId = eventMouse.windowId;
        
=======
        const eventTouch = new EventTouch(changedTouches, false, eventType, (eventType === InputEventType.TOUCH_END ? [] : changedTouches));
>>>>>>> fe61766a
        if (eventType === InputEventType.TOUCH_END) {
            touchManager.releaseTouch(touchID);
        }
        this._dispatchOrPushEventTouch(eventTouch, this._eventTouchList);
    }

    // TODO: public in engine
    private _registerEventDispatcher (eventDispatcher: IEventDispatcher) {
        this._eventDispatcherList.push(eventDispatcher);
        this._eventDispatcherList.sort((a, b) => b.priority - a.priority);
    }

    private _emitEvent (event: Event) {
        const length = this._eventDispatcherList.length;
        for (let i = 0; i < length; ++i) {
            const dispatcher = this._eventDispatcherList[i];
            if (!dispatcher.dispatchEvent(event)) {
                break;
            }
        }
    }

    private _registerEvent () {
        if (sys.hasFeature(sys.Feature.INPUT_TOUCH)) {
            const eventTouchList = this._eventTouchList;
            this._touchInput.on(InputEventType.TOUCH_START, (event) => { this._dispatchOrPushEventTouch(event, eventTouchList); });
            this._touchInput.on(InputEventType.TOUCH_MOVE, (event) => { this._dispatchOrPushEventTouch(event, eventTouchList); });
            this._touchInput.on(InputEventType.TOUCH_END, (event) => { this._dispatchOrPushEventTouch(event, eventTouchList); });
            this._touchInput.on(InputEventType.TOUCH_CANCEL, (event) => { this._dispatchOrPushEventTouch(event, eventTouchList); });
        }

        if (sys.hasFeature(sys.Feature.EVENT_MOUSE)) {
            const eventMouseList = this._eventMouseList;
            this._mouseInput.on(InputEventType.MOUSE_DOWN, (event) => {
                this._needSimulateTouchMoveEvent = true;
                this._simulateEventTouch(event);
                this._dispatchOrPushEvent(event, eventMouseList);
            });
            this._mouseInput.on(InputEventType.MOUSE_MOVE, (event) => {
                if (this._needSimulateTouchMoveEvent) {
                    this._simulateEventTouch(event);
                }
                this._dispatchOrPushEvent(event, eventMouseList);
            });
            this._mouseInput.on(InputEventType.MOUSE_UP, (event) => {
                this._needSimulateTouchMoveEvent = false;
                this._simulateEventTouch(event);
                this._dispatchOrPushEvent(event, eventMouseList);
            });
            this._mouseInput.on(InputEventType.MOUSE_WHEEL, (event) => { this._dispatchOrPushEvent(event, eventMouseList); });
        }

        if (sys.hasFeature(sys.Feature.EVENT_KEYBOARD)) {
            const eventKeyboardList = this._eventKeyboardList;
            this._keyboardInput.on(InputEventType.KEY_DOWN, (event) => { this._dispatchOrPushEvent(event, eventKeyboardList); });
            this._keyboardInput.on(InputEventType.KEY_PRESSING, (event) => { this._dispatchOrPushEvent(event, eventKeyboardList); });
            this._keyboardInput.on(InputEventType.KEY_UP, (event) => { this._dispatchOrPushEvent(event, eventKeyboardList); });
        }

        if (sys.hasFeature(sys.Feature.EVENT_ACCELEROMETER)) {
            const eventAccelerationList = this._eventAccelerationList;
            this._accelerometerInput.on(InputEventType.DEVICEMOTION, (event) => { this._dispatchOrPushEvent(event, eventAccelerationList); });
        }

        if (sys.hasFeature(sys.Feature.EVENT_GAMEPAD)) {
            const eventGamepadList = this._eventGamepadList;
            GamepadInputDevice._on(InputEventType.GAMEPAD_CHANGE, (event) => { this._dispatchOrPushEvent(event, eventGamepadList); });
            GamepadInputDevice._on(InputEventType.GAMEPAD_INPUT, (event) => { this._dispatchOrPushEvent(event, eventGamepadList); });
        }

        if (sys.hasFeature(sys.Feature.EVENT_HANDLE)) {
            const eventHandleList = this._eventHandleList;
            this._handleInput._on(InputEventType.HANDLE_INPUT, (event) => { this._dispatchOrPushEvent(event, eventHandleList); });
            this._handleInput._on(InputEventType.HANDLE_POSE_INPUT, (event) => { this._dispatchOrPushEvent(event, eventHandleList); });
        }

        if (sys.hasFeature(sys.Feature.EVENT_HMD)) {
            const eventHMDList = this._eventHMDList;
            this._hmdInput._on(InputEventType.HMD_POSE_INPUT, (event) => { this._dispatchOrPushEvent(event, eventHMDList); });
        }
    }

    private _clearEvents () {
        this._eventMouseList.length = 0;
        this._eventTouchList.length = 0;
        this._eventKeyboardList.length = 0;
        this._eventAccelerationList.length = 0;
        this._eventGamepadList.length = 0;
        this._eventHandleList.length = 0;
        this._eventHMDList.length = 0;
    }

    private _dispatchOrPushEvent (event: Event, eventList: Event[]) {
        if (this._dispatchImmediately) {
            this._emitEvent(event);
        } else {
            eventList.push(event);
        }
    }

    private _dispatchOrPushEventTouch (eventTouch: EventTouch, touchEventList: EventTouch[]) {
        if (this._dispatchImmediately) {
            const touches = eventTouch.getTouches();
            const touchesLength = touches.length;
            for (let i = 0; i < touchesLength; ++i) {
                eventTouch.touch = touches[i];
                eventTouch.propagationStopped = eventTouch.propagationImmediateStopped = false;
                this._emitEvent(eventTouch);
            }
        } else {
            touchEventList.push(eventTouch);
        }
    }

    private _frameDispatchEvents () {
        const eventMouseList = this._eventMouseList;
        // TODO: culling event queue
        for (let i = 0, length = eventMouseList.length; i < length; ++i) {
            const eventMouse = eventMouseList[i];
            this._emitEvent(eventMouse);
        }

        const eventTouchList = this._eventTouchList;
        // TODO: culling event queue
        for (let i = 0, length = eventTouchList.length; i < length; ++i) {
            const eventTouch = eventTouchList[i];
            const touches = eventTouch.getTouches();
            const touchesLength = touches.length;
            for (let j = 0; j < touchesLength; ++j) {
                eventTouch.touch = touches[j];
                eventTouch.propagationStopped = eventTouch.propagationImmediateStopped = false;
                this._emitEvent(eventTouch);
            }
        }

        const eventKeyboardList = this._eventKeyboardList;
        // TODO: culling event queue
        for (let i = 0, length = eventKeyboardList.length; i < length; ++i) {
            const eventKeyboard = eventKeyboardList[i];
            this._emitEvent(eventKeyboard);
        }

        const eventAccelerationList = this._eventAccelerationList;
        // TODO: culling event queue
        for (let i = 0, length = eventAccelerationList.length; i < length; ++i) {
            const eventAcceleration = eventAccelerationList[i];
            this._emitEvent(eventAcceleration);
        }

        const eventGamepadList = this._eventGamepadList;
        // TODO: culling event queue
        for (let i = 0, length = eventGamepadList.length; i < length; ++i) {
            const eventGamepad = eventGamepadList[i];
            this._emitEvent(eventGamepad);
        }

        const eventHandleList = this._eventHandleList;
        // TODO: culling event queue
        for (let i = 0, length = eventHandleList.length; i < length; ++i) {
            const eventHandle = eventHandleList[i];
            this._emitEvent(eventHandle);
        }

        const eventHMDList = this._eventHMDList;
        // TODO: culling event queue
        for (let i = 0, length = eventHMDList.length; i < length; ++i) {
            const eventHMD = eventHMDList[i];
            this._emitEvent(eventHMD);
        }

        this._clearEvents();
    }
}

/**
 * @en
 * The singleton of the Input class, this singleton manages all events of input. include: touch, mouse, accelerometer, gamepad, handle, hmd and keyboard.
 *
 * @zh
 * 输入类单例，该单例管理所有的输入事件，包括：触摸、鼠标、加速计、游戏手柄、6DOF手柄、头戴显示器 和 键盘。
 *
 * @example
 * ```
 * input.on(Input.EventType.DEVICEMOTION, this.onDeviceMotionEvent, this);
 * input.off(Input.EventType.DEVICEMOTION, this.onDeviceMotionEvent, this);
 * ```
 */
export const input = new Input();<|MERGE_RESOLUTION|>--- conflicted
+++ resolved
@@ -268,13 +268,9 @@
             return;
         }
         const changedTouches = [touch];
-<<<<<<< HEAD
-        const eventTouch = new EventTouch(changedTouches, false, eventType, changedTouches);
+        const eventTouch = new EventTouch(changedTouches, false, eventType, (eventType === InputEventType.TOUCH_END ? [] : changedTouches));
         eventTouch.windowId = eventMouse.windowId;
         
-=======
-        const eventTouch = new EventTouch(changedTouches, false, eventType, (eventType === InputEventType.TOUCH_END ? [] : changedTouches));
->>>>>>> fe61766a
         if (eventType === InputEventType.TOUCH_END) {
             touchManager.releaseTouch(touchID);
         }
