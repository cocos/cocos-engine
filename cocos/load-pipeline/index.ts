/*
 Copyright (c) 2013-2016 Chukong Technologies Inc.
 Copyright (c) 2017-2018 Xiamen Yaji Software Co., Ltd.

 http://www.cocos.com

 Permission is hereby granted, free of charge, to any person obtaining a copy
 of this software and associated engine source code (the "Software"), a limited,
  worldwide, royalty-free, non-assignable, revocable and non-exclusive license
 to use Cocos Creator solely to develop games on your target platforms. You shall
  not use Cocos Creator software for developing other software or tools that's
  used for developing games. You are not granted to publish, distribute,
  sublicense, and/or sell copies of Cocos Creator.

 The software or tools in this License Agreement are licensed, not sold.
 Xiamen Yaji Software Co., Ltd. reserves all rights not expressly granted to you.

 THE SOFTWARE IS PROVIDED "AS IS", WITHOUT WARRANTY OF ANY KIND, EXPRESS OR
 IMPLIED, INCLUDING BUT NOT LIMITED TO THE WARRANTIES OF MERCHANTABILITY,
 FITNESS FOR A PARTICULAR PURPOSE AND NONINFRINGEMENT. IN NO EVENT SHALL THE
 AUTHORS OR COPYRIGHT HOLDERS BE LIABLE FOR ANY CLAIM, DAMAGES OR OTHER
 LIABILITY, WHETHER IN AN ACTION OF CONTRACT, TORT OR OTHERWISE, ARISING FROM,
 OUT OF OR IN CONNECTION WITH THE SOFTWARE OR THE USE OR OTHER DEALINGS IN
 THE SOFTWARE.
*/

/**
<<<<<<< HEAD
=======
 * 加载相关模块
>>>>>>> c19ac840
 * @category loader
 */

export {default as url} from './url';
export {default as Downloader} from './downloader';
export {default as Loader} from './loader';
export {default as LoadingItems} from './loading-items';
export {default as Pipeline} from './pipeline';
export {default as loader} from './CCLoader';
export * from './callback-params';<|MERGE_RESOLUTION|>--- conflicted
+++ resolved
@@ -25,10 +25,7 @@
 */
 
 /**
-<<<<<<< HEAD
-=======
  * 加载相关模块
->>>>>>> c19ac840
  * @category loader
  */
 
