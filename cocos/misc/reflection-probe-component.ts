--- conflicted
+++ resolved
@@ -24,12 +24,7 @@
  */
 import { ccclass, executeInEditMode, menu, playOnFocus, serializable, tooltip, type, visible } from 'cc.decorator';
 import { EDITOR } from 'internal:constants';
-<<<<<<< HEAD
-import { CCBoolean, cclegacy, Color, Enum, Vec3 } from '../core';
-import { BufferTextureCopy } from '../gfx/base/define';
-=======
 import { CCObject, Color, Enum, Vec3 } from '../core';
->>>>>>> 75e9b6af
 
 import { TextureCube } from '../asset/assets';
 import { scene } from '../render-scene';
@@ -39,12 +34,6 @@
 import { Component } from '../scene-graph/component';
 import { Layers } from '../scene-graph/layers';
 import { Camera } from './camera-component';
-<<<<<<< HEAD
-import { scene } from '../render-scene';
-import { ProbeClearFlag, ProbeType } from '../render-scene/scene/reflection-probe';
-import { BoxCollider } from '../physics/framework';
-=======
->>>>>>> 75e9b6af
 
 export enum ProbeResolution {
     /**
@@ -114,38 +103,19 @@
 
     protected _probe: scene.ReflectionProbe | null = null;
 
-    @serializable
-    private _bake = false;
-
     /**
      * @en
      * Gets or sets the size of the box
      * @zh
      * 获取或设置包围盒的大小。
      */
-    @type(Vec3)
     set size (value) {
         this._size = value;
         this.probe.size = this._size;
-
-        const box = this.getComponent(BoxCollider);
-        if (box) {
-            box.size = this._size;
-        }
     }
     @type(Vec3)
     get size () {
         return this._size;
-    }
-
-    @type(Boolean)
-    set bake (value) {
-        this._bake = value;
-        // eslint-disable-next-line @typescript-eslint/no-floating-promises
-        this.bakeCubemap();
-    }
-    get bake () {
-        return this._bake;
     }
 
     /**
@@ -265,7 +235,6 @@
         if (EDITOR || this.probeType === ProbeType.PLANAR) {
             this._createProbe();
         }
-        this.createRenderTexture();
     }
 
     onEnable () {
@@ -280,29 +249,12 @@
     }
 
     public start () {
+        if (EDITOR) {
+            this.probe.initBakedTextures();
+        }
         if (this._sourceCamera && this.probeType === ProbeType.PLANAR) {
             this.probe.switchProbeType(this.probeType, this.sourceCamera.camera);
         }
-    }
-
-    public createRenderTexture () {
-        if (EDITOR) {
-            //wait for scene data initialize, so create rendertexture in the start function
-            const rts:RenderTexture[] = [];
-            for (let i = 0; i < 6; i++) {
-                const renderTexture = this._createTargetTexture(this._resolution, this._resolution);
-                rts.push(renderTexture);
-            }
-            this.probe.bakedCubeTextures = rts;
-        }
-        const canvasSize = legacyCC.view.getDesignResolutionSize();
-        this.probe.realtimePlanarTexture = this._createTargetTexture(canvasSize.width, canvasSize.height);
-    }
-
-    private _createTargetTexture (width: number, height: number) {
-        const rt = new RenderTexture();
-        rt.reset({ width, height });
-        return rt;
     }
 
     public onDestroy () {
@@ -321,10 +273,7 @@
         if (this._probeId < 0 || ReflectionProbeManager.probeManager.exists(this._probeId)) {
             this._probeId = this.node.scene.getNewReflectionProbeId();
         }
-        this._probe = (cclegacy.director.root).createReflectionProbe(this._probeId);
-        //this._probe = ReflectionProbeManager.probeManager.createProbe(this._probeId);
-        //this._probe = new scene.ReflectionProbe(this._probeId);
-        if (!this._probe) return;
+        this._probe = new scene.ReflectionProbe(this._probeId);
         this._probe.initialize(this.node);
         if (this.enabled) {
             ReflectionProbeManager.probeManager.register(this._probe);
