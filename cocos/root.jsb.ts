--- conflicted
+++ resolved
@@ -1,15 +1,9 @@
-<<<<<<< HEAD
-=======
-import { Pool } from './core/memop';
-import { warnID } from './core/platform/debug';
-import { macro } from './core/platform/macro';
->>>>>>> 82b4a419
 import legacyCC from '../predefine';
 import { DataPoolManager } from './3d/skeletal-animation/data-pool-manager';
 import { Device, deviceManager } from './gfx';
 import { DebugView } from './rendering/debug-view';
 import { buildDeferredLayout, buildForwardLayout } from './rendering/custom/effect';
-import { settings, Settings, warnID, Pool } from './core';
+import { settings, Settings, warnID, Pool, macro } from './core';
 import { ForwardPipeline } from './rendering';
 
 declare const nr: any;
