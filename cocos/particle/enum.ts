--- conflicted
+++ resolved
@@ -36,17 +36,16 @@
     Custom: 2,
 });
 
-<<<<<<< HEAD
 export const ParticleCullingMode = Enum({
     Pause: 0,
     PauseAndCatchup: 1,
     AlwaysSimulate: 2,
-=======
+});
+
 export const AlignmentSpace = Enum({
     World: 0,
     Local: 1,
     View: 2,
->>>>>>> 8f553d31
 });
 
 /**
