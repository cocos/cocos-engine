/*
 Copyright (c) 2020 Xiamen Yaji Software Co., Ltd.

 https://www.cocos.com/

 Permission is hereby granted, free of charge, to any person obtaining a copy
 of this software and associated engine source code (the "Software"), a limited,
 worldwide, royalty-free, non-assignable, revocable and non-exclusive license
 to use Cocos Creator solely to develop games on your target platforms. You shall
 not use Cocos Creator software for developing other software or tools that's
 used for developing games. You are not granted to publish, distribute,
 sublicense, and/or sell copies of Cocos Creator.

 The software or tools in this License Agreement are licensed, not sold.
 Xiamen Yaji Software Co., Ltd. reserves all rights not expressly granted to you.

 THE SOFTWARE IS PROVIDED "AS IS", WITHOUT WARRANTY OF ANY KIND, EXPRESS OR
 IMPLIED, INCLUDING BUT NOT LIMITED TO THE WARRANTIES OF MERCHANTABILITY,
 FITNESS FOR A PARTICULAR PURPOSE AND NONINFRINGEMENT. IN NO EVENT SHALL THE
 AUTHORS OR COPYRIGHT HOLDERS BE LIABLE FOR ANY CLAIM, DAMAGES OR OTHER
 LIABILITY, WHETHER IN AN ACTION OF CONTRACT, TORT OR OTHERWISE, ARISING FROM,
 OUT OF OR IN CONNECTION WITH THE SOFTWARE OR THE USE OR OTHER DEALINGS IN
 THE SOFTWARE.
 */

// eslint-disable-next-line max-len
import { ccclass, help, executeInEditMode, executionOrder, menu, tooltip, displayOrder, type, range, displayName, formerlySerializedAs, override, radian, serializable, visible, boolean } from 'cc.decorator';
import { EDITOR } from 'internal:constants';
import { Renderer } from '../core/components/renderer';
import { ModelRenderer } from '../core/components/model-renderer';
import { Material } from '../core/assets/material';
import { Mat4, pseudoRandom, Quat, random, randomRangeInt, Vec2, Vec3 } from '../core/math';
import { INT_MAX } from '../core/math/bits';
import { scene } from '../core/renderer';
import ColorOverLifetimeModule from './animator/color-overtime';
import CurveRange, { Mode } from './animator/curve-range';
import ForceOvertimeModule from './animator/force-overtime';
import GradientRange from './animator/gradient-range';
import LimitVelocityOvertimeModule from './animator/limit-velocity-overtime';
import RotationOvertimeModule from './animator/rotation-overtime';
import SizeOvertimeModule from './animator/size-overtime';
import TextureAnimationModule from './animator/texture-animation';
import VelocityOvertimeModule from './animator/velocity-overtime';
import Burst from './burst';
import ShapeModule from './emitter/shape-module';
import { CullingMode, Space } from './enum';
import { particleEmitZAxis } from './particle-general-function';
import ParticleSystemRenderer from './renderer/particle-system-renderer-data';
import TrailModule from './renderer/trail';
import { IParticleSystemRenderer } from './renderer/particle-system-renderer-base';
import { Particle, PARTICLE_MODULE_PROPERTY } from './particle';
import { legacyCC } from '../core/global-exports';
import { TransformBit } from '../core/scene-graph/node-enum';
import { AABB, intersect } from '../core/geometry';
import { Camera } from '../core/renderer/scene';
import { ParticleCuller } from './particle-culler';
import { NoiseModule } from './animator/noise-module';
import { ForceFieldModule } from './animator/force-field-module';
import InheritVelocityModule from './animator/inherit-velocity';
import { CCBoolean, CCFloat, CCObject, Node } from '../core';

const _world_mat = new Mat4();
const _world_rol = new Quat();
const _inv_world_rol = new Quat();
const _inv_velo = new Vec3();
const _temp_rol = new Quat();
const _temp_velo = new Vec3();

const superMaterials = Object.getOwnPropertyDescriptor(Renderer.prototype, 'sharedMaterials')!;

@ccclass('cc.ParticleSystem')
@help('i18n:cc.ParticleSystem')
@menu('Effects/ParticleSystem')
@executionOrder(99)
@executeInEditMode
export class ParticleSystem extends ModelRenderer {
    /**
     * @zh 粒子系统能生成的最大粒子数量。
     */
    @range([0, Number.POSITIVE_INFINITY])
    @displayOrder(1)
    @tooltip('i18n:particle_system.capacity')
    public get capacity () {
        return this._capacity;
    }

    public set capacity (val) {
        this._capacity = Math.floor(val > 0 ? val : 0);
        // @ts-expect-error private property access
        if (this.processor && this.processor._model) {
            // @ts-expect-error private property access
            this.processor._model.setCapacity(this._capacity);
        }
    }

    /**
     * @zh 粒子初始颜色。
     */
    @type(GradientRange)
    @serializable
    @displayOrder(8)
    @tooltip('i18n:particle_system.startColor')
    public startColor = new GradientRange();

    @type(Space)
    @serializable
    @displayOrder(9)
    @tooltip('i18n:particle_system.scaleSpace')
    public scaleSpace = Space.Local;

    @serializable
    @displayOrder(10)
    @tooltip('i18n:particle_system.startSize3D')
    public startSize3D = false;

    /**
     * @zh 粒子初始大小。
     */
    @formerlySerializedAs('startSize')
    @range([0, 1])
    @type(CurveRange)
    @displayOrder(10)
    @tooltip('i18n:particle_system.startSizeX')
    public startSizeX = new CurveRange();

    /**
     * @zh 粒子初始大小。
     */
    @type(CurveRange)
    @serializable
    @range([0, 1])
    @displayOrder(10)
    @tooltip('i18n:particle_system.startSizeY')
    @visible(function (this: ParticleSystem): boolean { return this.startSize3D; })
    public startSizeY = new CurveRange();

    /**
     * @zh 粒子初始大小。
     */
    @type(CurveRange)
    @serializable
    @range([0, 1])
    @displayOrder(10)
    @tooltip('i18n:particle_system.startSizeZ')
    @visible(function (this: ParticleSystem): boolean { return this.startSize3D; })
    public startSizeZ = new CurveRange();

    /**
     * @zh 粒子初始速度。
     */
    @type(CurveRange)
    @serializable
    @range([-1, 1])
    @displayOrder(11)
    @tooltip('i18n:particle_system.startSpeed')
    public startSpeed = new CurveRange();

    @serializable
    @displayOrder(12)
    @tooltip('i18n:particle_system.startRotation3D')
    public startRotation3D = false;

    /**
     * @zh 粒子初始旋转角度。
     */
    @type(CurveRange)
    @serializable
    @range([-1, 1])
    @radian
    @displayOrder(12)
    @tooltip('i18n:particle_system.startRotationX')
    @visible(function (this: ParticleSystem): boolean { return this.startRotation3D; })
    public startRotationX = new CurveRange();

    /**
     * @zh 粒子初始旋转角度。
     */
    @type(CurveRange)
    @serializable
    @range([-1, 1])
    @radian
    @displayOrder(12)
    @tooltip('i18n:particle_system.startRotationY')
    @visible(function (this: ParticleSystem): boolean { return this.startRotation3D; })
    public startRotationY = new CurveRange();

    /**
     * @zh 粒子初始旋转角度。
     */
    @type(CurveRange)
    @formerlySerializedAs('startRotation')
    @range([-1, 1])
    @radian
    @displayOrder(12)
    @tooltip('i18n:particle_system.startRotationZ')
    @visible(function (this: ParticleSystem): boolean { return this.startRotation3D; })
    public startRotationZ = new CurveRange();

    /**
     * @zh 粒子系统开始运行后，延迟粒子发射的时间。
     */
    @type(CurveRange)
    @serializable
    @range([0, 1])
    @displayOrder(6)
    @tooltip('i18n:particle_system.startDelay')
    public startDelay = new CurveRange();

    /**
     * @zh 粒子生命周期。
     */
    @type(CurveRange)
    @serializable
    @range([0, 1])
    @displayOrder(7)
    @tooltip('i18n:particle_system.startLifetime')
    public startLifetime = new CurveRange();

    /**
     * @zh 粒子系统运行时间。
     */
    @serializable
    @displayOrder(0)
    @tooltip('i18n:particle_system.duration')
    public duration = 5.0;

    /**
     * @zh 粒子系统是否循环播放。
     */
    @serializable
    @displayOrder(2)
    @tooltip('i18n:particle_system.loop')
    public loop = true;

    /**
     * @zh 选中之后，粒子系统会以已播放完一轮之后的状态开始播放（仅当循环播放启用时有效）。
     */
    @displayOrder(3)
    @tooltip('i18n:particle_system.prewarm')
    get prewarm () {
        return this._prewarm;
    }

    set prewarm (val) {
        if (val === true && this.loop === false) {
            // console.warn('prewarm only works if loop is also enabled.');
        }
        this._prewarm = val;
    }

    /**
     * @zh 选择粒子系统所在的坐标系[[Space]]。<br>
     */
    @type(Space)
    @serializable
    @displayOrder(4)
    @tooltip('i18n:particle_system.simulationSpace')
    get simulationSpace () {
        return this._simulationSpace;
    }

    set simulationSpace (val) {
        if (val !== this._simulationSpace) {
            this._simulationSpace = val;
            if (this.processor) {
                this.processor.updateMaterialParams();
                this.processor.updateTrailMaterial();
            }
        }
    }

    /**
     * @zh 控制整个粒子系统的更新速度。
     */
    @serializable
    @displayOrder(5)
    @tooltip('i18n:particle_system.simulationSpeed')
    public simulationSpeed = 1.0;

    /**
     * @zh 粒子系统加载后是否自动开始播放。
     */
    @serializable
    @displayOrder(2)
    @tooltip('i18n:particle_system.playOnAwake')
    public playOnAwake = true;

    /**
     * @zh 粒子受重力影响的重力系数。
     */
    @type(CurveRange)
    @serializable
    @range([-1, 1])
    @displayOrder(13)
    @tooltip('i18n:particle_system.gravityModifier')
    public gravityModifier = new CurveRange();

    // emission module
    /**
     * @zh 每秒发射的粒子数。
     */
    @type(CurveRange)
    @serializable
    @range([0, 1])
    @displayOrder(14)
    @tooltip('i18n:particle_system.rateOverTime')
    public rateOverTime = new CurveRange();

    /**
     * @zh 每移动单位距离发射的粒子数。
     */
    @type(CurveRange)
    @serializable
    @range([0, 1])
    @displayOrder(15)
    @tooltip('i18n:particle_system.rateOverDistance')
    public rateOverDistance = new CurveRange();

    /**
     * @zh 设定在指定时间发射指定数量的粒子的 burst 的数量。
     */
    @type([Burst])
    @serializable
    @displayOrder(16)
    @tooltip('i18n:particle_system.bursts')
    public bursts: Burst[] = [];

    /**
     * @en Enable particle culling switch. Open it to enable particle culling. If enabled will generate emitter bounding box and emitters outside the frustum will be culled.
     * @zh 粒子剔除开关，如果打开将会生成一个发射器包围盒，包围盒在相机外发射器将被剔除。
     */
    @type(CCBoolean)
    @displayOrder(27)
    @tooltip('i18n:particle_system.renderCulling')
    set renderCulling (value: boolean) {
        this._renderCulling = value;
        if (value) {
            if (!this._boundingBox) {
                this._boundingBox = new AABB();
                this._calculateBounding(false);
            }
        }
    }

    get renderCulling () {
        return this._renderCulling;
    }

    @serializable
    private _renderCulling = false;

    /**
     * @en Particle culling mode option. Includes pause, pause and catchup, always simulate.
     * @zh 粒子剔除模式选择。包括暂停模拟，暂停以后快进继续以及不间断模拟。
     */
    @type(CullingMode)
    @displayOrder(17)
    @tooltip('i18n:particle_system.cullingMode')
    get cullingMode () {
        return this._cullingMode;
    }

    set cullingMode (value: number) {
        this._cullingMode = value;
    }

    @serializable
    _cullingMode = CullingMode.Pause;

    public static CullingMode = CullingMode;

    /**
     * @en Particle bounding box half width.
     * @zh 粒子包围盒半宽。
     */
    @type(CCFloat)
    @displayOrder(17)
    @tooltip('i18n:particle_system.aabbHalfX')
    get aabbHalfX () {
        const res = this.getBoundingX();
        if (res) {
            return res;
        } else {
            return 0;
        }
    }

    set aabbHalfX (value: number) {
        this.setBoundingX(value);
    }

    @serializable
    private _aabbHalfX = 0;

    /**
     * @en Particle bounding box half height.
     * @zh 粒子包围盒半高。
     */
    @type(CCFloat)
    @displayOrder(17)
    @tooltip('i18n:particle_system.aabbHalfY')
    get aabbHalfY () {
        const res = this.getBoundingY();
        if (res) {
            return res;
        } else {
            return 0;
        }
    }

    set aabbHalfY (value: number) {
        this.setBoundingY(value);
    }

    @serializable
    private _aabbHalfY = 0;

    /**
     * @en Particle bounding box half depth.
     * @zh 粒子包围盒半深。
     */
    @type(CCFloat)
    @displayOrder(17)
    @tooltip('i18n:particle_system.aabbHalfZ')
    get aabbHalfZ () {
        const res = this.getBoundingZ();
        if (res) {
            return res;
        } else {
            return 0;
        }
    }

    set aabbHalfZ (value: number) {
        this.setBoundingZ(value);
    }

    @serializable
    private _aabbHalfZ = 0;

    /**
     * @en Culling module data before serialize.
     * @zh 序列化之前剔除不需要的模块数据。
     */
    @displayOrder(28)
    @tooltip('i18n:particle_system.dataCulling')
    get dataCulling () {
        return this._dataCulling;
    }

    set dataCulling (value: boolean) {
        this._dataCulling = value;
    }

    @serializable
    @formerlySerializedAs('enableCulling')
    private _dataCulling = false;

    @override
    @visible(false)
    @type(Material)
    @serializable
    @displayName('Materials')
    get sharedMaterials () {
        // if we don't create an array copy, the editor will modify the original array directly.
        // eslint-disable-next-line @typescript-eslint/no-unsafe-return
        return superMaterials.get!.call(this);
    }

    set sharedMaterials (val) {
        // @ts-expect-error private property access
        superMaterials.set.call(this, val);
    }

    // color over lifetime module
    @type(ColorOverLifetimeModule)
    _colorOverLifetimeModule: ColorOverLifetimeModule | null = null;
    /**
     * @zh 颜色控制模块。
     */
    @type(ColorOverLifetimeModule)
    @displayOrder(23)
    @tooltip('i18n:particle_system.colorOverLifetimeModule')
    public get colorOverLifetimeModule () {
        if (EDITOR && !legacyCC.GAME_VIEW) {
            if (!this._colorOverLifetimeModule) {
                this._colorOverLifetimeModule = new ColorOverLifetimeModule();
                this._colorOverLifetimeModule.bindTarget(this.processor);
            }
        }
        return this._colorOverLifetimeModule;
    }

    public set colorOverLifetimeModule (val) {
        if (!val) return;
        this._colorOverLifetimeModule = val;
    }

    // shape module
    @type(ShapeModule)
    _shapeModule: ShapeModule | null = null;
    /**
     * @zh 粒子发射器模块。
     */
    @type(ShapeModule)
    @displayOrder(17)
    @tooltip('i18n:particle_system.shapeModule')
    public get shapeModule () {
        if (EDITOR && !legacyCC.GAME_VIEW) {
            if (!this._shapeModule) {
                this._shapeModule = new ShapeModule();
                this._shapeModule.onInit(this);
            }
        }
        return this._shapeModule;
    }

    public set shapeModule (val) {
        if (!val) return;
        this._shapeModule = val;
    }

    // size over lifetime module
    @type(SizeOvertimeModule)
    _sizeOvertimeModule: SizeOvertimeModule | null = null;
    /**
     * @zh 粒子大小模块。
     */
    @type(SizeOvertimeModule)
    @displayOrder(21)
    @tooltip('i18n:particle_system.sizeOvertimeModule')
    public get sizeOvertimeModule () {
        if (EDITOR && !legacyCC.GAME_VIEW) {
            if (!this._sizeOvertimeModule) {
                this._sizeOvertimeModule = new SizeOvertimeModule();
                this._sizeOvertimeModule.bindTarget(this.processor);
            }
        }
        return this._sizeOvertimeModule;
    }

    public set sizeOvertimeModule (val) {
        if (!val) return;
        this._sizeOvertimeModule = val;
    }

    // velocity overtime module
    @type(VelocityOvertimeModule)
    _velocityOvertimeModule: VelocityOvertimeModule | null = null;
    /**
     * @zh 粒子速度模块。
     */
    @type(VelocityOvertimeModule)
    @displayOrder(18)
    @tooltip('i18n:particle_system.velocityOvertimeModule')
    public get velocityOvertimeModule () {
        if (EDITOR && !legacyCC.GAME_VIEW) {
            if (!this._velocityOvertimeModule) {
                this._velocityOvertimeModule = new VelocityOvertimeModule();
                this._velocityOvertimeModule.bindTarget(this.processor);
            }
        }
        return this._velocityOvertimeModule;
    }

    public set velocityOvertimeModule (val) {
        if (!val) return;
        this._velocityOvertimeModule = val;
    }

    // force overTime module
    @type(ForceOvertimeModule)
    _forceOvertimeModule: ForceOvertimeModule | null = null;
    /**
     * @zh 粒子加速度模块。
     */
    @type(ForceOvertimeModule)
    @displayOrder(19)
    @tooltip('i18n:particle_system.forceOvertimeModule')
    public get forceOvertimeModule () {
        if (EDITOR && !legacyCC.GAME_VIEW) {
            if (!this._forceOvertimeModule) {
                this._forceOvertimeModule = new ForceOvertimeModule();
                this._forceOvertimeModule.bindTarget(this.processor);
            }
        }
        return this._forceOvertimeModule;
    }

    public set forceOvertimeModule (val) {
        if (!val) return;
        this._forceOvertimeModule = val;
    }

    // limit velocity overtime module
    @type(LimitVelocityOvertimeModule)
    _limitVelocityOvertimeModule: LimitVelocityOvertimeModule | null = null;

    /**
     * @zh 粒子限制速度模块（只支持 CPU 粒子）。
     */
    @type(LimitVelocityOvertimeModule)
    @displayOrder(20)
    @tooltip('i18n:particle_system.limitVelocityOvertimeModule')
    public get limitVelocityOvertimeModule () {
        if (EDITOR && !legacyCC.GAME_VIEW) {
            if (!this._limitVelocityOvertimeModule) {
                this._limitVelocityOvertimeModule = new LimitVelocityOvertimeModule();
                this._limitVelocityOvertimeModule.bindTarget(this.processor);
            }
        }
        return this._limitVelocityOvertimeModule;
    }

    public set limitVelocityOvertimeModule (val) {
        if (!val) return;
        this._limitVelocityOvertimeModule = val;
    }

    // rotation overtime module
    @type(RotationOvertimeModule)
    _rotationOvertimeModule: RotationOvertimeModule | null = null;
    /**
     * @zh 粒子旋转模块。
     */
    @type(RotationOvertimeModule)
    @displayOrder(22)
    @tooltip('i18n:particle_system.rotationOvertimeModule')
    public get rotationOvertimeModule () {
        if (EDITOR && !legacyCC.GAME_VIEW) {
            if (!this._rotationOvertimeModule) {
                this._rotationOvertimeModule = new RotationOvertimeModule();
                this._rotationOvertimeModule.bindTarget(this.processor);
            }
        }
        return this._rotationOvertimeModule;
    }

    public set rotationOvertimeModule (val) {
        if (!val) return;
        this._rotationOvertimeModule = val;
    }

    // texture animation module
    @type(TextureAnimationModule)
    _textureAnimationModule: TextureAnimationModule | null = null;
    /**
     * @zh 贴图动画模块。
     */
    @type(TextureAnimationModule)
    @displayOrder(24)
    @tooltip('i18n:particle_system.textureAnimationModule')
    public get textureAnimationModule () {
        if (EDITOR && !legacyCC.GAME_VIEW) {
            if (!this._textureAnimationModule) {
                this._textureAnimationModule = new TextureAnimationModule();
                this._textureAnimationModule.bindTarget(this.processor);
            }
        }
        return this._textureAnimationModule;
    }

    public set textureAnimationModule (val) {
        if (!val) return;
        this._textureAnimationModule = val;
    }

    // noise module
    @type(NoiseModule)
    private _noiseModule: NoiseModule | null = null;

    @type(NoiseModule)
    @displayOrder(24)
    public get noiseModule () {
        if (EDITOR) {
            if (!this._noiseModule) {
                this._noiseModule = new NoiseModule();
                this._noiseModule.bindTarget(this.processor);
            }
        }
        return this._noiseModule;
    }

    public set noiseModule (val) {
        if (!val) return;
        this._noiseModule = val;
    }

    // force field module
    @type(ForceFieldModule)
    private _forceFieldModule: ForceFieldModule | null = null;

    @type(ForceFieldModule)
    @displayOrder(24)
    public get forceFieldModule () {
        if (EDITOR) {
            if (!this._forceFieldModule) {
                this._forceFieldModule = new ForceFieldModule();
                this._forceFieldModule.bindTarget(this.processor);
            }
        }
        return this._forceFieldModule;
    }

    public set forceFieldModule (val) {
        if (!val) return;
        this._forceFieldModule = val;
    }

    @type(InheritVelocityModule)
    private _inheritVelocityModule: InheritVelocityModule | null = null;

    @type(InheritVelocityModule)
    @displayOrder(25)
    public get inheritVelocityModule () {
        if (EDITOR) {
            if (!this._inheritVelocityModule) {
                this._inheritVelocityModule = new InheritVelocityModule();
                this._inheritVelocityModule.bindTarget(this.processor);
            }
        }
        return this._inheritVelocityModule;
    }

    public set inheritVelocityModule (val) {
        if (!val) return;
        this._inheritVelocityModule = val;
    }

    // trail module
    @type(TrailModule)
    _trailModule: TrailModule | null = null;
    /**
     * @zh 粒子轨迹模块。
     */
    @type(TrailModule)
    @displayOrder(25)
    @tooltip('i18n:particle_system.trailModule')
    public get trailModule () {
        if (EDITOR && !legacyCC.GAME_VIEW) {
            if (!this._trailModule) {
                this._trailModule = new TrailModule();
            }
        }
        return this._trailModule;
    }

    public set trailModule (val) {
        if (!val) return;
        this._trailModule = val;
    }

    // particle system renderer
    @type(ParticleSystemRenderer)
    @serializable
    @displayOrder(26)
    @tooltip('i18n:particle_system.renderer')
    public renderer: ParticleSystemRenderer = new ParticleSystemRenderer();

    @type(CCBoolean)
    public get useSubEmitter () {
        return this._useSubEmitter;
    }

    public set useSubEmitter (value) {
        this._useSubEmitter = value;
    }

    @serializable
    private _useSubEmitter = false;

    @type(CCBoolean)
    public get subBase () {
        return this._subBase;
    }

    public set subBase (value) {
        this._subBase = value;
    }

    @serializable
    private _subBase = false;

    @type(CCBoolean)
    @visible(function (this: ParticleSystem): boolean { return this._subBase; })
    public get actDie () {
        return this._actDie;
    }

    public set actDie (value) {
        this._actDie = value;
    }

    @serializable
    private _actDie = false;

    @type(CCBoolean)
    @visible(function (this: ParticleSystem): boolean { return this._subBase; })
    public get inheritColor () {
        return this._inheritColor;
    }

    public set inheritColor (value) {
        this._inheritColor = value;
    }

    @serializable
    private _inheritColor = false;

    @type(CCFloat)
    @visible(function (this: ParticleSystem): boolean { return this._subBase; })
    public get subPercent () {
        return this._subPercent;
    }

    public set subPercent (value) {
        this._subPercent = value;
    }

    @serializable
    private _subPercent = 1.0;

    private copyEmitter (subSrc: ParticleSystem, sub: ParticleSystem) {
        sub.loop = subSrc.loop;
        sub.capacity = subSrc.capacity;
        sub.playOnAwake = subSrc.playOnAwake;
        sub.prewarm = subSrc.prewarm;
        sub.simulationSpace = subSrc.simulationSpace;
        sub.scaleSpace = subSrc.scaleSpace;
        sub.actDie = subSrc.actDie;
        sub.inheritColor = subSrc.inheritColor;
        sub.startSize3D = subSrc.startSize3D;
        sub.startRotation3D = subSrc.startRotation3D;
        sub.simulationSpeed = subSrc.simulationSpeed;
        Object.assign(sub.startColor, subSrc.startColor);
        Object.assign(sub.startDelay, subSrc.startDelay);
        Object.assign(sub.startLifetime, subSrc.startLifetime);
        Object.assign(sub.rateOverTime, subSrc.rateOverTime);
        Object.assign(sub.rateOverDistance, subSrc.rateOverDistance);
        Object.assign(sub.startSpeed, subSrc.startSpeed);
        Object.assign(sub.startSizeX, subSrc.startSizeX);
        Object.assign(sub.startSizeY, subSrc.startSizeY);
        Object.assign(sub.startSizeZ, subSrc.startSizeZ);
        Object.assign(sub.startRotationX, subSrc.startRotationX);
        Object.assign(sub.startRotationY, subSrc.startRotationY);
        Object.assign(sub.startRotationZ, subSrc.startRotationZ);
        Object.assign(sub.gravityModifier, subSrc.gravityModifier);

        if (subSrc._colorOverLifetimeModule) {
            sub._colorOverLifetimeModule = new ColorOverLifetimeModule();
            Object.assign(sub._colorOverLifetimeModule, subSrc._colorOverLifetimeModule);
            sub._colorOverLifetimeModule.bindTarget(sub.processor);
        }
        if (subSrc._sizeOvertimeModule) {
            sub._sizeOvertimeModule = new SizeOvertimeModule();
            Object.assign(sub._sizeOvertimeModule, subSrc._sizeOvertimeModule);
            sub._sizeOvertimeModule.bindTarget(sub.processor);
        }
        if (subSrc._velocityOvertimeModule) {
            sub._velocityOvertimeModule = new VelocityOvertimeModule();
            Object.assign(sub._velocityOvertimeModule, subSrc._velocityOvertimeModule);
            sub._velocityOvertimeModule.bindTarget(sub.processor);
        }
        if (subSrc._forceOvertimeModule) {
            sub._forceOvertimeModule = new ForceOvertimeModule();
            Object.assign(sub._forceOvertimeModule, subSrc._forceOvertimeModule);
            sub._forceOvertimeModule.bindTarget(sub.processor);
        }
        if (subSrc._limitVelocityOvertimeModule) {
            sub._limitVelocityOvertimeModule = new LimitVelocityOvertimeModule();
            Object.assign(sub._limitVelocityOvertimeModule, subSrc._limitVelocityOvertimeModule);
            sub._limitVelocityOvertimeModule.bindTarget(sub.processor);
        }
        if (subSrc._rotationOvertimeModule) {
            sub._rotationOvertimeModule = new RotationOvertimeModule();
            Object.assign(sub._rotationOvertimeModule, subSrc._rotationOvertimeModule);
            sub._rotationOvertimeModule.bindTarget(sub.processor);
        }
        if (subSrc._textureAnimationModule) {
            sub._textureAnimationModule = new TextureAnimationModule();
            Object.assign(sub._textureAnimationModule, subSrc._textureAnimationModule);
            sub._textureAnimationModule.bindTarget(sub.processor);
        }

        for (let b = 0; b < subSrc.bursts.length; ++b) {
            const subburst = new Burst();
            subburst.time = subSrc.bursts[b].time;
            subburst.repeatCount = subSrc.bursts[b].repeatCount;
            subburst.repeatInterval = subSrc.bursts[b].repeatInterval;
            Object.assign(subburst.count, subSrc.bursts[b].count);
            sub.bursts.push(subburst);
        }
        if (!sub.shapeModule && subSrc.shapeModule) {
            sub.shapeModule = new ShapeModule();
            sub.shapeModule.onInit(sub);
        }
        if (sub.shapeModule && !sub.shapeModule?.enable) {
            if (subSrc.shapeModule) {
                sub.shapeModule.shapeType = subSrc.shapeModule.shapeType;
                sub.shapeModule.position = subSrc.shapeModule.position;
                sub.shapeModule.rotation = subSrc.shapeModule.rotation;
                sub.shapeModule.scale = subSrc.shapeModule.scale;
                sub.shapeModule.arc = subSrc.shapeModule.arc;
                sub.shapeModule.angle = subSrc.shapeModule.angle;
                sub.shapeModule.emitFrom = subSrc.shapeModule.emitFrom;
                sub.shapeModule.alignToDirection = subSrc.shapeModule.alignToDirection;
                sub.shapeModule.randomDirectionAmount = subSrc.shapeModule.randomDirectionAmount;
                sub.shapeModule.sphericalDirectionAmount = subSrc.shapeModule.sphericalDirectionAmount;
                sub.shapeModule.randomPositionAmount = subSrc.shapeModule.randomPositionAmount;
                sub.shapeModule.radius = subSrc.shapeModule.radius;
                sub.shapeModule.radiusThickness = subSrc.shapeModule.radiusThickness;
                sub.shapeModule.arcMode = subSrc.shapeModule.arcMode;
                sub.shapeModule.arcSpread = subSrc.shapeModule.arcSpread;
                sub.shapeModule.arcSpeed = subSrc.shapeModule.arcSpeed;
                sub.shapeModule.length = subSrc.shapeModule.length;
                sub.shapeModule.boxThickness = subSrc.shapeModule.boxThickness;
                sub.shapeModule.enable = subSrc.shapeModule.enable;
            } else {
                sub.shapeModule.enable = false;
            }
        }

        if (subSrc.forceFieldModule) {
            if (sub.forceFieldModule) {
                for (let f = 0; f < subSrc.forceFieldModule.forceList.length; ++f) {
                    const ff = subSrc.forceFieldModule.forceList[f];
                    sub.forceFieldModule.forceList.push(ff);
                }
                sub.forceFieldModule.enable = subSrc.forceFieldModule.enable;
            }
        }

        if (subSrc.inheritVelocityModule) {
            if (sub.inheritVelocityModule) {
                sub.inheritVelocityModule.mode = subSrc.inheritVelocityModule.mode;
                Object.assign(sub.inheritVelocityModule.speedModifier, subSrc.inheritVelocityModule.speedModifier);
                sub.inheritVelocityModule.enable = subSrc.inheritVelocityModule.enable;
            }
        }

        sub.setMaterial(subSrc.getMaterial(1), 1);

        if (subSrc._trailModule) {
            sub.trailModule = new TrailModule();
            if (sub._trailModule) {
                sub._trailModule.onInit(sub);
                sub._trailModule.updateMaterial();
                sub._trailModule.enable = subSrc._trailModule.enable;
                sub._trailModule.onEnable();
                sub._trailModule.mode = subSrc._trailModule.mode;
                sub._trailModule.textureMode = subSrc._trailModule.textureMode;
                sub._trailModule.widthFromParticle = subSrc._trailModule.widthFromParticle;
                sub._trailModule.colorFromParticle = subSrc._trailModule.colorFromParticle;
                sub._trailModule.existWithParticles = subSrc._trailModule.existWithParticles;
                sub._trailModule.minParticleDistance = subSrc._trailModule.minParticleDistance;
                sub._trailModule.space = subSrc._trailModule.space;
                Object.assign(sub._trailModule.lifeTime, subSrc._trailModule.lifeTime);
                Object.assign(sub._trailModule.widthRatio, subSrc._trailModule.widthRatio);
                Object.assign(sub._trailModule.colorOverTrail, subSrc._trailModule.colorOverTrail);
                Object.assign(sub._trailModule.colorOvertime, subSrc._trailModule.colorOvertime);
            }
        }

        sub.renderer.cpuMaterial = subSrc.renderer.cpuMaterial;
        sub.renderer.alignSpace = subSrc.renderer.alignSpace;
        sub.renderer.mesh = subSrc.renderer.mesh;
        sub.renderer.renderMode = subSrc.renderer.renderMode;
    }

    private genSubEmitter (base: ParticleSystem, i: number, parent: ParticleSystem, subIndex: number) {
        const subNode = new Node(base.name + i.toString());
        subNode.setParent(parent.node);
        subNode.addComponent(ParticleSystem);
        subNode.setRotation(parent.node.children[subIndex].rotation);
        const sub = subNode.components[0] as ParticleSystem;
        sub._parentEmitter = parent;

        this.copyEmitter(base, sub);

        sub.name = base.name + i.toString();
        sub.stop();
        parent.addSubEmitter(sub);
        // sub.node._objFlags |= CCObject.Flags.HideInHierarchy;

        for (let bs = 0; bs < base.node.children.length; ++bs) {
            const progenyBaseNode = base.node.children[bs];
            if (progenyBaseNode.components.length > 0 && progenyBaseNode.components[0] instanceof ParticleSystem) {
                const progenySrc: ParticleSystem = progenyBaseNode.components[0];
                if (progenySrc.subBase) {
                    const progenyName = `progenyBase:${progenySrc.name}${i.toString()}`;
                    const progenyNode = new Node(progenyName);
                    progenyNode.setParent(subNode);
                    progenyNode.addComponent(ParticleSystem);
                    progenyNode.setRotation(base.node.children[bs].rotation);
                    const progeny = progenyNode.components[0] as ParticleSystem;

                    this.copyEmitter(progenySrc, progeny);

                    progeny.name = progenyName;
                    progeny.stop();
                    progenyNode.active = false;
                    progeny.subBase = progenySrc.subBase;
                    // progeny.node._objFlags |= CCObject.Flags.HideInHierarchy;
                }
            }
        }

        return sub;
    }

    private refreshSubemitters () {
        if (!this._useSubEmitter) {
            this.removeSubEmitters(this);
        } else {
            this.createSubEmitterByBase(this);
        }
    }

    private createSubEmitterByBase (ps: ParticleSystem) {
        if (ps._subEmitters.length === 0) {
            for (let sub = 0; sub < ps.node.children.length; ++sub) {
                const baseNode = ps.node.children[sub];
                if (baseNode.components.length > 0 && baseNode.components[0] instanceof ParticleSystem) {
                    const base: ParticleSystem = baseNode.components[0];
                    if (base.subBase) {
                        ps._baseEmitters.push(base);
                        const cap = Math.round(ps.capacity * base.subPercent);
                        for (let i = 0; i < cap; ++i) {
                            const subEmit = ps.genSubEmitter(base, i, ps, sub);
                            subEmit._useSubEmitter = base._useSubEmitter;
                        }
                    }
                }
            }
        }
    }

    private removeSubEmitters (ps: ParticleSystem) {
        if (ps._subEmitters.length > 0) {
            while (ps._subEmitters.length > 0) {
                const subRemove = ps._subEmitters.pop();
                if (subRemove) {
                    this.removeSubEmitters(subRemove);
                    subRemove.node.parent?.removeChild(subRemove.node);
                    subRemove.destroy();
                }
            }
            ps._baseEmitters = [];
            if (ps.processor) {
                ps.processor.clearSubemitter();
            }
        }
    }

    /**
     * @ignore
     */
    private _isPlaying: boolean;
    private _isPaused: boolean;
    private _isStopped: boolean;
    private _isEmitting: boolean;
    private _needRefresh: boolean;

    private _time: number;  // playback position in seconds.
    private _emitRateTimeCounter: number;
    private _emitRateDistanceCounter: number;
    private _oldWPos: Vec3;
    private _curWPos: Vec3;

    private _boundingBox: AABB | null;
    private _culler: ParticleCuller | null;
    private _oldPos: Vec3 | null;
    private _curPos: Vec3 | null;
    private _isCulled: boolean;
    private _isSimulating: boolean;

    private _customData1: Vec2;
    private _customData2: Vec2;

    @serializable
    private _subEmitters: ParticleSystem[]; // array of { emitter: ParticleSystem, type: 'birth', 'collision' or 'death'}

    @serializable
    private _baseEmitters: ParticleSystem[];

    @serializable
    private _parentEmitter: ParticleSystem | null;

    private _particle: Particle | null;

    private _initialVelocity: Vec3;

    private _needAttach: boolean;

    private _trigged: boolean;

    @serializable
    private _prewarm = false;

    @serializable
    private _capacity = 100;

    @serializable
    private _simulationSpace = Space.Local;

    public processor: IParticleSystemRenderer = null!;

    constructor () {
        super();

        this.rateOverTime.constant = 10;
        this.startLifetime.constant = 5;
        this.startSizeX.constant = 1;
        this.startSpeed.constant = 5;

        // internal status
        this._isPlaying = false;
        this._isPaused = false;
        this._isStopped = true;
        this._isEmitting = false;
        this._needRefresh = true;
        this._needAttach = false;

        this._time = 0.0;  // playback position in seconds.
        this._emitRateTimeCounter = 0.0;
        this._emitRateDistanceCounter = 0.0;
        this._oldWPos = new Vec3();
        this._curWPos = new Vec3();

        this._boundingBox = null;
        this._culler = null;
        this._oldPos = null;
        this._curPos = null;
        this._isCulled = false;
        this._isSimulating = true;

        this._customData1 = new Vec2();
        this._customData2 = new Vec2();

        this._subEmitters = []; // array of { emitter: ParticleSystem, type: 'birth', 'collision' or 'death'}
        this._baseEmitters = [];
        this._parentEmitter = null;
        this._trigged = false;

        this._particle = null;
        this._initialVelocity = new Vec3();
    }

    public onFocusInEditor () {
        this.renderer.create(this);
    }

    public onLoad () {
        // HACK, TODO
        this.renderer.onInit(this);
        if (this._shapeModule) this._shapeModule.onInit(this);
        if (this._trailModule && !this.renderer.useGPU && this._trailModule.enable) {
            this._trailModule.onInit(this);
        }
        this.bindModule();
        this._resetPosition();

        // this._system.add(this);
    }

    /**
     * @deprecated since v3.5.0, this is an engine private interface that will be removed in the future.
     */
    public _onMaterialModified (index: number, material: Material) {
        if (this.processor !== null) {
            this.processor.onMaterialModified(index, material);
        }
    }

    /**
     * @deprecated since v3.5.0, this is an engine private interface that will be removed in the future.
     */
    public _onRebuildPSO (index: number, material: Material) {
        this.processor.onRebuildPSO(index, material);
    }

    /**
     * @deprecated since v3.5.0, this is an engine private interface that will be removed in the future.
     */
    public _collectModels (): scene.Model[] {
        this._models.length = 0;
        this._models.push((this.processor as any)._model);
        if (this._trailModule && this._trailModule.enable && (this._trailModule as any)._trailModel) {
            this._models.push((this._trailModule as any)._trailModel);
        }
        return this._models;
    }

    protected _attachToScene () {
        this.processor.attachToScene();
        if (this._trailModule && this._trailModule.enable) {
            this._trailModule._attachToScene();
        }
    }

    protected _detachFromScene () {
        this.processor.detachFromScene();
        if (this._trailModule && this._trailModule.enable) {
            this._trailModule._detachFromScene();
        }
        if (this._boundingBox) {
            this._boundingBox = null;
        }
        if (this._culler) {
            this._culler.clear();
            this._culler.destroy();
            this._culler = null;
        }
    }

    public bindModule () {
        if (this._colorOverLifetimeModule) this._colorOverLifetimeModule.bindTarget(this.processor);
        if (this._sizeOvertimeModule) this._sizeOvertimeModule.bindTarget(this.processor);
        if (this._rotationOvertimeModule) this._rotationOvertimeModule.bindTarget(this.processor);
        if (this._forceOvertimeModule) this._forceOvertimeModule.bindTarget(this.processor);
        if (this._limitVelocityOvertimeModule) this._limitVelocityOvertimeModule.bindTarget(this.processor);
        if (this._velocityOvertimeModule) this._velocityOvertimeModule.bindTarget(this.processor);
        if (this._textureAnimationModule) this._textureAnimationModule.bindTarget(this.processor);
        if (this._noiseModule) this._noiseModule.bindTarget(this.processor);
        if (this._forceFieldModule) this._forceFieldModule.bindTarget(this.processor);
        if (this._inheritVelocityModule) this._inheritVelocityModule.bindTarget(this.processor);
    }

    // TODO: Fast forward current particle system by simulating particles over given period of time, then pause it.
    // simulate(time, withChildren, restart, fixedTimeStep) {

    // }

    /**
     * @en play particle system
     * @zh 播放粒子效果。
     */
    public play () {
        if (this._isPaused) {
            this._isPaused = false;
        }
        if (this._isStopped) {
            this._isStopped = false;
        }

        this._isPlaying = true;
        this._isEmitting = true;

        this._resetPosition();

        // prewarm
        if (this._prewarm) {
            this._prewarmSystem();
        }

        if (this._trailModule) {
            this._trailModule.play();
        }

        if (this.processor) {
            const model = this.processor.getModel();
            if (model) {
                model.enabled = this.enabledInHierarchy;
            }
        }
    }

    /**
     * @en pause particle system
     * @zh 暂停播放粒子效果。
     */
    public pause () {
        if (this._isStopped) {
            console.warn('pause(): particle system is already stopped.');
            return;
        }
        if (this._isPlaying) {
            this._isPlaying = false;
        }

        this._isPaused = true;
    }

    /**
     * @zh 停止发射粒子。
     * @en Stop emitting particles.
     */
    public stopEmitting () {
        this._isEmitting = false;
    }

    /**
     * @en stop particle system
     * @zh 停止播放粒子。
     */
    public stop () {
        if (this._isPlaying || this._isPaused) {
            this.clear();
        }
        if (this._isPlaying) {
            this._isPlaying = false;
        }
        if (this._isPaused) {
            this._isPaused = false;
        }
        if (this._isEmitting) {
            this._isEmitting = false;
        }

        this._time = 0.0;
        this._emitRateTimeCounter = 0.0;
        this._emitRateDistanceCounter = 0.0;

        this._isStopped = true;

        // if stop emit modify the refresh flag to true
        this._needRefresh = true;

        for (const burst of this.bursts) {
            burst.reset();
        }
    }

    /**
     * @en remove all particles from current particle system.
     * @zh 将所有粒子从粒子系统中清除。
     */
    public clear () {
        if (this.enabledInHierarchy) {
            this.processor.clear();
            if (this._trailModule) this._trailModule.clear();
        }
        this._calculateBounding(false);
    }

    /**
     * @zh 获取当前粒子数量
     */
    public getParticleCount () {
        return this.processor.getParticleCount();
    }

    /**
     * @ignore
     */
    public setCustomData1 (x, y) {
        Vec2.set(this._customData1, x, y);
    }

    public setCustomData2 (x, y) {
        Vec2.set(this._customData2, x, y);
    }

    protected onDestroy () {
        this.stop();
        if (this.processor.getModel()?.scene) {
            this.processor.detachFromScene();
            if (this._trailModule && this._trailModule.enable) {
                this._trailModule._detachFromScene();
            }
        }
        legacyCC.director.off(legacyCC.Director.EVENT_BEFORE_COMMIT, this.beforeRender, this);
        // this._system.remove(this);
        this.processor.onDestroy();
        if (this._trailModule) this._trailModule.destroy();
        if (this._culler) {
            this._culler.clear();
            this._culler.destroy();
            this._culler = null;
        }
    }

    protected onEnable () {
        super.onEnable();
        legacyCC.director.on(legacyCC.Director.EVENT_BEFORE_COMMIT, this.beforeRender, this);
        if (this.playOnAwake && (!EDITOR || legacyCC.GAME_VIEW)) {
            this.play();
        }
        this.processor.onEnable();
        if (this._trailModule) this._trailModule.onEnable();
    }
    protected onDisable () {
        legacyCC.director.off(legacyCC.Director.EVENT_BEFORE_COMMIT, this.beforeRender, this);
        this.processor.onDisable();
        if (this._trailModule) this._trailModule.onDisable();
        if (this._boundingBox) {
            this._boundingBox = null;
        }
        if (this._culler) {
            this._culler.clear();
            this._culler.destroy();
            this._culler = null;
        }
    }

    private _calculateBounding (forceRefresh: boolean) {
        if (this._boundingBox) {
            if (!this._culler) {
                this._culler = new ParticleCuller(this);
            }
            this._culler.calculatePositions();
            AABB.fromPoints(this._boundingBox, this._culler.minPos, this._culler.maxPos);
            if (forceRefresh) {
                this.aabbHalfX = this._boundingBox.halfExtents.x;
                this.aabbHalfY = this._boundingBox.halfExtents.y;
                this.aabbHalfZ = this._boundingBox.halfExtents.z;
            } else {
                if (this.aabbHalfX) {
                    this.setBoundingX(this.aabbHalfX);
                } else {
                    this.aabbHalfX = this._boundingBox.halfExtents.x;
                }

                if (this.aabbHalfY) {
                    this.setBoundingY(this.aabbHalfY);
                } else {
                    this.aabbHalfY = this._boundingBox.halfExtents.y;
                }

                if (this.aabbHalfZ) {
                    this.setBoundingZ(this.aabbHalfZ);
                } else {
                    this.aabbHalfZ = this._boundingBox.halfExtents.z;
                }
            }
            this._culler.clear();
        }
    }

    protected update (dt: number) {
        if (EDITOR) {
            this.refreshSubemitters();
        }

        const scaledDeltaTime = dt * this.simulationSpeed;

        if (!this.renderCulling) {
            if (this._boundingBox) {
                this._boundingBox = null;
            }
            if (this._culler) {
                this._culler.clear();
                this._culler.destroy();
                this._culler = null;
            }
            this._isSimulating = true;
        } else {
            if (!this._boundingBox) {
                this._boundingBox = new AABB();
                this._calculateBounding(false);
            }

            if (!this._curPos) {
                this._curPos = new Vec3();
            }
            this.node.getWorldPosition(this._curPos);
            if (!this._oldPos) {
                this._oldPos = new Vec3();
                this._oldPos.set(this._curPos);
            }
            if (!this._curPos.equals(this._oldPos) && this._boundingBox && this._culler) {
                const dx = this._curPos.x - this._oldPos.x;
                const dy = this._curPos.y - this._oldPos.y;
                const dz = this._curPos.z - this._oldPos.z;
                const center = this._boundingBox.center;
                center.x += dx;
                center.y += dy;
                center.z += dz;
                this._culler.setBoundingBoxCenter(center.x, center.y, center.z);
                this._oldPos.set(this._curPos);
            }

            const cameraLst: Camera[]|undefined = this.node.scene.renderScene?.cameras;
            let culled = true;
            if (cameraLst !== undefined && this._boundingBox) {
                for (let i = 0; i < cameraLst.length; ++i) {
                    const camera:Camera = cameraLst[i];
                    const visibility = camera.visibility;
                    if ((visibility & this.node.layer) === this.node.layer) {
                        if (EDITOR && !legacyCC.GAME_VIEW) {
                            if (camera.name === 'Editor Camera' && intersect.aabbFrustum(this._boundingBox, camera.frustum)) {
                                culled = false;
                                break;
                            }
                        } else if (intersect.aabbFrustum(this._boundingBox, camera.frustum)) {
                            culled = false;
                            break;
                        }
                    }
                }
            }
            if (culled) {
                if (this._cullingMode !== CullingMode.AlwaysSimulate) {
                    this._isSimulating = false;
                }
                if (!this._isCulled) {
                    this.processor.detachFromScene();
                    this._isCulled = true;
                }
                if (this._trailModule && this._trailModule.enable) {
                    this._trailModule._detachFromScene();
                }
                if (this._cullingMode === CullingMode.PauseAndCatchup) {
                    this._time += scaledDeltaTime;
                }
                if (this._cullingMode !== CullingMode.AlwaysSimulate) {
                    return;
                }
            } else {
                if (this._isCulled) {
                    this._attachToScene();
                    this._isCulled = false;
                }
                if (!this._isSimulating) {
                    this._isSimulating = true;
                }
            }

            if (!this._isSimulating) {
                return;
            }
        }

        if (this._isPlaying) {
            this._time += scaledDeltaTime;

            // Execute emission
            this._emit(scaledDeltaTime);

            // simulation, update particles.
            if (this.processor.updateParticles(scaledDeltaTime) === 0 && !this._isEmitting) {
                this.stop();
            }
        } else {
            const mat: Material | null = this.getMaterialInstance(0) || this.processor.getDefaultMaterial();
            this.processor.updateRotation(mat);
            this.processor.updateScale(mat);
        }
        // update render data
        this.processor.updateRenderData();

        // update trail
        if (this._trailModule && this._trailModule.enable) {
            this._trailModule.updateRenderData();
        }

        if (this._needAttach) { // Check whether this particle model should be reattached
            if (this.getParticleCount() > 0) {
                if (!this._isCulled) {
                    if (!this.processor.getModel()?.scene) {
                        this.processor.attachToScene();
                    }
                    if (this._trailModule && this._trailModule.enable) {
                        if (!this._trailModule.getModel()?.scene) {
                            this._trailModule._attachToScene();
                        }
                    }
                    this._needAttach = false;
                }
            }
        }

        if (!this.renderer.useGPU && this._trailModule && this._trailModule.enable) {
            // @ts-expect-error private property access
            if (!this._trailModule._inited) {
                this._trailModule.clear();
                this._trailModule.destroy();
                this._trailModule.onInit(this);
                // Rebuild trail buffer
                this._trailModule.enable = false;
                this._trailModule.enable = true;
            }
        }
    }

    protected beforeRender () {
        if (this.getParticleCount() <= 0) {
            if (this.processor.getModel()?.scene) {
                this.processor.detachFromScene();
                if (this._trailModule && this._trailModule.enable) {
                    this._trailModule._detachFromScene();
                }
                this._needAttach = false;
            }
        } else if (!this.processor.getModel()?.scene) {
            this._needAttach = true;
        }

        if (!this._isPlaying) return;

        if (this.processor.getModel()?.scene) { // Just update particle system in the scene
            this.processor.beforeRender();
            if (this._trailModule && this._trailModule.enable) {
                this._trailModule.beforeRender();
            }
        }
    }

    protected _onVisibilityChange (val) {
        // @ts-expect-error private property access
        if (this.processor._model) {
            // @ts-expect-error private property access
            this.processor._model.visFlags = val;
        }
    }

    private emit (count: number, dt: number) {
        const loopDelta = (this._time % this.duration) / this.duration; // loop delta value

        // refresh particle node position to update emit position
        if (this._needRefresh) {
            // this.node.setPosition(this.node.getPosition());
            this.node.invalidateChildren(TransformBit.POSITION);

            this._needRefresh = false;
        }

        if (this._simulationSpace === Space.World) {
            this.node.getWorldMatrix(_world_mat);
            this.node.getWorldRotation(_world_rol);
        }

        const dd = dt / count;
        for (let i = 0; i < count; ++i) {
            const particle = this.processor.getFreeParticle();
            if (particle === null) {
                return;
            }
            particle.particleSystem = this;
            particle.reset();
            if (this.useSubEmitter) {
                if (particle.subemitter.length === 0) {
                    let offst = 0;
                    for (let se = 0; se < this._baseEmitters.length; ++se) {
                        const currCnt = this.capacity * this._baseEmitters[se].subPercent;
                        const emitterToPush = this._subEmitters[offst + (particle.id % currCnt)];
                        if (!emitterToPush._particle) {
                            particle.subemitter.push(emitterToPush);
                            offst += currCnt;
                        }
                    }
                }
                for (let se = 0; se < particle.subemitter.length; ++se) {
                    particle.subemitter[se]._particle = particle;
                    particle.subemitter[se]._trigged = false;
                    particle.subemitter[se].stopEmitting();
                }
            } else {
                for (let se = 0; se < particle.subemitter.length; ++se) {
                    particle.subemitter[se]._particle = null;
                }
                particle.subemitter = [];
            }

            const rand = pseudoRandom(randomRangeInt(0, INT_MAX));

            if (this._shapeModule && this._shapeModule.enable) {
                this._shapeModule.emit(particle);
            } else {
                Vec3.set(particle.position, 0, 0, 0);
                Vec3.copy(particle.velocity, particleEmitZAxis);
            }

            if (this._textureAnimationModule && this._textureAnimationModule.enable) {
                this._textureAnimationModule.init(particle);
            }

            const curveStartSpeed = this.startSpeed.evaluate(loopDelta, rand)!;
            Vec3.multiplyScalar(particle.velocity, particle.velocity, curveStartSpeed);

            if (this._simulationSpace === Space.World) {
                Vec3.transformMat4(particle.position, particle.position, _world_mat);
                Vec3.transformQuat(particle.velocity, particle.velocity, _world_rol);
            }

<<<<<<< HEAD
            if (this._simulationSpace === Space.World) {
                for (let se = 0; se < particle.subemitter.length; ++se) {
                    Vec3.copy(particle.subemitter[se]._initialVelocity, particle.velocity);
                }
            } else {
                this.node.getWorldRotation(_world_rol);
                Vec3.transformQuat(_temp_velo, particle.velocity, _world_rol);
                for (let se = 0; se < particle.subemitter.length; ++se) {
                    Vec3.copy(particle.subemitter[se]._initialVelocity, _temp_velo);
                }
            }

            Vec3.copy(particle.ultimateVelocity, particle.velocity);

            if (this._particle) {
                if (this._particle.particleSystem.simulationSpace === Space.World) {
                    Vec3.copy(_temp_velo, this._particle.ultimateVelocity);
                } else {
                    this._particle.particleSystem.node.getWorldRotation(_temp_rol);
                    Vec3.transformQuat(_temp_velo, this._particle.ultimateVelocity, _temp_rol);
                }
=======
            if (this._particle) {
                this._particle.particleSystem.node.getWorldRotation(_temp_rol);
                Vec3.transformQuat(_temp_velo, this._particle.ultimateVelocity, _temp_rol);
>>>>>>> 2de84097
                particle.position.add3f(_temp_velo.x * i * dd, _temp_velo.y * i * dd, _temp_velo.z * i * dd);
            }

            Vec3.copy(particle.ultimateVelocity, particle.velocity);

            // apply startRotation.
            if (this.startRotation3D) {
                // eslint-disable-next-line max-len
                particle.startEuler.set(this.startRotationX.evaluate(loopDelta, rand), this.startRotationY.evaluate(loopDelta, rand), this.startRotationZ.evaluate(loopDelta, rand));
            } else {
                particle.startEuler.set(0, 0, this.startRotationZ.evaluate(loopDelta, rand));
            }
            particle.rotation.set(particle.startEuler);

            // apply startSize.
            if (this.startSize3D) {
                Vec3.set(particle.startSize, this.startSizeX.evaluate(loopDelta, rand)!,
                    this.startSizeY.evaluate(loopDelta, rand)!,
                    this.startSizeZ.evaluate(loopDelta, rand)!);
            } else {
                Vec3.set(particle.startSize, this.startSizeX.evaluate(loopDelta, rand)!, 1, 1);
                particle.startSize.y = particle.startSize.x;
            }
            Vec3.copy(particle.size, particle.startSize);

            // apply startColor.
            particle.startColor.set(this.startColor.evaluate(loopDelta, rand));

            if (this._particle && this.inheritColor) {
                particle.startColor.r = this._particle.color.r;
                particle.startColor.g = this._particle.color.g;
                particle.startColor.b = this._particle.color.b;
            }

            particle.color.set(particle.startColor);

            // apply startLifetime.
            particle.startLifetime = this.startLifetime.evaluate(loopDelta, rand)! + dt;
            particle.remainingLifetime = particle.startLifetime;

            particle.randomSeed = randomRangeInt(0, 233280);
            particle.loopCount++;
            if (this._trailModule && this._trailModule.enable) {
                this._trailModule.removeParticle(particle);
            }

            particle.active = true;
            this._trigged = true;
            this.processor.setNewParticle(particle);
        } // end of particles forLoop.
    }

    // initialize particle system as though it had already completed a full cycle.
    private _prewarmSystem () {
        this.startDelay.mode = Mode.Constant; // clear startDelay.
        this.startDelay.constant = 0;
        const dt = 1.0; // should use varying value?
        const cnt = this.duration / dt;

        for (let i = 0; i < cnt; ++i) {
            this._time += dt;
            this._emit(dt);
            this.processor.updateParticles(dt);
        }
    }

    // internal function
    private _emit (dt) {
        if (this._particle && !this._particle.active) {
            return;
        }

        // bursts
        if (!this.loop && this.time <= this.duration) {
            for (const burst of this.bursts) {
                burst.update(this, dt);
            }
        }

        // emit particles.
        const startDelay = this.startDelay.evaluate(0, Math.random())!;

        if (this._time > startDelay) {
            if (this._time > (this.duration + startDelay)) {
                // this._time = startDelay; // delay will not be applied from the second loop.(Unity)
                // this._emitRateTimeCounter = 0.0;
                // this._emitRateDistanceCounter = 0.0;
                if (!this.loop) {
                    this._isEmitting = false;
                }
            }

            if (!this._isEmitting) return;

            // emit by rateOverTime
            this._emitRateTimeCounter += this.rateOverTime.evaluate(this._time / this.duration, 1)! * dt;
            if (this._emitRateTimeCounter > 1) {
                const emitNum = Math.floor(this._emitRateTimeCounter);
                this._emitRateTimeCounter -= emitNum;
                this.emit(emitNum, dt);
            }

            // emit by rateOverDistance
            this.node.getWorldPosition(this._curWPos);
            const distance = Vec3.distance(this._curWPos, this._oldWPos);
            Vec3.copy(this._oldWPos, this._curWPos);
            this._emitRateDistanceCounter += distance * this.rateOverDistance.evaluate(this._time / this.duration, 1)!;

            if (this._emitRateDistanceCounter > 1) {
                const emitNum = Math.floor(this._emitRateDistanceCounter);
                this._emitRateDistanceCounter -= emitNum;
                this.emit(emitNum, dt);
            }
        }
    }

    private _resetPosition () {
        this.node.getWorldPosition(this._oldWPos);
        Vec3.copy(this._curWPos, this._oldWPos);
    }

    private addSubEmitter (subEmitter) {
        this._subEmitters.push(subEmitter);
    }

    private removeSubEmitter (idx) {
        this._subEmitters.splice(this._subEmitters.indexOf(idx), 1);
    }

    public getSubEmitters (): ParticleSystem[] {
        return this._subEmitters;
    }

    private addBurst (burst) {
        this.bursts.push(burst);
    }

    private removeBurst (idx) {
        this.bursts.splice(this.bursts.indexOf(idx), 1);
    }

    private getBoundingX () {
        return this._aabbHalfX;
    }

    private getBoundingY () {
        return this._aabbHalfY;
    }

    private getBoundingZ () {
        return this._aabbHalfZ;
    }

    private setBoundingX (value: number) {
        if (this._boundingBox && this._culler) {
            this._boundingBox.halfExtents.x = value;
            this._culler.setBoundingBoxSize(this._boundingBox.halfExtents);
            this._aabbHalfX = value;
        }
    }

    private setBoundingY (value: number) {
        if (this._boundingBox && this._culler) {
            this._boundingBox.halfExtents.y = value;
            this._culler.setBoundingBoxSize(this._boundingBox.halfExtents);
            this._aabbHalfY = value;
        }
    }

    private setBoundingZ (value: number) {
        if (this._boundingBox && this._culler) {
            this._boundingBox.halfExtents.z = value;
            this._culler.setBoundingBoxSize(this._boundingBox.halfExtents);
            this._aabbHalfZ = value;
        }
    }

    /**
     * @ignore
     */
    get isPlaying () {
        return this._isPlaying;
    }

    get isPaused () {
        return this._isPaused;
    }

    get isStopped () {
        return this._isStopped;
    }

    get isEmitting () {
        return this._isEmitting;
    }

    get time () {
        return this._time;
    }

    /**
     * @deprecated since v3.5.0, this is an engine private interface that will be removed in the future.
     */
    public _onBeforeSerialize (props) {
        // eslint-disable-next-line @typescript-eslint/no-unsafe-return
        return this.dataCulling ? props.filter((p) => !PARTICLE_MODULE_PROPERTY.includes(p) || (this[p] && this[p].enable)) : props;
    }

    public getNoisePreview (width: number, height: number): number[] {
        const out: number[] = [];
        if (this.processor) {
            this.processor.getNoisePreview(out, width, height);
        }
        return out;
    }
}<|MERGE_RESOLUTION|>--- conflicted
+++ resolved
@@ -1673,7 +1673,6 @@
                 Vec3.transformQuat(particle.velocity, particle.velocity, _world_rol);
             }
 
-<<<<<<< HEAD
             if (this._simulationSpace === Space.World) {
                 for (let se = 0; se < particle.subemitter.length; ++se) {
                     Vec3.copy(particle.subemitter[se]._initialVelocity, particle.velocity);
@@ -1695,11 +1694,6 @@
                     this._particle.particleSystem.node.getWorldRotation(_temp_rol);
                     Vec3.transformQuat(_temp_velo, this._particle.ultimateVelocity, _temp_rol);
                 }
-=======
-            if (this._particle) {
-                this._particle.particleSystem.node.getWorldRotation(_temp_rol);
-                Vec3.transformQuat(_temp_velo, this._particle.ultimateVelocity, _temp_rol);
->>>>>>> 2de84097
                 particle.position.add3f(_temp_velo.x * i * dd, _temp_velo.y * i * dd, _temp_velo.z * i * dd);
             }
 
