/* eslint-disable max-len */
/*
 Copyright (c) 2020 Xiamen Yaji Software Co., Ltd.

 https://www.cocos.com/

 Permission is hereby granted, free of charge, to any person obtaining a copy
 of this software and associated engine source code (the "Software"), a limited,
 worldwide, royalty-free, non-assignable, revocable and non-exclusive license
 to use Cocos Creator solely to develop games on your target platforms. You shall
 not use Cocos Creator software for developing other software or tools that's
 used for developing games. You are not granted to publish, distribute,
 sublicense, and/or sell copies of Cocos Creator.

 The software or tools in this License Agreement are licensed, not sold.
 Xiamen Yaji Software Co., Ltd. reserves all rights not expressly granted to you.

 THE SOFTWARE IS PROVIDED "AS IS", WITHOUT WARRANTY OF ANY KIND, EXPRESS OR
 IMPLIED, INCLUDING BUT NOT LIMITED TO THE WARRANTIES OF MERCHANTABILITY,
 FITNESS FOR A PARTICULAR PURPOSE AND NONINFRINGEMENT. IN NO EVENT SHALL THE
 AUTHORS OR COPYRIGHT HOLDERS BE LIABLE FOR ANY CLAIM, DAMAGES OR OTHER
 LIABILITY, WHETHER IN AN ACTION OF CONTRACT, TORT OR OTHERWISE, ARISING FROM,
 OUT OF OR IN CONNECTION WITH THE SOFTWARE OR THE USE OR OTHER DEALINGS IN
 THE SOFTWARE.
 */

// Copyright (c) 2017-2020 Xiamen Yaji Software Co., Ltd.

<<<<<<< HEAD
/** @packageDocumentation
 * @module particle
 */
=======

>>>>>>> efc0113b

// eslint-disable-next-line max-len
import { ccclass, help, executeInEditMode, executionOrder, menu, tooltip, displayOrder, type, range, displayName, formerlySerializedAs, override, radian, serializable, inspector, boolean, visible } from 'cc.decorator';
import { EDITOR } from 'internal:constants';
import { RenderableComponent } from '../core/components/renderable-component';
import { Material } from '../core/assets/material';
import { Mat4, pseudoRandom, Quat, randomRangeInt, Vec2, Vec3, Vec4 } from '../core/math';
import { INT_MAX } from '../core/math/bits';
import { scene } from '../core/renderer';
import ColorOverLifetimeModule from './animator/color-overtime';
import CurveRange, { Mode } from './animator/curve-range';
import ForceOvertimeModule from './animator/force-overtime';
import GradientRange from './animator/gradient-range';
import LimitVelocityOvertimeModule from './animator/limit-velocity-overtime';
import RotationOvertimeModule from './animator/rotation-overtime';
import SizeOvertimeModule from './animator/size-overtime';
import TextureAnimationModule from './animator/texture-animation';
import VelocityOvertimeModule from './animator/velocity-overtime';
import Burst from './burst';
import ShapeModule from './emitter/shape-module';
import { CullingMode, RenderMode, Space } from './enum';
import { particleEmitZAxis } from './particle-general-function';
import ParticleSystemRenderer from './renderer/particle-system-renderer-data';
import TrailModule from './renderer/trail';
import { IParticleSystemRenderer } from './renderer/particle-system-renderer-base';
import { Particle, PARTICLE_MODULE_PROPERTY } from './particle';
import { legacyCC } from '../core/global-exports';
import { TransformBit } from '../core/scene-graph/node-enum';
import { AABB, intersect } from '../core/geometry';
import { Camera } from '../core/renderer/scene';
import { ParticleCuller } from './particle-culler';

const _world_mat = new Mat4();
const _world_rol = new Quat();

const superMaterials = Object.getOwnPropertyDescriptor(RenderableComponent.prototype, 'sharedMaterials')!;

@ccclass('cc.ParticleSystem')
@help('i18n:cc.ParticleSystem')
@menu('Effects/ParticleSystem')
@executionOrder(99)
@executeInEditMode
export class ParticleSystem extends RenderableComponent {
    /**
     * @zh 粒子系统能生成的最大粒子数量。
     */
    @range([0, Number.POSITIVE_INFINITY])
    @displayOrder(1)
    @tooltip('i18n:particle_system.capacity')
    public get capacity () {
        return this._capacity;
    }

    public set capacity (val) {
        this._capacity = Math.floor(val > 0 ? val : 0);
        // @ts-expect-error private property access
        if (this.processor && this.processor._model) {
            // @ts-expect-error private property access
            this.processor._model.setCapacity(this._capacity);
        }
    }

    /**
     * @zh 粒子初始颜色。
     */
    @type(GradientRange)
    @serializable
    @displayOrder(8)
    @tooltip('i18n:particle_system.startColor')
    public startColor = new GradientRange();

    @type(Space)
    @serializable
    @displayOrder(9)
    @tooltip('i18n:particle_system.scaleSpace')
    public scaleSpace = Space.Local;

    @serializable
    @displayOrder(10)
    @tooltip('i18n:particle_system.startSize3D')
    public startSize3D = false;

    /**
     * @zh 粒子初始大小。
     */
    @formerlySerializedAs('startSize')
    @range([0, 1])
    @type(CurveRange)
    @displayOrder(10)
    @tooltip('i18n:particle_system.startSizeX')
    public startSizeX = new CurveRange();

    /**
     * @zh 粒子初始大小。
     */
    @type(CurveRange)
    @serializable
    @range([0, 1])
    @displayOrder(10)
    @tooltip('i18n:particle_system.startSizeY')
    public startSizeY = new CurveRange();

    /**
     * @zh 粒子初始大小。
     */
    @type(CurveRange)
    @serializable
    @range([0, 1])
    @displayOrder(10)
    @tooltip('i18n:particle_system.startSizeZ')
    public startSizeZ = new CurveRange();

    /**
     * @zh 粒子初始速度。
     */
    @type(CurveRange)
    @serializable
    @range([-1, 1])
    @displayOrder(11)
    @tooltip('i18n:particle_system.startSpeed')
    public startSpeed = new CurveRange();

    @serializable
    @displayOrder(12)
    @tooltip('i18n:particle_system.startRotation3D')
    public startRotation3D = false;

    /**
     * @zh 粒子初始旋转角度。
     */
    @type(CurveRange)
    @serializable
    @range([-1, 1])
    @radian
    @displayOrder(12)
    @tooltip('i18n:particle_system.startRotationX')
    public startRotationX = new CurveRange();

    /**
     * @zh 粒子初始旋转角度。
     */
    @type(CurveRange)
    @serializable
    @range([-1, 1])
    @radian
    @displayOrder(12)
    @tooltip('i18n:particle_system.startRotationY')
    public startRotationY = new CurveRange();

    /**
     * @zh 粒子初始旋转角度。
     */
    @type(CurveRange)
    @formerlySerializedAs('startRotation')
    @range([-1, 1])
    @radian
    @displayOrder(12)
    @tooltip('i18n:particle_system.startRotationZ')
    public startRotationZ = new CurveRange();

    /**
     * @zh 粒子系统开始运行后，延迟粒子发射的时间。
     */
    @type(CurveRange)
    @serializable
    @range([0, 1])
    @displayOrder(6)
    @tooltip('i18n:particle_system.startDelay')
    public startDelay = new CurveRange();

    /**
     * @zh 粒子生命周期。
     */
    @type(CurveRange)
    @serializable
    @range([0, 1])
    @displayOrder(7)
    @tooltip('i18n:particle_system.startLifetime')
    public startLifetime = new CurveRange();

    /**
     * @zh 粒子系统运行时间。
     */
    @serializable
    @displayOrder(0)
    @tooltip('i18n:particle_system.duration')
    public duration = 5.0;

    /**
     * @zh 粒子系统是否循环播放。
     */
    @serializable
    @displayOrder(2)
    @tooltip('i18n:particle_system.loop')
    public loop = true;

    /**
     * @zh 选中之后，粒子系统会以已播放完一轮之后的状态开始播放（仅当循环播放启用时有效）。
     */
    @displayOrder(3)
    @tooltip('i18n:particle_system.prewarm')
    get prewarm () {
        return this._prewarm;
    }

    set prewarm (val) {
        if (val === true && this.loop === false) {
            // console.warn('prewarm only works if loop is also enabled.');
        }
        this._prewarm = val;
    }

    /**
     * @zh 选择粒子系统所在的坐标系[[Space]]。<br>
     */
    @type(Space)
    @serializable
    @displayOrder(4)
    @tooltip('i18n:particle_system.simulationSpace')
    get simulationSpace () {
        return this._simulationSpace;
    }

    set simulationSpace (val) {
        if (val !== this._simulationSpace) {
            this._simulationSpace = val;
            if (this.processor) {
                this.processor.updateMaterialParams();
                this.processor.updateTrailMaterial();
            }
        }
    }

    /**
     * @zh 控制整个粒子系统的更新速度。
     */
    @serializable
    @displayOrder(5)
    @tooltip('i18n:particle_system.simulationSpeed')
    public simulationSpeed = 1.0;

    /**
     * @zh 粒子系统加载后是否自动开始播放。
     */
    @serializable
    @displayOrder(2)
    @tooltip('i18n:particle_system.playOnAwake')
    public playOnAwake = true;

    /**
     * @zh 粒子受重力影响的重力系数。
     */
    @type(CurveRange)
    @serializable
    @range([-1, 1])
    @displayOrder(13)
    @tooltip('i18n:particle_system.gravityModifier')
    public gravityModifier = new CurveRange();

    // emission module
    /**
     * @zh 每秒发射的粒子数。
     */
    @type(CurveRange)
    @serializable
    @range([0, 1])
    @displayOrder(14)
    @tooltip('i18n:particle_system.rateOverTime')
    public rateOverTime = new CurveRange();

    /**
     * @zh 每移动单位距离发射的粒子数。
     */
    @type(CurveRange)
    @serializable
    @range([0, 1])
    @displayOrder(15)
    @tooltip('i18n:particle_system.rateOverDistance')
    public rateOverDistance = new CurveRange();

    /**
     * @zh 设定在指定时间发射指定数量的粒子的 burst 的数量。
     */
    @type([Burst])
    @serializable
    @displayOrder(16)
    @tooltip('i18n:particle_system.bursts')
    public bursts: Burst[] = [];

    /**
     * @en Enable particle culling switch. Open it to enable particle culling. If enabled will generate emitter bounding box and emitters outside the frustum will be culled.
     * @zh 粒子剔除开关，如果打开将会生成一个发射器包围盒，包围盒在相机外发射器将被剔除。
     */
    @type(Boolean)
    @displayOrder(27)
    @tooltip('i18n:particle_system.renderCulling')
    set renderCulling (value: boolean) {
        this._renderCulling = value;
        if (value) {
            if (!this._boundingBox) {
                this._boundingBox = new AABB();
                this._calculateBounding(false);
            }
        }
    }

    get renderCulling () {
        return this._renderCulling;
    }

    @serializable
    private _renderCulling = false;

    /**
     * @en Particle culling mode option. Includes pause, pause and catchup, always simulate.
     * @zh 粒子剔除模式选择。包括暂停模拟，暂停以后快进继续以及不间断模拟。
     */
    @type(CullingMode)
    @displayOrder(17)
    @tooltip('i18n:particle_system.cullingMode')
    get cullingMode () {
        return this._cullingMode;
    }

    set cullingMode (value: number) {
        this._cullingMode = value;
    }

    @serializable
    _cullingMode = CullingMode.Pause;

    public static CullingMode = CullingMode;

    /**
     * @en Particle bounding box half width.
     * @zh 粒子包围盒半宽。
     */
    @type(Number)
    @displayOrder(17)
    @tooltip('i18n:particle_system.aabbHalfX')
    get aabbHalfX () {
        const res = this.getBoundingX();
        if (res) {
            return res;
        } else {
            return 0;
        }
    }

    set aabbHalfX (value: number) {
        this.setBoundingX(value);
    }

    @serializable
    private _aabbHalfX = 0;

    /**
     * @en Particle bounding box half height.
     * @zh 粒子包围盒半高。
     */
    @type(Number)
    @displayOrder(17)
    @tooltip('i18n:particle_system.aabbHalfY')
    get aabbHalfY () {
        const res = this.getBoundingY();
        if (res) {
            return res;
        } else {
            return 0;
        }
    }

    set aabbHalfY (value: number) {
        this.setBoundingY(value);
    }

    @serializable
    private _aabbHalfY = 0;

    /**
     * @en Particle bounding box half depth.
     * @zh 粒子包围盒半深。
     */
    @type(Number)
    @displayOrder(17)
    @tooltip('i18n:particle_system.aabbHalfZ')
    get aabbHalfZ () {
        const res = this.getBoundingZ();
        if (res) {
            return res;
        } else {
            return 0;
        }
    }

    set aabbHalfZ (value: number) {
        this.setBoundingZ(value);
    }

    @serializable
    private _aabbHalfZ = 0;

    /**
     * @en Culling module data before serialize.
     * @zh 序列化之前剔除不需要的模块数据。
     */
    @displayOrder(28)
    @tooltip('i18n:particle_system.dataCulling')
    get dataCulling () {
        return this._dataCulling;
    }

    set dataCulling (value: boolean) {
        this._dataCulling = value;
    }

    @serializable
    @formerlySerializedAs('enableCulling')
    private _dataCulling = false;

    @override
    @visible(false)
    @type(Material)
    @serializable
    @displayName('Materials')
    get sharedMaterials () {
        // if we don't create an array copy, the editor will modify the original array directly.
        // eslint-disable-next-line @typescript-eslint/no-unsafe-return
        return superMaterials.get!.call(this);
    }

    set sharedMaterials (val) {
        // @ts-expect-error private property access
        superMaterials.set.call(this, val);
    }

    // color over lifetime module
    @type(ColorOverLifetimeModule)
    _colorOverLifetimeModule: ColorOverLifetimeModule | null = null;
    /**
     * @zh 颜色控制模块。
     */
    @type(ColorOverLifetimeModule)
    @displayOrder(23)
    @tooltip('i18n:particle_system.colorOverLifetimeModule')
    public get colorOverLifetimeModule () {
        if (EDITOR) {
            if (!this._colorOverLifetimeModule) {
                this._colorOverLifetimeModule = new ColorOverLifetimeModule();
                this._colorOverLifetimeModule.bindTarget(this.processor);
            }
        }
        return this._colorOverLifetimeModule;
    }

    public set colorOverLifetimeModule (val) {
        if (!val) return;
        this._colorOverLifetimeModule = val;
    }

    // shape module
    @type(ShapeModule)
    _shapeModule: ShapeModule | null = null;
    /**
     * @zh 粒子发射器模块。
     */
    @type(ShapeModule)
    @displayOrder(17)
    @tooltip('i18n:particle_system.shapeModule')
    public get shapeModule () {
        if (EDITOR) {
            if (!this._shapeModule) {
                this._shapeModule = new ShapeModule();
                this._shapeModule.onInit(this);
            }
        }
        return this._shapeModule;
    }

    public set shapeModule (val) {
        if (!val) return;
        this._shapeModule = val;
    }

    // size over lifetime module
    @type(SizeOvertimeModule)
    _sizeOvertimeModule: SizeOvertimeModule | null = null;
    /**
     * @zh 粒子大小模块。
     */
    @type(SizeOvertimeModule)
    @displayOrder(21)
    @tooltip('i18n:particle_system.sizeOvertimeModule')
    public get sizeOvertimeModule () {
        if (EDITOR) {
            if (!this._sizeOvertimeModule) {
                this._sizeOvertimeModule = new SizeOvertimeModule();
                this._sizeOvertimeModule.bindTarget(this.processor);
            }
        }
        return this._sizeOvertimeModule;
    }

    public set sizeOvertimeModule (val) {
        if (!val) return;
        this._sizeOvertimeModule = val;
    }

    // velocity overtime module
    @type(VelocityOvertimeModule)
    _velocityOvertimeModule: VelocityOvertimeModule | null = null;
    /**
     * @zh 粒子速度模块。
     */
    @type(VelocityOvertimeModule)
    @displayOrder(18)
    @tooltip('i18n:particle_system.velocityOvertimeModule')
    public get velocityOvertimeModule () {
        if (EDITOR) {
            if (!this._velocityOvertimeModule) {
                this._velocityOvertimeModule = new VelocityOvertimeModule();
                this._velocityOvertimeModule.bindTarget(this.processor);
            }
        }
        return this._velocityOvertimeModule;
    }

    public set velocityOvertimeModule (val) {
        if (!val) return;
        this._velocityOvertimeModule = val;
    }

    // force overTime module
    @type(ForceOvertimeModule)
    _forceOvertimeModule: ForceOvertimeModule | null = null;
    /**
     * @zh 粒子加速度模块。
     */
    @type(ForceOvertimeModule)
    @displayOrder(19)
    @tooltip('i18n:particle_system.forceOvertimeModule')
    public get forceOvertimeModule () {
        if (EDITOR) {
            if (!this._forceOvertimeModule) {
                this._forceOvertimeModule = new ForceOvertimeModule();
                this._forceOvertimeModule.bindTarget(this.processor);
            }
        }
        return this._forceOvertimeModule;
    }

    public set forceOvertimeModule (val) {
        if (!val) return;
        this._forceOvertimeModule = val;
    }

    // limit velocity overtime module
    @type(LimitVelocityOvertimeModule)
    _limitVelocityOvertimeModule: LimitVelocityOvertimeModule | null = null;

    /**
     * @zh 粒子限制速度模块（只支持 CPU 粒子）。
     */
    @type(LimitVelocityOvertimeModule)
    @displayOrder(20)
    @tooltip('i18n:particle_system.limitVelocityOvertimeModule')
    public get limitVelocityOvertimeModule () {
        if (EDITOR) {
            if (!this._limitVelocityOvertimeModule) {
                this._limitVelocityOvertimeModule = new LimitVelocityOvertimeModule();
                this._limitVelocityOvertimeModule.bindTarget(this.processor);
            }
        }
        return this._limitVelocityOvertimeModule;
    }

    public set limitVelocityOvertimeModule (val) {
        if (!val) return;
        this._limitVelocityOvertimeModule = val;
    }

    // rotation overtime module
    @type(RotationOvertimeModule)
    _rotationOvertimeModule: RotationOvertimeModule | null = null;
    /**
     * @zh 粒子旋转模块。
     */
    @type(RotationOvertimeModule)
    @displayOrder(22)
    @tooltip('i18n:particle_system.rotationOvertimeModule')
    public get rotationOvertimeModule () {
        if (EDITOR) {
            if (!this._rotationOvertimeModule) {
                this._rotationOvertimeModule = new RotationOvertimeModule();
                this._rotationOvertimeModule.bindTarget(this.processor);
            }
        }
        return this._rotationOvertimeModule;
    }

    public set rotationOvertimeModule (val) {
        if (!val) return;
        this._rotationOvertimeModule = val;
    }

    // texture animation module
    @type(TextureAnimationModule)
    _textureAnimationModule: TextureAnimationModule | null = null;
    /**
     * @zh 贴图动画模块。
     */
    @type(TextureAnimationModule)
    @displayOrder(24)
    @tooltip('i18n:particle_system.textureAnimationModule')
    public get textureAnimationModule () {
        if (EDITOR) {
            if (!this._textureAnimationModule) {
                this._textureAnimationModule = new TextureAnimationModule();
                this._textureAnimationModule.bindTarget(this.processor);
            }
        }
        return this._textureAnimationModule;
    }

    public set textureAnimationModule (val) {
        if (!val) return;
        this._textureAnimationModule = val;
    }

    // trail module
    @type(TrailModule)
    _trailModule: TrailModule | null = null;
    /**
     * @zh 粒子轨迹模块。
     */
    @type(TrailModule)
    @displayOrder(25)
    @tooltip('i18n:particle_system.trailModule')
    public get trailModule () {
        if (EDITOR) {
            if (!this._trailModule) {
                this._trailModule = new TrailModule();
                this._trailModule.onInit(this);
                this._trailModule.onEnable();
            }
        }
        return this._trailModule;
    }

    public set trailModule (val) {
        if (!val) return;
        this._trailModule = val;
    }

    // particle system renderer
    @type(ParticleSystemRenderer)
    @serializable
    @displayOrder(26)
    @tooltip('i18n:particle_system.renderer')
    public renderer: ParticleSystemRenderer = new ParticleSystemRenderer();

    /**
     * @ignore
     */
    private _isPlaying: boolean;
    private _isPaused: boolean;
    private _isStopped: boolean;
    private _isEmitting: boolean;
    private _needRefresh: boolean;

    private _time: number;  // playback position in seconds.
    private _emitRateTimeCounter: number;
    private _emitRateDistanceCounter: number;
    private _oldWPos: Vec3;
    private _curWPos: Vec3;

    private _boundingBox: AABB | null;
    private _culler: ParticleCuller | null;
    private _oldPos: Vec3 | null;
    private _curPos: Vec3 | null;
    private _isCulled: boolean;
    private _isSimulating: boolean;

    private _customData1: Vec2;
    private _customData2: Vec2;

    private _subEmitters: any[]; // array of { emitter: ParticleSystem, type: 'birth', 'collision' or 'death'}

    @serializable
    private _prewarm = false;

    @serializable
    private _capacity = 100;

    @serializable
    private _simulationSpace = Space.Local;

    public processor: IParticleSystemRenderer = null!;

    constructor () {
        super();

        this.rateOverTime.constant = 10;
        this.startLifetime.constant = 5;
        this.startSizeX.constant = 1;
        this.startSpeed.constant = 5;

        // internal status
        this._isPlaying = false;
        this._isPaused = false;
        this._isStopped = true;
        this._isEmitting = false;
        this._needRefresh = true;

        this._time = 0.0;  // playback position in seconds.
        this._emitRateTimeCounter = 0.0;
        this._emitRateDistanceCounter = 0.0;
        this._oldWPos = new Vec3();
        this._curWPos = new Vec3();

        this._boundingBox = null;
        this._culler = null;
        this._oldPos = null;
        this._curPos = null;
        this._isCulled = false;
        this._isSimulating = true;

        this._customData1 = new Vec2();
        this._customData2 = new Vec2();

        this._subEmitters = []; // array of { emitter: ParticleSystem, type: 'birth', 'collision' or 'death'}
    }

    public onFocusInEditor () {
        this.renderer.create(this);
    }

    public onLoad () {
        // HACK, TODO
        this.renderer.onInit(this);
        if (this._shapeModule) this._shapeModule.onInit(this);
        if (this._trailModule) this._trailModule.onInit(this);
        this.bindModule();
        this._resetPosition();

        // this._system.add(this);
    }

    /**
     * @deprecated since v3.5.0, this is an engine private interface that will be removed in the future.
     */
    public _onMaterialModified (index: number, material: Material) {
        if (this.processor !== null) {
            this.processor.onMaterialModified(index, material);
        }
    }

    /**
     * @deprecated since v3.5.0, this is an engine private interface that will be removed in the future.
     */
    public _onRebuildPSO (index: number, material: Material) {
        this.processor.onRebuildPSO(index, material);
    }

    /**
     * @deprecated since v3.5.0, this is an engine private interface that will be removed in the future.
     */
    public _collectModels (): scene.Model[] {
        this._models.length = 0;
        this._models.push((this.processor as any)._model);
        if (this._trailModule && this._trailModule.enable && (this._trailModule as any)._trailModel) {
            this._models.push((this._trailModule as any)._trailModel);
        }
        return this._models;
    }

    protected _attachToScene () {
        this.processor.attachToScene();
        if (this._trailModule && this._trailModule.enable) {
            this._trailModule._attachToScene();
        }
    }

    protected _detachFromScene () {
        this.processor.detachFromScene();
        if (this._trailModule && this._trailModule.enable) {
            this._trailModule._detachFromScene();
        }
        if (this._boundingBox) {
            this._boundingBox = null;
        }
        if (this._culler) {
            this._culler.clear();
            this._culler.destroy();
            this._culler = null;
        }
    }

    public bindModule () {
        if (this._colorOverLifetimeModule) this._colorOverLifetimeModule.bindTarget(this.processor);
        if (this._sizeOvertimeModule) this._sizeOvertimeModule.bindTarget(this.processor);
        if (this._rotationOvertimeModule) this._rotationOvertimeModule.bindTarget(this.processor);
        if (this._forceOvertimeModule) this._forceOvertimeModule.bindTarget(this.processor);
        if (this._limitVelocityOvertimeModule) this._limitVelocityOvertimeModule.bindTarget(this.processor);
        if (this._velocityOvertimeModule) this._velocityOvertimeModule.bindTarget(this.processor);
        if (this._textureAnimationModule) this._textureAnimationModule.bindTarget(this.processor);
    }

    // TODO: Fast forward current particle system by simulating particles over given period of time, then pause it.
    // simulate(time, withChildren, restart, fixedTimeStep) {

    // }

    /**
     * @en play particle system
     * @zh 播放粒子效果。
     */
    public play () {
        if (this._isPaused) {
            this._isPaused = false;
        }
        if (this._isStopped) {
            this._isStopped = false;
        }

        this._isPlaying = true;
        this._isEmitting = true;

        this._resetPosition();

        // prewarm
        if (this._prewarm) {
            this._prewarmSystem();
        }

        if (this._trailModule) {
            this._trailModule.play();
        }

        if (this.processor) {
            const model = this.processor.getModel();
            if (model) {
                model.enabled = this.enabledInHierarchy;
            }
        }
    }

    /**
     * @en pause particle system
     * @zh 暂停播放粒子效果。
     */
    public pause () {
        if (this._isStopped) {
            console.warn('pause(): particle system is already stopped.');
            return;
        }
        if (this._isPlaying) {
            this._isPlaying = false;
        }

        this._isPaused = true;
    }

    /**
     * @en stop particle system
     * @zh 停止播放粒子。
     */
    public stop () {
        if (this._isPlaying || this._isPaused) {
            this.clear();
        }
        if (this._isPlaying) {
            this._isPlaying = false;
        }
        if (this._isPaused) {
            this._isPaused = false;
        }

        this._time = 0.0;
        this._emitRateTimeCounter = 0.0;
        this._emitRateDistanceCounter = 0.0;

        this._isStopped = true;

        // if stop emit modify the refresh flag to true
        this._needRefresh = true;

        for (const burst of this.bursts) {
            burst.reset();
        }
    }

    /**
     * @en remove all particles from current particle system.
     * @zh 将所有粒子从粒子系统中清除。
     */
    public clear () {
        if (this.enabledInHierarchy) {
            this.processor.clear();
            if (this._trailModule) this._trailModule.clear();
        }
        this._calculateBounding(false);
    }

    /**
     * @zh 获取当前粒子数量
     */
    public getParticleCount () {
        return this.processor.getParticleCount();
    }

    /**
     * @ignore
     */
    public setCustomData1 (x, y) {
        Vec2.set(this._customData1, x, y);
    }

    public setCustomData2 (x, y) {
        Vec2.set(this._customData2, x, y);
    }

    protected onDestroy () {
        legacyCC.director.off(legacyCC.Director.EVENT_BEFORE_COMMIT, this.beforeRender, this);
        // this._system.remove(this);
        this.processor.onDestroy();
        if (this._trailModule) this._trailModule.destroy();
        if (this._culler) {
            this._culler.clear();
            this._culler.destroy();
            this._culler = null;
        }
    }

    protected onEnable () {
        legacyCC.director.on(legacyCC.Director.EVENT_BEFORE_COMMIT, this.beforeRender, this);
        if (this.playOnAwake && !EDITOR) {
            this.play();
        }
        this.processor.onEnable();
        if (this._trailModule) this._trailModule.onEnable();
    }
    protected onDisable () {
        legacyCC.director.off(legacyCC.Director.EVENT_BEFORE_COMMIT, this.beforeRender, this);
        this.processor.onDisable();
        if (this._trailModule) this._trailModule.onDisable();
        if (this._boundingBox) {
            this._boundingBox = null;
        }
        if (this._culler) {
            this._culler.clear();
            this._culler.destroy();
            this._culler = null;
        }
    }

    private _calculateBounding (forceRefresh: boolean) {
        if (this._boundingBox) {
            if (!this._culler) {
                this._culler = new ParticleCuller(this);
            }
            this._culler.calculatePositions();
            AABB.fromPoints(this._boundingBox, this._culler.minPos, this._culler.maxPos);
            if (forceRefresh) {
                this.aabbHalfX = this._boundingBox.halfExtents.x;
                this.aabbHalfY = this._boundingBox.halfExtents.y;
                this.aabbHalfZ = this._boundingBox.halfExtents.z;
            } else {
                if (this.aabbHalfX) {
                    this.setBoundingX(this.aabbHalfX);
                } else {
                    this.aabbHalfX = this._boundingBox.halfExtents.x;
                }

                if (this.aabbHalfY) {
                    this.setBoundingY(this.aabbHalfY);
                } else {
                    this.aabbHalfY = this._boundingBox.halfExtents.y;
                }

                if (this.aabbHalfZ) {
                    this.setBoundingZ(this.aabbHalfZ);
                } else {
                    this.aabbHalfZ = this._boundingBox.halfExtents.z;
                }
            }
            this._culler.clear();
        }
    }

    protected update (dt: number) {
        const scaledDeltaTime = dt * this.simulationSpeed;

        if (!this.renderCulling) {
            if (this._boundingBox) {
                this._boundingBox = null;
            }
            if (this._culler) {
                this._culler.clear();
                this._culler.destroy();
                this._culler = null;
            }
            this._isSimulating = true;
        } else {
            if (!this._boundingBox) {
                this._boundingBox = new AABB();
                this._calculateBounding(false);
            }

            if (!this._curPos) {
                this._curPos = new Vec3();
            }
            this.node.getWorldPosition(this._curPos);
            if (!this._oldPos) {
                this._oldPos = new Vec3();
                this._oldPos.set(this._curPos);
            }
            if (!this._curPos.equals(this._oldPos) && this._boundingBox && this._culler) {
                const dx = this._curPos.x - this._oldPos.x;
                const dy = this._curPos.y - this._oldPos.y;
                const dz = this._curPos.z - this._oldPos.z;
                const center = this._boundingBox.center;
                center.x += dx;
                center.y += dy;
                center.z += dz;
                this._culler.setBoundingBoxCenter(center.x, center.y, center.z);
                this._oldPos.set(this._curPos);
            }

            const cameraLst: Camera[]|undefined = this.node.scene.renderScene?.cameras;
            let culled = true;
            if (cameraLst !== undefined && this._boundingBox) {
                for (let i = 0; i < cameraLst.length; ++i) {
                    const camera:Camera = cameraLst[i];
                    const visibility = camera.visibility;
                    if ((visibility & this.node.layer) === this.node.layer) {
                        if (EDITOR) {
                            if (camera.name === 'Editor Camera' && intersect.aabbFrustum(this._boundingBox, camera.frustum)) {
                                culled = false;
                                break;
                            }
                        } else if (intersect.aabbFrustum(this._boundingBox, camera.frustum)) {
                            culled = false;
                            break;
                        }
                    }
                }
            }
            if (culled) {
                if (this._cullingMode !== CullingMode.AlwaysSimulate) {
                    this._isSimulating = false;
                }
                if (!this._isCulled) {
                    this.processor.detachFromScene();
                    this._isCulled = true;
                }
                if (this._trailModule && this._trailModule.enable) {
                    this._trailModule._detachFromScene();
                }
                if (this._cullingMode === CullingMode.PauseAndCatchup) {
                    this._time += scaledDeltaTime;
                }
                if (this._cullingMode !== CullingMode.AlwaysSimulate) {
                    return;
                }
            } else {
                if (this._isCulled) {
                    this._attachToScene();
                    this._isCulled = false;
                }
                if (!this._isSimulating) {
                    this._isSimulating = true;
                }
            }

            if (!this._isSimulating) {
                return;
            }
        }

        if (this._isPlaying) {
            this._time += scaledDeltaTime;

            // Execute emission
            this._emit(scaledDeltaTime);

            // simulation, update particles.
            if (this.processor.updateParticles(scaledDeltaTime) === 0 && !this._isEmitting) {
                this.stop();
            }
        } else {
            const mat: Material | null = this.getMaterialInstance(0) || this.processor.getDefaultMaterial();
            const pass = mat!.passes[0];
            this.processor.updateRotation(pass);
            this.processor.updateScale(pass);
        }
        // update render data
        this.processor.updateRenderData();

        // update trail
        if (this._trailModule && this._trailModule.enable) {
            this._trailModule.updateRenderData();
        }
    }

    protected beforeRender () {
        if (!this._isPlaying) return;
        this.processor.beforeRender();
        if (this._trailModule && this._trailModule.enable) {
            this._trailModule.beforeRender();
        }

        if (this.getParticleCount() <= 0) {
            this.processor.detachFromScene();
            if (this._trailModule && this._trailModule.enable) {
                this._trailModule._detachFromScene();
            }
        } else if (this.getParticleCount() > 0) {
            if (!this._isCulled) {
                if (!this.processor.getModel()?.scene) {
                    this.processor.attachToScene();
                }
                if (this._trailModule && this._trailModule.enable) {
                    if (!this._trailModule.getModel()?.scene) {
                        this._trailModule._attachToScene();
                    }
                }
            }
        }
    }

    protected _onVisibilityChange (val) {
        // @ts-expect-error private property access
        if (this.processor._model) {
            // @ts-expect-error private property access
            this.processor._model.visFlags = val;
        }
    }

    private emit (count: number, dt: number) {
        const loopDelta = (this._time % this.duration) / this.duration; // loop delta value

        // refresh particle node position to update emit position
        if (this._needRefresh) {
            // this.node.setPosition(this.node.getPosition());
            this.node.invalidateChildren(TransformBit.POSITION);

            this._needRefresh = false;
        }

        if (this._simulationSpace === Space.World) {
            this.node.getWorldMatrix(_world_mat);
            this.node.getWorldRotation(_world_rol);
        }

        for (let i = 0; i < count; ++i) {
            const particle = this.processor.getFreeParticle();
            if (particle === null) {
                return;
            }
            particle.particleSystem = this;
            particle.reset();

            const rand = pseudoRandom(randomRangeInt(0, INT_MAX));

            if (this._shapeModule && this._shapeModule.enable) {
                this._shapeModule.emit(particle);
            } else {
                Vec3.set(particle.position, 0, 0, 0);
                Vec3.copy(particle.velocity, particleEmitZAxis);
            }

            if (this._textureAnimationModule && this._textureAnimationModule.enable) {
                this._textureAnimationModule.init(particle);
            }

            const curveStartSpeed = this.startSpeed.evaluate(loopDelta, rand)!;
            Vec3.multiplyScalar(particle.velocity, particle.velocity, curveStartSpeed);

            if (this._simulationSpace === Space.World) {
                Vec3.transformMat4(particle.position, particle.position, _world_mat);
                Vec3.transformQuat(particle.velocity, particle.velocity, _world_rol);
            }

            Vec3.copy(particle.ultimateVelocity, particle.velocity);
            // apply startRotation.
            if (this.startRotation3D) {
                // eslint-disable-next-line max-len
                particle.startEuler.set(this.startRotationX.evaluate(loopDelta, rand), this.startRotationY.evaluate(loopDelta, rand), this.startRotationZ.evaluate(loopDelta, rand));
            } else {
                particle.startEuler.set(0, 0, this.startRotationZ.evaluate(loopDelta, rand));
            }
            particle.rotation.set(particle.startEuler);

            // apply startSize.
            if (this.startSize3D) {
                Vec3.set(particle.startSize, this.startSizeX.evaluate(loopDelta, rand)!,
                    this.startSizeY.evaluate(loopDelta, rand)!,
                    this.startSizeZ.evaluate(loopDelta, rand)!);
            } else {
                Vec3.set(particle.startSize, this.startSizeX.evaluate(loopDelta, rand)!, 1, 1);
                particle.startSize.y = particle.startSize.x;
            }
            Vec3.copy(particle.size, particle.startSize);

            // apply startColor.
            particle.startColor.set(this.startColor.evaluate(loopDelta, rand));
            particle.color.set(particle.startColor);

            // apply startLifetime.
            particle.startLifetime = this.startLifetime.evaluate(loopDelta, rand)! + dt;
            particle.remainingLifetime = particle.startLifetime;

            particle.randomSeed = randomRangeInt(0, 233280);
            particle.loopCount++;

            this.processor.setNewParticle(particle);
        } // end of particles forLoop.
    }

    // initialize particle system as though it had already completed a full cycle.
    private _prewarmSystem () {
        this.startDelay.mode = Mode.Constant; // clear startDelay.
        this.startDelay.constant = 0;
        const dt = 1.0; // should use varying value?
        const cnt = this.duration / dt;

        for (let i = 0; i < cnt; ++i) {
            this._time += dt;
            this._emit(dt);
            this.processor.updateParticles(dt);
        }
    }

    // internal function
    private _emit (dt) {
        // emit particles.
        const startDelay = this.startDelay.evaluate(0, 1)!;
        if (this._time > startDelay) {
            if (this._time > (this.duration + startDelay)) {
                // this._time = startDelay; // delay will not be applied from the second loop.(Unity)
                // this._emitRateTimeCounter = 0.0;
                // this._emitRateDistanceCounter = 0.0;
                if (!this.loop) {
                    this._isEmitting = false;
                    return;
                }
            }

            // emit by rateOverTime
            this._emitRateTimeCounter += this.rateOverTime.evaluate(this._time / this.duration, 1)! * dt;
            if (this._emitRateTimeCounter > 1 && this._isEmitting) {
                const emitNum = Math.floor(this._emitRateTimeCounter);
                this._emitRateTimeCounter -= emitNum;
                this.emit(emitNum, dt);
            }

            // emit by rateOverDistance
            this.node.getWorldPosition(this._curWPos);
            const distance = Vec3.distance(this._curWPos, this._oldWPos);
            Vec3.copy(this._oldWPos, this._curWPos);
            this._emitRateDistanceCounter += distance * this.rateOverDistance.evaluate(this._time / this.duration, 1)!;

            if (this._emitRateDistanceCounter > 1 && this._isEmitting) {
                const emitNum = Math.floor(this._emitRateDistanceCounter);
                this._emitRateDistanceCounter -= emitNum;
                this.emit(emitNum, dt);
            }

            // bursts
            for (const burst of this.bursts) {
                burst.update(this, dt);
            }
        }
    }

    private _resetPosition () {
        this.node.getWorldPosition(this._oldWPos);
        Vec3.copy(this._curWPos, this._oldWPos);
    }

    private addSubEmitter (subEmitter) {
        this._subEmitters.push(subEmitter);
    }

    private removeSubEmitter (idx) {
        this._subEmitters.splice(this._subEmitters.indexOf(idx), 1);
    }

    private addBurst (burst) {
        this.bursts.push(burst);
    }

    private removeBurst (idx) {
        this.bursts.splice(this.bursts.indexOf(idx), 1);
    }

    private getBoundingX () {
        return this._aabbHalfX;
    }

    private getBoundingY () {
        return this._aabbHalfY;
    }

    private getBoundingZ () {
        return this._aabbHalfZ;
    }

    private setBoundingX (value: number) {
        if (this._boundingBox && this._culler) {
            this._boundingBox.halfExtents.x = value;
            this._culler.setBoundingBoxSize(this._boundingBox.halfExtents);
            this._aabbHalfX = value;
        }
    }

    private setBoundingY (value: number) {
        if (this._boundingBox && this._culler) {
            this._boundingBox.halfExtents.y = value;
            this._culler.setBoundingBoxSize(this._boundingBox.halfExtents);
            this._aabbHalfY = value;
        }
    }

    private setBoundingZ (value: number) {
        if (this._boundingBox && this._culler) {
            this._boundingBox.halfExtents.z = value;
            this._culler.setBoundingBoxSize(this._boundingBox.halfExtents);
            this._aabbHalfZ = value;
        }
    }

    /**
     * @ignore
     */
    get isPlaying () {
        return this._isPlaying;
    }

    get isPaused () {
        return this._isPaused;
    }

    get isStopped () {
        return this._isStopped;
    }

    get isEmitting () {
        return this._isEmitting;
    }

    get time () {
        return this._time;
    }

    /**
     * @deprecated since v3.5.0, this is an engine private interface that will be removed in the future.
     */
    public _onBeforeSerialize (props) {
        // eslint-disable-next-line @typescript-eslint/no-unsafe-return
        return this.dataCulling ? props.filter((p) => !PARTICLE_MODULE_PROPERTY.includes(p) || (this[p] && this[p].enable)) : props;
    }
}<|MERGE_RESOLUTION|>--- conflicted
+++ resolved
@@ -26,13 +26,9 @@
 
 // Copyright (c) 2017-2020 Xiamen Yaji Software Co., Ltd.
 
-<<<<<<< HEAD
 /** @packageDocumentation
  * @module particle
  */
-=======
-
->>>>>>> efc0113b
 
 // eslint-disable-next-line max-len
 import { ccclass, help, executeInEditMode, executionOrder, menu, tooltip, displayOrder, type, range, displayName, formerlySerializedAs, override, radian, serializable, inspector, boolean, visible } from 'cc.decorator';
