/*
 Copyright (c) 2020 Xiamen Yaji Software Co., Ltd.

 https://www.cocos.com/

 Permission is hereby granted, free of charge, to any person obtaining a copy
 of this software and associated engine source code (the "Software"), a limited,
 worldwide, royalty-free, non-assignable, revocable and non-exclusive license
 to use Cocos Creator solely to develop games on your target platforms. You shall
 not use Cocos Creator software for developing other software or tools that's
 used for developing games. You are not granted to publish, distribute,
 sublicense, and/or sell copies of Cocos Creator.

 The software or tools in this License Agreement are licensed, not sold.
 Xiamen Yaji Software Co., Ltd. reserves all rights not expressly granted to you.

 THE SOFTWARE IS PROVIDED "AS IS", WITHOUT WARRANTY OF ANY KIND, EXPRESS OR
 IMPLIED, INCLUDING BUT NOT LIMITED TO THE WARRANTIES OF MERCHANTABILITY,
 FITNESS FOR A PARTICULAR PURPOSE AND NONINFRINGEMENT. IN NO EVENT SHALL THE
 AUTHORS OR COPYRIGHT HOLDERS BE LIABLE FOR ANY CLAIM, DAMAGES OR OTHER
 LIABILITY, WHETHER IN AN ACTION OF CONTRACT, TORT OR OTHERWISE, ARISING FROM,
 OUT OF OR IN CONNECTION WITH THE SOFTWARE OR THE USE OR OTHER DEALINGS IN
 THE SOFTWARE.
 */

// eslint-disable-next-line max-len
import { ccclass, help, executeInEditMode, executionOrder, menu, tooltip, displayOrder, type, range, displayName, formerlySerializedAs, override, radian, serializable, inspector, boolean, visible, slide, rangeStep } from 'cc.decorator';
import { EDITOR } from 'internal:constants';
import { RenderableComponent } from '../core/components/renderable-component';
import { Material } from '../core/assets/material';
<<<<<<< HEAD
import { Mat4, pseudoRandom, pseudoRandomRangeInt, Quat, randomRangeInt, Vec2, Vec3, Vec4 } from '../core/math';
=======
import { Mat4, pseudoRandom, Quat, randomRangeInt, Vec2, Vec3 } from '../core/math';
>>>>>>> 4fa89dbd
import { INT_MAX } from '../core/math/bits';
import { scene } from '../core/renderer';
import ColorOverLifetimeModule from './animator/color-overtime';
import CurveRange, { Mode } from './animator/curve-range';
import ForceOvertimeModule from './animator/force-overtime';
import GradientRange from './animator/gradient-range';
import LimitVelocityOvertimeModule from './animator/limit-velocity-overtime';
import RotationOvertimeModule from './animator/rotation-overtime';
import SizeOvertimeModule from './animator/size-overtime';
import TextureAnimationModule from './animator/texture-animation';
import VelocityOvertimeModule from './animator/velocity-overtime';
import Burst from './burst';
import ShapeModule from './emitter/shape-module';
import { CullingMode, Space } from './enum';
import { particleEmitZAxis } from './particle-general-function';
import ParticleSystemRenderer from './renderer/particle-system-renderer-data';
import TrailModule from './renderer/trail';
import { IParticleSystemRenderer } from './renderer/particle-system-renderer-base';
import { PARTICLE_MODULE_PROPERTY } from './particle';
import { legacyCC } from '../core/global-exports';
import { TransformBit } from '../core/scene-graph/node-enum';
import { AABB, intersect } from '../core/geometry';
import { Camera } from '../core/renderer/scene';
import { ParticleCuller } from './particle-culler';
import NoiseModule from './animator/noise-module';

const _world_mat = new Mat4();
const _world_rol = new Quat();

const superMaterials = Object.getOwnPropertyDescriptor(RenderableComponent.prototype, 'sharedMaterials')!;

@ccclass('cc.ParticleSystem')
@help('i18n:cc.ParticleSystem')
@menu('Effects/ParticleSystem')
@executionOrder(99)
@executeInEditMode
export class ParticleSystem extends RenderableComponent {
    /**
     * @zh 粒子系统能生成的最大粒子数量。
     */
    @range([0, Number.POSITIVE_INFINITY])
    @displayOrder(1)
    @tooltip('i18n:particle_system.capacity')
    public get capacity () {
        return this._capacity;
    }

    public set capacity (val) {
        this._capacity = Math.floor(val > 0 ? val : 0);
        // @ts-expect-error private property access
        if (this.processor && this.processor._model) {
            // @ts-expect-error private property access
            this.processor._model.setCapacity(this._capacity);
        }
    }

    @displayOrder(1)
    public get useRandom () {
        return this._useRandom;
    }

    public set useRandom (val) {
        this._useRandom = val;
    }

    @displayOrder(1)
    public get randomSeed () {
        return this._randomSeed;
    }

    public set randomSeed (val) {
        this._randomSeed = val;
        if (val !== this._randomSeed) {
            this.genRandomTable(this._capacity);
        }
    }

    /**
     * @zh 粒子初始颜色。
     */
    @type(GradientRange)
    @serializable
    @displayOrder(8)
    @tooltip('i18n:particle_system.startColor')
    public startColor = new GradientRange();

    @type(Space)
    @serializable
    @displayOrder(9)
    @tooltip('i18n:particle_system.scaleSpace')
    public scaleSpace = Space.Local;

    @serializable
    @displayOrder(10)
    @tooltip('i18n:particle_system.startSize3D')
    public startSize3D = false;

    /**
     * @zh 粒子初始大小。
     */
    @formerlySerializedAs('startSize')
    @range([0, 1])
    @type(CurveRange)
    @displayOrder(10)
    @tooltip('i18n:particle_system.startSizeX')
    public startSizeX = new CurveRange();

    /**
     * @zh 粒子初始大小。
     */
    @type(CurveRange)
    @serializable
    @range([0, 1])
    @displayOrder(10)
    @tooltip('i18n:particle_system.startSizeY')
    public startSizeY = new CurveRange();

    /**
     * @zh 粒子初始大小。
     */
    @type(CurveRange)
    @serializable
    @range([0, 1])
    @displayOrder(10)
    @tooltip('i18n:particle_system.startSizeZ')
    public startSizeZ = new CurveRange();

    /**
     * @zh 粒子初始速度。
     */
    @type(CurveRange)
    @serializable
    @range([-1, 1])
    @displayOrder(11)
    @tooltip('i18n:particle_system.startSpeed')
    public startSpeed = new CurveRange();

    @serializable
    @displayOrder(12)
    @tooltip('i18n:particle_system.startRotation3D')
    public startRotation3D = false;

    /**
     * @zh 粒子初始旋转角度。
     */
    @type(CurveRange)
    @serializable
    @range([-1, 1])
    @radian
    @displayOrder(12)
    @tooltip('i18n:particle_system.startRotationX')
    public startRotationX = new CurveRange();

    /**
     * @zh 粒子初始旋转角度。
     */
    @type(CurveRange)
    @serializable
    @range([-1, 1])
    @radian
    @displayOrder(12)
    @tooltip('i18n:particle_system.startRotationY')
    public startRotationY = new CurveRange();

    /**
     * @zh 粒子初始旋转角度。
     */
    @type(CurveRange)
    @formerlySerializedAs('startRotation')
    @range([-1, 1])
    @radian
    @displayOrder(12)
    @tooltip('i18n:particle_system.startRotationZ')
    public startRotationZ = new CurveRange();

    /**
     * @zh 粒子系统开始运行后，延迟粒子发射的时间。
     */
    @type(CurveRange)
    @serializable
    @range([0, 1])
    @displayOrder(6)
    @tooltip('i18n:particle_system.startDelay')
    public startDelay = new CurveRange();

    /**
     * @zh 粒子生命周期。
     */
    @type(CurveRange)
    @serializable
    @range([0, 1])
    @displayOrder(7)
    @tooltip('i18n:particle_system.startLifetime')
    public startLifetime = new CurveRange();

    /**
     * @zh 粒子系统运行时间。
     */
    @serializable
    @displayOrder(0)
    @tooltip('i18n:particle_system.duration')
    public duration = 5.0;

    /**
     * @zh 粒子系统是否循环播放。
     */
    @serializable
    @displayOrder(2)
    @tooltip('i18n:particle_system.loop')
    public loop = true;

    /**
     * @zh 选中之后，粒子系统会以已播放完一轮之后的状态开始播放（仅当循环播放启用时有效）。
     */
    @displayOrder(3)
    @tooltip('i18n:particle_system.prewarm')
    get prewarm () {
        return this._prewarm;
    }

    set prewarm (val) {
        if (val === true && this.loop === false) {
            // console.warn('prewarm only works if loop is also enabled.');
        }
        this._prewarm = val;
    }

    /**
     * @zh 选择粒子系统所在的坐标系[[Space]]。<br>
     */
    @type(Space)
    @serializable
    @displayOrder(4)
    @tooltip('i18n:particle_system.simulationSpace')
    get simulationSpace () {
        return this._simulationSpace;
    }

    set simulationSpace (val) {
        if (val !== this._simulationSpace) {
            this._simulationSpace = val;
            if (this.processor) {
                this.processor.updateMaterialParams();
                this.processor.updateTrailMaterial();
            }
        }
    }

    /**
     * @zh 控制整个粒子系统的更新速度。
     */
    @serializable
    @displayOrder(5)
    @tooltip('i18n:particle_system.simulationSpeed')
    public simulationSpeed = 1.0;

    /**
     * @zh 粒子系统加载后是否自动开始播放。
     */
    @serializable
    @displayOrder(2)
    @tooltip('i18n:particle_system.playOnAwake')
    public playOnAwake = true;

    /**
     * @zh 粒子受重力影响的重力系数。
     */
    @type(CurveRange)
    @serializable
    @range([-1, 1])
    @displayOrder(13)
    @tooltip('i18n:particle_system.gravityModifier')
    public gravityModifier = new CurveRange();

    // emission module
    /**
     * @zh 每秒发射的粒子数。
     */
    @type(CurveRange)
    @serializable
    @range([0, 1])
    @displayOrder(14)
    @tooltip('i18n:particle_system.rateOverTime')
    public rateOverTime = new CurveRange();

    /**
     * @zh 每移动单位距离发射的粒子数。
     */
    @type(CurveRange)
    @serializable
    @range([0, 1])
    @displayOrder(15)
    @tooltip('i18n:particle_system.rateOverDistance')
    public rateOverDistance = new CurveRange();

    /**
     * @zh 设定在指定时间发射指定数量的粒子的 burst 的数量。
     */
    @type([Burst])
    @serializable
    @displayOrder(16)
    @tooltip('i18n:particle_system.bursts')
    public bursts: Burst[] = [];

    /**
     * @en Enable particle culling switch. Open it to enable particle culling. If enabled will generate emitter bounding box and emitters outside the frustum will be culled.
     * @zh 粒子剔除开关，如果打开将会生成一个发射器包围盒，包围盒在相机外发射器将被剔除。
     */
    @type(Boolean)
    @displayOrder(27)
    @tooltip('i18n:particle_system.renderCulling')
    set renderCulling (value: boolean) {
        this._renderCulling = value;
        if (value) {
            if (!this._boundingBox) {
                this._boundingBox = new AABB();
                this._calculateBounding(false);
            }
        }
    }

    get renderCulling () {
        return this._renderCulling;
    }

    @serializable
    private _renderCulling = false;

    /**
     * @en Particle culling mode option. Includes pause, pause and catchup, always simulate.
     * @zh 粒子剔除模式选择。包括暂停模拟，暂停以后快进继续以及不间断模拟。
     */
    @type(CullingMode)
    @displayOrder(17)
    @tooltip('i18n:particle_system.cullingMode')
    get cullingMode () {
        return this._cullingMode;
    }

    set cullingMode (value: number) {
        this._cullingMode = value;
    }

    @serializable
    _cullingMode = CullingMode.Pause;

    public static CullingMode = CullingMode;

    /**
     * @en Particle bounding box half width.
     * @zh 粒子包围盒半宽。
     */
    @type(Number)
    @displayOrder(17)
    @tooltip('i18n:particle_system.aabbHalfX')
    get aabbHalfX () {
        const res = this.getBoundingX();
        if (res) {
            return res;
        } else {
            return 0;
        }
    }

    set aabbHalfX (value: number) {
        this.setBoundingX(value);
    }

    @serializable
    private _aabbHalfX = 0;

    /**
     * @en Particle bounding box half height.
     * @zh 粒子包围盒半高。
     */
    @type(Number)
    @displayOrder(17)
    @tooltip('i18n:particle_system.aabbHalfY')
    get aabbHalfY () {
        const res = this.getBoundingY();
        if (res) {
            return res;
        } else {
            return 0;
        }
    }

    set aabbHalfY (value: number) {
        this.setBoundingY(value);
    }

    @serializable
    private _aabbHalfY = 0;

    /**
     * @en Particle bounding box half depth.
     * @zh 粒子包围盒半深。
     */
    @type(Number)
    @displayOrder(17)
    @tooltip('i18n:particle_system.aabbHalfZ')
    get aabbHalfZ () {
        const res = this.getBoundingZ();
        if (res) {
            return res;
        } else {
            return 0;
        }
    }

    set aabbHalfZ (value: number) {
        this.setBoundingZ(value);
    }

    @serializable
    private _aabbHalfZ = 0;

    /**
     * @en Culling module data before serialize.
     * @zh 序列化之前剔除不需要的模块数据。
     */
    @displayOrder(28)
    @tooltip('i18n:particle_system.dataCulling')
    get dataCulling () {
        return this._dataCulling;
    }

    set dataCulling (value: boolean) {
        this._dataCulling = value;
    }

    @serializable
    @formerlySerializedAs('enableCulling')
    private _dataCulling = false;

    @override
    @visible(false)
    @type(Material)
    @serializable
    @displayName('Materials')
    get sharedMaterials () {
        // if we don't create an array copy, the editor will modify the original array directly.
        // eslint-disable-next-line @typescript-eslint/no-unsafe-return
        return superMaterials.get!.call(this);
    }

    set sharedMaterials (val) {
        // @ts-expect-error private property access
        superMaterials.set.call(this, val);
    }

    // color over lifetime module
    @type(ColorOverLifetimeModule)
    _colorOverLifetimeModule: ColorOverLifetimeModule | null = null;
    /**
     * @zh 颜色控制模块。
     */
    @type(ColorOverLifetimeModule)
    @displayOrder(23)
    @tooltip('i18n:particle_system.colorOverLifetimeModule')
    public get colorOverLifetimeModule () {
        if (EDITOR) {
            if (!this._colorOverLifetimeModule) {
                this._colorOverLifetimeModule = new ColorOverLifetimeModule();
                this._colorOverLifetimeModule.bindTarget(this.processor);
            }
        }
        return this._colorOverLifetimeModule;
    }

    public set colorOverLifetimeModule (val) {
        if (!val) return;
        this._colorOverLifetimeModule = val;
    }

    // shape module
    @type(ShapeModule)
    _shapeModule: ShapeModule | null = null;
    /**
     * @zh 粒子发射器模块。
     */
    @type(ShapeModule)
    @displayOrder(17)
    @tooltip('i18n:particle_system.shapeModule')
    public get shapeModule () {
        if (EDITOR) {
            if (!this._shapeModule) {
                this._shapeModule = new ShapeModule();
                this._shapeModule.onInit(this);
            }
        }
        return this._shapeModule;
    }

    public set shapeModule (val) {
        if (!val) return;
        this._shapeModule = val;
    }

    // size over lifetime module
    @type(SizeOvertimeModule)
    _sizeOvertimeModule: SizeOvertimeModule | null = null;
    /**
     * @zh 粒子大小模块。
     */
    @type(SizeOvertimeModule)
    @displayOrder(21)
    @tooltip('i18n:particle_system.sizeOvertimeModule')
    public get sizeOvertimeModule () {
        if (EDITOR) {
            if (!this._sizeOvertimeModule) {
                this._sizeOvertimeModule = new SizeOvertimeModule();
                this._sizeOvertimeModule.bindTarget(this.processor);
            }
        }
        return this._sizeOvertimeModule;
    }

    public set sizeOvertimeModule (val) {
        if (!val) return;
        this._sizeOvertimeModule = val;
    }

    // velocity overtime module
    @type(VelocityOvertimeModule)
    _velocityOvertimeModule: VelocityOvertimeModule | null = null;
    /**
     * @zh 粒子速度模块。
     */
    @type(VelocityOvertimeModule)
    @displayOrder(18)
    @tooltip('i18n:particle_system.velocityOvertimeModule')
    public get velocityOvertimeModule () {
        if (EDITOR) {
            if (!this._velocityOvertimeModule) {
                this._velocityOvertimeModule = new VelocityOvertimeModule();
                this._velocityOvertimeModule.bindTarget(this.processor);
            }
        }
        return this._velocityOvertimeModule;
    }

    public set velocityOvertimeModule (val) {
        if (!val) return;
        this._velocityOvertimeModule = val;
    }

    // force overTime module
    @type(ForceOvertimeModule)
    _forceOvertimeModule: ForceOvertimeModule | null = null;
    /**
     * @zh 粒子加速度模块。
     */
    @type(ForceOvertimeModule)
    @displayOrder(19)
    @tooltip('i18n:particle_system.forceOvertimeModule')
    public get forceOvertimeModule () {
        if (EDITOR) {
            if (!this._forceOvertimeModule) {
                this._forceOvertimeModule = new ForceOvertimeModule();
                this._forceOvertimeModule.bindTarget(this.processor);
            }
        }
        return this._forceOvertimeModule;
    }

    public set forceOvertimeModule (val) {
        if (!val) return;
        this._forceOvertimeModule = val;
    }

    // limit velocity overtime module
    @type(LimitVelocityOvertimeModule)
    _limitVelocityOvertimeModule: LimitVelocityOvertimeModule | null = null;

    /**
     * @zh 粒子限制速度模块（只支持 CPU 粒子）。
     */
    @type(LimitVelocityOvertimeModule)
    @displayOrder(20)
    @tooltip('i18n:particle_system.limitVelocityOvertimeModule')
    public get limitVelocityOvertimeModule () {
        if (EDITOR) {
            if (!this._limitVelocityOvertimeModule) {
                this._limitVelocityOvertimeModule = new LimitVelocityOvertimeModule();
                this._limitVelocityOvertimeModule.bindTarget(this.processor);
            }
        }
        return this._limitVelocityOvertimeModule;
    }

    public set limitVelocityOvertimeModule (val) {
        if (!val) return;
        this._limitVelocityOvertimeModule = val;
    }

    // rotation overtime module
    @type(RotationOvertimeModule)
    _rotationOvertimeModule: RotationOvertimeModule | null = null;
    /**
     * @zh 粒子旋转模块。
     */
    @type(RotationOvertimeModule)
    @displayOrder(22)
    @tooltip('i18n:particle_system.rotationOvertimeModule')
    public get rotationOvertimeModule () {
        if (EDITOR) {
            if (!this._rotationOvertimeModule) {
                this._rotationOvertimeModule = new RotationOvertimeModule();
                this._rotationOvertimeModule.bindTarget(this.processor);
            }
        }
        return this._rotationOvertimeModule;
    }

    public set rotationOvertimeModule (val) {
        if (!val) return;
        this._rotationOvertimeModule = val;
    }

    // texture animation module
    @type(TextureAnimationModule)
    _textureAnimationModule: TextureAnimationModule | null = null;
    /**
     * @zh 贴图动画模块。
     */
    @type(TextureAnimationModule)
    @displayOrder(24)
    @tooltip('i18n:particle_system.textureAnimationModule')
    public get textureAnimationModule () {
        if (EDITOR) {
            if (!this._textureAnimationModule) {
                this._textureAnimationModule = new TextureAnimationModule();
                this._textureAnimationModule.bindTarget(this.processor);
            }
        }
        return this._textureAnimationModule;
    }

    public set textureAnimationModule (val) {
        if (!val) return;
        this._textureAnimationModule = val;
    }

    // noise module
    @type(NoiseModule)
    private _noiseModule: NoiseModule | null = null;

    @type(NoiseModule)
    @displayOrder(24)
    public get noiseModule () {
        if (EDITOR) {
            if (!this._noiseModule) {
                this._noiseModule = new NoiseModule();
                this._noiseModule.bindTarget(this.processor);
            }
        }
        return this._noiseModule;
    }

    public set noiseModule (val) {
        if (!val) return;
        this._noiseModule = val;
    }

    // trail module
    @type(TrailModule)
    _trailModule: TrailModule | null = null;
    /**
     * @zh 粒子轨迹模块。
     */
    @type(TrailModule)
    @displayOrder(25)
    @tooltip('i18n:particle_system.trailModule')
    public get trailModule () {
        if (EDITOR) {
            if (!this._trailModule) {
                this._trailModule = new TrailModule();
                this._trailModule.onInit(this);
                this._trailModule.onEnable();
            }
        }
        return this._trailModule;
    }

    public set trailModule (val) {
        if (!val) return;
        this._trailModule = val;
    }

    // particle system renderer
    @type(ParticleSystemRenderer)
    @serializable
    @displayOrder(26)
    @tooltip('i18n:particle_system.renderer')
    public renderer: ParticleSystemRenderer = new ParticleSystemRenderer();

    /**
     * @ignore
     */
    private _isPlaying: boolean;
    private _isPaused: boolean;
    private _isStopped: boolean;
    private _isEmitting: boolean;
    private _needRefresh: boolean;

    private _time: number;  // playback position in seconds.
    private _emitRateTimeCounter: number;
    private _emitRateDistanceCounter: number;
    private _oldWPos: Vec3;
    private _curWPos: Vec3;

    private _boundingBox: AABB | null;
    private _culler: ParticleCuller | null;
    private _oldPos: Vec3 | null;
    private _curPos: Vec3 | null;
    private _isCulled: boolean;
    private _isSimulating: boolean;

    private _customData1: Vec2;
    private _customData2: Vec2;

    private _subEmitters: any[]; // array of { emitter: ParticleSystem, type: 'birth', 'collision' or 'death'}
    private _randomTable: number[];
    private _currentParticle: number;

    private _needAttach: boolean;

    @serializable
    private _prewarm = false;

    @serializable
    private _capacity = 100;

    @serializable
    private _useRandom = true;

    @serializable
    private _randomSeed = 0;

    @serializable
    private _simulationSpace = Space.Local;

    public processor: IParticleSystemRenderer = null!;

    constructor () {
        super();

        this.rateOverTime.constant = 10;
        this.startLifetime.constant = 5;
        this.startSizeX.constant = 1;
        this.startSpeed.constant = 5;

        // internal status
        this._isPlaying = false;
        this._isPaused = false;
        this._isStopped = true;
        this._isEmitting = false;
        this._needRefresh = true;
        this._needAttach = false;

        this._time = 0.0;  // playback position in seconds.
        this._emitRateTimeCounter = 0.0;
        this._emitRateDistanceCounter = 0.0;
        this._oldWPos = new Vec3();
        this._curWPos = new Vec3();

        this._boundingBox = null;
        this._culler = null;
        this._oldPos = null;
        this._curPos = null;
        this._isCulled = false;
        this._isSimulating = true;

        this._customData1 = new Vec2();
        this._customData2 = new Vec2();

        this._subEmitters = []; // array of { emitter: ParticleSystem, type: 'birth', 'collision' or 'death'}
        this._randomTable = [];
        this._currentParticle = 0;
    }

    private genRandomTable (num: number) {
        this._randomTable = [];
        for (let i = 0; i < num; ++i) {
            this._randomTable.push(pseudoRandom(i));
        }
    }

    public onFocusInEditor () {
        this.renderer.create(this);
    }

    public onLoad () {
        // HACK, TODO
        this.renderer.onInit(this);
        if (this._shapeModule) this._shapeModule.onInit(this);
        if (this._trailModule) this._trailModule.onInit(this);
        this.bindModule();
        this._resetPosition();

        // this._system.add(this);
    }

    /**
     * @deprecated since v3.5.0, this is an engine private interface that will be removed in the future.
     */
    public _onMaterialModified (index: number, material: Material) {
        if (this.processor !== null) {
            this.processor.onMaterialModified(index, material);
        }
    }

    /**
     * @deprecated since v3.5.0, this is an engine private interface that will be removed in the future.
     */
    public _onRebuildPSO (index: number, material: Material) {
        this.processor.onRebuildPSO(index, material);
    }

    /**
     * @deprecated since v3.5.0, this is an engine private interface that will be removed in the future.
     */
    public _collectModels (): scene.Model[] {
        this._models.length = 0;
        this._models.push((this.processor as any)._model);
        if (this._trailModule && this._trailModule.enable && (this._trailModule as any)._trailModel) {
            this._models.push((this._trailModule as any)._trailModel);
        }
        return this._models;
    }

    protected _attachToScene () {
        this.processor.attachToScene();
        if (this._trailModule && this._trailModule.enable) {
            this._trailModule._attachToScene();
        }
    }

    protected _detachFromScene () {
        this.processor.detachFromScene();
        if (this._trailModule && this._trailModule.enable) {
            this._trailModule._detachFromScene();
        }
        if (this._boundingBox) {
            this._boundingBox = null;
        }
        if (this._culler) {
            this._culler.clear();
            this._culler.destroy();
            this._culler = null;
        }
    }

    public bindModule () {
        if (this._colorOverLifetimeModule) this._colorOverLifetimeModule.bindTarget(this.processor);
        if (this._sizeOvertimeModule) this._sizeOvertimeModule.bindTarget(this.processor);
        if (this._rotationOvertimeModule) this._rotationOvertimeModule.bindTarget(this.processor);
        if (this._forceOvertimeModule) this._forceOvertimeModule.bindTarget(this.processor);
        if (this._limitVelocityOvertimeModule) this._limitVelocityOvertimeModule.bindTarget(this.processor);
        if (this._velocityOvertimeModule) this._velocityOvertimeModule.bindTarget(this.processor);
        if (this._textureAnimationModule) this._textureAnimationModule.bindTarget(this.processor);
    }

    // TODO: Fast forward current particle system by simulating particles over given period of time, then pause it.
    // simulate(time, withChildren, restart, fixedTimeStep) {

    // }

    /**
     * @en play particle system
     * @zh 播放粒子效果。
     */
    public play () {
        if (this._isPaused) {
            this._isPaused = false;
        }
        if (this._isStopped) {
            this._isStopped = false;
        }

        this._isPlaying = true;
        this._isEmitting = true;

        this._resetPosition();

        // prewarm
        if (this._prewarm) {
            this._prewarmSystem();
        }

        if (this._trailModule) {
            this._trailModule.play();
        }

        if (this.processor) {
            const model = this.processor.getModel();
            if (model) {
                model.enabled = this.enabledInHierarchy;
            }
        }
    }

    /**
     * @en pause particle system
     * @zh 暂停播放粒子效果。
     */
    public pause () {
        if (this._isStopped) {
            console.warn('pause(): particle system is already stopped.');
            return;
        }
        if (this._isPlaying) {
            this._isPlaying = false;
        }

        this._isPaused = true;
    }

    /**
     * @en stop particle system
     * @zh 停止播放粒子。
     */
    public stop () {
        if (this._isPlaying || this._isPaused) {
            this.clear();
        }
        if (this._isPlaying) {
            this._isPlaying = false;
        }
        if (this._isPaused) {
            this._isPaused = false;
        }

        this._time = 0.0;
        this._emitRateTimeCounter = 0.0;
        this._emitRateDistanceCounter = 0.0;

        this._isStopped = true;

        // if stop emit modify the refresh flag to true
        this._needRefresh = true;

        for (const burst of this.bursts) {
            burst.reset();
        }
    }

    /**
     * @en remove all particles from current particle system.
     * @zh 将所有粒子从粒子系统中清除。
     */
    public clear () {
        if (this.enabledInHierarchy) {
            this.processor.clear();
            if (this._trailModule) this._trailModule.clear();
        }
        this._calculateBounding(false);
        this._currentParticle = 0;
    }

    /**
     * @zh 获取当前粒子数量
     */
    public getParticleCount () {
        return this.processor.getParticleCount();
    }

    /**
     * @ignore
     */
    public setCustomData1 (x, y) {
        Vec2.set(this._customData1, x, y);
    }

    public setCustomData2 (x, y) {
        Vec2.set(this._customData2, x, y);
    }

    protected onDestroy () {
        legacyCC.director.off(legacyCC.Director.EVENT_BEFORE_COMMIT, this.beforeRender, this);
        // this._system.remove(this);
        this.processor.onDestroy();
        if (this._trailModule) this._trailModule.destroy();
        if (this._culler) {
            this._culler.clear();
            this._culler.destroy();
            this._culler = null;
        }
    }

    protected onEnable () {
        legacyCC.director.on(legacyCC.Director.EVENT_BEFORE_COMMIT, this.beforeRender, this);
        if (this.playOnAwake && !EDITOR) {
            this.play();
        }
        this.processor.onEnable();
        if (this._trailModule) this._trailModule.onEnable();
    }
    protected onDisable () {
        legacyCC.director.off(legacyCC.Director.EVENT_BEFORE_COMMIT, this.beforeRender, this);
        this.processor.onDisable();
        if (this._trailModule) this._trailModule.onDisable();
        if (this._boundingBox) {
            this._boundingBox = null;
        }
        if (this._culler) {
            this._culler.clear();
            this._culler.destroy();
            this._culler = null;
        }
    }

    private _calculateBounding (forceRefresh: boolean) {
        if (this._boundingBox) {
            if (!this._culler) {
                this._culler = new ParticleCuller(this);
            }
            this._culler.calculatePositions();
            AABB.fromPoints(this._boundingBox, this._culler.minPos, this._culler.maxPos);
            if (forceRefresh) {
                this.aabbHalfX = this._boundingBox.halfExtents.x;
                this.aabbHalfY = this._boundingBox.halfExtents.y;
                this.aabbHalfZ = this._boundingBox.halfExtents.z;
            } else {
                if (this.aabbHalfX) {
                    this.setBoundingX(this.aabbHalfX);
                } else {
                    this.aabbHalfX = this._boundingBox.halfExtents.x;
                }

                if (this.aabbHalfY) {
                    this.setBoundingY(this.aabbHalfY);
                } else {
                    this.aabbHalfY = this._boundingBox.halfExtents.y;
                }

                if (this.aabbHalfZ) {
                    this.setBoundingZ(this.aabbHalfZ);
                } else {
                    this.aabbHalfZ = this._boundingBox.halfExtents.z;
                }
            }
            this._culler.clear();
        }
    }

    protected update (dt: number) {
        const scaledDeltaTime = dt * this.simulationSpeed;

        if (!this.renderCulling) {
            if (this._boundingBox) {
                this._boundingBox = null;
            }
            if (this._culler) {
                this._culler.clear();
                this._culler.destroy();
                this._culler = null;
            }
            this._isSimulating = true;
        } else {
            if (!this._boundingBox) {
                this._boundingBox = new AABB();
                this._calculateBounding(false);
            }

            if (!this._curPos) {
                this._curPos = new Vec3();
            }
            this.node.getWorldPosition(this._curPos);
            if (!this._oldPos) {
                this._oldPos = new Vec3();
                this._oldPos.set(this._curPos);
            }
            if (!this._curPos.equals(this._oldPos) && this._boundingBox && this._culler) {
                const dx = this._curPos.x - this._oldPos.x;
                const dy = this._curPos.y - this._oldPos.y;
                const dz = this._curPos.z - this._oldPos.z;
                const center = this._boundingBox.center;
                center.x += dx;
                center.y += dy;
                center.z += dz;
                this._culler.setBoundingBoxCenter(center.x, center.y, center.z);
                this._oldPos.set(this._curPos);
            }

            const cameraLst: Camera[]|undefined = this.node.scene.renderScene?.cameras;
            let culled = true;
            if (cameraLst !== undefined && this._boundingBox) {
                for (let i = 0; i < cameraLst.length; ++i) {
                    const camera:Camera = cameraLst[i];
                    const visibility = camera.visibility;
                    if ((visibility & this.node.layer) === this.node.layer) {
                        if (EDITOR) {
                            if (camera.name === 'Editor Camera' && intersect.aabbFrustum(this._boundingBox, camera.frustum)) {
                                culled = false;
                                break;
                            }
                        } else if (intersect.aabbFrustum(this._boundingBox, camera.frustum)) {
                            culled = false;
                            break;
                        }
                    }
                }
            }
            if (culled) {
                if (this._cullingMode !== CullingMode.AlwaysSimulate) {
                    this._isSimulating = false;
                }
                if (!this._isCulled) {
                    this.processor.detachFromScene();
                    this._isCulled = true;
                }
                if (this._trailModule && this._trailModule.enable) {
                    this._trailModule._detachFromScene();
                }
                if (this._cullingMode === CullingMode.PauseAndCatchup) {
                    this._time += scaledDeltaTime;
                }
                if (this._cullingMode !== CullingMode.AlwaysSimulate) {
                    return;
                }
            } else {
                if (this._isCulled) {
                    this._attachToScene();
                    this._isCulled = false;
                }
                if (!this._isSimulating) {
                    this._isSimulating = true;
                }
            }

            if (!this._isSimulating) {
                return;
            }
        }

        if (this._isPlaying) {
            this._time += scaledDeltaTime;

            // Execute emission
            this._emit(scaledDeltaTime);

            // simulation, update particles.
            if (this.processor.updateParticles(scaledDeltaTime) === 0 && !this._isEmitting) {
                this.stop();
            }
        } else {
            const mat: Material | null = this.getMaterialInstance(0) || this.processor.getDefaultMaterial();
            const pass = mat!.passes[0];
            this.processor.updateRotation(pass);
            this.processor.updateScale(pass);
        }
        // update render data
        this.processor.updateRenderData();

        // update trail
        if (this._trailModule && this._trailModule.enable) {
            this._trailModule.updateRenderData();
        }

        if (this._needAttach) { // Check whether this particle model should be reattached
            if (this.getParticleCount() > 0) {
                if (!this._isCulled) {
                    if (!this.processor.getModel()?.scene) {
                        this.processor.attachToScene();
                    }
                    if (this._trailModule && this._trailModule.enable) {
                        if (!this._trailModule.getModel()?.scene) {
                            this._trailModule._attachToScene();
                        }
                    }
                    this._needAttach = false;
                }
            }
        }
    }

    protected beforeRender () {
        if (!this._isPlaying) return;
        this.processor.beforeRender();
        if (this._trailModule && this._trailModule.enable) {
            this._trailModule.beforeRender();
        }

        if (this.getParticleCount() <= 0) {
            if (this.processor.getModel()?.scene) {
                this.processor.detachFromScene();
                if (this._trailModule && this._trailModule.enable) {
                    this._trailModule._detachFromScene();
                }
                this._needAttach = false;
            }
        } else if (!this.processor.getModel()?.scene) {
            this._needAttach = true;
        }
    }

    protected _onVisibilityChange (val) {
        // @ts-expect-error private property access
        if (this.processor._model) {
            // @ts-expect-error private property access
            this.processor._model.visFlags = val;
        }
    }

    private emit (count: number, dt: number) {
        const loopDelta = (this._time % this.duration) / this.duration; // loop delta value

        // refresh particle node position to update emit position
        if (this._needRefresh) {
            // this.node.setPosition(this.node.getPosition());
            this.node.invalidateChildren(TransformBit.POSITION);

            this._needRefresh = false;
        }

        if (this._simulationSpace === Space.World) {
            this.node.getWorldMatrix(_world_mat);
            this.node.getWorldRotation(_world_rol);
        }

        for (let i = 0; i < count; ++i) {
            const particle = this.processor.getFreeParticle();
            if (particle === null) {
                return;
            }
            particle.particleSystem = this;
            particle.reset();

            if (this._randomTable.length !== this._capacity) {
                this.genRandomTable(this._capacity);
            }
            particle.useRandom = this._useRandom;
            particle.randomSeed = particle.useRandom ? randomRangeInt(0, 233280) : pseudoRandomRangeInt(this._randomTable[this._currentParticle % this._randomTable.length] + this._randomSeed, 0, 233280);
            const rand = pseudoRandom(particle.useRandom ? randomRangeInt(0, INT_MAX) : pseudoRandomRangeInt(particle.randomSeed, 0, INT_MAX));

            if (this._shapeModule && this._shapeModule.enable) {
                this._shapeModule.emit(particle);
            } else {
                Vec3.set(particle.position, 0, 0, 0);
                Vec3.copy(particle.velocity, particleEmitZAxis);
            }

            if (this._textureAnimationModule && this._textureAnimationModule.enable) {
                this._textureAnimationModule.init(particle);
            }

            const curveStartSpeed = this.startSpeed.evaluate(loopDelta, rand)!;
            Vec3.multiplyScalar(particle.velocity, particle.velocity, curveStartSpeed);

            if (this._simulationSpace === Space.World) {
                Vec3.transformMat4(particle.position, particle.position, _world_mat);
                Vec3.transformQuat(particle.velocity, particle.velocity, _world_rol);
            }

            Vec3.copy(particle.ultimateVelocity, particle.velocity);
            // apply startRotation.
            if (this.startRotation3D) {
                // eslint-disable-next-line max-len
                particle.startEuler.set(this.startRotationX.evaluate(loopDelta, rand), this.startRotationY.evaluate(loopDelta, rand), this.startRotationZ.evaluate(loopDelta, rand));
            } else {
                particle.startEuler.set(0, 0, this.startRotationZ.evaluate(loopDelta, rand));
            }
            particle.rotation.set(particle.startEuler);

            // apply startSize.
            if (this.startSize3D) {
                Vec3.set(particle.startSize, this.startSizeX.evaluate(loopDelta, rand)!,
                    this.startSizeY.evaluate(loopDelta, rand)!,
                    this.startSizeZ.evaluate(loopDelta, rand)!);
            } else {
                Vec3.set(particle.startSize, this.startSizeX.evaluate(loopDelta, rand)!, 1, 1);
                particle.startSize.y = particle.startSize.x;
            }
            Vec3.copy(particle.size, particle.startSize);

            // apply startColor.
            particle.startColor.set(this.startColor.evaluate(loopDelta, rand));
            particle.color.set(particle.startColor);

            // apply startLifetime.
            particle.startLifetime = this.startLifetime.evaluate(loopDelta, rand)! + dt;
            particle.remainingLifetime = particle.startLifetime;

            particle.loopCount++;

            this.processor.setNewParticle(particle);
            this._currentParticle++;
        } // end of particles forLoop.
    }

    // initialize particle system as though it had already completed a full cycle.
    private _prewarmSystem () {
        this.startDelay.mode = Mode.Constant; // clear startDelay.
        this.startDelay.constant = 0;
        const dt = 1.0; // should use varying value?
        const cnt = this.duration / dt;

        for (let i = 0; i < cnt; ++i) {
            this._time += dt;
            this._emit(dt);
            this.processor.updateParticles(dt);
        }
    }

    // internal function
    private _emit (dt) {
        // emit particles.
        const startDelay = this.startDelay.evaluate(0, 1)!;
        if (this._time > startDelay) {
            if (this._time > (this.duration + startDelay)) {
                // this._time = startDelay; // delay will not be applied from the second loop.(Unity)
                // this._emitRateTimeCounter = 0.0;
                // this._emitRateDistanceCounter = 0.0;
                if (!this.loop) {
                    this._isEmitting = false;
                    return;
                }
            }

            // emit by rateOverTime
            this._emitRateTimeCounter += this.rateOverTime.evaluate(this._time / this.duration, 1)! * dt;
            if (this._emitRateTimeCounter > 1 && this._isEmitting) {
                const emitNum = Math.floor(this._emitRateTimeCounter);
                this._emitRateTimeCounter -= emitNum;
                this.emit(emitNum, dt);
            }

            // emit by rateOverDistance
            this.node.getWorldPosition(this._curWPos);
            const distance = Vec3.distance(this._curWPos, this._oldWPos);
            Vec3.copy(this._oldWPos, this._curWPos);
            this._emitRateDistanceCounter += distance * this.rateOverDistance.evaluate(this._time / this.duration, 1)!;

            if (this._emitRateDistanceCounter > 1 && this._isEmitting) {
                const emitNum = Math.floor(this._emitRateDistanceCounter);
                this._emitRateDistanceCounter -= emitNum;
                this.emit(emitNum, dt);
            }

            // bursts
            for (const burst of this.bursts) {
                burst.update(this, dt);
            }
        }
    }

    private _resetPosition () {
        this.node.getWorldPosition(this._oldWPos);
        Vec3.copy(this._curWPos, this._oldWPos);
    }

    private addSubEmitter (subEmitter) {
        this._subEmitters.push(subEmitter);
    }

    private removeSubEmitter (idx) {
        this._subEmitters.splice(this._subEmitters.indexOf(idx), 1);
    }

    private addBurst (burst) {
        this.bursts.push(burst);
    }

    private removeBurst (idx) {
        this.bursts.splice(this.bursts.indexOf(idx), 1);
    }

    private getBoundingX () {
        return this._aabbHalfX;
    }

    private getBoundingY () {
        return this._aabbHalfY;
    }

    private getBoundingZ () {
        return this._aabbHalfZ;
    }

    private setBoundingX (value: number) {
        if (this._boundingBox && this._culler) {
            this._boundingBox.halfExtents.x = value;
            this._culler.setBoundingBoxSize(this._boundingBox.halfExtents);
            this._aabbHalfX = value;
        }
    }

    private setBoundingY (value: number) {
        if (this._boundingBox && this._culler) {
            this._boundingBox.halfExtents.y = value;
            this._culler.setBoundingBoxSize(this._boundingBox.halfExtents);
            this._aabbHalfY = value;
        }
    }

    private setBoundingZ (value: number) {
        if (this._boundingBox && this._culler) {
            this._boundingBox.halfExtents.z = value;
            this._culler.setBoundingBoxSize(this._boundingBox.halfExtents);
            this._aabbHalfZ = value;
        }
    }

    /**
     * @ignore
     */
    get isPlaying () {
        return this._isPlaying;
    }

    get isPaused () {
        return this._isPaused;
    }

    get isStopped () {
        return this._isStopped;
    }

    get isEmitting () {
        return this._isEmitting;
    }

    get time () {
        return this._time;
    }

    /**
     * @deprecated since v3.5.0, this is an engine private interface that will be removed in the future.
     */
    public _onBeforeSerialize (props) {
        // eslint-disable-next-line @typescript-eslint/no-unsafe-return
        return this.dataCulling ? props.filter((p) => !PARTICLE_MODULE_PROPERTY.includes(p) || (this[p] && this[p].enable)) : props;
    }

    public getNoisePreview (width: number, height: number): number[] {
        const out: number[] = [];
        if (this.processor) {
            this.processor.getNoisePreview(out, width, height);
        }
        return out;
    }
}<|MERGE_RESOLUTION|>--- conflicted
+++ resolved
@@ -28,11 +28,7 @@
 import { EDITOR } from 'internal:constants';
 import { RenderableComponent } from '../core/components/renderable-component';
 import { Material } from '../core/assets/material';
-<<<<<<< HEAD
 import { Mat4, pseudoRandom, pseudoRandomRangeInt, Quat, randomRangeInt, Vec2, Vec3, Vec4 } from '../core/math';
-=======
-import { Mat4, pseudoRandom, Quat, randomRangeInt, Vec2, Vec3 } from '../core/math';
->>>>>>> 4fa89dbd
 import { INT_MAX } from '../core/math/bits';
 import { scene } from '../core/renderer';
 import ColorOverLifetimeModule from './animator/color-overtime';
