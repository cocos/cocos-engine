--- conflicted
+++ resolved
@@ -1160,7 +1160,6 @@
         }
 
         if (this.getParticleCount() <= 0) {
-<<<<<<< HEAD
             if (this.processor.getModel()?.scene) {
                 this.processor.detachFromScene();
                 if (this._trailModule && this._trailModule.enable) {
@@ -1173,24 +1172,6 @@
                 this._needSwitch = true;
             }
         } 
-=======
-            this.processor.detachFromScene();
-            if (this._trailModule && this._trailModule.enable) {
-                this._trailModule._detachFromScene();
-            }
-        } else if (this.getParticleCount() > 0) {
-            if (!this._isCulled) {
-                if (!this.processor.getModel()?.scene) {
-                    this.processor.attachToScene();
-                }
-                if (this._trailModule && this._trailModule.enable) {
-                    if (!this._trailModule.getModel()?.scene) {
-                        this._trailModule._attachToScene();
-                    }
-                }
-            }
-        }
->>>>>>> dba83c27
     }
 
     protected _onVisibilityChange (val) {
