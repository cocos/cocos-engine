/*
 Copyright (c) 2020 Xiamen Yaji Software Co., Ltd.

 https://www.cocos.com/

 Permission is hereby granted, free of charge, to any person obtaining a copy
 of this software and associated engine source code (the "Software"), a limited,
 worldwide, royalty-free, non-assignable, revocable and non-exclusive license
 to use Cocos Creator solely to develop games on your target platforms. You shall
 not use Cocos Creator software for developing other software or tools that's
 used for developing games. You are not granted to publish, distribute,
 sublicense, and/or sell copies of Cocos Creator.

 The software or tools in this License Agreement are licensed, not sold.
 Xiamen Yaji Software Co., Ltd. reserves all rights not expressly granted to you.

 THE SOFTWARE IS PROVIDED "AS IS", WITHOUT WARRANTY OF ANY KIND, EXPRESS OR
 IMPLIED, INCLUDING BUT NOT LIMITED TO THE WARRANTIES OF MERCHANTABILITY,
 FITNESS FOR A PARTICULAR PURPOSE AND NONINFRINGEMENT. IN NO EVENT SHALL THE
 AUTHORS OR COPYRIGHT HOLDERS BE LIABLE FOR ANY CLAIM, DAMAGES OR OTHER
 LIABILITY, WHETHER IN AN ACTION OF CONTRACT, TORT OR OTHERWISE, ARISING FROM,
 OUT OF OR IN CONNECTION WITH THE SOFTWARE OR THE USE OR OTHER DEALINGS IN
 THE SOFTWARE.
 */

import { EDITOR } from 'internal:constants';
import { builtinResMgr } from '../../core/builtin';
import { Material } from '../../core/assets';
import { AttributeName, Format, Attribute } from '../../core/gfx';
import { Mat4, Vec2, Vec3, Vec4, pseudoRandom, Quat } from '../../core/math';
import { RecyclePool } from '../../core/memop';
import { MaterialInstance, IMaterialInstanceInfo } from '../../core/renderer/core/material-instance';
import { MacroRecord } from '../../core/renderer/core/pass-utils';
import { AlignmentSpace, RenderMode, Space } from '../enum';
import { Particle, IParticleModule, PARTICLE_MODULE_ORDER } from '../particle';
import { ParticleSystemRendererBase } from './particle-system-renderer-base';
import { Component } from '../../core';
import { Camera } from '../../core/renderer/scene/camera';
import { Pass } from '../../core/renderer';

const _tempAttribUV = new Vec3();
const _tempWorldTrans = new Mat4();
const _node_rot = new Quat();
const _node_euler = new Vec3();

const _anim_module = [
    '_colorOverLifetimeModule',
    '_sizeOvertimeModule',
    '_velocityOvertimeModule',
    '_forceOvertimeModule',
    '_limitVelocityOvertimeModule',
    '_rotationOvertimeModule',
    '_textureAnimationModule',
];

const _uvs = [
    0, 0, // bottom-left
    1, 0, // bottom-right
    0, 1, // top-left
    1, 1, // top-right
];

const CC_USE_WORLD_SPACE = 'CC_USE_WORLD_SPACE';

const CC_RENDER_MODE = 'CC_RENDER_MODE';
const ROTATION_OVER_TIME_MODULE_ENABLE = 'ROTATION_OVER_TIME_MODULE_ENABLE';
const INSTANCE_PARTICLE = 'CC_INSTANCE_PARTICLE';
const RENDER_MODE_BILLBOARD = 0;
const RENDER_MODE_STRETCHED_BILLBOARD = 1;
const RENDER_MODE_HORIZONTAL_BILLBOARD = 2;
const RENDER_MODE_VERTICAL_BILLBOARD = 3;
const RENDER_MODE_MESH = 4;

const _vertex_attrs = [
    new Attribute(AttributeName.ATTR_POSITION, Format.RGB32F),       // position
    new Attribute(AttributeName.ATTR_TEX_COORD, Format.RGB32F),      // uv,frame idx
    new Attribute(AttributeName.ATTR_TEX_COORD1, Format.RGB32F),     // size
    new Attribute(AttributeName.ATTR_TEX_COORD2, Format.RGB32F),     // rotation
    new Attribute(AttributeName.ATTR_COLOR, Format.RGBA8, true),     // color
];

const _vertex_attrs_stretch = [
    new Attribute(AttributeName.ATTR_POSITION, Format.RGB32F),       // position
    new Attribute(AttributeName.ATTR_TEX_COORD, Format.RGB32F),      // uv,frame idx
    new Attribute(AttributeName.ATTR_TEX_COORD1, Format.RGB32F),     // size
    new Attribute(AttributeName.ATTR_TEX_COORD2, Format.RGB32F),     // rotation
    new Attribute(AttributeName.ATTR_COLOR, Format.RGBA8, true),     // color
    new Attribute(AttributeName.ATTR_COLOR1, Format.RGB32F),         // particle velocity
];

const _vertex_attrs_mesh = [
    new Attribute(AttributeName.ATTR_POSITION, Format.RGB32F),       // particle position
    new Attribute(AttributeName.ATTR_TEX_COORD, Format.RGB32F),      // uv,frame idx
    new Attribute(AttributeName.ATTR_TEX_COORD1, Format.RGB32F),     // size
    new Attribute(AttributeName.ATTR_TEX_COORD2, Format.RGB32F),     // rotation
    new Attribute(AttributeName.ATTR_COLOR, Format.RGBA8, true),     // particle color
    new Attribute(AttributeName.ATTR_TEX_COORD3, Format.RGB32F),     // mesh position
    new Attribute(AttributeName.ATTR_NORMAL, Format.RGB32F),         // mesh normal
    new Attribute(AttributeName.ATTR_COLOR1, Format.RGBA8, true),    // mesh color
];

const _vertex_attrs_ins = [
    new Attribute(AttributeName.ATTR_TEX_COORD4, Format.RGBA32F, false, 0, true),    // position,frame idx
    new Attribute(AttributeName.ATTR_TEX_COORD1, Format.RGB32F, false, 0, true),     // size
    new Attribute(AttributeName.ATTR_TEX_COORD2, Format.RGB32F, false, 0, true),     // rotation
    new Attribute(AttributeName.ATTR_COLOR, Format.RGBA8, true, 0, true),            // color
<<<<<<< HEAD
    new Attribute(AttributeName.ATTR_TEX_COORD, Format.RGB32F, false, 1),            // uv
=======
    new Attribute(AttributeName.ATTR_TEX_COORD5, Format.RG32F, false, 1),            // uv
>>>>>>> dcf77288
];

const _vertex_attrs_stretch_ins = [
    new Attribute(AttributeName.ATTR_TEX_COORD4, Format.RGBA32F, false, 0, true),    // position,frame idx
    new Attribute(AttributeName.ATTR_TEX_COORD1, Format.RGB32F, false, 0, true),     // size
    new Attribute(AttributeName.ATTR_TEX_COORD2, Format.RGB32F, false, 0, true),     // rotation
    new Attribute(AttributeName.ATTR_COLOR, Format.RGBA8, true, 0, true),            // color
    new Attribute(AttributeName.ATTR_COLOR1, Format.RGB32F, false, 0, true),         // particle velocity
<<<<<<< HEAD
    new Attribute(AttributeName.ATTR_TEX_COORD, Format.RGB32F, false, 1),            // uv
=======
    new Attribute(AttributeName.ATTR_TEX_COORD5, Format.RG32F, false, 1),            // uv
>>>>>>> dcf77288
];

const _vertex_attrs_mesh_ins = [
    new Attribute(AttributeName.ATTR_TEX_COORD4, Format.RGBA32F, false, 0, true),    // particle position,frame idx
    new Attribute(AttributeName.ATTR_TEX_COORD1, Format.RGB32F, false, 0, true),     // size
    new Attribute(AttributeName.ATTR_TEX_COORD2, Format.RGB32F, false, 0, true),     // rotation
    new Attribute(AttributeName.ATTR_COLOR, Format.RGBA8, true, 0, true),            // particle color
<<<<<<< HEAD
    new Attribute(AttributeName.ATTR_TEX_COORD, Format.RGB32F, false, 1),            // mesh uv
=======
    new Attribute(AttributeName.ATTR_TEX_COORD5, Format.RG32F, false, 1),            // mesh uv
>>>>>>> dcf77288
    new Attribute(AttributeName.ATTR_TEX_COORD3, Format.RGB32F, false, 1),           // mesh position
    new Attribute(AttributeName.ATTR_NORMAL, Format.RGB32F, false, 1),               // mesh normal
    new Attribute(AttributeName.ATTR_COLOR1, Format.RGBA8, true, 1),                 // mesh color
];

const _matInsInfo: IMaterialInstanceInfo = {
    parent: null!,
    owner: null!,
    subModelIdx: 0,
};

export default class ParticleSystemRendererCPU extends ParticleSystemRendererBase {
    private _defines: MacroRecord;
    private _trailDefines: MacroRecord;
    private _frameTile_velLenScale: Vec4;
    private _tmp_velLenScale: Vec4;
    private _defaultMat: Material | null = null;
    private _node_scale: Vec4;
    private _attrs: any[];
    private _particles: RecyclePool | null = null;
    private _defaultTrailMat: Material | null = null;
    private _updateList: Map<string, IParticleModule> = new Map<string, IParticleModule>();
    private _animateList: Map<string, IParticleModule> = new Map<string, IParticleModule>();
    private _runAnimateList: IParticleModule[] = new Array<IParticleModule>();
    private _fillDataFunc: any = null;
    private _uScaleHandle = 0;
    private _uLenHandle = 0;
    private _uNodeRotHandle = 0;
    private _alignSpace = AlignmentSpace.View;
    private _inited = false;
    private _localMat: Mat4 = new Mat4();
    private _gravity: Vec4 = new Vec4();

    constructor (info: any) {
        super(info);

        this._model = null;

        this._frameTile_velLenScale = new Vec4(1, 1, 0, 0);
        this._tmp_velLenScale = this._frameTile_velLenScale.clone();
        this._node_scale = new Vec4();
        this._attrs = new Array(7);
        this._defines = {
            CC_USE_WORLD_SPACE: true,
            CC_USE_BILLBOARD: true,
            CC_USE_STRETCHED_BILLBOARD: false,
            CC_USE_HORIZONTAL_BILLBOARD: false,
            CC_USE_VERTICAL_BILLBOARD: false,
        };
        this._trailDefines = {
            CC_USE_WORLD_SPACE: true,
            // CC_DRAW_WIRE_FRAME: true,   // <wireframe debug>
        };
    }

    public onInit (ps: Component) {
        super.onInit(ps);

        this._particles = new RecyclePool(() => new Particle(this), 16);
        this._setVertexAttrib();
        this._setFillFunc();
        this._initModuleList();
        this._initModel();
        this.updateMaterialParams();
        this.updateTrailMaterial();
        this.setVertexAttributes();
        this._inited = true;
    }

    public clear () {
        super.clear();
        this._particles!.reset();
        if (this._particleSystem._trailModule) {
            this._particleSystem._trailModule.clear();
        }
        this.updateRenderData();
        this._model!.enabled = false;
    }

    public updateRenderMode () {
        this._setVertexAttrib();
        this._setFillFunc();
        this.updateMaterialParams();
        this.setVertexAttributes();
    }

    public getFreeParticle (): Particle | null {
        if (this._particles!.length >= this._particleSystem.capacity) {
            return null;
        }
        return this._particles!.add() as Particle;
    }

    public getDefaultTrailMaterial (): any {
        return this._defaultTrailMat;
    }

    public setNewParticle (p: Particle) {
    }

    private _initModuleList () {
        _anim_module.forEach((val) => {
            const pm = this._particleSystem[val];
            if (pm && pm.enable) {
                if (pm.needUpdate) {
                    this._updateList[pm.name] = pm;
                }

                if (pm.needAnimate) {
                    this._animateList[pm.name] = pm;
                }
            }
        });

        // reorder
        this._runAnimateList.length = 0;
        for (let i = 0, len = PARTICLE_MODULE_ORDER.length; i < len; i++) {
            const p = this._animateList[PARTICLE_MODULE_ORDER[i]];
            if (p) {
                this._runAnimateList.push(p);
            }
        }
    }

    public enableModule (name: string, val: boolean, pm: IParticleModule) {
        if (val) {
            if (pm.needUpdate) {
                this._updateList[pm.name] = pm;
            }

            if (pm.needAnimate) {
                this._animateList[pm.name] = pm;
            }
        } else {
            delete this._animateList[name];
            delete this._updateList[name];
        }
        // reorder
        this._runAnimateList.length = 0;
        for (let i = 0, len = PARTICLE_MODULE_ORDER.length; i < len; i++) {
            const p = this._animateList[PARTICLE_MODULE_ORDER[i]];
            if (p) {
                this._runAnimateList.push(p);
            }
        }

        this.updateMaterialParams();
    }

    public updateAlignSpace (space) {
        this._alignSpace = space;
    }

    public getDefaultMaterial (): Material | null {
        return this._defaultMat;
    }

    public updateRotation (pass: Pass | null) {
        if (pass) {
            this.doUpdateRotation(pass);
        }
    }

    private doUpdateRotation (pass) {
        const mode = this._renderInfo!.renderMode;
        if (mode !== RenderMode.Mesh && this._alignSpace === AlignmentSpace.View) {
            return;
        }

        if (this._alignSpace === AlignmentSpace.Local) {
            this._particleSystem.node.getRotation(_node_rot);
        } else if (this._alignSpace === AlignmentSpace.World) {
            this._particleSystem.node.getWorldRotation(_node_rot);
        } else if (this._alignSpace === AlignmentSpace.View) {
            // Quat.fromEuler(_node_rot, 0.0, 0.0, 0.0);
            _node_rot.set(0.0, 0.0, 0.0, 1.0);
            const cameraLst: Camera[]|undefined = this._particleSystem.node.scene.renderScene?.cameras;
            if (cameraLst !== undefined) {
                for (let i = 0; i < cameraLst?.length; ++i) {
                    const camera:Camera = cameraLst[i];
                    // eslint-disable-next-line max-len
                    const checkCamera: boolean = !EDITOR ? (camera.visibility & this._particleSystem.node.layer) === this._particleSystem.node.layer : camera.name === 'Editor Camera';
                    if (checkCamera) {
                        Quat.fromViewUp(_node_rot, camera.forward);
                        break;
                    }
                }
            }
        } else {
            _node_rot.set(0.0, 0.0, 0.0, 1.0);
        }
        pass.setUniform(this._uNodeRotHandle, _node_rot);
    }

    public updateScale (pass: Pass | null) {
        if (pass) {
            this.doUpdateScale(pass);
        }
    }

    private doUpdateScale (pass) {
        switch (this._particleSystem.scaleSpace) {
        case Space.Local:
            this._particleSystem.node.getScale(this._node_scale);
            break;
        case Space.World:
            this._particleSystem.node.getWorldScale(this._node_scale);
            break;
        default:
            break;
        }
        pass.setUniform(this._uScaleHandle, this._node_scale);
    }

    public updateParticles (dt: number) {
        const ps = this._particleSystem;
        if (!ps) {
            return this._particles!.length;
        }
        ps.node.getWorldMatrix(_tempWorldTrans);
        const mat: Material | null = ps.getMaterialInstance(0) || this._defaultMat;
        const pass = mat!.passes[0];
        this.doUpdateScale(pass);
        this.doUpdateRotation(pass);

        this._updateList.forEach((value: IParticleModule, key: string) => {
            value.update(ps._simulationSpace, _tempWorldTrans);
        });

        const trailModule = ps._trailModule;
        const trailEnable = trailModule && trailModule.enable;
        if (trailEnable) {
            trailModule.update();
        }

        if (ps.simulationSpace === Space.Local) {
            const r:Quat = ps.node.getRotation();
            Mat4.fromQuat(this._localMat, r);
            this._localMat.transpose(); // just consider rotation, use transpose as invert
        }

        for (let i = 0; i < this._particles!.length; ++i) {
            const p = this._particles!.data[i];
            p.remainingLifetime -= dt;
            Vec3.set(p.animatedVelocity, 0, 0, 0);

            if (p.remainingLifetime < 0.0) {
                if (trailEnable) {
                    trailModule.removeParticle(p);
                }
                this._particles!.removeAt(i);
                --i;
                continue;
            }

            if (ps.simulationSpace === Space.Local) {
                const gravityFactor = -ps.gravityModifier.evaluate(1 - p.remainingLifetime / p.startLifetime, pseudoRandom(p.randomSeed))! * 9.8 * dt;
                this._gravity.x = 0.0;
                this._gravity.y = gravityFactor;
                this._gravity.z = 0.0;
                this._gravity.w = 1.0;
                this._gravity = this._gravity.transformMat4(this._localMat);

                p.velocity.x += this._gravity.x;
                p.velocity.y += this._gravity.y;
                p.velocity.z += this._gravity.z;
            } else {
                // apply gravity.
                p.velocity.y -= ps.gravityModifier.evaluate(1 - p.remainingLifetime / p.startLifetime, pseudoRandom(p.randomSeed))! * 9.8 * dt;
            }

            Vec3.copy(p.ultimateVelocity, p.velocity);

            this._runAnimateList.forEach((value) => {
                value.animate(p, dt);
            });

            Vec3.scaleAndAdd(p.position, p.position, p.ultimateVelocity, dt); // apply velocity.
            if (trailEnable) {
                trailModule.animate(p, dt);
            }
        }

        this._model!.enabled = this._particles!.length > 0;
        return this._particles!.length;
    }

    // internal function
    public updateRenderData () {
        // update vertex buffer
        let idx = 0;
        for (let i = 0; i < this._particles!.length; ++i) {
            const p = this._particles!.data[i];
            let fi = 0;
            const textureModule = this._particleSystem._textureAnimationModule;
            if (textureModule && textureModule.enable) {
                fi = p.frameIndex;
            }
            idx = i * 4;
            this._fillDataFunc(p, idx, fi);
        }
    }

    public beforeRender () {
        // because we use index buffer, per particle index count = 6.
        this._model!.updateIA(this._particles!.length);
    }

    public getParticleCount (): number {
        return this._particles!.length;
    }

    public onMaterialModified (index: number, material: Material) {
        if (!this._inited) {
            return;
        }

        if (index === 0) {
            this.updateMaterialParams();
        } else {
            this.updateTrailMaterial();
        }
    }

    public onRebuildPSO (index: number, material: Material) {
        if (this._model && index === 0) {
            this._model.setSubModelMaterial(0, material);
        }
        const trailModule = this._particleSystem._trailModule;
        if (trailModule && trailModule._trailModel && index === 1) {
            trailModule._trailModel.setSubModelMaterial(0, material);
        }
    }

    private _setFillFunc () {
        if (this._renderInfo!.renderMode === RenderMode.Mesh) {
            this._fillDataFunc = this._fillMeshData;
        } else if (this._renderInfo!.renderMode === RenderMode.StrecthedBillboard) {
            this._fillDataFunc = this._fillStrecthedData;
        } else {
            this._fillDataFunc = this._fillNormalData;
        }
    }

    private _fillMeshData (p: Particle, idx: number, fi: number) {
        const i = idx / 4;
        this._attrs[0] = p.position;
        _tempAttribUV.z = fi;
        this._attrs[1] = _tempAttribUV;
        this._attrs[2] = p.size;
        this._attrs[3] = p.rotation;
        this._attrs[4] = p.color._val;
        this._model!.addParticleVertexData(i, this._attrs);
    }

    private _fillStrecthedData (p: Particle, idx: number, fi: number) {
        if (!this._useInstance) {
            for (let j = 0; j < 4; ++j) { // four verts per particle.
                this._attrs[0] = p.position;
                _tempAttribUV.x = _uvs[2 * j];
                _tempAttribUV.y = _uvs[2 * j + 1];
                _tempAttribUV.z = fi;
                this._attrs[1] = _tempAttribUV;
                this._attrs[2] = p.size;
                this._attrs[3] = p.rotation;
                this._attrs[4] = p.color._val;
                this._attrs[5] = p.ultimateVelocity;
                this._attrs[6] = null;
                this._model!.addParticleVertexData(idx++, this._attrs);
            }
        } else {
            this._fillStrecthedDataIns(p, idx, fi);
        }
    }

    private _fillStrecthedDataIns (p: Particle, idx: number, fi: number) {
        const i = idx / 4;
        this._attrs[0] = p.position;
        _tempAttribUV.z = fi;
        this._attrs[1] = _tempAttribUV;
        this._attrs[2] = p.size;
        this._attrs[3] = p.rotation;
        this._attrs[4] = p.color._val;
        this._attrs[5] = p.ultimateVelocity;
        this._model!.addParticleVertexData(i, this._attrs);
    }

    private _fillNormalData (p: Particle, idx: number, fi: number) {
        if (!this._useInstance) {
            for (let j = 0; j < 4; ++j) { // four verts per particle.
                this._attrs[0] = p.position;
                _tempAttribUV.x = _uvs[2 * j];
                _tempAttribUV.y = _uvs[2 * j + 1];
                _tempAttribUV.z = fi;
                this._attrs[1] = _tempAttribUV;
                this._attrs[2] = p.size;
                this._attrs[3] = p.rotation;
                this._attrs[4] = p.color._val;
                this._attrs[5] = null;
                this._model!.addParticleVertexData(idx++, this._attrs);
            }
        } else {
            this._fillNormalDataIns(p, idx, fi);
        }
    }

    private _fillNormalDataIns (p: Particle, idx: number, fi: number) {
        const i = idx / 4;
        this._attrs[0] = p.position;
        _tempAttribUV.z = fi;
        this._attrs[1] = _tempAttribUV;
        this._attrs[2] = p.size;
        this._attrs[3] = p.rotation;
        this._attrs[4] = p.color._val;
        this._attrs[5] = null;
        this._model!.addParticleVertexData(i, this._attrs);
    }

    private _setVertexAttrib () {
        if (!this._useInstance) {
            switch (this._renderInfo!.renderMode) {
            case RenderMode.StrecthedBillboard:
                this._vertAttrs = _vertex_attrs_stretch.slice();
                break;
            case RenderMode.Mesh:
                this._vertAttrs = _vertex_attrs_mesh.slice();
                break;
            default:
                this._vertAttrs = _vertex_attrs.slice();
            }
        } else {
            this._setVertexAttribIns();
        }
    }

    private _setVertexAttribIns () {
        switch (this._renderInfo!.renderMode) {
        case RenderMode.StrecthedBillboard:
            this._vertAttrs = _vertex_attrs_stretch_ins.slice();
            break;
        case RenderMode.Mesh:
            this._vertAttrs = _vertex_attrs_mesh_ins.slice();
            break;
        default:
            this._vertAttrs = _vertex_attrs_ins.slice();
        }
    }

    public updateMaterialParams () {
        if (!this._particleSystem) {
            return;
        }

        const ps = this._particleSystem;
        const shareMaterial = ps.sharedMaterial;
        if (shareMaterial != null) {
            const effectName = shareMaterial._effectAsset._name;
            this._renderInfo!.mainTexture = shareMaterial.getProperty('mainTexture', 0);
            // reset material
            if (effectName.indexOf('particle') === -1 || effectName.indexOf('particle-gpu') !== -1) {
                ps.setMaterial(null, 0);
            }
        }

        if (ps.sharedMaterial == null && this._defaultMat == null) {
            _matInsInfo.parent = builtinResMgr.get<Material>('default-particle-material');
            _matInsInfo.owner = this._particleSystem;
            _matInsInfo.subModelIdx = 0;
            this._defaultMat = new MaterialInstance(_matInsInfo);
            _matInsInfo.parent = null!;
            _matInsInfo.owner = null!;
            _matInsInfo.subModelIdx = 0;
            if (this._renderInfo!.mainTexture !== null) {
                this._defaultMat.setProperty('mainTexture', this._renderInfo!.mainTexture);
            }
        }
        const mat: Material = ps.getMaterialInstance(0) || this._defaultMat;
        if (ps._simulationSpace === Space.World) {
            this._defines[CC_USE_WORLD_SPACE] = true;
        } else {
            this._defines[CC_USE_WORLD_SPACE] = false;
        }

        const pass = mat.passes[0];
        this._uScaleHandle = pass.getHandle('scale');
        this._uLenHandle = pass.getHandle('frameTile_velLenScale');
        this._uNodeRotHandle = pass.getHandle('nodeRotation');

        const renderMode = this._renderInfo!.renderMode;
        const vlenScale = this._frameTile_velLenScale;
        if (renderMode === RenderMode.Billboard) {
            this._defines[CC_RENDER_MODE] = RENDER_MODE_BILLBOARD;
        } else if (renderMode === RenderMode.StrecthedBillboard) {
            this._defines[CC_RENDER_MODE] = RENDER_MODE_STRETCHED_BILLBOARD;
            vlenScale.z = this._renderInfo!.velocityScale;
            vlenScale.w = this._renderInfo!.lengthScale;
        } else if (renderMode === RenderMode.HorizontalBillboard) {
            this._defines[CC_RENDER_MODE] = RENDER_MODE_HORIZONTAL_BILLBOARD;
        } else if (renderMode === RenderMode.VerticalBillboard) {
            this._defines[CC_RENDER_MODE] = RENDER_MODE_VERTICAL_BILLBOARD;
        } else if (renderMode === RenderMode.Mesh) {
            this._defines[CC_RENDER_MODE] = RENDER_MODE_MESH;
        } else {
            console.warn(`particle system renderMode ${renderMode} not support.`);
        }
        const textureModule = ps._textureAnimationModule;
        if (textureModule && textureModule.enable) {
            Vec4.copy(this._tmp_velLenScale, vlenScale); // fix textureModule switch bug
            Vec2.set(this._tmp_velLenScale, textureModule.numTilesX, textureModule.numTilesY);
            pass.setUniform(this._uLenHandle, this._tmp_velLenScale);
        } else {
            pass.setUniform(this._uLenHandle, vlenScale);
        }

        let enable = false;
        const roationModule = this._particleSystem._rotationOvertimeModule;
        enable = roationModule && roationModule.enable;
        this._defines[ROTATION_OVER_TIME_MODULE_ENABLE] = enable;
        this._defines[INSTANCE_PARTICLE] = this._useInstance;

        mat.recompileShaders(this._defines);
        if (this._model) {
            this._model.updateMaterial(mat);
        }
    }

    public updateTrailMaterial () {
        if (!this._particleSystem) {
            return;
        }
        const ps = this._particleSystem;
        const trailModule = ps._trailModule;
        if (trailModule && trailModule.enable) {
            if (ps.simulationSpace === Space.World || trailModule.space === Space.World) {
                this._trailDefines[CC_USE_WORLD_SPACE] = true;
            } else {
                this._trailDefines[CC_USE_WORLD_SPACE] = false;
            }
            let mat = ps.getMaterialInstance(1);
            if (mat === null && this._defaultTrailMat === null) {
                _matInsInfo.parent = builtinResMgr.get<Material>('default-trail-material');
                _matInsInfo.owner = this._particleSystem;
                _matInsInfo.subModelIdx = 1;
                this._defaultTrailMat = new MaterialInstance(_matInsInfo);
                _matInsInfo.parent = null!;
                _matInsInfo.owner = null!;
                _matInsInfo.subModelIdx = 0;
            }
            mat = mat || this._defaultTrailMat;
            mat.recompileShaders(this._trailDefines);
            trailModule.updateMaterial();
        }
    }

    public setUseInstance (value: boolean) {
        if (this._useInstance === value) {
            return;
        }
        this._useInstance = value;
        if (this._model) {
            this._model.useInstance = value;
            this._model.doDestroy();
        }
        this.updateRenderMode();
    }
}<|MERGE_RESOLUTION|>--- conflicted
+++ resolved
@@ -104,11 +104,7 @@
     new Attribute(AttributeName.ATTR_TEX_COORD1, Format.RGB32F, false, 0, true),     // size
     new Attribute(AttributeName.ATTR_TEX_COORD2, Format.RGB32F, false, 0, true),     // rotation
     new Attribute(AttributeName.ATTR_COLOR, Format.RGBA8, true, 0, true),            // color
-<<<<<<< HEAD
-    new Attribute(AttributeName.ATTR_TEX_COORD, Format.RGB32F, false, 1),            // uv
-=======
     new Attribute(AttributeName.ATTR_TEX_COORD5, Format.RG32F, false, 1),            // uv
->>>>>>> dcf77288
 ];
 
 const _vertex_attrs_stretch_ins = [
@@ -117,11 +113,7 @@
     new Attribute(AttributeName.ATTR_TEX_COORD2, Format.RGB32F, false, 0, true),     // rotation
     new Attribute(AttributeName.ATTR_COLOR, Format.RGBA8, true, 0, true),            // color
     new Attribute(AttributeName.ATTR_COLOR1, Format.RGB32F, false, 0, true),         // particle velocity
-<<<<<<< HEAD
-    new Attribute(AttributeName.ATTR_TEX_COORD, Format.RGB32F, false, 1),            // uv
-=======
     new Attribute(AttributeName.ATTR_TEX_COORD5, Format.RG32F, false, 1),            // uv
->>>>>>> dcf77288
 ];
 
 const _vertex_attrs_mesh_ins = [
@@ -129,11 +121,7 @@
     new Attribute(AttributeName.ATTR_TEX_COORD1, Format.RGB32F, false, 0, true),     // size
     new Attribute(AttributeName.ATTR_TEX_COORD2, Format.RGB32F, false, 0, true),     // rotation
     new Attribute(AttributeName.ATTR_COLOR, Format.RGBA8, true, 0, true),            // particle color
-<<<<<<< HEAD
-    new Attribute(AttributeName.ATTR_TEX_COORD, Format.RGB32F, false, 1),            // mesh uv
-=======
     new Attribute(AttributeName.ATTR_TEX_COORD5, Format.RG32F, false, 1),            // mesh uv
->>>>>>> dcf77288
     new Attribute(AttributeName.ATTR_TEX_COORD3, Format.RGB32F, false, 1),           // mesh position
     new Attribute(AttributeName.ATTR_NORMAL, Format.RGB32F, false, 1),               // mesh normal
     new Attribute(AttributeName.ATTR_COLOR1, Format.RGBA8, true, 1),                 // mesh color
