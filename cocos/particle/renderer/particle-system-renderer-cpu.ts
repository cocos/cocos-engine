--- conflicted
+++ resolved
@@ -38,11 +38,8 @@
 import { Pass } from '../../render-scene';
 import { ParticleNoise } from '../noise';
 import { NoiseModule } from '../animator/noise-module';
-<<<<<<< HEAD
 import { isCurveTwoValues } from '../particle-general-function';
-=======
 import { Mode } from '../animator/curve-range';
->>>>>>> 4551b690
 
 const _tempAttribUV = new Vec3();
 const _tempWorldTrans = new Mat4();
@@ -398,25 +395,13 @@
                 continue;
             }
 
-<<<<<<< HEAD
-            const rand = isCurveTwoValues(ps.gravityModifier) ? pseudoRandom(p.randomSeed) : 0;
-
-            if (ps.simulationSpace === Space.Local) {
-                const gravityFactor = -ps.gravityModifier.evaluate(1 - p.remainingLifetime / p.startLifetime, rand)! * 9.8 * dt;
-                this._gravity.x = 0.0;
-                this._gravity.y = gravityFactor;
-                this._gravity.z = 0.0;
-                this._gravity.w = 1.0;
-                if (!approx(gravityFactor, 0.0, EPSILON)) {
-                    if (ps.node.parent) {
-                        this._gravity = this._gravity.transformMat4(_tempParentInverse);
-=======
             // apply gravity when both the mode is not Constant and the value is not 0.
             const useGravity = (ps.gravityModifier.mode !== Mode.Constant || ps.gravityModifier.constant !== 0);
             if (useGravity) {
+                const rand = isCurveTwoValues(ps.gravityModifier) ? pseudoRandom(p.randomSeed) : 0;
                 if (ps.simulationSpace === Space.Local) {
                     const time = 1 - p.remainingLifetime / p.startLifetime;
-                    const gravityFactor = -ps.gravityModifier.evaluate(time, pseudoRandom(p.randomSeed))! * 9.8 * dt;
+                    const gravityFactor = -ps.gravityModifier.evaluate(time, rand)! * 9.8 * dt;
                     this._gravity.x = 0.0;
                     this._gravity.y = gravityFactor;
                     this._gravity.z = 0.0;
@@ -430,18 +415,11 @@
                         p.velocity.x += this._gravity.x;
                         p.velocity.y += this._gravity.y;
                         p.velocity.z += this._gravity.z;
->>>>>>> 4551b690
                     }
                 } else {
                     // apply gravity.
-                    p.velocity.y -= ps.gravityModifier.evaluate(1 - p.remainingLifetime / p.startLifetime, pseudoRandom(p.randomSeed))! * 9.8 * dt;
+                    p.velocity.y -= ps.gravityModifier.evaluate(1 - p.remainingLifetime / p.startLifetime, rand)! * 9.8 * dt;
                 }
-<<<<<<< HEAD
-            } else {
-                // apply gravity.
-                p.velocity.y -= ps.gravityModifier.evaluate(1 - p.remainingLifetime / p.startLifetime, rand)! * 9.8 * dt;
-=======
->>>>>>> 4551b690
             }
             Vec3.copy(p.ultimateVelocity, p.velocity);
 
