--- conflicted
+++ resolved
@@ -119,11 +119,7 @@
     new Attribute(_vert_attr_name.COLOR, Format.RGBA32F, false, 0, true),
     new Attribute(_vert_attr_name.DIR_LIFE, Format.RGBA32F, false, 0, true),
     new Attribute(_vert_attr_name.RANDOM_SEED, Format.R32F, false, 0, true),
-<<<<<<< HEAD
-    new Attribute(AttributeName.ATTR_TEX_COORD, Format.RGB32F, false, 1),      // mesh uv
-=======
     new Attribute(AttributeName.ATTR_TEX_COORD5, Format.RG32F, false, 1),      // mesh uv
->>>>>>> dcf77288
     new Attribute(AttributeName.ATTR_TEX_COORD3, Format.RGB32F, false, 1),     // mesh position
     new Attribute(AttributeName.ATTR_NORMAL, Format.RGB32F, false, 1),         // mesh normal
     new Attribute(AttributeName.ATTR_COLOR1, Format.RGBA8, true, 1),           // mesh color
