--- conflicted
+++ resolved
@@ -304,13 +304,8 @@
         pass.setUniform(pass.getHandle('scale'), this._node_scale);
     }
 
-<<<<<<< HEAD
-    public updateParticles (dt: number) {
+    public updateParticles (dt: number): number {
         if (EDITOR_NOT_IN_PREVIEW) {
-=======
-    public updateParticles (dt: number): number {
-        if (EDITOR && !cclegacy.GAME_VIEW) {
->>>>>>> 79a6eaf7
             const mat: Material | null = this._particleSystem.getMaterialInstance(0) || this._defaultMat;
 
             this._particleSystem.node.getWorldMatrix(_tempWorldTrans);
