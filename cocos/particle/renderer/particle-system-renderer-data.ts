--- conflicted
+++ resolved
@@ -32,11 +32,8 @@
 import { director } from '../../core/director';
 import { Device, Feature } from '../../core/gfx';
 import { legacyCC } from '../../core/global-exports';
-<<<<<<< HEAD
 import { referenced } from '../../core';
-=======
 import { errorID } from '../../core';
->>>>>>> 40986f8b
 
 function isSupportGPUParticle () {
     const device: Device = director.root!.device;
