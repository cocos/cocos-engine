/*
 Copyright (c) 2020 Xiamen Yaji Software Co., Ltd.

 https://www.cocos.com/

 Permission is hereby granted, free of charge, to any person obtaining a copy
 of this software and associated engine source code (the "Software"), a limited,
 worldwide, royalty-free, non-assignable, revocable and non-exclusive license
 to use Cocos Creator solely to develop games on your target platforms. You shall
 not use Cocos Creator software for developing other software or tools that's
 used for developing games. You are not granted to publish, distribute,
 sublicense, and/or sell copies of Cocos Creator.

 The software or tools in this License Agreement are licensed, not sold.
 Xiamen Yaji Software Co., Ltd. reserves all rights not expressly granted to you.

 THE SOFTWARE IS PROVIDED "AS IS", WITHOUT WARRANTY OF ANY KIND, EXPRESS OR
 IMPLIED, INCLUDING BUT NOT LIMITED TO THE WARRANTIES OF MERCHANTABILITY,
 FITNESS FOR A PARTICULAR PURPOSE AND NONINFRINGEMENT. IN NO EVENT SHALL THE
 AUTHORS OR COPYRIGHT HOLDERS BE LIABLE FOR ANY CLAIM, DAMAGES OR OTHER
 LIABILITY, WHETHER IN AN ACTION OF CONTRACT, TORT OR OTHERWISE, ARISING FROM,
 OUT OF OR IN CONNECTION WITH THE SOFTWARE OR THE USE OR OTHER DEALINGS IN
 THE SOFTWARE.
 */

import { Component } from '../../core';
import { Attribute, Feature } from '../../core/gfx';
import ParticleBatchModel from '../models/particle-batch-model';
import ParticleSystemRenderer from './particle-system-renderer-data';
import { Material } from '../../core/assets';
import { Particle, IParticleModule } from '../particle';
import { RenderMode } from '../enum';
import { legacyCC } from '../../core/global-exports';
import { Pass } from '../../core/renderer';

export interface IParticleSystemRenderer {
    onInit (ps: Component): void;
    getInfo (): ParticleSystemRenderer;
    onEnable (): void;
    onDisable (): void;
    onDestroy (): void;
    clear (): void;
    getModel (): ParticleBatchModel | null;
    attachToScene (): void;
    detachFromScene (): void;
    updateMaterialParams (): void;
    setVertexAttributes (): void;
    updateRenderMode (): void;
    onMaterialModified (index: number, material: Material): void;
    onRebuildPSO (index: number, material: Material) : void;
    getParticleCount (): number;
    getFreeParticle (): Particle | null;
    setNewParticle (p: Particle): void;
    getDefaultMaterial(): Material | null;
    updateRotation (pass: Pass | null): void;
    updateScale (pass: Pass | null): void;
    updateParticles (dt: number): number;
    updateRenderData (): void;
    enableModule (name: string, val: boolean, pm: IParticleModule): void;
    updateTrailMaterial (): void;
    getDefaultTrailMaterial (): any;
    beforeRender (): void;
<<<<<<< HEAD
    setUseInstance (value: boolean): void;
    getUseInstance (): boolean;
=======
    getNoisePreview (out: number[], width: number, height: number): void;
>>>>>>> 265ba47c
}

export abstract class ParticleSystemRendererBase implements IParticleSystemRenderer {
    protected _particleSystem: any = null;
    protected _model: ParticleBatchModel | null = null;
    protected _renderInfo: ParticleSystemRenderer | null = null;
    protected _vertAttrs: Attribute[] = [];
    protected _useInstance: boolean;

    constructor (info: ParticleSystemRenderer) {
        this._renderInfo = info;
        if (!legacyCC.game._gfxDevice.hasFeature(Feature.INSTANCED_ARRAYS)) {
            this._useInstance = false;
        } else {
            this._useInstance = true;
        }
    }

    public getUseInstance (): boolean {
        return this._useInstance;
    }

    public getInfo () {
        return this._renderInfo!;
    }

    public onInit (ps: Component) {
        this._particleSystem = ps;
    }

    public onEnable () {
        if (!this._particleSystem) {
            return;
        }
        this.attachToScene();
        const model = this._model;
        if (model) {
            model.node = model.transform = this._particleSystem.node;
        }
    }

    public onDisable () {
        this.detachFromScene();
    }

    public onDestroy () {
        if (this._model) {
            legacyCC.director.root.destroyModel(this._model);
            this._model = null;
        }
    }

    public attachToScene () {
        if (this._model) {
            if (this._model.scene) {
                this.detachFromScene();
            }
            this._particleSystem._getRenderScene().addModel(this._model);
        }
    }

    public detachFromScene () {
        if (this._model && this._model.scene) {
            this._model.scene.removeModel(this._model);
        }
    }

    public setVertexAttributes () {
        if (this._model) {
            this._model.setVertexAttributes(this._renderInfo!.renderMode === RenderMode.Mesh ? this._renderInfo!.mesh : null, this._vertAttrs);
        }
    }

    public clear () {
        if (this._model) this._model.enabled = false;
    }

    public getModel () {
        return this._model;
    }

    protected _initModel () {
        if (!this._model) {
            this._model = legacyCC.director.root.createModel(ParticleBatchModel);
            this._model!.setCapacity(this._particleSystem.capacity);
            this._model!.visFlags = this._particleSystem.visibility;
        }
    }

    public updateTrailMaterial () {}
    public getDefaultTrailMaterial () { return null; }
    public abstract getParticleCount () : number;
    public abstract getFreeParticle (): Particle | null;
    public abstract onMaterialModified (index: number, material: Material) : void;
    public abstract onRebuildPSO (index: number, material: Material) : void;
    public abstract updateRenderMode () : void;
    public abstract updateMaterialParams () : void;
    public abstract setNewParticle (p: Particle): void;
    public abstract getDefaultMaterial(): Material | null;
    public abstract updateRotation (pass: Pass | null): void;
    public abstract updateScale (pass: Pass | null): void;
    public abstract updateParticles (dt: number): number;
    public abstract updateRenderData (): void;
    public abstract enableModule (name: string, val: boolean, pm: IParticleModule): void;
    public abstract beforeRender (): void;
<<<<<<< HEAD
    public abstract setUseInstance (value: boolean): void;
=======
    public abstract getNoisePreview (out: number[], width: number, height: number): void;
>>>>>>> 265ba47c
}<|MERGE_RESOLUTION|>--- conflicted
+++ resolved
@@ -60,12 +60,9 @@
     updateTrailMaterial (): void;
     getDefaultTrailMaterial (): any;
     beforeRender (): void;
-<<<<<<< HEAD
     setUseInstance (value: boolean): void;
     getUseInstance (): boolean;
-=======
     getNoisePreview (out: number[], width: number, height: number): void;
->>>>>>> 265ba47c
 }
 
 export abstract class ParticleSystemRendererBase implements IParticleSystemRenderer {
@@ -171,9 +168,6 @@
     public abstract updateRenderData (): void;
     public abstract enableModule (name: string, val: boolean, pm: IParticleModule): void;
     public abstract beforeRender (): void;
-<<<<<<< HEAD
     public abstract setUseInstance (value: boolean): void;
-=======
     public abstract getNoisePreview (out: number[], width: number, height: number): void;
->>>>>>> 265ba47c
 }