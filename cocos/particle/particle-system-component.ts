--- conflicted
+++ resolved
@@ -31,20 +31,6 @@
 import { PARTICLE_MODULE_PROPERTY } from './particle';
 
 const _world_mat = new Mat4();
-<<<<<<< HEAD
-=======
-const _module_props = [
-    "colorOverLifetimeModule",
-    "shapeModule",
-    "sizeOvertimeModule",
-    "velocityOvertimeModule",
-    "forceOvertimeModule",
-    "limitVelocityOvertimeModule",
-    "rotationOvertimeModule",
-    "textureAnimationModule",
-    "trailModule"
-];
->>>>>>> febd4971
 
 @ccclass('cc.ParticleSystemComponent')
 @help('i18n:cc.ParticleSystemComponent')
