--- conflicted
+++ resolved
@@ -115,7 +115,6 @@
         return 0;
     }
 
-<<<<<<< HEAD
 }
 
 function evaluateCurve (cr: CurveRange, time: number, index: number) {
@@ -195,6 +194,9 @@
     texture.uploadData(data);
 
     return texture;
+    public _onBeforeSerialize (props) {
+        return SerializableTable[this.mode];
+    }
 }
 
 export function packCurveRangeXYZ (samples: number, x: CurveRange, y: CurveRange, z: CurveRange) {
@@ -253,10 +255,5 @@
     texture.uploadData(data);
 
     return texture;
-=======
-    public _onBeforeSerialize (props) {
-        return SerializableTable[this.mode];
-    }
->>>>>>> 644218fd
-}
-
+}
+
