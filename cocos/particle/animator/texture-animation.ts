--- conflicted
+++ resolved
@@ -23,11 +23,7 @@
 */
 
 import { ccclass, tooltip, displayOrder, type, formerlySerializedAs, serializable, range } from 'cc.decorator';
-<<<<<<< HEAD
 import { lerp, pseudoRandom, repeat, Enum, error } from '../../core';
-=======
-import { lerp, pseudoRandom, repeat, Enum, random, error } from '../../core';
->>>>>>> 60b5a7de
 import { Particle, ParticleModuleBase, PARTICLE_MODULE_NAME } from '../particle';
 import CurveRange from './curve-range';
 import { ModuleRandSeed } from '../enum';
