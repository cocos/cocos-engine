/* eslint-disable max-len */
/*
 Copyright (c) 2017-2023 Xiamen Yaji Software Co., Ltd.

 http://www.cocos.com

 Permission is hereby granted, free of charge, to any person obtaining a copy
 of this software and associated documentation files (the "Software"), to deal
 in the Software without restriction, including without limitation the rights to
 use, copy, modify, merge, publish, distribute, sublicense, and/or sell copies
 of the Software, and to permit persons to whom the Software is furnished to do so,
 subject to the following conditions:

 The above copyright notice and this permission notice shall be included in
 all copies or substantial portions of the Software.

 THE SOFTWARE IS PROVIDED "AS IS", WITHOUT WARRANTY OF ANY KIND, EXPRESS OR
 IMPLIED, INCLUDING BUT NOT LIMITED TO THE WARRANTIES OF MERCHANTABILITY,
 FITNESS FOR A PARTICULAR PURPOSE AND NONINFRINGEMENT. IN NO EVENT SHALL THE
 AUTHORS OR COPYRIGHT HOLDERS BE LIABLE FOR ANY CLAIM, DAMAGES OR OTHER
 LIABILITY, WHETHER IN AN ACTION OF CONTRACT, TORT OR OTHERWISE, ARISING FROM,
 OUT OF OR IN CONNECTION WITH THE SOFTWARE OR THE USE OR OTHER DEALINGS IN
 THE SOFTWARE.
*/

import { JSB } from 'internal:constants';
import { Mesh } from '../../3d/assets/mesh';
import { AttributeName, BufferUsageBit, FormatInfos, MemoryUsageBit, PrimitiveMode,
    Attribute, DRAW_INFO_SIZE, Buffer, BufferInfo, DrawInfo, Feature, deviceManager } from '../../gfx';
import { Color } from '../../core';
import { scene } from '../../render-scene';
import { Particle } from '../particle';
import { Material, RenderingSubMesh } from '../../asset/assets';
import type { PVData } from '../renderer/particle-system-renderer-cpu';

const _uvs = [
    0, 0, // bottom-left
    1, 0, // bottom-right
    0, 1, // top-left
    1, 1, // top-right
];

const _uvs_ins = [
    0, 0, 0, // bottom-left
    1, 0, 0, // bottom-right
    0, 1, 0, // top-left
    1, 1, 0, // top-right
];

export default class ParticleBatchModel extends scene.Model {
    private _capacity: number;
    private _bufferSize: number;
    private _vertAttrs: Attribute[] | null;
    private _vertAttribSize: number;
    private _vBuffer: ArrayBuffer | null;
    private _vertAttrsFloatCount: number;
    private _vdataF32: Float32Array | null;
    private _vdataUint32: Uint32Array | null;
    private _subMeshData: RenderingSubMesh | null;
    private _mesh: Mesh | null;
    private _vertCount = 0;
    private _indexCount = 0;
    private _startTimeOffset = 0;
    private _lifeTimeOffset = 0;
    private _material: Material | null = null;

    private _vertAttribSizeStatic: number;
    private _vertStaticAttrsFloatCount: number;
    private _insBuffers: Buffer[];
    private _insIndices: Buffer | null;
    private _useInstance: boolean;

    private _iaVertCount = 0;
    private _iaIndexCount = 0;

    constructor () {
        super();
        if (JSB) {
            (this as any)._registerListeners();
        }

        this.type = scene.ModelType.PARTICLE_BATCH;
        this._capacity = 0;
        this._bufferSize = 16;
        this._vertAttrs = null;

        this._vertAttribSize = 0;
        this._vBuffer = null;
        this._vertAttrsFloatCount = 0;
        this._vdataF32 = null;
        this._vdataUint32 = null;

        this._vertAttribSizeStatic = 0;
        this._vertStaticAttrsFloatCount = 0;
        this._insBuffers = [];
        this._insIndices = null;
        if (!deviceManager.gfxDevice.hasFeature(Feature.INSTANCED_ARRAYS)) {
            this._useInstance = false;
        } else {
            this._useInstance = true;
        }

        this._subMeshData = null;
        this._mesh = null;
    }

    public setCapacity (capacity: number): void {
        const capChanged = this._capacity !== capacity;
        this._capacity = capacity;
        this._bufferSize = Math.max(this._capacity, 16);
        if (this._subMeshData && capChanged) {
            this.rebuild();
        }
    }

    public setVertexAttributes (mesh: Mesh | null, attrs: Attribute[]): void {
        if (!this._useInstance) {
            if (this._mesh === mesh && this._vertAttrs === attrs) {
                return;
            }
            this._mesh = mesh;
            this._vertAttrs = attrs;
            this._vertAttribSize = 0;
            for (const a of this._vertAttrs) {
                (a as any).offset = this._vertAttribSize;
                this._vertAttribSize += FormatInfos[a.format].size;
            }
            this._vertAttrsFloatCount = this._vertAttribSize / 4; // number of float
            // rebuid
            this.rebuild();
        } else {
            this.setVertexAttributesIns(mesh, attrs);
        }
    }

    private setVertexAttributesIns (mesh: Mesh | null, attrs: Attribute[]): void {
        if (this._mesh === mesh && this._vertAttrs === attrs) {
            return;
        }
        this._mesh = mesh;
        this._vertAttrs = attrs;
        this._vertAttribSize = 0;
        this._vertAttribSizeStatic = 0;
        for (const a of this._vertAttrs) {
            if (a.stream === 0) {
                (a as any).offset = this._vertAttribSize;
                this._vertAttribSize += FormatInfos[a.format].size;
            } else if (a.stream === 1) {
                (a as any).offset = this._vertAttribSizeStatic;
                this._vertAttribSizeStatic += FormatInfos[a.format].size;
            }
        }
        this._vertAttrsFloatCount = this._vertAttribSize / 4; // number of float
        this._vertStaticAttrsFloatCount = this._vertAttribSizeStatic / 4;
        // rebuid
        this.rebuild();
    }

    private createSubMeshData (): ArrayBuffer {
        this.destroySubMeshData();
        this._vertCount = 4;
        this._indexCount = 6;
        if (this._mesh) {
            this._vertCount = this._mesh.struct.vertexBundles[this._mesh.struct.primitives[0].vertexBundelIndices[0]].view.count;
            this._indexCount = this._mesh.struct.primitives[0].indexView!.count;
        }

        const vertexBuffer = this._device.createBuffer(new BufferInfo(
            BufferUsageBit.VERTEX | BufferUsageBit.TRANSFER_DST,
            MemoryUsageBit.HOST | MemoryUsageBit.DEVICE,
            this._vertAttribSize * this._bufferSize * this._vertCount,
            this._vertAttribSize,
        ));
        const vBuffer: ArrayBuffer = new ArrayBuffer(this._vertAttribSize * this._bufferSize * this._vertCount);
        if (this._mesh && this._capacity > 0) {
<<<<<<< HEAD
            let vOffset = (this._vertAttrs![this._vertAttrs!.findIndex((val): boolean => val.name === AttributeName.ATTR_TEX_COORD as string)] as any).offset;
            this._mesh.copyAttribute(0, AttributeName.ATTR_TEX_COORD, vBuffer, this._vertAttribSize, vOffset as number);  // copy mesh uv to ATTR_TEX_COORD
            let vIdx = this._vertAttrs!.findIndex((val): boolean => val.name === AttributeName.ATTR_TEX_COORD3 as string);
            vOffset = (this._vertAttrs![vIdx++] as any).offset;
            this._mesh.copyAttribute(0, AttributeName.ATTR_POSITION, vBuffer, this._vertAttribSize, vOffset as number);  // copy mesh position to ATTR_TEX_COORD3
            vOffset = (this._vertAttrs![vIdx++] as any).offset;
            this._mesh.copyAttribute(0, AttributeName.ATTR_NORMAL, vBuffer, this._vertAttribSize, vOffset as number);  // copy mesh normal to ATTR_NORMAL
            vOffset = (this._vertAttrs![vIdx++] as any).offset;
            if (!this._mesh.copyAttribute(0, AttributeName.ATTR_COLOR, vBuffer, this._vertAttribSize, vOffset as number)) {  // copy mesh color to ATTR_COLOR1
=======
            // eslint-disable-next-line @typescript-eslint/no-unsafe-enum-comparison
            let vOffset = (this._vertAttrs![this._vertAttrs!.findIndex((val): boolean => val.name === AttributeName.ATTR_TEX_COORD)] as any).offset;
            // eslint-disable-next-line @typescript-eslint/no-unsafe-argument
            this._mesh.copyAttribute(0, AttributeName.ATTR_TEX_COORD, vBuffer, this._vertAttribSize, vOffset);  // copy mesh uv to ATTR_TEX_COORD
            // eslint-disable-next-line @typescript-eslint/no-unsafe-enum-comparison
            let vIdx = this._vertAttrs!.findIndex((val): boolean => val.name === AttributeName.ATTR_TEX_COORD3);
            vOffset = (this._vertAttrs![vIdx++] as any).offset;
            // eslint-disable-next-line @typescript-eslint/no-unsafe-argument
            this._mesh.copyAttribute(0, AttributeName.ATTR_POSITION, vBuffer, this._vertAttribSize, vOffset);  // copy mesh position to ATTR_TEX_COORD3
            vOffset = (this._vertAttrs![vIdx++] as any).offset;
            // eslint-disable-next-line @typescript-eslint/no-unsafe-argument
            this._mesh.copyAttribute(0, AttributeName.ATTR_NORMAL, vBuffer, this._vertAttribSize, vOffset);  // copy mesh normal to ATTR_NORMAL
            vOffset = (this._vertAttrs![vIdx++] as any).offset;
            // eslint-disable-next-line @typescript-eslint/no-unsafe-argument
            if (!this._mesh.copyAttribute(0, AttributeName.ATTR_COLOR, vBuffer, this._vertAttribSize, vOffset)) {  // copy mesh color to ATTR_COLOR1
>>>>>>> 56417f35
                const vb = new Uint32Array(vBuffer);
                for (let iVertex = 0; iVertex < this._vertCount; ++iVertex) {
                    vb[iVertex * this._vertAttrsFloatCount + vOffset / 4] = Color.WHITE._val;
                }
            }
            const vbFloatArray = new Float32Array(vBuffer);
            for (let i = 1; i < this._capacity; i++) {
                vbFloatArray.copyWithin(i * this._vertAttribSize * this._vertCount / 4, 0, this._vertAttribSize * this._vertCount / 4);
            }
        }
        vertexBuffer.update(vBuffer);

        const indices: Uint16Array = new Uint16Array(this._bufferSize * this._indexCount);
        if (this._mesh && this._capacity > 0) {
            this._mesh.copyIndices(0, indices);
            for (let i = 1; i < this._capacity; i++) {
                for (let j = 0; j < this._indexCount; j++) {
                    indices[i * this._indexCount + j] = indices[j] + i * this._vertCount;
                }
            }
        } else {
            let dst = 0;
            for (let i = 0; i < this._capacity; ++i) {
                const baseIdx = 4 * i;
                indices[dst++] = baseIdx;
                indices[dst++] = baseIdx + 1;
                indices[dst++] = baseIdx + 2;
                indices[dst++] = baseIdx + 3;
                indices[dst++] = baseIdx + 2;
                indices[dst++] = baseIdx + 1;
            }
        }

        const indexBuffer: Buffer = this._device.createBuffer(new BufferInfo(
            BufferUsageBit.INDEX | BufferUsageBit.TRANSFER_DST,
            MemoryUsageBit.DEVICE,
            this._bufferSize * this._indexCount * Uint16Array.BYTES_PER_ELEMENT,
            Uint16Array.BYTES_PER_ELEMENT,
        ));

        indexBuffer.update(indices);

        this._iaVertCount = this._capacity * this._vertCount;
        this._iaIndexCount = this._capacity * this._indexCount;

        this._subMeshData = new RenderingSubMesh([vertexBuffer], this._vertAttrs!, PrimitiveMode.TRIANGLE_LIST, indexBuffer);
        this.initSubModel(0, this._subMeshData, this._material!);
        return vBuffer;
    }

    private createSubMeshDataInsDynamic (): ArrayBuffer {
        this._insBuffers.length = 0;
        this.destroySubMeshData();

        const vertexBuffer = this._device.createBuffer(new BufferInfo(
            BufferUsageBit.VERTEX | BufferUsageBit.TRANSFER_DST,
            MemoryUsageBit.HOST | MemoryUsageBit.DEVICE,
            this._vertAttribSize * this._bufferSize,
            this._vertAttribSize,
        ));

        const vBuffer: ArrayBuffer = new ArrayBuffer(this._vertAttribSize * this._bufferSize);
        vertexBuffer.update(vBuffer);

        this._insBuffers.push(vertexBuffer);

        return vBuffer;
    }

    private createSubMeshDataInsStatic (): void {
        this._vertCount = 4;
        this._indexCount = 6;
        if (this._mesh) {
            this._vertCount = this._mesh.struct.vertexBundles[this._mesh.struct.primitives[0].vertexBundelIndices[0]].view.count;
            this._indexCount = this._mesh.struct.primitives[0].indexView!.count;
        }

        const vertexBuffer = this._device.createBuffer(new BufferInfo(
            BufferUsageBit.VERTEX | BufferUsageBit.TRANSFER_DST,
            MemoryUsageBit.HOST | MemoryUsageBit.DEVICE,
            this._vertAttribSizeStatic * this._vertCount,
            this._vertAttribSizeStatic,
        ));

        const vBuffer: ArrayBuffer = new ArrayBuffer(this._vertAttribSizeStatic * this._vertCount);
        if (this._mesh) {
<<<<<<< HEAD
            let vIdx = this._vertAttrs!.findIndex((val): boolean => val.name === AttributeName.ATTR_TEX_COORD as string); // find ATTR_TEX_COORD index
            let vOffset = (this._vertAttrs![vIdx] as any).offset; // find ATTR_TEX_COORD offset
            this._mesh.copyAttribute(0, AttributeName.ATTR_TEX_COORD, vBuffer, this._vertAttribSizeStatic, vOffset as number);  // copy mesh uv to ATTR_TEX_COORD
            vIdx = this._vertAttrs!.findIndex((val): boolean => val.name === AttributeName.ATTR_TEX_COORD3 as string); // find ATTR_TEX_COORD3 index
            vOffset = (this._vertAttrs![vIdx++] as any).offset; // find ATTR_TEX_COORD3 offset
            this._mesh.copyAttribute(0, AttributeName.ATTR_POSITION, vBuffer, this._vertAttribSizeStatic, vOffset as number);  // copy mesh position to ATTR_TEX_COORD3
            vOffset = (this._vertAttrs![vIdx++] as any).offset;
            this._mesh.copyAttribute(0, AttributeName.ATTR_NORMAL, vBuffer, this._vertAttribSizeStatic, vOffset as number);  // copy mesh normal to ATTR_NORMAL
            vOffset = (this._vertAttrs![vIdx++] as any).offset;
            if (!this._mesh.copyAttribute(0, AttributeName.ATTR_COLOR, vBuffer, this._vertAttribSizeStatic, vOffset as number)) {  // copy mesh color to ATTR_COLOR1
=======
            // eslint-disable-next-line @typescript-eslint/no-unsafe-enum-comparison
            let vIdx = this._vertAttrs!.findIndex((val): boolean => val.name === AttributeName.ATTR_TEX_COORD); // find ATTR_TEX_COORD index
            let vOffset = (this._vertAttrs![vIdx] as any).offset; // find ATTR_TEX_COORD offset
            // eslint-disable-next-line @typescript-eslint/no-unsafe-argument
            this._mesh.copyAttribute(0, AttributeName.ATTR_TEX_COORD, vBuffer, this._vertAttribSizeStatic, vOffset);  // copy mesh uv to ATTR_TEX_COORD
            // eslint-disable-next-line @typescript-eslint/no-unsafe-enum-comparison
            vIdx = this._vertAttrs!.findIndex((val): boolean => val.name === AttributeName.ATTR_TEX_COORD3); // find ATTR_TEX_COORD3 index
            vOffset = (this._vertAttrs![vIdx++] as any).offset; // find ATTR_TEX_COORD3 offset
            // eslint-disable-next-line @typescript-eslint/no-unsafe-argument
            this._mesh.copyAttribute(0, AttributeName.ATTR_POSITION, vBuffer, this._vertAttribSizeStatic, vOffset);  // copy mesh position to ATTR_TEX_COORD3
            vOffset = (this._vertAttrs![vIdx++] as any).offset;
            // eslint-disable-next-line @typescript-eslint/no-unsafe-argument
            this._mesh.copyAttribute(0, AttributeName.ATTR_NORMAL, vBuffer, this._vertAttribSizeStatic, vOffset);  // copy mesh normal to ATTR_NORMAL
            vOffset = (this._vertAttrs![vIdx++] as any).offset;
            // eslint-disable-next-line @typescript-eslint/no-unsafe-argument
            if (!this._mesh.copyAttribute(0, AttributeName.ATTR_COLOR, vBuffer, this._vertAttribSizeStatic, vOffset)) {  // copy mesh color to ATTR_COLOR1
>>>>>>> 56417f35
                const vb = new Uint32Array(vBuffer);
                for (let iVertex = 0; iVertex < this._vertCount; ++iVertex) {
                    vb[iVertex * this._vertStaticAttrsFloatCount + vOffset / 4] = Color.WHITE._val;
                }
            }
        } else {
            const vbFloatArray = new Float32Array(vBuffer);
            for (let i = 0; i < _uvs_ins.length; ++i) {
                vbFloatArray[i] = _uvs_ins[i];
            }
        }
        vertexBuffer.update(vBuffer);

        const indices: Uint16Array = new Uint16Array(this._indexCount);
        if (this._mesh) {
            this._mesh.copyIndices(0, indices);
        } else {
            indices[0] = 0;
            indices[1] = 1;
            indices[2] = 2;
            indices[3] = 3;
            indices[4] = 2;
            indices[5] = 1;
        }

        const indexBuffer: Buffer = this._device.createBuffer(new BufferInfo(
            BufferUsageBit.INDEX | BufferUsageBit.TRANSFER_DST,
            MemoryUsageBit.DEVICE,
            this._indexCount * Uint16Array.BYTES_PER_ELEMENT,
            Uint16Array.BYTES_PER_ELEMENT,
        ));

        indexBuffer.update(indices);
        this._insIndices = indexBuffer;

        this._iaVertCount = this._vertCount;
        this._iaIndexCount = this._indexCount;

        this._insBuffers.push(vertexBuffer);
    }

    private createInsSubmesh (): void {
        this._subMeshData = new RenderingSubMesh(this._insBuffers, this._vertAttrs!, PrimitiveMode.TRIANGLE_LIST, this._insIndices);
        this.initSubModel(0, this._subMeshData, this._material!);
    }

    public updateMaterial (mat: Material): void {
        this._material = mat;
        this.setSubModelMaterial(0, mat);
    }

    public addParticleVertexData (index: number, pvdata: PVData): void {
        if (!this._useInstance) {
            if (!this._mesh) {
                let offset: number = index * this._vertAttrsFloatCount;
                this._vdataF32![offset++] = pvdata.position.x; // position
                this._vdataF32![offset++] = pvdata.position.y;
                this._vdataF32![offset++] = pvdata.position.z;
                this._vdataF32![offset++] = pvdata.texcoord.x; // uv
                this._vdataF32![offset++] = pvdata.texcoord.y;
                this._vdataF32![offset++] = pvdata.texcoord.z; // frame idx
                this._vdataF32![offset++] = pvdata.size.x; // size
                this._vdataF32![offset++] = pvdata.size.y;
                this._vdataF32![offset++] = pvdata.size.z;
                this._vdataF32![offset++] = pvdata.rotation.x; // rotation
                this._vdataF32![offset++] = pvdata.rotation.y;
                this._vdataF32![offset++] = pvdata.rotation.z;
                this._vdataUint32![offset++] = pvdata.color; // color
                if (pvdata.velocity) {
                    this._vdataF32![offset++] = pvdata.velocity.x; // velocity
                    this._vdataF32![offset++] = pvdata.velocity.y;
                    this._vdataF32![offset++] = pvdata.velocity.z;
                }
            } else {
                for (let i = 0; i < this._vertCount; i++) {
                    let offset: number = (index * this._vertCount + i) * this._vertAttrsFloatCount;
                    this._vdataF32![offset++] = pvdata.position.x; // position
                    this._vdataF32![offset++] = pvdata.position.y;
                    this._vdataF32![offset++] = pvdata.position.z;
                    offset += 2;
                    // this._vdataF32![offset++] = index;
                    // this._vdataF32![offset++] = pvdata.texcoord.y;
                    this._vdataF32![offset++] = pvdata.texcoord.z; // frame idx
                    this._vdataF32![offset++] = pvdata.size.x; // size
                    this._vdataF32![offset++] = pvdata.size.y;
                    this._vdataF32![offset++] = pvdata.size.z;
                    this._vdataF32![offset++] = pvdata.rotation.x; // rotation
                    this._vdataF32![offset++] = pvdata.rotation.y;
                    this._vdataF32![offset++] = pvdata.rotation.z;
                    this._vdataUint32![offset++] = pvdata.color; // color
                }
            }
        } else {
            this.addParticleVertexDataIns(index, pvdata);
        }
    }

    private addParticleVertexDataIns (index: number, pvdata: PVData): void {
        let offset: number = index * this._vertAttrsFloatCount;
        if (!this._mesh) {
            this._vdataF32![offset++] = pvdata.position.x; // position
            this._vdataF32![offset++] = pvdata.position.y;
            this._vdataF32![offset++] = pvdata.position.z;
            this._vdataF32![offset++] = pvdata.texcoord.z; // frame idx

            this._vdataF32![offset++] = pvdata.size.x; // size
            this._vdataF32![offset++] = pvdata.size.y;
            this._vdataF32![offset++] = pvdata.size.z;

            this._vdataF32![offset++] = pvdata.rotation.x; // rotation
            this._vdataF32![offset++] = pvdata.rotation.y;
            this._vdataF32![offset++] = pvdata.rotation.z;

            this._vdataUint32![offset++] = pvdata.color; // color
            if (pvdata.velocity) {
                this._vdataF32![offset++] = pvdata.velocity.x; // velocity
                this._vdataF32![offset++] = pvdata.velocity.y;
                this._vdataF32![offset++] = pvdata.velocity.z;
            }
        } else {
            this._vdataF32![offset++] = pvdata.position.x; // position
            this._vdataF32![offset++] = pvdata.position.y;
            this._vdataF32![offset++] = pvdata.position.z;
            this._vdataF32![offset++] = pvdata.texcoord.z; // frame idx

            this._vdataF32![offset++] = pvdata.size.x; // size
            this._vdataF32![offset++] = pvdata.size.y;
            this._vdataF32![offset++] = pvdata.size.z;

            this._vdataF32![offset++] = pvdata.rotation.x; // rotation
            this._vdataF32![offset++] = pvdata.rotation.y;
            this._vdataF32![offset++] = pvdata.rotation.z;

            this._vdataUint32![offset++] = pvdata.color; // color
        }
    }

    public addGPUParticleVertexData (p: Particle, num: number, time: number): void {
        if (!this._useInstance) {
            let offset = num * this._vertAttrsFloatCount * this._vertCount;
            for (let i = 0; i < this._vertCount; i++) {
                let idx = offset;
                this._vdataF32![idx++] = p.position.x;
                this._vdataF32![idx++] = p.position.y;
                this._vdataF32![idx++] = p.position.z;
                this._vdataF32![idx++] = time;

                this._vdataF32![idx++] = p.startSize.x;
                this._vdataF32![idx++] = p.startSize.y;
                this._vdataF32![idx++] = p.startSize.z;
                this._vdataF32![idx++] = _uvs[2 * i];

                this._vdataF32![idx++] = p.rotation.x;
                this._vdataF32![idx++] = p.rotation.y;
                this._vdataF32![idx++] = p.rotation.z;
                this._vdataF32![idx++] = _uvs[2 * i + 1];

                this._vdataF32![idx++] = p.startColor.r / 255.0;
                this._vdataF32![idx++] = p.startColor.g / 255.0;
                this._vdataF32![idx++] = p.startColor.b / 255.0;
                this._vdataF32![idx++] = p.startColor.a / 255.0;

                this._vdataF32![idx++] = p.velocity.x;
                this._vdataF32![idx++] = p.velocity.y;
                this._vdataF32![idx++] = p.velocity.z;
                this._vdataF32![idx++] = p.startLifetime;

                this._vdataF32![idx++] = p.randomSeed;

                offset += this._vertAttrsFloatCount;
            }
        } else {
            this.addGPUParticleVertexDataIns(p, num, time);
        }
    }

    private addGPUParticleVertexDataIns (p: Particle, num: number, time: number): void {
        let offset = num * this._vertAttrsFloatCount;
        let idx = offset;
        this._vdataF32![idx++] = p.position.x;
        this._vdataF32![idx++] = p.position.y;
        this._vdataF32![idx++] = p.position.z;
        this._vdataF32![idx++] = time;

        this._vdataF32![idx++] = p.startSize.x;
        this._vdataF32![idx++] = p.startSize.y;
        this._vdataF32![idx++] = p.startSize.z;
        this._vdataF32![idx++] = p.frameIndex;

        this._vdataF32![idx++] = p.rotation.x;
        this._vdataF32![idx++] = p.rotation.y;
        this._vdataF32![idx++] = p.rotation.z;

        this._vdataF32![idx++] = p.startColor.r / 255.0;
        this._vdataF32![idx++] = p.startColor.g / 255.0;
        this._vdataF32![idx++] = p.startColor.b / 255.0;
        this._vdataF32![idx++] = p.startColor.a / 255.0;

        this._vdataF32![idx++] = p.velocity.x;
        this._vdataF32![idx++] = p.velocity.y;
        this._vdataF32![idx++] = p.velocity.z;
        this._vdataF32![idx++] = p.startLifetime;

        this._vdataF32![idx++] = p.randomSeed;

        offset += this._vertAttrsFloatCount;
    }

    public updateGPUParticles (num: number, time: number, dt: number): number {
        if (!this._useInstance) {
            const pSize = this._vertAttrsFloatCount * this._vertCount;
            let pBaseIndex = 0;
            let startTime = 0;
            let lifeTime = 0;
            let lastBaseIndex = 0;
            let interval = 0;
            for (let i = 0; i < num; ++i) {
                pBaseIndex = i * pSize;
                startTime = this._vdataF32![pBaseIndex + this._startTimeOffset];
                lifeTime = this._vdataF32![pBaseIndex + this._lifeTimeOffset];
                interval = time - startTime;
                if (lifeTime - interval < dt) {
                    lastBaseIndex = --num * pSize;
                    this._vdataF32!.copyWithin(pBaseIndex, lastBaseIndex, lastBaseIndex + pSize);
                    i--;
                }
            }

            return num;
        } else {
            return this.updateGPUParticlesIns(num, time, dt);
        }
    }

    private updateGPUParticlesIns (num: number, time: number, dt: number): number {
        const pSize = this._vertAttrsFloatCount;
        let pBaseIndex = 0;
        let startTime = 0;
        let lifeTime = 0;
        let lastBaseIndex = 0;
        let interval = 0;
        for (let i = 0; i < num; ++i) {
            pBaseIndex = i * pSize;
            startTime = this._vdataF32![pBaseIndex + this._startTimeOffset];
            lifeTime = this._vdataF32![pBaseIndex + this._lifeTimeOffset];
            interval = time - startTime;
            if (lifeTime - interval < dt) {
                lastBaseIndex = --num * pSize;
                this._vdataF32!.copyWithin(pBaseIndex, lastBaseIndex, lastBaseIndex + pSize);
                i--;
            }
        }

        return num;
    }

    public constructAttributeIndex (): void {
        if (!this._vertAttrs) {
            return;
        }
        let vIdx = this._vertAttrs.findIndex((val): boolean => val.name === 'a_position_starttime');
        let vOffset = (this._vertAttrs[vIdx] as any).offset;
        this._startTimeOffset = vOffset / 4 + 3;
        vIdx = this._vertAttrs.findIndex((val): boolean => val.name === 'a_dir_life');
        vOffset = (this._vertAttrs[vIdx] as any).offset;
        this._lifeTimeOffset = vOffset / 4 + 3;
    }

    public updateIA (count: number): void {
        if (!this._useInstance) {
            if (count <= 0) {
                return;
            }
            const ia = this._subModels[0].inputAssembler;
            ia.vertexBuffers[0].update(this._vdataF32!);
            ia.firstIndex = 0;
            ia.indexCount = this._indexCount * count;
            ia.vertexCount = this._iaVertCount;
        } else {
            this.updateIAIns(count);
        }
    }

    private updateIAIns (count: number): void {
        if (count <= 0) {
            return;
        }
        const ia = this._subModels[0].inputAssembler;
        ia.vertexBuffers[0].update(this._vdataF32!); // update dynamic buffer
        ia.instanceCount = count;
        ia.firstIndex = 0;
        ia.indexCount = this._indexCount;
        ia.instanceCount = count;
        ia.vertexCount = this._iaVertCount;
    }

    public clear (): void {
        if (!this._useInstance) {
            this._subModels[0].inputAssembler.indexCount = 0;
        } else {
            this.clearIns();
        }
    }

    private clearIns (): void {
        this._subModels[0].inputAssembler.instanceCount = 0;
    }

    public destroy (): void {
        super.destroy();
        this.doDestroy();
    }

    public doDestroy (): void {
        this._vBuffer = null;
        this._vdataF32 = null;
        this._vdataUint32 = null;

        this._insBuffers = [];
        this._insIndices = null;

        this._vertAttrs = null;
        this._material = null;
        this._mesh = null;
        this.destroySubMeshData();
    }

    private rebuild (): void {
        if (!this._useInstance) {
            this._vBuffer = this.createSubMeshData();
            this._vdataF32 = new Float32Array(this._vBuffer);
            this._vdataUint32 = new Uint32Array(this._vBuffer);
        } else {
            this.rebuildIns();
        }
    }

    private rebuildIns (): void {
        this._vBuffer = this.createSubMeshDataInsDynamic();
        this._vdataF32 = new Float32Array(this._vBuffer);
        this._vdataUint32 = new Uint32Array(this._vBuffer);

        this.createSubMeshDataInsStatic();

        this.createInsSubmesh();
    }

    private destroySubMeshData (): void {
        if (this._subMeshData) {
            this._subMeshData.destroy();
            this._subMeshData = null;
        }
    }

    public set useInstance (value: boolean) {
        if (this._useInstance !== value) {
            this._useInstance = value;
        }
    }

    public get useInstance (): boolean {
        return this._useInstance;
    }
}<|MERGE_RESOLUTION|>--- conflicted
+++ resolved
@@ -173,7 +173,6 @@
         ));
         const vBuffer: ArrayBuffer = new ArrayBuffer(this._vertAttribSize * this._bufferSize * this._vertCount);
         if (this._mesh && this._capacity > 0) {
-<<<<<<< HEAD
             let vOffset = (this._vertAttrs![this._vertAttrs!.findIndex((val): boolean => val.name === AttributeName.ATTR_TEX_COORD as string)] as any).offset;
             this._mesh.copyAttribute(0, AttributeName.ATTR_TEX_COORD, vBuffer, this._vertAttribSize, vOffset as number);  // copy mesh uv to ATTR_TEX_COORD
             let vIdx = this._vertAttrs!.findIndex((val): boolean => val.name === AttributeName.ATTR_TEX_COORD3 as string);
@@ -183,23 +182,6 @@
             this._mesh.copyAttribute(0, AttributeName.ATTR_NORMAL, vBuffer, this._vertAttribSize, vOffset as number);  // copy mesh normal to ATTR_NORMAL
             vOffset = (this._vertAttrs![vIdx++] as any).offset;
             if (!this._mesh.copyAttribute(0, AttributeName.ATTR_COLOR, vBuffer, this._vertAttribSize, vOffset as number)) {  // copy mesh color to ATTR_COLOR1
-=======
-            // eslint-disable-next-line @typescript-eslint/no-unsafe-enum-comparison
-            let vOffset = (this._vertAttrs![this._vertAttrs!.findIndex((val): boolean => val.name === AttributeName.ATTR_TEX_COORD)] as any).offset;
-            // eslint-disable-next-line @typescript-eslint/no-unsafe-argument
-            this._mesh.copyAttribute(0, AttributeName.ATTR_TEX_COORD, vBuffer, this._vertAttribSize, vOffset);  // copy mesh uv to ATTR_TEX_COORD
-            // eslint-disable-next-line @typescript-eslint/no-unsafe-enum-comparison
-            let vIdx = this._vertAttrs!.findIndex((val): boolean => val.name === AttributeName.ATTR_TEX_COORD3);
-            vOffset = (this._vertAttrs![vIdx++] as any).offset;
-            // eslint-disable-next-line @typescript-eslint/no-unsafe-argument
-            this._mesh.copyAttribute(0, AttributeName.ATTR_POSITION, vBuffer, this._vertAttribSize, vOffset);  // copy mesh position to ATTR_TEX_COORD3
-            vOffset = (this._vertAttrs![vIdx++] as any).offset;
-            // eslint-disable-next-line @typescript-eslint/no-unsafe-argument
-            this._mesh.copyAttribute(0, AttributeName.ATTR_NORMAL, vBuffer, this._vertAttribSize, vOffset);  // copy mesh normal to ATTR_NORMAL
-            vOffset = (this._vertAttrs![vIdx++] as any).offset;
-            // eslint-disable-next-line @typescript-eslint/no-unsafe-argument
-            if (!this._mesh.copyAttribute(0, AttributeName.ATTR_COLOR, vBuffer, this._vertAttribSize, vOffset)) {  // copy mesh color to ATTR_COLOR1
->>>>>>> 56417f35
                 const vb = new Uint32Array(vBuffer);
                 for (let iVertex = 0; iVertex < this._vertCount; ++iVertex) {
                     vb[iVertex * this._vertAttrsFloatCount + vOffset / 4] = Color.WHITE._val;
@@ -286,7 +268,6 @@
 
         const vBuffer: ArrayBuffer = new ArrayBuffer(this._vertAttribSizeStatic * this._vertCount);
         if (this._mesh) {
-<<<<<<< HEAD
             let vIdx = this._vertAttrs!.findIndex((val): boolean => val.name === AttributeName.ATTR_TEX_COORD as string); // find ATTR_TEX_COORD index
             let vOffset = (this._vertAttrs![vIdx] as any).offset; // find ATTR_TEX_COORD offset
             this._mesh.copyAttribute(0, AttributeName.ATTR_TEX_COORD, vBuffer, this._vertAttribSizeStatic, vOffset as number);  // copy mesh uv to ATTR_TEX_COORD
@@ -297,24 +278,6 @@
             this._mesh.copyAttribute(0, AttributeName.ATTR_NORMAL, vBuffer, this._vertAttribSizeStatic, vOffset as number);  // copy mesh normal to ATTR_NORMAL
             vOffset = (this._vertAttrs![vIdx++] as any).offset;
             if (!this._mesh.copyAttribute(0, AttributeName.ATTR_COLOR, vBuffer, this._vertAttribSizeStatic, vOffset as number)) {  // copy mesh color to ATTR_COLOR1
-=======
-            // eslint-disable-next-line @typescript-eslint/no-unsafe-enum-comparison
-            let vIdx = this._vertAttrs!.findIndex((val): boolean => val.name === AttributeName.ATTR_TEX_COORD); // find ATTR_TEX_COORD index
-            let vOffset = (this._vertAttrs![vIdx] as any).offset; // find ATTR_TEX_COORD offset
-            // eslint-disable-next-line @typescript-eslint/no-unsafe-argument
-            this._mesh.copyAttribute(0, AttributeName.ATTR_TEX_COORD, vBuffer, this._vertAttribSizeStatic, vOffset);  // copy mesh uv to ATTR_TEX_COORD
-            // eslint-disable-next-line @typescript-eslint/no-unsafe-enum-comparison
-            vIdx = this._vertAttrs!.findIndex((val): boolean => val.name === AttributeName.ATTR_TEX_COORD3); // find ATTR_TEX_COORD3 index
-            vOffset = (this._vertAttrs![vIdx++] as any).offset; // find ATTR_TEX_COORD3 offset
-            // eslint-disable-next-line @typescript-eslint/no-unsafe-argument
-            this._mesh.copyAttribute(0, AttributeName.ATTR_POSITION, vBuffer, this._vertAttribSizeStatic, vOffset);  // copy mesh position to ATTR_TEX_COORD3
-            vOffset = (this._vertAttrs![vIdx++] as any).offset;
-            // eslint-disable-next-line @typescript-eslint/no-unsafe-argument
-            this._mesh.copyAttribute(0, AttributeName.ATTR_NORMAL, vBuffer, this._vertAttribSizeStatic, vOffset);  // copy mesh normal to ATTR_NORMAL
-            vOffset = (this._vertAttrs![vIdx++] as any).offset;
-            // eslint-disable-next-line @typescript-eslint/no-unsafe-argument
-            if (!this._mesh.copyAttribute(0, AttributeName.ATTR_COLOR, vBuffer, this._vertAttribSizeStatic, vOffset)) {  // copy mesh color to ATTR_COLOR1
->>>>>>> 56417f35
                 const vb = new Uint32Array(vBuffer);
                 for (let iVertex = 0; iVertex < this._vertCount; ++iVertex) {
                     vb[iVertex * this._vertStaticAttrsFloatCount + vOffset / 4] = Color.WHITE._val;
