/* eslint-disable max-len */
/*
 Copyright (c) 2017-2020 Xiamen Yaji Software Co., Ltd.

 http://www.cocos.com

 Permission is hereby granted, free of charge, to any person obtaining a copy
 of this software and associated engine source code (the "Software"), a limited,
  worldwide, royalty-free, non-assignable, revocable and non-exclusive license
 to use Cocos Creator solely to develop games on your target platforms. You shall
  not use Cocos Creator software for developing other software or tools that's
  used for developing games. You are not granted to publish, distribute,
  sublicense, and/or sell copies of Cocos Creator.

 The software or tools in this License Agreement are licensed, not sold.
 Xiamen Yaji Software Co., Ltd. reserves all rights not expressly granted to you.

 THE SOFTWARE IS PROVIDED "AS IS", WITHOUT WARRANTY OF ANY KIND, EXPRESS OR
 IMPLIED, INCLUDING BUT NOT LIMITED TO THE WARRANTIES OF MERCHANTABILITY,
 FITNESS FOR A PARTICULAR PURPOSE AND NONINFRINGEMENT. IN NO EVENT SHALL THE
 AUTHORS OR COPYRIGHT HOLDERS BE LIABLE FOR ANY CLAIM, DAMAGES OR OTHER
 LIABILITY, WHETHER IN AN ACTION OF CONTRACT, TORT OR OTHERWISE, ARISING FROM,
 OUT OF OR IN CONNECTION WITH THE SOFTWARE OR THE USE OR OTHER DEALINGS IN
 THE SOFTWARE.
*/

<<<<<<< HEAD
/**
 * @packageDocumentation
 * @hidden
 */

=======
>>>>>>> 9be02257
import { Mesh } from '../../3d/assets/mesh';
import { AttributeName, BufferUsageBit, FormatInfos, MemoryUsageBit, PrimitiveMode,
    Attribute, DRAW_INFO_SIZE, Buffer, IndirectBuffer, BufferInfo, DrawInfo, Feature } from '../../core/gfx';
import { Color } from '../../core/math/color';
import { scene } from '../../core/renderer';
import { Particle } from '../particle';
import { Material, RenderingSubMesh } from '../../core/assets';
import { JSB } from '../../core/default-constants';
import { legacyCC } from '../../core/global-exports';

const _uvs = [
    0, 0, // bottom-left
    1, 0, // bottom-right
    0, 1, // top-left
    1, 1, // top-right
];

const _uvs_ins = [
    0, 0, 0, // bottom-left
    1, 0, 0, // bottom-right
    0, 1, 0, // top-left
    1, 1, 0, // top-right
];

export default class ParticleBatchModel extends scene.Model {
    private _capacity: number;
    private _vertAttrs: Attribute[] | null;
    private _vertAttribSize: number;
    private _vBuffer: ArrayBuffer | null;
    private _vertAttrsFloatCount: number;
    private _vdataF32: Float32Array | null;
    private _vdataUint32: Uint32Array | null;
    private _iaInfo: IndirectBuffer;
    private _iaInfoBuffer: Buffer | null;
    private _subMeshData: RenderingSubMesh | null;
    private _mesh: Mesh | null;
    private _vertCount = 0;
    private _indexCount = 0;
    private _startTimeOffset = 0;
    private _lifeTimeOffset = 0;
    private _material: Material | null = null;

    private _vertAttribSizeStatic: number;
    private _vertStaticAttrsFloatCount: number;
    private _insBuffers: Buffer[];
    private _insIndices: Buffer | null;
    private _useInstance: boolean;

    constructor () {
        super();
        if (JSB) {
            (this as any)._registerListeners();
        }

        this.type = scene.ModelType.PARTICLE_BATCH;
        this._capacity = 0;
        this._vertAttrs = null;

        this._vertAttribSize = 0;
        this._vBuffer = null;
        this._vertAttrsFloatCount = 0;
        this._vdataF32 = null;
        this._vdataUint32 = null;

        this._vertAttribSizeStatic = 0;
        this._vertStaticAttrsFloatCount = 0;
        this._insBuffers = [];
        this._insIndices = null;
        if (!legacyCC.game._gfxDevice.hasFeature(Feature.INSTANCED_ARRAYS)) {
            this._useInstance = false;
        } else {
            this._useInstance = true;
        }

        this._iaInfo = new IndirectBuffer([new DrawInfo()]);
        this._iaInfoBuffer = this._device.createBuffer(new BufferInfo(
            BufferUsageBit.INDIRECT,
            MemoryUsageBit.HOST | MemoryUsageBit.DEVICE,
            DRAW_INFO_SIZE,
            DRAW_INFO_SIZE,
        ));
        this._subMeshData = null;
        this._mesh = null;
    }

    public setCapacity (capacity: number) {
        const capChanged = this._capacity !== capacity;
        this._capacity = capacity;
        if (this._subMeshData && capChanged) {
            this.rebuild();
        }
    }

    public setVertexAttributes (mesh: Mesh | null, attrs: Attribute[]) {
        if (!this._useInstance) {
            if (this._mesh === mesh && this._vertAttrs === attrs) {
                return;
            }
            this._mesh = mesh;
            this._vertAttrs = attrs;
            this._vertAttribSize = 0;
            for (const a of this._vertAttrs) {
                (a as any).offset = this._vertAttribSize;
                this._vertAttribSize += FormatInfos[a.format].size;
            }
            this._vertAttrsFloatCount = this._vertAttribSize / 4; // number of float
            // rebuid
            this.rebuild();
        } else {
            this.setVertexAttributesIns(mesh, attrs);
        }
    }

    private setVertexAttributesIns (mesh: Mesh | null, attrs: Attribute[]) {
        if (this._mesh === mesh && this._vertAttrs === attrs) {
            return;
        }
        this._mesh = mesh;
        this._vertAttrs = attrs;
        this._vertAttribSize = 0;
        this._vertAttribSizeStatic = 0;
        for (const a of this._vertAttrs) {
            if (a.stream === 0) {
                (a as any).offset = this._vertAttribSize;
                this._vertAttribSize += FormatInfos[a.format].size;
            } else if (a.stream === 1) {
                (a as any).offset = this._vertAttribSizeStatic;
                this._vertAttribSizeStatic += FormatInfos[a.format].size;
            }
        }
        this._vertAttrsFloatCount = this._vertAttribSize / 4; // number of float
        this._vertStaticAttrsFloatCount = this._vertAttribSizeStatic / 4;
        // rebuid
        this.rebuild();
    }

    private createSubMeshData (): ArrayBuffer {
        this.destroySubMeshData();
        this._vertCount = 4;
        this._indexCount = 6;
        if (this._mesh) {
            this._vertCount = this._mesh.struct.vertexBundles[this._mesh.struct.primitives[0].vertexBundelIndices[0]].view.count;
            this._indexCount = this._mesh.struct.primitives[0].indexView!.count;
        }

        const vertexBuffer = this._device.createBuffer(new BufferInfo(
            BufferUsageBit.VERTEX | BufferUsageBit.TRANSFER_DST,
            MemoryUsageBit.HOST | MemoryUsageBit.DEVICE,
            this._vertAttribSize * this._capacity * this._vertCount,
            this._vertAttribSize,
        ));
        const vBuffer: ArrayBuffer = new ArrayBuffer(this._vertAttribSize * this._capacity * this._vertCount);
        if (this._mesh && this._capacity > 0) {
            let vOffset = (this._vertAttrs![this._vertAttrs!.findIndex((val) => val.name === AttributeName.ATTR_TEX_COORD)] as any).offset;
            this._mesh.copyAttribute(0, AttributeName.ATTR_TEX_COORD, vBuffer, this._vertAttribSize, vOffset);  // copy mesh uv to ATTR_TEX_COORD
            let vIdx = this._vertAttrs!.findIndex((val) => val.name === AttributeName.ATTR_TEX_COORD3);
            vOffset = (this._vertAttrs![vIdx++] as any).offset;
            this._mesh.copyAttribute(0, AttributeName.ATTR_POSITION, vBuffer, this._vertAttribSize, vOffset);  // copy mesh position to ATTR_TEX_COORD3
            vOffset = (this._vertAttrs![vIdx++] as any).offset;
            this._mesh.copyAttribute(0, AttributeName.ATTR_NORMAL, vBuffer, this._vertAttribSize, vOffset);  // copy mesh normal to ATTR_NORMAL
            vOffset = (this._vertAttrs![vIdx++] as any).offset;
            if (!this._mesh.copyAttribute(0, AttributeName.ATTR_COLOR, vBuffer, this._vertAttribSize, vOffset)) {  // copy mesh color to ATTR_COLOR1
                const vb = new Uint32Array(vBuffer);
                for (let iVertex = 0; iVertex < this._vertCount; ++iVertex) {
                    vb[iVertex * this._vertAttrsFloatCount + vOffset / 4] = Color.WHITE._val;
                }
            }
            const vbFloatArray = new Float32Array(vBuffer);
            for (let i = 1; i < this._capacity; i++) {
                vbFloatArray.copyWithin(i * this._vertAttribSize * this._vertCount / 4, 0, this._vertAttribSize * this._vertCount / 4);
            }
        }
        vertexBuffer.update(vBuffer);

        const indices: Uint16Array = new Uint16Array(this._capacity * this._indexCount);
        if (this._mesh && this._capacity > 0) {
            this._mesh.copyIndices(0, indices);
            for (let i = 1; i < this._capacity; i++) {
                for (let j = 0; j < this._indexCount; j++) {
                    indices[i * this._indexCount + j] = indices[j] + i * this._vertCount;
                }
            }
        } else {
            let dst = 0;
            for (let i = 0; i < this._capacity; ++i) {
                const baseIdx = 4 * i;
                indices[dst++] = baseIdx;
                indices[dst++] = baseIdx + 1;
                indices[dst++] = baseIdx + 2;
                indices[dst++] = baseIdx + 3;
                indices[dst++] = baseIdx + 2;
                indices[dst++] = baseIdx + 1;
            }
        }

        const indexBuffer: Buffer = this._device.createBuffer(new BufferInfo(
            BufferUsageBit.INDEX | BufferUsageBit.TRANSFER_DST,
            MemoryUsageBit.DEVICE,
            this._capacity * this._indexCount * Uint16Array.BYTES_PER_ELEMENT,
            Uint16Array.BYTES_PER_ELEMENT,
        ));

        indexBuffer.update(indices);

        this._iaInfo.drawInfos[0].vertexCount = this._capacity * this._vertCount;
        this._iaInfo.drawInfos[0].indexCount = this._capacity * this._indexCount;
        if (!this._iaInfoBuffer) {
            this._iaInfoBuffer = this._device.createBuffer(new BufferInfo(
                BufferUsageBit.INDIRECT,
                MemoryUsageBit.HOST | MemoryUsageBit.DEVICE,
                DRAW_INFO_SIZE,
                DRAW_INFO_SIZE,
            ));
        }
        this._iaInfoBuffer.update(this._iaInfo);

        this._subMeshData = new RenderingSubMesh([vertexBuffer], this._vertAttrs!, PrimitiveMode.TRIANGLE_LIST, indexBuffer, this._iaInfoBuffer);
        this.initSubModel(0, this._subMeshData, this._material!);
        return vBuffer;
    }

    private createSubMeshDataInsDynamic (): ArrayBuffer {
        this.destroySubMeshData();

        const vertexBuffer = this._device.createBuffer(new BufferInfo(
            BufferUsageBit.VERTEX | BufferUsageBit.TRANSFER_DST,
            MemoryUsageBit.HOST | MemoryUsageBit.DEVICE,
            this._vertAttribSize * this._capacity,
            this._vertAttribSize,
        ));

        const vBuffer: ArrayBuffer = new ArrayBuffer(this._vertAttribSize * this._capacity);
        vertexBuffer.update(vBuffer);

        this._insBuffers.push(vertexBuffer);

        return vBuffer;
    }

    private createSubMeshDataInsStatic () {
        this._vertCount = 4;
        this._indexCount = 6;
        if (this._mesh) {
            this._vertCount = this._mesh.struct.vertexBundles[this._mesh.struct.primitives[0].vertexBundelIndices[0]].view.count;
            this._indexCount = this._mesh.struct.primitives[0].indexView!.count;
        }

        const vertexBuffer = this._device.createBuffer(new BufferInfo(
            BufferUsageBit.VERTEX | BufferUsageBit.TRANSFER_DST,
            MemoryUsageBit.HOST | MemoryUsageBit.DEVICE,
            this._vertAttribSizeStatic * this._vertCount,
            this._vertAttribSizeStatic,
        ));

        const vBuffer: ArrayBuffer = new ArrayBuffer(this._vertAttribSizeStatic * this._vertCount);
        if (this._mesh) {
            let vIdx = this._vertAttrs!.findIndex((val) => val.name === AttributeName.ATTR_TEX_COORD); // find ATTR_TEX_COORD index
            let vOffset = (this._vertAttrs![vIdx] as any).offset; // find ATTR_TEX_COORD offset
            this._mesh.copyAttribute(0, AttributeName.ATTR_TEX_COORD, vBuffer, this._vertAttribSizeStatic, vOffset);  // copy mesh uv to ATTR_TEX_COORD
            vIdx = this._vertAttrs!.findIndex((val) => val.name === AttributeName.ATTR_TEX_COORD3); // find ATTR_TEX_COORD3 index
            vOffset = (this._vertAttrs![vIdx++] as any).offset; // find ATTR_TEX_COORD3 offset
            this._mesh.copyAttribute(0, AttributeName.ATTR_POSITION, vBuffer, this._vertAttribSizeStatic, vOffset);  // copy mesh position to ATTR_TEX_COORD3
            vOffset = (this._vertAttrs![vIdx++] as any).offset;
            this._mesh.copyAttribute(0, AttributeName.ATTR_NORMAL, vBuffer, this._vertAttribSizeStatic, vOffset);  // copy mesh normal to ATTR_NORMAL
            vOffset = (this._vertAttrs![vIdx++] as any).offset;
            if (!this._mesh.copyAttribute(0, AttributeName.ATTR_COLOR, vBuffer, this._vertAttribSizeStatic, vOffset)) {  // copy mesh color to ATTR_COLOR1
                const vb = new Uint32Array(vBuffer);
                for (let iVertex = 0; iVertex < this._vertCount; ++iVertex) {
                    vb[iVertex * this._vertStaticAttrsFloatCount + vOffset / 4] = Color.WHITE._val;
                }
            }
        } else {
            const vbFloatArray = new Float32Array(vBuffer);
            for (let i = 0; i < _uvs_ins.length; ++i) {
                vbFloatArray[i] = _uvs_ins[i];
            }
        }
        vertexBuffer.update(vBuffer);

        const indices: Uint16Array = new Uint16Array(this._indexCount);
        if (this._mesh) {
            this._mesh.copyIndices(0, indices);
        } else {
            indices[0] = 0;
            indices[1] = 1;
            indices[2] = 2;
            indices[3] = 3;
            indices[4] = 2;
            indices[5] = 1;
        }

        const indexBuffer: Buffer = this._device.createBuffer(new BufferInfo(
            BufferUsageBit.INDEX | BufferUsageBit.TRANSFER_DST,
            MemoryUsageBit.DEVICE,
            this._indexCount * Uint16Array.BYTES_PER_ELEMENT,
            Uint16Array.BYTES_PER_ELEMENT,
        ));

        indexBuffer.update(indices);
        this._insIndices = indexBuffer;

        this._iaInfo.drawInfos[0].vertexCount = this._vertCount;
        this._iaInfo.drawInfos[0].indexCount = this._indexCount;
        if (!this._iaInfoBuffer) {
            this._iaInfoBuffer = this._device.createBuffer(new BufferInfo(
                BufferUsageBit.INDIRECT,
                MemoryUsageBit.HOST | MemoryUsageBit.DEVICE,
                DRAW_INFO_SIZE,
                DRAW_INFO_SIZE,
            ));
        }
        this._iaInfoBuffer.update(this._iaInfo);

        this._insBuffers.push(vertexBuffer);
    }

    private createInsSubmesh () {
        this._subMeshData = new RenderingSubMesh(this._insBuffers, this._vertAttrs!, PrimitiveMode.TRIANGLE_LIST, this._insIndices, this._iaInfoBuffer);
        this.initSubModel(0, this._subMeshData, this._material!);
    }

    public updateMaterial (mat: Material) {
        this._material = mat;
        this.setSubModelMaterial(0, mat);
    }

    public addParticleVertexData (index: number, pvdata: any[]) {
        if (!this._useInstance) {
            if (!this._mesh) {
                let offset: number = index * this._vertAttrsFloatCount;
                this._vdataF32![offset++] = pvdata[0].x; // position
                this._vdataF32![offset++] = pvdata[0].y;
                this._vdataF32![offset++] = pvdata[0].z;
                this._vdataF32![offset++] = pvdata[1].x; // uv
                this._vdataF32![offset++] = pvdata[1].y;
                this._vdataF32![offset++] = pvdata[1].z; // frame idx
                this._vdataF32![offset++] = pvdata[2].x; // size
                this._vdataF32![offset++] = pvdata[2].y;
                this._vdataF32![offset++] = pvdata[2].z;
                this._vdataF32![offset++] = pvdata[3].x; // rotation
                this._vdataF32![offset++] = pvdata[3].y;
                this._vdataF32![offset++] = pvdata[3].z;
                this._vdataUint32![offset++] = pvdata[4]; // color
                if (pvdata[5]) {
                    this._vdataF32![offset++] = pvdata[5].x; // velocity
                    this._vdataF32![offset++] = pvdata[5].y;
                    this._vdataF32![offset++] = pvdata[5].z;
                }
            } else {
                for (let i = 0; i < this._vertCount; i++) {
                    let offset: number = (index * this._vertCount + i) * this._vertAttrsFloatCount;
                    this._vdataF32![offset++] = pvdata[0].x; // position
                    this._vdataF32![offset++] = pvdata[0].y;
                    this._vdataF32![offset++] = pvdata[0].z;
                    offset += 2;
                    // this._vdataF32![offset++] = index;
                    // this._vdataF32![offset++] = pvdata[1].y;
                    this._vdataF32![offset++] = pvdata[1].z; // frame idx
                    this._vdataF32![offset++] = pvdata[2].x; // size
                    this._vdataF32![offset++] = pvdata[2].y;
                    this._vdataF32![offset++] = pvdata[2].z;
                    this._vdataF32![offset++] = pvdata[3].x; // rotation
                    this._vdataF32![offset++] = pvdata[3].y;
                    this._vdataF32![offset++] = pvdata[3].z;
                    this._vdataUint32![offset++] = pvdata[4]; // color
                }
            }
        } else {
            this.addParticleVertexDataIns(index, pvdata);
        }
    }

    private addParticleVertexDataIns (index: number, pvdata: any[]) {
        let offset: number = index * this._vertAttrsFloatCount;
        if (!this._mesh) {
            this._vdataF32![offset++] = pvdata[0].x; // position
            this._vdataF32![offset++] = pvdata[0].y;
            this._vdataF32![offset++] = pvdata[0].z;
            this._vdataF32![offset++] = pvdata[1].z; // frame idx

            this._vdataF32![offset++] = pvdata[2].x; // size
            this._vdataF32![offset++] = pvdata[2].y;
            this._vdataF32![offset++] = pvdata[2].z;

            this._vdataF32![offset++] = pvdata[3].x; // rotation
            this._vdataF32![offset++] = pvdata[3].y;
            this._vdataF32![offset++] = pvdata[3].z;

            this._vdataUint32![offset++] = pvdata[4]; // color
            if (pvdata[5]) {
                this._vdataF32![offset++] = pvdata[5].x; // velocity
                this._vdataF32![offset++] = pvdata[5].y;
                this._vdataF32![offset++] = pvdata[5].z;
            }
        } else {
            this._vdataF32![offset++] = pvdata[0].x; // position
            this._vdataF32![offset++] = pvdata[0].y;
            this._vdataF32![offset++] = pvdata[0].z;
            this._vdataF32![offset++] = pvdata[1].z; // frame idx

            this._vdataF32![offset++] = pvdata[2].x; // size
            this._vdataF32![offset++] = pvdata[2].y;
            this._vdataF32![offset++] = pvdata[2].z;

            this._vdataF32![offset++] = pvdata[3].x; // rotation
            this._vdataF32![offset++] = pvdata[3].y;
            this._vdataF32![offset++] = pvdata[3].z;

            this._vdataUint32![offset++] = pvdata[4]; // color
        }
    }

    public addGPUParticleVertexData (p: Particle, num: number, time:number) {
        if (!this._useInstance) {
            let offset = num * this._vertAttrsFloatCount * this._vertCount;
            for (let i = 0; i < this._vertCount; i++) {
                let idx = offset;
                this._vdataF32![idx++] = p.position.x;
                this._vdataF32![idx++] = p.position.y;
                this._vdataF32![idx++] = p.position.z;
                this._vdataF32![idx++] = time;

                this._vdataF32![idx++] = p.startSize.x;
                this._vdataF32![idx++] = p.startSize.y;
                this._vdataF32![idx++] = p.startSize.z;
                this._vdataF32![idx++] = _uvs[2 * i];

                this._vdataF32![idx++] = p.rotation.x;
                this._vdataF32![idx++] = p.rotation.y;
                this._vdataF32![idx++] = p.rotation.z;
                this._vdataF32![idx++] = _uvs[2 * i + 1];

                this._vdataF32![idx++] = p.startColor.r / 255.0;
                this._vdataF32![idx++] = p.startColor.g / 255.0;
                this._vdataF32![idx++] = p.startColor.b / 255.0;
                this._vdataF32![idx++] = p.startColor.a / 255.0;

                this._vdataF32![idx++] = p.velocity.x;
                this._vdataF32![idx++] = p.velocity.y;
                this._vdataF32![idx++] = p.velocity.z;
                this._vdataF32![idx++] = p.startLifetime;

                this._vdataF32![idx++] = p.randomSeed;

                offset += this._vertAttrsFloatCount;
            }
        } else {
            this.addGPUParticleVertexDataIns(p, num, time);
        }
    }

    private addGPUParticleVertexDataIns (p: Particle, num: number, time:number) {
        let offset = num * this._vertAttrsFloatCount;
        let idx = offset;
        this._vdataF32![idx++] = p.position.x;
        this._vdataF32![idx++] = p.position.y;
        this._vdataF32![idx++] = p.position.z;
        this._vdataF32![idx++] = time;

        this._vdataF32![idx++] = p.startSize.x;
        this._vdataF32![idx++] = p.startSize.y;
        this._vdataF32![idx++] = p.startSize.z;
        this._vdataF32![idx++] = p.frameIndex;

        this._vdataF32![idx++] = p.rotation.x;
        this._vdataF32![idx++] = p.rotation.y;
        this._vdataF32![idx++] = p.rotation.z;

        this._vdataF32![idx++] = p.startColor.r / 255.0;
        this._vdataF32![idx++] = p.startColor.g / 255.0;
        this._vdataF32![idx++] = p.startColor.b / 255.0;
        this._vdataF32![idx++] = p.startColor.a / 255.0;

        this._vdataF32![idx++] = p.velocity.x;
        this._vdataF32![idx++] = p.velocity.y;
        this._vdataF32![idx++] = p.velocity.z;
        this._vdataF32![idx++] = p.startLifetime;

        this._vdataF32![idx++] = p.randomSeed;

        offset += this._vertAttrsFloatCount;
    }

    public updateGPUParticles (num: number, time: number, dt: number) {
        if (!this._useInstance) {
            const pSize = this._vertAttrsFloatCount * this._vertCount;
            let pBaseIndex = 0;
            let startTime = 0;
            let lifeTime = 0;
            let lastBaseIndex = 0;
            let interval = 0;
            for (let i = 0; i < num; ++i) {
                pBaseIndex = i * pSize;
                startTime = this._vdataF32![pBaseIndex + this._startTimeOffset];
                lifeTime = this._vdataF32![pBaseIndex + this._lifeTimeOffset];
                interval = time - startTime;
                if (lifeTime - interval < dt) {
                    lastBaseIndex = --num * pSize;
                    this._vdataF32!.copyWithin(pBaseIndex, lastBaseIndex, lastBaseIndex + pSize);
                    i--;
                }
            }

            return num;
        } else {
            return this.updateGPUParticlesIns(num, time, dt);
        }
    }

    private updateGPUParticlesIns (num: number, time: number, dt: number) {
        const pSize = this._vertAttrsFloatCount;
        let pBaseIndex = 0;
        let startTime = 0;
        let lifeTime = 0;
        let lastBaseIndex = 0;
        let interval = 0;
        for (let i = 0; i < num; ++i) {
            pBaseIndex = i * pSize;
            startTime = this._vdataF32![pBaseIndex + this._startTimeOffset];
            lifeTime = this._vdataF32![pBaseIndex + this._lifeTimeOffset];
            interval = time - startTime;
            if (lifeTime - interval < dt) {
                lastBaseIndex = --num * pSize;
                this._vdataF32!.copyWithin(pBaseIndex, lastBaseIndex, lastBaseIndex + pSize);
                i--;
            }
        }

        return num;
    }

    public constructAttributeIndex () {
        if (!this._vertAttrs) {
            return;
        }
        let vIdx = this._vertAttrs.findIndex((val) => val.name === 'a_position_starttime');
        let vOffset = (this._vertAttrs[vIdx] as any).offset;
        this._startTimeOffset = vOffset / 4 + 3;
        vIdx = this._vertAttrs.findIndex((val) => val.name === 'a_dir_life');
        vOffset = (this._vertAttrs[vIdx] as any).offset;
        this._lifeTimeOffset = vOffset / 4 + 3;
    }

    public updateIA (count: number) {
        if (!this._useInstance) {
            if (count <= 0) {
                return;
            }
            const ia = this._subModels[0].inputAssembler;
            ia.vertexBuffers[0].update(this._vdataF32!);
            this._iaInfo.drawInfos[0].firstIndex = 0;
            this._iaInfo.drawInfos[0].indexCount = this._indexCount * count;
            this._iaInfoBuffer!.update(this._iaInfo);
        } else {
            this.updateIAIns(count);
        }
    }

    private updateIAIns (count: number) {
        if (count <= 0) {
            return;
        }
        const ia = this._subModels[0].inputAssembler;
        ia.vertexBuffers[0].update(this._vdataF32!); // update dynamic buffer
        ia.instanceCount = count;
        this._iaInfo.drawInfos[0].firstIndex = 0;
        this._iaInfo.drawInfos[0].indexCount = this._indexCount;
        this._iaInfo.drawInfos[0].instanceCount = count;
        this._iaInfoBuffer!.update(this._iaInfo);
    }

    public clear () {
        if (!this._useInstance) {
            this._subModels[0].inputAssembler.indexCount = 0;
        } else {
            this.clearIns();
        }
    }

    private clearIns () {
        this._subModels[0].inputAssembler.instanceCount = 0;
    }

    public destroy () {
        super.destroy();
<<<<<<< HEAD
        this.doDestroy();
    }

    public doDestroy () {
        this._vBuffer = null;
        this._vdataF32 = null;

        this._insBuffers = [];
        this._insIndices = null;
=======
        this._vertAttrs = null;
        this._vBuffer = null;
        this._vdataF32 = null;
        this._vdataUint32 = null;
        this._material = null;
        this._mesh = null;
>>>>>>> 9be02257
        this.destroySubMeshData();
    }

    private rebuild () {
        if (!this._useInstance) {
            this._vBuffer = this.createSubMeshData();
            this._vdataF32 = new Float32Array(this._vBuffer);
            this._vdataUint32 = new Uint32Array(this._vBuffer);
        } else {
            this.rebuildIns();
        }
    }

    private rebuildIns () {
        this._vBuffer = this.createSubMeshDataInsDynamic();
        this._vdataF32 = new Float32Array(this._vBuffer);
        this._vdataUint32 = new Uint32Array(this._vBuffer);

        this.createSubMeshDataInsStatic();

        this.createInsSubmesh();
    }

    private destroySubMeshData () {
        if (this._subMeshData) {
            this._subMeshData.destroy();
            this._subMeshData = null;
        }
        if (this._iaInfoBuffer) {
            // this._iaInfoBuffer.destroy(); // Already destroied in _subMeshData
            this._iaInfoBuffer = null;
        }
    }

    public set useInstance (value: boolean) {
        if (this._useInstance !== value) {
            this._useInstance = value;
        }
    }

    public get useInstance (): boolean {
        return this._useInstance;
    }
}<|MERGE_RESOLUTION|>--- conflicted
+++ resolved
@@ -24,14 +24,10 @@
  THE SOFTWARE.
 */
 
-<<<<<<< HEAD
 /**
  * @packageDocumentation
  * @hidden
  */
-
-=======
->>>>>>> 9be02257
 import { Mesh } from '../../3d/assets/mesh';
 import { AttributeName, BufferUsageBit, FormatInfos, MemoryUsageBit, PrimitiveMode,
     Attribute, DRAW_INFO_SIZE, Buffer, IndirectBuffer, BufferInfo, DrawInfo, Feature } from '../../core/gfx';
@@ -617,24 +613,20 @@
 
     public destroy () {
         super.destroy();
-<<<<<<< HEAD
         this.doDestroy();
     }
 
     public doDestroy () {
         this._vBuffer = null;
         this._vdataF32 = null;
+        this._vdataUint32 = null;
 
         this._insBuffers = [];
         this._insIndices = null;
-=======
+
         this._vertAttrs = null;
-        this._vBuffer = null;
-        this._vdataF32 = null;
-        this._vdataUint32 = null;
         this._material = null;
         this._mesh = null;
->>>>>>> 9be02257
         this.destroySubMeshData();
     }
 
