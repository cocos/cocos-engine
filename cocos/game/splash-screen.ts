/*
 Copyright (c) 2020-2023 Xiamen Yaji Software Co., Ltd.

 https://www.cocos.com/

 Permission is hereby granted, free of charge, to any person obtaining a copy
 of this software and associated documentation files (the "Software"), to deal
 in the Software without restriction, including without limitation the rights to
 use, copy, modify, merge, publish, distribute, sublicense, and/or sell copies
 of the Software, and to permit persons to whom the Software is furnished to do so,
 subject to the following conditions:

 The above copyright notice and this permission notice shall be included in
 all copies or substantial portions of the Software.

 THE SOFTWARE IS PROVIDED "AS IS", WITHOUT WARRANTY OF ANY KIND, EXPRESS OR
 IMPLIED, INCLUDING BUT NOT LIMITED TO THE WARRANTIES OF MERCHANTABILITY,
 FITNESS FOR A PARTICULAR PURPOSE AND NONINFRINGEMENT. IN NO EVENT SHALL THE
 AUTHORS OR COPYRIGHT HOLDERS BE LIABLE FOR ANY CLAIM, DAMAGES OR OTHER
 LIABILITY, WHETHER IN AN ACTION OF CONTRACT, TORT OR OTHERWISE, ARISING FROM,
 OUT OF OR IN CONNECTION WITH THE SOFTWARE OR THE USE OR OTHER DEALINGS IN
 THE SOFTWARE.
*/

import { EDITOR, TAOBAO } from 'internal:constants';
import { ImageData } from 'pal/image';
import { Material } from '../asset/assets/material';
import { clamp01, Mat4, Vec2, Settings, settings, sys, cclegacy, easing, preTransforms } from '../core';
import {
    Sampler, SamplerInfo, Shader, Texture, TextureInfo, Device, InputAssembler, InputAssemblerInfo, Attribute, Buffer,
    BufferInfo, Rect, Color, BufferTextureCopy, CommandBuffer, BufferUsageBit, Format,
    MemoryUsageBit, TextureType, TextureUsageBit, Address, Swapchain,
} from '../gfx';
import { PipelineStateManager } from '../rendering';
import { SetIndex } from '../rendering/define';
import { ccwindow, legacyCC } from '../core/global-exports';
import { XREye } from '../xr/xr-enums';
import { ImageAsset } from '../asset/assets';

const v2_0 = new Vec2();
type SplashEffectType = 'default' | 'custom' | 'off';
type WatermarkLocationType = 'default' | 'topLeft' | 'topRight' | 'topCenter' | 'bottomLeft' | 'bottomCenter' | 'bottomRight';

interface ISplashSetting {
    displayRatio: number;
    totalTime: number;
    watermarkLocation: WatermarkLocationType;
    autoFit: boolean;

    url?: string;
    type?: SplashEffectType;

    bgBase64: string;
    base64src: string;
}

export class SplashScreen {
    private settings!: ISplashSetting;
    private _curTime = 0;

    private device!: Device;
    private swapchain!: Swapchain;
    private shader!: Shader;
    private sampler!: Sampler;
    private cmdBuff!: CommandBuffer;
    private quadAssmebler!: InputAssembler;
    private vertexBuffers!: Buffer;
    private indicesBuffers!: Buffer;
    private renderArea!: Rect;
    private clearColors!: Color[];
    private projection!: Mat4;
    private isMobile = false;

    private bgMat!: Material;
    private bgImage!: ImageAsset;
    private bgTexture!: Texture;

    private logoMat!: Material;
    private logoImage!: ImageAsset;
    private logoTexture!: Texture;

    private watermarkMat!: Material;
    private watermarkTexture!: Texture;

    // layout
    private bgWidth = 1920;
    private bgHeight = 1080;
    private bgRatio = 16 / 9;
    private logoWidthTemp = 140;
    private logoHeightTemp = 200;
    private logoWidth = 0;
    private logoHeight = 0;
    private logoXTrans = 1 / 2;// Percent
    private logoYTrans = 1 / 6 + 2.5 / 6;// Percent

    private textSize = 24; // font size
    private textHeight = 24; // line height
    private textXTrans = 1 / 2;// Percent
    private textYExtraTrans = 32;// px
    private textExpandSize = 4;// px

    private scaleSize = 1;

    public get isFinished (): boolean {
        return this._curTime >= this.settings.totalTime;
    }

    set curTime (val) {
        this._curTime = val;
    }

    get curTime (): number {
        return this._curTime;
    }

    public init (): Promise<void[]> {
        this.settings = {
            displayRatio: settings.querySettings<number>(Settings.Category.SPLASH_SCREEN, 'displayRatio') ?? 0.4,
            totalTime: settings.querySettings<number>(Settings.Category.SPLASH_SCREEN, 'totalTime') ?? 3000,
            watermarkLocation: settings.querySettings<WatermarkLocationType>(Settings.Category.SPLASH_SCREEN, 'watermarkLocation') ?? 'default',
            autoFit: settings.querySettings<boolean>(Settings.Category.SPLASH_SCREEN, 'autoFit') ?? true,
            url: settings.querySettings<string>(Settings.Category.SPLASH_SCREEN, 'url') ?? '',
            type: settings.querySettings<SplashEffectType>(Settings.Category.SPLASH_SCREEN, 'type') ?? 'default',
            bgBase64: settings.querySettings<string>(Settings.Category.SPLASH_SCREEN, 'bgBase64') ?? '',
            base64src: settings.querySettings<string>(Settings.Category.SPLASH_SCREEN, 'base64src') ?? '',
        };
        this._curTime = 0;

        if (EDITOR || this.settings.base64src === '' || this.settings.totalTime <= 0) {
            this.settings.totalTime = 0;
        } else {
            this.device = cclegacy.director.root!.device;
            this.swapchain = cclegacy.director.root!.mainWindow!.swapchain;

            this.preInit();
            this.initLayout();

            this.initWaterMark();
<<<<<<< HEAD
            const bgPromise = new Promise<void>((resolve, reject) => {
                this.bgImage = new ImageAsset();
                this.bgImage.imageData.onload = () => {
                    this.initBG();
                    resolve();
                };
                this.bgImage.imageData.onerror = () => {
=======
            const bgPromise = new Promise<void>((resolve, reject): void => {
                this.bgImage = new ccwindow.Image();
                this.bgImage.onload = (): void => {
                    this.initBG();
                    resolve();
                };
                this.bgImage.onerror = (): void => {
>>>>>>> 79ad55a8
                    reject();
                };
                this.bgImage.imageData.src = this.settings.bgBase64;
            });
<<<<<<< HEAD
            const logoPromise = new Promise<void>((resolve, reject) => {
                this.logoImage = new ImageAsset();
                this.logoImage.imageData.onload = () => {
                    this.initLogo();
                    resolve();
                };
                this.logoImage.imageData.onerror = () => {
=======
            const logoPromise = new Promise<void>((resolve, reject): void => {
                this.logoImage = new ccwindow.Image();
                this.logoImage.onload = (): void => {
                    this.initLogo();
                    resolve();
                };
                this.logoImage.onerror = (): void => {
>>>>>>> 79ad55a8
                    reject();
                };
                this.logoImage.imageData.src = this.settings.base64src;
            });
            return Promise.all([bgPromise, logoPromise]);
        }
        return Promise.resolve([]);
    }

    private preInit (): void {
        this.clearColors = [new Color(0, 0, 0, 255)]; // clean to black
        const { device, swapchain } = this;
        this.renderArea = new Rect(0, 0, swapchain.width, swapchain.height);
        this.cmdBuff = device.commandBuffer;

        // create input assembler
        // create vertex buffer
        const verts = new Float32Array([0.5, 0.5, 1, 0, -0.5, 0.5, 0, 0, 0.5, -0.5, 1, 1, -0.5, -0.5, 0, 1]);
        const vbStride = Float32Array.BYTES_PER_ELEMENT * 4;
        const vbSize = vbStride * 4;
        this.vertexBuffers = device.createBuffer(new BufferInfo(
            BufferUsageBit.VERTEX | BufferUsageBit.TRANSFER_DST,
            MemoryUsageBit.DEVICE, vbSize, vbStride,
        ));
        this.vertexBuffers.update(verts);

        // create index buffer
        const indices = new Uint16Array([0, 1, 2, 1, 3, 2]);
        const ibStride = Uint16Array.BYTES_PER_ELEMENT;
        const ibSize = ibStride * 6;
        this.indicesBuffers = device.createBuffer(new BufferInfo(
            BufferUsageBit.INDEX | BufferUsageBit.TRANSFER_DST,
            MemoryUsageBit.DEVICE, ibSize, ibStride,
        ));
        this.indicesBuffers.update(indices);

        const attributes: Attribute[] = [
            new Attribute('a_position', Format.RG32F),
            new Attribute('a_texCoord', Format.RG32F),
        ];
        const IAInfo = new InputAssemblerInfo(attributes, [this.vertexBuffers], this.indicesBuffers);
        this.quadAssmebler = device.createInputAssembler(IAInfo);

        this.projection = new Mat4();
        Mat4.ortho(this.projection, -1, 1, -1, 1, -1, 1, device.capabilities.clipSpaceMinZ,
            device.capabilities.clipSpaceSignY, swapchain.surfaceTransform);

        this.isMobile = sys.isMobile;
    }

    private initLayout (): void {
        if (this.isMobile) {
            this.bgWidth = 812;
            this.bgHeight = 375;

            this.logoWidthTemp = 70;
            this.logoHeightTemp = 100;

            this.textSize = 12; // font size
            this.textHeight = this.textSize + this.textExpandSize; // line height
            this.textXTrans = 1 / 2;// Percent
            this.textYExtraTrans = 16;// px
        } else {
            this.bgWidth = 1920;
            this.bgHeight = 1080;

            this.logoWidthTemp = 140;
            this.logoHeightTemp = 200;

            this.textSize = 24; // font size
            this.textHeight = this.textSize + this.textExpandSize; // line height
            this.textXTrans = 1 / 2;// Percent
            this.textYExtraTrans = 32;// px
        }
        this.logoXTrans = 1 / 2;// Percent
        this.logoYTrans = 1 / 6 + 2.5 / 6;// Percent
        this.initScale();
    }

    private initScale (): void {
        const dw = this.swapchain.width; const dh = this.swapchain.height;
        let desiredWidth = this.isMobile ? 375 : 1080;
        let desiredHeight = this.isMobile ? 812 : 1920;
        if (dw > dh) {
            const temp = desiredHeight;
            desiredHeight = desiredWidth;
            desiredWidth = temp;
        }
        if (dw / dh > 16 / 9) {
            this.scaleSize = dh / desiredHeight;
        } else {
            this.scaleSize = dw / desiredWidth;
        }
    }

    public update (deltaTime: number): void {
        const settings = this.settings;
        const { device, swapchain } = this;
        Mat4.ortho(this.projection, -1, 1, -1, 1, -1, 1, device.capabilities.clipSpaceMinZ,
            device.capabilities.clipSpaceSignY, swapchain.surfaceTransform);
        const dw = swapchain.width; const dh = swapchain.height;
        this.initScale();

        this._curTime += deltaTime * 1000;
        const percent = clamp01(this._curTime / settings.totalTime);
        const u_p = easing.cubicOut(percent);

        // update bg uniform
        let scaleX = 1;
        let scaleY = 1;
        if (dw < dh) {
            scaleX = dh * this.bgRatio;
            scaleY = dh;
        } else {
            scaleX = dw;
            scaleY = dw * this.bgRatio;
        }

        this.bgMat.setProperty('resolution', v2_0.set(dw, dh), 0);
        this.bgMat.setProperty('scale', v2_0.set(scaleX, scaleY), 0);
        this.bgMat.setProperty('translate', v2_0.set(dw * 0.5, dh * 0.5), 0);
        this.bgMat.setProperty('percent', 1.0);
        this.bgMat.setProperty('u_projection', this.projection);
        this.bgMat.passes[0].update();

        // update logo uniform
        scaleX = 1;
        scaleY = 1;
        scaleX = this.logoWidth * this.scaleSize * settings.displayRatio;
        scaleY = this.logoHeight * this.scaleSize * settings.displayRatio;
        const logoYTrans = dh * this.logoYTrans;

        this.logoMat.setProperty('resolution', v2_0.set(dw, dh), 0);
        this.logoMat.setProperty('scale', v2_0.set(scaleX, scaleY), 0);
        this.logoMat.setProperty('translate', v2_0.set(dw * this.logoXTrans, logoYTrans), 0);
        this.logoMat.setProperty('percent', u_p);
        this.logoMat.setProperty('u_projection', this.projection);
        this.logoMat.passes[0].update();

        // update watermark uniform
        if (this.watermarkMat) {
            const watermarkTW = this.watermarkTexture.width; const watermarkTH = this.watermarkTexture.height;
            scaleX = watermarkTW;
            scaleY = watermarkTH;
            const textYTrans = logoYTrans - (this.logoHeight * 0.5 * settings.displayRatio + this.textYExtraTrans)
                * this.scaleSize - watermarkTH * 0.5;
            this.watermarkMat.setProperty('resolution', v2_0.set(dw, dh), 0);
            this.watermarkMat.setProperty('scale', v2_0.set(scaleX, scaleY), 0);
            this.watermarkMat.setProperty('translate', v2_0.set(dw * this.textXTrans, textYTrans), 0);
            this.watermarkMat.setProperty('percent', u_p);
            this.watermarkMat.setProperty('u_projection', this.projection);
            this.watermarkMat.passes[0].update();
        }
        this.frame();
    }

    private initBG (): void {
        const device = this.device;

        this.bgMat = new Material();
        this.bgMat.initialize({ effectName: 'util/splash-screen' });

        const samplerInfo = new SamplerInfo();
        samplerInfo.addressU = Address.CLAMP;
        samplerInfo.addressV = Address.CLAMP;
        samplerInfo.addressW = Address.CLAMP;
        this.sampler = device.getSampler(samplerInfo);

        this.bgTexture = device.createTexture(new TextureInfo(
            TextureType.TEX2D,
            TextureUsageBit.SAMPLED | TextureUsageBit.TRANSFER_DST,
            Format.RGBA8,
            this.bgImage.width,
            this.bgImage.height,
        ));

        const pass = this.bgMat.passes[0];
        const binding = pass.getBinding('mainTexture');
        pass.bindTexture(binding, this.bgTexture);
        this.shader = pass.getShaderVariant()!;
        const descriptorSet = pass.descriptorSet;
        descriptorSet.bindSampler(binding, this.sampler);
        descriptorSet.update();

        const region = new BufferTextureCopy();
        region.texExtent.width = this.bgImage.width;
        region.texExtent.height = this.bgImage.height;
        region.texExtent.depth = 1;

        device.copyImagesToTexture([this.bgImage], this.bgTexture, [region]);
    }

    private initLogo (): void {
        const device = this.device;

        this.logoMat = new Material();
        this.logoMat.initialize({ effectName: 'util/splash-screen' });

        const samplerInfo = new SamplerInfo();
        samplerInfo.addressU = Address.CLAMP;
        samplerInfo.addressV = Address.CLAMP;
        samplerInfo.addressW = Address.CLAMP;
        this.sampler = device.getSampler(samplerInfo);

        this.logoTexture = device.createTexture(new TextureInfo(
            TextureType.TEX2D,
            TextureUsageBit.SAMPLED | TextureUsageBit.TRANSFER_DST,
            Format.RGBA8,
            this.logoImage.width,
            this.logoImage.height,
        ));

        const pass = this.logoMat.passes[0];
        const binding = pass.getBinding('mainTexture');
        pass.bindTexture(binding, this.logoTexture);
        this.shader = pass.getShaderVariant()!;
        const descriptorSet = pass.descriptorSet;
        descriptorSet.bindSampler(binding, this.sampler);
        descriptorSet.update();

        const region = new BufferTextureCopy();
        region.texExtent.width = this.logoImage.width;
        region.texExtent.height = this.logoImage.height;
        region.texExtent.depth = 1;
        device.copyImagesToTexture([this.logoImage], this.logoTexture, [region]);

        const logoRatio = this.logoImage.width / this.logoImage.height;
        if (logoRatio < 1) {
            this.logoWidth = this.logoWidthTemp;
            this.logoHeight = this.logoWidthTemp / logoRatio;
        } else {
            this.logoWidth = this.logoHeightTemp * logoRatio;
            this.logoHeight = this.logoHeightTemp;
        }
    }

    private initWaterMark (): void {
        // create texture from image
        const watermarkImg = ccwindow.document.createElement('canvas');
        watermarkImg.height = this.textHeight * this.scaleSize;
        watermarkImg.style.width = `${watermarkImg.width}`;
        watermarkImg.style.height = `${watermarkImg.height}`;

        const text = 'Created with Cocos';
        const ctx = watermarkImg.getContext('2d')!;
        ctx.font = `${this.textSize * this.scaleSize}px Arial`; ctx.textBaseline = 'top'; ctx.textAlign = 'center'; ctx.fillStyle = '#707070';
        const textLength = ctx.measureText(text).width + 10;
        watermarkImg.width = textLength; // Tips: Set canvas width will clean context style
        ctx.font = `${this.textSize * this.scaleSize}px Arial`; ctx.textBaseline = 'top'; ctx.textAlign = 'center'; ctx.fillStyle = '#707070';
        ctx.fillText(text, watermarkImg.width / 2, 0);
        const region = new BufferTextureCopy();
        region.texExtent.width = watermarkImg.width;
        region.texExtent.height = watermarkImg.height;
        region.texExtent.depth = 1;
        this.watermarkTexture = this.device.createTexture(new TextureInfo(
            TextureType.TEX2D, TextureUsageBit.SAMPLED | TextureUsageBit.TRANSFER_DST,
            Format.RGBA8, watermarkImg.width, watermarkImg.height,
        ));
        this.device.copyTexImagesToTexture([watermarkImg], this.watermarkTexture, [region]);
        // create material
        this.watermarkMat = new Material();
        this.watermarkMat.initialize({ effectName: 'util/splash-screen' });
        const pass = this.watermarkMat.passes[0];
        const binding = pass.getBinding('mainTexture');
        pass.bindTexture(binding, this.watermarkTexture);
        pass.descriptorSet.update();
    }

    private frame (): void {
        const { device, swapchain } = this;

        if (!sys.isXR || xr.entry.isRenderAllowable()) {
            const renderSize = sys.isXR ? 2 : 1;
            for (let xrEye = 0; xrEye < renderSize; xrEye++) {
                if (sys.isXR) {
                    xr.entry.renderLoopStart(xrEye);
                    const xrFov = xr.entry.getEyeFov(xrEye);
                    // device's fov may be asymmetry
                    let radioLeft = 1.0;
                    let radioRight = 1.0;
                    if (xrEye === XREye.LEFT) {
                        radioLeft = Math.abs(Math.tan(xrFov[0])) / Math.abs(Math.tan(xrFov[1]));
                    } else if (xrEye === XREye.RIGHT) {
                        radioRight = Math.abs(Math.tan(xrFov[1])) / Math.abs(Math.tan(xrFov[0]));
                    }
                    Mat4.ortho(this.projection, -radioLeft, radioRight, -1, 1, -1, 1, device.capabilities.clipSpaceMinZ,
                        device.capabilities.clipSpaceSignY, swapchain.surfaceTransform);
                    // keep scale to [-1, 1] only use offset
                    this.projection.m00 = preTransforms[swapchain.surfaceTransform][0];
                    this.projection.m05 = preTransforms[swapchain.surfaceTransform][3] * device.capabilities.clipSpaceSignY;
                    this.bgMat.setProperty('u_projection', this.projection);
                    this.bgMat.passes[0].update();
                    this.logoMat.setProperty('u_projection', this.projection);
                    this.logoMat.passes[0].update();
                    if (this.watermarkMat) {
                        this.watermarkMat.setProperty('u_projection', this.projection);
                        this.watermarkMat.passes[0].update();
                    }
                }

                // for legacy pipeline
                device.enableAutoBarrier(true);

                device.acquire([swapchain]);
                // record command
                const cmdBuff = this.cmdBuff;
                const framebuffer = cclegacy.director.root!.mainWindow!.framebuffer;
                const renderArea = this.renderArea;

                renderArea.width = swapchain.width;
                renderArea.height = swapchain.height;

                cmdBuff.begin();
                cmdBuff.beginRenderPass(framebuffer.renderPass, framebuffer, renderArea, this.clearColors, 1.0, 0);

                const bgPass = this.bgMat.passes[0];
                const bgPso = PipelineStateManager.getOrCreatePipelineState(device, bgPass, this.shader, framebuffer.renderPass,
                    this.quadAssmebler);

                cmdBuff.bindPipelineState(bgPso);
                cmdBuff.bindDescriptorSet(SetIndex.MATERIAL, bgPass.descriptorSet);
                cmdBuff.bindInputAssembler(this.quadAssmebler);
                cmdBuff.draw(this.quadAssmebler);

                const logoPass = this.logoMat.passes[0];
                const logoPso = PipelineStateManager.getOrCreatePipelineState(device, logoPass, this.shader, framebuffer.renderPass,
                    this.quadAssmebler);

                cmdBuff.bindPipelineState(logoPso);
                cmdBuff.bindDescriptorSet(SetIndex.MATERIAL, logoPass.descriptorSet);
                cmdBuff.bindInputAssembler(this.quadAssmebler);
                cmdBuff.draw(this.quadAssmebler);

                if (this.watermarkMat) {
                    const wartermarkPass = this.watermarkMat.passes[0];
                    const watermarkPso = PipelineStateManager.getOrCreatePipelineState(device,
                        wartermarkPass, this.shader, framebuffer.renderPass, this.quadAssmebler);
                    cmdBuff.bindPipelineState(watermarkPso);
                    cmdBuff.bindDescriptorSet(SetIndex.MATERIAL, wartermarkPass.descriptorSet);
                    cmdBuff.bindInputAssembler(this.quadAssmebler);
                    cmdBuff.draw(this.quadAssmebler);
                }

                cmdBuff.endRenderPass();
                cmdBuff.end();
                device.flushCommands([cmdBuff]);
                device.queue.submit([cmdBuff]);
                device.present();
                device.enableAutoBarrier(!legacyCC.rendering);

                if (sys.isXR) {
                    xr.entry.renderLoopEnd(xrEye);
                }
            }
        }
    }

    private destroy (): void {
        this.device = null!;
        this.swapchain = null!;
        this.clearColors = null!;
        if ((this.bgImage as any).destroy) (this.bgImage as any).destroy();
        this.bgImage = null!;
        this.bgMat.destroy();
        this.bgMat = null!;
        this.bgTexture.destroy();
        this.bgTexture = null!;
        if ((this.logoImage as any).destroy) (this.logoImage as any).destroy();
        this.logoImage = null!;
        this.renderArea = null!;
        this.cmdBuff = null!;
        this.shader = null!;
        this.logoMat.destroy();
        this.logoMat = null!;
        this.logoTexture.destroy();
        this.logoTexture = null!;
        this.quadAssmebler.destroy();
        this.quadAssmebler = null!;
        this.vertexBuffers.destroy();
        this.vertexBuffers = null!;
        this.indicesBuffers.destroy();
        this.indicesBuffers = null!;
        this.sampler = null!;

        /** text */
        if (this.watermarkTexture) {
            this.watermarkMat.destroy();
            this.watermarkMat = null!;
            this.watermarkTexture.destroy();
            this.watermarkTexture = null!;
        }

        this.settings = null!;
    }

    private static _ins?: SplashScreen;

    public static get instance (): SplashScreen {
        if (!SplashScreen._ins) {
            SplashScreen._ins = new SplashScreen();
        }
        return SplashScreen._ins;
    }

    private constructor () {}
}

cclegacy.internal.SplashScreen = SplashScreen;<|MERGE_RESOLUTION|>--- conflicted
+++ resolved
@@ -136,44 +136,24 @@
             this.initLayout();
 
             this.initWaterMark();
-<<<<<<< HEAD
-            const bgPromise = new Promise<void>((resolve, reject) => {
+            const bgPromise = new Promise<void>((resolve, reject): void => {
                 this.bgImage = new ImageAsset();
-                this.bgImage.imageData.onload = () => {
+                this.bgImage.imageData.onload = (): void => {
                     this.initBG();
                     resolve();
                 };
-                this.bgImage.imageData.onerror = () => {
-=======
-            const bgPromise = new Promise<void>((resolve, reject): void => {
-                this.bgImage = new ccwindow.Image();
-                this.bgImage.onload = (): void => {
-                    this.initBG();
-                    resolve();
-                };
-                this.bgImage.onerror = (): void => {
->>>>>>> 79ad55a8
+                this.bgImage.imageData.onerror = (): void => {
                     reject();
                 };
                 this.bgImage.imageData.src = this.settings.bgBase64;
             });
-<<<<<<< HEAD
             const logoPromise = new Promise<void>((resolve, reject) => {
                 this.logoImage = new ImageAsset();
-                this.logoImage.imageData.onload = () => {
+                this.logoImage.imageData.onload = (): void => {
                     this.initLogo();
                     resolve();
                 };
-                this.logoImage.imageData.onerror = () => {
-=======
-            const logoPromise = new Promise<void>((resolve, reject): void => {
-                this.logoImage = new ccwindow.Image();
-                this.logoImage.onload = (): void => {
-                    this.initLogo();
-                    resolve();
-                };
-                this.logoImage.onerror = (): void => {
->>>>>>> 79ad55a8
+                this.logoImage.imageData.onerror = (): void => {
                     reject();
                 };
                 this.logoImage.imageData.src = this.settings.base64src;
