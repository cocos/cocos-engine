/*
 Copyright (c) 2020 Xiamen Yaji Software Co., Ltd.

 https://www.cocos.com/

 Permission is hereby granted, free of charge, to any person obtaining a copy
 of this software and associated engine source code (the "Software"), a limited,
 worldwide, royalty-free, non-assignable, revocable and non-exclusive license
 to use Cocos Creator solely to develop games on your target platforms. You shall
 not use Cocos Creator software for developing other software or tools that's
 used for developing games. You are not granted to publish, distribute,
 sublicense, and/or sell copies of Cocos Creator.

 The software or tools in this License Agreement are licensed, not sold.
 Xiamen Yaji Software Co., Ltd. reserves all rights not expressly granted to you.

 THE SOFTWARE IS PROVIDED "AS IS", WITHOUT WARRANTY OF ANY KIND, EXPRESS OR
 IMPLIED, INCLUDING BUT NOT LIMITED TO THE WARRANTIES OF MERCHANTABILITY,
 FITNESS FOR A PARTICULAR PURPOSE AND NONINFRINGEMENT. IN NO EVENT SHALL THE
 AUTHORS OR COPYRIGHT HOLDERS BE LIABLE FOR ANY CLAIM, DAMAGES OR OTHER
 LIABILITY, WHETHER IN AN ACTION OF CONTRACT, TORT OR OTHERWISE, ARISING FROM,
 OUT OF OR IN CONNECTION WITH THE SOFTWARE OR THE USE OR OTHER DEALINGS IN
 THE SOFTWARE.
 */

import { EDITOR, PREVIEW, TAOBAO } from 'internal:constants';
import { Material } from '../asset/assets/material';
import { clamp01, Mat4, Vec2, Settings, settings, sys, cclegacy, easing } from '../core';
import {
    Sampler, SamplerInfo, Shader, Texture, TextureInfo, Device, InputAssembler, InputAssemblerInfo, Attribute, Buffer,
    BufferInfo, Rect, Color, BufferTextureCopy, CommandBuffer, BufferUsageBit, Format,
    MemoryUsageBit, TextureType, TextureUsageBit, Address, SurfaceTransform, Swapchain,
} from '../gfx';
import { PipelineStateManager } from '../rendering';
import { SetIndex } from '../rendering/define';

const v2_0 = new Vec2();
type SplashEffectType = 'default' | 'custom' | 'off';
type WatermarkLocationType = 'default' | 'topLeft' | 'topRight' | 'topCenter' | 'bottomLeft' | 'bottomCenter' | 'bottomRight';

interface ISplashSetting {
    displayRatio: number;
    totalTime: number;
    watermarkLocation: WatermarkLocationType;
    autoFit: boolean;

    url?: string;
    type?: SplashEffectType;

    bgBase64: string;
    base64src: string;
}

export class SplashScreen {
    private settings!: ISplashSetting;
    private _curTime = 0;

    private device!: Device;
    private swapchain!: Swapchain;
    private shader!: Shader;
    private sampler!: Sampler;
    private cmdBuff!: CommandBuffer;
    private quadAssmebler!: InputAssembler;
    private vertexBuffers!: Buffer;
    private indicesBuffers!: Buffer;
    private renderArea!: Rect;
    private clearColors!: Color[];
    private projection!: Mat4;
    private isMobile = false;

    private bgMat!: Material;
    private bgImage!: TexImageSource;
    private bgTexture!: Texture;

    private logoMat!: Material;
    private logoImage!: TexImageSource;
    private logoTexture!: Texture;

    private watermarkMat!: Material;
    private watermarkTexture!: Texture;

    // layout
    private bgWidth = 1920;
    private bgHeight = 1080;
    private bgRatio = 16 / 9;
    private logoWidth = 140;
    private logoHeight = 200;
    private logoXTrans = 1 / 2;// Percent
    private logoYTrans = 1 / 6 + 2.5 / 6;// Percent

    private textSize = 24; // font size
    private textHeight = 24; // line height
    private textXTrans = 1 / 2;// Percent
    private textYExtraTrans = 32;// px

    private scaleSize = 1;

    public get isFinished () {
        return this._curTime >= this.settings.totalTime;
    }

    set curTime (val) {
        this._curTime = val;
    }

    get curTime () {
        return this._curTime;
    }

    public init (): Promise<void> | undefined {
        this.settings = {
            displayRatio: settings.querySettings<number>(Settings.Category.SPLASH_SCREEN, 'displayRatio') ?? 0.4,
            totalTime: settings.querySettings<number>(Settings.Category.SPLASH_SCREEN, 'totalTime') ?? 3000,
            watermarkLocation: settings.querySettings<WatermarkLocationType>(Settings.Category.SPLASH_SCREEN, 'watermarkLocation') ?? 'default',
            autoFit: settings.querySettings<boolean>(Settings.Category.SPLASH_SCREEN, 'autoFit') ?? true,
            url: settings.querySettings<string>(Settings.Category.SPLASH_SCREEN, 'url') ?? '',
            type: settings.querySettings<SplashEffectType>(Settings.Category.SPLASH_SCREEN, 'type') ?? 'default',
            bgBase64: settings.querySettings<string>(Settings.Category.SPLASH_SCREEN, 'bgBase64') ?? '',
            base64src: settings.querySettings<string>(Settings.Category.SPLASH_SCREEN, 'base64src') ?? '',
        };
        this._curTime = 0;

<<<<<<< HEAD
        if (EDITOR || this.settings.base64src === '' || this.settings.totalTime <= 0) {
=======
        // TODO: Image can't load with base64 data on Taobao platform.
        if (EDITOR || PREVIEW || TAOBAO || this.settings.base64src === '' || this.settings.totalTime <= 0) {
>>>>>>> 00eddc47
            this.settings.totalTime = 0;
        } else {
            this.device = cclegacy.director.root!.device;
            this.swapchain = cclegacy.director.root!.mainWindow!.swapchain;

            this.preInit();
            this.initLayout();

            this.initWaterMark();
            return new Promise<void>((resolve, reject) => {
                this.bgImage = new Image();
                this.bgImage.onload = () => {
                    this.initBG();
                    resolve();
                };
                this.bgImage.onerror = () => {
                    reject();
                };
                this.bgImage.src = this.settings.bgBase64;

                this.logoImage = new Image();
                this.logoImage.onload = () => {
                    this.initLogo();
                    resolve();
                };
                this.logoImage.onerror = () => {
                    reject();
                };
                this.logoImage.src = this.settings.base64src;
            });
        }
        return Promise.resolve();
    }

    private preInit () {
        this.clearColors = [new Color(0, 0, 0, 255)]; // clean to black
        const { device, swapchain } = this;
        this.renderArea = new Rect(0, 0, swapchain.width, swapchain.height);
        this.cmdBuff = device.commandBuffer;

        // create input assembler
        // create vertex buffer
        const verts = new Float32Array([0.5, 0.5, 1, 0, -0.5, 0.5, 0, 0, 0.5, -0.5, 1, 1, -0.5, -0.5, 0, 1]);
        const vbStride = Float32Array.BYTES_PER_ELEMENT * 4;
        const vbSize = vbStride * 4;
        this.vertexBuffers = device.createBuffer(new BufferInfo(
            BufferUsageBit.VERTEX | BufferUsageBit.TRANSFER_DST,
            MemoryUsageBit.DEVICE, vbSize, vbStride,
        ));
        this.vertexBuffers.update(verts);

        // create index buffer
        const indices = new Uint16Array([0, 1, 2, 1, 3, 2]);
        const ibStride = Uint16Array.BYTES_PER_ELEMENT;
        const ibSize = ibStride * 6;
        this.indicesBuffers = device.createBuffer(new BufferInfo(
            BufferUsageBit.INDEX | BufferUsageBit.TRANSFER_DST,
            MemoryUsageBit.DEVICE, ibSize, ibStride,
        ));
        this.indicesBuffers.update(indices);

        const attributes: Attribute[] = [
            new Attribute('a_position', Format.RG32F),
            new Attribute('a_texCoord', Format.RG32F),
        ];
        const IAInfo = new InputAssemblerInfo(attributes, [this.vertexBuffers], this.indicesBuffers);
        this.quadAssmebler = device.createInputAssembler(IAInfo);

        this.projection = new Mat4();
        Mat4.ortho(this.projection, -1, 1, -1, 1, -1, 1, device.capabilities.clipSpaceMinZ,
            device.capabilities.clipSpaceSignY, swapchain.surfaceTransform);

        this.isMobile = sys.isMobile;
    }

    private initLayout () {
        if (this.isMobile) {
            this.bgWidth = 812;
            this.bgHeight = 375;

            this.logoWidth = 70;
            this.logoHeight = 100;
            this.logoXTrans = 1 / 2;// Percent
            this.logoYTrans = 2 / 3;// Percent

            this.textSize = 12; // font size
            this.textHeight = 12; // line height
            this.textXTrans = 1 / 2;// Percent
            this.textYExtraTrans = 16;// px
        } else {
            this.bgWidth = 1920;
            this.bgHeight = 1080;

            this.logoWidth = 140;
            this.logoHeight = 200;
            this.logoXTrans = 1 / 2;// Percent
            this.logoYTrans = 1 / 6 + 2.5 / 6;// Percent

            this.textSize = 24; // font size
            this.textHeight = 24; // line height
            this.textXTrans = 1 / 2;// Percent
            this.textYExtraTrans = 32;// px
        }
        this.initScale();
    }

    private initScale () {
        const dw = this.swapchain.width; const dh = this.swapchain.height;
        let desiredWidth = this.isMobile ? 375 : 1080;
        let desiredHeight = this.isMobile ? 812 : 1920;
        if (dw > dh) {
            const temp = desiredHeight;
            desiredHeight = desiredWidth;
            desiredWidth = temp;
        }
        if (dw / dh > 16 / 9) {
            this.scaleSize = dh / desiredHeight;
        } else {
            this.scaleSize = dw / desiredWidth;
        }
    }

    public update (deltaTime: number) {
        const settings = this.settings;
        const { device, swapchain } = this;
        Mat4.ortho(this.projection, -1, 1, -1, 1, -1, 1, device.capabilities.clipSpaceMinZ,
            device.capabilities.clipSpaceSignY, swapchain.surfaceTransform);
        const dw = swapchain.width; const dh = swapchain.height;
        this.initScale();

        this._curTime += deltaTime * 1000;
        const percent = clamp01(this._curTime / settings.totalTime);
        const u_p = easing.cubicOut(percent);

        // update bg uniform
        let scaleX = 1;
        let scaleY = 1;
        if (dw < dh) {
            scaleX = dh * this.bgRatio;
            scaleY = dh;
        } else {
            scaleX = dw;
            scaleY = dw * this.bgRatio;
        }

        this.bgMat.setProperty('resolution', v2_0.set(dw, dh), 0);
        this.bgMat.setProperty('scale', v2_0.set(scaleX, scaleY), 0);
        this.bgMat.setProperty('translate', v2_0.set(dw * 0.5, dh * 0.5), 0);
        this.bgMat.setProperty('percent', 1.0);
        this.bgMat.setProperty('u_projection', this.projection);
        this.bgMat.passes[0].update();

        // update logo uniform
        scaleX = 1;
        scaleY = 1;
        scaleX = this.logoWidth * this.scaleSize;
        scaleY = this.logoHeight * this.scaleSize;
        const logoYTrans = dh * this.logoYTrans;

        this.logoMat.setProperty('resolution', v2_0.set(dw, dh), 0);
        this.logoMat.setProperty('scale', v2_0.set(scaleX, scaleY), 0);
        this.logoMat.setProperty('translate', v2_0.set(dw * this.logoXTrans, logoYTrans), 0);
        this.logoMat.setProperty('percent', u_p);
        this.logoMat.setProperty('u_projection', this.projection);
        this.logoMat.passes[0].update();

        // update watermark uniform
        if (this.watermarkMat) {
            const watermarkTW = this.watermarkTexture.width; const watermarkTH = this.watermarkTexture.height;
            scaleX = watermarkTW;
            scaleY = watermarkTH;
            const textYTrans = logoYTrans - (this.logoHeight * 0.5 + this.textYExtraTrans) * this.scaleSize - watermarkTH * 0.5;
            this.watermarkMat.setProperty('resolution', v2_0.set(dw, dh), 0);
            this.watermarkMat.setProperty('scale', v2_0.set(scaleX, scaleY), 0);
            this.watermarkMat.setProperty('translate', v2_0.set(dw * this.textXTrans, textYTrans), 0);
            this.watermarkMat.setProperty('percent', u_p);
            this.watermarkMat.setProperty('u_projection', this.projection);
            this.watermarkMat.passes[0].update();
        }
        this.frame();
    }

    private initBG () {
        const device = this.device;

        this.bgMat = new Material();
        this.bgMat.initialize({ effectName: 'util/splash-screen' });

        const samplerInfo = new SamplerInfo();
        samplerInfo.addressU = Address.CLAMP;
        samplerInfo.addressV = Address.CLAMP;
        samplerInfo.addressW = Address.CLAMP;
        this.sampler = device.getSampler(samplerInfo);

        this.bgTexture = device.createTexture(new TextureInfo(
            TextureType.TEX2D,
            TextureUsageBit.SAMPLED | TextureUsageBit.TRANSFER_DST,
            Format.RGBA8,
            this.bgImage.width,
            this.bgImage.height,
        ));

        const pass = this.bgMat.passes[0];
        const binding = pass.getBinding('mainTexture');
        pass.bindTexture(binding, this.bgTexture);
        this.shader = pass.getShaderVariant()!;
        const descriptorSet = pass.descriptorSet;
        descriptorSet.bindSampler(binding, this.sampler);
        descriptorSet.update();

        const region = new BufferTextureCopy();
        region.texExtent.width = this.bgImage.width;
        region.texExtent.height = this.bgImage.height;
        region.texExtent.depth = 1;
        device.copyTexImagesToTexture([this.bgImage], this.bgTexture, [region]);
    }

    private initLogo () {
        const device = this.device;

        this.logoMat = new Material();
        this.logoMat.initialize({ effectName: 'util/splash-screen' });

        const samplerInfo = new SamplerInfo();
        samplerInfo.addressU = Address.CLAMP;
        samplerInfo.addressV = Address.CLAMP;
        samplerInfo.addressW = Address.CLAMP;
        this.sampler = device.getSampler(samplerInfo);

        this.logoTexture = device.createTexture(new TextureInfo(
            TextureType.TEX2D,
            TextureUsageBit.SAMPLED | TextureUsageBit.TRANSFER_DST,
            Format.RGBA8,
            this.logoImage.width,
            this.logoImage.height,
        ));

        const pass = this.logoMat.passes[0];
        const binding = pass.getBinding('mainTexture');
        pass.bindTexture(binding, this.logoTexture);
        this.shader = pass.getShaderVariant()!;
        const descriptorSet = pass.descriptorSet;
        descriptorSet.bindSampler(binding, this.sampler);
        descriptorSet.update();

        const region = new BufferTextureCopy();
        region.texExtent.width = this.logoImage.width;
        region.texExtent.height = this.logoImage.height;
        region.texExtent.depth = 1;
        device.copyTexImagesToTexture([this.logoImage], this.logoTexture, [region]);
    }

    private initWaterMark () {
        // create texture from image
        const watermarkImg = document.createElement('canvas');
        watermarkImg.width = 330; watermarkImg.height = this.textHeight * this.scaleSize;
        watermarkImg.style.width = `${watermarkImg.width}`;
        watermarkImg.style.height = `${watermarkImg.height}`;
        const ctx = watermarkImg.getContext('2d')!;
        ctx.font = `${this.textSize * this.scaleSize}px Arial`; ctx.textBaseline = 'top'; ctx.textAlign = 'center'; ctx.fillStyle = '#707070';
        const text = 'Created with Cocos';
        ctx.fillText(text, watermarkImg.width / 2, 0);
        const region = new BufferTextureCopy();
        region.texExtent.width = watermarkImg.width;
        region.texExtent.height = watermarkImg.height;
        region.texExtent.depth = 1;
        this.watermarkTexture = this.device.createTexture(new TextureInfo(
            TextureType.TEX2D, TextureUsageBit.SAMPLED | TextureUsageBit.TRANSFER_DST,
            Format.RGBA8, watermarkImg.width, watermarkImg.height,
        ));
        this.device.copyTexImagesToTexture([watermarkImg], this.watermarkTexture, [region]);
        // create material
        this.watermarkMat = new Material();
        this.watermarkMat.initialize({ effectName: 'util/splash-screen' });
        const pass = this.watermarkMat.passes[0];
        const binding = pass.getBinding('mainTexture');
        pass.bindTexture(binding, this.watermarkTexture);
        pass.descriptorSet.update();
    }

    private frame () {
        const { device, swapchain } = this;

        if (!sys.isXR || xr.entry.isRenderAllowable()) {
            const renderSize = sys.isXR ? 2 : 1;
            for (let xrEye = 0; xrEye < renderSize; xrEye++) {
                if (sys.isXR) {
                    xr.entry.renderLoopStart(xrEye);
                }

                device.acquire([swapchain]);
                // record command
                const cmdBuff = this.cmdBuff;
                const framebuffer = cclegacy.director.root!.mainWindow!.framebuffer;
                const renderArea = this.renderArea;

                renderArea.width = swapchain.width;
                renderArea.height = swapchain.height;

                cmdBuff.begin();
                cmdBuff.beginRenderPass(framebuffer.renderPass, framebuffer, renderArea, this.clearColors, 1.0, 0);

                const bgPass = this.bgMat.passes[0];
                const bgPso = PipelineStateManager.getOrCreatePipelineState(device, bgPass, this.shader, framebuffer.renderPass,
                    this.quadAssmebler);

                cmdBuff.bindPipelineState(bgPso);
                cmdBuff.bindDescriptorSet(SetIndex.MATERIAL, bgPass.descriptorSet);
                cmdBuff.bindInputAssembler(this.quadAssmebler);
                cmdBuff.draw(this.quadAssmebler);

                const logoPass = this.logoMat.passes[0];
                const logoPso = PipelineStateManager.getOrCreatePipelineState(device, logoPass, this.shader, framebuffer.renderPass,
                    this.quadAssmebler);

                cmdBuff.bindPipelineState(logoPso);
                cmdBuff.bindDescriptorSet(SetIndex.MATERIAL, logoPass.descriptorSet);
                cmdBuff.bindInputAssembler(this.quadAssmebler);
                cmdBuff.draw(this.quadAssmebler);

                if (this.watermarkMat) {
                    const wartermarkPass = this.watermarkMat.passes[0];
                    const watermarkPso = PipelineStateManager.getOrCreatePipelineState(device,
                        wartermarkPass, this.shader, framebuffer.renderPass, this.quadAssmebler);
                    cmdBuff.bindPipelineState(watermarkPso);
                    cmdBuff.bindDescriptorSet(SetIndex.MATERIAL, wartermarkPass.descriptorSet);
                    cmdBuff.bindInputAssembler(this.quadAssmebler);
                    cmdBuff.draw(this.quadAssmebler);
                }

                cmdBuff.endRenderPass();
                cmdBuff.end();
                device.flushCommands([cmdBuff]);
                device.queue.submit([cmdBuff]);
                device.present();

                if (sys.isXR) {
                    xr.entry.renderLoopEnd(xrEye);
                }
            }
        }
    }

    private destroy () {
        this.device = null!;
        this.swapchain = null!;
        this.clearColors = null!;
        if ((this.bgImage as any).destroy) (this.bgImage as any).destroy();
        this.bgImage = null!;
        this.bgMat.destroy();
        this.bgMat = null!;
        this.bgTexture.destroy();
        this.bgTexture = null!;
        if ((this.logoImage as any).destroy) (this.logoImage as any).destroy();
        this.logoImage = null!;
        this.renderArea = null!;
        this.cmdBuff = null!;
        this.shader = null!;
        this.logoMat.destroy();
        this.logoMat = null!;
        this.logoTexture.destroy();
        this.logoTexture = null!;
        this.quadAssmebler.destroy();
        this.quadAssmebler = null!;
        this.vertexBuffers.destroy();
        this.vertexBuffers = null!;
        this.indicesBuffers.destroy();
        this.indicesBuffers = null!;
        this.sampler = null!;

        /** text */
        if (this.watermarkTexture) {
            this.watermarkMat.destroy();
            this.watermarkMat = null!;
            this.watermarkTexture.destroy();
            this.watermarkTexture = null!;
        }

        this.settings = null!;
    }

    private static _ins?: SplashScreen;

    public static get instance () {
        if (!SplashScreen._ins) {
            SplashScreen._ins = new SplashScreen();
        }
        return SplashScreen._ins;
    }

    private constructor () { }
}

cclegacy.internal.SplashScreen = SplashScreen;<|MERGE_RESOLUTION|>--- conflicted
+++ resolved
@@ -120,12 +120,8 @@
         };
         this._curTime = 0;
 
-<<<<<<< HEAD
-        if (EDITOR || this.settings.base64src === '' || this.settings.totalTime <= 0) {
-=======
         // TODO: Image can't load with base64 data on Taobao platform.
-        if (EDITOR || PREVIEW || TAOBAO || this.settings.base64src === '' || this.settings.totalTime <= 0) {
->>>>>>> 00eddc47
+        if (EDITOR || TAOBAO || this.settings.base64src === '' || this.settings.totalTime <= 0) {
             this.settings.totalTime = 0;
         } else {
             this.device = cclegacy.director.root!.device;
