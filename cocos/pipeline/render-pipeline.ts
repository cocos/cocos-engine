import { intersect } from '../3d/geom-utils';
import { Root } from '../core/root';
import { Mat4 } from '../core/value-types';
import { mat4, vec3 } from '../core/vmath';
import { GFXBuffer } from '../gfx/buffer';
import {
    GFXBindingType,
    GFXBufferUsageBit,
    GFXFormat,
    GFXFormatInfos,
    GFXLoadOp,
    GFXMemoryUsageBit,
    GFXStoreOp,
    GFXTextureLayout,
    GFXTextureType,
    GFXTextureUsageBit,
    GFXTextureViewType} from '../gfx/define';
import { GFXDevice, GFXFeature } from '../gfx/device';
import { GFXFramebuffer } from '../gfx/framebuffer';
import { GFXInputAssembler, IGFXInputAttribute } from '../gfx/input-assembler';
import { GFXRenderPass } from '../gfx/render-pass';
import { GFXTexture } from '../gfx/texture';
import { GFXTextureView } from '../gfx/texture-view';
<<<<<<< HEAD
import { IDefineMap } from '../renderer/core/effect';
import { UBOGlobal } from './define';
=======
import { UBOGlobal, UBOShadow } from './define';
>>>>>>> 6faf0049
import { IGlobalBindingDesc } from './define';
import { IRenderFlowInfo, RenderFlow } from './render-flow';
import { RenderQueue } from './render-queue';
import { RenderView } from './render-view';

const _vec4Array = new Float32Array(4);
const _mat4Array = new Float32Array(16);
const _outMat = new Mat4();

export interface IRenderPipelineInfo {
    enableHDR?: boolean;
}

export abstract class RenderPipeline {

    public get root (): Root {
        return this._root;
    }

    public get device (): GFXDevice {
        return this._device;
    }

    public get queue (): RenderQueue {
        return this._queue;
    }

    public get flows (): RenderFlow[] {
        return this._flows;
    }

    public get isHDRSupported (): boolean {
        return this._isHDRSupported;
    }

    public get isHDR (): boolean {
        return this._isHDR;
    }

    public get shadingTexView (): GFXTextureView {
        return this._shadingTexView!;
    }

    public get shadingFBO (): GFXFramebuffer {
        return this._shadingFBO!;
    }

    public get depthStencilTexView (): GFXTextureView {
        return this._depthStencilTexView!;
    }

    public get quadIA (): GFXInputAssembler {
        return this._quadIA!;
    }

    public get builtinBindings (): Map<string, IGlobalBindingDesc> {
        return this._builtinBindings;
    }

    public get defaultTexture (): GFXTexture {
        return this._defaultTex!;
    }

    public get fpScale (): number {
        return this._fpScale;
    }

    public get fpScaleInv (): number {
        return this._fpScaleInv;
    }

    public get macros (): IDefineMap {
        return this._macros;
    }

    protected _root: Root;
    protected _device: GFXDevice;
    protected _queue: RenderQueue = new RenderQueue();
    protected _renderPasses: Map<number, GFXRenderPass> = new Map();
    protected _flows: RenderFlow[] = [];
    protected _isHDRSupported: boolean = false;
    protected _isHDR: boolean = false;
    protected _shadingPass: GFXRenderPass | null = null;
    protected _shadingTex: GFXTexture | null = null;
    protected _shadingTexView: GFXTextureView | null = null;
    protected _depthStencilTex: GFXTexture | null = null;
    protected _depthStencilTexView: GFXTextureView | null = null;
    protected _shadingFBO: GFXFramebuffer | null = null;
    protected _quadVB: GFXBuffer | null = null;
    protected _quadIB: GFXBuffer | null = null;
    protected _quadIA: GFXInputAssembler | null = null;
    protected _defaultUboGlobal: UBOGlobal | null = null;
    protected _builtinBindings: Map<string, IGlobalBindingDesc> = new Map<string, IGlobalBindingDesc>();
    protected _defaultTex: GFXTexture | null = null;
    protected _defaultTexView: GFXTextureView | null = null;
    protected _fpScale: number = 1.0 / 1024.0;
    protected _fpScaleInv: number = 1024.0;
    protected _macros: IDefineMap = {};

    constructor (root: Root) {
        this._root = root;
        this._device = root.device;
    }

    public abstract initialize (info: IRenderPipelineInfo): boolean;
    public abstract destroy ();

    public resize (width: number, height: number) {
        for (const flow of this._flows) {
            flow.resize(width, height);
        }
    }

    public render (view: RenderView) {

        view.camera.update();

        this.sceneCulling(view);

        this.updateUBOs(view);

        for (const flow of this._flows) {
            flow.render(view);
        }
    }

    public addRenderPass (stage: number, renderPass: GFXRenderPass) {
        if (renderPass) {
            this._renderPasses.set(stage, renderPass);
        }
    }

    public getRenderPass (stage: number): GFXRenderPass | null {
        const renderPass = this._renderPasses.get(stage);
        if (renderPass) {
            return renderPass;
        } else {
            return null;
        }
    }

    public removeRenderPass (stage: number) {
        this._renderPasses.delete(stage);
    }

    public clearRenderPasses () {
        this._renderPasses.clear();
    }

    public createFlow<T extends RenderFlow> (
        clazz: new (pipeline: RenderPipeline) => T,
        info: IRenderFlowInfo,
    ): RenderFlow | null {
        const flow: RenderFlow = new clazz(this);
        if (flow.initialize(info)) {
            this._flows.push(flow);
            this._flows.sort((a: RenderFlow, b: RenderFlow) => {
                return a.priority - b.priority;
            });

            return flow;
        } else {
            return null;
        }
    }

    public destroyFlows () {
        for (const flow of this._flows) {
            flow.destroy();
        }
        this._flows = [];
    }

    protected createShadingTarget (info: IRenderPipelineInfo): boolean {
        let colorFmt: GFXFormat;
        let depthStencilFmt: GFXFormat;

        const enableHDR = (info.enableHDR !== undefined ? info.enableHDR : true);
        if (enableHDR && this._isHDRSupported) {
            // Try to use HDR format
            if (this._device.hasFeature(GFXFeature.FORMAT_R11G11B10F)) {
                colorFmt = GFXFormat.R11G11B10F;
                this._isHDR = true;
            } else if (this._device.hasFeature(GFXFeature.TEXTURE_HALF_FLOAT)) {
                colorFmt = GFXFormat.RGBA16F;
                this._isHDR = true;
            } else if (this._device.hasFeature(GFXFeature.TEXTURE_FLOAT)) {
                colorFmt = GFXFormat.RGBA32F;
                this._isHDR = true;
            } else {
                colorFmt = GFXFormat.RGBA8;
                this._isHDR = false;
                console.error('RenderPipeline doesn\'t support HDR.');
            }
        } else { // Fallback to LDR
            colorFmt = GFXFormat.RGBA8;
            this._isHDR = false;
        }

        if (this._device.hasFeature(GFXFeature.FORMAT_D24S8)) {
            depthStencilFmt = GFXFormat.D24S8;
        } else {
            depthStencilFmt = GFXFormat.D16;
        }

        // colorFmt = GFXFormat.RGBA16F;

        console.info('Shading Color Format: ' + GFXFormatInfos[colorFmt].name);
        console.info('Shading Depth Format: ' + GFXFormatInfos[depthStencilFmt].name);

        this._shadingTex = this._device.createTexture({
            type: GFXTextureType.TEX2D,
            usage: GFXTextureUsageBit.COLOR_ATTACHMENT | GFXTextureUsageBit.SAMPLED,
            format: colorFmt,
            width: this._device.nativeWidth,
            height: this._device.nativeHeight,
        });

        this._shadingTexView = this._device.createTextureView({
            texture : this._shadingTex,
            type : GFXTextureViewType.TV2D,
            format : colorFmt,
        });

        this._depthStencilTex = this._device.createTexture({
            type : GFXTextureType.TEX2D,
            usage : GFXTextureUsageBit.DEPTH_STENCIL_ATTACHMENT | GFXTextureUsageBit.SAMPLED,
            format : depthStencilFmt,
            width : this._device.nativeWidth,
            height : this._device.nativeHeight,
        });

        this._depthStencilTexView = this._device.createTextureView({
            texture : this._depthStencilTex,
            type : GFXTextureViewType.TV2D,
            format : depthStencilFmt,
        });

        this._shadingPass = this._device.createRenderPass({
            colorAttachments: [{
                format: colorFmt,
                loadOp: GFXLoadOp.CLEAR,
                storeOp: GFXStoreOp.STORE,
                sampleCount: 1,
                beginLayout: GFXTextureLayout.COLOR_ATTACHMENT_OPTIMAL,
                endLayout: GFXTextureLayout.COLOR_ATTACHMENT_OPTIMAL,
            }],
            depthStencilAttachment: {
                format : depthStencilFmt,
                depthLoadOp : GFXLoadOp.CLEAR,
                depthStoreOp : GFXStoreOp.STORE,
                stencilLoadOp : GFXLoadOp.CLEAR,
                stencilStoreOp : GFXStoreOp.STORE,
                sampleCount : 1,
                beginLayout : GFXTextureLayout.DEPTH_STENCIL_ATTACHMENT_OPTIMAL,
                endLayout : GFXTextureLayout.DEPTH_STENCIL_ATTACHMENT_OPTIMAL,
            },
        });

        this._shadingFBO = this._device.createFramebuffer({
            renderPass: this._shadingPass,
            colorViews: [ this._shadingTexView ],
            depthStencilView: this._depthStencilTexView!,
        });

        return true;
    }

    protected destroyShadingTarget () {
        if (this._shadingTexView) {
            this._shadingTexView.destroy();
            this._shadingTexView = null;
        }

        if (this._shadingTex) {
            this._shadingTex.destroy();
            this._shadingTex = null;
        }

        if (this._depthStencilTexView) {
            this._depthStencilTexView.destroy();
            this._depthStencilTexView = null;
        }

        if (this._depthStencilTex) {
            this._depthStencilTex.destroy();
            this._depthStencilTex = null;
        }

        if (this._shadingFBO) {
            this._shadingFBO.destroy();
            this._shadingFBO = null;
        }

        if (this._shadingPass) {
            this._shadingPass.destroy();
            this._shadingPass = null;
        }
    }

    protected createQuadInputAssembler (): boolean {

        // create vertex buffer

        const vbStride = Float32Array.BYTES_PER_ELEMENT * 4;
        const vbSize = vbStride * 4;

        this._quadVB = this._device.createBuffer({
            usage: GFXBufferUsageBit.VERTEX | GFXBufferUsageBit.TRANSFER_DST,
            memUsage: GFXMemoryUsageBit.HOST | GFXMemoryUsageBit.DEVICE,
            size: vbSize,
            stride: vbStride,
        });

        if (!this._quadVB) {
            return false;
        }

        const verts = new Float32Array(4 * 4);
        let n = 0;
        verts[n++] = -1.0; verts[n++] = -1.0; verts[n++] = 0.0; verts[n++] = 0.0;
        verts[n++] = 1.0; verts[n++] = -1.0; verts[n++] = 1.0; verts[n++] = 0.0;
        verts[n++] = -1.0; verts[n++] = 1.0; verts[n++] = 0.0; verts[n++] = 1.0;
        verts[n++] = 1.0; verts[n++] = 1.0; verts[n++] = 1.0; verts[n++] = 1.0;

        this._quadVB.update(verts);

        // create index buffer
        const ibStride = Uint8Array.BYTES_PER_ELEMENT;
        const ibSize = ibStride * 6;

        this._quadIB = this._device.createBuffer({
            usage: GFXBufferUsageBit.INDEX | GFXBufferUsageBit.TRANSFER_DST,
            memUsage: GFXMemoryUsageBit.HOST | GFXMemoryUsageBit.DEVICE,
            size: ibSize,
            stride: ibStride,
        });

        if (!this._quadIB) {
            return false;
        }

        const indices = new Uint8Array(6);
        indices[0] = 0; indices[1] = 1; indices[2] = 2;
        indices[3] = 1; indices[4] = 3; indices[5] = 2;

        this._quadIB.update(indices);

        // create input assembler

        const attributes: IGFXInputAttribute[] = [
            { name: 'a_position', format: GFXFormat.RG32F },
            { name: 'a_texCoord', format: GFXFormat.RG32F },
        ];

        this._quadIA = this._device.createInputAssembler({
            attributes,
            vertexBuffers: [this._quadVB],
            indexBuffer: this._quadIB,
        });

        return true;
    }

    protected destroyQuadInputAssembler () {
        if (this._quadVB) {
            this._quadVB.destroy();
            this._quadVB = null;
        }

        if (this._quadIB) {
            this._quadIB.destroy();
            this._quadIB = null;
        }

        if (this._quadIA) {
            this._quadIA.destroy();
            this._quadIA = null;
        }
    }

    protected createUBOs (): boolean {
        if (!this._builtinBindings.get(UBOGlobal.BLOCK.name)) {
            const globalUBO = this._root.device.createBuffer({
                usage: GFXBufferUsageBit.UNIFORM | GFXBufferUsageBit.TRANSFER_DST,
                memUsage: GFXMemoryUsageBit.HOST | GFXMemoryUsageBit.DEVICE,
                size: UBOGlobal.SIZE,
            });

            if (!globalUBO) {
                return false;
            }

            this._defaultUboGlobal = new UBOGlobal();

            this._builtinBindings.set(UBOGlobal.BLOCK.name, {
                type: GFXBindingType.UNIFORM_BUFFER,
                blockInfo: UBOGlobal.BLOCK,
                buffer: globalUBO,
            });
        }

        if (!this._builtinBindings.get(UBOShadow.BLOCK.name)) {
            const shadowUBO = this._root.device.createBuffer({
                usage: GFXBufferUsageBit.UNIFORM | GFXBufferUsageBit.TRANSFER_DST,
                memUsage: GFXMemoryUsageBit.HOST | GFXMemoryUsageBit.DEVICE,
                size: UBOShadow.SIZE,
            });

            if (!shadowUBO) {
                return false;
            }

            this._builtinBindings.set(UBOShadow.BLOCK.name, {
                type: GFXBindingType.UNIFORM_BUFFER,
                blockInfo: UBOShadow.BLOCK,
                buffer: shadowUBO,
            });
        }

        return true;
    }

    protected destroyUBOs () {
        const globalUBO = this._builtinBindings.get(UBOGlobal.BLOCK.name);
        if (globalUBO) {
            globalUBO.buffer!.destroy();
            this._builtinBindings.delete(UBOGlobal.BLOCK.name);
        }
        const shadowUBO = this._builtinBindings.get(UBOShadow.BLOCK.name);
        if (shadowUBO) {
            shadowUBO.buffer!.destroy();
            this._builtinBindings.delete(UBOShadow.BLOCK.name);
        }
    }

    protected updateUBOs (view: RenderView) {

        const camera = view.camera;
        const scene = camera.scene;
        const device = this._root.device;

        const mainLight = scene.mainLight;
        if (mainLight && mainLight.enabled) {
            mainLight.update();
        }

        const ambient = scene.ambient;

        // update UBOGlobal
        _vec4Array[0] = this._root.frameTime;
        _vec4Array[1] = 0.0;
        _vec4Array[2] = 0.0;
        _vec4Array[3] = 0.0;
        this._defaultUboGlobal!.view.set(_vec4Array, UBOGlobal.TIME_OFFSET);

        _vec4Array[0] = device.width;
        _vec4Array[1] = device.height;
        _vec4Array[2] = 1.0 / _vec4Array[0];
        _vec4Array[3] = 1.0 / _vec4Array[1];
        this._defaultUboGlobal!.view.set(_vec4Array, UBOGlobal.SCREEN_SIZE_OFFSET);

        _vec4Array[0] = camera.width / device.nativeWidth;
        _vec4Array[1] = camera.height / device.nativeHeight;
        _vec4Array[2] = 1.0 / _vec4Array[0];
        _vec4Array[3] = 1.0 / _vec4Array[1];
        this._defaultUboGlobal!.view.set(_vec4Array, UBOGlobal.SCREEN_SCALE_OFFSET);

        mat4.array(_mat4Array, camera.matView);
        this._defaultUboGlobal!.view.set(_mat4Array, UBOGlobal.MAT_VIEW_OFFSET);

        mat4.invert(_outMat, camera.matView);
        mat4.array(_mat4Array, _outMat);
        this._defaultUboGlobal!.view.set(_mat4Array, UBOGlobal.MAT_VIEW_INV_OFFSET);

        mat4.array(_mat4Array, camera.matProj);
        this._defaultUboGlobal!.view.set(_mat4Array, UBOGlobal.MAT_PROJ_OFFSET);

        mat4.invert(_outMat, camera.matProj);
        mat4.array(_mat4Array, _outMat);
        this._defaultUboGlobal!.view.set(_mat4Array, UBOGlobal.MAT_PROJ_INV_OFFSET);

        mat4.array(_mat4Array, camera.matViewProj);
        this._defaultUboGlobal!.view.set(_mat4Array, UBOGlobal.MAT_VIEW_PROJ_OFFSET);

        mat4.array(_mat4Array, camera.matViewProjInv);
        this._defaultUboGlobal!.view.set(_mat4Array, UBOGlobal.MAT_VIEW_PROJ_INV_OFFSET);

        vec3.array(_vec4Array, camera.position);
        _vec4Array[3] = 1.0;
        this._defaultUboGlobal!.view.set(_vec4Array, UBOGlobal.CAMERA_POS_OFFSET);

        _vec4Array[0] = camera.exposure;
        _vec4Array[1] = _vec4Array[0] * this._fpScaleInv;
        _vec4Array[2] = 0.0;
        _vec4Array[3] = 1.0 / _vec4Array[1];
        this._defaultUboGlobal!.view.set(_vec4Array, UBOGlobal.EXPOSURE_OFFSET);

        vec3.array(_vec4Array, mainLight.direction);
        this._defaultUboGlobal!.view.set(_vec4Array, UBOGlobal.MAIN_LIT_DIR_OFFSET);

        vec3.array(_vec4Array, mainLight.color);
        _vec4Array[3] = mainLight.illuminance;
        this._defaultUboGlobal!.view.set(_vec4Array, UBOGlobal.MAIN_LIT_COLOR_OFFSET);

        _vec4Array.set(ambient.skyColor);
        _vec4Array[3] = ambient.skyIllum;
        this._defaultUboGlobal!.view.set(_vec4Array, UBOGlobal.AMBIENT_SKY_OFFSET);

        _vec4Array.set(ambient.groundAlbedo);
        this._defaultUboGlobal!.view.set(_vec4Array, UBOGlobal.AMBIENT_GROUND_OFFSET);

        // update ubos
        this._builtinBindings.get(UBOGlobal.BLOCK.name)!.buffer!.update(this._defaultUboGlobal!.view.buffer);

        const planarShadow = scene.planarShadow;
        planarShadow.update(scene.mainLight);
        this._builtinBindings.get(UBOShadow.BLOCK.name)!.buffer!.update(planarShadow.data);
    }

    protected sceneCulling (view: RenderView) {

        const camera = view.camera;
        const scene = camera.scene;

        this._queue.clear();

        if (scene.skybox.enabled) { this._queue.add(scene.skybox, camera); }

        for (const model of scene.models) {

            // filter model by view visibility
            if (view.visibility > 0 && model.viewID !== view.visibility || !model.enabled) {
                continue;
            }

            model._updateTransform();

            // frustum culling
            if (model.worldBounds && !intersect.aabb_frustum(model.worldBounds, camera.frustum)) {
                // console.log('model is not in view frustum.');
                continue;
            }

            model.updateUBOs();

            // add model pass to render queue
            this._queue.add(model, camera);
        }

        this._queue.sort();
    }
}<|MERGE_RESOLUTION|>--- conflicted
+++ resolved
@@ -21,12 +21,8 @@
 import { GFXRenderPass } from '../gfx/render-pass';
 import { GFXTexture } from '../gfx/texture';
 import { GFXTextureView } from '../gfx/texture-view';
-<<<<<<< HEAD
 import { IDefineMap } from '../renderer/core/effect';
-import { UBOGlobal } from './define';
-=======
 import { UBOGlobal, UBOShadow } from './define';
->>>>>>> 6faf0049
 import { IGlobalBindingDesc } from './define';
 import { IRenderFlowInfo, RenderFlow } from './render-flow';
 import { RenderQueue } from './render-queue';
