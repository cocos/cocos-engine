/**
 * @category pipeline.ppfx
 */

import { ccclass } from '../../core/data/class-decorator';
import { GFXBindingLayout } from '../../gfx/binding-layout';
import { GFXClearFlag, GFXCommandBufferType } from '../../gfx/define';
import { UBOGlobal } from '../define';
import { IRenderStageInfo, RenderStage } from '../render-stage';
import { RenderView } from '../render-view';

/**
 * @zh
 * 色调映射渲染阶段。
 *
 */
@ccclass('ToneMapStage')
export class ToneMapStage extends RenderStage {

    private _hTexSampler: number = 0;
    private _hBlendTexSampler: number = 0;
    private _bindingLayout: GFXBindingLayout | null = null;

    constructor () {
        super();
    }

    public initialize (info: IRenderStageInfo): boolean {

        if (info.name !== undefined) {
            this._name = info.name;
        }

        this._priority = info.priority;

        if (info.framebuffer !== undefined) {
            this._framebuffer = info.framebuffer ;
        }

        this.activate();
        return true;
    }

    public activate () {

        super.activate();

        this._cmdBuff = this._device.createCommandBuffer({
            allocator: this._device.commandAllocator,
            type: GFXCommandBufferType.PRIMARY,
        });

        this.rebuild();
    }

    public destroy () {
        if (this._cmdBuff) {
            this._cmdBuff.destroy();
            this._cmdBuff = null;
        }
    }

    public resize (width: number, height: number) {
    }

    public rebuild () {
        this._pass = this._flow.material.passes[0];
        this._hTexSampler = this._pass.getBinding('u_texSampler')!;

        const globalUBO = this._pipeline.globalBindings.get(UBOGlobal.BLOCK.name);

        this._pso = this._pass.createPipelineState();
        this._bindingLayout =  this._pso!.pipelineLayout.layouts[0];

        this._pass.bindBuffer(UBOGlobal.BLOCK.binding, globalUBO!.buffer!);
        this._pass.bindTextureView(this._hTexSampler, this._pipeline.getTextureView(this._pipeline.currShading));

        if (this._pipeline.useSMAA) {
<<<<<<< HEAD
            this._hBlendTexSampler = this._pass.getBinding('u_blendTexSampler');
            this._pass.bindTextureView(this._hBlendTexSampler, this._pipeline.getTextureView('smaaBlend'));
=======
            this._hBlendTexSampler = this._pass.getBinding('u_blendTexSampler')!;
            this._pass.bindTextureView(this._hBlendTexSampler, this._pipeline.smaaBlendTexView);
>>>>>>> ad8c59cd
        }

        this._pass.update();
        this._bindingLayout.update();
    }

    public render (view: RenderView) {

        const camera = view.camera!;

        if (this._cmdBuff) {

            this._renderArea.width = camera.width;
            this._renderArea.height = camera.height;
            const framebuffer = view.window!.framebuffer;

            this._cmdBuff.begin();
            this._cmdBuff.beginRenderPass(framebuffer, this._renderArea,
                GFXClearFlag.ALL, [{ r: 0.0, g: 0.0, b: 0.0, a: 1.0 }], 1.0, 0);
            this._cmdBuff.bindPipelineState(this._pso!);
            this._cmdBuff.bindBindingLayout(this._pso!.pipelineLayout.layouts[0]);
            this._cmdBuff.bindInputAssembler(this._pipeline.quadIA);
            this._cmdBuff.draw(this._pipeline.quadIA);
            this._cmdBuff.endRenderPass();
            this._cmdBuff.end();
        }

        this._device.queue.submit([this._cmdBuff!]);

        // this._pipeline.swapFBOs();
    }
}<|MERGE_RESOLUTION|>--- conflicted
+++ resolved
@@ -73,16 +73,11 @@
         this._bindingLayout =  this._pso!.pipelineLayout.layouts[0];
 
         this._pass.bindBuffer(UBOGlobal.BLOCK.binding, globalUBO!.buffer!);
-        this._pass.bindTextureView(this._hTexSampler, this._pipeline.getTextureView(this._pipeline.currShading));
+        this._pass.bindTextureView(this._hTexSampler, this._pipeline.getTextureView(this._pipeline.currShading)!);
 
         if (this._pipeline.useSMAA) {
-<<<<<<< HEAD
-            this._hBlendTexSampler = this._pass.getBinding('u_blendTexSampler');
-            this._pass.bindTextureView(this._hBlendTexSampler, this._pipeline.getTextureView('smaaBlend'));
-=======
             this._hBlendTexSampler = this._pass.getBinding('u_blendTexSampler')!;
-            this._pass.bindTextureView(this._hBlendTexSampler, this._pipeline.smaaBlendTexView);
->>>>>>> ad8c59cd
+            this._pass.bindTextureView(this._hBlendTexSampler, this._pipeline.getTextureView('smaaBlend')!);
         }
 
         this._pass.update();
