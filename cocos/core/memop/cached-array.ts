/*
 Copyright (c) 2020 Xiamen Yaji Software Co., Ltd.

 https://www.cocos.com/

 Permission is hereby granted, free of charge, to any person obtaining a copy
 of this software and associated engine source code (the "Software"), a limited,
 worldwide, royalty-free, non-assignable, revocable and non-exclusive license
 to use Cocos Creator solely to develop games on your target platforms. You shall
 not use Cocos Creator software for developing other software or tools that's
 used for developing games. You are not granted to publish, distribute,
 sublicense, and/or sell copies of Cocos Creator.

 The software or tools in this License Agreement are licensed, not sold.
 Xiamen Yaji Software Co., Ltd. reserves all rights not expressly granted to you.

 THE SOFTWARE IS PROVIDED "AS IS", WITHOUT WARRANTY OF ANY KIND, EXPRESS OR
 IMPLIED, INCLUDING BUT NOT LIMITED TO THE WARRANTIES OF MERCHANTABILITY,
 FITNESS FOR A PARTICULAR PURPOSE AND NONINFRINGEMENT. IN NO EVENT SHALL THE
 AUTHORS OR COPYRIGHT HOLDERS BE LIABLE FOR ANY CLAIM, DAMAGES OR OTHER
 LIABILITY, WHETHER IN AN ACTION OF CONTRACT, TORT OR OTHERWISE, ARISING FROM,
 OUT OF OR IN CONNECTION WITH THE SOFTWARE OR THE USE OR OTHER DEALINGS IN
 THE SOFTWARE.
 */

import { ScalableContainer } from './scalable-container';

/**
 * @packageDocumentation
 * @module memop
 */

/**
 * @en
 * Cached array is a data structure for objects cache, it's designed for persistent data.
 * Its content array length will keep grow.
 * @zh
 * 适用于对象缓存的数组类型封装，一般用于不易被移除的常驻数据。
 * 它的内部数组长度会持续增长，不会减少。
 */
export class CachedArray<T> extends ScalableContainer {
    /**
     * @en
     * The array which stores actual content
     * @zh
     * 实际存储数据内容的数组
     */
    public array: T[];

    /**
     * @en
     * The actual count of data object
     * @zh
     * 实际数据内容数量
     */
    public length = 0;

<<<<<<< HEAD
    private _compareFn?: (a: T, b: T) => number;
=======
    private _compareFn;
    private _initSize = 0;
>>>>>>> 810dbc7e

    /**
     * @param length Initial length
     * @param compareFn Comparison function for sorting
     */
    constructor (length: number, compareFn?: (a: T, b: T) => number) {
        super();
        this.array = new Array(length);
        this._initSize = length;
        this.length = 0;
        this._compareFn = compareFn;
    }

    /**
     * @en
     * Push an element to the end of the array
     * @zh
     * 向数组末尾添加一个元素
     * @param item The item to be added
     */
    public push (item: T) {
        this.array[this.length++] = item;
    }

    /**
     * @en
     * Pop the last element in the array. The [[length]] will reduce, but the internal array will keep its size.
     * @zh
     * 弹出数组最后一个元素，CachedArray 的 [[length]] 会减少，但是内部数组的实际长度不变
     * @return The last element.
     */
    public pop (): T | undefined {
        return this.array[--this.length];
    }

    /**
     * @en
     * Get the element at the specified index of the array
     * @zh
     * 得到数组中指定位置的元素
     * @param idx The index of the requested element
     * @return The element at given index
     */
    public get (idx: number): T | undefined {
        return this.array[idx];
    }

    /**
     * @en
     * Clear the cache. The [[length]] will be set to 0, but the internal array will keep its size.
     * @zh
     * 清空数组所有元素。[[length]] 会被设为 0，但内部数组的实际长度不变
     */
    public clear () {
        this.length = 0;
    }

    /**
     * @en
     * Clear the cache. The [[length]] will be set to 0, and clear the internal array.
     * @zh
     * 清空数组所有元素。[[length]] 会被设为 0，并且清空内部数组
     */
    public destroy () {
        this.length = 0;
        this.array.length = 0;
        super.destroy();
    }

    public tryShrink () {
        if (this.array.length >> 2 > this.length) {
            this.array.length = Math.max(this._initSize, this.array.length >> 1);
        }
    }

    /**
     * @en
     * Sort the existing elements in cache
     * @zh
     * 排序所有现有元素
     */
    public sort () {
        this.array.length = this.length;
        this.array.sort(this._compareFn);
    }

    /**
     * @en
     * Add all elements of a given array to the end of the current array
     * @zh
     * 添加一个指定数组中的所有元素到当前数组末尾
     * @param array The given array to be appended
     */
    public concat (array: T[]) {
        for (let i = 0; i < array.length; ++i) {
            this.array[this.length++] = array[i];
        }
    }

    /**
     * @en Delete the element at the specified location and move the last element to that location.
     * @zh 删除指定位置的元素并将最后一个元素移动至该位置。
     * @param idx The index of the element to be deleted
     */
    public fastRemove (idx: number) {
        if (idx >= this.length || idx < 0) {
            return;
        }
        const last = --this.length;
        this.array[idx] = this.array[last];
    }

    /**
     * @en Returns the first index at which a given element can be found in the array.
     * @zh 返回在数组中可以找到一个给定元素的第一个索引。
     * @param val The element
     */
    public indexOf (val: T) {
        for (let i = 0, len = this.length; i < len; ++i) {
            if (this.array[i] === val) {
                return i;
            }
        }
        return -1;
    }
}<|MERGE_RESOLUTION|>--- conflicted
+++ resolved
@@ -55,12 +55,8 @@
      */
     public length = 0;
 
-<<<<<<< HEAD
-    private _compareFn?: (a: T, b: T) => number;
-=======
     private _compareFn;
     private _initSize = 0;
->>>>>>> 810dbc7e
 
     /**
      * @param length Initial length
