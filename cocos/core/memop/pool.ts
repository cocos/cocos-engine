--- conflicted
+++ resolved
@@ -1,12 +1,13 @@
 
 /**
- * 可以自动分配内存的数据结构
  * @category memop
  */
 
 /**
- * @en Object pool.
- * @zh 对象池。
+ * @en Typed object pool.
+ * It's a traditional design, you can get elements out of the pool or recycle elements by putting back into the pool.
+ * @zh 支持类型的对象池。这是一个传统设计的对象池，你可以从对象池中取出对象或是放回不再需要对象来复用。
+ * @see [[RecyclePool]]
  */
 export class Pool<T> {
 
@@ -16,13 +17,10 @@
     private _freepool: T[] = [];
 
     /**
-<<<<<<< HEAD
-     * 构造函数。
-     * @param ctor 元素构造函数。
-=======
-     * @param fn 元素构造函数。
->>>>>>> 0612d7a5
-     * @param size 初始大小。
+     * @en Constructor with the allocator of elements and initial pool size
+     * @zh 使用元素的构造器和初始大小的构造函数
+     * @param ctor The allocator of elements in pool, it's invoked directly without `new`
+     * @param elementsPerBatch Initial pool size, this size will also be the incremental size when the pool is overloaded
      */
     constructor (ctor: () => T, elementsPerBatch: number) {
         this._ctor = ctor;
@@ -35,8 +33,9 @@
     }
 
     /**
-     * @en Take an object in the object pool.
+     * @en Take an object out of the object pool.
      * @zh 从对象池中取出一个对象。
+     * @return An object ready for use. This function always return an object.
      */
     public alloc (): T {
         if (this._nextAvail < 0) {
@@ -55,7 +54,7 @@
     /**
      * @en Put an object back into the object pool.
      * @zh 将一个对象放回对象池中。
-     * @param obj 释放的对象。
+     * @param obj The object to be put back into the pool
      */
     public free (obj: T) {
         this._freepool.push(obj);
@@ -63,14 +62,9 @@
     }
 
     /**
-<<<<<<< HEAD
+     * @en Put multiple objects back into the object pool.
      * @zh 将一组对象放回对象池中。
-     * @param objs 一组要释放的对象。
-=======
-     * @en Clears the object pool.
-     * @zh 清除对象池。
-     * @param fn 清除回调，对每个释放的对象调用一次。
->>>>>>> 0612d7a5
+     * @param objs An array of objects to be put back into the pool
      */
     public freeArray (objs: T[]) {
         Array.prototype.push.apply(this._freepool, objs);
@@ -78,8 +72,9 @@
     }
 
     /**
-     * 释放对象池中所有资源。
-     * @param dtor 销毁回调，对每个释放的对象调用一次。
+     * @en Destroy all elements and clear the pool.
+     * @zh 释放对象池中所有资源并清空缓存池。
+     * @param dtor The destructor function, it will be invoked for all elements in the pool
      */
     public destroy (dtor?: (obj: T) => void) {
         if (dtor) {
