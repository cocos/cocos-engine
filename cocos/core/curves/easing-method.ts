<<<<<<< HEAD
=======
/*
 Copyright (c) 2022-2023 Xiamen Yaji Software Co., Ltd.

 https://www.cocos.com/

 Permission is hereby granted, free of charge, to any person obtaining a copy
 of this software and associated documentation files (the "Software"), to deal
 in the Software without restriction, including without limitation the rights to
 use, copy, modify, merge, publish, distribute, sublicense, and/or sell copies
 of the Software, and to permit persons to whom the Software is furnished to do so,
 subject to the following conditions:

 The above copyright notice and this permission notice shall be included in
 all copies or substantial portions of the Software.

 THE SOFTWARE IS PROVIDED "AS IS", WITHOUT WARRANTY OF ANY KIND, EXPRESS OR
 IMPLIED, INCLUDING BUT NOT LIMITED TO THE WARRANTIES OF MERCHANTABILITY,
 FITNESS FOR A PARTICULAR PURPOSE AND NONINFRINGEMENT. IN NO EVENT SHALL THE
 AUTHORS OR COPYRIGHT HOLDERS BE LIABLE FOR ANY CLAIM, DAMAGES OR OTHER
 LIABILITY, WHETHER IN AN ACTION OF CONTRACT, TORT OR OTHERWISE, ARISING FROM,
 OUT OF OR IN CONNECTION WITH THE SOFTWARE OR THE USE OR OTHER DEALINGS IN
 THE SOFTWARE.
*/

>>>>>>> 73d80047
import * as easing from '../algorithm/easing';
import { assertIsTrue } from '../data/utils/asserts';

/**
 * @engineInternal
 */
export enum EasingMethod {
    LINEAR,
    CONSTANT,
    QUAD_IN,
    QUAD_OUT,
    QUAD_IN_OUT,
    QUAD_OUT_IN,
    CUBIC_IN,
    CUBIC_OUT,
    CUBIC_IN_OUT,
    CUBIC_OUT_IN,
    QUART_IN,
    QUART_OUT,
    QUART_IN_OUT,
    QUART_OUT_IN,
    QUINT_IN,
    QUINT_OUT,
    QUINT_IN_OUT,
    QUINT_OUT_IN,
    SINE_IN,
    SINE_OUT,
    SINE_IN_OUT,
    SINE_OUT_IN,
    EXPO_IN,
    EXPO_OUT,
    EXPO_IN_OUT,
    EXPO_OUT_IN,
    CIRC_IN,
    CIRC_OUT,
    CIRC_IN_OUT,
    CIRC_OUT_IN,
    ELASTIC_IN,
    ELASTIC_OUT,
    ELASTIC_IN_OUT,
    ELASTIC_OUT_IN,
    BACK_IN,
    BACK_OUT,
    BACK_IN_OUT,
    BACK_OUT_IN,
    BOUNCE_IN,
    BOUNCE_OUT,
    BOUNCE_IN_OUT,
    BOUNCE_OUT_IN,
    SMOOTH,
    FADE,
}

type EasingMethodFn = (k: number) => number;

const easingMethodFnMap: Record<EasingMethod, EasingMethodFn> = {
    [EasingMethod.CONSTANT]: easing.constant,
    [EasingMethod.LINEAR]: easing.linear,

    [EasingMethod.QUAD_IN]: easing.quadIn,
    [EasingMethod.QUAD_OUT]: easing.quadOut,
    [EasingMethod.QUAD_IN_OUT]: easing.quadInOut,
    [EasingMethod.QUAD_OUT_IN]: easing.quadOutIn,
    [EasingMethod.CUBIC_IN]: easing.cubicIn,
    [EasingMethod.CUBIC_OUT]: easing.cubicOut,
    [EasingMethod.CUBIC_IN_OUT]: easing.cubicInOut,
    [EasingMethod.CUBIC_OUT_IN]: easing.cubicOutIn,
    [EasingMethod.QUART_IN]: easing.quartIn,
    [EasingMethod.QUART_OUT]: easing.quartOut,
    [EasingMethod.QUART_IN_OUT]: easing.quartInOut,
    [EasingMethod.QUART_OUT_IN]: easing.quartOutIn,
    [EasingMethod.QUINT_IN]: easing.quintIn,
    [EasingMethod.QUINT_OUT]: easing.quintOut,
    [EasingMethod.QUINT_IN_OUT]: easing.quintInOut,
    [EasingMethod.QUINT_OUT_IN]: easing.quintOutIn,
    [EasingMethod.SINE_IN]: easing.sineIn,
    [EasingMethod.SINE_OUT]: easing.sineOut,
    [EasingMethod.SINE_IN_OUT]: easing.sineInOut,
    [EasingMethod.SINE_OUT_IN]: easing.sineOutIn,
    [EasingMethod.EXPO_IN]: easing.expoIn,
    [EasingMethod.EXPO_OUT]: easing.expoOut,
    [EasingMethod.EXPO_IN_OUT]: easing.expoInOut,
    [EasingMethod.EXPO_OUT_IN]: easing.expoOutIn,
    [EasingMethod.CIRC_IN]: easing.circIn,
    [EasingMethod.CIRC_OUT]: easing.circOut,
    [EasingMethod.CIRC_IN_OUT]: easing.circInOut,
    [EasingMethod.CIRC_OUT_IN]: easing.circOutIn,
    [EasingMethod.ELASTIC_IN]: easing.elasticIn,
    [EasingMethod.ELASTIC_OUT]: easing.elasticOut,
    [EasingMethod.ELASTIC_IN_OUT]: easing.elasticInOut,
    [EasingMethod.ELASTIC_OUT_IN]: easing.elasticOutIn,
    [EasingMethod.BACK_IN]: easing.backIn,
    [EasingMethod.BACK_OUT]: easing.backOut,
    [EasingMethod.BACK_IN_OUT]: easing.backInOut,
    [EasingMethod.BACK_OUT_IN]: easing.backOutIn,
    [EasingMethod.BOUNCE_IN]: easing.bounceIn,
    [EasingMethod.BOUNCE_OUT]: easing.bounceOut,
    [EasingMethod.BOUNCE_IN_OUT]: easing.bounceInOut,
    [EasingMethod.BOUNCE_OUT_IN]: easing.bounceOutIn,
    [EasingMethod.SMOOTH]: easing.smooth,
    [EasingMethod.FADE]: easing.fade,
};

export function getEasingFn (easingMethod: EasingMethod): EasingMethodFn {
    assertIsTrue(easingMethod in easingMethodFnMap);
    return easingMethodFnMap[easingMethod];
}<|MERGE_RESOLUTION|>--- conflicted
+++ resolved
@@ -1,5 +1,3 @@
-<<<<<<< HEAD
-=======
 /*
  Copyright (c) 2022-2023 Xiamen Yaji Software Co., Ltd.
 
@@ -24,7 +22,6 @@
  THE SOFTWARE.
 */
 
->>>>>>> 73d80047
 import * as easing from '../algorithm/easing';
 import { assertIsTrue } from '../data/utils/asserts';
 
