--- conflicted
+++ resolved
@@ -603,11 +603,7 @@
     "shaders": [
       {
         "name": "standard|standard-vs|standard-fs",
-<<<<<<< HEAD
-        "hash": 4029250200,
-=======
-        "hash": 4079105024,
->>>>>>> 9be02257
+        "hash": 240716757,
         "builtins": {
           "statistics": { "CC_EFFECT_USED_VERTEX_UNIFORM_VECTORS": 224, "CC_EFFECT_USED_FRAGMENT_UNIFORM_VECTORS": 76 },
           "globals": { "blocks": [{ "name": "CCGlobal", "defines": [] }, { "name": "CCCamera", "defines": [] }, { "name": "CCShadow", "defines": [] }], "samplerTextures": [{ "name": "cc_shadowMap", "defines": ["CC_RECEIVE_SHADOW"] }, { "name": "cc_spotLightingMap", "defines": ["CC_RECEIVE_SHADOW"] }, { "name": "cc_environment", "defines": ["CC_USE_IBL"] }, { "name": "cc_diffuseMap", "defines": ["CC_USE_DIFFUSEMAP"] }], "buffers": [], "images": [] },
@@ -700,11 +696,7 @@
       },
       {
         "name": "standard|shadow-caster-vs:vert|shadow-caster-fs:frag",
-<<<<<<< HEAD
-        "hash": 1251227823,
-=======
-        "hash": 3928335406,
->>>>>>> 9be02257
+        "hash": 593350669,
         "builtins": {
           "statistics": { "CC_EFFECT_USED_VERTEX_UNIFORM_VECTORS": 184, "CC_EFFECT_USED_FRAGMENT_UNIFORM_VECTORS": 76 },
           "globals": { "blocks": [{ "name": "CCShadow", "defines": [] }, { "name": "CCGlobal", "defines": [] }, { "name": "CCCamera", "defines": [] }], "samplerTextures": [{ "name": "cc_shadowMap", "defines": ["CC_RECEIVE_SHADOW"] }, { "name": "cc_spotLightingMap", "defines": ["CC_RECEIVE_SHADOW"] }], "buffers": [], "images": [] },
@@ -775,11 +767,7 @@
     "shaders": [
       {
         "name": "terrain|terrain-vs|terrain-fs",
-<<<<<<< HEAD
-        "hash": 2313801411,
-=======
-        "hash": 3669699677,
->>>>>>> 9be02257
+        "hash": 3585788190,
         "builtins": {
           "statistics": { "CC_EFFECT_USED_VERTEX_UNIFORM_VECTORS": 72, "CC_EFFECT_USED_FRAGMENT_UNIFORM_VECTORS": 72 },
           "globals": { "blocks": [{ "name": "CCGlobal", "defines": [] }, { "name": "CCCamera", "defines": [] }, { "name": "CCShadow", "defines": [] }], "samplerTextures": [{ "name": "cc_shadowMap", "defines": ["CC_RECEIVE_SHADOW"] }, { "name": "cc_spotLightingMap", "defines": ["CC_RECEIVE_SHADOW"] }, { "name": "cc_environment", "defines": ["CC_USE_IBL"] }, { "name": "cc_diffuseMap", "defines": ["CC_USE_DIFFUSEMAP"] }], "buffers": [], "images": [] },
@@ -871,11 +859,7 @@
     "shaders": [
       {
         "name": "unlit|unlit-vs:vert|unlit-fs:frag",
-<<<<<<< HEAD
-        "hash": 3312991757,
-=======
-        "hash": 3152709001,
->>>>>>> 9be02257
+        "hash": 4199175795,
         "builtins": {
           "statistics": { "CC_EFFECT_USED_VERTEX_UNIFORM_VECTORS": 199, "CC_EFFECT_USED_FRAGMENT_UNIFORM_VECTORS": 42 },
           "globals": { "blocks": [{ "name": "CCGlobal", "defines": [] }, { "name": "CCCamera", "defines": [] }], "samplerTextures": [], "buffers": [], "images": [] },
@@ -948,11 +932,7 @@
     "shaders": [
       {
         "name": "bloom|bloom-vs|prefilter-fs",
-<<<<<<< HEAD
-        "hash": 2386243266,
-=======
-        "hash": 837263906,
->>>>>>> 9be02257
+        "hash": 696288644,
         "builtins": {
           "statistics": { "CC_EFFECT_USED_VERTEX_UNIFORM_VECTORS": 148, "CC_EFFECT_USED_FRAGMENT_UNIFORM_VECTORS": 41 },
           "globals": { "blocks": [{ "name": "CCGlobal", "defines": [] }, { "name": "CCCamera", "defines": [] }], "samplerTextures": [], "buffers": [], "images": [] },
@@ -1004,11 +984,7 @@
       },
       {
         "name": "bloom|bloom-vs|downsample-fs",
-<<<<<<< HEAD
-        "hash": 4138051792,
-=======
-        "hash": 682261797,
->>>>>>> 9be02257
+        "hash": 3434961402,
         "builtins": {
           "statistics": { "CC_EFFECT_USED_VERTEX_UNIFORM_VECTORS": 148, "CC_EFFECT_USED_FRAGMENT_UNIFORM_VECTORS": 41 },
           "globals": { "blocks": [{ "name": "CCGlobal", "defines": [] }, { "name": "CCCamera", "defines": [] }], "samplerTextures": [], "buffers": [], "images": [] },
@@ -1060,11 +1036,7 @@
       },
       {
         "name": "bloom|bloom-vs|upsample-fs",
-<<<<<<< HEAD
-        "hash": 11807071,
-=======
-        "hash": 3663548873,
->>>>>>> 9be02257
+        "hash": 2149583569,
         "builtins": {
           "statistics": { "CC_EFFECT_USED_VERTEX_UNIFORM_VECTORS": 148, "CC_EFFECT_USED_FRAGMENT_UNIFORM_VECTORS": 41 },
           "globals": { "blocks": [{ "name": "CCGlobal", "defines": [] }, { "name": "CCCamera", "defines": [] }], "samplerTextures": [], "buffers": [], "images": [] },
@@ -1116,11 +1088,7 @@
       },
       {
         "name": "bloom|bloom-vs|combine-fs",
-<<<<<<< HEAD
-        "hash": 3902981093,
-=======
-        "hash": 670444562,
->>>>>>> 9be02257
+        "hash": 2129678041,
         "builtins": {
           "statistics": { "CC_EFFECT_USED_VERTEX_UNIFORM_VECTORS": 148, "CC_EFFECT_USED_FRAGMENT_UNIFORM_VECTORS": 41 },
           "globals": { "blocks": [{ "name": "CCGlobal", "defines": [] }, { "name": "CCCamera", "defines": [] }], "samplerTextures": [], "buffers": [], "images": [] },
@@ -1181,11 +1149,7 @@
     "shaders": [
       {
         "name": "deferred-lighting|lighting-vs|lighting-fs",
-<<<<<<< HEAD
-        "hash": 3839556198,
-=======
-        "hash": 2587574837,
->>>>>>> 9be02257
+        "hash": 4096516376,
         "builtins": {
           "statistics": { "CC_EFFECT_USED_VERTEX_UNIFORM_VECTORS": 40, "CC_EFFECT_USED_FRAGMENT_UNIFORM_VECTORS": 70 },
           "globals": { "blocks": [{ "name": "CCGlobal", "defines": [] }, { "name": "CCCamera", "defines": [] }, { "name": "CCShadow", "defines": [] }], "samplerTextures": [{ "name": "cc_shadowMap", "defines": ["CC_RECEIVE_SHADOW"] }, { "name": "cc_spotLightingMap", "defines": ["CC_RECEIVE_SHADOW"] }, { "name": "cc_environment", "defines": ["CC_USE_IBL"] }, { "name": "cc_diffuseMap", "defines": ["CC_USE_DIFFUSEMAP"] }], "buffers": [], "images": [] },
@@ -1251,11 +1215,7 @@
     "shaders": [
       {
         "name": "planar-shadow|planar-shadow-vs:vert|planar-shadow-fs:frag",
-<<<<<<< HEAD
-        "hash": 3028442430,
-=======
-        "hash": 3542426468,
->>>>>>> 9be02257
+        "hash": 2402869293,
         "builtins": {
           "statistics": { "CC_EFFECT_USED_VERTEX_UNIFORM_VECTORS": 218, "CC_EFFECT_USED_FRAGMENT_UNIFORM_VECTORS": 60 },
           "globals": { "blocks": [{ "name": "CCGlobal", "defines": [] }, { "name": "CCCamera", "defines": [] }, { "name": "CCShadow", "defines": [] }], "samplerTextures": [], "buffers": [], "images": [] },
@@ -1309,11 +1269,7 @@
     "shaders": [
       {
         "name": "post-process|post-process-vs|post-process-fs",
-<<<<<<< HEAD
-        "hash": 2703550928,
-=======
-        "hash": 2960965003,
->>>>>>> 9be02257
+        "hash": 1675033909,
         "builtins": {
           "statistics": { "CC_EFFECT_USED_VERTEX_UNIFORM_VECTORS": 148, "CC_EFFECT_USED_FRAGMENT_UNIFORM_VECTORS": 40 },
           "globals": { "blocks": [{ "name": "CCGlobal", "defines": [] }, { "name": "CCCamera", "defines": [] }], "samplerTextures": [], "buffers": [], "images": [] },
@@ -1370,11 +1326,7 @@
     "shaders": [
       {
         "name": "skybox|sky-vs:vert|sky-fs:frag",
-<<<<<<< HEAD
-        "hash": 1046209564,
-=======
-        "hash": 2207113861,
->>>>>>> 9be02257
+        "hash": 1670296498,
         "builtins": {
           "statistics": { "CC_EFFECT_USED_VERTEX_UNIFORM_VECTORS": 40, "CC_EFFECT_USED_FRAGMENT_UNIFORM_VECTORS": 40 },
           "globals": { "blocks": [{ "name": "CCGlobal", "defines": [] }, { "name": "CCCamera", "defines": [] }], "samplerTextures": [{ "name": "cc_environment", "defines": [] }], "buffers": [], "images": [] },
