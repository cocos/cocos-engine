/* eslint-disable */
// absolute essential effects
export const effects = [
  {
    "name": "billboard",
    "techniques": [
      { "name": "add", "passes": [{ "rasterizerState": { "cullMode": 0 }, "blendState": { "targets": [{ "blend": true, "blendSrc": 2, "blendDst": 1, "blendSrcAlpha": 2, "blendDstAlpha": 1 }] }, "program": "billboard|vert:vs_main|tinted-fs:add", "depthStencilState": { "depthTest": true, "depthWrite": false }, "properties": { "mainTexture": { "value": "grey", "type": 28 }, "mainTiling_Offset": { "value": [1, 1, 0, 0], "type": 16 }, "tintColor": { "value": [0.5, 0.5, 0.5, 0.5], "type": 16 } } }] }
    ],
    "shaders": [
      {
        "name": "billboard|vert:vs_main|tinted-fs:add",
<<<<<<< HEAD
        "hash": 4110440919,
=======
        "hash": 1225516189,
>>>>>>> a8d44c67
        "builtins": {
          "statistics": { "CC_EFFECT_USED_VERTEX_UNIFORM_VECTORS": 53, "CC_EFFECT_USED_FRAGMENT_UNIFORM_VECTORS": 40 },
          "globals": { "blocks": [{ "name": "CCGlobal", "defines": [] }, { "name": "CCCamera", "defines": [] }], "samplerTextures": [], "buffers": [], "images": [] },
          "locals": { "blocks": [{ "name": "CCLocal", "defines": [] }], "samplerTextures": [], "buffers": [], "images": [] }
        },
<<<<<<< HEAD
        "defines": [],
=======
        "defines": [
          { "name": "CC_USE_HDR", "type": "boolean" }
        ],
        "attributes": [
          { "name": "a_position", "defines": [], "format": 32, "location": 0 },
          { "name": "a_texCoord", "defines": [], "format": 21, "location": 1 },
          { "name": "a_color", "defines": [], "format": 44, "location": 2 }
        ],
>>>>>>> a8d44c67
        "blocks": [
          {"name": "Constants", "defines": [], "binding": 0, "stageFlags": 1, "members": [
            { "name": "mainTiling_Offset", "type": 16, "count": 1 },
            { "name": "frameTile_velLenScale", "type": 16, "count": 1 },
            { "name": "scale", "type": 16, "count": 1 },
            { "name": "nodeRotation", "type": 16, "count": 1 }
          ]},
          {"name": "builtin", "defines": [], "binding": 1, "stageFlags": 1, "members": [
            { "name": "cc_size_rotation", "type": 16, "count": 1 }
          ]},
          {"name": "FragConstants", "defines": [], "binding": 2, "stageFlags": 16, "members": [
            { "name": "tintColor", "type": 16, "count": 1 }
          ]}
        ],
        "samplerTextures": [
          { "name": "mainTexture", "type": 28, "count": 1, "defines": [], "stageFlags": 16, "binding": 3 }
        ],
        "buffers": [],
        "images": [],
        "textures": [],
        "samplers": [],
        "subpassInputs": []
      }
    ]
  },
  {
    "name": "clear-stencil",
    "techniques": [
      { "passes": [{ "blendState": { "targets": [{ "blend": true }] }, "rasterizerState": { "cullMode": 0 }, "program": "clear-stencil|sprite-vs:vert|sprite-fs:frag", "depthStencilState": { "depthTest": false, "depthWrite": false } }] }
    ],
    "shaders": [
      {
        "name": "clear-stencil|sprite-vs:vert|sprite-fs:frag",
        "hash": 3507038093,
        "builtins": {
          "statistics": { "CC_EFFECT_USED_VERTEX_UNIFORM_VECTORS": 0, "CC_EFFECT_USED_FRAGMENT_UNIFORM_VECTORS": 0 },
          "globals": { "blocks": [], "samplerTextures": [], "buffers": [], "images": [] },
          "locals": { "blocks": [], "samplerTextures": [], "buffers": [], "images": [] }
        },
        "defines": [],
        "attributes": [
          { "name": "a_position", "defines": [], "format": 32, "location": 0 }
        ],
        "blocks": [],
        "samplerTextures": [],
        "buffers": [],
        "images": [],
        "textures": [],
        "samplers": [],
        "subpassInputs": []
      }
    ]
  },
  {
    "name": "graphics",
    "techniques": [
      { "passes": [{ "blendState": { "targets": [{ "blend": true, "blendSrc": 1, "blendDst": 4, "blendSrcAlpha": 1, "blendDstAlpha": 4 }] }, "rasterizerState": { "cullMode": 0 }, "program": "graphics|vs:vert|fs:frag", "depthStencilState": { "depthTest": false, "depthWrite": false } }] }
    ],
    "shaders": [
      {
        "name": "graphics|vs:vert|fs:frag",
        "hash": 2610213142,
        "builtins": {
          "statistics": { "CC_EFFECT_USED_VERTEX_UNIFORM_VECTORS": 48, "CC_EFFECT_USED_FRAGMENT_UNIFORM_VECTORS": 0 },
          "globals": { "blocks": [{ "name": "CCGlobal", "defines": [] }, { "name": "CCCamera", "defines": [] }], "samplerTextures": [], "buffers": [], "images": [] },
          "locals": { "blocks": [{ "name": "CCLocal", "defines": [] }], "samplerTextures": [], "buffers": [], "images": [] }
        },
        "defines": [],
        "attributes": [
          { "name": "a_position", "defines": [], "format": 32, "location": 0 },
          { "name": "a_color", "defines": [], "format": 44, "location": 1 },
          { "name": "a_dist", "defines": [], "format": 11, "location": 2 }
        ],
        "blocks": [],
        "samplerTextures": [],
        "buffers": [],
        "images": [],
        "textures": [],
        "samplers": [],
        "subpassInputs": []
      }
    ]
  },
  {
    "name": "particle-gpu",
    "techniques": [
      { "name": "add", "passes": [{ "rasterizerState": { "cullMode": 0 }, "blendState": { "targets": [{ "blend": true, "blendSrc": 2, "blendDst": 1, "blendSrcAlpha": 2, "blendDstAlpha": 1 }] }, "program": "particle-gpu|particle-vs-gpu:gpvs_main|tinted-fs:add", "depthStencilState": { "depthTest": true, "depthWrite": false }, "properties": { "mainTexture": { "value": "grey", "type": 28 }, "mainTiling_Offset": { "value": [1, 1, 0, 0], "type": 16 }, "tintColor": { "value": [0.5, 0.5, 0.5, 0.5], "type": 16 } } }] }
    ],
    "shaders": [
      {
        "name": "particle-gpu|particle-vs-gpu:gpvs_main|tinted-fs:add",
<<<<<<< HEAD
        "hash": 1950654953,
=======
        "hash": 1985652451,
>>>>>>> a8d44c67
        "builtins": {
          "statistics": { "CC_EFFECT_USED_VERTEX_UNIFORM_VECTORS": 63, "CC_EFFECT_USED_FRAGMENT_UNIFORM_VECTORS": 40 },
          "globals": { "blocks": [{ "name": "CCGlobal", "defines": [] }, { "name": "CCCamera", "defines": [] }], "samplerTextures": [], "buffers": [], "images": [] },
          "locals": { "blocks": [{ "name": "CCLocal", "defines": [] }], "samplerTextures": [], "buffers": [], "images": [] }
        },
        "defines": [
          { "name": "CC_RENDER_MODE", "type": "number", "range": [0, 4] },
          { "name": "COLOR_OVER_TIME_MODULE_ENABLE", "type": "boolean" },
          { "name": "ROTATION_OVER_TIME_MODULE_ENABLE", "type": "boolean" },
          { "name": "SIZE_OVER_TIME_MODULE_ENABLE", "type": "boolean" },
          { "name": "FORCE_OVER_TIME_MODULE_ENABLE", "type": "boolean" },
          { "name": "VELOCITY_OVER_TIME_MODULE_ENABLE", "type": "boolean" },
          { "name": "TEXTURE_ANIMATION_MODULE_ENABLE", "type": "boolean" },
          { "name": "CC_USE_WORLD_SPACE", "type": "boolean" }
        ],
        "attributes": [
          { "name": "a_position_starttime", "defines": [], "format": 44, "location": 0 },
          { "name": "a_size_uv", "defines": [], "format": 44, "location": 1 },
          { "name": "a_rotation_uv", "defines": [], "format": 44, "location": 2 },
          { "name": "a_color", "defines": [], "format": 44, "location": 3 },
          { "name": "a_dir_life", "defines": [], "format": 44, "location": 4 },
          { "name": "a_rndSeed", "defines": [], "format": 11, "location": 5 },
          { "name": "a_texCoord", "defines": ["CC_RENDER_MODE"], "format": 32, "location": 6 },
          { "name": "a_texCoord3", "defines": ["CC_RENDER_MODE"], "format": 32, "location": 7 },
          { "name": "a_normal", "defines": ["CC_RENDER_MODE"], "format": 32, "location": 8 },
          { "name": "a_color1", "defines": ["CC_RENDER_MODE"], "format": 44, "location": 9 }
        ],
        "blocks": [
          {"name": "Constants", "defines": [], "binding": 0, "stageFlags": 1, "members": [
            { "name": "mainTiling_Offset", "type": 16, "count": 1 },
            { "name": "frameTile_velLenScale", "type": 16, "count": 1 },
            { "name": "scale", "type": 16, "count": 1 },
            { "name": "nodeRotation", "type": 16, "count": 1 }
          ]},
          {"name": "SampleConstants", "defines": [], "binding": 1, "stageFlags": 1, "members": [
            { "name": "u_sampleInfo", "type": 16, "count": 1 }
          ]},
          {"name": "TickConstants", "defines": [], "binding": 2, "stageFlags": 1, "members": [
            { "name": "u_worldRot", "type": 16, "count": 1 },
            { "name": "u_timeDelta", "type": 16, "count": 1 }
          ]},
          {"name": "ColorConstant", "defines": ["COLOR_OVER_TIME_MODULE_ENABLE"], "binding": 3, "stageFlags": 1, "members": [
            { "name": "u_color_mode", "type": 5, "count": 1 }
          ]},
          {"name": "RotationConstant", "defines": ["ROTATION_OVER_TIME_MODULE_ENABLE"], "binding": 4, "stageFlags": 1, "members": [
            { "name": "u_rotation_mode", "type": 5, "count": 1 }
          ]},
          {"name": "SizeConstant", "defines": ["SIZE_OVER_TIME_MODULE_ENABLE"], "binding": 5, "stageFlags": 1, "members": [
            { "name": "u_size_mode", "type": 5, "count": 1 }
          ]},
          {"name": "ForceConstant", "defines": ["FORCE_OVER_TIME_MODULE_ENABLE"], "binding": 6, "stageFlags": 1, "members": [
            { "name": "u_force_mode", "type": 5, "count": 1 },
            { "name": "u_force_space", "type": 5, "count": 1 }
          ]},
          {"name": "VelocityConstant", "defines": ["VELOCITY_OVER_TIME_MODULE_ENABLE"], "binding": 7, "stageFlags": 1, "members": [
            { "name": "u_velocity_mode", "type": 5, "count": 1 },
            { "name": "u_velocity_space", "type": 5, "count": 1 }
          ]},
          {"name": "AnimationConstant", "defines": ["TEXTURE_ANIMATION_MODULE_ENABLE"], "binding": 8, "stageFlags": 1, "members": [
            { "name": "u_anim_info", "type": 16, "count": 1 }
          ]},
          {"name": "FragConstants", "defines": [], "binding": 9, "stageFlags": 16, "members": [
            { "name": "tintColor", "type": 16, "count": 1 }
          ]}
        ],
        "samplerTextures": [
          { "name": "color_over_time_tex0", "type": 28, "count": 1, "defines": ["COLOR_OVER_TIME_MODULE_ENABLE"], "stageFlags": 1, "binding": 10 },
          { "name": "rotation_over_time_tex0", "type": 28, "count": 1, "defines": ["ROTATION_OVER_TIME_MODULE_ENABLE"], "stageFlags": 1, "binding": 11 },
          { "name": "size_over_time_tex0", "type": 28, "count": 1, "defines": ["SIZE_OVER_TIME_MODULE_ENABLE"], "stageFlags": 1, "binding": 12 },
          { "name": "force_over_time_tex0", "type": 28, "count": 1, "defines": ["FORCE_OVER_TIME_MODULE_ENABLE"], "stageFlags": 1, "binding": 13 },
          { "name": "velocity_over_time_tex0", "type": 28, "count": 1, "defines": ["VELOCITY_OVER_TIME_MODULE_ENABLE"], "stageFlags": 1, "binding": 14 },
          { "name": "texture_animation_tex0", "type": 28, "count": 1, "defines": ["TEXTURE_ANIMATION_MODULE_ENABLE"], "stageFlags": 1, "binding": 15 },
          { "name": "mainTexture", "type": 28, "count": 1, "defines": [], "stageFlags": 16, "binding": 16 }
        ],
        "buffers": [],
        "images": [],
        "textures": [],
        "samplers": [],
        "subpassInputs": []
      }
    ]
  },
  {
    "name": "particle-trail",
    "techniques": [
      { "name": "add", "passes": [{ "rasterizerState": { "cullMode": 0 }, "blendState": { "targets": [{ "blend": true, "blendSrc": 2, "blendDst": 1, "blendSrcAlpha": 2, "blendDstAlpha": 1 }] }, "program": "particle-trail|particle-trail:vs_main|tinted-fs:add", "depthStencilState": { "depthTest": true, "depthWrite": false }, "properties": { "mainTexture": { "value": "grey", "type": 28 }, "mainTiling_Offset": { "value": [1, 1, 0, 0], "type": 16 }, "frameTile_velLenScale": { "value": [1, 1, 0, 0], "type": 16 }, "tintColor": { "value": [0.5, 0.5, 0.5, 0.5], "type": 16 } } }] }
    ],
    "shaders": [
      {
        "name": "particle-trail|particle-trail:vs_main|tinted-fs:add",
<<<<<<< HEAD
        "hash": 1670880274,
=======
        "hash": 2996796714,
>>>>>>> a8d44c67
        "builtins": {
          "statistics": { "CC_EFFECT_USED_VERTEX_UNIFORM_VECTORS": 52, "CC_EFFECT_USED_FRAGMENT_UNIFORM_VECTORS": 40 },
          "globals": { "blocks": [{ "name": "CCGlobal", "defines": [] }, { "name": "CCCamera", "defines": [] }], "samplerTextures": [], "buffers": [], "images": [] },
          "locals": { "blocks": [{ "name": "CCLocal", "defines": [] }], "samplerTextures": [], "buffers": [], "images": [] }
        },
        "defines": [
          { "name": "CC_RENDER_MODE", "type": "number", "range": [0, 4] },
          { "name": "CC_DRAW_WIRE_FRAME", "type": "boolean" },
          { "name": "CC_USE_WORLD_SPACE", "type": "boolean" }
        ],
        "attributes": [
          { "name": "a_position", "defines": [], "format": 32, "location": 0 },
          { "name": "a_texCoord", "defines": [], "format": 44, "location": 1 },
          { "name": "a_texCoord1", "defines": [], "format": 32, "location": 2 },
          { "name": "a_texCoord2", "defines": [], "format": 32, "location": 3 },
          { "name": "a_color", "defines": [], "format": 44, "location": 4 }
        ],
        "blocks": [
          {"name": "Constants", "defines": [], "binding": 0, "stageFlags": 1, "members": [
            { "name": "mainTiling_Offset", "type": 16, "count": 1 },
            { "name": "frameTile_velLenScale", "type": 16, "count": 1 },
            { "name": "scale", "type": 16, "count": 1 },
            { "name": "nodeRotation", "type": 16, "count": 1 }
          ]},
          {"name": "FragConstants", "defines": [], "binding": 1, "stageFlags": 16, "members": [
            { "name": "tintColor", "type": 16, "count": 1 }
          ]}
        ],
        "samplerTextures": [
          { "name": "mainTexture", "type": 28, "count": 1, "defines": [], "stageFlags": 16, "binding": 2 }
        ],
        "buffers": [],
        "images": [],
        "textures": [],
        "samplers": [],
        "subpassInputs": []
      }
    ]
  },
  {
    "name": "particle",
    "techniques": [
      { "name": "add", "passes": [{ "rasterizerState": { "cullMode": 0 }, "blendState": { "targets": [{ "blend": true, "blendSrc": 2, "blendDst": 1, "blendSrcAlpha": 2, "blendDstAlpha": 1 }] }, "program": "particle|particle-vs-legacy:lpvs_main|tinted-fs:add", "depthStencilState": { "depthTest": true, "depthWrite": false }, "properties": { "mainTexture": { "value": "grey", "type": 28 }, "mainTiling_Offset": { "value": [1, 1, 0, 0], "type": 16 }, "tintColor": { "value": [0.5, 0.5, 0.5, 0.5], "type": 16 } } }] }
    ],
    "shaders": [
      {
        "name": "particle|particle-vs-legacy:lpvs_main|tinted-fs:add",
<<<<<<< HEAD
        "hash": 3067623714,
=======
        "hash": 3024088451,
>>>>>>> a8d44c67
        "builtins": {
          "statistics": { "CC_EFFECT_USED_VERTEX_UNIFORM_VECTORS": 52, "CC_EFFECT_USED_FRAGMENT_UNIFORM_VECTORS": 40 },
          "globals": { "blocks": [{ "name": "CCGlobal", "defines": [] }, { "name": "CCCamera", "defines": [] }], "samplerTextures": [], "buffers": [], "images": [] },
          "locals": { "blocks": [{ "name": "CCLocal", "defines": [] }], "samplerTextures": [], "buffers": [], "images": [] }
        },
        "defines": [
          { "name": "CC_RENDER_MODE", "type": "number", "range": [0, 4] },
<<<<<<< HEAD
          { "name": "CC_USE_WORLD_SPACE", "type": "boolean" }
=======
          { "name": "CC_USE_WORLD_SPACE", "type": "boolean" },
          { "name": "ROTATION_OVER_TIME_MODULE_ENABLE", "type": "boolean" },
          { "name": "CC_USE_HDR", "type": "boolean" }
>>>>>>> a8d44c67
        ],
        "attributes": [
          { "name": "a_position", "defines": [], "format": 32, "location": 0 },
          { "name": "a_texCoord", "defines": [], "format": 32, "location": 1 },
          { "name": "a_texCoord1", "defines": [], "format": 32, "location": 2 },
          { "name": "a_texCoord2", "defines": [], "format": 32, "location": 3 },
          { "name": "a_color", "defines": [], "format": 44, "location": 4 },
          { "name": "a_color1", "defines": ["CC_RENDER_MODE"], "format": 32, "location": 8 },
          { "name": "a_texCoord3", "defines": ["CC_RENDER_MODE"], "format": 32, "location": 6 },
          { "name": "a_normal", "defines": ["CC_RENDER_MODE"], "format": 32, "location": 7 }
        ],
        "blocks": [
          {"name": "Constants", "defines": [], "binding": 0, "stageFlags": 1, "members": [
            { "name": "mainTiling_Offset", "type": 16, "count": 1 },
            { "name": "frameTile_velLenScale", "type": 16, "count": 1 },
            { "name": "scale", "type": 16, "count": 1 },
            { "name": "nodeRotation", "type": 16, "count": 1 }
          ]},
          {"name": "FragConstants", "defines": [], "binding": 1, "stageFlags": 16, "members": [
            { "name": "tintColor", "type": 16, "count": 1 }
          ]}
        ],
        "samplerTextures": [
          { "name": "mainTexture", "type": 28, "count": 1, "defines": [], "stageFlags": 16, "binding": 2 }
        ],
        "buffers": [],
        "images": [],
        "textures": [],
        "samplers": [],
        "subpassInputs": []
      }
    ]
  },
  {
    "name": "spine",
    "techniques": [
      { "passes": [{ "blendState": { "targets": [{ "blend": true, "blendSrc": 2, "blendDst": 4, "blendDstAlpha": 4 }] }, "rasterizerState": { "cullMode": 0 }, "program": "spine|sprite-vs:vert|sprite-fs:frag", "depthStencilState": { "depthTest": false, "depthWrite": false }, "properties": { "alphaThreshold": { "value": [0.5], "type": 13 } } }] }
    ],
    "shaders": [
      {
        "name": "spine|sprite-vs:vert|sprite-fs:frag",
        "hash": 2517893167,
        "builtins": {
          "statistics": { "CC_EFFECT_USED_VERTEX_UNIFORM_VECTORS": 48, "CC_EFFECT_USED_FRAGMENT_UNIFORM_VECTORS": 1 },
          "globals": { "blocks": [{ "name": "CCGlobal", "defines": [] }, { "name": "CCCamera", "defines": [] }], "samplerTextures": [], "buffers": [], "images": [] },
          "locals": { "blocks": [{ "name": "CCLocal", "defines": ["USE_LOCAL"] }], "samplerTextures": [{ "name": "cc_spriteTexture", "defines": [] }], "buffers": [], "images": [] }
        },
        "defines": [
          { "name": "USE_LOCAL", "type": "boolean" },
          { "name": "TWO_COLORED", "type": "boolean" },
          { "name": "USE_ALPHA_TEST", "type": "boolean" }
        ],
        "attributes": [
          { "name": "a_position", "defines": [], "format": 32, "location": 0 },
          { "name": "a_texCoord", "defines": [], "format": 21, "location": 1 },
          { "name": "a_color", "defines": [], "format": 44, "location": 2 },
          { "name": "a_color2", "defines": ["TWO_COLORED"], "format": 44, "location": 3 }
        ],
        "blocks": [
          {"name": "ALPHA_TEST_DATA", "defines": ["USE_ALPHA_TEST"], "binding": 0, "stageFlags": 16, "members": [
            { "name": "alphaThreshold", "type": 13, "count": 1 }
          ]}
        ],
        "samplerTextures": [],
        "buffers": [],
        "images": [],
        "textures": [],
        "samplers": [],
        "subpassInputs": []
      }
    ]
  },
  {
    "name": "sprite-gpu",
    "techniques": [
      { "passes": [{ "blendState": { "targets": [{ "blend": true, "blendSrc": 2, "blendDst": 4, "blendDstAlpha": 4 }] }, "rasterizerState": { "cullMode": 0 }, "program": "sprite-gpu|sprite-vs-gpu:vert|sprite-fs-gpu:frag", "depthStencilState": { "depthTest": false, "depthWrite": false } }] }
    ],
    "shaders": [
      {
        "name": "sprite-gpu|sprite-vs-gpu:vert|sprite-fs-gpu:frag",
        "hash": 2450198964,
        "builtins": {
          "statistics": { "CC_EFFECT_USED_VERTEX_UNIFORM_VECTORS": 39, "CC_EFFECT_USED_FRAGMENT_UNIFORM_VECTORS": 0 },
          "globals": { "blocks": [{ "name": "CCGlobal", "defines": [] }, { "name": "CCCamera", "defines": [] }], "samplerTextures": [], "buffers": [], "images": [] },
          "locals": { "blocks": [{ "name": "CCUILocal", "defines": [] }], "samplerTextures": [{ "name": "cc_spriteTexture", "defines": ["USE_TEXTURE"] }], "buffers": [], "images": [] }
        },
        "defines": [
          { "name": "SAMPLE_FROM_RT", "type": "boolean" },
          { "name": "USE_PIXEL_ALIGNMENT", "type": "boolean" },
          { "name": "CC_USE_EMBEDDED_ALPHA", "type": "boolean" },
          { "name": "USE_TEXTURE", "type": "boolean" },
          { "name": "IS_GRAY", "type": "boolean" }
        ],
        "attributes": [
          { "name": "a_position", "defines": [], "format": 32, "location": 0 },
          { "name": "a_texCoord", "defines": [], "format": 21, "location": 1 },
          { "name": "a_batch_id", "defines": [], "format": 11, "location": 2 }
        ],
        "blocks": [],
        "samplerTextures": [],
        "buffers": [],
        "images": [],
        "textures": [],
        "samplers": [],
        "subpassInputs": []
      }
    ]
  },
  {
    "name": "sprite",
    "techniques": [
      { "passes": [{ "blendState": { "targets": [{ "blend": true, "blendSrc": 2, "blendDst": 4, "blendDstAlpha": 4 }] }, "rasterizerState": { "cullMode": 0 }, "program": "sprite|sprite-vs:vert|sprite-fs:frag", "depthStencilState": { "depthTest": false, "depthWrite": false }, "properties": { "alphaThreshold": { "value": [0.5], "type": 13 } } }] }
    ],
    "shaders": [
      {
        "name": "sprite|sprite-vs:vert|sprite-fs:frag",
        "hash": 483203576,
        "builtins": {
          "statistics": { "CC_EFFECT_USED_VERTEX_UNIFORM_VECTORS": 48, "CC_EFFECT_USED_FRAGMENT_UNIFORM_VECTORS": 1 },
          "globals": { "blocks": [{ "name": "CCGlobal", "defines": [] }, { "name": "CCCamera", "defines": [] }], "samplerTextures": [], "buffers": [], "images": [] },
          "locals": { "blocks": [{ "name": "CCLocal", "defines": ["USE_LOCAL"] }], "samplerTextures": [{ "name": "cc_spriteTexture", "defines": ["USE_TEXTURE"] }], "buffers": [], "images": [] }
        },
        "defines": [
          { "name": "USE_LOCAL", "type": "boolean" },
          { "name": "SAMPLE_FROM_RT", "type": "boolean" },
          { "name": "USE_PIXEL_ALIGNMENT", "type": "boolean" },
          { "name": "CC_USE_EMBEDDED_ALPHA", "type": "boolean" },
          { "name": "USE_ALPHA_TEST", "type": "boolean" },
          { "name": "USE_TEXTURE", "type": "boolean" },
          { "name": "IS_GRAY", "type": "boolean" }
        ],
        "attributes": [
          { "name": "a_position", "defines": [], "format": 32, "location": 0 },
          { "name": "a_texCoord", "defines": [], "format": 21, "location": 1 },
          { "name": "a_color", "defines": [], "format": 44, "location": 2 }
        ],
        "blocks": [
          {"name": "ALPHA_TEST_DATA", "defines": ["USE_ALPHA_TEST"], "binding": 0, "stageFlags": 16, "members": [
            { "name": "alphaThreshold", "type": 13, "count": 1 }
          ]}
        ],
        "samplerTextures": [],
        "buffers": [],
        "images": [],
        "textures": [],
        "samplers": [],
        "subpassInputs": []
      }
    ]
  },
  {
    "name": "standard",
    "techniques": [
      { "name": "opaque", "passes": [{ "program": "standard|standard-vs|standard-fs", "properties": { "tilingOffset": { "value": [1, 1, 0, 0], "type": 16 }, "mainColor": { "value": [1, 1, 1, 1], "type": 16, "handleInfo": ["albedo", 0, 16] }, "albedoScale": { "value": [1, 1, 1], "type": 15, "handleInfo": ["albedoScaleAndCutoff", 0, 15] }, "alphaThreshold": { "value": [0.5], "type": 13, "handleInfo": ["albedoScaleAndCutoff", 3, 13] }, "occlusion": { "value": [1], "type": 13, "handleInfo": ["pbrParams", 0, 13] }, "roughness": { "value": [0.8], "type": 13, "handleInfo": ["pbrParams", 1, 13] }, "metallic": { "value": [0.6], "type": 13, "handleInfo": ["pbrParams", 2, 13] }, "SpecularIntensity": { "value": [0.5], "type": 13, "handleInfo": ["pbrParams", 3, 13] }, "normalStrenth": { "value": [1], "type": 13, "handleInfo": ["miscParams", 0, 13] }, "emissive": { "value": [0, 0, 0, 1], "type": 16 }, "emissiveScale": { "value": [1, 1, 1], "type": 15, "handleInfo": ["emissiveScaleParam", 0, 15] }, "mainTexture": { "value": "grey", "type": 28, "handleInfo": ["albedoMap", 0, 28] }, "normalMap": { "value": "normal", "type": 28 }, "pbrMap": { "value": "grey", "type": 28 }, "metallicRoughnessMap": { "value": "grey", "type": 28 }, "occlusionMap": { "value": "white", "type": 28 }, "emissiveMap": { "value": "grey", "type": 28 }, "albedo": { "type": 16, "value": [1, 1, 1, 1] }, "albedoScaleAndCutoff": { "type": 16, "value": [1, 1, 1, 0.5] }, "pbrParams": { "type": 16, "value": [1, 0.8, 0.6, 0.5] }, "miscParams": { "type": 16, "value": [1, 0, 0, 0] }, "emissiveScaleParam": { "type": 16, "value": [1, 1, 1, 0] }, "albedoMap": { "type": 28, "value": "grey" } } }, { "phase": "forward-add", "propertyIndex": 0, "embeddedMacros": { "CC_FORWARD_ADD": true }, "blendState": { "targets": [{ "blend": true, "blendSrc": 1, "blendDst": 1, "blendSrcAlpha": 0, "blendDstAlpha": 1 }] }, "program": "standard|standard-vs|standard-fs", "depthStencilState": { "depthFunc": 2, "depthTest": true, "depthWrite": false }, "properties": { "tilingOffset": { "value": [1, 1, 0, 0], "type": 16 }, "mainColor": { "value": [1, 1, 1, 1], "type": 16, "handleInfo": ["albedo", 0, 16] }, "albedoScale": { "value": [1, 1, 1], "type": 15, "handleInfo": ["albedoScaleAndCutoff", 0, 15] }, "alphaThreshold": { "value": [0.5], "type": 13, "handleInfo": ["albedoScaleAndCutoff", 3, 13] }, "occlusion": { "value": [1], "type": 13, "handleInfo": ["pbrParams", 0, 13] }, "roughness": { "value": [0.8], "type": 13, "handleInfo": ["pbrParams", 1, 13] }, "metallic": { "value": [0.6], "type": 13, "handleInfo": ["pbrParams", 2, 13] }, "SpecularIntensity": { "value": [0.5], "type": 13, "handleInfo": ["pbrParams", 3, 13] }, "normalStrenth": { "value": [1], "type": 13, "handleInfo": ["miscParams", 0, 13] }, "emissive": { "value": [0, 0, 0, 1], "type": 16 }, "emissiveScale": { "value": [1, 1, 1], "type": 15, "handleInfo": ["emissiveScaleParam", 0, 15] }, "mainTexture": { "value": "grey", "type": 28, "handleInfo": ["albedoMap", 0, 28] }, "normalMap": { "value": "normal", "type": 28 }, "pbrMap": { "value": "grey", "type": 28 }, "metallicRoughnessMap": { "value": "grey", "type": 28 }, "occlusionMap": { "value": "white", "type": 28 }, "emissiveMap": { "value": "grey", "type": 28 }, "albedo": { "type": 16, "value": [1, 1, 1, 1] }, "albedoScaleAndCutoff": { "type": 16, "value": [1, 1, 1, 0.5] }, "pbrParams": { "type": 16, "value": [1, 0.8, 0.6, 0.5] }, "miscParams": { "type": 16, "value": [1, 0, 0, 0] }, "emissiveScaleParam": { "type": 16, "value": [1, 1, 1, 0] }, "albedoMap": { "type": 28, "value": "grey" } } }, { "phase": "shadow-caster", "propertyIndex": 0, "rasterizerState": { "cullMode": 1 }, "program": "standard|shadow-caster-vs:vert|shadow-caster-fs:frag", "properties": { "tilingOffset": { "value": [1, 1, 0, 0], "type": 16 }, "mainColor": { "value": [1, 1, 1, 1], "type": 16, "handleInfo": ["albedo", 0, 16] }, "albedoScale": { "value": [1, 1, 1], "type": 15, "handleInfo": ["albedoScaleAndCutoff", 0, 15] }, "alphaThreshold": { "value": [0.5], "type": 13, "handleInfo": ["albedoScaleAndCutoff", 3, 13] }, "occlusion": { "value": [1], "type": 13, "handleInfo": ["pbrParams", 0, 13] }, "roughness": { "value": [0.8], "type": 13, "handleInfo": ["pbrParams", 1, 13] }, "metallic": { "value": [0.6], "type": 13, "handleInfo": ["pbrParams", 2, 13] }, "normalStrenth": { "value": [1], "type": 13, "handleInfo": ["pbrParams", 3, 13] }, "emissive": { "value": [0, 0, 0, 1], "type": 16 }, "emissiveScale": { "value": [1, 1, 1], "type": 15, "handleInfo": ["emissiveScaleParam", 0, 15] }, "mainTexture": { "value": "grey", "type": 28, "handleInfo": ["albedoMap", 0, 28] }, "albedo": { "type": 16, "value": [1, 1, 1, 1] }, "albedoScaleAndCutoff": { "type": 16, "value": [1, 1, 1, 0.5] }, "pbrParams": { "type": 16, "value": [1, 0.8, 0.6, 1] }, "emissiveScaleParam": { "type": 16, "value": [1, 1, 1, 0] }, "albedoMap": { "type": 28, "value": "grey" } } }] }
    ],
    "shaders": [
      {
        "name": "standard|standard-vs|standard-fs",
<<<<<<< HEAD
        "hash": 3452576597,
        "builtins": {
          "statistics": { "CC_EFFECT_USED_VERTEX_UNIFORM_VECTORS": 220, "CC_EFFECT_USED_FRAGMENT_UNIFORM_VECTORS": 63 },
          "globals": { "blocks": [{ "name": "CCGlobal", "defines": [] }, { "name": "CCCamera", "defines": [] }, { "name": "CCShadow", "defines": [] }], "samplerTextures": [{ "name": "cc_shadowMap", "defines": ["CC_RECEIVE_SHADOW"] }, { "name": "cc_spotLightingMap", "defines": ["CC_RECEIVE_SHADOW"] }, { "name": "cc_environment", "defines": ["CC_USE_IBL"] }, { "name": "cc_diffusemap", "defines": ["CC_USE_IBL", "CC_USE_DIFFUSEMAP"] }] },
          "locals": { "blocks": [{ "name": "CCMorph", "defines": ["CC_USE_MORPH"] }, { "name": "CCSkinningTexture", "defines": ["CC_USE_SKINNING", "CC_USE_BAKED_ANIMATION"] }, { "name": "CCSkinningAnimation", "defines": ["CC_USE_SKINNING", "CC_USE_BAKED_ANIMATION"] }, { "name": "CCSkinning", "defines": ["CC_USE_SKINNING", "!CC_USE_BAKED_ANIMATION"] }, { "name": "CCLocalBatched", "defines": ["!USE_INSTANCING", "USE_BATCHING"] }, { "name": "CCLocal", "defines": ["!USE_INSTANCING", "!USE_BATCHING"] }, { "name": "CCForwardLight", "defines": ["CC_FORWARD_ADD"] }], "samplerTextures": [{ "name": "cc_PositionDisplacements", "defines": ["CC_USE_MORPH", "CC_MORPH_TARGET_HAS_POSITION"] }, { "name": "cc_NormalDisplacements", "defines": ["CC_USE_MORPH", "CC_MORPH_TARGET_HAS_NORMAL"] }, { "name": "cc_TangentDisplacements", "defines": ["CC_USE_MORPH", "CC_MORPH_TARGET_HAS_TANGENT"] }, { "name": "cc_jointTexture", "defines": ["CC_USE_SKINNING", "CC_USE_BAKED_ANIMATION"] }, { "name": "cc_lightingMap", "defines": ["USE_LIGHTMAP", "!USE_BATCHING", "!CC_FORWARD_ADD"] }] }
=======
        "hash": 537762175,
        "builtins": {
          "statistics": { "CC_EFFECT_USED_VERTEX_UNIFORM_VECTORS": 222, "CC_EFFECT_USED_FRAGMENT_UNIFORM_VECTORS": 65 },
          "globals": { "blocks": [{ "name": "CCGlobal", "defines": [] }, { "name": "CCCamera", "defines": [] }, { "name": "CCShadow", "defines": [] }], "samplerTextures": [{ "name": "cc_shadowMap", "defines": ["CC_RECEIVE_SHADOW"] }, { "name": "cc_spotLightingMap", "defines": ["CC_RECEIVE_SHADOW"] }, { "name": "cc_environment", "defines": ["CC_USE_IBL"] }], "buffers": [], "images": [] },
          "locals": { "blocks": [{ "name": "CCMorph", "defines": ["CC_USE_MORPH"] }, { "name": "CCSkinningTexture", "defines": ["CC_USE_SKINNING", "CC_USE_BAKED_ANIMATION"] }, { "name": "CCSkinningAnimation", "defines": ["CC_USE_SKINNING", "CC_USE_BAKED_ANIMATION"] }, { "name": "CCSkinning", "defines": ["CC_USE_SKINNING", "!CC_USE_BAKED_ANIMATION"] }, { "name": "CCLocalBatched", "defines": ["!USE_INSTANCING", "USE_BATCHING"] }, { "name": "CCLocal", "defines": ["!USE_INSTANCING", "!USE_BATCHING"] }, { "name": "CCForwardLight", "defines": ["CC_FORWARD_ADD", "CC_ENABLE_CLUSTERED_LIGHT_CULLING"] }], "samplerTextures": [{ "name": "cc_PositionDisplacements", "defines": ["CC_USE_MORPH", "CC_MORPH_TARGET_HAS_POSITION"] }, { "name": "cc_NormalDisplacements", "defines": ["CC_USE_MORPH", "CC_MORPH_TARGET_HAS_NORMAL"] }, { "name": "cc_TangentDisplacements", "defines": ["CC_USE_MORPH", "CC_MORPH_TARGET_HAS_TANGENT"] }, { "name": "cc_jointTexture", "defines": ["CC_USE_SKINNING", "CC_USE_BAKED_ANIMATION"] }, { "name": "cc_lightingMap", "defines": ["USE_LIGHTMAP", "!USE_BATCHING", "!CC_FORWARD_ADD"] }], "buffers": [], "images": [] }
>>>>>>> a8d44c67
        },
        "defines": [
          { "name": "CC_USE_MORPH", "type": "boolean" },
          { "name": "CC_MORPH_TARGET_COUNT", "type": "number", "range": [2, 8] },
          { "name": "CC_MORPH_PRECOMPUTED", "type": "boolean" },
          { "name": "CC_MORPH_TARGET_HAS_POSITION", "type": "boolean" },
          { "name": "CC_MORPH_TARGET_HAS_NORMAL", "type": "boolean" },
          { "name": "CC_MORPH_TARGET_HAS_TANGENT", "type": "boolean" },
          { "name": "CC_USE_SKINNING", "type": "boolean" },
          { "name": "CC_USE_BAKED_ANIMATION", "type": "boolean" },
          { "name": "USE_INSTANCING", "type": "boolean" },
          { "name": "USE_BATCHING", "type": "boolean" },
          { "name": "USE_LIGHTMAP", "type": "boolean" },
          { "name": "CC_USE_FOG", "type": "number", "range": [0, 4] },
          { "name": "CC_FORWARD_ADD", "type": "boolean" },
          { "name": "CC_RECEIVE_SHADOW", "type": "boolean" },
          { "name": "USE_VERTEX_COLOR", "type": "boolean" },
          { "name": "USE_NORMAL_MAP", "type": "boolean" },
          { "name": "HAS_SECOND_UV", "type": "boolean" },
          { "name": "USE_TWOSIDE", "type": "boolean" },
          { "name": "SAMPLE_FROM_RT", "type": "boolean" },
          { "name": "CC_USE_IBL", "type": "number", "range": [0, 2] },
<<<<<<< HEAD
          { "name": "CC_USE_DIFFUSEMAP", "type": "number", "range": [0, 2] },
=======
          { "name": "CC_ENABLE_DIR_SHADOW", "type": "boolean" },
>>>>>>> a8d44c67
          { "name": "CC_USE_HDR", "type": "boolean" },
          { "name": "USE_ALBEDO_MAP", "type": "boolean" },
          { "name": "ALBEDO_UV", "type": "string", "options": ["v_uv", "v_uv1"] },
          { "name": "NORMAL_UV", "type": "string", "options": ["v_uv", "v_uv1"] },
          { "name": "PBR_UV", "type": "string", "options": ["v_uv", "v_uv1"] },
          { "name": "USE_PBR_MAP", "type": "boolean" },
          { "name": "USE_METALLIC_ROUGHNESS_MAP", "type": "boolean" },
          { "name": "USE_OCCLUSION_MAP", "type": "boolean" },
          { "name": "USE_EMISSIVE_MAP", "type": "boolean" },
          { "name": "EMISSIVE_UV", "type": "string", "options": ["v_uv", "v_uv1"] },
          { "name": "USE_ALPHA_TEST", "type": "boolean" },
          { "name": "ALPHA_TEST_CHANNEL", "type": "string", "options": ["a", "r"] },
          { "name": "CC_PIPELINE_TYPE", "type": "number", "range": [0, 1] },
          { "name": "CC_FORCE_FORWARD_SHADING", "type": "boolean" }
        ],
        "attributes": [
          { "name": "a_position", "defines": [], "format": 32, "location": 0 },
          { "name": "a_normal", "defines": [], "format": 32, "location": 1 },
          { "name": "a_texCoord", "defines": [], "format": 21, "location": 2 },
          { "name": "a_tangent", "defines": [], "format": 44, "location": 3 },
          { "name": "a_vertexId", "defines": ["CC_USE_MORPH"], "format": 11, "location": 6 },
          { "name": "a_joints", "defines": ["CC_USE_SKINNING"], "location": 4 },
          { "name": "a_weights", "defines": ["CC_USE_SKINNING"], "format": 44, "location": 5 },
          { "name": "a_jointAnimInfo", "defines": ["CC_USE_SKINNING", "CC_USE_BAKED_ANIMATION", "USE_INSTANCING"], "format": 44, "isInstanced": true, "location": 7 },
          { "name": "a_matWorld0", "defines": ["USE_INSTANCING"], "format": 44, "isInstanced": true, "location": 8 },
          { "name": "a_matWorld1", "defines": ["USE_INSTANCING"], "format": 44, "isInstanced": true, "location": 9 },
          { "name": "a_matWorld2", "defines": ["USE_INSTANCING"], "format": 44, "isInstanced": true, "location": 10 },
          { "name": "a_lightingMapUVParam", "defines": ["USE_INSTANCING", "USE_LIGHTMAP"], "format": 44, "isInstanced": true, "location": 11 },
          { "name": "a_dyn_batch_id", "defines": ["!USE_INSTANCING", "USE_BATCHING"], "format": 11, "location": 12 },
          { "name": "a_color", "defines": ["USE_VERTEX_COLOR"], "format": 44, "location": 13 },
          { "name": "a_texCoord1", "defines": [], "format": 21, "location": 14 }
        ],
        "blocks": [
          {"name": "Constants", "defines": [], "binding": 0, "stageFlags": 17, "members": [
            { "name": "tilingOffset", "type": 16, "count": 1 },
            { "name": "albedo", "type": 16, "count": 1 },
            { "name": "albedoScaleAndCutoff", "type": 16, "count": 1 },
            { "name": "pbrParams", "type": 16, "count": 1 },
            { "name": "miscParams", "type": 16, "count": 1 },
            { "name": "emissive", "type": 16, "count": 1 },
            { "name": "emissiveScaleParam", "type": 16, "count": 1 }
          ]}
        ],
        "samplerTextures": [
          { "name": "albedoMap", "type": 28, "count": 1, "defines": ["USE_ALBEDO_MAP"], "stageFlags": 16, "binding": 1 },
          { "name": "normalMap", "type": 28, "count": 1, "defines": ["USE_NORMAL_MAP"], "stageFlags": 16, "binding": 2 },
          { "name": "pbrMap", "type": 28, "count": 1, "defines": ["USE_PBR_MAP"], "stageFlags": 16, "binding": 3 },
          { "name": "metallicRoughnessMap", "type": 28, "count": 1, "defines": ["USE_METALLIC_ROUGHNESS_MAP"], "stageFlags": 16, "binding": 4 },
          { "name": "occlusionMap", "type": 28, "count": 1, "defines": ["USE_OCCLUSION_MAP"], "stageFlags": 16, "binding": 5 },
          { "name": "emissiveMap", "type": 28, "count": 1, "defines": ["USE_EMISSIVE_MAP"], "stageFlags": 16, "binding": 6 }
        ],
        "buffers": [
          { "name": "b_ccLightsBuffer", "memoryAccess": 1, "defines": ["CC_FORWARD_ADD", "CC_ENABLE_CLUSTERED_LIGHT_CULLING"], "stageFlags": 16, "binding": 7 },
          { "name": "b_clusterLightIndicesBuffer", "memoryAccess": 1, "defines": ["CC_FORWARD_ADD", "CC_ENABLE_CLUSTERED_LIGHT_CULLING"], "stageFlags": 16, "binding": 8 },
          { "name": "b_clusterLightGridBuffer", "memoryAccess": 1, "defines": ["CC_FORWARD_ADD", "CC_ENABLE_CLUSTERED_LIGHT_CULLING"], "stageFlags": 16, "binding": 9 }
        ],
        "images": [],
        "textures": [],
        "samplers": [],
        "subpassInputs": []
      },
      {
        "name": "standard|shadow-caster-vs:vert|shadow-caster-fs:frag",
        "hash": 2817250752,
        "builtins": {
          "statistics": { "CC_EFFECT_USED_VERTEX_UNIFORM_VECTORS": 183, "CC_EFFECT_USED_FRAGMENT_UNIFORM_VECTORS": 65 },
          "globals": { "blocks": [{ "name": "CCShadow", "defines": [] }, { "name": "CCGlobal", "defines": [] }, { "name": "CCCamera", "defines": [] }], "samplerTextures": [{ "name": "cc_shadowMap", "defines": ["CC_RECEIVE_SHADOW"] }, { "name": "cc_spotLightingMap", "defines": ["CC_RECEIVE_SHADOW"] }], "buffers": [], "images": [] },
          "locals": { "blocks": [{ "name": "CCMorph", "defines": ["CC_USE_MORPH"] }, { "name": "CCSkinningTexture", "defines": ["CC_USE_SKINNING", "CC_USE_BAKED_ANIMATION"] }, { "name": "CCSkinningAnimation", "defines": ["CC_USE_SKINNING", "CC_USE_BAKED_ANIMATION"] }, { "name": "CCSkinning", "defines": ["CC_USE_SKINNING", "!CC_USE_BAKED_ANIMATION"] }, { "name": "CCLocalBatched", "defines": ["!USE_INSTANCING", "USE_BATCHING"] }, { "name": "CCLocal", "defines": ["!USE_INSTANCING", "!USE_BATCHING"] }], "samplerTextures": [{ "name": "cc_PositionDisplacements", "defines": ["CC_USE_MORPH", "CC_MORPH_TARGET_HAS_POSITION"] }, { "name": "cc_NormalDisplacements", "defines": ["CC_USE_MORPH", "CC_MORPH_TARGET_HAS_NORMAL"] }, { "name": "cc_TangentDisplacements", "defines": ["CC_USE_MORPH", "CC_MORPH_TARGET_HAS_TANGENT"] }, { "name": "cc_jointTexture", "defines": ["CC_USE_SKINNING", "CC_USE_BAKED_ANIMATION"] }], "buffers": [], "images": [] }
        },
        "defines": [
          { "name": "CC_USE_MORPH", "type": "boolean" },
          { "name": "CC_MORPH_TARGET_COUNT", "type": "number", "range": [2, 8] },
          { "name": "CC_MORPH_PRECOMPUTED", "type": "boolean" },
          { "name": "CC_MORPH_TARGET_HAS_POSITION", "type": "boolean" },
          { "name": "CC_MORPH_TARGET_HAS_NORMAL", "type": "boolean" },
          { "name": "CC_MORPH_TARGET_HAS_TANGENT", "type": "boolean" },
          { "name": "CC_USE_SKINNING", "type": "boolean" },
          { "name": "CC_USE_BAKED_ANIMATION", "type": "boolean" },
          { "name": "USE_INSTANCING", "type": "boolean" },
          { "name": "USE_BATCHING", "type": "boolean" },
          { "name": "USE_LIGHTMAP", "type": "boolean" },
          { "name": "HAS_SECOND_UV", "type": "boolean" },
          { "name": "CC_RECEIVE_SHADOW", "type": "boolean" },
          { "name": "USE_ALBEDO_MAP", "type": "boolean" },
          { "name": "ALBEDO_UV", "type": "string", "options": ["v_uv", "v_uv1"] },
          { "name": "USE_ALPHA_TEST", "type": "boolean" },
          { "name": "ALPHA_TEST_CHANNEL", "type": "string", "options": ["a", "r"] }
        ],
        "attributes": [
          { "name": "a_position", "defines": [], "format": 32, "location": 0 },
          { "name": "a_normal", "defines": [], "format": 32, "location": 1 },
          { "name": "a_texCoord", "defines": [], "format": 21, "location": 2 },
          { "name": "a_tangent", "defines": [], "format": 44, "location": 3 },
          { "name": "a_vertexId", "defines": ["CC_USE_MORPH"], "format": 11, "location": 6 },
          { "name": "a_joints", "defines": ["CC_USE_SKINNING"], "location": 4 },
          { "name": "a_weights", "defines": ["CC_USE_SKINNING"], "format": 44, "location": 5 },
          { "name": "a_jointAnimInfo", "defines": ["CC_USE_SKINNING", "CC_USE_BAKED_ANIMATION", "USE_INSTANCING"], "format": 44, "isInstanced": true, "location": 7 },
          { "name": "a_matWorld0", "defines": ["USE_INSTANCING"], "format": 44, "isInstanced": true, "location": 8 },
          { "name": "a_matWorld1", "defines": ["USE_INSTANCING"], "format": 44, "isInstanced": true, "location": 9 },
          { "name": "a_matWorld2", "defines": ["USE_INSTANCING"], "format": 44, "isInstanced": true, "location": 10 },
          { "name": "a_lightingMapUVParam", "defines": ["USE_INSTANCING", "USE_LIGHTMAP"], "format": 44, "isInstanced": true, "location": 11 },
          { "name": "a_dyn_batch_id", "defines": ["!USE_INSTANCING", "USE_BATCHING"], "format": 11, "location": 12 },
          { "name": "a_texCoord1", "defines": [], "format": 21, "location": 13 }
        ],
        "blocks": [
          {"name": "Constants", "defines": [], "binding": 0, "stageFlags": 17, "members": [
            { "name": "tilingOffset", "type": 16, "count": 1 },
            { "name": "albedo", "type": 16, "count": 1 },
            { "name": "albedoScaleAndCutoff", "type": 16, "count": 1 },
            { "name": "pbrParams", "type": 16, "count": 1 },
            { "name": "miscParams", "type": 16, "count": 1 },
            { "name": "emissive", "type": 16, "count": 1 },
            { "name": "emissiveScaleParam", "type": 16, "count": 1 }
          ]}
        ],
        "samplerTextures": [
          { "name": "albedoMap", "type": 28, "count": 1, "defines": ["USE_ALBEDO_MAP"], "stageFlags": 16, "binding": 1 }
        ],
        "buffers": [],
        "images": [],
        "textures": [],
        "samplers": [],
        "subpassInputs": []
      }
    ]
  },
  {
    "name": "terrain",
    "techniques": [
      { "name": "opaque", "passes": [{ "program": "terrain|terrain-vs|terrain-fs", "properties": { "UVScale": { "value": [1, 1, 1, 1], "type": 16 }, "lightMapUVParam": { "value": [0, 0, 0, 0], "type": 16 }, "metallic": { "value": [0, 0, 0, 0], "type": 16 }, "roughness": { "value": [1, 1, 1, 1], "type": 16 }, "weightMap": { "value": "black", "type": 28 }, "detailMap0": { "value": "grey", "type": 28 }, "detailMap1": { "value": "grey", "type": 28 }, "detailMap2": { "value": "grey", "type": 28 }, "detailMap3": { "value": "grey", "type": 28 }, "normalMap0": { "value": "normal", "type": 28 }, "normalMap1": { "value": "normal", "type": 28 }, "normalMap2": { "value": "normal", "type": 28 }, "normalMap3": { "value": "normal", "type": 28 }, "lightMap": { "value": "grey", "type": 28 } } }, { "phase": "forward-add", "propertyIndex": 0, "embeddedMacros": { "CC_FORWARD_ADD": true }, "blendState": { "targets": [{ "blend": true, "blendSrc": 1, "blendDst": 1, "blendSrcAlpha": 0, "blendDstAlpha": 1 }] }, "program": "terrain|terrain-vs|terrain-fs", "depthStencilState": { "depthFunc": 2, "depthTest": true, "depthWrite": false }, "properties": { "UVScale": { "value": [1, 1, 1, 1], "type": 16 }, "lightMapUVParam": { "value": [0, 0, 0, 0], "type": 16 }, "metallic": { "value": [0, 0, 0, 0], "type": 16 }, "roughness": { "value": [1, 1, 1, 1], "type": 16 }, "weightMap": { "value": "black", "type": 28 }, "detailMap0": { "value": "grey", "type": 28 }, "detailMap1": { "value": "grey", "type": 28 }, "detailMap2": { "value": "grey", "type": 28 }, "detailMap3": { "value": "grey", "type": 28 }, "normalMap0": { "value": "normal", "type": 28 }, "normalMap1": { "value": "normal", "type": 28 }, "normalMap2": { "value": "normal", "type": 28 }, "normalMap3": { "value": "normal", "type": 28 }, "lightMap": { "value": "grey", "type": 28 } } }, { "phase": "shadow-add", "propertyIndex": 0, "rasterizerState": { "cullMode": 2 }, "program": "terrain|shadow-caster-vs:vert|shadow-caster-fs:frag" }] }
    ],
    "shaders": [
      {
        "name": "terrain|terrain-vs|terrain-fs",
<<<<<<< HEAD
        "hash": 312662882,
        "builtins": {
          "statistics": { "CC_EFFECT_USED_VERTEX_UNIFORM_VECTORS": 67, "CC_EFFECT_USED_FRAGMENT_UNIFORM_VECTORS": 58 },
          "globals": { "blocks": [{ "name": "CCGlobal", "defines": [] }, { "name": "CCCamera", "defines": [] }, { "name": "CCShadow", "defines": [] }], "samplerTextures": [{ "name": "cc_shadowMap", "defines": ["CC_RECEIVE_SHADOW"] }, { "name": "cc_spotLightingMap", "defines": ["CC_RECEIVE_SHADOW"] }, { "name": "cc_environment", "defines": ["CC_USE_IBL"] }, { "name": "cc_diffusemap", "defines": ["CC_USE_IBL", "CC_USE_DIFFUSEMAP"] }] },
          "locals": { "blocks": [{ "name": "CCLocal", "defines": [] }, { "name": "CCForwardLight", "defines": ["CC_FORWARD_ADD"] }], "samplerTextures": [{ "name": "cc_lightingMap", "defines": ["USE_LIGHTMAP", "!USE_BATCHING", "!CC_FORWARD_ADD"] }] }
=======
        "hash": 854125145,
        "builtins": {
          "statistics": { "CC_EFFECT_USED_VERTEX_UNIFORM_VECTORS": 69, "CC_EFFECT_USED_FRAGMENT_UNIFORM_VECTORS": 60 },
          "globals": { "blocks": [{ "name": "CCGlobal", "defines": [] }, { "name": "CCCamera", "defines": [] }, { "name": "CCShadow", "defines": [] }], "samplerTextures": [{ "name": "cc_shadowMap", "defines": ["CC_RECEIVE_SHADOW"] }, { "name": "cc_spotLightingMap", "defines": ["CC_RECEIVE_SHADOW"] }, { "name": "cc_environment", "defines": ["CC_USE_IBL"] }], "buffers": [], "images": [] },
          "locals": { "blocks": [{ "name": "CCLocal", "defines": [] }, { "name": "CCForwardLight", "defines": ["CC_FORWARD_ADD", "CC_ENABLE_CLUSTERED_LIGHT_CULLING"] }], "samplerTextures": [{ "name": "cc_lightingMap", "defines": ["USE_LIGHTMAP", "!USE_BATCHING", "!CC_FORWARD_ADD"] }], "buffers": [], "images": [] }
>>>>>>> a8d44c67
        },
        "defines": [
          { "name": "CC_USE_FOG", "type": "number", "range": [0, 4] },
          { "name": "CC_FORWARD_ADD", "type": "boolean" },
          { "name": "CC_RECEIVE_SHADOW", "type": "boolean" },
          { "name": "USE_NORMALMAP", "type": "boolean" },
          { "name": "USE_LIGHTMAP", "type": "boolean" },
          { "name": "CC_USE_IBL", "type": "number", "range": [0, 2] },
          { "name": "CC_USE_DIFFUSEMAP", "type": "number", "range": [0, 2] },
          { "name": "USE_BATCHING", "type": "boolean" },
          { "name": "CC_ENABLE_DIR_SHADOW", "type": "boolean" },
          { "name": "CC_USE_HDR", "type": "boolean" },
          { "name": "LAYERS", "type": "number", "range": [0, 4] },
          { "name": "USE_PBR", "type": "boolean" },
          { "name": "CC_PIPELINE_TYPE", "type": "number", "range": [0, 1] },
          { "name": "CC_FORCE_FORWARD_SHADING", "type": "boolean" }
        ],
        "attributes": [
          { "name": "a_position", "defines": [], "format": 32, "location": 0 },
          { "name": "a_normal", "defines": [], "format": 32, "location": 1 },
          { "name": "a_texCoord", "defines": [], "format": 21, "location": 2 }
        ],
        "blocks": [
          {"name": "TexCoords", "defines": [], "binding": 0, "stageFlags": 1, "members": [
            { "name": "UVScale", "type": 16, "count": 1 },
            { "name": "lightMapUVParam", "type": 16, "count": 1 }
          ]},
          {"name": "PbrParams", "defines": [], "binding": 1, "stageFlags": 16, "members": [
            { "name": "metallic", "type": 16, "count": 1 },
            { "name": "roughness", "type": 16, "count": 1 }
          ]}
        ],
        "samplerTextures": [
          { "name": "weightMap", "type": 28, "count": 1, "defines": [], "stageFlags": 16, "binding": 2 },
          { "name": "detailMap0", "type": 28, "count": 1, "defines": [], "stageFlags": 16, "binding": 3 },
          { "name": "detailMap1", "type": 28, "count": 1, "defines": [], "stageFlags": 16, "binding": 4 },
          { "name": "detailMap2", "type": 28, "count": 1, "defines": [], "stageFlags": 16, "binding": 5 },
          { "name": "detailMap3", "type": 28, "count": 1, "defines": [], "stageFlags": 16, "binding": 6 },
          { "name": "normalMap0", "type": 28, "count": 1, "defines": [], "stageFlags": 16, "binding": 7 },
          { "name": "normalMap1", "type": 28, "count": 1, "defines": [], "stageFlags": 16, "binding": 8 },
          { "name": "normalMap2", "type": 28, "count": 1, "defines": [], "stageFlags": 16, "binding": 9 },
          { "name": "normalMap3", "type": 28, "count": 1, "defines": [], "stageFlags": 16, "binding": 10 },
          { "name": "lightMap", "type": 28, "count": 1, "defines": [], "stageFlags": 16, "binding": 11 }
        ],
        "buffers": [
          { "name": "b_ccLightsBuffer", "memoryAccess": 1, "defines": ["CC_FORWARD_ADD", "CC_ENABLE_CLUSTERED_LIGHT_CULLING"], "stageFlags": 16, "binding": 12 },
          { "name": "b_clusterLightIndicesBuffer", "memoryAccess": 1, "defines": ["CC_FORWARD_ADD", "CC_ENABLE_CLUSTERED_LIGHT_CULLING"], "stageFlags": 16, "binding": 13 },
          { "name": "b_clusterLightGridBuffer", "memoryAccess": 1, "defines": ["CC_FORWARD_ADD", "CC_ENABLE_CLUSTERED_LIGHT_CULLING"], "stageFlags": 16, "binding": 14 }
        ],
        "images": [],
        "textures": [],
        "samplers": [],
        "subpassInputs": []
      },
      {
        "name": "terrain|shadow-caster-vs:vert|shadow-caster-fs:frag",
        "hash": 809389262,
        "builtins": {
          "statistics": { "CC_EFFECT_USED_VERTEX_UNIFORM_VECTORS": 67, "CC_EFFECT_USED_FRAGMENT_UNIFORM_VECTORS": 0 },
          "globals": { "blocks": [{ "name": "CCGlobal", "defines": [] }, { "name": "CCCamera", "defines": [] }, { "name": "CCShadow", "defines": [] }], "samplerTextures": [], "buffers": [], "images": [] },
          "locals": { "blocks": [{ "name": "CCLocal", "defines": [] }], "samplerTextures": [], "buffers": [], "images": [] }
        },
        "defines": [],
        "attributes": [
          { "name": "a_position", "defines": [], "format": 32, "location": 0 },
          { "name": "a_normal", "defines": [], "format": 32, "location": 1 },
          { "name": "a_texCoord", "defines": [], "format": 21, "location": 2 }
        ],
        "blocks": [],
        "samplerTextures": [],
        "buffers": [],
        "images": [],
        "textures": [],
        "samplers": [],
        "subpassInputs": []
      }
    ]
  },
  {
    "name": "unlit",
    "techniques": [
      { "name": "opaque", "passes": [{ "program": "unlit|unlit-vs:vert|unlit-fs:frag", "properties": { "mainTexture": { "value": "grey", "type": 28 }, "tilingOffset": { "value": [1, 1, 0, 0], "type": 16 }, "mainColor": { "value": [1, 1, 1, 1], "type": 16 }, "colorScale": { "value": [1, 1, 1], "type": 15, "handleInfo": ["colorScaleAndCutoff", 0, 15] }, "alphaThreshold": { "value": [0.5], "type": 13, "handleInfo": ["colorScaleAndCutoff", 3, 13] }, "color": { "type": 16, "handleInfo": ["mainColor", 0, 16] }, "colorScaleAndCutoff": { "type": 16, "value": [1, 1, 1, 0.5] } } }] }
    ],
    "shaders": [
      {
        "name": "unlit|unlit-vs:vert|unlit-fs:frag",
<<<<<<< HEAD
        "hash": 2742855008,
=======
        "hash": 916586250,
>>>>>>> a8d44c67
        "builtins": {
          "statistics": { "CC_EFFECT_USED_VERTEX_UNIFORM_VECTORS": 197, "CC_EFFECT_USED_FRAGMENT_UNIFORM_VECTORS": 41 },
          "globals": { "blocks": [{ "name": "CCGlobal", "defines": [] }, { "name": "CCCamera", "defines": [] }], "samplerTextures": [], "buffers": [], "images": [] },
          "locals": { "blocks": [{ "name": "CCMorph", "defines": ["CC_USE_MORPH"] }, { "name": "CCSkinningTexture", "defines": ["CC_USE_SKINNING", "CC_USE_BAKED_ANIMATION"] }, { "name": "CCSkinningAnimation", "defines": ["CC_USE_SKINNING", "CC_USE_BAKED_ANIMATION"] }, { "name": "CCSkinning", "defines": ["CC_USE_SKINNING", "!CC_USE_BAKED_ANIMATION"] }, { "name": "CCLocalBatched", "defines": ["!USE_INSTANCING", "USE_BATCHING"] }, { "name": "CCLocal", "defines": ["!USE_INSTANCING", "!USE_BATCHING"] }], "samplerTextures": [{ "name": "cc_PositionDisplacements", "defines": ["CC_USE_MORPH", "CC_MORPH_TARGET_HAS_POSITION"] }, { "name": "cc_NormalDisplacements", "defines": ["CC_USE_MORPH", "CC_MORPH_TARGET_HAS_NORMAL"] }, { "name": "cc_TangentDisplacements", "defines": ["CC_USE_MORPH", "CC_MORPH_TARGET_HAS_TANGENT"] }, { "name": "cc_jointTexture", "defines": ["CC_USE_SKINNING", "CC_USE_BAKED_ANIMATION"] }], "buffers": [], "images": [] }
        },
        "defines": [
          { "name": "CC_USE_MORPH", "type": "boolean" },
          { "name": "CC_MORPH_TARGET_COUNT", "type": "number", "range": [2, 8] },
          { "name": "CC_MORPH_PRECOMPUTED", "type": "boolean" },
          { "name": "CC_MORPH_TARGET_HAS_POSITION", "type": "boolean" },
          { "name": "CC_MORPH_TARGET_HAS_NORMAL", "type": "boolean" },
          { "name": "CC_MORPH_TARGET_HAS_TANGENT", "type": "boolean" },
          { "name": "CC_USE_SKINNING", "type": "boolean" },
          { "name": "CC_USE_BAKED_ANIMATION", "type": "boolean" },
          { "name": "USE_INSTANCING", "type": "boolean" },
          { "name": "USE_BATCHING", "type": "boolean" },
          { "name": "USE_LIGHTMAP", "type": "boolean" },
          { "name": "CC_USE_FOG", "type": "number", "range": [0, 4] },
          { "name": "CC_FORWARD_ADD", "type": "boolean" },
          { "name": "USE_VERTEX_COLOR", "type": "boolean" },
          { "name": "USE_TEXTURE", "type": "boolean" },
          { "name": "SAMPLE_FROM_RT", "type": "boolean" },
          { "name": "USE_ALPHA_TEST", "type": "boolean" },
          { "name": "ALPHA_TEST_CHANNEL", "type": "string", "options": ["a", "r", "g", "b"] }
        ],
        "attributes": [
          { "name": "a_position", "defines": [], "format": 32, "location": 0 },
          { "name": "a_normal", "defines": [], "format": 32, "location": 1 },
          { "name": "a_texCoord", "defines": [], "format": 21, "location": 2 },
          { "name": "a_tangent", "defines": [], "format": 44, "location": 3 },
          { "name": "a_vertexId", "defines": ["CC_USE_MORPH"], "format": 11, "location": 6 },
          { "name": "a_joints", "defines": ["CC_USE_SKINNING"], "location": 4 },
          { "name": "a_weights", "defines": ["CC_USE_SKINNING"], "format": 44, "location": 5 },
          { "name": "a_jointAnimInfo", "defines": ["CC_USE_SKINNING", "CC_USE_BAKED_ANIMATION", "USE_INSTANCING"], "format": 44, "isInstanced": true, "location": 7 },
          { "name": "a_matWorld0", "defines": ["USE_INSTANCING"], "format": 44, "isInstanced": true, "location": 8 },
          { "name": "a_matWorld1", "defines": ["USE_INSTANCING"], "format": 44, "isInstanced": true, "location": 9 },
          { "name": "a_matWorld2", "defines": ["USE_INSTANCING"], "format": 44, "isInstanced": true, "location": 10 },
          { "name": "a_lightingMapUVParam", "defines": ["USE_INSTANCING", "USE_LIGHTMAP"], "format": 44, "isInstanced": true, "location": 11 },
          { "name": "a_dyn_batch_id", "defines": ["!USE_INSTANCING", "USE_BATCHING"], "format": 11, "location": 12 },
          { "name": "a_color", "defines": ["USE_VERTEX_COLOR"], "format": 44, "location": 13 }
        ],
        "blocks": [
          {"name": "TexCoords", "defines": ["USE_TEXTURE"], "binding": 0, "stageFlags": 1, "members": [
            { "name": "tilingOffset", "type": 16, "count": 1 }
          ]},
          {"name": "Constant", "defines": [], "binding": 1, "stageFlags": 16, "members": [
            { "name": "mainColor", "type": 16, "count": 1 },
            { "name": "colorScaleAndCutoff", "type": 16, "count": 1 }
          ]}
        ],
        "samplerTextures": [
          { "name": "mainTexture", "type": 28, "count": 1, "defines": ["USE_TEXTURE"], "stageFlags": 16, "binding": 2 }
        ],
        "buffers": [],
        "images": [],
        "textures": [],
        "samplers": [],
        "subpassInputs": []
      }
    ]
  },
  {
    "name": "bloom",
    "techniques": [
      { "passes": [{ "phase": "bloom-prefilter", "program": "bloom|bloom-vs|prefilter-fs", "depthStencilState": { "depthTest": false, "depthWrite": false } }, { "phase": "bloom-downsample", "program": "bloom|bloom-vs|downsample-fs", "depthStencilState": { "depthTest": false, "depthWrite": false } }, { "phase": "bloom-upsample", "program": "bloom|bloom-vs|upsample-fs", "depthStencilState": { "depthTest": false, "depthWrite": false } }, { "phase": "bloom-combine", "program": "bloom|bloom-vs|combine-fs", "depthStencilState": { "depthTest": false, "depthWrite": false } }] }
    ],
    "shaders": [
      {
        "name": "bloom|bloom-vs|prefilter-fs",
        "hash": 2372596343,
        "builtins": {
          "statistics": { "CC_EFFECT_USED_VERTEX_UNIFORM_VECTORS": 147, "CC_EFFECT_USED_FRAGMENT_UNIFORM_VECTORS": 39 },
          "globals": { "blocks": [{ "name": "CCGlobal", "defines": [] }, { "name": "CCCamera", "defines": [] }], "samplerTextures": [], "buffers": [], "images": [] },
          "locals": { "blocks": [{ "name": "CCMorph", "defines": ["CC_USE_MORPH"] }, { "name": "CCSkinningTexture", "defines": ["CC_USE_SKINNING", "CC_USE_BAKED_ANIMATION"] }, { "name": "CCSkinningAnimation", "defines": ["CC_USE_SKINNING", "CC_USE_BAKED_ANIMATION"] }, { "name": "CCSkinning", "defines": ["CC_USE_SKINNING", "!CC_USE_BAKED_ANIMATION"] }], "samplerTextures": [{ "name": "cc_PositionDisplacements", "defines": ["CC_USE_MORPH", "CC_MORPH_TARGET_HAS_POSITION"] }, { "name": "cc_NormalDisplacements", "defines": ["CC_USE_MORPH", "CC_MORPH_TARGET_HAS_NORMAL"] }, { "name": "cc_TangentDisplacements", "defines": ["CC_USE_MORPH", "CC_MORPH_TARGET_HAS_TANGENT"] }, { "name": "cc_jointTexture", "defines": ["CC_USE_SKINNING", "CC_USE_BAKED_ANIMATION"] }], "buffers": [], "images": [] }
        },
        "defines": [
          { "name": "CC_USE_MORPH", "type": "boolean" },
          { "name": "CC_MORPH_TARGET_COUNT", "type": "number", "range": [2, 8] },
          { "name": "CC_MORPH_PRECOMPUTED", "type": "boolean" },
          { "name": "CC_MORPH_TARGET_HAS_POSITION", "type": "boolean" },
          { "name": "CC_MORPH_TARGET_HAS_NORMAL", "type": "boolean" },
          { "name": "CC_MORPH_TARGET_HAS_TANGENT", "type": "boolean" },
          { "name": "CC_USE_SKINNING", "type": "boolean" },
          { "name": "CC_USE_BAKED_ANIMATION", "type": "boolean" },
          { "name": "USE_INSTANCING", "type": "boolean" }
        ],
        "attributes": [
          { "name": "a_position", "defines": [], "format": 32, "location": 0 },
          { "name": "a_normal", "defines": [], "format": 32, "location": 1 },
          { "name": "a_texCoord", "defines": [], "format": 21, "location": 2 },
          { "name": "a_tangent", "defines": [], "format": 44, "location": 3 },
          { "name": "a_vertexId", "defines": ["CC_USE_MORPH"], "format": 11, "location": 6 },
          { "name": "a_joints", "defines": ["CC_USE_SKINNING"], "location": 4 },
          { "name": "a_weights", "defines": ["CC_USE_SKINNING"], "format": 44, "location": 5 },
          { "name": "a_jointAnimInfo", "defines": ["CC_USE_SKINNING", "CC_USE_BAKED_ANIMATION", "USE_INSTANCING"], "format": 44, "isInstanced": true, "location": 7 }
        ],
        "blocks": [],
        "samplerTextures": [
          { "name": "outputResultMap", "type": 28, "count": 1, "defines": [], "stageFlags": 16, "binding": 0 }
        ],
        "buffers": [],
        "images": [],
        "textures": [],
        "samplers": [],
        "subpassInputs": []
      },
      {
        "name": "bloom|bloom-vs|downsample-fs",
        "hash": 2774644899,
        "builtins": {
          "statistics": { "CC_EFFECT_USED_VERTEX_UNIFORM_VECTORS": 147, "CC_EFFECT_USED_FRAGMENT_UNIFORM_VECTORS": 40 },
          "globals": { "blocks": [{ "name": "CCGlobal", "defines": [] }, { "name": "CCCamera", "defines": [] }], "samplerTextures": [], "buffers": [], "images": [] },
          "locals": { "blocks": [{ "name": "CCMorph", "defines": ["CC_USE_MORPH"] }, { "name": "CCSkinningTexture", "defines": ["CC_USE_SKINNING", "CC_USE_BAKED_ANIMATION"] }, { "name": "CCSkinningAnimation", "defines": ["CC_USE_SKINNING", "CC_USE_BAKED_ANIMATION"] }, { "name": "CCSkinning", "defines": ["CC_USE_SKINNING", "!CC_USE_BAKED_ANIMATION"] }], "samplerTextures": [{ "name": "cc_PositionDisplacements", "defines": ["CC_USE_MORPH", "CC_MORPH_TARGET_HAS_POSITION"] }, { "name": "cc_NormalDisplacements", "defines": ["CC_USE_MORPH", "CC_MORPH_TARGET_HAS_NORMAL"] }, { "name": "cc_TangentDisplacements", "defines": ["CC_USE_MORPH", "CC_MORPH_TARGET_HAS_TANGENT"] }, { "name": "cc_jointTexture", "defines": ["CC_USE_SKINNING", "CC_USE_BAKED_ANIMATION"] }], "buffers": [], "images": [] }
        },
        "defines": [
          { "name": "CC_USE_MORPH", "type": "boolean" },
          { "name": "CC_MORPH_TARGET_COUNT", "type": "number", "range": [2, 8] },
          { "name": "CC_MORPH_PRECOMPUTED", "type": "boolean" },
          { "name": "CC_MORPH_TARGET_HAS_POSITION", "type": "boolean" },
          { "name": "CC_MORPH_TARGET_HAS_NORMAL", "type": "boolean" },
          { "name": "CC_MORPH_TARGET_HAS_TANGENT", "type": "boolean" },
          { "name": "CC_USE_SKINNING", "type": "boolean" },
          { "name": "CC_USE_BAKED_ANIMATION", "type": "boolean" },
          { "name": "USE_INSTANCING", "type": "boolean" }
        ],
        "attributes": [
          { "name": "a_position", "defines": [], "format": 32, "location": 0 },
          { "name": "a_normal", "defines": [], "format": 32, "location": 1 },
          { "name": "a_texCoord", "defines": [], "format": 21, "location": 2 },
          { "name": "a_tangent", "defines": [], "format": 44, "location": 3 },
          { "name": "a_vertexId", "defines": ["CC_USE_MORPH"], "format": 11, "location": 6 },
          { "name": "a_joints", "defines": ["CC_USE_SKINNING"], "location": 4 },
          { "name": "a_weights", "defines": ["CC_USE_SKINNING"], "format": 44, "location": 5 },
          { "name": "a_jointAnimInfo", "defines": ["CC_USE_SKINNING", "CC_USE_BAKED_ANIMATION", "USE_INSTANCING"], "format": 44, "isInstanced": true, "location": 7 }
        ],
        "blocks": [
          {"name": "BloomUBO", "defines": [], "binding": 0, "stageFlags": 16, "members": [
            { "name": "textureSize", "type": 16, "count": 1 }
          ]}
        ],
        "samplerTextures": [
          { "name": "bloomTexture", "type": 28, "count": 1, "defines": [], "stageFlags": 16, "binding": 1 }
        ],
        "buffers": [],
        "images": [],
        "textures": [],
        "samplers": [],
        "subpassInputs": []
      },
      {
        "name": "bloom|bloom-vs|upsample-fs",
        "hash": 3146738086,
        "builtins": {
          "statistics": { "CC_EFFECT_USED_VERTEX_UNIFORM_VECTORS": 147, "CC_EFFECT_USED_FRAGMENT_UNIFORM_VECTORS": 40 },
          "globals": { "blocks": [{ "name": "CCGlobal", "defines": [] }, { "name": "CCCamera", "defines": [] }], "samplerTextures": [], "buffers": [], "images": [] },
          "locals": { "blocks": [{ "name": "CCMorph", "defines": ["CC_USE_MORPH"] }, { "name": "CCSkinningTexture", "defines": ["CC_USE_SKINNING", "CC_USE_BAKED_ANIMATION"] }, { "name": "CCSkinningAnimation", "defines": ["CC_USE_SKINNING", "CC_USE_BAKED_ANIMATION"] }, { "name": "CCSkinning", "defines": ["CC_USE_SKINNING", "!CC_USE_BAKED_ANIMATION"] }], "samplerTextures": [{ "name": "cc_PositionDisplacements", "defines": ["CC_USE_MORPH", "CC_MORPH_TARGET_HAS_POSITION"] }, { "name": "cc_NormalDisplacements", "defines": ["CC_USE_MORPH", "CC_MORPH_TARGET_HAS_NORMAL"] }, { "name": "cc_TangentDisplacements", "defines": ["CC_USE_MORPH", "CC_MORPH_TARGET_HAS_TANGENT"] }, { "name": "cc_jointTexture", "defines": ["CC_USE_SKINNING", "CC_USE_BAKED_ANIMATION"] }], "buffers": [], "images": [] }
        },
        "defines": [
          { "name": "CC_USE_MORPH", "type": "boolean" },
          { "name": "CC_MORPH_TARGET_COUNT", "type": "number", "range": [2, 8] },
          { "name": "CC_MORPH_PRECOMPUTED", "type": "boolean" },
          { "name": "CC_MORPH_TARGET_HAS_POSITION", "type": "boolean" },
          { "name": "CC_MORPH_TARGET_HAS_NORMAL", "type": "boolean" },
          { "name": "CC_MORPH_TARGET_HAS_TANGENT", "type": "boolean" },
          { "name": "CC_USE_SKINNING", "type": "boolean" },
          { "name": "CC_USE_BAKED_ANIMATION", "type": "boolean" },
          { "name": "USE_INSTANCING", "type": "boolean" }
        ],
        "attributes": [
          { "name": "a_position", "defines": [], "format": 32, "location": 0 },
          { "name": "a_normal", "defines": [], "format": 32, "location": 1 },
          { "name": "a_texCoord", "defines": [], "format": 21, "location": 2 },
          { "name": "a_tangent", "defines": [], "format": 44, "location": 3 },
          { "name": "a_vertexId", "defines": ["CC_USE_MORPH"], "format": 11, "location": 6 },
          { "name": "a_joints", "defines": ["CC_USE_SKINNING"], "location": 4 },
          { "name": "a_weights", "defines": ["CC_USE_SKINNING"], "format": 44, "location": 5 },
          { "name": "a_jointAnimInfo", "defines": ["CC_USE_SKINNING", "CC_USE_BAKED_ANIMATION", "USE_INSTANCING"], "format": 44, "isInstanced": true, "location": 7 }
        ],
        "blocks": [
          {"name": "BloomUBO", "defines": [], "binding": 0, "stageFlags": 16, "members": [
            { "name": "textureSize", "type": 16, "count": 1 }
          ]}
        ],
        "samplerTextures": [
          { "name": "bloomTexture", "type": 28, "count": 1, "defines": [], "stageFlags": 16, "binding": 1 }
        ],
        "buffers": [],
        "images": [],
        "textures": [],
        "samplers": [],
        "subpassInputs": []
      },
      {
        "name": "bloom|bloom-vs|combine-fs",
        "hash": 1000071333,
        "builtins": {
          "statistics": { "CC_EFFECT_USED_VERTEX_UNIFORM_VECTORS": 147, "CC_EFFECT_USED_FRAGMENT_UNIFORM_VECTORS": 39 },
          "globals": { "blocks": [{ "name": "CCGlobal", "defines": [] }, { "name": "CCCamera", "defines": [] }], "samplerTextures": [], "buffers": [], "images": [] },
          "locals": { "blocks": [{ "name": "CCMorph", "defines": ["CC_USE_MORPH"] }, { "name": "CCSkinningTexture", "defines": ["CC_USE_SKINNING", "CC_USE_BAKED_ANIMATION"] }, { "name": "CCSkinningAnimation", "defines": ["CC_USE_SKINNING", "CC_USE_BAKED_ANIMATION"] }, { "name": "CCSkinning", "defines": ["CC_USE_SKINNING", "!CC_USE_BAKED_ANIMATION"] }], "samplerTextures": [{ "name": "cc_PositionDisplacements", "defines": ["CC_USE_MORPH", "CC_MORPH_TARGET_HAS_POSITION"] }, { "name": "cc_NormalDisplacements", "defines": ["CC_USE_MORPH", "CC_MORPH_TARGET_HAS_NORMAL"] }, { "name": "cc_TangentDisplacements", "defines": ["CC_USE_MORPH", "CC_MORPH_TARGET_HAS_TANGENT"] }, { "name": "cc_jointTexture", "defines": ["CC_USE_SKINNING", "CC_USE_BAKED_ANIMATION"] }], "buffers": [], "images": [] }
        },
        "defines": [
          { "name": "CC_USE_MORPH", "type": "boolean" },
          { "name": "CC_MORPH_TARGET_COUNT", "type": "number", "range": [2, 8] },
          { "name": "CC_MORPH_PRECOMPUTED", "type": "boolean" },
          { "name": "CC_MORPH_TARGET_HAS_POSITION", "type": "boolean" },
          { "name": "CC_MORPH_TARGET_HAS_NORMAL", "type": "boolean" },
          { "name": "CC_MORPH_TARGET_HAS_TANGENT", "type": "boolean" },
          { "name": "CC_USE_SKINNING", "type": "boolean" },
          { "name": "CC_USE_BAKED_ANIMATION", "type": "boolean" },
          { "name": "USE_INSTANCING", "type": "boolean" }
        ],
        "attributes": [
          { "name": "a_position", "defines": [], "format": 32, "location": 0 },
          { "name": "a_normal", "defines": [], "format": 32, "location": 1 },
          { "name": "a_texCoord", "defines": [], "format": 21, "location": 2 },
          { "name": "a_tangent", "defines": [], "format": 44, "location": 3 },
          { "name": "a_vertexId", "defines": ["CC_USE_MORPH"], "format": 11, "location": 6 },
          { "name": "a_joints", "defines": ["CC_USE_SKINNING"], "location": 4 },
          { "name": "a_weights", "defines": ["CC_USE_SKINNING"], "format": 44, "location": 5 },
          { "name": "a_jointAnimInfo", "defines": ["CC_USE_SKINNING", "CC_USE_BAKED_ANIMATION", "USE_INSTANCING"], "format": 44, "isInstanced": true, "location": 7 }
        ],
        "blocks": [],
        "samplerTextures": [
          { "name": "outputResultMap", "type": 28, "count": 1, "defines": [], "stageFlags": 16, "binding": 0 },
          { "name": "bloomTexture", "type": 28, "count": 1, "defines": [], "stageFlags": 16, "binding": 1 }
        ],
        "buffers": [],
        "images": [],
        "textures": [],
        "samplers": [],
        "subpassInputs": []
      }
    ]
  },
  {
    "name": "deferred-lighting",
    "techniques": [
      { "passes": [{ "phase": "deferred-lighting", "program": "deferred-lighting|lighting-vs|lighting-fs", "depthStencilState": { "depthFunc": 4, "depthTest": true, "depthWrite": false } }] }
    ],
    "shaders": [
      {
        "name": "deferred-lighting|lighting-vs|lighting-fs",
<<<<<<< HEAD
        "hash": 1713042268,
        "builtins": {
          "statistics": { "CC_EFFECT_USED_VERTEX_UNIFORM_VECTORS": 37, "CC_EFFECT_USED_FRAGMENT_UNIFORM_VECTORS": 56 },
          "globals": { "blocks": [{ "name": "CCGlobal", "defines": [] }, { "name": "CCCamera", "defines": [] }, { "name": "CCShadow", "defines": [] }], "samplerTextures": [{ "name": "cc_shadowMap", "defines": ["CC_RECEIVE_SHADOW"] }, { "name": "cc_spotLightingMap", "defines": ["CC_RECEIVE_SHADOW"] }, { "name": "cc_environment", "defines": ["CC_USE_IBL"] }, { "name": "cc_diffusemap", "defines": ["CC_USE_IBL", "CC_USE_DIFFUSEMAP"] }, { "name": "cc_gbuffer_albedoMap", "defines": [] }, { "name": "cc_gbuffer_positionMap", "defines": [] }, { "name": "cc_gbuffer_normalMap", "defines": [] }, { "name": "cc_gbuffer_emissiveMap", "defines": [] }] },
          "locals": { "blocks": [{ "name": "CCForwardLight", "defines": [] }], "samplerTextures": [] }
=======
        "hash": 4081853987,
        "builtins": {
          "statistics": { "CC_EFFECT_USED_VERTEX_UNIFORM_VECTORS": 39, "CC_EFFECT_USED_FRAGMENT_UNIFORM_VECTORS": 58 },
          "globals": { "blocks": [{ "name": "CCGlobal", "defines": [] }, { "name": "CCCamera", "defines": [] }, { "name": "CCShadow", "defines": [] }], "samplerTextures": [{ "name": "cc_shadowMap", "defines": ["CC_RECEIVE_SHADOW"] }, { "name": "cc_spotLightingMap", "defines": ["CC_RECEIVE_SHADOW"] }, { "name": "cc_environment", "defines": ["CC_USE_IBL"] }], "buffers": [], "images": [] },
          "locals": { "blocks": [{ "name": "CCForwardLight", "defines": ["CC_ENABLE_CLUSTERED_LIGHT_CULLING"] }], "samplerTextures": [], "buffers": [], "images": [] }
>>>>>>> a8d44c67
        },
        "defines": [
          { "name": "CC_RECEIVE_SHADOW", "type": "boolean" },
          { "name": "CC_USE_IBL", "type": "number", "range": [0, 2] },
          { "name": "CC_USE_DIFFUSEMAP", "type": "number", "range": [0, 2] },
          { "name": "USE_LIGHTMAP", "type": "boolean" },
          { "name": "USE_BATCHING", "type": "boolean" },
          { "name": "CC_FORWARD_ADD", "type": "boolean" },
<<<<<<< HEAD
=======
          { "name": "CC_ENABLE_DIR_SHADOW", "type": "boolean" },
          { "name": "CC_USE_HDR", "type": "boolean" },
>>>>>>> a8d44c67
          { "name": "CC_PIPELINE_TYPE", "type": "number", "range": [0, 1] },
          { "name": "CC_FORCE_FORWARD_SHADING", "type": "boolean" },
          { "name": "CC_USE_HDR", "type": "boolean" },
          { "name": "CC_USE_FOG", "type": "number", "range": [0, 4] }
        ],
        "attributes": [
          { "name": "a_position", "defines": [], "format": 32, "location": 0 },
          { "name": "a_normal", "defines": [], "format": 32, "location": 1 },
          { "name": "a_texCoord", "defines": [], "format": 21, "location": 2 },
          { "name": "a_tangent", "defines": [], "format": 44, "location": 3 }
        ],
        "blocks": [],
        "samplerTextures": [
          { "name": "gbuffer_albedoMap", "type": 28, "count": 1, "defines": [], "stageFlags": 16, "binding": 0 },
          { "name": "gbuffer_positionMap", "type": 28, "count": 1, "defines": [], "stageFlags": 16, "binding": 1 },
          { "name": "gbuffer_normalMap", "type": 28, "count": 1, "defines": [], "stageFlags": 16, "binding": 2 },
          { "name": "gbuffer_emissiveMap", "type": 28, "count": 1, "defines": [], "stageFlags": 16, "binding": 3 }
        ],
        "buffers": [
          { "name": "b_ccLightsBuffer", "memoryAccess": 1, "defines": ["CC_ENABLE_CLUSTERED_LIGHT_CULLING"], "stageFlags": 16, "binding": 4 },
          { "name": "b_clusterLightIndicesBuffer", "memoryAccess": 1, "defines": ["CC_ENABLE_CLUSTERED_LIGHT_CULLING"], "stageFlags": 16, "binding": 5 },
          { "name": "b_clusterLightGridBuffer", "memoryAccess": 1, "defines": ["CC_ENABLE_CLUSTERED_LIGHT_CULLING"], "stageFlags": 16, "binding": 6 }
        ],
        "images": [],
        "textures": [],
        "samplers": [],
        "subpassInputs": []
      }
    ]
  },
  {
    "name": "planar-shadow",
    "techniques": [
      { "passes": [{ "phase": "planarShadow", "blendState": { "targets": [{ "blend": true, "blendSrc": 2, "blendDst": 4, "blendDstAlpha": 4 }] }, "program": "planar-shadow|planar-shadow-vs:vert|planar-shadow-fs:frag", "depthStencilState": { "depthTest": true, "depthWrite": false, "stencilTestFront": true, "stencilFuncFront": 5, "stencilPassOpFront": 2, "stencilRefBack": 128, "stencilRefFront": 128, "stencilReadMaskBack": 128, "stencilReadMaskFront": 128, "stencilWriteMaskBack": 128, "stencilWriteMaskFront": 128 } }] }
    ],
    "shaders": [
      {
        "name": "planar-shadow|planar-shadow-vs:vert|planar-shadow-fs:frag",
<<<<<<< HEAD
        "hash": 739844889,
=======
        "hash": 2781161332,
>>>>>>> a8d44c67
        "builtins": {
          "statistics": { "CC_EFFECT_USED_VERTEX_UNIFORM_VECTORS": 215, "CC_EFFECT_USED_FRAGMENT_UNIFORM_VECTORS": 58 },
          "globals": { "blocks": [{ "name": "CCGlobal", "defines": [] }, { "name": "CCCamera", "defines": [] }, { "name": "CCShadow", "defines": [] }], "samplerTextures": [], "buffers": [], "images": [] },
          "locals": { "blocks": [{ "name": "CCMorph", "defines": ["CC_USE_MORPH"] }, { "name": "CCSkinningTexture", "defines": ["CC_USE_SKINNING", "CC_USE_BAKED_ANIMATION"] }, { "name": "CCSkinningAnimation", "defines": ["CC_USE_SKINNING", "CC_USE_BAKED_ANIMATION"] }, { "name": "CCSkinning", "defines": ["CC_USE_SKINNING", "!CC_USE_BAKED_ANIMATION"] }, { "name": "CCLocalBatched", "defines": ["!USE_INSTANCING", "USE_BATCHING"] }, { "name": "CCLocal", "defines": ["!USE_INSTANCING", "!USE_BATCHING"] }], "samplerTextures": [{ "name": "cc_PositionDisplacements", "defines": ["CC_USE_MORPH", "CC_MORPH_TARGET_HAS_POSITION"] }, { "name": "cc_NormalDisplacements", "defines": ["CC_USE_MORPH", "CC_MORPH_TARGET_HAS_NORMAL"] }, { "name": "cc_TangentDisplacements", "defines": ["CC_USE_MORPH", "CC_MORPH_TARGET_HAS_TANGENT"] }, { "name": "cc_jointTexture", "defines": ["CC_USE_SKINNING", "CC_USE_BAKED_ANIMATION"] }], "buffers": [], "images": [] }
        },
        "defines": [
          { "name": "CC_USE_MORPH", "type": "boolean" },
          { "name": "CC_MORPH_TARGET_COUNT", "type": "number", "range": [2, 8] },
          { "name": "CC_MORPH_PRECOMPUTED", "type": "boolean" },
          { "name": "CC_MORPH_TARGET_HAS_POSITION", "type": "boolean" },
          { "name": "CC_MORPH_TARGET_HAS_NORMAL", "type": "boolean" },
          { "name": "CC_MORPH_TARGET_HAS_TANGENT", "type": "boolean" },
          { "name": "CC_USE_SKINNING", "type": "boolean" },
          { "name": "CC_USE_BAKED_ANIMATION", "type": "boolean" },
          { "name": "USE_INSTANCING", "type": "boolean" },
          { "name": "USE_BATCHING", "type": "boolean" },
          { "name": "USE_LIGHTMAP", "type": "boolean" }
        ],
        "attributes": [
          { "name": "a_position", "defines": [], "format": 32, "location": 0 },
          { "name": "a_normal", "defines": [], "format": 32, "location": 1 },
          { "name": "a_texCoord", "defines": [], "format": 21, "location": 2 },
          { "name": "a_tangent", "defines": [], "format": 44, "location": 3 },
          { "name": "a_vertexId", "defines": ["CC_USE_MORPH"], "format": 11, "location": 6 },
          { "name": "a_joints", "defines": ["CC_USE_SKINNING"], "location": 4 },
          { "name": "a_weights", "defines": ["CC_USE_SKINNING"], "format": 44, "location": 5 },
          { "name": "a_jointAnimInfo", "defines": ["CC_USE_SKINNING", "CC_USE_BAKED_ANIMATION", "USE_INSTANCING"], "format": 44, "isInstanced": true, "location": 7 },
          { "name": "a_matWorld0", "defines": ["USE_INSTANCING"], "format": 44, "isInstanced": true, "location": 8 },
          { "name": "a_matWorld1", "defines": ["USE_INSTANCING"], "format": 44, "isInstanced": true, "location": 9 },
          { "name": "a_matWorld2", "defines": ["USE_INSTANCING"], "format": 44, "isInstanced": true, "location": 10 },
          { "name": "a_lightingMapUVParam", "defines": ["USE_INSTANCING", "USE_LIGHTMAP"], "format": 44, "isInstanced": true, "location": 11 },
          { "name": "a_dyn_batch_id", "defines": ["!USE_INSTANCING", "USE_BATCHING"], "format": 11, "location": 12 }
        ],
        "blocks": [],
        "samplerTextures": [],
        "buffers": [],
        "images": [],
        "textures": [],
        "samplers": [],
        "subpassInputs": []
      }
    ]
  },
  {
    "name": "post-process",
    "techniques": [
      { "passes": [{ "phase": "post-process", "embeddedMacros": { "ANTIALIAS_TYPE": 0 }, "blendState": { "targets": [{ "blend": true, "blendSrc": 2, "blendDst": 4, "blendSrcAlpha": 2, "blendDstAlpha": 4 }] }, "program": "post-process|post-process-vs|post-process-fs", "depthStencilState": { "depthTest": false, "depthWrite": false } }] }
    ],
    "shaders": [
      {
        "name": "post-process|post-process-vs|post-process-fs",
        "hash": 1541179109,
        "builtins": {
          "statistics": { "CC_EFFECT_USED_VERTEX_UNIFORM_VECTORS": 147, "CC_EFFECT_USED_FRAGMENT_UNIFORM_VECTORS": 39 },
          "globals": { "blocks": [{ "name": "CCGlobal", "defines": [] }, { "name": "CCCamera", "defines": [] }], "samplerTextures": [], "buffers": [], "images": [] },
          "locals": { "blocks": [{ "name": "CCMorph", "defines": ["CC_USE_MORPH"] }, { "name": "CCSkinningTexture", "defines": ["CC_USE_SKINNING", "CC_USE_BAKED_ANIMATION"] }, { "name": "CCSkinningAnimation", "defines": ["CC_USE_SKINNING", "CC_USE_BAKED_ANIMATION"] }, { "name": "CCSkinning", "defines": ["CC_USE_SKINNING", "!CC_USE_BAKED_ANIMATION"] }], "samplerTextures": [{ "name": "cc_PositionDisplacements", "defines": ["CC_USE_MORPH", "CC_MORPH_TARGET_HAS_POSITION"] }, { "name": "cc_NormalDisplacements", "defines": ["CC_USE_MORPH", "CC_MORPH_TARGET_HAS_NORMAL"] }, { "name": "cc_TangentDisplacements", "defines": ["CC_USE_MORPH", "CC_MORPH_TARGET_HAS_TANGENT"] }, { "name": "cc_jointTexture", "defines": ["CC_USE_SKINNING", "CC_USE_BAKED_ANIMATION"] }], "buffers": [], "images": [] }
        },
        "defines": [
          { "name": "CC_USE_MORPH", "type": "boolean" },
          { "name": "CC_MORPH_TARGET_COUNT", "type": "number", "range": [2, 8] },
          { "name": "CC_MORPH_PRECOMPUTED", "type": "boolean" },
          { "name": "CC_MORPH_TARGET_HAS_POSITION", "type": "boolean" },
          { "name": "CC_MORPH_TARGET_HAS_NORMAL", "type": "boolean" },
          { "name": "CC_MORPH_TARGET_HAS_TANGENT", "type": "boolean" },
          { "name": "CC_USE_SKINNING", "type": "boolean" },
          { "name": "CC_USE_BAKED_ANIMATION", "type": "boolean" },
          { "name": "USE_INSTANCING", "type": "boolean" },
          { "name": "ANTIALIAS_TYPE", "type": "number", "range": [0, 3] }
        ],
        "attributes": [
          { "name": "a_position", "defines": [], "format": 32, "location": 0 },
          { "name": "a_normal", "defines": [], "format": 32, "location": 1 },
          { "name": "a_texCoord", "defines": [], "format": 21, "location": 2 },
          { "name": "a_tangent", "defines": [], "format": 44, "location": 3 },
          { "name": "a_vertexId", "defines": ["CC_USE_MORPH"], "format": 11, "location": 6 },
          { "name": "a_joints", "defines": ["CC_USE_SKINNING"], "location": 4 },
          { "name": "a_weights", "defines": ["CC_USE_SKINNING"], "format": 44, "location": 5 },
          { "name": "a_jointAnimInfo", "defines": ["CC_USE_SKINNING", "CC_USE_BAKED_ANIMATION", "USE_INSTANCING"], "format": 44, "isInstanced": true, "location": 7 }
        ],
        "blocks": [],
        "samplerTextures": [
          { "name": "outputResultMap", "type": 28, "count": 1, "defines": [], "stageFlags": 16, "binding": 0 }
        ],
        "buffers": [],
        "images": [],
        "textures": [],
        "samplers": [],
        "subpassInputs": []
      }
    ]
  },
  {
    "name": "skybox",
    "techniques": [
      { "passes": [{ "rasterizerState": { "cullMode": 0 }, "program": "skybox|sky-vs:vert|sky-fs:frag", "priority": 245, "depthStencilState": { "depthTest": true, "depthWrite": false } }] }
    ],
    "shaders": [
      {
        "name": "skybox|sky-vs:vert|sky-fs:frag",
<<<<<<< HEAD
        "hash": 773145302,
=======
        "hash": 3341302509,
>>>>>>> a8d44c67
        "builtins": {
          "statistics": { "CC_EFFECT_USED_VERTEX_UNIFORM_VECTORS": 39, "CC_EFFECT_USED_FRAGMENT_UNIFORM_VECTORS": 39 },
          "globals": { "blocks": [{ "name": "CCGlobal", "defines": [] }, { "name": "CCCamera", "defines": [] }], "samplerTextures": [{ "name": "cc_environment", "defines": [] }], "buffers": [], "images": [] },
          "locals": { "blocks": [], "samplerTextures": [], "buffers": [], "images": [] }
        },
        "defines": [
          { "name": "CC_USE_IBL", "type": "number", "range": [0, 2] },
          { "name": "CC_USE_HDR", "type": "boolean" },
          { "name": "USE_RGBE_CUBEMAP", "type": "boolean" }
        ],
        "attributes": [
          { "name": "a_position", "defines": [], "format": 32, "location": 0 },
          { "name": "a_normal", "defines": [], "format": 32, "location": 1 },
          { "name": "a_texCoord", "defines": [], "format": 21, "location": 2 },
          { "name": "a_tangent", "defines": [], "format": 44, "location": 3 }
        ],
        "blocks": [],
        "samplerTextures": [],
        "buffers": [],
        "images": [],
        "textures": [],
        "samplers": [],
        "subpassInputs": []
      }
    ]
  },
  {
    "name": "profiler",
    "techniques": [
      { "passes": [{ "blendState": { "targets": [{ "blend": true, "blendSrc": 2, "blendDst": 4, "blendDstAlpha": 4 }] }, "rasterizerState": { "cullMode": 0 }, "program": "profiler|profiler-vs:vert|profiler-fs:frag", "priority": 255, "depthStencilState": { "depthTest": false, "depthWrite": false } }] }
    ],
    "shaders": [
      {
        "name": "profiler|profiler-vs:vert|profiler-fs:frag",
<<<<<<< HEAD
        "hash": 1755138328,
=======
        "hash": 3709831752,
>>>>>>> a8d44c67
        "builtins": {
          "statistics": { "CC_EFFECT_USED_VERTEX_UNIFORM_VECTORS": 60, "CC_EFFECT_USED_FRAGMENT_UNIFORM_VECTORS": 39 },
          "globals": { "blocks": [{ "name": "CCGlobal", "defines": [] }, { "name": "CCCamera", "defines": [] }], "samplerTextures": [], "buffers": [], "images": [] },
          "locals": { "blocks": [], "samplerTextures": [], "buffers": [], "images": [] }
        },
<<<<<<< HEAD
        "defines": [],
=======
        "defines": [
          { "name": "CC_USE_HDR", "type": "boolean" }
        ],
        "attributes": [
          { "name": "a_position", "defines": [], "format": 32, "location": 0 },
          { "name": "a_color", "defines": [], "format": 44, "location": 1 }
        ],
>>>>>>> a8d44c67
        "blocks": [
          {"name": "Constants", "defines": [], "binding": 0, "stageFlags": 1, "members": [
            { "name": "offset", "type": 16, "count": 1 }
          ]},
          {"name": "PerFrameInfo", "defines": [], "binding": 1, "stageFlags": 1, "members": [
            { "name": "digits", "type": 16, "count": 20 }
          ]}
        ],
        "samplerTextures": [
          { "name": "mainTexture", "type": 28, "count": 1, "defines": [], "stageFlags": 16, "binding": 2 }
        ],
        "buffers": [],
        "images": [],
        "textures": [],
        "samplers": [],
        "subpassInputs": []
      }
    ]
  },
  {
    "name": "splash-screen",
    "techniques": [
      { "name": "default", "passes": [{ "blendState": { "targets": [{ "blend": true, "blendSrc": 2, "blendDst": 4, "blendDstAlpha": 4 }] }, "rasterizerState": { "cullMode": 0 }, "program": "splash-screen|splash-screen-vs:vert|splash-screen-fs:frag", "depthStencilState": { "depthTest": false, "depthWrite": false }, "properties": { "mainTexture": { "value": "grey", "type": 28 }, "resolution": { "value": [640, 960], "type": 14, "handleInfo": ["u_buffer0", 0, 14] }, "precent": { "value": [0.5], "type": 13, "handleInfo": ["u_buffer0", 2, 13] }, "scale": { "value": [200, 500], "type": 14, "handleInfo": ["u_buffer1", 0, 14] }, "translate": { "value": [320, 480], "type": 14, "handleInfo": ["u_buffer1", 2, 14] }, "u_buffer0": { "type": 16, "value": [640, 960, 0.5, 0] }, "u_buffer1": { "type": 16, "value": [200, 500, 320, 480] } } }] }
    ],
    "shaders": [
      {
        "name": "splash-screen|splash-screen-vs:vert|splash-screen-fs:frag",
        "hash": 1349506124,
        "builtins": {
          "statistics": { "CC_EFFECT_USED_VERTEX_UNIFORM_VECTORS": 6, "CC_EFFECT_USED_FRAGMENT_UNIFORM_VECTORS": 0 },
          "globals": { "blocks": [], "samplerTextures": [], "buffers": [], "images": [] },
          "locals": { "blocks": [], "samplerTextures": [], "buffers": [], "images": [] }
        },
        "defines": [],
        "attributes": [
          { "name": "a_position", "defines": [], "format": 21, "location": 0 },
          { "name": "a_texCoord", "defines": [], "format": 21, "location": 1 }
        ],
        "blocks": [
          {"name": "Constant", "defines": [], "binding": 0, "stageFlags": 1, "members": [
            { "name": "u_buffer0", "type": 16, "count": 1 },
            { "name": "u_buffer1", "type": 16, "count": 1 },
            { "name": "u_projection", "type": 25, "count": 1 }
          ]}
        ],
        "samplerTextures": [
          { "name": "mainTexture", "type": 28, "count": 1, "defines": [], "stageFlags": 16, "binding": 1 }
        ],
        "buffers": [],
        "images": [],
        "textures": [],
        "samplers": [],
        "subpassInputs": []
      }
    ]
  }
];<|MERGE_RESOLUTION|>--- conflicted
+++ resolved
@@ -9,19 +9,12 @@
     "shaders": [
       {
         "name": "billboard|vert:vs_main|tinted-fs:add",
-<<<<<<< HEAD
-        "hash": 4110440919,
-=======
         "hash": 1225516189,
->>>>>>> a8d44c67
         "builtins": {
           "statistics": { "CC_EFFECT_USED_VERTEX_UNIFORM_VECTORS": 53, "CC_EFFECT_USED_FRAGMENT_UNIFORM_VECTORS": 40 },
           "globals": { "blocks": [{ "name": "CCGlobal", "defines": [] }, { "name": "CCCamera", "defines": [] }], "samplerTextures": [], "buffers": [], "images": [] },
           "locals": { "blocks": [{ "name": "CCLocal", "defines": [] }], "samplerTextures": [], "buffers": [], "images": [] }
         },
-<<<<<<< HEAD
-        "defines": [],
-=======
         "defines": [
           { "name": "CC_USE_HDR", "type": "boolean" }
         ],
@@ -30,7 +23,6 @@
           { "name": "a_texCoord", "defines": [], "format": 21, "location": 1 },
           { "name": "a_color", "defines": [], "format": 44, "location": 2 }
         ],
->>>>>>> a8d44c67
         "blocks": [
           {"name": "Constants", "defines": [], "binding": 0, "stageFlags": 1, "members": [
             { "name": "mainTiling_Offset", "type": 16, "count": 1 },
@@ -122,11 +114,7 @@
     "shaders": [
       {
         "name": "particle-gpu|particle-vs-gpu:gpvs_main|tinted-fs:add",
-<<<<<<< HEAD
-        "hash": 1950654953,
-=======
         "hash": 1985652451,
->>>>>>> a8d44c67
         "builtins": {
           "statistics": { "CC_EFFECT_USED_VERTEX_UNIFORM_VECTORS": 63, "CC_EFFECT_USED_FRAGMENT_UNIFORM_VECTORS": 40 },
           "globals": { "blocks": [{ "name": "CCGlobal", "defines": [] }, { "name": "CCCamera", "defines": [] }], "samplerTextures": [], "buffers": [], "images": [] },
@@ -140,7 +128,8 @@
           { "name": "FORCE_OVER_TIME_MODULE_ENABLE", "type": "boolean" },
           { "name": "VELOCITY_OVER_TIME_MODULE_ENABLE", "type": "boolean" },
           { "name": "TEXTURE_ANIMATION_MODULE_ENABLE", "type": "boolean" },
-          { "name": "CC_USE_WORLD_SPACE", "type": "boolean" }
+          { "name": "CC_USE_WORLD_SPACE", "type": "boolean" },
+          { "name": "CC_USE_HDR", "type": "boolean" }
         ],
         "attributes": [
           { "name": "a_position_starttime", "defines": [], "format": 44, "location": 0 },
@@ -217,11 +206,7 @@
     "shaders": [
       {
         "name": "particle-trail|particle-trail:vs_main|tinted-fs:add",
-<<<<<<< HEAD
-        "hash": 1670880274,
-=======
         "hash": 2996796714,
->>>>>>> a8d44c67
         "builtins": {
           "statistics": { "CC_EFFECT_USED_VERTEX_UNIFORM_VECTORS": 52, "CC_EFFECT_USED_FRAGMENT_UNIFORM_VECTORS": 40 },
           "globals": { "blocks": [{ "name": "CCGlobal", "defines": [] }, { "name": "CCCamera", "defines": [] }], "samplerTextures": [], "buffers": [], "images": [] },
@@ -230,7 +215,8 @@
         "defines": [
           { "name": "CC_RENDER_MODE", "type": "number", "range": [0, 4] },
           { "name": "CC_DRAW_WIRE_FRAME", "type": "boolean" },
-          { "name": "CC_USE_WORLD_SPACE", "type": "boolean" }
+          { "name": "CC_USE_WORLD_SPACE", "type": "boolean" },
+          { "name": "CC_USE_HDR", "type": "boolean" }
         ],
         "attributes": [
           { "name": "a_position", "defines": [], "format": 32, "location": 0 },
@@ -269,11 +255,7 @@
     "shaders": [
       {
         "name": "particle|particle-vs-legacy:lpvs_main|tinted-fs:add",
-<<<<<<< HEAD
-        "hash": 3067623714,
-=======
         "hash": 3024088451,
->>>>>>> a8d44c67
         "builtins": {
           "statistics": { "CC_EFFECT_USED_VERTEX_UNIFORM_VECTORS": 52, "CC_EFFECT_USED_FRAGMENT_UNIFORM_VECTORS": 40 },
           "globals": { "blocks": [{ "name": "CCGlobal", "defines": [] }, { "name": "CCCamera", "defines": [] }], "samplerTextures": [], "buffers": [], "images": [] },
@@ -281,13 +263,9 @@
         },
         "defines": [
           { "name": "CC_RENDER_MODE", "type": "number", "range": [0, 4] },
-<<<<<<< HEAD
-          { "name": "CC_USE_WORLD_SPACE", "type": "boolean" }
-=======
           { "name": "CC_USE_WORLD_SPACE", "type": "boolean" },
           { "name": "ROTATION_OVER_TIME_MODULE_ENABLE", "type": "boolean" },
           { "name": "CC_USE_HDR", "type": "boolean" }
->>>>>>> a8d44c67
         ],
         "attributes": [
           { "name": "a_position", "defines": [], "format": 32, "location": 0 },
@@ -446,19 +424,11 @@
     "shaders": [
       {
         "name": "standard|standard-vs|standard-fs",
-<<<<<<< HEAD
-        "hash": 3452576597,
-        "builtins": {
-          "statistics": { "CC_EFFECT_USED_VERTEX_UNIFORM_VECTORS": 220, "CC_EFFECT_USED_FRAGMENT_UNIFORM_VECTORS": 63 },
-          "globals": { "blocks": [{ "name": "CCGlobal", "defines": [] }, { "name": "CCCamera", "defines": [] }, { "name": "CCShadow", "defines": [] }], "samplerTextures": [{ "name": "cc_shadowMap", "defines": ["CC_RECEIVE_SHADOW"] }, { "name": "cc_spotLightingMap", "defines": ["CC_RECEIVE_SHADOW"] }, { "name": "cc_environment", "defines": ["CC_USE_IBL"] }, { "name": "cc_diffusemap", "defines": ["CC_USE_IBL", "CC_USE_DIFFUSEMAP"] }] },
-          "locals": { "blocks": [{ "name": "CCMorph", "defines": ["CC_USE_MORPH"] }, { "name": "CCSkinningTexture", "defines": ["CC_USE_SKINNING", "CC_USE_BAKED_ANIMATION"] }, { "name": "CCSkinningAnimation", "defines": ["CC_USE_SKINNING", "CC_USE_BAKED_ANIMATION"] }, { "name": "CCSkinning", "defines": ["CC_USE_SKINNING", "!CC_USE_BAKED_ANIMATION"] }, { "name": "CCLocalBatched", "defines": ["!USE_INSTANCING", "USE_BATCHING"] }, { "name": "CCLocal", "defines": ["!USE_INSTANCING", "!USE_BATCHING"] }, { "name": "CCForwardLight", "defines": ["CC_FORWARD_ADD"] }], "samplerTextures": [{ "name": "cc_PositionDisplacements", "defines": ["CC_USE_MORPH", "CC_MORPH_TARGET_HAS_POSITION"] }, { "name": "cc_NormalDisplacements", "defines": ["CC_USE_MORPH", "CC_MORPH_TARGET_HAS_NORMAL"] }, { "name": "cc_TangentDisplacements", "defines": ["CC_USE_MORPH", "CC_MORPH_TARGET_HAS_TANGENT"] }, { "name": "cc_jointTexture", "defines": ["CC_USE_SKINNING", "CC_USE_BAKED_ANIMATION"] }, { "name": "cc_lightingMap", "defines": ["USE_LIGHTMAP", "!USE_BATCHING", "!CC_FORWARD_ADD"] }] }
-=======
         "hash": 537762175,
         "builtins": {
           "statistics": { "CC_EFFECT_USED_VERTEX_UNIFORM_VECTORS": 222, "CC_EFFECT_USED_FRAGMENT_UNIFORM_VECTORS": 65 },
           "globals": { "blocks": [{ "name": "CCGlobal", "defines": [] }, { "name": "CCCamera", "defines": [] }, { "name": "CCShadow", "defines": [] }], "samplerTextures": [{ "name": "cc_shadowMap", "defines": ["CC_RECEIVE_SHADOW"] }, { "name": "cc_spotLightingMap", "defines": ["CC_RECEIVE_SHADOW"] }, { "name": "cc_environment", "defines": ["CC_USE_IBL"] }], "buffers": [], "images": [] },
           "locals": { "blocks": [{ "name": "CCMorph", "defines": ["CC_USE_MORPH"] }, { "name": "CCSkinningTexture", "defines": ["CC_USE_SKINNING", "CC_USE_BAKED_ANIMATION"] }, { "name": "CCSkinningAnimation", "defines": ["CC_USE_SKINNING", "CC_USE_BAKED_ANIMATION"] }, { "name": "CCSkinning", "defines": ["CC_USE_SKINNING", "!CC_USE_BAKED_ANIMATION"] }, { "name": "CCLocalBatched", "defines": ["!USE_INSTANCING", "USE_BATCHING"] }, { "name": "CCLocal", "defines": ["!USE_INSTANCING", "!USE_BATCHING"] }, { "name": "CCForwardLight", "defines": ["CC_FORWARD_ADD", "CC_ENABLE_CLUSTERED_LIGHT_CULLING"] }], "samplerTextures": [{ "name": "cc_PositionDisplacements", "defines": ["CC_USE_MORPH", "CC_MORPH_TARGET_HAS_POSITION"] }, { "name": "cc_NormalDisplacements", "defines": ["CC_USE_MORPH", "CC_MORPH_TARGET_HAS_NORMAL"] }, { "name": "cc_TangentDisplacements", "defines": ["CC_USE_MORPH", "CC_MORPH_TARGET_HAS_TANGENT"] }, { "name": "cc_jointTexture", "defines": ["CC_USE_SKINNING", "CC_USE_BAKED_ANIMATION"] }, { "name": "cc_lightingMap", "defines": ["USE_LIGHTMAP", "!USE_BATCHING", "!CC_FORWARD_ADD"] }], "buffers": [], "images": [] }
->>>>>>> a8d44c67
         },
         "defines": [
           { "name": "CC_USE_MORPH", "type": "boolean" },
@@ -481,11 +451,7 @@
           { "name": "USE_TWOSIDE", "type": "boolean" },
           { "name": "SAMPLE_FROM_RT", "type": "boolean" },
           { "name": "CC_USE_IBL", "type": "number", "range": [0, 2] },
-<<<<<<< HEAD
-          { "name": "CC_USE_DIFFUSEMAP", "type": "number", "range": [0, 2] },
-=======
           { "name": "CC_ENABLE_DIR_SHADOW", "type": "boolean" },
->>>>>>> a8d44c67
           { "name": "CC_USE_HDR", "type": "boolean" },
           { "name": "USE_ALBEDO_MAP", "type": "boolean" },
           { "name": "ALBEDO_UV", "type": "string", "options": ["v_uv", "v_uv1"] },
@@ -620,19 +586,11 @@
     "shaders": [
       {
         "name": "terrain|terrain-vs|terrain-fs",
-<<<<<<< HEAD
-        "hash": 312662882,
-        "builtins": {
-          "statistics": { "CC_EFFECT_USED_VERTEX_UNIFORM_VECTORS": 67, "CC_EFFECT_USED_FRAGMENT_UNIFORM_VECTORS": 58 },
-          "globals": { "blocks": [{ "name": "CCGlobal", "defines": [] }, { "name": "CCCamera", "defines": [] }, { "name": "CCShadow", "defines": [] }], "samplerTextures": [{ "name": "cc_shadowMap", "defines": ["CC_RECEIVE_SHADOW"] }, { "name": "cc_spotLightingMap", "defines": ["CC_RECEIVE_SHADOW"] }, { "name": "cc_environment", "defines": ["CC_USE_IBL"] }, { "name": "cc_diffusemap", "defines": ["CC_USE_IBL", "CC_USE_DIFFUSEMAP"] }] },
-          "locals": { "blocks": [{ "name": "CCLocal", "defines": [] }, { "name": "CCForwardLight", "defines": ["CC_FORWARD_ADD"] }], "samplerTextures": [{ "name": "cc_lightingMap", "defines": ["USE_LIGHTMAP", "!USE_BATCHING", "!CC_FORWARD_ADD"] }] }
-=======
         "hash": 854125145,
         "builtins": {
           "statistics": { "CC_EFFECT_USED_VERTEX_UNIFORM_VECTORS": 69, "CC_EFFECT_USED_FRAGMENT_UNIFORM_VECTORS": 60 },
           "globals": { "blocks": [{ "name": "CCGlobal", "defines": [] }, { "name": "CCCamera", "defines": [] }, { "name": "CCShadow", "defines": [] }], "samplerTextures": [{ "name": "cc_shadowMap", "defines": ["CC_RECEIVE_SHADOW"] }, { "name": "cc_spotLightingMap", "defines": ["CC_RECEIVE_SHADOW"] }, { "name": "cc_environment", "defines": ["CC_USE_IBL"] }], "buffers": [], "images": [] },
           "locals": { "blocks": [{ "name": "CCLocal", "defines": [] }, { "name": "CCForwardLight", "defines": ["CC_FORWARD_ADD", "CC_ENABLE_CLUSTERED_LIGHT_CULLING"] }], "samplerTextures": [{ "name": "cc_lightingMap", "defines": ["USE_LIGHTMAP", "!USE_BATCHING", "!CC_FORWARD_ADD"] }], "buffers": [], "images": [] }
->>>>>>> a8d44c67
         },
         "defines": [
           { "name": "CC_USE_FOG", "type": "number", "range": [0, 4] },
@@ -641,7 +599,6 @@
           { "name": "USE_NORMALMAP", "type": "boolean" },
           { "name": "USE_LIGHTMAP", "type": "boolean" },
           { "name": "CC_USE_IBL", "type": "number", "range": [0, 2] },
-          { "name": "CC_USE_DIFFUSEMAP", "type": "number", "range": [0, 2] },
           { "name": "USE_BATCHING", "type": "boolean" },
           { "name": "CC_ENABLE_DIR_SHADOW", "type": "boolean" },
           { "name": "CC_USE_HDR", "type": "boolean" },
@@ -719,11 +676,7 @@
     "shaders": [
       {
         "name": "unlit|unlit-vs:vert|unlit-fs:frag",
-<<<<<<< HEAD
-        "hash": 2742855008,
-=======
         "hash": 916586250,
->>>>>>> a8d44c67
         "builtins": {
           "statistics": { "CC_EFFECT_USED_VERTEX_UNIFORM_VECTORS": 197, "CC_EFFECT_USED_FRAGMENT_UNIFORM_VECTORS": 41 },
           "globals": { "blocks": [{ "name": "CCGlobal", "defines": [] }, { "name": "CCCamera", "defines": [] }], "samplerTextures": [], "buffers": [], "images": [] },
@@ -746,6 +699,7 @@
           { "name": "USE_VERTEX_COLOR", "type": "boolean" },
           { "name": "USE_TEXTURE", "type": "boolean" },
           { "name": "SAMPLE_FROM_RT", "type": "boolean" },
+          { "name": "CC_USE_HDR", "type": "boolean" },
           { "name": "USE_ALPHA_TEST", "type": "boolean" },
           { "name": "ALPHA_TEST_CHANNEL", "type": "string", "options": ["a", "r", "g", "b"] }
         ],
@@ -966,35 +920,22 @@
     "shaders": [
       {
         "name": "deferred-lighting|lighting-vs|lighting-fs",
-<<<<<<< HEAD
-        "hash": 1713042268,
-        "builtins": {
-          "statistics": { "CC_EFFECT_USED_VERTEX_UNIFORM_VECTORS": 37, "CC_EFFECT_USED_FRAGMENT_UNIFORM_VECTORS": 56 },
-          "globals": { "blocks": [{ "name": "CCGlobal", "defines": [] }, { "name": "CCCamera", "defines": [] }, { "name": "CCShadow", "defines": [] }], "samplerTextures": [{ "name": "cc_shadowMap", "defines": ["CC_RECEIVE_SHADOW"] }, { "name": "cc_spotLightingMap", "defines": ["CC_RECEIVE_SHADOW"] }, { "name": "cc_environment", "defines": ["CC_USE_IBL"] }, { "name": "cc_diffusemap", "defines": ["CC_USE_IBL", "CC_USE_DIFFUSEMAP"] }, { "name": "cc_gbuffer_albedoMap", "defines": [] }, { "name": "cc_gbuffer_positionMap", "defines": [] }, { "name": "cc_gbuffer_normalMap", "defines": [] }, { "name": "cc_gbuffer_emissiveMap", "defines": [] }] },
-          "locals": { "blocks": [{ "name": "CCForwardLight", "defines": [] }], "samplerTextures": [] }
-=======
         "hash": 4081853987,
         "builtins": {
           "statistics": { "CC_EFFECT_USED_VERTEX_UNIFORM_VECTORS": 39, "CC_EFFECT_USED_FRAGMENT_UNIFORM_VECTORS": 58 },
           "globals": { "blocks": [{ "name": "CCGlobal", "defines": [] }, { "name": "CCCamera", "defines": [] }, { "name": "CCShadow", "defines": [] }], "samplerTextures": [{ "name": "cc_shadowMap", "defines": ["CC_RECEIVE_SHADOW"] }, { "name": "cc_spotLightingMap", "defines": ["CC_RECEIVE_SHADOW"] }, { "name": "cc_environment", "defines": ["CC_USE_IBL"] }], "buffers": [], "images": [] },
           "locals": { "blocks": [{ "name": "CCForwardLight", "defines": ["CC_ENABLE_CLUSTERED_LIGHT_CULLING"] }], "samplerTextures": [], "buffers": [], "images": [] }
->>>>>>> a8d44c67
         },
         "defines": [
           { "name": "CC_RECEIVE_SHADOW", "type": "boolean" },
           { "name": "CC_USE_IBL", "type": "number", "range": [0, 2] },
-          { "name": "CC_USE_DIFFUSEMAP", "type": "number", "range": [0, 2] },
           { "name": "USE_LIGHTMAP", "type": "boolean" },
           { "name": "USE_BATCHING", "type": "boolean" },
           { "name": "CC_FORWARD_ADD", "type": "boolean" },
-<<<<<<< HEAD
-=======
           { "name": "CC_ENABLE_DIR_SHADOW", "type": "boolean" },
           { "name": "CC_USE_HDR", "type": "boolean" },
->>>>>>> a8d44c67
           { "name": "CC_PIPELINE_TYPE", "type": "number", "range": [0, 1] },
           { "name": "CC_FORCE_FORWARD_SHADING", "type": "boolean" },
-          { "name": "CC_USE_HDR", "type": "boolean" },
           { "name": "CC_USE_FOG", "type": "number", "range": [0, 4] }
         ],
         "attributes": [
@@ -1030,11 +971,7 @@
     "shaders": [
       {
         "name": "planar-shadow|planar-shadow-vs:vert|planar-shadow-fs:frag",
-<<<<<<< HEAD
-        "hash": 739844889,
-=======
         "hash": 2781161332,
->>>>>>> a8d44c67
         "builtins": {
           "statistics": { "CC_EFFECT_USED_VERTEX_UNIFORM_VECTORS": 215, "CC_EFFECT_USED_FRAGMENT_UNIFORM_VECTORS": 58 },
           "globals": { "blocks": [{ "name": "CCGlobal", "defines": [] }, { "name": "CCCamera", "defines": [] }, { "name": "CCShadow", "defines": [] }], "samplerTextures": [], "buffers": [], "images": [] },
@@ -1051,7 +988,8 @@
           { "name": "CC_USE_BAKED_ANIMATION", "type": "boolean" },
           { "name": "USE_INSTANCING", "type": "boolean" },
           { "name": "USE_BATCHING", "type": "boolean" },
-          { "name": "USE_LIGHTMAP", "type": "boolean" }
+          { "name": "USE_LIGHTMAP", "type": "boolean" },
+          { "name": "CC_USE_HDR", "type": "boolean" }
         ],
         "attributes": [
           { "name": "a_position", "defines": [], "format": 32, "location": 0 },
@@ -1134,11 +1072,7 @@
     "shaders": [
       {
         "name": "skybox|sky-vs:vert|sky-fs:frag",
-<<<<<<< HEAD
-        "hash": 773145302,
-=======
         "hash": 3341302509,
->>>>>>> a8d44c67
         "builtins": {
           "statistics": { "CC_EFFECT_USED_VERTEX_UNIFORM_VECTORS": 39, "CC_EFFECT_USED_FRAGMENT_UNIFORM_VECTORS": 39 },
           "globals": { "blocks": [{ "name": "CCGlobal", "defines": [] }, { "name": "CCCamera", "defines": [] }], "samplerTextures": [{ "name": "cc_environment", "defines": [] }], "buffers": [], "images": [] },
@@ -1173,19 +1107,12 @@
     "shaders": [
       {
         "name": "profiler|profiler-vs:vert|profiler-fs:frag",
-<<<<<<< HEAD
-        "hash": 1755138328,
-=======
         "hash": 3709831752,
->>>>>>> a8d44c67
         "builtins": {
           "statistics": { "CC_EFFECT_USED_VERTEX_UNIFORM_VECTORS": 60, "CC_EFFECT_USED_FRAGMENT_UNIFORM_VECTORS": 39 },
           "globals": { "blocks": [{ "name": "CCGlobal", "defines": [] }, { "name": "CCCamera", "defines": [] }], "samplerTextures": [], "buffers": [], "images": [] },
           "locals": { "blocks": [], "samplerTextures": [], "buffers": [], "images": [] }
         },
-<<<<<<< HEAD
-        "defines": [],
-=======
         "defines": [
           { "name": "CC_USE_HDR", "type": "boolean" }
         ],
@@ -1193,7 +1120,6 @@
           { "name": "a_position", "defines": [], "format": 32, "location": 0 },
           { "name": "a_color", "defines": [], "format": 44, "location": 1 }
         ],
->>>>>>> a8d44c67
         "blocks": [
           {"name": "Constants", "defines": [], "binding": 0, "stageFlags": 1, "members": [
             { "name": "offset", "type": 16, "count": 1 }
