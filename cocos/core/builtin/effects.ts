--- conflicted
+++ resolved
@@ -22,18 +22,24 @@
           { "name": "a_color", "defines": [], "format": 44, "location": 2 }
         ],
         "blocks": [
-          {"name": "Constants", "defines": [], "binding": 0, "stageFlags": 1, "members": [
-            { "name": "mainTiling_Offset", "type": 16, "count": 1 },
-            { "name": "frameTile_velLenScale", "type": 16, "count": 1 },
-            { "name": "scale", "type": 16, "count": 1 },
-            { "name": "nodeRotation", "type": 16, "count": 1 }
-          ]},
-          {"name": "builtin", "defines": [], "binding": 1, "stageFlags": 1, "members": [
-            { "name": "cc_size_rotation", "type": 16, "count": 1 }
-          ]},
-          {"name": "FragConstants", "defines": [], "binding": 2, "stageFlags": 16, "members": [
-            { "name": "tintColor", "type": 16, "count": 1 }
-          ]}
+          {
+            "name": "Constants", "defines": [], "binding": 0, "stageFlags": 1, "members": [
+              { "name": "mainTiling_Offset", "type": 16, "count": 1 },
+              { "name": "frameTile_velLenScale", "type": 16, "count": 1 },
+              { "name": "scale", "type": 16, "count": 1 },
+              { "name": "nodeRotation", "type": 16, "count": 1 }
+            ]
+          },
+          {
+            "name": "builtin", "defines": [], "binding": 1, "stageFlags": 1, "members": [
+              { "name": "cc_size_rotation", "type": 16, "count": 1 }
+            ]
+          },
+          {
+            "name": "FragConstants", "defines": [], "binding": 2, "stageFlags": 16, "members": [
+              { "name": "tintColor", "type": 16, "count": 1 }
+            ]
+          }
         ],
         "samplerTextures": [
           { "name": "mainTexture", "type": 28, "count": 1, "defines": [], "stageFlags": 16, "binding": 3 }
@@ -170,42 +176,62 @@
           { "name": "a_color1", "defines": ["CC_RENDER_MODE"], "format": 44, "location": 9 }
         ],
         "blocks": [
-          {"name": "Constants", "defines": [], "binding": 0, "stageFlags": 1, "members": [
-            { "name": "mainTiling_Offset", "type": 16, "count": 1 },
-            { "name": "frameTile_velLenScale", "type": 16, "count": 1 },
-            { "name": "scale", "type": 16, "count": 1 },
-            { "name": "nodeRotation", "type": 16, "count": 1 }
-          ]},
-          {"name": "SampleConstants", "defines": [], "binding": 1, "stageFlags": 1, "members": [
-            { "name": "u_sampleInfo", "type": 16, "count": 1 }
-          ]},
-          {"name": "TickConstants", "defines": [], "binding": 2, "stageFlags": 1, "members": [
-            { "name": "u_worldRot", "type": 16, "count": 1 },
-            { "name": "u_timeDelta", "type": 16, "count": 1 }
-          ]},
-          {"name": "ColorConstant", "defines": ["COLOR_OVER_TIME_MODULE_ENABLE"], "binding": 3, "stageFlags": 1, "members": [
-            { "name": "u_color_mode", "type": 5, "count": 1 }
-          ]},
-          {"name": "RotationConstant", "defines": ["ROTATION_OVER_TIME_MODULE_ENABLE"], "binding": 4, "stageFlags": 1, "members": [
-            { "name": "u_rotation_mode", "type": 5, "count": 1 }
-          ]},
-          {"name": "SizeConstant", "defines": ["SIZE_OVER_TIME_MODULE_ENABLE"], "binding": 5, "stageFlags": 1, "members": [
-            { "name": "u_size_mode", "type": 5, "count": 1 }
-          ]},
-          {"name": "ForceConstant", "defines": ["FORCE_OVER_TIME_MODULE_ENABLE"], "binding": 6, "stageFlags": 1, "members": [
-            { "name": "u_force_mode", "type": 5, "count": 1 },
-            { "name": "u_force_space", "type": 5, "count": 1 }
-          ]},
-          {"name": "VelocityConstant", "defines": ["VELOCITY_OVER_TIME_MODULE_ENABLE"], "binding": 7, "stageFlags": 1, "members": [
-            { "name": "u_velocity_mode", "type": 5, "count": 1 },
-            { "name": "u_velocity_space", "type": 5, "count": 1 }
-          ]},
-          {"name": "AnimationConstant", "defines": ["TEXTURE_ANIMATION_MODULE_ENABLE"], "binding": 8, "stageFlags": 1, "members": [
-            { "name": "u_anim_info", "type": 16, "count": 1 }
-          ]},
-          {"name": "FragConstants", "defines": [], "binding": 9, "stageFlags": 16, "members": [
-            { "name": "tintColor", "type": 16, "count": 1 }
-          ]}
+          {
+            "name": "Constants", "defines": [], "binding": 0, "stageFlags": 1, "members": [
+              { "name": "mainTiling_Offset", "type": 16, "count": 1 },
+              { "name": "frameTile_velLenScale", "type": 16, "count": 1 },
+              { "name": "scale", "type": 16, "count": 1 },
+              { "name": "nodeRotation", "type": 16, "count": 1 }
+            ]
+          },
+          {
+            "name": "SampleConstants", "defines": [], "binding": 1, "stageFlags": 1, "members": [
+              { "name": "u_sampleInfo", "type": 16, "count": 1 }
+            ]
+          },
+          {
+            "name": "TickConstants", "defines": [], "binding": 2, "stageFlags": 1, "members": [
+              { "name": "u_worldRot", "type": 16, "count": 1 },
+              { "name": "u_timeDelta", "type": 16, "count": 1 }
+            ]
+          },
+          {
+            "name": "ColorConstant", "defines": ["COLOR_OVER_TIME_MODULE_ENABLE"], "binding": 3, "stageFlags": 1, "members": [
+              { "name": "u_color_mode", "type": 5, "count": 1 }
+            ]
+          },
+          {
+            "name": "RotationConstant", "defines": ["ROTATION_OVER_TIME_MODULE_ENABLE"], "binding": 4, "stageFlags": 1, "members": [
+              { "name": "u_rotation_mode", "type": 5, "count": 1 }
+            ]
+          },
+          {
+            "name": "SizeConstant", "defines": ["SIZE_OVER_TIME_MODULE_ENABLE"], "binding": 5, "stageFlags": 1, "members": [
+              { "name": "u_size_mode", "type": 5, "count": 1 }
+            ]
+          },
+          {
+            "name": "ForceConstant", "defines": ["FORCE_OVER_TIME_MODULE_ENABLE"], "binding": 6, "stageFlags": 1, "members": [
+              { "name": "u_force_mode", "type": 5, "count": 1 },
+              { "name": "u_force_space", "type": 5, "count": 1 }
+            ]
+          },
+          {
+            "name": "VelocityConstant", "defines": ["VELOCITY_OVER_TIME_MODULE_ENABLE"], "binding": 7, "stageFlags": 1, "members": [
+              { "name": "u_velocity_mode", "type": 5, "count": 1 },
+              { "name": "u_velocity_space", "type": 5, "count": 1 }
+            ]
+          },
+          {
+            "name": "AnimationConstant", "defines": ["TEXTURE_ANIMATION_MODULE_ENABLE"], "binding": 8, "stageFlags": 1, "members": [
+              { "name": "u_anim_info", "type": 16, "count": 1 }
+            ]
+          },
+          {
+            "name": "FragConstants", "defines": [], "binding": 9, "stageFlags": 16, "members": [
+              { "name": "tintColor", "type": 16, "count": 1 }
+            ]
+          }
         ],
         "samplerTextures": [
           { "name": "color_over_time_tex0", "type": 28, "count": 1, "defines": ["COLOR_OVER_TIME_MODULE_ENABLE"], "stageFlags": 1, "binding": 10 },
@@ -251,15 +277,19 @@
           { "name": "a_color", "defines": [], "format": 44, "location": 4 }
         ],
         "blocks": [
-          {"name": "Constants", "defines": [], "binding": 0, "stageFlags": 1, "members": [
-            { "name": "mainTiling_Offset", "type": 16, "count": 1 },
-            { "name": "frameTile_velLenScale", "type": 16, "count": 1 },
-            { "name": "scale", "type": 16, "count": 1 },
-            { "name": "nodeRotation", "type": 16, "count": 1 }
-          ]},
-          {"name": "FragConstants", "defines": [], "binding": 1, "stageFlags": 16, "members": [
-            { "name": "tintColor", "type": 16, "count": 1 }
-          ]}
+          {
+            "name": "Constants", "defines": [], "binding": 0, "stageFlags": 1, "members": [
+              { "name": "mainTiling_Offset", "type": 16, "count": 1 },
+              { "name": "frameTile_velLenScale", "type": 16, "count": 1 },
+              { "name": "scale", "type": 16, "count": 1 },
+              { "name": "nodeRotation", "type": 16, "count": 1 }
+            ]
+          },
+          {
+            "name": "FragConstants", "defines": [], "binding": 1, "stageFlags": 16, "members": [
+              { "name": "tintColor", "type": 16, "count": 1 }
+            ]
+          }
         ],
         "samplerTextures": [
           { "name": "mainTexture", "type": 28, "count": 1, "defines": [], "stageFlags": 16, "binding": 2 }
@@ -302,15 +332,19 @@
           { "name": "a_normal", "defines": ["CC_RENDER_MODE"], "format": 32, "location": 7 }
         ],
         "blocks": [
-          {"name": "Constants", "defines": [], "binding": 0, "stageFlags": 1, "members": [
-            { "name": "mainTiling_Offset", "type": 16, "count": 1 },
-            { "name": "frameTile_velLenScale", "type": 16, "count": 1 },
-            { "name": "scale", "type": 16, "count": 1 },
-            { "name": "nodeRotation", "type": 16, "count": 1 }
-          ]},
-          {"name": "FragConstants", "defines": [], "binding": 1, "stageFlags": 16, "members": [
-            { "name": "tintColor", "type": 16, "count": 1 }
-          ]}
+          {
+            "name": "Constants", "defines": [], "binding": 0, "stageFlags": 1, "members": [
+              { "name": "mainTiling_Offset", "type": 16, "count": 1 },
+              { "name": "frameTile_velLenScale", "type": 16, "count": 1 },
+              { "name": "scale", "type": 16, "count": 1 },
+              { "name": "nodeRotation", "type": 16, "count": 1 }
+            ]
+          },
+          {
+            "name": "FragConstants", "defines": [], "binding": 1, "stageFlags": 16, "members": [
+              { "name": "tintColor", "type": 16, "count": 1 }
+            ]
+          }
         ],
         "samplerTextures": [
           { "name": "mainTexture", "type": 28, "count": 1, "defines": [], "stageFlags": 16, "binding": 2 }
@@ -349,9 +383,11 @@
           { "name": "a_color2", "defines": ["TWO_COLORED"], "format": 44, "location": 3 }
         ],
         "blocks": [
-          {"name": "ALPHA_TEST_DATA", "defines": ["USE_ALPHA_TEST"], "binding": 0, "stageFlags": 16, "members": [
-            { "name": "alphaThreshold", "type": 13, "count": 1 }
-          ]}
+          {
+            "name": "ALPHA_TEST_DATA", "defines": ["USE_ALPHA_TEST"], "binding": 0, "stageFlags": 16, "members": [
+              { "name": "alphaThreshold", "type": 13, "count": 1 }
+            ]
+          }
         ],
         "samplerTextures": [],
         "buffers": [],
@@ -427,9 +463,11 @@
           { "name": "a_color", "defines": [], "format": 44, "location": 2 }
         ],
         "blocks": [
-          {"name": "ALPHA_TEST_DATA", "defines": ["USE_ALPHA_TEST"], "binding": 0, "stageFlags": 16, "members": [
-            { "name": "alphaThreshold", "type": 13, "count": 1 }
-          ]}
+          {
+            "name": "ALPHA_TEST_DATA", "defines": ["USE_ALPHA_TEST"], "binding": 0, "stageFlags": 16, "members": [
+              { "name": "alphaThreshold", "type": 13, "count": 1 }
+            ]
+          }
         ],
         "samplerTextures": [],
         "buffers": [],
@@ -511,14 +549,16 @@
           { "name": "a_texCoord1", "defines": [], "format": 21, "location": 14 }
         ],
         "blocks": [
-          {"name": "Constants", "defines": [], "binding": 0, "stageFlags": 17, "members": [
-            { "name": "tilingOffset", "type": 16, "count": 1 },
-            { "name": "albedo", "type": 16, "count": 1 },
-            { "name": "albedoScaleAndCutoff", "type": 16, "count": 1 },
-            { "name": "pbrParams", "type": 16, "count": 1 },
-            { "name": "emissive", "type": 16, "count": 1 },
-            { "name": "emissiveScaleParam", "type": 16, "count": 1 }
-          ]}
+          {
+            "name": "Constants", "defines": [], "binding": 0, "stageFlags": 17, "members": [
+              { "name": "tilingOffset", "type": 16, "count": 1 },
+              { "name": "albedo", "type": 16, "count": 1 },
+              { "name": "albedoScaleAndCutoff", "type": 16, "count": 1 },
+              { "name": "pbrParams", "type": 16, "count": 1 },
+              { "name": "emissive", "type": 16, "count": 1 },
+              { "name": "emissiveScaleParam", "type": 16, "count": 1 }
+            ]
+          }
         ],
         "samplerTextures": [
           { "name": "albedoMap", "type": 28, "count": 1, "defines": ["USE_ALBEDO_MAP"], "stageFlags": 16, "binding": 1 },
@@ -582,14 +622,16 @@
           { "name": "a_texCoord1", "defines": [], "format": 21, "location": 13 }
         ],
         "blocks": [
-          {"name": "Constants", "defines": [], "binding": 0, "stageFlags": 17, "members": [
-            { "name": "tilingOffset", "type": 16, "count": 1 },
-            { "name": "albedo", "type": 16, "count": 1 },
-            { "name": "albedoScaleAndCutoff", "type": 16, "count": 1 },
-            { "name": "pbrParams", "type": 16, "count": 1 },
-            { "name": "emissive", "type": 16, "count": 1 },
-            { "name": "emissiveScaleParam", "type": 16, "count": 1 }
-          ]}
+          {
+            "name": "Constants", "defines": [], "binding": 0, "stageFlags": 17, "members": [
+              { "name": "tilingOffset", "type": 16, "count": 1 },
+              { "name": "albedo", "type": 16, "count": 1 },
+              { "name": "albedoScaleAndCutoff", "type": 16, "count": 1 },
+              { "name": "pbrParams", "type": 16, "count": 1 },
+              { "name": "emissive", "type": 16, "count": 1 },
+              { "name": "emissiveScaleParam", "type": 16, "count": 1 }
+            ]
+          }
         ],
         "samplerTextures": [
           { "name": "albedoMap", "type": 28, "count": 1, "defines": ["USE_ALBEDO_MAP"], "stageFlags": 16, "binding": 1 }
@@ -639,14 +681,18 @@
           { "name": "a_texCoord", "defines": [], "format": 21, "location": 2 }
         ],
         "blocks": [
-          {"name": "TexCoords", "defines": [], "binding": 0, "stageFlags": 1, "members": [
-            { "name": "UVScale", "type": 16, "count": 1 },
-            { "name": "lightMapUVParam", "type": 16, "count": 1 }
-          ]},
-          {"name": "PbrParams", "defines": [], "binding": 1, "stageFlags": 16, "members": [
-            { "name": "metallic", "type": 16, "count": 1 },
-            { "name": "roughness", "type": 16, "count": 1 }
-          ]}
+          {
+            "name": "TexCoords", "defines": [], "binding": 0, "stageFlags": 1, "members": [
+              { "name": "UVScale", "type": 16, "count": 1 },
+              { "name": "lightMapUVParam", "type": 16, "count": 1 }
+            ]
+          },
+          {
+            "name": "PbrParams", "defines": [], "binding": 1, "stageFlags": 16, "members": [
+              { "name": "metallic", "type": 16, "count": 1 },
+              { "name": "roughness", "type": 16, "count": 1 }
+            ]
+          }
         ],
         "samplerTextures": [
           { "name": "weightMap", "type": 28, "count": 1, "defines": [], "stageFlags": 16, "binding": 2 },
@@ -746,13 +792,17 @@
           { "name": "a_color", "defines": ["USE_VERTEX_COLOR"], "format": 44, "location": 13 }
         ],
         "blocks": [
-          {"name": "TexCoords", "defines": ["USE_TEXTURE"], "binding": 0, "stageFlags": 1, "members": [
-            { "name": "tilingOffset", "type": 16, "count": 1 }
-          ]},
-          {"name": "Constant", "defines": [], "binding": 1, "stageFlags": 16, "members": [
-            { "name": "mainColor", "type": 16, "count": 1 },
-            { "name": "colorScaleAndCutoff", "type": 16, "count": 1 }
-          ]}
+          {
+            "name": "TexCoords", "defines": ["USE_TEXTURE"], "binding": 0, "stageFlags": 1, "members": [
+              { "name": "tilingOffset", "type": 16, "count": 1 }
+            ]
+          },
+          {
+            "name": "Constant", "defines": [], "binding": 1, "stageFlags": 16, "members": [
+              { "name": "mainColor", "type": 16, "count": 1 },
+              { "name": "colorScaleAndCutoff", "type": 16, "count": 1 }
+            ]
+          }
         ],
         "samplerTextures": [
           { "name": "mainTexture", "type": 28, "count": 1, "defines": ["USE_TEXTURE"], "stageFlags": 16, "binding": 2 }
@@ -801,9 +851,11 @@
           { "name": "a_jointAnimInfo", "defines": ["CC_USE_SKINNING", "CC_USE_BAKED_ANIMATION", "USE_INSTANCING"], "format": 44, "isInstanced": true, "location": 7 }
         ],
         "blocks": [
-          {"name": "BloomUBO", "defines": [], "binding": 0, "stageFlags": 16, "members": [
-            { "name": "texSize", "type": 16, "count": 1 }
-          ]}
+          {
+            "name": "BloomUBO", "defines": [], "binding": 0, "stageFlags": 16, "members": [
+              { "name": "texSize", "type": 16, "count": 1 }
+            ]
+          }
         ],
         "samplerTextures": [
           { "name": "outputResultMap", "type": 28, "count": 1, "defines": [], "stageFlags": 16, "binding": 1 }
@@ -844,9 +896,11 @@
           { "name": "a_jointAnimInfo", "defines": ["CC_USE_SKINNING", "CC_USE_BAKED_ANIMATION", "USE_INSTANCING"], "format": 44, "isInstanced": true, "location": 7 }
         ],
         "blocks": [
-          {"name": "BloomUBO", "defines": [], "binding": 0, "stageFlags": 16, "members": [
-            { "name": "texSize", "type": 16, "count": 1 }
-          ]}
+          {
+            "name": "BloomUBO", "defines": [], "binding": 0, "stageFlags": 16, "members": [
+              { "name": "texSize", "type": 16, "count": 1 }
+            ]
+          }
         ],
         "samplerTextures": [
           { "name": "bloomTexture", "type": 28, "count": 1, "defines": [], "stageFlags": 16, "binding": 1 }
@@ -887,9 +941,11 @@
           { "name": "a_jointAnimInfo", "defines": ["CC_USE_SKINNING", "CC_USE_BAKED_ANIMATION", "USE_INSTANCING"], "format": 44, "isInstanced": true, "location": 7 }
         ],
         "blocks": [
-          {"name": "BloomUBO", "defines": [], "binding": 0, "stageFlags": 16, "members": [
-            { "name": "texSize", "type": 16, "count": 1 }
-          ]}
+          {
+            "name": "BloomUBO", "defines": [], "binding": 0, "stageFlags": 16, "members": [
+              { "name": "texSize", "type": 16, "count": 1 }
+            ]
+          }
         ],
         "samplerTextures": [
           { "name": "bloomTexture", "type": 28, "count": 1, "defines": [], "stageFlags": 16, "binding": 1 }
@@ -930,9 +986,11 @@
           { "name": "a_jointAnimInfo", "defines": ["CC_USE_SKINNING", "CC_USE_BAKED_ANIMATION", "USE_INSTANCING"], "format": 44, "isInstanced": true, "location": 7 }
         ],
         "blocks": [
-          {"name": "BloomUBO", "defines": [], "binding": 0, "stageFlags": 16, "members": [
-            { "name": "texSize", "type": 16, "count": 1 }
-          ]}
+          {
+            "name": "BloomUBO", "defines": [], "binding": 0, "stageFlags": 16, "members": [
+              { "name": "texSize", "type": 16, "count": 1 }
+            ]
+          }
         ],
         "samplerTextures": [
           { "name": "outputResultMap", "type": 28, "count": 1, "defines": [], "stageFlags": 16, "binding": 1 },
@@ -954,11 +1012,7 @@
     "shaders": [
       {
         "name": "deferred-lighting|lighting-vs|lighting-fs",
-<<<<<<< HEAD
         "hash": 3282783042,
-=======
-        "hash": 3788484086,
->>>>>>> 6167bab1
         "builtins": {
           "statistics": { "CC_EFFECT_USED_VERTEX_UNIFORM_VECTORS": 39, "CC_EFFECT_USED_FRAGMENT_UNIFORM_VECTORS": 59 },
           "globals": { "blocks": [{ "name": "CCGlobal", "defines": [] }, { "name": "CCCamera", "defines": [] }, { "name": "CCShadow", "defines": [] }], "samplerTextures": [{ "name": "cc_shadowMap", "defines": ["CC_RECEIVE_SHADOW"] }, { "name": "cc_spotLightingMap", "defines": ["CC_RECEIVE_SHADOW"] }, { "name": "cc_environment", "defines": ["CC_USE_IBL"] }, { "name": "cc_diffuseMap", "defines": ["CC_USE_IBL", "CC_USE_DIFFUSEMAP"] }], "buffers": [], "images": [] },
@@ -1189,12 +1243,16 @@
           { "name": "a_color", "defines": [], "format": 44, "location": 1 }
         ],
         "blocks": [
-          {"name": "Constants", "defines": [], "binding": 0, "stageFlags": 1, "members": [
-            { "name": "offset", "type": 16, "count": 1 }
-          ]},
-          {"name": "PerFrameInfo", "defines": [], "binding": 1, "stageFlags": 1, "members": [
-            { "name": "digits", "type": 16, "count": 20 }
-          ]}
+          {
+            "name": "Constants", "defines": [], "binding": 0, "stageFlags": 1, "members": [
+              { "name": "offset", "type": 16, "count": 1 }
+            ]
+          },
+          {
+            "name": "PerFrameInfo", "defines": [], "binding": 1, "stageFlags": 1, "members": [
+              { "name": "digits", "type": 16, "count": 20 }
+            ]
+          }
         ],
         "samplerTextures": [
           { "name": "mainTexture", "type": 28, "count": 1, "defines": [], "stageFlags": 16, "binding": 2 }
@@ -1227,14 +1285,18 @@
           { "name": "a_texCoord", "defines": [], "format": 21, "location": 1 }
         ],
         "blocks": [
-          {"name": "Constant", "defines": [], "binding": 0, "stageFlags": 1, "members": [
-            { "name": "u_buffer0", "type": 16, "count": 1 },
-            { "name": "u_buffer1", "type": 16, "count": 1 },
-            { "name": "u_projection", "type": 25, "count": 1 }
-          ]},
-          {"name": "Factor", "defines": [], "binding": 1, "stageFlags": 16, "members": [
-            { "name": "u_percent", "type": 13, "count": 1 }
-          ]}
+          {
+            "name": "Constant", "defines": [], "binding": 0, "stageFlags": 1, "members": [
+              { "name": "u_buffer0", "type": 16, "count": 1 },
+              { "name": "u_buffer1", "type": 16, "count": 1 },
+              { "name": "u_projection", "type": 25, "count": 1 }
+            ]
+          },
+          {
+            "name": "Factor", "defines": [], "binding": 1, "stageFlags": 16, "members": [
+              { "name": "u_percent", "type": 13, "count": 1 }
+            ]
+          }
         ],
         "samplerTextures": [
           { "name": "mainTexture", "type": 28, "count": 1, "defines": [], "stageFlags": 16, "binding": 2 }
