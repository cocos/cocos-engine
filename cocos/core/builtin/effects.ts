--- conflicted
+++ resolved
@@ -12,13 +12,8 @@
         "hash": 1723894312,
         "builtins": {
           "statistics": { "CC_EFFECT_USED_VERTEX_UNIFORM_VECTORS": 51, "CC_EFFECT_USED_FRAGMENT_UNIFORM_VECTORS": 38 },
-<<<<<<< HEAD
-          "globals": { "buffers": [], "blocks": [{ "name": "CCGlobal", "defines": [] }, { "name": "CCCamera", "defines": [] }], "samplerTextures": [], "images": [] },
-          "locals": { "buffers": [], "blocks": [{ "name": "CCLocal", "defines": [] }], "samplerTextures": [], "images": [] }
-=======
           "globals": { "blocks": [{ "name": "CCGlobal", "defines": [] }, { "name": "CCCamera", "defines": [] }], "samplerTextures": [], "buffers": [], "images": [] },
           "locals": { "blocks": [{ "name": "CCLocal", "defines": [] }], "samplerTextures": [], "buffers": [], "images": [] }
->>>>>>> e2a16f44
         },
         "defines": [
           { "name": "CC_USE_HDR", "type": "boolean" }
@@ -122,13 +117,8 @@
         "hash": 3399671947,
         "builtins": {
           "statistics": { "CC_EFFECT_USED_VERTEX_UNIFORM_VECTORS": 61, "CC_EFFECT_USED_FRAGMENT_UNIFORM_VECTORS": 38 },
-<<<<<<< HEAD
-          "globals": { "buffers": [], "blocks": [{ "name": "CCGlobal", "defines": [] }, { "name": "CCCamera", "defines": [] }], "samplerTextures": [], "images": [] },
-          "locals": { "buffers": [], "blocks": [{ "name": "CCLocal", "defines": [] }], "samplerTextures": [], "images": [] }
-=======
           "globals": { "blocks": [{ "name": "CCGlobal", "defines": [] }, { "name": "CCCamera", "defines": [] }], "samplerTextures": [], "buffers": [], "images": [] },
           "locals": { "blocks": [{ "name": "CCLocal", "defines": [] }], "samplerTextures": [], "buffers": [], "images": [] }
->>>>>>> e2a16f44
         },
         "defines": [
           { "name": "CC_RENDER_MODE", "type": "number", "range": [0, 4] },
@@ -219,13 +209,8 @@
         "hash": 2460630641,
         "builtins": {
           "statistics": { "CC_EFFECT_USED_VERTEX_UNIFORM_VECTORS": 50, "CC_EFFECT_USED_FRAGMENT_UNIFORM_VECTORS": 38 },
-<<<<<<< HEAD
-          "globals": { "buffers": [], "blocks": [{ "name": "CCGlobal", "defines": [] }, { "name": "CCCamera", "defines": [] }], "samplerTextures": [], "images": [] },
-          "locals": { "buffers": [], "blocks": [{ "name": "CCLocal", "defines": [] }], "samplerTextures": [], "images": [] }
-=======
           "globals": { "blocks": [{ "name": "CCGlobal", "defines": [] }, { "name": "CCCamera", "defines": [] }], "samplerTextures": [], "buffers": [], "images": [] },
           "locals": { "blocks": [{ "name": "CCLocal", "defines": [] }], "samplerTextures": [], "buffers": [], "images": [] }
->>>>>>> e2a16f44
         },
         "defines": [
           { "name": "CC_RENDER_MODE", "type": "number", "range": [0, 4] },
@@ -273,13 +258,8 @@
         "hash": 3017610583,
         "builtins": {
           "statistics": { "CC_EFFECT_USED_VERTEX_UNIFORM_VECTORS": 50, "CC_EFFECT_USED_FRAGMENT_UNIFORM_VECTORS": 38 },
-<<<<<<< HEAD
-          "globals": { "buffers": [], "blocks": [{ "name": "CCGlobal", "defines": [] }, { "name": "CCCamera", "defines": [] }], "samplerTextures": [], "images": [] },
-          "locals": { "buffers": [], "blocks": [{ "name": "CCLocal", "defines": [] }], "samplerTextures": [], "images": [] }
-=======
           "globals": { "blocks": [{ "name": "CCGlobal", "defines": [] }, { "name": "CCCamera", "defines": [] }], "samplerTextures": [], "buffers": [], "images": [] },
           "locals": { "blocks": [{ "name": "CCLocal", "defines": [] }], "samplerTextures": [], "buffers": [], "images": [] }
->>>>>>> e2a16f44
         },
         "defines": [
           { "name": "CC_RENDER_MODE", "type": "number", "range": [0, 4] },
