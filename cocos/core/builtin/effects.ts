/* eslint-disable */
// absolute essential effects
export const effects = [
  {
    "name": "billboard",
    "techniques": [
      { "name": "add", "passes": [{ "rasterizerState": { "cullMode": 0 }, "blendState": { "targets": [{ "blend": true, "blendSrc": 2, "blendDst": 1, "blendSrcAlpha": 2, "blendDstAlpha": 1 }] }, "program": "billboard|vert:vs_main|tinted-fs:add", "depthStencilState": { "depthTest": true, "depthWrite": false }, "properties": { "mainTexture": { "value": "grey", "type": 28 }, "mainTiling_Offset": { "value": [1, 1, 0, 0], "type": 16 }, "tintColor": { "value": [0.5, 0.5, 0.5, 0.5], "type": 16 } } }] }
    ],
    "shaders": [
      {
        "name": "billboard|vert:vs_main|tinted-fs:add",
        "hash": 2909832090,
        "builtins": {
          "statistics": { "CC_EFFECT_USED_VERTEX_UNIFORM_VECTORS": 53, "CC_EFFECT_USED_FRAGMENT_UNIFORM_VECTORS": 40 },
          "globals": { "blocks": [{ "name": "CCGlobal", "defines": [] }, { "name": "CCCamera", "defines": [] }], "samplerTextures": [], "buffers": [], "images": [] },
          "locals": { "blocks": [{ "name": "CCLocal", "defines": [] }], "samplerTextures": [], "buffers": [], "images": [] }
        },
        "defines": [],
        "attributes": [
          { "name": "a_position", "defines": [], "format": 32, "location": 0 },
          { "name": "a_texCoord", "defines": [], "format": 21, "location": 1 },
          { "name": "a_color", "defines": [], "format": 44, "location": 2 }
        ],
        "blocks": [
          {"name": "Constants", "defines": [], "binding": 0, "stageFlags": 1, "members": [
            { "name": "mainTiling_Offset", "type": 16, "count": 1 },
            { "name": "frameTile_velLenScale", "type": 16, "count": 1 },
            { "name": "scale", "type": 16, "count": 1 },
            { "name": "nodeRotation", "type": 16, "count": 1 }
          ]},
          {"name": "builtin", "defines": [], "binding": 1, "stageFlags": 1, "members": [
            { "name": "cc_size_rotation", "type": 16, "count": 1 }
          ]},
          {"name": "FragConstants", "defines": [], "binding": 2, "stageFlags": 16, "members": [
            { "name": "tintColor", "type": 16, "count": 1 }
          ]}
        ],
        "samplerTextures": [
          { "name": "mainTexture", "type": 28, "count": 1, "defines": [], "stageFlags": 16, "binding": 3 }
        ],
        "buffers": [],
        "images": [],
        "textures": [],
        "samplers": [],
        "subpassInputs": []
      }
    ]
  },
  {
    "name": "clear-stencil",
    "techniques": [
      { "passes": [{ "blendState": { "targets": [{ "blend": true }] }, "rasterizerState": { "cullMode": 0 }, "program": "clear-stencil|sprite-vs:vert|sprite-fs:frag", "depthStencilState": { "depthTest": false, "depthWrite": false } }] }
    ],
    "shaders": [
      {
        "name": "clear-stencil|sprite-vs:vert|sprite-fs:frag",
        "hash": 3507038093,
        "builtins": {
          "statistics": { "CC_EFFECT_USED_VERTEX_UNIFORM_VECTORS": 0, "CC_EFFECT_USED_FRAGMENT_UNIFORM_VECTORS": 0 },
          "globals": { "blocks": [], "samplerTextures": [], "buffers": [], "images": [] },
          "locals": { "blocks": [], "samplerTextures": [], "buffers": [], "images": [] }
        },
        "defines": [],
        "attributes": [
          { "name": "a_position", "defines": [], "format": 32, "location": 0 }
        ],
        "blocks": [],
        "samplerTextures": [],
        "buffers": [],
        "images": [],
        "textures": [],
        "samplers": [],
        "subpassInputs": []
      }
    ]
  },
  {
    "name": "graphics",
    "techniques": [
      { "passes": [{ "blendState": { "targets": [{ "blend": true, "blendSrc": 1, "blendDst": 4, "blendSrcAlpha": 1, "blendDstAlpha": 4 }] }, "rasterizerState": { "cullMode": 0 }, "program": "graphics|vs:vert|fs:frag", "depthStencilState": { "depthTest": false, "depthWrite": false } }] }
    ],
    "shaders": [
      {
        "name": "graphics|vs:vert|fs:frag",
        "hash": 2610213142,
        "builtins": {
          "statistics": { "CC_EFFECT_USED_VERTEX_UNIFORM_VECTORS": 48, "CC_EFFECT_USED_FRAGMENT_UNIFORM_VECTORS": 0 },
          "globals": { "blocks": [{ "name": "CCGlobal", "defines": [] }, { "name": "CCCamera", "defines": [] }], "samplerTextures": [], "buffers": [], "images": [] },
          "locals": { "blocks": [{ "name": "CCLocal", "defines": [] }], "samplerTextures": [], "buffers": [], "images": [] }
        },
        "defines": [],
        "attributes": [
          { "name": "a_position", "defines": [], "format": 32, "location": 0 },
          { "name": "a_color", "defines": [], "format": 44, "location": 1 },
          { "name": "a_dist", "defines": [], "format": 11, "location": 2 }
        ],
        "blocks": [],
        "samplerTextures": [],
        "buffers": [],
        "images": [],
        "textures": [],
        "samplers": [],
        "subpassInputs": []
      }
    ]
  },
  {
    "name": "occlusion-query",
    "techniques": [
      { "passes": [{ "rasterizerState": { "cullMode": 2 }, "blendState": { "targets": [{ "blendColorMask": 0 }] }, "program": "occlusion-query|occlusion-query-vs:vert|occlusion-query-fs:frag", "depthStencilState": { "depthTest": true, "depthWrite": false } }] }
    ],
    "shaders": [
      {
        "name": "occlusion-query|occlusion-query-vs:vert|occlusion-query-fs:frag",
        "hash": 1571978323,
        "builtins": {
          "statistics": { "CC_EFFECT_USED_VERTEX_UNIFORM_VECTORS": 41, "CC_EFFECT_USED_FRAGMENT_UNIFORM_VECTORS": 0 },
          "globals": { "blocks": [{ "name": "CCGlobal", "defines": [] }, { "name": "CCCamera", "defines": [] }], "samplerTextures": [], "buffers": [], "images": [] },
          "locals": { "blocks": [{ "name": "CCWorldBound", "defines": [] }], "samplerTextures": [], "buffers": [], "images": [] }
        },
        "defines": [],
        "attributes": [
          { "name": "a_position", "defines": [], "format": 32, "location": 0 }
        ],
        "blocks": [],
        "samplerTextures": [],
        "buffers": [],
        "images": [],
        "textures": [],
        "samplers": [],
        "subpassInputs": []
      }
    ]
  },
  {
    "name": "particle-gpu",
    "techniques": [
      { "name": "add", "passes": [{ "rasterizerState": { "cullMode": 0 }, "blendState": { "targets": [{ "blend": true, "blendSrc": 2, "blendDst": 1, "blendSrcAlpha": 2, "blendDstAlpha": 1 }] }, "program": "particle-gpu|particle-vs-gpu:gpvs_main|tinted-fs:add", "depthStencilState": { "depthTest": true, "depthWrite": false }, "properties": { "mainTexture": { "value": "grey", "type": 28 }, "mainTiling_Offset": { "value": [1, 1, 0, 0], "type": 16 }, "tintColor": { "value": [0.5, 0.5, 0.5, 0.5], "type": 16 } } }] }
    ],
    "shaders": [
      {
        "name": "particle-gpu|particle-vs-gpu:gpvs_main|tinted-fs:add",
        "hash": 1813246314,
        "builtins": {
          "statistics": { "CC_EFFECT_USED_VERTEX_UNIFORM_VECTORS": 63, "CC_EFFECT_USED_FRAGMENT_UNIFORM_VECTORS": 40 },
          "globals": { "blocks": [{ "name": "CCGlobal", "defines": [] }, { "name": "CCCamera", "defines": [] }], "samplerTextures": [], "buffers": [], "images": [] },
          "locals": { "blocks": [{ "name": "CCLocal", "defines": [] }], "samplerTextures": [], "buffers": [], "images": [] }
        },
        "defines": [
          { "name": "CC_RENDER_MODE", "type": "number", "range": [0, 4] },
          { "name": "COLOR_OVER_TIME_MODULE_ENABLE", "type": "boolean" },
          { "name": "ROTATION_OVER_TIME_MODULE_ENABLE", "type": "boolean" },
          { "name": "SIZE_OVER_TIME_MODULE_ENABLE", "type": "boolean" },
          { "name": "FORCE_OVER_TIME_MODULE_ENABLE", "type": "boolean" },
          { "name": "VELOCITY_OVER_TIME_MODULE_ENABLE", "type": "boolean" },
          { "name": "TEXTURE_ANIMATION_MODULE_ENABLE", "type": "boolean" },
          { "name": "CC_USE_WORLD_SPACE", "type": "boolean" }
        ],
        "attributes": [
          { "name": "a_position_starttime", "defines": [], "format": 44, "location": 0 },
          { "name": "a_size_uv", "defines": [], "format": 44, "location": 1 },
          { "name": "a_rotation_uv", "defines": [], "format": 44, "location": 2 },
          { "name": "a_color", "defines": [], "format": 44, "location": 3 },
          { "name": "a_dir_life", "defines": [], "format": 44, "location": 4 },
          { "name": "a_rndSeed", "defines": [], "format": 11, "location": 5 },
          { "name": "a_texCoord", "defines": ["CC_RENDER_MODE"], "format": 32, "location": 6 },
          { "name": "a_texCoord3", "defines": ["CC_RENDER_MODE"], "format": 32, "location": 7 },
          { "name": "a_normal", "defines": ["CC_RENDER_MODE"], "format": 32, "location": 8 },
          { "name": "a_color1", "defines": ["CC_RENDER_MODE"], "format": 44, "location": 9 }
        ],
        "blocks": [
          {"name": "Constants", "defines": [], "binding": 0, "stageFlags": 1, "members": [
            { "name": "mainTiling_Offset", "type": 16, "count": 1 },
            { "name": "frameTile_velLenScale", "type": 16, "count": 1 },
            { "name": "scale", "type": 16, "count": 1 },
            { "name": "nodeRotation", "type": 16, "count": 1 }
          ]},
          {"name": "SampleConstants", "defines": [], "binding": 1, "stageFlags": 1, "members": [
            { "name": "u_sampleInfo", "type": 16, "count": 1 }
          ]},
          {"name": "TickConstants", "defines": [], "binding": 2, "stageFlags": 1, "members": [
            { "name": "u_worldRot", "type": 16, "count": 1 },
            { "name": "u_timeDelta", "type": 16, "count": 1 }
          ]},
          {"name": "ColorConstant", "defines": ["COLOR_OVER_TIME_MODULE_ENABLE"], "binding": 3, "stageFlags": 1, "members": [
            { "name": "u_color_mode", "type": 5, "count": 1 }
          ]},
          {"name": "RotationConstant", "defines": ["ROTATION_OVER_TIME_MODULE_ENABLE"], "binding": 4, "stageFlags": 1, "members": [
            { "name": "u_rotation_mode", "type": 5, "count": 1 }
          ]},
          {"name": "SizeConstant", "defines": ["SIZE_OVER_TIME_MODULE_ENABLE"], "binding": 5, "stageFlags": 1, "members": [
            { "name": "u_size_mode", "type": 5, "count": 1 }
          ]},
          {"name": "ForceConstant", "defines": ["FORCE_OVER_TIME_MODULE_ENABLE"], "binding": 6, "stageFlags": 1, "members": [
            { "name": "u_force_mode", "type": 5, "count": 1 },
            { "name": "u_force_space", "type": 5, "count": 1 }
          ]},
          {"name": "VelocityConstant", "defines": ["VELOCITY_OVER_TIME_MODULE_ENABLE"], "binding": 7, "stageFlags": 1, "members": [
            { "name": "u_velocity_mode", "type": 5, "count": 1 },
            { "name": "u_velocity_space", "type": 5, "count": 1 }
          ]},
          {"name": "AnimationConstant", "defines": ["TEXTURE_ANIMATION_MODULE_ENABLE"], "binding": 8, "stageFlags": 1, "members": [
            { "name": "u_anim_info", "type": 16, "count": 1 }
          ]},
          {"name": "FragConstants", "defines": [], "binding": 9, "stageFlags": 16, "members": [
            { "name": "tintColor", "type": 16, "count": 1 }
          ]}
        ],
        "samplerTextures": [
          { "name": "color_over_time_tex0", "type": 28, "count": 1, "defines": ["COLOR_OVER_TIME_MODULE_ENABLE"], "stageFlags": 1, "binding": 10 },
          { "name": "rotation_over_time_tex0", "type": 28, "count": 1, "defines": ["ROTATION_OVER_TIME_MODULE_ENABLE"], "stageFlags": 1, "binding": 11 },
          { "name": "size_over_time_tex0", "type": 28, "count": 1, "defines": ["SIZE_OVER_TIME_MODULE_ENABLE"], "stageFlags": 1, "binding": 12 },
          { "name": "force_over_time_tex0", "type": 28, "count": 1, "defines": ["FORCE_OVER_TIME_MODULE_ENABLE"], "stageFlags": 1, "binding": 13 },
          { "name": "velocity_over_time_tex0", "type": 28, "count": 1, "defines": ["VELOCITY_OVER_TIME_MODULE_ENABLE"], "stageFlags": 1, "binding": 14 },
          { "name": "texture_animation_tex0", "type": 28, "count": 1, "defines": ["TEXTURE_ANIMATION_MODULE_ENABLE"], "stageFlags": 1, "binding": 15 },
          { "name": "mainTexture", "type": 28, "count": 1, "defines": [], "stageFlags": 16, "binding": 16 }
        ],
        "buffers": [],
        "images": [],
        "textures": [],
        "samplers": [],
        "subpassInputs": []
      }
    ]
  },
  {
    "name": "particle-trail",
    "techniques": [
      { "name": "add", "passes": [{ "rasterizerState": { "cullMode": 0 }, "blendState": { "targets": [{ "blend": true, "blendSrc": 2, "blendDst": 1, "blendSrcAlpha": 2, "blendDstAlpha": 1 }] }, "program": "particle-trail|particle-trail:vs_main|tinted-fs:add", "depthStencilState": { "depthTest": true, "depthWrite": false }, "properties": { "mainTexture": { "value": "grey", "type": 28 }, "mainTiling_Offset": { "value": [1, 1, 0, 0], "type": 16 }, "frameTile_velLenScale": { "value": [1, 1, 0, 0], "type": 16 }, "tintColor": { "value": [0.5, 0.5, 0.5, 0.5], "type": 16 } } }] }
    ],
    "shaders": [
      {
        "name": "particle-trail|particle-trail:vs_main|tinted-fs:add",
        "hash": 1437790364,
        "builtins": {
          "statistics": { "CC_EFFECT_USED_VERTEX_UNIFORM_VECTORS": 52, "CC_EFFECT_USED_FRAGMENT_UNIFORM_VECTORS": 40 },
          "globals": { "blocks": [{ "name": "CCGlobal", "defines": [] }, { "name": "CCCamera", "defines": [] }], "samplerTextures": [], "buffers": [], "images": [] },
          "locals": { "blocks": [{ "name": "CCLocal", "defines": [] }], "samplerTextures": [], "buffers": [], "images": [] }
        },
        "defines": [
          { "name": "CC_RENDER_MODE", "type": "number", "range": [0, 4] },
          { "name": "CC_DRAW_WIRE_FRAME", "type": "boolean" },
          { "name": "CC_USE_WORLD_SPACE", "type": "boolean" }
        ],
        "attributes": [
          { "name": "a_position", "defines": [], "format": 32, "location": 0 },
          { "name": "a_texCoord", "defines": [], "format": 44, "location": 1 },
          { "name": "a_texCoord1", "defines": [], "format": 32, "location": 2 },
          { "name": "a_texCoord2", "defines": [], "format": 32, "location": 3 },
          { "name": "a_color", "defines": [], "format": 44, "location": 4 }
        ],
        "blocks": [
          {"name": "Constants", "defines": [], "binding": 0, "stageFlags": 1, "members": [
            { "name": "mainTiling_Offset", "type": 16, "count": 1 },
            { "name": "frameTile_velLenScale", "type": 16, "count": 1 },
            { "name": "scale", "type": 16, "count": 1 },
            { "name": "nodeRotation", "type": 16, "count": 1 }
          ]},
          {"name": "FragConstants", "defines": [], "binding": 1, "stageFlags": 16, "members": [
            { "name": "tintColor", "type": 16, "count": 1 }
          ]}
        ],
        "samplerTextures": [
          { "name": "mainTexture", "type": 28, "count": 1, "defines": [], "stageFlags": 16, "binding": 2 }
        ],
        "buffers": [],
        "images": [],
        "textures": [],
        "samplers": [],
        "subpassInputs": []
      }
    ]
  },
  {
    "name": "particle",
    "techniques": [
      { "name": "add", "passes": [{ "rasterizerState": { "cullMode": 0 }, "blendState": { "targets": [{ "blend": true, "blendSrc": 2, "blendDst": 1, "blendSrcAlpha": 2, "blendDstAlpha": 1 }] }, "program": "particle|particle-vs-legacy:lpvs_main|tinted-fs:add", "depthStencilState": { "depthTest": true, "depthWrite": false }, "properties": { "mainTexture": { "value": "grey", "type": 28 }, "mainTiling_Offset": { "value": [1, 1, 0, 0], "type": 16 }, "tintColor": { "value": [0.5, 0.5, 0.5, 0.5], "type": 16 } } }] }
    ],
    "shaders": [
      {
        "name": "particle|particle-vs-legacy:lpvs_main|tinted-fs:add",
        "hash": 2766437914,
        "builtins": {
          "statistics": { "CC_EFFECT_USED_VERTEX_UNIFORM_VECTORS": 52, "CC_EFFECT_USED_FRAGMENT_UNIFORM_VECTORS": 40 },
          "globals": { "blocks": [{ "name": "CCGlobal", "defines": [] }, { "name": "CCCamera", "defines": [] }], "samplerTextures": [], "buffers": [], "images": [] },
          "locals": { "blocks": [{ "name": "CCLocal", "defines": [] }], "samplerTextures": [], "buffers": [], "images": [] }
        },
        "defines": [
          { "name": "CC_RENDER_MODE", "type": "number", "range": [0, 4] },
          { "name": "CC_USE_WORLD_SPACE", "type": "boolean" },
          { "name": "ROTATION_OVER_TIME_MODULE_ENABLE", "type": "boolean" }
        ],
        "attributes": [
          { "name": "a_position", "defines": [], "format": 32, "location": 0 },
          { "name": "a_texCoord", "defines": [], "format": 32, "location": 1 },
          { "name": "a_texCoord1", "defines": [], "format": 32, "location": 2 },
          { "name": "a_texCoord2", "defines": [], "format": 32, "location": 3 },
          { "name": "a_color", "defines": [], "format": 44, "location": 4 },
          { "name": "a_color1", "defines": ["CC_RENDER_MODE"], "format": 32, "location": 8 },
          { "name": "a_texCoord3", "defines": ["CC_RENDER_MODE"], "format": 32, "location": 6 },
          { "name": "a_normal", "defines": ["CC_RENDER_MODE"], "format": 32, "location": 7 }
        ],
        "blocks": [
          {"name": "Constants", "defines": [], "binding": 0, "stageFlags": 1, "members": [
            { "name": "mainTiling_Offset", "type": 16, "count": 1 },
            { "name": "frameTile_velLenScale", "type": 16, "count": 1 },
            { "name": "scale", "type": 16, "count": 1 },
            { "name": "nodeRotation", "type": 16, "count": 1 }
          ]},
          {"name": "FragConstants", "defines": [], "binding": 1, "stageFlags": 16, "members": [
            { "name": "tintColor", "type": 16, "count": 1 }
          ]}
        ],
        "samplerTextures": [
          { "name": "mainTexture", "type": 28, "count": 1, "defines": [], "stageFlags": 16, "binding": 2 }
        ],
        "buffers": [],
        "images": [],
        "textures": [],
        "samplers": [],
        "subpassInputs": []
      }
    ]
  },
  {
    "name": "spine",
    "techniques": [
      { "passes": [{ "blendState": { "targets": [{ "blend": true, "blendSrc": 2, "blendDst": 4, "blendDstAlpha": 4 }] }, "rasterizerState": { "cullMode": 0 }, "program": "spine|sprite-vs:vert|sprite-fs:frag", "depthStencilState": { "depthTest": false, "depthWrite": false }, "properties": { "alphaThreshold": { "value": [0.5], "type": 13 } } }] }
    ],
    "shaders": [
      {
        "name": "spine|sprite-vs:vert|sprite-fs:frag",
        "hash": 3192452405,
        "builtins": {
          "statistics": { "CC_EFFECT_USED_VERTEX_UNIFORM_VECTORS": 48, "CC_EFFECT_USED_FRAGMENT_UNIFORM_VECTORS": 1 },
          "globals": { "blocks": [{ "name": "CCGlobal", "defines": [] }, { "name": "CCCamera", "defines": [] }], "samplerTextures": [], "buffers": [], "images": [] },
          "locals": { "blocks": [{ "name": "CCLocal", "defines": ["USE_LOCAL"] }], "samplerTextures": [{ "name": "cc_spriteTexture", "defines": [] }], "buffers": [], "images": [] }
        },
        "defines": [
          { "name": "USE_LOCAL", "type": "boolean" },
          { "name": "TWO_COLORED", "type": "boolean" },
          { "name": "USE_ALPHA_TEST", "type": "boolean" }
        ],
        "attributes": [
          { "name": "a_position", "defines": [], "format": 32, "location": 0 },
          { "name": "a_texCoord", "defines": [], "format": 21, "location": 1 },
          { "name": "a_color", "defines": [], "format": 44, "location": 2 },
          { "name": "a_color2", "defines": ["TWO_COLORED"], "format": 44, "location": 3 }
        ],
        "blocks": [
          {"name": "ALPHA_TEST_DATA", "defines": ["USE_ALPHA_TEST"], "binding": 0, "stageFlags": 16, "members": [
            { "name": "alphaThreshold", "type": 13, "count": 1 }
          ]}
        ],
        "samplerTextures": [],
        "buffers": [],
        "images": [],
        "textures": [],
        "samplers": [],
        "subpassInputs": []
      }
    ]
  },
  {
    "name": "sprite-gpu",
    "techniques": [
      { "passes": [{ "blendState": { "targets": [{ "blend": true, "blendSrc": 2, "blendDst": 4, "blendDstAlpha": 4 }] }, "rasterizerState": { "cullMode": 0 }, "program": "sprite-gpu|sprite-vs-gpu:vert|sprite-fs-gpu:frag", "depthStencilState": { "depthTest": false, "depthWrite": false } }] }
    ],
    "shaders": [
      {
        "name": "sprite-gpu|sprite-vs-gpu:vert|sprite-fs-gpu:frag",
        "hash": 2450198964,
        "builtins": {
          "statistics": { "CC_EFFECT_USED_VERTEX_UNIFORM_VECTORS": 39, "CC_EFFECT_USED_FRAGMENT_UNIFORM_VECTORS": 0 },
          "globals": { "blocks": [{ "name": "CCGlobal", "defines": [] }, { "name": "CCCamera", "defines": [] }], "samplerTextures": [], "buffers": [], "images": [] },
          "locals": { "blocks": [{ "name": "CCUILocal", "defines": [] }], "samplerTextures": [{ "name": "cc_spriteTexture", "defines": ["USE_TEXTURE"] }], "buffers": [], "images": [] }
        },
        "defines": [
          { "name": "SAMPLE_FROM_RT", "type": "boolean" },
          { "name": "USE_PIXEL_ALIGNMENT", "type": "boolean" },
          { "name": "CC_USE_EMBEDDED_ALPHA", "type": "boolean" },
          { "name": "USE_TEXTURE", "type": "boolean" },
          { "name": "IS_GRAY", "type": "boolean" }
        ],
        "attributes": [
          { "name": "a_position", "defines": [], "format": 32, "location": 0 },
          { "name": "a_texCoord", "defines": [], "format": 21, "location": 1 },
          { "name": "a_batch_id", "defines": [], "format": 11, "location": 2 }
        ],
        "blocks": [],
        "samplerTextures": [],
        "buffers": [],
        "images": [],
        "textures": [],
        "samplers": [],
        "subpassInputs": []
      }
    ]
  },
  {
    "name": "sprite",
    "techniques": [
      { "passes": [{ "blendState": { "targets": [{ "blend": true, "blendSrc": 2, "blendDst": 4, "blendDstAlpha": 4 }] }, "rasterizerState": { "cullMode": 0 }, "program": "sprite|sprite-vs:vert|sprite-fs:frag", "depthStencilState": { "depthTest": false, "depthWrite": false }, "properties": { "alphaThreshold": { "value": [0.5], "type": 13 } } }] }
    ],
    "shaders": [
      {
        "name": "sprite|sprite-vs:vert|sprite-fs:frag",
        "hash": 1770338543,
        "builtins": {
          "statistics": { "CC_EFFECT_USED_VERTEX_UNIFORM_VECTORS": 48, "CC_EFFECT_USED_FRAGMENT_UNIFORM_VECTORS": 1 },
          "globals": { "blocks": [{ "name": "CCGlobal", "defines": [] }, { "name": "CCCamera", "defines": [] }], "samplerTextures": [], "buffers": [], "images": [] },
          "locals": { "blocks": [{ "name": "CCLocal", "defines": ["USE_LOCAL"] }], "samplerTextures": [{ "name": "cc_spriteTexture", "defines": ["USE_TEXTURE"] }], "buffers": [], "images": [] }
        },
        "defines": [
          { "name": "USE_LOCAL", "type": "boolean" },
          { "name": "SAMPLE_FROM_RT", "type": "boolean" },
          { "name": "USE_PIXEL_ALIGNMENT", "type": "boolean" },
          { "name": "CC_USE_EMBEDDED_ALPHA", "type": "boolean" },
          { "name": "USE_ALPHA_TEST", "type": "boolean" },
          { "name": "USE_TEXTURE", "type": "boolean" },
          { "name": "IS_GRAY", "type": "boolean" }
        ],
        "attributes": [
          { "name": "a_position", "defines": [], "format": 32, "location": 0 },
          { "name": "a_texCoord", "defines": [], "format": 21, "location": 1 },
          { "name": "a_color", "defines": [], "format": 44, "location": 2 }
        ],
        "blocks": [
          {"name": "ALPHA_TEST_DATA", "defines": ["USE_ALPHA_TEST"], "binding": 0, "stageFlags": 16, "members": [
            { "name": "alphaThreshold", "type": 13, "count": 1 }
          ]}
        ],
        "samplerTextures": [],
        "buffers": [],
        "images": [],
        "textures": [],
        "samplers": [],
        "subpassInputs": []
      }
    ]
  },
  {
    "name": "standard",
    "techniques": [
<<<<<<< HEAD
      { "name": "opaque", "passes": [{ "program": "standard|standard-vs|standard-fs", "properties": { "tilingOffset": { "value": [1, 1, 0, 0], "type": 16 }, "mainColor": { "value": [1, 1, 1, 1], "linear": true, "type": 16, "handleInfo": ["albedo", 0, 16] }, "albedoScale": { "value": [1, 1, 1], "type": 15, "handleInfo": ["albedoScaleAndCutoff", 0, 15] }, "alphaThreshold": { "value": [0.5], "type": 13, "handleInfo": ["albedoScaleAndCutoff", 3, 13] }, "occlusion": { "value": [1], "type": 13, "handleInfo": ["pbrParams", 0, 13] }, "roughness": { "value": [0.8], "type": 13, "handleInfo": ["pbrParams", 1, 13] }, "metallic": { "value": [0.6], "type": 13, "handleInfo": ["pbrParams", 2, 13] }, "SpecularIntensity": { "value": [0.5], "type": 13, "handleInfo": ["pbrParams", 3, 13] }, "emissive": { "value": [0, 0, 0, 1], "linear": true, "type": 16 }, "emissiveScale": { "value": [1, 1, 1], "type": 15, "handleInfo": ["emissiveScaleParam", 0, 15] }, "normalStrenth": { "value": [1], "type": 13, "handleInfo": ["emissiveScaleParam", 3, 13] }, "mainTexture": { "value": "grey", "type": 28, "handleInfo": ["albedoMap", 0, 28] }, "normalMap": { "value": "normal", "type": 28 }, "pbrMap": { "value": "grey", "type": 28 }, "metallicRoughnessMap": { "value": "grey", "type": 28 }, "occlusionMap": { "value": "white", "type": 28 }, "emissiveMap": { "value": "grey", "type": 28 }, "albedo": { "type": 16, "value": [1, 1, 1, 1] }, "albedoScaleAndCutoff": { "type": 16, "value": [1, 1, 1, 0.5] }, "pbrParams": { "type": 16, "value": [1, 0.8, 0.6, 0.5] }, "emissiveScaleParam": { "type": 16, "value": [1, 1, 1, 1] }, "albedoMap": { "type": 28, "value": "grey" } } }, { "phase": "forward-add", "propertyIndex": 0, "embeddedMacros": { "CC_FORWARD_ADD": true }, "blendState": { "targets": [{ "blend": true, "blendSrc": 1, "blendDst": 1, "blendSrcAlpha": 0, "blendDstAlpha": 1 }] }, "program": "standard|standard-vs|standard-fs", "depthStencilState": { "depthFunc": 2, "depthTest": true, "depthWrite": false } }, { "phase": "shadow-caster", "propertyIndex": 0, "rasterizerState": { "cullMode": 1 }, "program": "standard|shadow-caster-vs:vert|shadow-caster-fs:frag" }] }
=======
      { "name": "opaque", "passes": [{ "program": "standard|standard-vs|standard-fs", "properties": { "tilingOffset": { "value": [1, 1, 0, 0], "type": 16 }, "mainColor": { "value": [1, 1, 1, 1], "linear": true, "type": 16, "handleInfo": ["albedo", 0, 16] }, "albedoScale": { "value": [1, 1, 1], "type": 15, "handleInfo": ["albedoScaleAndCutoff", 0, 15] }, "alphaThreshold": { "value": [0.5], "type": 13, "handleInfo": ["albedoScaleAndCutoff", 3, 13] }, "occlusion": { "value": [1], "type": 13, "handleInfo": ["pbrParams", 0, 13] }, "roughness": { "value": [0.8], "type": 13, "handleInfo": ["pbrParams", 1, 13] }, "metallic": { "value": [0.6], "type": 13, "handleInfo": ["pbrParams", 2, 13] }, "SpecularIntensity": { "value": [0.5], "type": 13, "handleInfo": ["pbrParams", 3, 13] }, "emissive": { "value": [0, 0, 0, 1], "linear": true, "type": 16 }, "emissiveScale": { "value": [1, 1, 1], "type": 15, "handleInfo": ["emissiveScaleParam", 0, 15] }, "normalStrenth": { "value": [1], "type": 13, "handleInfo": ["emissiveScaleParam", 3, 13] }, "mainTexture": { "value": "grey", "type": 28, "handleInfo": ["albedoMap", 0, 28] }, "normalMap": { "value": "normal", "type": 28 }, "pbrMap": { "value": "grey", "type": 28 }, "metallicRoughnessMap": { "value": "grey", "type": 28 }, "occlusionMap": { "value": "white", "type": 28 }, "emissiveMap": { "value": "grey", "type": 28 }, "albedo": { "type": 16, "value": [1, 1, 1, 1] }, "albedoScaleAndCutoff": { "type": 16, "value": [1, 1, 1, 0.5] }, "pbrParams": { "type": 16, "value": [1, 0.8, 0.6, 0.5] }, "emissiveScaleParam": { "type": 16, "value": [1, 1, 1, 1] }, "albedoMap": { "type": 28, "value": "grey" } } }, { "phase": "forward-add", "propertyIndex": 0, "embeddedMacros": { "CC_FORWARD_ADD": true }, "blendState": { "targets": [{ "blend": true, "blendSrc": 1, "blendDst": 1, "blendSrcAlpha": 0, "blendDstAlpha": 1 }] }, "program": "standard|standard-vs|standard-fs", "depthStencilState": { "depthFunc": 2, "depthTest": true, "depthWrite": false }, "properties": { "tilingOffset": { "value": [1, 1, 0, 0], "type": 16 }, "mainColor": { "value": [1, 1, 1, 1], "linear": true, "type": 16, "handleInfo": ["albedo", 0, 16] }, "albedoScale": { "value": [1, 1, 1], "type": 15, "handleInfo": ["albedoScaleAndCutoff", 0, 15] }, "alphaThreshold": { "value": [0.5], "type": 13, "handleInfo": ["albedoScaleAndCutoff", 3, 13] }, "occlusion": { "value": [1], "type": 13, "handleInfo": ["pbrParams", 0, 13] }, "roughness": { "value": [0.8], "type": 13, "handleInfo": ["pbrParams", 1, 13] }, "metallic": { "value": [0.6], "type": 13, "handleInfo": ["pbrParams", 2, 13] }, "SpecularIntensity": { "value": [0.5], "type": 13, "handleInfo": ["pbrParams", 3, 13] }, "emissive": { "value": [0, 0, 0, 1], "linear": true, "type": 16 }, "emissiveScale": { "value": [1, 1, 1], "type": 15, "handleInfo": ["emissiveScaleParam", 0, 15] }, "normalStrenth": { "value": [1], "type": 13, "handleInfo": ["emissiveScaleParam", 3, 13] }, "mainTexture": { "value": "grey", "type": 28, "handleInfo": ["albedoMap", 0, 28] }, "normalMap": { "value": "normal", "type": 28 }, "pbrMap": { "value": "grey", "type": 28 }, "metallicRoughnessMap": { "value": "grey", "type": 28 }, "occlusionMap": { "value": "white", "type": 28 }, "emissiveMap": { "value": "grey", "type": 28 }, "albedo": { "type": 16, "value": [1, 1, 1, 1] }, "albedoScaleAndCutoff": { "type": 16, "value": [1, 1, 1, 0.5] }, "pbrParams": { "type": 16, "value": [1, 0.8, 0.6, 0.5] }, "emissiveScaleParam": { "type": 16, "value": [1, 1, 1, 1] }, "albedoMap": { "type": 28, "value": "grey" } } }, { "phase": "shadow-caster", "propertyIndex": 0, "rasterizerState": { "cullMode": 1 }, "program": "standard|shadow-caster-vs:vert|shadow-caster-fs:frag", "properties": { "tilingOffset": { "value": [1, 1, 0, 0], "type": 16 }, "mainColor": { "value": [1, 1, 1, 1], "type": 16, "handleInfo": ["albedo", 0, 16] }, "albedoScale": { "value": [1, 1, 1], "type": 15, "handleInfo": ["albedoScaleAndCutoff", 0, 15] }, "alphaThreshold": { "value": [0.5], "type": 13, "handleInfo": ["albedoScaleAndCutoff", 3, 13] }, "mainTexture": { "value": "grey", "type": 28, "handleInfo": ["albedoMap", 0, 28] }, "albedo": { "type": 16, "value": [1, 1, 1, 1] }, "albedoScaleAndCutoff": { "type": 16, "value": [1, 1, 1, 0.5] }, "albedoMap": { "type": 28, "value": "grey" } } }] }
>>>>>>> e3c22253
    ],
    "shaders": [
      {
        "name": "standard|standard-vs|standard-fs",
<<<<<<< HEAD
        "hash": 3399486403,
=======
        "hash": 3028975185,
>>>>>>> e3c22253
        "builtins": {
          "statistics": { "CC_EFFECT_USED_VERTEX_UNIFORM_VECTORS": 221, "CC_EFFECT_USED_FRAGMENT_UNIFORM_VECTORS": 64 },
          "globals": { "blocks": [{ "name": "CCGlobal", "defines": [] }, { "name": "CCCamera", "defines": [] }, { "name": "CCShadow", "defines": [] }], "samplerTextures": [{ "name": "cc_shadowMap", "defines": ["CC_RECEIVE_SHADOW"] }, { "name": "cc_spotLightingMap", "defines": ["CC_RECEIVE_SHADOW"] }, { "name": "cc_environment", "defines": ["CC_USE_IBL"] }, { "name": "cc_diffuseMap", "defines": ["CC_USE_IBL", "CC_USE_DIFFUSEMAP"] }], "buffers": [], "images": [] },
          "locals": { "blocks": [{ "name": "CCMorph", "defines": ["CC_USE_MORPH"] }, { "name": "CCSkinningTexture", "defines": ["CC_USE_SKINNING", "CC_USE_BAKED_ANIMATION"] }, { "name": "CCSkinningAnimation", "defines": ["CC_USE_SKINNING", "CC_USE_BAKED_ANIMATION"] }, { "name": "CCSkinning", "defines": ["CC_USE_SKINNING", "!CC_USE_BAKED_ANIMATION"] }, { "name": "CCLocalBatched", "defines": ["!USE_INSTANCING", "USE_BATCHING"] }, { "name": "CCLocal", "defines": ["!USE_INSTANCING", "!USE_BATCHING"] }, { "name": "CCForwardLight", "defines": ["CC_FORWARD_ADD", "CC_ENABLE_CLUSTERED_LIGHT_CULLING"] }], "samplerTextures": [{ "name": "cc_PositionDisplacements", "defines": ["CC_USE_MORPH", "CC_MORPH_TARGET_HAS_POSITION"] }, { "name": "cc_NormalDisplacements", "defines": ["CC_USE_MORPH", "CC_MORPH_TARGET_HAS_NORMAL"] }, { "name": "cc_TangentDisplacements", "defines": ["CC_USE_MORPH", "CC_MORPH_TARGET_HAS_TANGENT"] }, { "name": "cc_jointTexture", "defines": ["CC_USE_SKINNING", "CC_USE_BAKED_ANIMATION"] }, { "name": "cc_lightingMap", "defines": ["USE_LIGHTMAP", "!USE_BATCHING", "!CC_FORWARD_ADD"] }], "buffers": [], "images": [] }
        },
        "defines": [
          { "name": "CC_USE_MORPH", "type": "boolean" },
          { "name": "CC_MORPH_TARGET_COUNT", "type": "number", "range": [2, 8] },
          { "name": "CC_MORPH_PRECOMPUTED", "type": "boolean" },
          { "name": "CC_MORPH_TARGET_HAS_POSITION", "type": "boolean" },
          { "name": "CC_MORPH_TARGET_HAS_NORMAL", "type": "boolean" },
          { "name": "CC_MORPH_TARGET_HAS_TANGENT", "type": "boolean" },
          { "name": "CC_USE_SKINNING", "type": "boolean" },
          { "name": "CC_USE_BAKED_ANIMATION", "type": "boolean" },
          { "name": "USE_INSTANCING", "type": "boolean" },
          { "name": "USE_BATCHING", "type": "boolean" },
          { "name": "USE_LIGHTMAP", "type": "boolean" },
          { "name": "CC_USE_FOG", "type": "number", "range": [0, 4] },
          { "name": "CC_USE_ACCURATE_FOG", "type": "boolean" },
          { "name": "CC_RECEIVE_SHADOW", "type": "boolean" },
          { "name": "USE_VERTEX_COLOR", "type": "boolean" },
          { "name": "USE_NORMAL_MAP", "type": "boolean" },
          { "name": "HAS_SECOND_UV", "type": "boolean" },
          { "name": "CC_FORWARD_ADD", "type": "boolean" },
          { "name": "USE_TWOSIDE", "type": "boolean" },
          { "name": "SAMPLE_FROM_RT", "type": "boolean" },
          { "name": "CC_USE_IBL", "type": "number", "range": [0, 2] },
          { "name": "CC_USE_DIFFUSEMAP", "type": "number", "range": [0, 2] },
          { "name": "USE_REFLECTION_DENOISE", "type": "boolean" },
          { "name": "CC_ENABLE_DIR_SHADOW", "type": "boolean" },
          { "name": "CC_USE_HDR", "type": "boolean" },
          { "name": "USE_ALBEDO_MAP", "type": "boolean" },
          { "name": "ALBEDO_UV", "type": "string", "options": ["v_uv", "v_uv1"] },
          { "name": "NORMAL_UV", "type": "string", "options": ["v_uv", "v_uv1"] },
          { "name": "PBR_UV", "type": "string", "options": ["v_uv", "v_uv1"] },
          { "name": "USE_PBR_MAP", "type": "boolean" },
          { "name": "USE_METALLIC_ROUGHNESS_MAP", "type": "boolean" },
          { "name": "USE_OCCLUSION_MAP", "type": "boolean" },
          { "name": "USE_EMISSIVE_MAP", "type": "boolean" },
          { "name": "EMISSIVE_UV", "type": "string", "options": ["v_uv", "v_uv1"] },
          { "name": "USE_ALPHA_TEST", "type": "boolean" },
          { "name": "ALPHA_TEST_CHANNEL", "type": "string", "options": ["a", "r"] },
          { "name": "CC_PIPELINE_TYPE", "type": "number", "range": [0, 1] },
          { "name": "CC_FORCE_FORWARD_SHADING", "type": "boolean" }
        ],
        "attributes": [
          { "name": "a_position", "defines": [], "format": 32, "location": 0 },
          { "name": "a_normal", "defines": [], "format": 32, "location": 1 },
          { "name": "a_texCoord", "defines": [], "format": 21, "location": 2 },
          { "name": "a_tangent", "defines": [], "format": 44, "location": 3 },
          { "name": "a_vertexId", "defines": ["CC_USE_MORPH"], "format": 11, "location": 6 },
          { "name": "a_joints", "defines": ["CC_USE_SKINNING"], "location": 4 },
          { "name": "a_weights", "defines": ["CC_USE_SKINNING"], "format": 44, "location": 5 },
          { "name": "a_jointAnimInfo", "defines": ["CC_USE_SKINNING", "CC_USE_BAKED_ANIMATION", "USE_INSTANCING"], "format": 44, "isInstanced": true, "location": 7 },
          { "name": "a_matWorld0", "defines": ["USE_INSTANCING"], "format": 44, "isInstanced": true, "location": 8 },
          { "name": "a_matWorld1", "defines": ["USE_INSTANCING"], "format": 44, "isInstanced": true, "location": 9 },
          { "name": "a_matWorld2", "defines": ["USE_INSTANCING"], "format": 44, "isInstanced": true, "location": 10 },
          { "name": "a_lightingMapUVParam", "defines": ["USE_INSTANCING", "USE_LIGHTMAP"], "format": 44, "isInstanced": true, "location": 11 },
          { "name": "a_dyn_batch_id", "defines": ["!USE_INSTANCING", "USE_BATCHING"], "format": 11, "location": 12 },
          { "name": "a_color", "defines": ["USE_VERTEX_COLOR"], "format": 44, "location": 13 },
          { "name": "a_texCoord1", "defines": [], "format": 21, "location": 14 }
        ],
        "blocks": [
          {"name": "Constants", "defines": [], "binding": 0, "stageFlags": 17, "members": [
            { "name": "tilingOffset", "type": 16, "count": 1 },
            { "name": "albedo", "type": 16, "count": 1 },
            { "name": "albedoScaleAndCutoff", "type": 16, "count": 1 },
            { "name": "pbrParams", "type": 16, "count": 1 },
            { "name": "emissive", "type": 16, "count": 1 },
            { "name": "emissiveScaleParam", "type": 16, "count": 1 }
          ]}
        ],
        "samplerTextures": [
          { "name": "albedoMap", "type": 28, "count": 1, "defines": ["USE_ALBEDO_MAP"], "stageFlags": 16, "binding": 1 },
          { "name": "normalMap", "type": 28, "count": 1, "defines": ["USE_NORMAL_MAP"], "stageFlags": 16, "binding": 2 },
          { "name": "pbrMap", "type": 28, "count": 1, "defines": ["USE_PBR_MAP"], "stageFlags": 16, "binding": 3 },
          { "name": "metallicRoughnessMap", "type": 28, "count": 1, "defines": ["USE_METALLIC_ROUGHNESS_MAP"], "stageFlags": 16, "binding": 4 },
          { "name": "occlusionMap", "type": 28, "count": 1, "defines": ["USE_OCCLUSION_MAP"], "stageFlags": 16, "binding": 5 },
          { "name": "emissiveMap", "type": 28, "count": 1, "defines": ["USE_EMISSIVE_MAP"], "stageFlags": 16, "binding": 6 }
        ],
        "buffers": [
          { "name": "b_ccLightsBuffer", "memoryAccess": 1, "defines": ["CC_FORWARD_ADD", "CC_ENABLE_CLUSTERED_LIGHT_CULLING"], "stageFlags": 16, "binding": 7 },
          { "name": "b_clusterLightIndicesBuffer", "memoryAccess": 1, "defines": ["CC_FORWARD_ADD", "CC_ENABLE_CLUSTERED_LIGHT_CULLING"], "stageFlags": 16, "binding": 8 },
          { "name": "b_clusterLightGridBuffer", "memoryAccess": 1, "defines": ["CC_FORWARD_ADD", "CC_ENABLE_CLUSTERED_LIGHT_CULLING"], "stageFlags": 16, "binding": 9 }
        ],
        "images": [],
        "textures": [],
        "samplers": [],
        "subpassInputs": []
      },
      {
        "name": "standard|shadow-caster-vs:vert|shadow-caster-fs:frag",
<<<<<<< HEAD
        "hash": 4175746448,
=======
        "hash": 3485028792,
>>>>>>> e3c22253
        "builtins": {
          "statistics": { "CC_EFFECT_USED_VERTEX_UNIFORM_VECTORS": 182, "CC_EFFECT_USED_FRAGMENT_UNIFORM_VECTORS": 64 },
          "globals": { "blocks": [{ "name": "CCShadow", "defines": [] }, { "name": "CCGlobal", "defines": [] }, { "name": "CCCamera", "defines": [] }], "samplerTextures": [{ "name": "cc_shadowMap", "defines": ["CC_RECEIVE_SHADOW"] }, { "name": "cc_spotLightingMap", "defines": ["CC_RECEIVE_SHADOW"] }], "buffers": [], "images": [] },
          "locals": { "blocks": [{ "name": "CCMorph", "defines": ["CC_USE_MORPH"] }, { "name": "CCSkinningTexture", "defines": ["CC_USE_SKINNING", "CC_USE_BAKED_ANIMATION"] }, { "name": "CCSkinningAnimation", "defines": ["CC_USE_SKINNING", "CC_USE_BAKED_ANIMATION"] }, { "name": "CCSkinning", "defines": ["CC_USE_SKINNING", "!CC_USE_BAKED_ANIMATION"] }, { "name": "CCLocalBatched", "defines": ["!USE_INSTANCING", "USE_BATCHING"] }, { "name": "CCLocal", "defines": ["!USE_INSTANCING", "!USE_BATCHING"] }], "samplerTextures": [{ "name": "cc_PositionDisplacements", "defines": ["CC_USE_MORPH", "CC_MORPH_TARGET_HAS_POSITION"] }, { "name": "cc_NormalDisplacements", "defines": ["CC_USE_MORPH", "CC_MORPH_TARGET_HAS_NORMAL"] }, { "name": "cc_TangentDisplacements", "defines": ["CC_USE_MORPH", "CC_MORPH_TARGET_HAS_TANGENT"] }, { "name": "cc_jointTexture", "defines": ["CC_USE_SKINNING", "CC_USE_BAKED_ANIMATION"] }], "buffers": [], "images": [] }
        },
        "defines": [
          { "name": "CC_USE_MORPH", "type": "boolean" },
          { "name": "CC_MORPH_TARGET_COUNT", "type": "number", "range": [2, 8] },
          { "name": "CC_MORPH_PRECOMPUTED", "type": "boolean" },
          { "name": "CC_MORPH_TARGET_HAS_POSITION", "type": "boolean" },
          { "name": "CC_MORPH_TARGET_HAS_NORMAL", "type": "boolean" },
          { "name": "CC_MORPH_TARGET_HAS_TANGENT", "type": "boolean" },
          { "name": "CC_USE_SKINNING", "type": "boolean" },
          { "name": "CC_USE_BAKED_ANIMATION", "type": "boolean" },
          { "name": "USE_INSTANCING", "type": "boolean" },
          { "name": "USE_BATCHING", "type": "boolean" },
          { "name": "USE_LIGHTMAP", "type": "boolean" },
          { "name": "HAS_SECOND_UV", "type": "boolean" },
          { "name": "CC_RECEIVE_SHADOW", "type": "boolean" },
          { "name": "USE_ALBEDO_MAP", "type": "boolean" },
          { "name": "ALBEDO_UV", "type": "string", "options": ["v_uv", "v_uv1"] },
          { "name": "USE_ALPHA_TEST", "type": "boolean" },
          { "name": "ALPHA_TEST_CHANNEL", "type": "string", "options": ["a", "r"] }
        ],
        "attributes": [
          { "name": "a_position", "defines": [], "format": 32, "location": 0 },
          { "name": "a_normal", "defines": [], "format": 32, "location": 1 },
          { "name": "a_texCoord", "defines": [], "format": 21, "location": 2 },
          { "name": "a_tangent", "defines": [], "format": 44, "location": 3 },
          { "name": "a_vertexId", "defines": ["CC_USE_MORPH"], "format": 11, "location": 6 },
          { "name": "a_joints", "defines": ["CC_USE_SKINNING"], "location": 4 },
          { "name": "a_weights", "defines": ["CC_USE_SKINNING"], "format": 44, "location": 5 },
          { "name": "a_jointAnimInfo", "defines": ["CC_USE_SKINNING", "CC_USE_BAKED_ANIMATION", "USE_INSTANCING"], "format": 44, "isInstanced": true, "location": 7 },
          { "name": "a_matWorld0", "defines": ["USE_INSTANCING"], "format": 44, "isInstanced": true, "location": 8 },
          { "name": "a_matWorld1", "defines": ["USE_INSTANCING"], "format": 44, "isInstanced": true, "location": 9 },
          { "name": "a_matWorld2", "defines": ["USE_INSTANCING"], "format": 44, "isInstanced": true, "location": 10 },
          { "name": "a_lightingMapUVParam", "defines": ["USE_INSTANCING", "USE_LIGHTMAP"], "format": 44, "isInstanced": true, "location": 11 },
          { "name": "a_dyn_batch_id", "defines": ["!USE_INSTANCING", "USE_BATCHING"], "format": 11, "location": 12 },
          { "name": "a_texCoord1", "defines": [], "format": 21, "location": 13 }
        ],
        "blocks": [
          {"name": "Constants", "defines": [], "binding": 0, "stageFlags": 17, "members": [
            { "name": "tilingOffset", "type": 16, "count": 1 },
            { "name": "albedo", "type": 16, "count": 1 },
            { "name": "albedoScaleAndCutoff", "type": 16, "count": 1 },
            { "name": "pbrParams", "type": 16, "count": 1 },
            { "name": "emissive", "type": 16, "count": 1 },
            { "name": "emissiveScaleParam", "type": 16, "count": 1 }
          ]}
        ],
        "samplerTextures": [
          { "name": "albedoMap", "type": 28, "count": 1, "defines": ["USE_ALBEDO_MAP"], "stageFlags": 16, "binding": 1 }
        ],
        "buffers": [],
        "images": [],
        "textures": [],
        "samplers": [],
        "subpassInputs": []
      }
    ]
  },
  {
    "name": "terrain",
    "techniques": [
      { "name": "opaque", "passes": [{ "program": "terrain|terrain-vs|terrain-fs", "properties": { "UVScale": { "value": [1, 1, 1, 1], "type": 16 }, "lightMapUVParam": { "value": [0, 0, 0, 0], "type": 16 }, "metallic": { "value": [0, 0, 0, 0], "type": 16 }, "roughness": { "value": [1, 1, 1, 1], "type": 16 }, "weightMap": { "value": "black", "type": 28 }, "detailMap0": { "value": "grey", "type": 28 }, "detailMap1": { "value": "grey", "type": 28 }, "detailMap2": { "value": "grey", "type": 28 }, "detailMap3": { "value": "grey", "type": 28 }, "normalMap0": { "value": "normal", "type": 28 }, "normalMap1": { "value": "normal", "type": 28 }, "normalMap2": { "value": "normal", "type": 28 }, "normalMap3": { "value": "normal", "type": 28 }, "lightMap": { "value": "grey", "type": 28 } } }, { "phase": "forward-add", "propertyIndex": 0, "embeddedMacros": { "CC_FORWARD_ADD": true }, "blendState": { "targets": [{ "blend": true, "blendSrc": 1, "blendDst": 1, "blendSrcAlpha": 0, "blendDstAlpha": 1 }] }, "program": "terrain|terrain-vs|terrain-fs", "depthStencilState": { "depthFunc": 2, "depthTest": true, "depthWrite": false }, "properties": { "UVScale": { "value": [1, 1, 1, 1], "type": 16 }, "lightMapUVParam": { "value": [0, 0, 0, 0], "type": 16 }, "metallic": { "value": [0, 0, 0, 0], "type": 16 }, "roughness": { "value": [1, 1, 1, 1], "type": 16 }, "weightMap": { "value": "black", "type": 28 }, "detailMap0": { "value": "grey", "type": 28 }, "detailMap1": { "value": "grey", "type": 28 }, "detailMap2": { "value": "grey", "type": 28 }, "detailMap3": { "value": "grey", "type": 28 }, "normalMap0": { "value": "normal", "type": 28 }, "normalMap1": { "value": "normal", "type": 28 }, "normalMap2": { "value": "normal", "type": 28 }, "normalMap3": { "value": "normal", "type": 28 }, "lightMap": { "value": "grey", "type": 28 } } }, { "phase": "shadow-add", "propertyIndex": 0, "rasterizerState": { "cullMode": 2 }, "program": "terrain|shadow-caster-vs:vert|shadow-caster-fs:frag" }] }
    ],
    "shaders": [
      {
        "name": "terrain|terrain-vs|terrain-fs",
<<<<<<< HEAD
        "hash": 362742288,
=======
        "hash": 3792272753,
>>>>>>> e3c22253
        "builtins": {
          "statistics": { "CC_EFFECT_USED_VERTEX_UNIFORM_VECTORS": 69, "CC_EFFECT_USED_FRAGMENT_UNIFORM_VECTORS": 60 },
          "globals": { "blocks": [{ "name": "CCGlobal", "defines": [] }, { "name": "CCCamera", "defines": [] }, { "name": "CCShadow", "defines": [] }], "samplerTextures": [{ "name": "cc_shadowMap", "defines": ["CC_RECEIVE_SHADOW"] }, { "name": "cc_spotLightingMap", "defines": ["CC_RECEIVE_SHADOW"] }, { "name": "cc_environment", "defines": ["CC_USE_IBL"] }, { "name": "cc_diffuseMap", "defines": ["CC_USE_IBL", "CC_USE_DIFFUSEMAP"] }], "buffers": [], "images": [] },
          "locals": { "blocks": [{ "name": "CCLocal", "defines": [] }, { "name": "CCForwardLight", "defines": ["CC_FORWARD_ADD", "CC_ENABLE_CLUSTERED_LIGHT_CULLING"] }], "samplerTextures": [{ "name": "cc_lightingMap", "defines": ["USE_LIGHTMAP", "!USE_BATCHING", "!CC_FORWARD_ADD"] }], "buffers": [], "images": [] }
        },
        "defines": [
          { "name": "CC_USE_FOG", "type": "number", "range": [0, 4] },
          { "name": "CC_USE_ACCURATE_FOG", "type": "boolean" },
          { "name": "CC_RECEIVE_SHADOW", "type": "boolean" },
          { "name": "USE_NORMALMAP", "type": "boolean" },
          { "name": "USE_LIGHTMAP", "type": "boolean" },
          { "name": "CC_USE_IBL", "type": "number", "range": [0, 2] },
          { "name": "CC_USE_DIFFUSEMAP", "type": "number", "range": [0, 2] },
          { "name": "USE_REFLECTION_DENOISE", "type": "boolean" },
          { "name": "USE_BATCHING", "type": "boolean" },
          { "name": "CC_FORWARD_ADD", "type": "boolean" },
          { "name": "CC_ENABLE_DIR_SHADOW", "type": "boolean" },
          { "name": "CC_USE_HDR", "type": "boolean" },
          { "name": "LAYERS", "type": "number", "range": [0, 4] },
          { "name": "USE_PBR", "type": "boolean" },
          { "name": "CC_PIPELINE_TYPE", "type": "number", "range": [0, 1] },
          { "name": "CC_FORCE_FORWARD_SHADING", "type": "boolean" }
        ],
        "attributes": [
          { "name": "a_position", "defines": [], "format": 32, "location": 0 },
          { "name": "a_normal", "defines": [], "format": 32, "location": 1 },
          { "name": "a_texCoord", "defines": [], "format": 21, "location": 2 }
        ],
        "blocks": [
          {"name": "TexCoords", "defines": [], "binding": 0, "stageFlags": 1, "members": [
            { "name": "UVScale", "type": 16, "count": 1 },
            { "name": "lightMapUVParam", "type": 16, "count": 1 }
          ]},
          {"name": "PbrParams", "defines": [], "binding": 1, "stageFlags": 16, "members": [
            { "name": "metallic", "type": 16, "count": 1 },
            { "name": "roughness", "type": 16, "count": 1 }
          ]}
        ],
        "samplerTextures": [
          { "name": "weightMap", "type": 28, "count": 1, "defines": [], "stageFlags": 16, "binding": 2 },
          { "name": "detailMap0", "type": 28, "count": 1, "defines": [], "stageFlags": 16, "binding": 3 },
          { "name": "detailMap1", "type": 28, "count": 1, "defines": [], "stageFlags": 16, "binding": 4 },
          { "name": "detailMap2", "type": 28, "count": 1, "defines": [], "stageFlags": 16, "binding": 5 },
          { "name": "detailMap3", "type": 28, "count": 1, "defines": [], "stageFlags": 16, "binding": 6 },
          { "name": "normalMap0", "type": 28, "count": 1, "defines": [], "stageFlags": 16, "binding": 7 },
          { "name": "normalMap1", "type": 28, "count": 1, "defines": [], "stageFlags": 16, "binding": 8 },
          { "name": "normalMap2", "type": 28, "count": 1, "defines": [], "stageFlags": 16, "binding": 9 },
          { "name": "normalMap3", "type": 28, "count": 1, "defines": [], "stageFlags": 16, "binding": 10 },
          { "name": "lightMap", "type": 28, "count": 1, "defines": [], "stageFlags": 16, "binding": 11 }
        ],
        "buffers": [
          { "name": "b_ccLightsBuffer", "memoryAccess": 1, "defines": ["CC_FORWARD_ADD", "CC_ENABLE_CLUSTERED_LIGHT_CULLING"], "stageFlags": 16, "binding": 12 },
          { "name": "b_clusterLightIndicesBuffer", "memoryAccess": 1, "defines": ["CC_FORWARD_ADD", "CC_ENABLE_CLUSTERED_LIGHT_CULLING"], "stageFlags": 16, "binding": 13 },
          { "name": "b_clusterLightGridBuffer", "memoryAccess": 1, "defines": ["CC_FORWARD_ADD", "CC_ENABLE_CLUSTERED_LIGHT_CULLING"], "stageFlags": 16, "binding": 14 }
        ],
        "images": [],
        "textures": [],
        "samplers": [],
        "subpassInputs": []
      },
      {
        "name": "terrain|shadow-caster-vs:vert|shadow-caster-fs:frag",
        "hash": 809389262,
        "builtins": {
          "statistics": { "CC_EFFECT_USED_VERTEX_UNIFORM_VECTORS": 67, "CC_EFFECT_USED_FRAGMENT_UNIFORM_VECTORS": 0 },
          "globals": { "blocks": [{ "name": "CCGlobal", "defines": [] }, { "name": "CCCamera", "defines": [] }, { "name": "CCShadow", "defines": [] }], "samplerTextures": [], "buffers": [], "images": [] },
          "locals": { "blocks": [{ "name": "CCLocal", "defines": [] }], "samplerTextures": [], "buffers": [], "images": [] }
        },
        "defines": [],
        "attributes": [
          { "name": "a_position", "defines": [], "format": 32, "location": 0 },
          { "name": "a_normal", "defines": [], "format": 32, "location": 1 },
          { "name": "a_texCoord", "defines": [], "format": 21, "location": 2 }
        ],
        "blocks": [],
        "samplerTextures": [],
        "buffers": [],
        "images": [],
        "textures": [],
        "samplers": [],
        "subpassInputs": []
      }
    ]
  },
  {
    "name": "unlit",
    "techniques": [
      { "name": "opaque", "passes": [{ "program": "unlit|unlit-vs:vert|unlit-fs:frag", "properties": { "mainTexture": { "value": "grey", "type": 28 }, "tilingOffset": { "value": [1, 1, 0, 0], "type": 16 }, "mainColor": { "value": [1, 1, 1, 1], "linear": true, "type": 16 }, "colorScale": { "value": [1, 1, 1], "type": 15, "handleInfo": ["colorScaleAndCutoff", 0, 15] }, "alphaThreshold": { "value": [0.5], "type": 13, "handleInfo": ["colorScaleAndCutoff", 3, 13] }, "color": { "type": 16, "handleInfo": ["mainColor", 0, 16] }, "colorScaleAndCutoff": { "type": 16, "value": [1, 1, 1, 0.5] } } }] }
    ],
    "shaders": [
      {
        "name": "unlit|unlit-vs:vert|unlit-fs:frag",
<<<<<<< HEAD
        "hash": 3301011325,
=======
        "hash": 3319190198,
>>>>>>> e3c22253
        "builtins": {
          "statistics": { "CC_EFFECT_USED_VERTEX_UNIFORM_VECTORS": 197, "CC_EFFECT_USED_FRAGMENT_UNIFORM_VECTORS": 41 },
          "globals": { "blocks": [{ "name": "CCGlobal", "defines": [] }, { "name": "CCCamera", "defines": [] }], "samplerTextures": [], "buffers": [], "images": [] },
          "locals": { "blocks": [{ "name": "CCMorph", "defines": ["CC_USE_MORPH"] }, { "name": "CCSkinningTexture", "defines": ["CC_USE_SKINNING", "CC_USE_BAKED_ANIMATION"] }, { "name": "CCSkinningAnimation", "defines": ["CC_USE_SKINNING", "CC_USE_BAKED_ANIMATION"] }, { "name": "CCSkinning", "defines": ["CC_USE_SKINNING", "!CC_USE_BAKED_ANIMATION"] }, { "name": "CCLocalBatched", "defines": ["!USE_INSTANCING", "USE_BATCHING"] }, { "name": "CCLocal", "defines": ["!USE_INSTANCING", "!USE_BATCHING"] }], "samplerTextures": [{ "name": "cc_PositionDisplacements", "defines": ["CC_USE_MORPH", "CC_MORPH_TARGET_HAS_POSITION"] }, { "name": "cc_NormalDisplacements", "defines": ["CC_USE_MORPH", "CC_MORPH_TARGET_HAS_NORMAL"] }, { "name": "cc_TangentDisplacements", "defines": ["CC_USE_MORPH", "CC_MORPH_TARGET_HAS_TANGENT"] }, { "name": "cc_jointTexture", "defines": ["CC_USE_SKINNING", "CC_USE_BAKED_ANIMATION"] }], "buffers": [], "images": [] }
        },
        "defines": [
          { "name": "CC_USE_MORPH", "type": "boolean" },
          { "name": "CC_MORPH_TARGET_COUNT", "type": "number", "range": [2, 8] },
          { "name": "CC_MORPH_PRECOMPUTED", "type": "boolean" },
          { "name": "CC_MORPH_TARGET_HAS_POSITION", "type": "boolean" },
          { "name": "CC_MORPH_TARGET_HAS_NORMAL", "type": "boolean" },
          { "name": "CC_MORPH_TARGET_HAS_TANGENT", "type": "boolean" },
          { "name": "CC_USE_SKINNING", "type": "boolean" },
          { "name": "CC_USE_BAKED_ANIMATION", "type": "boolean" },
          { "name": "USE_INSTANCING", "type": "boolean" },
          { "name": "USE_BATCHING", "type": "boolean" },
          { "name": "USE_LIGHTMAP", "type": "boolean" },
          { "name": "CC_USE_FOG", "type": "number", "range": [0, 4] },
          { "name": "CC_USE_ACCURATE_FOG", "type": "boolean" },
          { "name": "USE_VERTEX_COLOR", "type": "boolean" },
          { "name": "USE_TEXTURE", "type": "boolean" },
          { "name": "SAMPLE_FROM_RT", "type": "boolean" },
          { "name": "CC_USE_HDR", "type": "boolean" },
          { "name": "USE_ALPHA_TEST", "type": "boolean" },
          { "name": "ALPHA_TEST_CHANNEL", "type": "string", "options": ["a", "r", "g", "b"] }
        ],
        "attributes": [
          { "name": "a_position", "defines": [], "format": 32, "location": 0 },
          { "name": "a_normal", "defines": [], "format": 32, "location": 1 },
          { "name": "a_texCoord", "defines": [], "format": 21, "location": 2 },
          { "name": "a_tangent", "defines": [], "format": 44, "location": 3 },
          { "name": "a_vertexId", "defines": ["CC_USE_MORPH"], "format": 11, "location": 6 },
          { "name": "a_joints", "defines": ["CC_USE_SKINNING"], "location": 4 },
          { "name": "a_weights", "defines": ["CC_USE_SKINNING"], "format": 44, "location": 5 },
          { "name": "a_jointAnimInfo", "defines": ["CC_USE_SKINNING", "CC_USE_BAKED_ANIMATION", "USE_INSTANCING"], "format": 44, "isInstanced": true, "location": 7 },
          { "name": "a_matWorld0", "defines": ["USE_INSTANCING"], "format": 44, "isInstanced": true, "location": 8 },
          { "name": "a_matWorld1", "defines": ["USE_INSTANCING"], "format": 44, "isInstanced": true, "location": 9 },
          { "name": "a_matWorld2", "defines": ["USE_INSTANCING"], "format": 44, "isInstanced": true, "location": 10 },
          { "name": "a_lightingMapUVParam", "defines": ["USE_INSTANCING", "USE_LIGHTMAP"], "format": 44, "isInstanced": true, "location": 11 },
          { "name": "a_dyn_batch_id", "defines": ["!USE_INSTANCING", "USE_BATCHING"], "format": 11, "location": 12 },
          { "name": "a_color", "defines": ["USE_VERTEX_COLOR"], "format": 44, "location": 13 }
        ],
        "blocks": [
          {"name": "TexCoords", "defines": ["USE_TEXTURE"], "binding": 0, "stageFlags": 1, "members": [
            { "name": "tilingOffset", "type": 16, "count": 1 }
          ]},
          {"name": "Constant", "defines": [], "binding": 1, "stageFlags": 16, "members": [
            { "name": "mainColor", "type": 16, "count": 1 },
            { "name": "colorScaleAndCutoff", "type": 16, "count": 1 }
          ]}
        ],
        "samplerTextures": [
          { "name": "mainTexture", "type": 28, "count": 1, "defines": ["USE_TEXTURE"], "stageFlags": 16, "binding": 2 }
        ],
        "buffers": [],
        "images": [],
        "textures": [],
        "samplers": [],
        "subpassInputs": []
      }
    ]
  },
  {
    "name": "bloom",
    "techniques": [
      { "passes": [{ "phase": "bloom-prefilter", "program": "bloom|bloom-vs|prefilter-fs", "depthStencilState": { "depthTest": false, "depthWrite": false } }, { "phase": "bloom-downsample", "program": "bloom|bloom-vs|downsample-fs", "depthStencilState": { "depthTest": false, "depthWrite": false } }, { "phase": "bloom-downsample", "program": "bloom|bloom-vs|downsample-fs", "depthStencilState": { "depthTest": false, "depthWrite": false } }, { "phase": "bloom-downsample", "program": "bloom|bloom-vs|downsample-fs", "depthStencilState": { "depthTest": false, "depthWrite": false } }, { "phase": "bloom-downsample", "program": "bloom|bloom-vs|downsample-fs", "depthStencilState": { "depthTest": false, "depthWrite": false } }, { "phase": "bloom-downsample", "program": "bloom|bloom-vs|downsample-fs", "depthStencilState": { "depthTest": false, "depthWrite": false } }, { "phase": "bloom-downsample", "program": "bloom|bloom-vs|downsample-fs", "depthStencilState": { "depthTest": false, "depthWrite": false } }, { "phase": "bloom-upsample", "program": "bloom|bloom-vs|upsample-fs", "depthStencilState": { "depthTest": false, "depthWrite": false } }, { "phase": "bloom-upsample", "program": "bloom|bloom-vs|upsample-fs", "depthStencilState": { "depthTest": false, "depthWrite": false } }, { "phase": "bloom-upsample", "program": "bloom|bloom-vs|upsample-fs", "depthStencilState": { "depthTest": false, "depthWrite": false } }, { "phase": "bloom-upsample", "program": "bloom|bloom-vs|upsample-fs", "depthStencilState": { "depthTest": false, "depthWrite": false } }, { "phase": "bloom-upsample", "program": "bloom|bloom-vs|upsample-fs", "depthStencilState": { "depthTest": false, "depthWrite": false } }, { "phase": "bloom-upsample", "program": "bloom|bloom-vs|upsample-fs", "depthStencilState": { "depthTest": false, "depthWrite": false } }, { "phase": "bloom-combine", "program": "bloom|bloom-vs|combine-fs", "depthStencilState": { "depthTest": false, "depthWrite": false } }] }
    ],
    "shaders": [
      {
        "name": "bloom|bloom-vs|prefilter-fs",
<<<<<<< HEAD
        "hash": 3493244111,
=======
        "hash": 2185821616,
>>>>>>> e3c22253
        "builtins": {
          "statistics": { "CC_EFFECT_USED_VERTEX_UNIFORM_VECTORS": 147, "CC_EFFECT_USED_FRAGMENT_UNIFORM_VECTORS": 40 },
          "globals": { "blocks": [{ "name": "CCGlobal", "defines": [] }, { "name": "CCCamera", "defines": [] }], "samplerTextures": [], "buffers": [], "images": [] },
          "locals": { "blocks": [{ "name": "CCMorph", "defines": ["CC_USE_MORPH"] }, { "name": "CCSkinningTexture", "defines": ["CC_USE_SKINNING", "CC_USE_BAKED_ANIMATION"] }, { "name": "CCSkinningAnimation", "defines": ["CC_USE_SKINNING", "CC_USE_BAKED_ANIMATION"] }, { "name": "CCSkinning", "defines": ["CC_USE_SKINNING", "!CC_USE_BAKED_ANIMATION"] }], "samplerTextures": [{ "name": "cc_PositionDisplacements", "defines": ["CC_USE_MORPH", "CC_MORPH_TARGET_HAS_POSITION"] }, { "name": "cc_NormalDisplacements", "defines": ["CC_USE_MORPH", "CC_MORPH_TARGET_HAS_NORMAL"] }, { "name": "cc_TangentDisplacements", "defines": ["CC_USE_MORPH", "CC_MORPH_TARGET_HAS_TANGENT"] }, { "name": "cc_jointTexture", "defines": ["CC_USE_SKINNING", "CC_USE_BAKED_ANIMATION"] }], "buffers": [], "images": [] }
        },
        "defines": [
          { "name": "CC_USE_MORPH", "type": "boolean" },
          { "name": "CC_MORPH_TARGET_COUNT", "type": "number", "range": [2, 8] },
          { "name": "CC_MORPH_PRECOMPUTED", "type": "boolean" },
          { "name": "CC_MORPH_TARGET_HAS_POSITION", "type": "boolean" },
          { "name": "CC_MORPH_TARGET_HAS_NORMAL", "type": "boolean" },
          { "name": "CC_MORPH_TARGET_HAS_TANGENT", "type": "boolean" },
          { "name": "CC_USE_SKINNING", "type": "boolean" },
          { "name": "CC_USE_BAKED_ANIMATION", "type": "boolean" },
          { "name": "USE_INSTANCING", "type": "boolean" }
        ],
        "attributes": [
          { "name": "a_position", "defines": [], "format": 32, "location": 0 },
          { "name": "a_normal", "defines": [], "format": 32, "location": 1 },
          { "name": "a_texCoord", "defines": [], "format": 21, "location": 2 },
          { "name": "a_tangent", "defines": [], "format": 44, "location": 3 },
          { "name": "a_vertexId", "defines": ["CC_USE_MORPH"], "format": 11, "location": 6 },
          { "name": "a_joints", "defines": ["CC_USE_SKINNING"], "location": 4 },
          { "name": "a_weights", "defines": ["CC_USE_SKINNING"], "format": 44, "location": 5 },
          { "name": "a_jointAnimInfo", "defines": ["CC_USE_SKINNING", "CC_USE_BAKED_ANIMATION", "USE_INSTANCING"], "format": 44, "isInstanced": true, "location": 7 }
        ],
        "blocks": [
          {"name": "BloomUBO", "defines": [], "binding": 0, "stageFlags": 16, "members": [
            { "name": "texSize", "type": 16, "count": 1 }
          ]}
        ],
        "samplerTextures": [
          { "name": "outputResultMap", "type": 28, "count": 1, "defines": [], "stageFlags": 16, "binding": 1 }
        ],
        "buffers": [],
        "images": [],
        "textures": [],
        "samplers": [],
        "subpassInputs": []
      },
      {
        "name": "bloom|bloom-vs|downsample-fs",
<<<<<<< HEAD
        "hash": 3733277754,
=======
        "hash": 1780231359,
>>>>>>> e3c22253
        "builtins": {
          "statistics": { "CC_EFFECT_USED_VERTEX_UNIFORM_VECTORS": 147, "CC_EFFECT_USED_FRAGMENT_UNIFORM_VECTORS": 40 },
          "globals": { "blocks": [{ "name": "CCGlobal", "defines": [] }, { "name": "CCCamera", "defines": [] }], "samplerTextures": [], "buffers": [], "images": [] },
          "locals": { "blocks": [{ "name": "CCMorph", "defines": ["CC_USE_MORPH"] }, { "name": "CCSkinningTexture", "defines": ["CC_USE_SKINNING", "CC_USE_BAKED_ANIMATION"] }, { "name": "CCSkinningAnimation", "defines": ["CC_USE_SKINNING", "CC_USE_BAKED_ANIMATION"] }, { "name": "CCSkinning", "defines": ["CC_USE_SKINNING", "!CC_USE_BAKED_ANIMATION"] }], "samplerTextures": [{ "name": "cc_PositionDisplacements", "defines": ["CC_USE_MORPH", "CC_MORPH_TARGET_HAS_POSITION"] }, { "name": "cc_NormalDisplacements", "defines": ["CC_USE_MORPH", "CC_MORPH_TARGET_HAS_NORMAL"] }, { "name": "cc_TangentDisplacements", "defines": ["CC_USE_MORPH", "CC_MORPH_TARGET_HAS_TANGENT"] }, { "name": "cc_jointTexture", "defines": ["CC_USE_SKINNING", "CC_USE_BAKED_ANIMATION"] }], "buffers": [], "images": [] }
        },
        "defines": [
          { "name": "CC_USE_MORPH", "type": "boolean" },
          { "name": "CC_MORPH_TARGET_COUNT", "type": "number", "range": [2, 8] },
          { "name": "CC_MORPH_PRECOMPUTED", "type": "boolean" },
          { "name": "CC_MORPH_TARGET_HAS_POSITION", "type": "boolean" },
          { "name": "CC_MORPH_TARGET_HAS_NORMAL", "type": "boolean" },
          { "name": "CC_MORPH_TARGET_HAS_TANGENT", "type": "boolean" },
          { "name": "CC_USE_SKINNING", "type": "boolean" },
          { "name": "CC_USE_BAKED_ANIMATION", "type": "boolean" },
          { "name": "USE_INSTANCING", "type": "boolean" }
        ],
        "attributes": [
          { "name": "a_position", "defines": [], "format": 32, "location": 0 },
          { "name": "a_normal", "defines": [], "format": 32, "location": 1 },
          { "name": "a_texCoord", "defines": [], "format": 21, "location": 2 },
          { "name": "a_tangent", "defines": [], "format": 44, "location": 3 },
          { "name": "a_vertexId", "defines": ["CC_USE_MORPH"], "format": 11, "location": 6 },
          { "name": "a_joints", "defines": ["CC_USE_SKINNING"], "location": 4 },
          { "name": "a_weights", "defines": ["CC_USE_SKINNING"], "format": 44, "location": 5 },
          { "name": "a_jointAnimInfo", "defines": ["CC_USE_SKINNING", "CC_USE_BAKED_ANIMATION", "USE_INSTANCING"], "format": 44, "isInstanced": true, "location": 7 }
        ],
        "blocks": [
          {"name": "BloomUBO", "defines": [], "binding": 0, "stageFlags": 16, "members": [
            { "name": "texSize", "type": 16, "count": 1 }
          ]}
        ],
        "samplerTextures": [
          { "name": "bloomTexture", "type": 28, "count": 1, "defines": [], "stageFlags": 16, "binding": 1 }
        ],
        "buffers": [],
        "images": [],
        "textures": [],
        "samplers": [],
        "subpassInputs": []
      },
      {
        "name": "bloom|bloom-vs|upsample-fs",
<<<<<<< HEAD
        "hash": 4151134822,
=======
        "hash": 3580425335,
>>>>>>> e3c22253
        "builtins": {
          "statistics": { "CC_EFFECT_USED_VERTEX_UNIFORM_VECTORS": 147, "CC_EFFECT_USED_FRAGMENT_UNIFORM_VECTORS": 40 },
          "globals": { "blocks": [{ "name": "CCGlobal", "defines": [] }, { "name": "CCCamera", "defines": [] }], "samplerTextures": [], "buffers": [], "images": [] },
          "locals": { "blocks": [{ "name": "CCMorph", "defines": ["CC_USE_MORPH"] }, { "name": "CCSkinningTexture", "defines": ["CC_USE_SKINNING", "CC_USE_BAKED_ANIMATION"] }, { "name": "CCSkinningAnimation", "defines": ["CC_USE_SKINNING", "CC_USE_BAKED_ANIMATION"] }, { "name": "CCSkinning", "defines": ["CC_USE_SKINNING", "!CC_USE_BAKED_ANIMATION"] }], "samplerTextures": [{ "name": "cc_PositionDisplacements", "defines": ["CC_USE_MORPH", "CC_MORPH_TARGET_HAS_POSITION"] }, { "name": "cc_NormalDisplacements", "defines": ["CC_USE_MORPH", "CC_MORPH_TARGET_HAS_NORMAL"] }, { "name": "cc_TangentDisplacements", "defines": ["CC_USE_MORPH", "CC_MORPH_TARGET_HAS_TANGENT"] }, { "name": "cc_jointTexture", "defines": ["CC_USE_SKINNING", "CC_USE_BAKED_ANIMATION"] }], "buffers": [], "images": [] }
        },
        "defines": [
          { "name": "CC_USE_MORPH", "type": "boolean" },
          { "name": "CC_MORPH_TARGET_COUNT", "type": "number", "range": [2, 8] },
          { "name": "CC_MORPH_PRECOMPUTED", "type": "boolean" },
          { "name": "CC_MORPH_TARGET_HAS_POSITION", "type": "boolean" },
          { "name": "CC_MORPH_TARGET_HAS_NORMAL", "type": "boolean" },
          { "name": "CC_MORPH_TARGET_HAS_TANGENT", "type": "boolean" },
          { "name": "CC_USE_SKINNING", "type": "boolean" },
          { "name": "CC_USE_BAKED_ANIMATION", "type": "boolean" },
          { "name": "USE_INSTANCING", "type": "boolean" }
        ],
        "attributes": [
          { "name": "a_position", "defines": [], "format": 32, "location": 0 },
          { "name": "a_normal", "defines": [], "format": 32, "location": 1 },
          { "name": "a_texCoord", "defines": [], "format": 21, "location": 2 },
          { "name": "a_tangent", "defines": [], "format": 44, "location": 3 },
          { "name": "a_vertexId", "defines": ["CC_USE_MORPH"], "format": 11, "location": 6 },
          { "name": "a_joints", "defines": ["CC_USE_SKINNING"], "location": 4 },
          { "name": "a_weights", "defines": ["CC_USE_SKINNING"], "format": 44, "location": 5 },
          { "name": "a_jointAnimInfo", "defines": ["CC_USE_SKINNING", "CC_USE_BAKED_ANIMATION", "USE_INSTANCING"], "format": 44, "isInstanced": true, "location": 7 }
        ],
        "blocks": [
          {"name": "BloomUBO", "defines": [], "binding": 0, "stageFlags": 16, "members": [
            { "name": "texSize", "type": 16, "count": 1 }
          ]}
        ],
        "samplerTextures": [
          { "name": "bloomTexture", "type": 28, "count": 1, "defines": [], "stageFlags": 16, "binding": 1 }
        ],
        "buffers": [],
        "images": [],
        "textures": [],
        "samplers": [],
        "subpassInputs": []
      },
      {
        "name": "bloom|bloom-vs|combine-fs",
<<<<<<< HEAD
        "hash": 1122355486,
=======
        "hash": 3457196798,
>>>>>>> e3c22253
        "builtins": {
          "statistics": { "CC_EFFECT_USED_VERTEX_UNIFORM_VECTORS": 147, "CC_EFFECT_USED_FRAGMENT_UNIFORM_VECTORS": 40 },
          "globals": { "blocks": [{ "name": "CCGlobal", "defines": [] }, { "name": "CCCamera", "defines": [] }], "samplerTextures": [], "buffers": [], "images": [] },
          "locals": { "blocks": [{ "name": "CCMorph", "defines": ["CC_USE_MORPH"] }, { "name": "CCSkinningTexture", "defines": ["CC_USE_SKINNING", "CC_USE_BAKED_ANIMATION"] }, { "name": "CCSkinningAnimation", "defines": ["CC_USE_SKINNING", "CC_USE_BAKED_ANIMATION"] }, { "name": "CCSkinning", "defines": ["CC_USE_SKINNING", "!CC_USE_BAKED_ANIMATION"] }], "samplerTextures": [{ "name": "cc_PositionDisplacements", "defines": ["CC_USE_MORPH", "CC_MORPH_TARGET_HAS_POSITION"] }, { "name": "cc_NormalDisplacements", "defines": ["CC_USE_MORPH", "CC_MORPH_TARGET_HAS_NORMAL"] }, { "name": "cc_TangentDisplacements", "defines": ["CC_USE_MORPH", "CC_MORPH_TARGET_HAS_TANGENT"] }, { "name": "cc_jointTexture", "defines": ["CC_USE_SKINNING", "CC_USE_BAKED_ANIMATION"] }], "buffers": [], "images": [] }
        },
        "defines": [
          { "name": "CC_USE_MORPH", "type": "boolean" },
          { "name": "CC_MORPH_TARGET_COUNT", "type": "number", "range": [2, 8] },
          { "name": "CC_MORPH_PRECOMPUTED", "type": "boolean" },
          { "name": "CC_MORPH_TARGET_HAS_POSITION", "type": "boolean" },
          { "name": "CC_MORPH_TARGET_HAS_NORMAL", "type": "boolean" },
          { "name": "CC_MORPH_TARGET_HAS_TANGENT", "type": "boolean" },
          { "name": "CC_USE_SKINNING", "type": "boolean" },
          { "name": "CC_USE_BAKED_ANIMATION", "type": "boolean" },
          { "name": "USE_INSTANCING", "type": "boolean" }
        ],
        "attributes": [
          { "name": "a_position", "defines": [], "format": 32, "location": 0 },
          { "name": "a_normal", "defines": [], "format": 32, "location": 1 },
          { "name": "a_texCoord", "defines": [], "format": 21, "location": 2 },
          { "name": "a_tangent", "defines": [], "format": 44, "location": 3 },
          { "name": "a_vertexId", "defines": ["CC_USE_MORPH"], "format": 11, "location": 6 },
          { "name": "a_joints", "defines": ["CC_USE_SKINNING"], "location": 4 },
          { "name": "a_weights", "defines": ["CC_USE_SKINNING"], "format": 44, "location": 5 },
          { "name": "a_jointAnimInfo", "defines": ["CC_USE_SKINNING", "CC_USE_BAKED_ANIMATION", "USE_INSTANCING"], "format": 44, "isInstanced": true, "location": 7 }
        ],
        "blocks": [
          {"name": "BloomUBO", "defines": [], "binding": 0, "stageFlags": 16, "members": [
            { "name": "texSize", "type": 16, "count": 1 }
          ]}
        ],
        "samplerTextures": [
          { "name": "outputResultMap", "type": 28, "count": 1, "defines": [], "stageFlags": 16, "binding": 1 },
          { "name": "bloomTexture", "type": 28, "count": 1, "defines": [], "stageFlags": 16, "binding": 2 }
        ],
        "buffers": [],
        "images": [],
        "textures": [],
        "samplers": [],
        "subpassInputs": []
      }
    ]
  },
  {
    "name": "deferred-lighting",
    "techniques": [
      { "passes": [{ "phase": "deferred-lighting", "program": "deferred-lighting|lighting-vs|lighting-fs", "depthStencilState": { "depthFunc": 4, "depthTest": true, "depthWrite": false } }] }
    ],
    "shaders": [
      {
        "name": "deferred-lighting|lighting-vs|lighting-fs",
        "hash": 2008045986,
        "builtins": {
          "statistics": { "CC_EFFECT_USED_VERTEX_UNIFORM_VECTORS": 39, "CC_EFFECT_USED_FRAGMENT_UNIFORM_VECTORS": 58 },
          "globals": { "blocks": [{ "name": "CCGlobal", "defines": [] }, { "name": "CCCamera", "defines": [] }, { "name": "CCShadow", "defines": [] }], "samplerTextures": [{ "name": "cc_shadowMap", "defines": ["CC_RECEIVE_SHADOW"] }, { "name": "cc_spotLightingMap", "defines": ["CC_RECEIVE_SHADOW"] }, { "name": "cc_environment", "defines": ["CC_USE_IBL"] }, { "name": "cc_diffuseMap", "defines": ["CC_USE_IBL", "CC_USE_DIFFUSEMAP"] }], "buffers": [], "images": [] },
          "locals": { "blocks": [{ "name": "CCForwardLight", "defines": ["CC_ENABLE_CLUSTERED_LIGHT_CULLING"] }], "samplerTextures": [], "buffers": [], "images": [] }
        },
        "defines": [
          { "name": "CC_RECEIVE_SHADOW", "type": "boolean" },
          { "name": "CC_USE_IBL", "type": "number", "range": [0, 2] },
          { "name": "CC_USE_DIFFUSEMAP", "type": "number", "range": [0, 2] },
          { "name": "USE_REFLECTION_DENOISE", "type": "boolean" },
          { "name": "USE_LIGHTMAP", "type": "boolean" },
          { "name": "USE_BATCHING", "type": "boolean" },
          { "name": "CC_FORWARD_ADD", "type": "boolean" },
          { "name": "CC_ENABLE_DIR_SHADOW", "type": "boolean" },
          { "name": "CC_PIPELINE_TYPE", "type": "number", "range": [0, 1] },
          { "name": "CC_FORCE_FORWARD_SHADING", "type": "boolean" },
          { "name": "CC_USE_HDR", "type": "boolean" },
          { "name": "CC_USE_FOG", "type": "number", "range": [0, 4] }
        ],
        "attributes": [
          { "name": "a_position", "defines": [], "format": 32, "location": 0 },
          { "name": "a_normal", "defines": [], "format": 32, "location": 1 },
          { "name": "a_texCoord", "defines": [], "format": 21, "location": 2 },
          { "name": "a_tangent", "defines": [], "format": 44, "location": 3 }
        ],
        "blocks": [],
        "samplerTextures": [],
        "buffers": [
          { "name": "b_ccLightsBuffer", "memoryAccess": 1, "defines": ["CC_ENABLE_CLUSTERED_LIGHT_CULLING"], "stageFlags": 16, "binding": 4 },
          { "name": "b_clusterLightIndicesBuffer", "memoryAccess": 1, "defines": ["CC_ENABLE_CLUSTERED_LIGHT_CULLING"], "stageFlags": 16, "binding": 5 },
          { "name": "b_clusterLightGridBuffer", "memoryAccess": 1, "defines": ["CC_ENABLE_CLUSTERED_LIGHT_CULLING"], "stageFlags": 16, "binding": 6 }
        ],
        "images": [],
        "textures": [],
        "samplers": [],
        "subpassInputs": [
          { "name": "gbuffer_albedoMap", "count": 1, "defines": ["CC_DEVICE_CAN_BENEFIT_FROM_INPUT_ATTACHMENT"], "stageFlags": 16, "binding": 0 },
          { "name": "gbuffer_positionMap", "count": 1, "defines": ["CC_DEVICE_CAN_BENEFIT_FROM_INPUT_ATTACHMENT"], "stageFlags": 16, "binding": 1 },
          { "name": "gbuffer_normalMap", "count": 1, "defines": ["CC_DEVICE_CAN_BENEFIT_FROM_INPUT_ATTACHMENT"], "stageFlags": 16, "binding": 2 },
          { "name": "gbuffer_emissiveMap", "count": 1, "defines": ["CC_DEVICE_CAN_BENEFIT_FROM_INPUT_ATTACHMENT"], "stageFlags": 16, "binding": 3 }
        ]
      }
    ]
  },
  {
    "name": "planar-shadow",
    "techniques": [
      { "passes": [{ "phase": "planarShadow", "blendState": { "targets": [{ "blend": true, "blendSrc": 2, "blendDst": 4, "blendDstAlpha": 4 }] }, "program": "planar-shadow|planar-shadow-vs:vert|planar-shadow-fs:frag", "depthStencilState": { "depthTest": true, "depthWrite": false, "stencilTestFront": true, "stencilFuncFront": 5, "stencilPassOpFront": 2, "stencilRefBack": 128, "stencilRefFront": 128, "stencilReadMaskBack": 128, "stencilReadMaskFront": 128, "stencilWriteMaskBack": 128, "stencilWriteMaskFront": 128 } }] }
    ],
    "shaders": [
      {
        "name": "planar-shadow|planar-shadow-vs:vert|planar-shadow-fs:frag",
<<<<<<< HEAD
        "hash": 517317966,
=======
        "hash": 2954155677,
>>>>>>> e3c22253
        "builtins": {
          "statistics": { "CC_EFFECT_USED_VERTEX_UNIFORM_VECTORS": 215, "CC_EFFECT_USED_FRAGMENT_UNIFORM_VECTORS": 58 },
          "globals": { "blocks": [{ "name": "CCGlobal", "defines": [] }, { "name": "CCCamera", "defines": [] }, { "name": "CCShadow", "defines": [] }], "samplerTextures": [], "buffers": [], "images": [] },
          "locals": { "blocks": [{ "name": "CCMorph", "defines": ["CC_USE_MORPH"] }, { "name": "CCSkinningTexture", "defines": ["CC_USE_SKINNING", "CC_USE_BAKED_ANIMATION"] }, { "name": "CCSkinningAnimation", "defines": ["CC_USE_SKINNING", "CC_USE_BAKED_ANIMATION"] }, { "name": "CCSkinning", "defines": ["CC_USE_SKINNING", "!CC_USE_BAKED_ANIMATION"] }, { "name": "CCLocalBatched", "defines": ["!USE_INSTANCING", "USE_BATCHING"] }, { "name": "CCLocal", "defines": ["!USE_INSTANCING", "!USE_BATCHING"] }], "samplerTextures": [{ "name": "cc_PositionDisplacements", "defines": ["CC_USE_MORPH", "CC_MORPH_TARGET_HAS_POSITION"] }, { "name": "cc_NormalDisplacements", "defines": ["CC_USE_MORPH", "CC_MORPH_TARGET_HAS_NORMAL"] }, { "name": "cc_TangentDisplacements", "defines": ["CC_USE_MORPH", "CC_MORPH_TARGET_HAS_TANGENT"] }, { "name": "cc_jointTexture", "defines": ["CC_USE_SKINNING", "CC_USE_BAKED_ANIMATION"] }], "buffers": [], "images": [] }
        },
        "defines": [
          { "name": "CC_USE_MORPH", "type": "boolean" },
          { "name": "CC_MORPH_TARGET_COUNT", "type": "number", "range": [2, 8] },
          { "name": "CC_MORPH_PRECOMPUTED", "type": "boolean" },
          { "name": "CC_MORPH_TARGET_HAS_POSITION", "type": "boolean" },
          { "name": "CC_MORPH_TARGET_HAS_NORMAL", "type": "boolean" },
          { "name": "CC_MORPH_TARGET_HAS_TANGENT", "type": "boolean" },
          { "name": "CC_USE_SKINNING", "type": "boolean" },
          { "name": "CC_USE_BAKED_ANIMATION", "type": "boolean" },
          { "name": "USE_INSTANCING", "type": "boolean" },
          { "name": "USE_BATCHING", "type": "boolean" },
          { "name": "USE_LIGHTMAP", "type": "boolean" }
        ],
        "attributes": [
          { "name": "a_position", "defines": [], "format": 32, "location": 0 },
          { "name": "a_normal", "defines": [], "format": 32, "location": 1 },
          { "name": "a_texCoord", "defines": [], "format": 21, "location": 2 },
          { "name": "a_tangent", "defines": [], "format": 44, "location": 3 },
          { "name": "a_vertexId", "defines": ["CC_USE_MORPH"], "format": 11, "location": 6 },
          { "name": "a_joints", "defines": ["CC_USE_SKINNING"], "location": 4 },
          { "name": "a_weights", "defines": ["CC_USE_SKINNING"], "format": 44, "location": 5 },
          { "name": "a_jointAnimInfo", "defines": ["CC_USE_SKINNING", "CC_USE_BAKED_ANIMATION", "USE_INSTANCING"], "format": 44, "isInstanced": true, "location": 7 },
          { "name": "a_matWorld0", "defines": ["USE_INSTANCING"], "format": 44, "isInstanced": true, "location": 8 },
          { "name": "a_matWorld1", "defines": ["USE_INSTANCING"], "format": 44, "isInstanced": true, "location": 9 },
          { "name": "a_matWorld2", "defines": ["USE_INSTANCING"], "format": 44, "isInstanced": true, "location": 10 },
          { "name": "a_lightingMapUVParam", "defines": ["USE_INSTANCING", "USE_LIGHTMAP"], "format": 44, "isInstanced": true, "location": 11 },
          { "name": "a_dyn_batch_id", "defines": ["!USE_INSTANCING", "USE_BATCHING"], "format": 11, "location": 12 }
        ],
        "blocks": [],
        "samplerTextures": [],
        "buffers": [],
        "images": [],
        "textures": [],
        "samplers": [],
        "subpassInputs": []
      }
    ]
  },
  {
    "name": "post-process",
    "techniques": [
      { "passes": [{ "phase": "post-process", "blendState": { "targets": [{ "blend": true, "blendSrc": 2, "blendDst": 4, "blendSrcAlpha": 2, "blendDstAlpha": 4 }] }, "program": "post-process|post-process-vs|post-process-fs", "depthStencilState": { "depthTest": false, "depthWrite": false } }] }
    ],
    "shaders": [
      {
        "name": "post-process|post-process-vs|post-process-fs",
<<<<<<< HEAD
        "hash": 3535122263,
=======
        "hash": 3237848814,
>>>>>>> e3c22253
        "builtins": {
          "statistics": { "CC_EFFECT_USED_VERTEX_UNIFORM_VECTORS": 147, "CC_EFFECT_USED_FRAGMENT_UNIFORM_VECTORS": 39 },
          "globals": { "blocks": [{ "name": "CCGlobal", "defines": [] }, { "name": "CCCamera", "defines": [] }], "samplerTextures": [], "buffers": [], "images": [] },
          "locals": { "blocks": [{ "name": "CCMorph", "defines": ["CC_USE_MORPH"] }, { "name": "CCSkinningTexture", "defines": ["CC_USE_SKINNING", "CC_USE_BAKED_ANIMATION"] }, { "name": "CCSkinningAnimation", "defines": ["CC_USE_SKINNING", "CC_USE_BAKED_ANIMATION"] }, { "name": "CCSkinning", "defines": ["CC_USE_SKINNING", "!CC_USE_BAKED_ANIMATION"] }], "samplerTextures": [{ "name": "cc_PositionDisplacements", "defines": ["CC_USE_MORPH", "CC_MORPH_TARGET_HAS_POSITION"] }, { "name": "cc_NormalDisplacements", "defines": ["CC_USE_MORPH", "CC_MORPH_TARGET_HAS_NORMAL"] }, { "name": "cc_TangentDisplacements", "defines": ["CC_USE_MORPH", "CC_MORPH_TARGET_HAS_TANGENT"] }, { "name": "cc_jointTexture", "defines": ["CC_USE_SKINNING", "CC_USE_BAKED_ANIMATION"] }], "buffers": [], "images": [] }
        },
        "defines": [
          { "name": "CC_USE_MORPH", "type": "boolean" },
          { "name": "CC_MORPH_TARGET_COUNT", "type": "number", "range": [2, 8] },
          { "name": "CC_MORPH_PRECOMPUTED", "type": "boolean" },
          { "name": "CC_MORPH_TARGET_HAS_POSITION", "type": "boolean" },
          { "name": "CC_MORPH_TARGET_HAS_NORMAL", "type": "boolean" },
          { "name": "CC_MORPH_TARGET_HAS_TANGENT", "type": "boolean" },
          { "name": "CC_USE_SKINNING", "type": "boolean" },
          { "name": "CC_USE_BAKED_ANIMATION", "type": "boolean" },
          { "name": "USE_INSTANCING", "type": "boolean" },
          { "name": "ANTIALIAS_TYPE", "type": "number", "range": [0, 3] }
        ],
        "attributes": [
          { "name": "a_position", "defines": [], "format": 32, "location": 0 },
          { "name": "a_normal", "defines": [], "format": 32, "location": 1 },
          { "name": "a_texCoord", "defines": [], "format": 21, "location": 2 },
          { "name": "a_tangent", "defines": [], "format": 44, "location": 3 },
          { "name": "a_vertexId", "defines": ["CC_USE_MORPH"], "format": 11, "location": 6 },
          { "name": "a_joints", "defines": ["CC_USE_SKINNING"], "location": 4 },
          { "name": "a_weights", "defines": ["CC_USE_SKINNING"], "format": 44, "location": 5 },
          { "name": "a_jointAnimInfo", "defines": ["CC_USE_SKINNING", "CC_USE_BAKED_ANIMATION", "USE_INSTANCING"], "format": 44, "isInstanced": true, "location": 7 }
        ],
        "blocks": [],
        "samplerTextures": [
          { "name": "outputResultMap", "type": 28, "count": 1, "defines": [], "stageFlags": 16, "binding": 0 }
        ],
        "buffers": [],
        "images": [],
        "textures": [],
        "samplers": [],
        "subpassInputs": []
      }
    ]
  },
  {
    "name": "skybox",
    "techniques": [
      { "passes": [{ "rasterizerState": { "cullMode": 0 }, "program": "skybox|sky-vs:vert|sky-fs:frag", "priority": 245, "depthStencilState": { "depthTest": true, "depthWrite": false } }] }
    ],
    "shaders": [
      {
        "name": "skybox|sky-vs:vert|sky-fs:frag",
        "hash": 3653711100,
        "builtins": {
          "statistics": { "CC_EFFECT_USED_VERTEX_UNIFORM_VECTORS": 39, "CC_EFFECT_USED_FRAGMENT_UNIFORM_VECTORS": 39 },
          "globals": { "blocks": [{ "name": "CCGlobal", "defines": [] }, { "name": "CCCamera", "defines": [] }], "samplerTextures": [{ "name": "cc_environment", "defines": [] }], "buffers": [], "images": [] },
          "locals": { "blocks": [], "samplerTextures": [], "buffers": [], "images": [] }
        },
        "defines": [
          { "name": "CC_USE_IBL", "type": "number", "range": [0, 2] },
          { "name": "CC_USE_HDR", "type": "boolean" },
          { "name": "USE_RGBE_CUBEMAP", "type": "boolean" }
        ],
        "attributes": [
          { "name": "a_position", "defines": [], "format": 32, "location": 0 },
          { "name": "a_normal", "defines": [], "format": 32, "location": 1 },
          { "name": "a_texCoord", "defines": [], "format": 21, "location": 2 },
          { "name": "a_tangent", "defines": [], "format": 44, "location": 3 }
        ],
        "blocks": [],
        "samplerTextures": [],
        "buffers": [],
        "images": [],
        "textures": [],
        "samplers": [],
        "subpassInputs": []
      }
    ]
  },
  {
    "name": "profiler",
    "techniques": [
      { "passes": [{ "blendState": { "targets": [{ "blend": true, "blendSrc": 2, "blendDst": 4, "blendDstAlpha": 4 }] }, "rasterizerState": { "cullMode": 0 }, "program": "profiler|profiler-vs:vert|profiler-fs:frag", "priority": 255, "depthStencilState": { "depthTest": false, "depthWrite": false } }] }
    ],
    "shaders": [
      {
        "name": "profiler|profiler-vs:vert|profiler-fs:frag",
        "hash": 179162168,
        "builtins": {
          "statistics": { "CC_EFFECT_USED_VERTEX_UNIFORM_VECTORS": 60, "CC_EFFECT_USED_FRAGMENT_UNIFORM_VECTORS": 39 },
          "globals": { "blocks": [{ "name": "CCGlobal", "defines": [] }, { "name": "CCCamera", "defines": [] }], "samplerTextures": [], "buffers": [], "images": [] },
          "locals": { "blocks": [], "samplerTextures": [], "buffers": [], "images": [] }
        },
        "defines": [],
        "attributes": [
          { "name": "a_position", "defines": [], "format": 32, "location": 0 },
          { "name": "a_color", "defines": [], "format": 44, "location": 1 }
        ],
        "blocks": [
          {"name": "Constants", "defines": [], "binding": 0, "stageFlags": 1, "members": [
            { "name": "offset", "type": 16, "count": 1 }
          ]},
          {"name": "PerFrameInfo", "defines": [], "binding": 1, "stageFlags": 1, "members": [
            { "name": "digits", "type": 16, "count": 20 }
          ]}
        ],
        "samplerTextures": [
          { "name": "mainTexture", "type": 28, "count": 1, "defines": [], "stageFlags": 16, "binding": 2 }
        ],
        "buffers": [],
        "images": [],
        "textures": [],
        "samplers": [],
        "subpassInputs": []
      }
    ]
  },
  {
    "name": "splash-screen",
    "techniques": [
      { "name": "default", "passes": [{ "blendState": { "targets": [{ "blend": true, "blendSrc": 2, "blendDst": 4, "blendDstAlpha": 4 }] }, "rasterizerState": { "cullMode": 0 }, "program": "splash-screen|splash-screen-vs:vert|splash-screen-fs:frag", "depthStencilState": { "depthTest": false, "depthWrite": false }, "properties": { "mainTexture": { "value": "grey", "type": 28 }, "resolution": { "value": [640, 960], "type": 14, "handleInfo": ["u_buffer0", 0, 14] }, "precent": { "value": [0.5], "type": 13, "handleInfo": ["u_buffer0", 2, 13] }, "scale": { "value": [200, 500], "type": 14, "handleInfo": ["u_buffer1", 0, 14] }, "translate": { "value": [320, 480], "type": 14, "handleInfo": ["u_buffer1", 2, 14] }, "u_buffer0": { "type": 16, "value": [640, 960, 0.5, 0] }, "u_buffer1": { "type": 16, "value": [200, 500, 320, 480] } } }] }
    ],
    "shaders": [
      {
        "name": "splash-screen|splash-screen-vs:vert|splash-screen-fs:frag",
        "hash": 1349506124,
        "builtins": {
          "statistics": { "CC_EFFECT_USED_VERTEX_UNIFORM_VECTORS": 6, "CC_EFFECT_USED_FRAGMENT_UNIFORM_VECTORS": 0 },
          "globals": { "blocks": [], "samplerTextures": [], "buffers": [], "images": [] },
          "locals": { "blocks": [], "samplerTextures": [], "buffers": [], "images": [] }
        },
        "defines": [],
        "attributes": [
          { "name": "a_position", "defines": [], "format": 21, "location": 0 },
          { "name": "a_texCoord", "defines": [], "format": 21, "location": 1 }
        ],
        "blocks": [
          {"name": "Constant", "defines": [], "binding": 0, "stageFlags": 1, "members": [
            { "name": "u_buffer0", "type": 16, "count": 1 },
            { "name": "u_buffer1", "type": 16, "count": 1 },
            { "name": "u_projection", "type": 25, "count": 1 }
          ]}
        ],
        "samplerTextures": [
          { "name": "mainTexture", "type": 28, "count": 1, "defines": [], "stageFlags": 16, "binding": 1 }
        ],
        "buffers": [],
        "images": [],
        "textures": [],
        "samplers": [],
        "subpassInputs": []
      }
    ]
  }
];<|MERGE_RESOLUTION|>--- conflicted
+++ resolved
@@ -442,20 +442,12 @@
   {
     "name": "standard",
     "techniques": [
-<<<<<<< HEAD
-      { "name": "opaque", "passes": [{ "program": "standard|standard-vs|standard-fs", "properties": { "tilingOffset": { "value": [1, 1, 0, 0], "type": 16 }, "mainColor": { "value": [1, 1, 1, 1], "linear": true, "type": 16, "handleInfo": ["albedo", 0, 16] }, "albedoScale": { "value": [1, 1, 1], "type": 15, "handleInfo": ["albedoScaleAndCutoff", 0, 15] }, "alphaThreshold": { "value": [0.5], "type": 13, "handleInfo": ["albedoScaleAndCutoff", 3, 13] }, "occlusion": { "value": [1], "type": 13, "handleInfo": ["pbrParams", 0, 13] }, "roughness": { "value": [0.8], "type": 13, "handleInfo": ["pbrParams", 1, 13] }, "metallic": { "value": [0.6], "type": 13, "handleInfo": ["pbrParams", 2, 13] }, "SpecularIntensity": { "value": [0.5], "type": 13, "handleInfo": ["pbrParams", 3, 13] }, "emissive": { "value": [0, 0, 0, 1], "linear": true, "type": 16 }, "emissiveScale": { "value": [1, 1, 1], "type": 15, "handleInfo": ["emissiveScaleParam", 0, 15] }, "normalStrenth": { "value": [1], "type": 13, "handleInfo": ["emissiveScaleParam", 3, 13] }, "mainTexture": { "value": "grey", "type": 28, "handleInfo": ["albedoMap", 0, 28] }, "normalMap": { "value": "normal", "type": 28 }, "pbrMap": { "value": "grey", "type": 28 }, "metallicRoughnessMap": { "value": "grey", "type": 28 }, "occlusionMap": { "value": "white", "type": 28 }, "emissiveMap": { "value": "grey", "type": 28 }, "albedo": { "type": 16, "value": [1, 1, 1, 1] }, "albedoScaleAndCutoff": { "type": 16, "value": [1, 1, 1, 0.5] }, "pbrParams": { "type": 16, "value": [1, 0.8, 0.6, 0.5] }, "emissiveScaleParam": { "type": 16, "value": [1, 1, 1, 1] }, "albedoMap": { "type": 28, "value": "grey" } } }, { "phase": "forward-add", "propertyIndex": 0, "embeddedMacros": { "CC_FORWARD_ADD": true }, "blendState": { "targets": [{ "blend": true, "blendSrc": 1, "blendDst": 1, "blendSrcAlpha": 0, "blendDstAlpha": 1 }] }, "program": "standard|standard-vs|standard-fs", "depthStencilState": { "depthFunc": 2, "depthTest": true, "depthWrite": false } }, { "phase": "shadow-caster", "propertyIndex": 0, "rasterizerState": { "cullMode": 1 }, "program": "standard|shadow-caster-vs:vert|shadow-caster-fs:frag" }] }
-=======
-      { "name": "opaque", "passes": [{ "program": "standard|standard-vs|standard-fs", "properties": { "tilingOffset": { "value": [1, 1, 0, 0], "type": 16 }, "mainColor": { "value": [1, 1, 1, 1], "linear": true, "type": 16, "handleInfo": ["albedo", 0, 16] }, "albedoScale": { "value": [1, 1, 1], "type": 15, "handleInfo": ["albedoScaleAndCutoff", 0, 15] }, "alphaThreshold": { "value": [0.5], "type": 13, "handleInfo": ["albedoScaleAndCutoff", 3, 13] }, "occlusion": { "value": [1], "type": 13, "handleInfo": ["pbrParams", 0, 13] }, "roughness": { "value": [0.8], "type": 13, "handleInfo": ["pbrParams", 1, 13] }, "metallic": { "value": [0.6], "type": 13, "handleInfo": ["pbrParams", 2, 13] }, "SpecularIntensity": { "value": [0.5], "type": 13, "handleInfo": ["pbrParams", 3, 13] }, "emissive": { "value": [0, 0, 0, 1], "linear": true, "type": 16 }, "emissiveScale": { "value": [1, 1, 1], "type": 15, "handleInfo": ["emissiveScaleParam", 0, 15] }, "normalStrenth": { "value": [1], "type": 13, "handleInfo": ["emissiveScaleParam", 3, 13] }, "mainTexture": { "value": "grey", "type": 28, "handleInfo": ["albedoMap", 0, 28] }, "normalMap": { "value": "normal", "type": 28 }, "pbrMap": { "value": "grey", "type": 28 }, "metallicRoughnessMap": { "value": "grey", "type": 28 }, "occlusionMap": { "value": "white", "type": 28 }, "emissiveMap": { "value": "grey", "type": 28 }, "albedo": { "type": 16, "value": [1, 1, 1, 1] }, "albedoScaleAndCutoff": { "type": 16, "value": [1, 1, 1, 0.5] }, "pbrParams": { "type": 16, "value": [1, 0.8, 0.6, 0.5] }, "emissiveScaleParam": { "type": 16, "value": [1, 1, 1, 1] }, "albedoMap": { "type": 28, "value": "grey" } } }, { "phase": "forward-add", "propertyIndex": 0, "embeddedMacros": { "CC_FORWARD_ADD": true }, "blendState": { "targets": [{ "blend": true, "blendSrc": 1, "blendDst": 1, "blendSrcAlpha": 0, "blendDstAlpha": 1 }] }, "program": "standard|standard-vs|standard-fs", "depthStencilState": { "depthFunc": 2, "depthTest": true, "depthWrite": false }, "properties": { "tilingOffset": { "value": [1, 1, 0, 0], "type": 16 }, "mainColor": { "value": [1, 1, 1, 1], "linear": true, "type": 16, "handleInfo": ["albedo", 0, 16] }, "albedoScale": { "value": [1, 1, 1], "type": 15, "handleInfo": ["albedoScaleAndCutoff", 0, 15] }, "alphaThreshold": { "value": [0.5], "type": 13, "handleInfo": ["albedoScaleAndCutoff", 3, 13] }, "occlusion": { "value": [1], "type": 13, "handleInfo": ["pbrParams", 0, 13] }, "roughness": { "value": [0.8], "type": 13, "handleInfo": ["pbrParams", 1, 13] }, "metallic": { "value": [0.6], "type": 13, "handleInfo": ["pbrParams", 2, 13] }, "SpecularIntensity": { "value": [0.5], "type": 13, "handleInfo": ["pbrParams", 3, 13] }, "emissive": { "value": [0, 0, 0, 1], "linear": true, "type": 16 }, "emissiveScale": { "value": [1, 1, 1], "type": 15, "handleInfo": ["emissiveScaleParam", 0, 15] }, "normalStrenth": { "value": [1], "type": 13, "handleInfo": ["emissiveScaleParam", 3, 13] }, "mainTexture": { "value": "grey", "type": 28, "handleInfo": ["albedoMap", 0, 28] }, "normalMap": { "value": "normal", "type": 28 }, "pbrMap": { "value": "grey", "type": 28 }, "metallicRoughnessMap": { "value": "grey", "type": 28 }, "occlusionMap": { "value": "white", "type": 28 }, "emissiveMap": { "value": "grey", "type": 28 }, "albedo": { "type": 16, "value": [1, 1, 1, 1] }, "albedoScaleAndCutoff": { "type": 16, "value": [1, 1, 1, 0.5] }, "pbrParams": { "type": 16, "value": [1, 0.8, 0.6, 0.5] }, "emissiveScaleParam": { "type": 16, "value": [1, 1, 1, 1] }, "albedoMap": { "type": 28, "value": "grey" } } }, { "phase": "shadow-caster", "propertyIndex": 0, "rasterizerState": { "cullMode": 1 }, "program": "standard|shadow-caster-vs:vert|shadow-caster-fs:frag", "properties": { "tilingOffset": { "value": [1, 1, 0, 0], "type": 16 }, "mainColor": { "value": [1, 1, 1, 1], "type": 16, "handleInfo": ["albedo", 0, 16] }, "albedoScale": { "value": [1, 1, 1], "type": 15, "handleInfo": ["albedoScaleAndCutoff", 0, 15] }, "alphaThreshold": { "value": [0.5], "type": 13, "handleInfo": ["albedoScaleAndCutoff", 3, 13] }, "mainTexture": { "value": "grey", "type": 28, "handleInfo": ["albedoMap", 0, 28] }, "albedo": { "type": 16, "value": [1, 1, 1, 1] }, "albedoScaleAndCutoff": { "type": 16, "value": [1, 1, 1, 0.5] }, "albedoMap": { "type": 28, "value": "grey" } } }] }
->>>>>>> e3c22253
+      { "name": "opaque", "passes": [{ "program": "standard|standard-vs|standard-fs", "properties": { "tilingOffset": { "value": [1, 1, 0, 0], "type": 16 }, "mainColor": { "value": [1, 1, 1, 1], "type": 16, "handleInfo": ["albedo", 0, 16] }, "albedoScale": { "value": [1, 1, 1], "type": 15, "handleInfo": ["albedoScaleAndCutoff", 0, 15] }, "alphaThreshold": { "value": [0.5], "type": 13, "handleInfo": ["albedoScaleAndCutoff", 3, 13] }, "occlusion": { "value": [1], "type": 13, "handleInfo": ["pbrParams", 0, 13] }, "roughness": { "value": [0.8], "type": 13, "handleInfo": ["pbrParams", 1, 13] }, "metallic": { "value": [0.6], "type": 13, "handleInfo": ["pbrParams", 2, 13] }, "SpecularIntensity": { "value": [0.5], "type": 13, "handleInfo": ["pbrParams", 3, 13] }, "normalStrenth": { "value": [1], "type": 13, "handleInfo": ["miscParams", 0, 13] }, "emissive": { "value": [0, 0, 0, 1], "type": 16 }, "emissiveScale": { "value": [1, 1, 1], "type": 15, "handleInfo": ["emissiveScaleParam", 0, 15] }, "mainTexture": { "value": "grey", "type": 28, "handleInfo": ["albedoMap", 0, 28] }, "normalMap": { "value": "normal", "type": 28 }, "pbrMap": { "value": "grey", "type": 28 }, "metallicRoughnessMap": { "value": "grey", "type": 28 }, "occlusionMap": { "value": "white", "type": 28 }, "emissiveMap": { "value": "grey", "type": 28 }, "albedo": { "type": 16, "value": [1, 1, 1, 1] }, "albedoScaleAndCutoff": { "type": 16, "value": [1, 1, 1, 0.5] }, "pbrParams": { "type": 16, "value": [1, 0.8, 0.6, 0.5] }, "miscParams": { "type": 16, "value": [1, 0, 0, 0] }, "emissiveScaleParam": { "type": 16, "value": [1, 1, 1, 0] }, "albedoMap": { "type": 28, "value": "grey" } } }, { "phase": "forward-add", "propertyIndex": 0, "embeddedMacros": { "CC_FORWARD_ADD": true }, "blendState": { "targets": [{ "blend": true, "blendSrc": 1, "blendDst": 1, "blendSrcAlpha": 0, "blendDstAlpha": 1 }] }, "program": "standard|standard-vs|standard-fs", "depthStencilState": { "depthFunc": 2, "depthTest": true, "depthWrite": false }, "properties": { "tilingOffset": { "value": [1, 1, 0, 0], "type": 16 }, "mainColor": { "value": [1, 1, 1, 1], "type": 16, "handleInfo": ["albedo", 0, 16] }, "albedoScale": { "value": [1, 1, 1], "type": 15, "handleInfo": ["albedoScaleAndCutoff", 0, 15] }, "alphaThreshold": { "value": [0.5], "type": 13, "handleInfo": ["albedoScaleAndCutoff", 3, 13] }, "occlusion": { "value": [1], "type": 13, "handleInfo": ["pbrParams", 0, 13] }, "roughness": { "value": [0.8], "type": 13, "handleInfo": ["pbrParams", 1, 13] }, "metallic": { "value": [0.6], "type": 13, "handleInfo": ["pbrParams", 2, 13] }, "SpecularIntensity": { "value": [0.5], "type": 13, "handleInfo": ["pbrParams", 3, 13] }, "normalStrenth": { "value": [1], "type": 13, "handleInfo": ["miscParams", 0, 13] }, "emissive": { "value": [0, 0, 0, 1], "type": 16 }, "emissiveScale": { "value": [1, 1, 1], "type": 15, "handleInfo": ["emissiveScaleParam", 0, 15] }, "mainTexture": { "value": "grey", "type": 28, "handleInfo": ["albedoMap", 0, 28] }, "normalMap": { "value": "normal", "type": 28 }, "pbrMap": { "value": "grey", "type": 28 }, "metallicRoughnessMap": { "value": "grey", "type": 28 }, "occlusionMap": { "value": "white", "type": 28 }, "emissiveMap": { "value": "grey", "type": 28 }, "albedo": { "type": 16, "value": [1, 1, 1, 1] }, "albedoScaleAndCutoff": { "type": 16, "value": [1, 1, 1, 0.5] }, "pbrParams": { "type": 16, "value": [1, 0.8, 0.6, 0.5] }, "miscParams": { "type": 16, "value": [1, 0, 0, 0] }, "emissiveScaleParam": { "type": 16, "value": [1, 1, 1, 0] }, "albedoMap": { "type": 28, "value": "grey" } } }, { "phase": "shadow-caster", "propertyIndex": 0, "rasterizerState": { "cullMode": 1 }, "program": "standard|shadow-caster-vs:vert|shadow-caster-fs:frag", "properties": { "tilingOffset": { "value": [1, 1, 0, 0], "type": 16 }, "mainColor": { "value": [1, 1, 1, 1], "type": 16, "handleInfo": ["albedo", 0, 16] }, "albedoScale": { "value": [1, 1, 1], "type": 15, "handleInfo": ["albedoScaleAndCutoff", 0, 15] }, "alphaThreshold": { "value": [0.5], "type": 13, "handleInfo": ["albedoScaleAndCutoff", 3, 13] }, "occlusion": { "value": [1], "type": 13, "handleInfo": ["pbrParams", 0, 13] }, "roughness": { "value": [0.8], "type": 13, "handleInfo": ["pbrParams", 1, 13] }, "metallic": { "value": [0.6], "type": 13, "handleInfo": ["pbrParams", 2, 13] }, "normalStrenth": { "value": [1], "type": 13, "handleInfo": ["pbrParams", 3, 13] }, "emissive": { "value": [0, 0, 0, 1], "type": 16 }, "emissiveScale": { "value": [1, 1, 1], "type": 15, "handleInfo": ["emissiveScaleParam", 0, 15] }, "mainTexture": { "value": "grey", "type": 28, "handleInfo": ["albedoMap", 0, 28] }, "albedo": { "type": 16, "value": [1, 1, 1, 1] }, "albedoScaleAndCutoff": { "type": 16, "value": [1, 1, 1, 0.5] }, "pbrParams": { "type": 16, "value": [1, 0.8, 0.6, 1] }, "emissiveScaleParam": { "type": 16, "value": [1, 1, 1, 0] }, "albedoMap": { "type": 28, "value": "grey" } } }] }
     ],
     "shaders": [
       {
         "name": "standard|standard-vs|standard-fs",
-<<<<<<< HEAD
-        "hash": 3399486403,
-=======
-        "hash": 3028975185,
->>>>>>> e3c22253
+        "hash": 2992576417,
         "builtins": {
           "statistics": { "CC_EFFECT_USED_VERTEX_UNIFORM_VECTORS": 221, "CC_EFFECT_USED_FRAGMENT_UNIFORM_VECTORS": 64 },
           "globals": { "blocks": [{ "name": "CCGlobal", "defines": [] }, { "name": "CCCamera", "defines": [] }, { "name": "CCShadow", "defines": [] }], "samplerTextures": [{ "name": "cc_shadowMap", "defines": ["CC_RECEIVE_SHADOW"] }, { "name": "cc_spotLightingMap", "defines": ["CC_RECEIVE_SHADOW"] }, { "name": "cc_environment", "defines": ["CC_USE_IBL"] }, { "name": "cc_diffuseMap", "defines": ["CC_USE_IBL", "CC_USE_DIFFUSEMAP"] }], "buffers": [], "images": [] },
@@ -548,11 +540,7 @@
       },
       {
         "name": "standard|shadow-caster-vs:vert|shadow-caster-fs:frag",
-<<<<<<< HEAD
-        "hash": 4175746448,
-=======
-        "hash": 3485028792,
->>>>>>> e3c22253
+        "hash": 3990388591,
         "builtins": {
           "statistics": { "CC_EFFECT_USED_VERTEX_UNIFORM_VECTORS": 182, "CC_EFFECT_USED_FRAGMENT_UNIFORM_VECTORS": 64 },
           "globals": { "blocks": [{ "name": "CCShadow", "defines": [] }, { "name": "CCGlobal", "defines": [] }, { "name": "CCCamera", "defines": [] }], "samplerTextures": [{ "name": "cc_shadowMap", "defines": ["CC_RECEIVE_SHADOW"] }, { "name": "cc_spotLightingMap", "defines": ["CC_RECEIVE_SHADOW"] }], "buffers": [], "images": [] },
@@ -622,11 +610,7 @@
     "shaders": [
       {
         "name": "terrain|terrain-vs|terrain-fs",
-<<<<<<< HEAD
-        "hash": 362742288,
-=======
-        "hash": 3792272753,
->>>>>>> e3c22253
+        "hash": 1551773371,
         "builtins": {
           "statistics": { "CC_EFFECT_USED_VERTEX_UNIFORM_VECTORS": 69, "CC_EFFECT_USED_FRAGMENT_UNIFORM_VECTORS": 60 },
           "globals": { "blocks": [{ "name": "CCGlobal", "defines": [] }, { "name": "CCCamera", "defines": [] }, { "name": "CCShadow", "defines": [] }], "samplerTextures": [{ "name": "cc_shadowMap", "defines": ["CC_RECEIVE_SHADOW"] }, { "name": "cc_spotLightingMap", "defines": ["CC_RECEIVE_SHADOW"] }, { "name": "cc_environment", "defines": ["CC_USE_IBL"] }, { "name": "cc_diffuseMap", "defines": ["CC_USE_IBL", "CC_USE_DIFFUSEMAP"] }], "buffers": [], "images": [] },
@@ -719,11 +703,7 @@
     "shaders": [
       {
         "name": "unlit|unlit-vs:vert|unlit-fs:frag",
-<<<<<<< HEAD
-        "hash": 3301011325,
-=======
-        "hash": 3319190198,
->>>>>>> e3c22253
+        "hash": 1088129332,
         "builtins": {
           "statistics": { "CC_EFFECT_USED_VERTEX_UNIFORM_VECTORS": 197, "CC_EFFECT_USED_FRAGMENT_UNIFORM_VECTORS": 41 },
           "globals": { "blocks": [{ "name": "CCGlobal", "defines": [] }, { "name": "CCCamera", "defines": [] }], "samplerTextures": [], "buffers": [], "images": [] },
@@ -794,11 +774,7 @@
     "shaders": [
       {
         "name": "bloom|bloom-vs|prefilter-fs",
-<<<<<<< HEAD
-        "hash": 3493244111,
-=======
-        "hash": 2185821616,
->>>>>>> e3c22253
+        "hash": 3568412722,
         "builtins": {
           "statistics": { "CC_EFFECT_USED_VERTEX_UNIFORM_VECTORS": 147, "CC_EFFECT_USED_FRAGMENT_UNIFORM_VECTORS": 40 },
           "globals": { "blocks": [{ "name": "CCGlobal", "defines": [] }, { "name": "CCCamera", "defines": [] }], "samplerTextures": [], "buffers": [], "images": [] },
@@ -841,11 +817,7 @@
       },
       {
         "name": "bloom|bloom-vs|downsample-fs",
-<<<<<<< HEAD
-        "hash": 3733277754,
-=======
-        "hash": 1780231359,
->>>>>>> e3c22253
+        "hash": 3451245756,
         "builtins": {
           "statistics": { "CC_EFFECT_USED_VERTEX_UNIFORM_VECTORS": 147, "CC_EFFECT_USED_FRAGMENT_UNIFORM_VECTORS": 40 },
           "globals": { "blocks": [{ "name": "CCGlobal", "defines": [] }, { "name": "CCCamera", "defines": [] }], "samplerTextures": [], "buffers": [], "images": [] },
@@ -888,11 +860,7 @@
       },
       {
         "name": "bloom|bloom-vs|upsample-fs",
-<<<<<<< HEAD
-        "hash": 4151134822,
-=======
-        "hash": 3580425335,
->>>>>>> e3c22253
+        "hash": 3904509271,
         "builtins": {
           "statistics": { "CC_EFFECT_USED_VERTEX_UNIFORM_VECTORS": 147, "CC_EFFECT_USED_FRAGMENT_UNIFORM_VECTORS": 40 },
           "globals": { "blocks": [{ "name": "CCGlobal", "defines": [] }, { "name": "CCCamera", "defines": [] }], "samplerTextures": [], "buffers": [], "images": [] },
@@ -935,11 +903,7 @@
       },
       {
         "name": "bloom|bloom-vs|combine-fs",
-<<<<<<< HEAD
-        "hash": 1122355486,
-=======
-        "hash": 3457196798,
->>>>>>> e3c22253
+        "hash": 1662800198,
         "builtins": {
           "statistics": { "CC_EFFECT_USED_VERTEX_UNIFORM_VECTORS": 147, "CC_EFFECT_USED_FRAGMENT_UNIFORM_VECTORS": 40 },
           "globals": { "blocks": [{ "name": "CCGlobal", "defines": [] }, { "name": "CCCamera", "defines": [] }], "samplerTextures": [], "buffers": [], "images": [] },
@@ -1044,11 +1008,7 @@
     "shaders": [
       {
         "name": "planar-shadow|planar-shadow-vs:vert|planar-shadow-fs:frag",
-<<<<<<< HEAD
-        "hash": 517317966,
-=======
-        "hash": 2954155677,
->>>>>>> e3c22253
+        "hash": 1302078023,
         "builtins": {
           "statistics": { "CC_EFFECT_USED_VERTEX_UNIFORM_VECTORS": 215, "CC_EFFECT_USED_FRAGMENT_UNIFORM_VECTORS": 58 },
           "globals": { "blocks": [{ "name": "CCGlobal", "defines": [] }, { "name": "CCCamera", "defines": [] }, { "name": "CCShadow", "defines": [] }], "samplerTextures": [], "buffers": [], "images": [] },
@@ -1100,11 +1060,7 @@
     "shaders": [
       {
         "name": "post-process|post-process-vs|post-process-fs",
-<<<<<<< HEAD
-        "hash": 3535122263,
-=======
-        "hash": 3237848814,
->>>>>>> e3c22253
+        "hash": 1625499010,
         "builtins": {
           "statistics": { "CC_EFFECT_USED_VERTEX_UNIFORM_VECTORS": 147, "CC_EFFECT_USED_FRAGMENT_UNIFORM_VECTORS": 39 },
           "globals": { "blocks": [{ "name": "CCGlobal", "defines": [] }, { "name": "CCCamera", "defines": [] }], "samplerTextures": [], "buffers": [], "images": [] },
