/* eslint-disable */
// absolute essential effects
export const effects = [
  {
    "name": "billboard",
    "techniques": [
      { "name": "add", "passes": [{ "rasterizerState": { "cullMode": 0 }, "blendState": { "targets": [{ "blend": true, "blendSrc": 2, "blendDst": 1, "blendSrcAlpha": 2, "blendDstAlpha": 1 }] }, "program": "billboard|vert:vs_main|tinted-fs:add", "depthStencilState": { "depthTest": true, "depthWrite": false }, "properties": { "mainTexture": { "value": "grey", "type": 28 }, "mainTiling_Offset": { "value": [1, 1, 0, 0], "type": 16 }, "tintColor": { "value": [0.5, 0.5, 0.5, 0.5], "type": 16 } } }] }
    ],
    "shaders": [
      {
        "name": "billboard|vert:vs_main|tinted-fs:add",
        "hash": 2909832090,
        "builtins": {
          "statistics": { "CC_EFFECT_USED_VERTEX_UNIFORM_VECTORS": 53, "CC_EFFECT_USED_FRAGMENT_UNIFORM_VECTORS": 40 },
          "globals": { "blocks": [{ "name": "CCGlobal", "defines": [] }, { "name": "CCCamera", "defines": [] }], "samplerTextures": [], "buffers": [], "images": [] },
          "locals": { "blocks": [{ "name": "CCLocal", "defines": [] }], "samplerTextures": [], "buffers": [], "images": [] }
        },
        "defines": [],
        "attributes": [
          { "name": "a_position", "defines": [], "format": 32, "location": 0 },
          { "name": "a_texCoord", "defines": [], "format": 21, "location": 1 },
          { "name": "a_color", "defines": [], "format": 44, "location": 2 }
        ],
        "blocks": [
          {"name": "Constants", "defines": [], "binding": 0, "stageFlags": 1, "members": [
            { "name": "mainTiling_Offset", "type": 16, "count": 1 },
            { "name": "frameTile_velLenScale", "type": 16, "count": 1 },
            { "name": "scale", "type": 16, "count": 1 },
            { "name": "nodeRotation", "type": 16, "count": 1 }
          ]},
          {"name": "builtin", "defines": [], "binding": 1, "stageFlags": 1, "members": [
            { "name": "cc_size_rotation", "type": 16, "count": 1 }
          ]},
          {"name": "FragConstants", "defines": [], "binding": 2, "stageFlags": 16, "members": [
            { "name": "tintColor", "type": 16, "count": 1 }
          ]}
        ],
        "samplerTextures": [
          { "name": "mainTexture", "type": 28, "count": 1, "defines": [], "stageFlags": 16, "binding": 3 }
        ],
        "buffers": [],
        "images": [],
        "textures": [],
        "samplers": [],
        "subpassInputs": []
      }
    ]
  },
  {
    "name": "clear-stencil",
    "techniques": [
      { "passes": [{ "blendState": { "targets": [{ "blend": true }] }, "rasterizerState": { "cullMode": 0 }, "program": "clear-stencil|sprite-vs:vert|sprite-fs:frag", "depthStencilState": { "depthTest": false, "depthWrite": false } }] }
    ],
    "shaders": [
      {
        "name": "clear-stencil|sprite-vs:vert|sprite-fs:frag",
        "hash": 3507038093,
        "builtins": {
          "statistics": { "CC_EFFECT_USED_VERTEX_UNIFORM_VECTORS": 0, "CC_EFFECT_USED_FRAGMENT_UNIFORM_VECTORS": 0 },
          "globals": { "blocks": [], "samplerTextures": [], "buffers": [], "images": [] },
          "locals": { "blocks": [], "samplerTextures": [], "buffers": [], "images": [] }
        },
        "defines": [],
        "attributes": [
          { "name": "a_position", "defines": [], "format": 32, "location": 0 }
        ],
        "blocks": [],
        "samplerTextures": [],
        "buffers": [],
        "images": [],
        "textures": [],
        "samplers": [],
        "subpassInputs": []
      }
    ]
  },
  {
    "name": "graphics",
    "techniques": [
      { "passes": [{ "blendState": { "targets": [{ "blend": true, "blendSrc": 1, "blendDst": 4, "blendSrcAlpha": 1, "blendDstAlpha": 4 }] }, "rasterizerState": { "cullMode": 0 }, "program": "graphics|vs:vert|fs:frag", "depthStencilState": { "depthTest": false, "depthWrite": false } }] }
    ],
    "shaders": [
      {
        "name": "graphics|vs:vert|fs:frag",
        "hash": 2610213142,
        "builtins": {
          "statistics": { "CC_EFFECT_USED_VERTEX_UNIFORM_VECTORS": 48, "CC_EFFECT_USED_FRAGMENT_UNIFORM_VECTORS": 0 },
          "globals": { "blocks": [{ "name": "CCGlobal", "defines": [] }, { "name": "CCCamera", "defines": [] }], "samplerTextures": [], "buffers": [], "images": [] },
          "locals": { "blocks": [{ "name": "CCLocal", "defines": [] }], "samplerTextures": [], "buffers": [], "images": [] }
        },
        "defines": [],
        "attributes": [
          { "name": "a_position", "defines": [], "format": 32, "location": 0 },
          { "name": "a_color", "defines": [], "format": 44, "location": 1 },
          { "name": "a_dist", "defines": [], "format": 11, "location": 2 }
        ],
        "blocks": [],
        "samplerTextures": [],
        "buffers": [],
        "images": [],
        "textures": [],
        "samplers": [],
        "subpassInputs": []
      }
    ]
  },
  {
    "name": "occlusion-query",
    "techniques": [
      { "passes": [{ "rasterizerState": { "cullMode": 2 }, "blendState": { "targets": [{ "blendColorMask": 0 }] }, "program": "occlusion-query|occlusion-query-vs:vert|occlusion-query-fs:frag", "depthStencilState": { "depthTest": true, "depthWrite": false } }] }
    ],
    "shaders": [
      {
        "name": "occlusion-query|occlusion-query-vs:vert|occlusion-query-fs:frag",
        "hash": 1571978323,
        "builtins": {
          "statistics": { "CC_EFFECT_USED_VERTEX_UNIFORM_VECTORS": 41, "CC_EFFECT_USED_FRAGMENT_UNIFORM_VECTORS": 0 },
          "globals": { "blocks": [{ "name": "CCGlobal", "defines": [] }, { "name": "CCCamera", "defines": [] }], "samplerTextures": [], "buffers": [], "images": [] },
          "locals": { "blocks": [{ "name": "CCWorldBound", "defines": [] }], "samplerTextures": [], "buffers": [], "images": [] }
        },
        "defines": [],
        "attributes": [
          { "name": "a_position", "defines": [], "format": 32, "location": 0 }
        ],
        "blocks": [],
        "samplerTextures": [],
        "buffers": [],
        "images": [],
        "textures": [],
        "samplers": [],
        "subpassInputs": []
      }
    ]
  },
  {
    "name": "particle-gpu",
    "techniques": [
      { "name": "add", "passes": [{ "rasterizerState": { "cullMode": 0 }, "blendState": { "targets": [{ "blend": true, "blendSrc": 2, "blendDst": 1, "blendSrcAlpha": 2, "blendDstAlpha": 1 }] }, "program": "particle-gpu|particle-vs-gpu:gpvs_main|tinted-fs:add", "depthStencilState": { "depthTest": true, "depthWrite": false }, "properties": { "mainTexture": { "value": "grey", "type": 28 }, "mainTiling_Offset": { "value": [1, 1, 0, 0], "type": 16 }, "tintColor": { "value": [0.5, 0.5, 0.5, 0.5], "type": 16 } } }] }
    ],
    "shaders": [
      {
        "name": "particle-gpu|particle-vs-gpu:gpvs_main|tinted-fs:add",
        "hash": 1250077034,
        "builtins": {
          "statistics": { "CC_EFFECT_USED_VERTEX_UNIFORM_VECTORS": 63, "CC_EFFECT_USED_FRAGMENT_UNIFORM_VECTORS": 40 },
          "globals": { "blocks": [{ "name": "CCGlobal", "defines": [] }, { "name": "CCCamera", "defines": [] }], "samplerTextures": [], "buffers": [], "images": [] },
          "locals": { "blocks": [{ "name": "CCLocal", "defines": [] }], "samplerTextures": [], "buffers": [], "images": [] }
        },
        "defines": [
          { "name": "CC_RENDER_MODE", "type": "number", "range": [0, 4] },
          { "name": "USE_VK_SHADER", "type": "boolean" },
          { "name": "COLOR_OVER_TIME_MODULE_ENABLE", "type": "boolean" },
          { "name": "ROTATION_OVER_TIME_MODULE_ENABLE", "type": "boolean" },
          { "name": "SIZE_OVER_TIME_MODULE_ENABLE", "type": "boolean" },
          { "name": "FORCE_OVER_TIME_MODULE_ENABLE", "type": "boolean" },
          { "name": "VELOCITY_OVER_TIME_MODULE_ENABLE", "type": "boolean" },
          { "name": "TEXTURE_ANIMATION_MODULE_ENABLE", "type": "boolean" },
          { "name": "CC_USE_WORLD_SPACE", "type": "boolean" }
        ],
        "attributes": [
          { "name": "a_position_starttime", "defines": [], "format": 44, "location": 0 },
          { "name": "a_size_uv", "defines": [], "format": 44, "location": 1 },
          { "name": "a_rotation_uv", "defines": [], "format": 44, "location": 2 },
          { "name": "a_color", "defines": [], "format": 44, "location": 3 },
          { "name": "a_dir_life", "defines": [], "format": 44, "location": 4 },
          { "name": "a_rndSeed", "defines": [], "format": 11, "location": 5 },
          { "name": "a_texCoord", "defines": ["CC_RENDER_MODE"], "format": 32, "location": 6 },
          { "name": "a_texCoord3", "defines": ["CC_RENDER_MODE"], "format": 32, "location": 7 },
          { "name": "a_normal", "defines": ["CC_RENDER_MODE"], "format": 32, "location": 8 },
          { "name": "a_color1", "defines": ["CC_RENDER_MODE"], "format": 44, "location": 9 }
        ],
        "blocks": [
          {"name": "Constants", "defines": [], "binding": 0, "stageFlags": 1, "members": [
            { "name": "mainTiling_Offset", "type": 16, "count": 1 },
            { "name": "frameTile_velLenScale", "type": 16, "count": 1 },
            { "name": "scale", "type": 16, "count": 1 },
            { "name": "nodeRotation", "type": 16, "count": 1 }
          ]},
          {"name": "SampleConstants", "defines": [], "binding": 1, "stageFlags": 1, "members": [
            { "name": "u_sampleInfo", "type": 16, "count": 1 }
          ]},
          {"name": "TickConstants", "defines": [], "binding": 2, "stageFlags": 1, "members": [
            { "name": "u_worldRot", "type": 16, "count": 1 },
            { "name": "u_timeDelta", "type": 16, "count": 1 }
          ]},
          {"name": "ColorConstant", "defines": ["COLOR_OVER_TIME_MODULE_ENABLE"], "binding": 3, "stageFlags": 1, "members": [
            { "name": "u_color_mode", "type": 5, "count": 1 }
          ]},
          {"name": "RotationConstant", "defines": ["ROTATION_OVER_TIME_MODULE_ENABLE"], "binding": 4, "stageFlags": 1, "members": [
            { "name": "u_rotation_mode", "type": 5, "count": 1 }
          ]},
          {"name": "SizeConstant", "defines": ["SIZE_OVER_TIME_MODULE_ENABLE"], "binding": 5, "stageFlags": 1, "members": [
            { "name": "u_size_mode", "type": 5, "count": 1 }
          ]},
          {"name": "ForceConstant", "defines": ["FORCE_OVER_TIME_MODULE_ENABLE"], "binding": 6, "stageFlags": 1, "members": [
            { "name": "u_force_mode", "type": 5, "count": 1 },
            { "name": "u_force_space", "type": 5, "count": 1 }
          ]},
          {"name": "VelocityConstant", "defines": ["VELOCITY_OVER_TIME_MODULE_ENABLE"], "binding": 7, "stageFlags": 1, "members": [
            { "name": "u_velocity_mode", "type": 5, "count": 1 },
            { "name": "u_velocity_space", "type": 5, "count": 1 }
          ]},
          {"name": "AnimationConstant", "defines": ["TEXTURE_ANIMATION_MODULE_ENABLE"], "binding": 8, "stageFlags": 1, "members": [
            { "name": "u_anim_info", "type": 16, "count": 1 }
          ]},
          {"name": "FragConstants", "defines": [], "binding": 9, "stageFlags": 16, "members": [
            { "name": "tintColor", "type": 16, "count": 1 }
          ]}
        ],
        "samplerTextures": [
          { "name": "color_over_time_tex0", "type": 28, "count": 1, "defines": ["COLOR_OVER_TIME_MODULE_ENABLE"], "stageFlags": 1, "binding": 10 },
          { "name": "rotation_over_time_tex0", "type": 28, "count": 1, "defines": ["ROTATION_OVER_TIME_MODULE_ENABLE"], "stageFlags": 1, "binding": 11 },
          { "name": "size_over_time_tex0", "type": 28, "count": 1, "defines": ["SIZE_OVER_TIME_MODULE_ENABLE"], "stageFlags": 1, "binding": 12 },
          { "name": "force_over_time_tex0", "type": 28, "count": 1, "defines": ["FORCE_OVER_TIME_MODULE_ENABLE"], "stageFlags": 1, "binding": 13 },
          { "name": "velocity_over_time_tex0", "type": 28, "count": 1, "defines": ["VELOCITY_OVER_TIME_MODULE_ENABLE"], "stageFlags": 1, "binding": 14 },
          { "name": "texture_animation_tex0", "type": 28, "count": 1, "defines": ["TEXTURE_ANIMATION_MODULE_ENABLE"], "stageFlags": 1, "binding": 15 },
          { "name": "mainTexture", "type": 28, "count": 1, "defines": [], "stageFlags": 16, "binding": 16 }
        ],
        "buffers": [],
        "images": [],
        "textures": [],
        "samplers": [],
        "subpassInputs": []
      }
    ]
  },
  {
    "name": "particle-trail",
    "techniques": [
      { "name": "add", "passes": [{ "rasterizerState": { "cullMode": 0 }, "blendState": { "targets": [{ "blend": true, "blendSrc": 2, "blendDst": 1, "blendSrcAlpha": 2, "blendDstAlpha": 1 }] }, "program": "particle-trail|particle-trail:vs_main|tinted-fs:add", "depthStencilState": { "depthTest": true, "depthWrite": false }, "properties": { "mainTexture": { "value": "grey", "type": 28 }, "mainTiling_Offset": { "value": [1, 1, 0, 0], "type": 16 }, "frameTile_velLenScale": { "value": [1, 1, 0, 0], "type": 16 }, "tintColor": { "value": [0.5, 0.5, 0.5, 0.5], "type": 16 } } }] }
    ],
    "shaders": [
      {
        "name": "particle-trail|particle-trail:vs_main|tinted-fs:add",
        "hash": 1437790364,
        "builtins": {
          "statistics": { "CC_EFFECT_USED_VERTEX_UNIFORM_VECTORS": 52, "CC_EFFECT_USED_FRAGMENT_UNIFORM_VECTORS": 40 },
          "globals": { "blocks": [{ "name": "CCGlobal", "defines": [] }, { "name": "CCCamera", "defines": [] }], "samplerTextures": [], "buffers": [], "images": [] },
          "locals": { "blocks": [{ "name": "CCLocal", "defines": [] }], "samplerTextures": [], "buffers": [], "images": [] }
        },
        "defines": [
          { "name": "CC_RENDER_MODE", "type": "number", "range": [0, 4] },
          { "name": "CC_DRAW_WIRE_FRAME", "type": "boolean" },
          { "name": "CC_USE_WORLD_SPACE", "type": "boolean" }
        ],
        "attributes": [
          { "name": "a_position", "defines": [], "format": 32, "location": 0 },
          { "name": "a_texCoord", "defines": [], "format": 44, "location": 1 },
          { "name": "a_texCoord1", "defines": [], "format": 32, "location": 2 },
          { "name": "a_texCoord2", "defines": [], "format": 32, "location": 3 },
          { "name": "a_color", "defines": [], "format": 44, "location": 4 }
        ],
        "blocks": [
          {"name": "Constants", "defines": [], "binding": 0, "stageFlags": 1, "members": [
            { "name": "mainTiling_Offset", "type": 16, "count": 1 },
            { "name": "frameTile_velLenScale", "type": 16, "count": 1 },
            { "name": "scale", "type": 16, "count": 1 },
            { "name": "nodeRotation", "type": 16, "count": 1 }
          ]},
          {"name": "FragConstants", "defines": [], "binding": 1, "stageFlags": 16, "members": [
            { "name": "tintColor", "type": 16, "count": 1 }
          ]}
        ],
        "samplerTextures": [
          { "name": "mainTexture", "type": 28, "count": 1, "defines": [], "stageFlags": 16, "binding": 2 }
        ],
        "buffers": [],
        "images": [],
        "textures": [],
        "samplers": [],
        "subpassInputs": []
      }
    ]
  },
  {
    "name": "particle",
    "techniques": [
      { "name": "add", "passes": [{ "rasterizerState": { "cullMode": 0 }, "blendState": { "targets": [{ "blend": true, "blendSrc": 2, "blendDst": 1, "blendSrcAlpha": 2, "blendDstAlpha": 1 }] }, "program": "particle|particle-vs-legacy:lpvs_main|tinted-fs:add", "depthStencilState": { "depthTest": true, "depthWrite": false }, "properties": { "mainTexture": { "value": "grey", "type": 28 }, "mainTiling_Offset": { "value": [1, 1, 0, 0], "type": 16 }, "tintColor": { "value": [0.5, 0.5, 0.5, 0.5], "type": 16 } } }] }
    ],
    "shaders": [
      {
        "name": "particle|particle-vs-legacy:lpvs_main|tinted-fs:add",
        "hash": 2766437914,
        "builtins": {
          "statistics": { "CC_EFFECT_USED_VERTEX_UNIFORM_VECTORS": 52, "CC_EFFECT_USED_FRAGMENT_UNIFORM_VECTORS": 40 },
          "globals": { "blocks": [{ "name": "CCGlobal", "defines": [] }, { "name": "CCCamera", "defines": [] }], "samplerTextures": [], "buffers": [], "images": [] },
          "locals": { "blocks": [{ "name": "CCLocal", "defines": [] }], "samplerTextures": [], "buffers": [], "images": [] }
        },
        "defines": [
          { "name": "CC_RENDER_MODE", "type": "number", "range": [0, 4] },
          { "name": "CC_USE_WORLD_SPACE", "type": "boolean" },
          { "name": "ROTATION_OVER_TIME_MODULE_ENABLE", "type": "boolean" }
        ],
        "attributes": [
          { "name": "a_position", "defines": [], "format": 32, "location": 0 },
          { "name": "a_texCoord", "defines": [], "format": 32, "location": 1 },
          { "name": "a_texCoord1", "defines": [], "format": 32, "location": 2 },
          { "name": "a_texCoord2", "defines": [], "format": 32, "location": 3 },
          { "name": "a_color", "defines": [], "format": 44, "location": 4 },
          { "name": "a_color1", "defines": ["CC_RENDER_MODE"], "format": 32, "location": 8 },
          { "name": "a_texCoord3", "defines": ["CC_RENDER_MODE"], "format": 32, "location": 6 },
          { "name": "a_normal", "defines": ["CC_RENDER_MODE"], "format": 32, "location": 7 }
        ],
        "blocks": [
          {"name": "Constants", "defines": [], "binding": 0, "stageFlags": 1, "members": [
            { "name": "mainTiling_Offset", "type": 16, "count": 1 },
            { "name": "frameTile_velLenScale", "type": 16, "count": 1 },
            { "name": "scale", "type": 16, "count": 1 },
            { "name": "nodeRotation", "type": 16, "count": 1 }
          ]},
          {"name": "FragConstants", "defines": [], "binding": 1, "stageFlags": 16, "members": [
            { "name": "tintColor", "type": 16, "count": 1 }
          ]}
        ],
        "samplerTextures": [
          { "name": "mainTexture", "type": 28, "count": 1, "defines": [], "stageFlags": 16, "binding": 2 }
        ],
        "buffers": [],
        "images": [],
        "textures": [],
        "samplers": [],
        "subpassInputs": []
      }
    ]
  },
  {
    "name": "spine",
    "techniques": [
      { "passes": [{ "blendState": { "targets": [{ "blend": true, "blendSrc": 2, "blendDst": 4, "blendDstAlpha": 4 }] }, "rasterizerState": { "cullMode": 0 }, "program": "spine|sprite-vs:vert|sprite-fs:frag", "depthStencilState": { "depthTest": false, "depthWrite": false }, "properties": { "alphaThreshold": { "value": [0.5], "type": 13 } } }] }
    ],
    "shaders": [
      {
        "name": "spine|sprite-vs:vert|sprite-fs:frag",
        "hash": 3192452405,
        "builtins": {
          "statistics": { "CC_EFFECT_USED_VERTEX_UNIFORM_VECTORS": 48, "CC_EFFECT_USED_FRAGMENT_UNIFORM_VECTORS": 1 },
          "globals": { "blocks": [{ "name": "CCGlobal", "defines": [] }, { "name": "CCCamera", "defines": [] }], "samplerTextures": [], "buffers": [], "images": [] },
          "locals": { "blocks": [{ "name": "CCLocal", "defines": ["USE_LOCAL"] }], "samplerTextures": [{ "name": "cc_spriteTexture", "defines": [] }], "buffers": [], "images": [] }
        },
        "defines": [
          { "name": "USE_LOCAL", "type": "boolean" },
          { "name": "TWO_COLORED", "type": "boolean" },
          { "name": "USE_ALPHA_TEST", "type": "boolean" }
        ],
        "attributes": [
          { "name": "a_position", "defines": [], "format": 32, "location": 0 },
          { "name": "a_texCoord", "defines": [], "format": 21, "location": 1 },
          { "name": "a_color", "defines": [], "format": 44, "location": 2 },
          { "name": "a_color2", "defines": ["TWO_COLORED"], "format": 44, "location": 3 }
        ],
        "blocks": [
          {"name": "ALPHA_TEST_DATA", "defines": ["USE_ALPHA_TEST"], "binding": 0, "stageFlags": 16, "members": [
            { "name": "alphaThreshold", "type": 13, "count": 1 }
          ]}
        ],
        "samplerTextures": [],
        "buffers": [],
        "images": [],
        "textures": [],
        "samplers": [],
        "subpassInputs": []
      }
    ]
  },
  {
    "name": "sprite-gpu",
    "techniques": [
      { "passes": [{ "blendState": { "targets": [{ "blend": true, "blendSrc": 2, "blendDst": 4, "blendDstAlpha": 4 }] }, "rasterizerState": { "cullMode": 0 }, "program": "sprite-gpu|sprite-vs-gpu:vert|sprite-fs-gpu:frag", "depthStencilState": { "depthTest": false, "depthWrite": false } }] }
    ],
    "shaders": [
      {
        "name": "sprite-gpu|sprite-vs-gpu:vert|sprite-fs-gpu:frag",
        "hash": 2450198964,
        "builtins": {
          "statistics": { "CC_EFFECT_USED_VERTEX_UNIFORM_VECTORS": 39, "CC_EFFECT_USED_FRAGMENT_UNIFORM_VECTORS": 0 },
          "globals": { "blocks": [{ "name": "CCGlobal", "defines": [] }, { "name": "CCCamera", "defines": [] }], "samplerTextures": [], "buffers": [], "images": [] },
          "locals": { "blocks": [{ "name": "CCUILocal", "defines": [] }], "samplerTextures": [{ "name": "cc_spriteTexture", "defines": ["USE_TEXTURE"] }], "buffers": [], "images": [] }
        },
        "defines": [
          { "name": "SAMPLE_FROM_RT", "type": "boolean" },
          { "name": "USE_PIXEL_ALIGNMENT", "type": "boolean" },
          { "name": "CC_USE_EMBEDDED_ALPHA", "type": "boolean" },
          { "name": "USE_TEXTURE", "type": "boolean" },
          { "name": "IS_GRAY", "type": "boolean" }
        ],
        "attributes": [
          { "name": "a_position", "defines": [], "format": 32, "location": 0 },
          { "name": "a_texCoord", "defines": [], "format": 21, "location": 1 },
          { "name": "a_batch_id", "defines": [], "format": 11, "location": 2 }
        ],
        "blocks": [],
        "samplerTextures": [],
        "buffers": [],
        "images": [],
        "textures": [],
        "samplers": [],
        "subpassInputs": []
      }
    ]
  },
  {
    "name": "sprite",
    "techniques": [
      { "passes": [{ "blendState": { "targets": [{ "blend": true, "blendSrc": 2, "blendDst": 4, "blendDstAlpha": 4 }] }, "rasterizerState": { "cullMode": 0 }, "program": "sprite|sprite-vs:vert|sprite-fs:frag", "depthStencilState": { "depthTest": false, "depthWrite": false }, "properties": { "alphaThreshold": { "value": [0.5], "type": 13 } } }] }
    ],
    "shaders": [
      {
        "name": "sprite|sprite-vs:vert|sprite-fs:frag",
        "hash": 1770338543,
        "builtins": {
          "statistics": { "CC_EFFECT_USED_VERTEX_UNIFORM_VECTORS": 48, "CC_EFFECT_USED_FRAGMENT_UNIFORM_VECTORS": 1 },
          "globals": { "blocks": [{ "name": "CCGlobal", "defines": [] }, { "name": "CCCamera", "defines": [] }], "samplerTextures": [], "buffers": [], "images": [] },
          "locals": { "blocks": [{ "name": "CCLocal", "defines": ["USE_LOCAL"] }], "samplerTextures": [{ "name": "cc_spriteTexture", "defines": ["USE_TEXTURE"] }], "buffers": [], "images": [] }
        },
        "defines": [
          { "name": "USE_LOCAL", "type": "boolean" },
          { "name": "SAMPLE_FROM_RT", "type": "boolean" },
          { "name": "USE_PIXEL_ALIGNMENT", "type": "boolean" },
          { "name": "CC_USE_EMBEDDED_ALPHA", "type": "boolean" },
          { "name": "USE_ALPHA_TEST", "type": "boolean" },
          { "name": "USE_TEXTURE", "type": "boolean" },
          { "name": "IS_GRAY", "type": "boolean" }
        ],
        "attributes": [
          { "name": "a_position", "defines": [], "format": 32, "location": 0 },
          { "name": "a_texCoord", "defines": [], "format": 21, "location": 1 },
          { "name": "a_color", "defines": [], "format": 44, "location": 2 }
        ],
        "blocks": [
          {"name": "ALPHA_TEST_DATA", "defines": ["USE_ALPHA_TEST"], "binding": 0, "stageFlags": 16, "members": [
            { "name": "alphaThreshold", "type": 13, "count": 1 }
          ]}
        ],
        "samplerTextures": [],
        "buffers": [],
        "images": [],
        "textures": [],
        "samplers": [],
        "subpassInputs": []
      }
    ]
  },
  {
    "name": "standard",
    "techniques": [
      { "name": "opaque", "passes": [{ "program": "standard|standard-vs|standard-fs", "properties": { "tilingOffset": { "value": [1, 1, 0, 0], "type": 16 }, "mainColor": { "value": [1, 1, 1, 1], "linear": true, "type": 16, "handleInfo": ["albedo", 0, 16] }, "albedoScale": { "value": [1, 1, 1], "type": 15, "handleInfo": ["albedoScaleAndCutoff", 0, 15] }, "alphaThreshold": { "value": [0.5], "type": 13, "handleInfo": ["albedoScaleAndCutoff", 3, 13] }, "occlusion": { "value": [1], "type": 13, "handleInfo": ["pbrParams", 0, 13] }, "roughness": { "value": [0.8], "type": 13, "handleInfo": ["pbrParams", 1, 13] }, "metallic": { "value": [0.6], "type": 13, "handleInfo": ["pbrParams", 2, 13] }, "SpecularIntensity": { "value": [0.5], "type": 13, "handleInfo": ["pbrParams", 3, 13] }, "emissive": { "value": [0, 0, 0, 1], "linear": true, "type": 16 }, "emissiveScale": { "value": [1, 1, 1], "type": 15, "handleInfo": ["emissiveScaleParam", 0, 15] }, "normalStrenth": { "value": [1], "type": 13, "handleInfo": ["emissiveScaleParam", 3, 13] }, "mainTexture": { "value": "grey", "type": 28, "handleInfo": ["albedoMap", 0, 28] }, "normalMap": { "value": "normal", "type": 28 }, "pbrMap": { "value": "grey", "type": 28 }, "metallicRoughnessMap": { "value": "grey", "type": 28 }, "occlusionMap": { "value": "white", "type": 28 }, "emissiveMap": { "value": "grey", "type": 28 }, "albedo": { "type": 16, "value": [1, 1, 1, 1] }, "albedoScaleAndCutoff": { "type": 16, "value": [1, 1, 1, 0.5] }, "pbrParams": { "type": 16, "value": [1, 0.8, 0.6, 0.5] }, "emissiveScaleParam": { "type": 16, "value": [1, 1, 1, 1] }, "albedoMap": { "type": 28, "value": "grey" } } }, { "phase": "forward-add", "propertyIndex": 0, "embeddedMacros": { "CC_FORWARD_ADD": true }, "blendState": { "targets": [{ "blend": true, "blendSrc": 1, "blendDst": 1, "blendSrcAlpha": 0, "blendDstAlpha": 1 }] }, "program": "standard|standard-vs|standard-fs", "depthStencilState": { "depthFunc": 2, "depthTest": true, "depthWrite": false } }, { "phase": "shadow-caster", "propertyIndex": 0, "rasterizerState": { "cullMode": 1 }, "program": "standard|shadow-caster-vs:vert|shadow-caster-fs:frag", "properties": { "tilingOffset": { "value": [1, 1, 0, 0], "type": 16 }, "mainColor": { "value": [1, 1, 1, 1], "type": 16, "handleInfo": ["albedo", 0, 16] }, "albedoScale": { "value": [1, 1, 1], "type": 15, "handleInfo": ["albedoScaleAndCutoff", 0, 15] }, "alphaThreshold": { "value": [0.5], "type": 13, "handleInfo": ["albedoScaleAndCutoff", 3, 13] }, "mainTexture": { "value": "grey", "type": 28, "handleInfo": ["albedoMap", 0, 28] }, "albedo": { "type": 16, "value": [1, 1, 1, 1] }, "albedoScaleAndCutoff": { "type": 16, "value": [1, 1, 1, 0.5] }, "albedoMap": { "type": 28, "value": "grey" } } }] }
    ],
    "shaders": [
      {
        "name": "standard|standard-vs|standard-fs",
<<<<<<< HEAD
        "hash": 879019613,
=======
        "hash": 75865777,
>>>>>>> 68d11253
        "builtins": {
          "statistics": { "CC_EFFECT_USED_VERTEX_UNIFORM_VECTORS": 222, "CC_EFFECT_USED_FRAGMENT_UNIFORM_VECTORS": 65 },
          "globals": { "blocks": [{ "name": "CCGlobal", "defines": [] }, { "name": "CCCamera", "defines": [] }, { "name": "CCShadow", "defines": [] }], "samplerTextures": [{ "name": "cc_shadowMap", "defines": ["CC_RECEIVE_SHADOW"] }, { "name": "cc_spotLightingMap", "defines": ["CC_RECEIVE_SHADOW"] }, { "name": "cc_environment", "defines": ["CC_USE_IBL"] }, { "name": "cc_diffuseMap", "defines": ["CC_USE_IBL", "CC_USE_DIFFUSEMAP"] }], "buffers": [], "images": [] },
          "locals": { "blocks": [{ "name": "CCMorph", "defines": ["CC_USE_MORPH"] }, { "name": "CCSkinningTexture", "defines": ["CC_USE_SKINNING", "CC_USE_BAKED_ANIMATION"] }, { "name": "CCSkinningAnimation", "defines": ["CC_USE_SKINNING", "CC_USE_BAKED_ANIMATION"] }, { "name": "CCSkinning", "defines": ["CC_USE_SKINNING", "!CC_USE_BAKED_ANIMATION"] }, { "name": "CCLocalBatched", "defines": ["!USE_INSTANCING", "USE_BATCHING"] }, { "name": "CCLocal", "defines": ["!USE_INSTANCING", "!USE_BATCHING"] }, { "name": "CCForwardLight", "defines": ["CC_FORWARD_ADD", "CC_ENABLE_CLUSTERED_LIGHT_CULLING"] }], "samplerTextures": [{ "name": "cc_PositionDisplacements", "defines": ["CC_USE_MORPH", "CC_MORPH_TARGET_HAS_POSITION"] }, { "name": "cc_NormalDisplacements", "defines": ["CC_USE_MORPH", "CC_MORPH_TARGET_HAS_NORMAL"] }, { "name": "cc_TangentDisplacements", "defines": ["CC_USE_MORPH", "CC_MORPH_TARGET_HAS_TANGENT"] }, { "name": "cc_jointTexture", "defines": ["CC_USE_SKINNING", "CC_USE_BAKED_ANIMATION"] }, { "name": "cc_lightingMap", "defines": ["USE_LIGHTMAP", "!USE_BATCHING", "!CC_FORWARD_ADD"] }], "buffers": [], "images": [] }
        },
        "defines": [
          { "name": "CC_USE_MORPH", "type": "boolean" },
          { "name": "CC_MORPH_TARGET_COUNT", "type": "number", "range": [2, 8] },
          { "name": "CC_MORPH_PRECOMPUTED", "type": "boolean" },
          { "name": "CC_MORPH_TARGET_HAS_POSITION", "type": "boolean" },
          { "name": "CC_MORPH_TARGET_HAS_NORMAL", "type": "boolean" },
          { "name": "CC_MORPH_TARGET_HAS_TANGENT", "type": "boolean" },
          { "name": "CC_USE_SKINNING", "type": "boolean" },
          { "name": "CC_USE_BAKED_ANIMATION", "type": "boolean" },
          { "name": "USE_INSTANCING", "type": "boolean" },
          { "name": "USE_BATCHING", "type": "boolean" },
          { "name": "USE_LIGHTMAP", "type": "boolean" },
          { "name": "CC_USE_FOG", "type": "number", "range": [0, 4] },
          { "name": "CC_USE_ACCURATE_FOG", "type": "boolean" },
          { "name": "CC_RECEIVE_SHADOW", "type": "boolean" },
          { "name": "USE_VERTEX_COLOR", "type": "boolean" },
          { "name": "USE_NORMAL_MAP", "type": "boolean" },
          { "name": "HAS_SECOND_UV", "type": "boolean" },
          { "name": "CC_FORWARD_ADD", "type": "boolean" },
          { "name": "USE_TWOSIDE", "type": "boolean" },
          { "name": "SAMPLE_FROM_RT", "type": "boolean" },
          { "name": "CC_USE_IBL", "type": "number", "range": [0, 2] },
          { "name": "CC_USE_DIFFUSEMAP", "type": "number", "range": [0, 2] },
          { "name": "USE_REFLECTION_DENOISE", "type": "boolean" },
          { "name": "CC_USE_HDR", "type": "boolean" },
          { "name": "USE_ALBEDO_MAP", "type": "boolean" },
          { "name": "ALBEDO_UV", "type": "string", "options": ["v_uv", "v_uv1"] },
          { "name": "NORMAL_UV", "type": "string", "options": ["v_uv", "v_uv1"] },
          { "name": "PBR_UV", "type": "string", "options": ["v_uv", "v_uv1"] },
          { "name": "USE_PBR_MAP", "type": "boolean" },
          { "name": "USE_METALLIC_ROUGHNESS_MAP", "type": "boolean" },
          { "name": "USE_OCCLUSION_MAP", "type": "boolean" },
          { "name": "USE_EMISSIVE_MAP", "type": "boolean" },
          { "name": "EMISSIVE_UV", "type": "string", "options": ["v_uv", "v_uv1"] },
          { "name": "USE_ALPHA_TEST", "type": "boolean" },
          { "name": "ALPHA_TEST_CHANNEL", "type": "string", "options": ["a", "r"] },
          { "name": "CC_PIPELINE_TYPE", "type": "number", "range": [0, 1] },
          { "name": "CC_FORCE_FORWARD_SHADING", "type": "boolean" }
        ],
        "attributes": [
          { "name": "a_position", "defines": [], "format": 32, "location": 0 },
          { "name": "a_normal", "defines": [], "format": 32, "location": 1 },
          { "name": "a_texCoord", "defines": [], "format": 21, "location": 2 },
          { "name": "a_tangent", "defines": [], "format": 44, "location": 3 },
          { "name": "a_vertexId", "defines": ["CC_USE_MORPH"], "format": 11, "location": 6 },
          { "name": "a_joints", "defines": ["CC_USE_SKINNING"], "location": 4 },
          { "name": "a_weights", "defines": ["CC_USE_SKINNING"], "format": 44, "location": 5 },
          { "name": "a_jointAnimInfo", "defines": ["CC_USE_SKINNING", "CC_USE_BAKED_ANIMATION", "USE_INSTANCING"], "format": 44, "isInstanced": true, "location": 7 },
          { "name": "a_matWorld0", "defines": ["USE_INSTANCING"], "format": 44, "isInstanced": true, "location": 8 },
          { "name": "a_matWorld1", "defines": ["USE_INSTANCING"], "format": 44, "isInstanced": true, "location": 9 },
          { "name": "a_matWorld2", "defines": ["USE_INSTANCING"], "format": 44, "isInstanced": true, "location": 10 },
          { "name": "a_lightingMapUVParam", "defines": ["USE_INSTANCING", "USE_LIGHTMAP"], "format": 44, "isInstanced": true, "location": 11 },
          { "name": "a_dyn_batch_id", "defines": ["!USE_INSTANCING", "USE_BATCHING"], "format": 11, "location": 12 },
          { "name": "a_color", "defines": ["USE_VERTEX_COLOR"], "format": 44, "location": 13 },
          { "name": "a_texCoord1", "defines": [], "format": 21, "location": 14 }
        ],
        "blocks": [
          {"name": "Constants", "defines": [], "binding": 0, "stageFlags": 17, "members": [
            { "name": "tilingOffset", "type": 16, "count": 1 },
            { "name": "albedo", "type": 16, "count": 1 },
            { "name": "albedoScaleAndCutoff", "type": 16, "count": 1 },
            { "name": "pbrParams", "type": 16, "count": 1 },
            { "name": "emissive", "type": 16, "count": 1 },
            { "name": "emissiveScaleParam", "type": 16, "count": 1 }
          ]}
        ],
        "samplerTextures": [
          { "name": "albedoMap", "type": 28, "count": 1, "defines": ["USE_ALBEDO_MAP"], "stageFlags": 16, "binding": 1 },
          { "name": "normalMap", "type": 28, "count": 1, "defines": ["USE_NORMAL_MAP"], "stageFlags": 16, "binding": 2 },
          { "name": "pbrMap", "type": 28, "count": 1, "defines": ["USE_PBR_MAP"], "stageFlags": 16, "binding": 3 },
          { "name": "metallicRoughnessMap", "type": 28, "count": 1, "defines": ["USE_METALLIC_ROUGHNESS_MAP"], "stageFlags": 16, "binding": 4 },
          { "name": "occlusionMap", "type": 28, "count": 1, "defines": ["USE_OCCLUSION_MAP"], "stageFlags": 16, "binding": 5 },
          { "name": "emissiveMap", "type": 28, "count": 1, "defines": ["USE_EMISSIVE_MAP"], "stageFlags": 16, "binding": 6 }
        ],
        "buffers": [
          { "name": "b_ccLightsBuffer", "memoryAccess": 1, "defines": ["CC_FORWARD_ADD", "CC_ENABLE_CLUSTERED_LIGHT_CULLING"], "stageFlags": 16, "binding": 7 },
          { "name": "b_clusterLightIndicesBuffer", "memoryAccess": 1, "defines": ["CC_FORWARD_ADD", "CC_ENABLE_CLUSTERED_LIGHT_CULLING"], "stageFlags": 16, "binding": 8 },
          { "name": "b_clusterLightGridBuffer", "memoryAccess": 1, "defines": ["CC_FORWARD_ADD", "CC_ENABLE_CLUSTERED_LIGHT_CULLING"], "stageFlags": 16, "binding": 9 }
        ],
        "images": [],
        "textures": [],
        "samplers": [],
        "subpassInputs": []
      },
      {
        "name": "standard|shadow-caster-vs:vert|shadow-caster-fs:frag",
        "hash": 210600745,
        "builtins": {
          "statistics": { "CC_EFFECT_USED_VERTEX_UNIFORM_VECTORS": 183, "CC_EFFECT_USED_FRAGMENT_UNIFORM_VECTORS": 65 },
          "globals": { "blocks": [{ "name": "CCShadow", "defines": [] }, { "name": "CCGlobal", "defines": [] }, { "name": "CCCamera", "defines": [] }], "samplerTextures": [{ "name": "cc_shadowMap", "defines": ["CC_RECEIVE_SHADOW"] }, { "name": "cc_spotLightingMap", "defines": ["CC_RECEIVE_SHADOW"] }], "buffers": [], "images": [] },
          "locals": { "blocks": [{ "name": "CCMorph", "defines": ["CC_USE_MORPH"] }, { "name": "CCSkinningTexture", "defines": ["CC_USE_SKINNING", "CC_USE_BAKED_ANIMATION"] }, { "name": "CCSkinningAnimation", "defines": ["CC_USE_SKINNING", "CC_USE_BAKED_ANIMATION"] }, { "name": "CCSkinning", "defines": ["CC_USE_SKINNING", "!CC_USE_BAKED_ANIMATION"] }, { "name": "CCLocalBatched", "defines": ["!USE_INSTANCING", "USE_BATCHING"] }, { "name": "CCLocal", "defines": ["!USE_INSTANCING", "!USE_BATCHING"] }], "samplerTextures": [{ "name": "cc_PositionDisplacements", "defines": ["CC_USE_MORPH", "CC_MORPH_TARGET_HAS_POSITION"] }, { "name": "cc_NormalDisplacements", "defines": ["CC_USE_MORPH", "CC_MORPH_TARGET_HAS_NORMAL"] }, { "name": "cc_TangentDisplacements", "defines": ["CC_USE_MORPH", "CC_MORPH_TARGET_HAS_TANGENT"] }, { "name": "cc_jointTexture", "defines": ["CC_USE_SKINNING", "CC_USE_BAKED_ANIMATION"] }], "buffers": [], "images": [] }
        },
        "defines": [
          { "name": "CC_USE_MORPH", "type": "boolean" },
          { "name": "CC_MORPH_TARGET_COUNT", "type": "number", "range": [2, 8] },
          { "name": "CC_MORPH_PRECOMPUTED", "type": "boolean" },
          { "name": "CC_MORPH_TARGET_HAS_POSITION", "type": "boolean" },
          { "name": "CC_MORPH_TARGET_HAS_NORMAL", "type": "boolean" },
          { "name": "CC_MORPH_TARGET_HAS_TANGENT", "type": "boolean" },
          { "name": "CC_USE_SKINNING", "type": "boolean" },
          { "name": "CC_USE_BAKED_ANIMATION", "type": "boolean" },
          { "name": "USE_INSTANCING", "type": "boolean" },
          { "name": "USE_BATCHING", "type": "boolean" },
          { "name": "USE_LIGHTMAP", "type": "boolean" },
          { "name": "HAS_SECOND_UV", "type": "boolean" },
          { "name": "CC_RECEIVE_SHADOW", "type": "boolean" },
          { "name": "USE_ALBEDO_MAP", "type": "boolean" },
          { "name": "ALBEDO_UV", "type": "string", "options": ["v_uv", "v_uv1"] },
          { "name": "USE_ALPHA_TEST", "type": "boolean" },
          { "name": "ALPHA_TEST_CHANNEL", "type": "string", "options": ["a", "r"] }
        ],
        "attributes": [
          { "name": "a_position", "defines": [], "format": 32, "location": 0 },
          { "name": "a_normal", "defines": [], "format": 32, "location": 1 },
          { "name": "a_texCoord", "defines": [], "format": 21, "location": 2 },
          { "name": "a_tangent", "defines": [], "format": 44, "location": 3 },
          { "name": "a_vertexId", "defines": ["CC_USE_MORPH"], "format": 11, "location": 6 },
          { "name": "a_joints", "defines": ["CC_USE_SKINNING"], "location": 4 },
          { "name": "a_weights", "defines": ["CC_USE_SKINNING"], "format": 44, "location": 5 },
          { "name": "a_jointAnimInfo", "defines": ["CC_USE_SKINNING", "CC_USE_BAKED_ANIMATION", "USE_INSTANCING"], "format": 44, "isInstanced": true, "location": 7 },
          { "name": "a_matWorld0", "defines": ["USE_INSTANCING"], "format": 44, "isInstanced": true, "location": 8 },
          { "name": "a_matWorld1", "defines": ["USE_INSTANCING"], "format": 44, "isInstanced": true, "location": 9 },
          { "name": "a_matWorld2", "defines": ["USE_INSTANCING"], "format": 44, "isInstanced": true, "location": 10 },
          { "name": "a_lightingMapUVParam", "defines": ["USE_INSTANCING", "USE_LIGHTMAP"], "format": 44, "isInstanced": true, "location": 11 },
          { "name": "a_dyn_batch_id", "defines": ["!USE_INSTANCING", "USE_BATCHING"], "format": 11, "location": 12 },
          { "name": "a_texCoord1", "defines": [], "format": 21, "location": 13 }
        ],
        "blocks": [
          {"name": "Constants", "defines": [], "binding": 0, "stageFlags": 17, "members": [
            { "name": "tilingOffset", "type": 16, "count": 1 },
            { "name": "albedo", "type": 16, "count": 1 },
            { "name": "albedoScaleAndCutoff", "type": 16, "count": 1 },
            { "name": "pbrParams", "type": 16, "count": 1 },
            { "name": "emissive", "type": 16, "count": 1 },
            { "name": "emissiveScaleParam", "type": 16, "count": 1 }
          ]}
        ],
        "samplerTextures": [
          { "name": "albedoMap", "type": 28, "count": 1, "defines": ["USE_ALBEDO_MAP"], "stageFlags": 16, "binding": 1 }
        ],
        "buffers": [],
        "images": [],
        "textures": [],
        "samplers": [],
        "subpassInputs": []
      }
    ]
  },
  {
    "name": "terrain",
    "techniques": [
      { "name": "opaque", "passes": [{ "program": "terrain|terrain-vs|terrain-fs", "properties": { "UVScale": { "value": [1, 1, 1, 1], "type": 16 }, "lightMapUVParam": { "value": [0, 0, 0, 0], "type": 16 }, "metallic": { "value": [0, 0, 0, 0], "type": 16 }, "roughness": { "value": [1, 1, 1, 1], "type": 16 }, "weightMap": { "value": "black", "type": 28 }, "detailMap0": { "value": "grey", "type": 28 }, "detailMap1": { "value": "grey", "type": 28 }, "detailMap2": { "value": "grey", "type": 28 }, "detailMap3": { "value": "grey", "type": 28 }, "normalMap0": { "value": "normal", "type": 28 }, "normalMap1": { "value": "normal", "type": 28 }, "normalMap2": { "value": "normal", "type": 28 }, "normalMap3": { "value": "normal", "type": 28 }, "lightMap": { "value": "grey", "type": 28 } } }, { "phase": "forward-add", "propertyIndex": 0, "embeddedMacros": { "CC_FORWARD_ADD": true }, "blendState": { "targets": [{ "blend": true, "blendSrc": 1, "blendDst": 1, "blendSrcAlpha": 0, "blendDstAlpha": 1 }] }, "program": "terrain|terrain-vs|terrain-fs", "depthStencilState": { "depthFunc": 2, "depthTest": true, "depthWrite": false }, "properties": { "UVScale": { "value": [1, 1, 1, 1], "type": 16 }, "lightMapUVParam": { "value": [0, 0, 0, 0], "type": 16 }, "metallic": { "value": [0, 0, 0, 0], "type": 16 }, "roughness": { "value": [1, 1, 1, 1], "type": 16 }, "weightMap": { "value": "black", "type": 28 }, "detailMap0": { "value": "grey", "type": 28 }, "detailMap1": { "value": "grey", "type": 28 }, "detailMap2": { "value": "grey", "type": 28 }, "detailMap3": { "value": "grey", "type": 28 }, "normalMap0": { "value": "normal", "type": 28 }, "normalMap1": { "value": "normal", "type": 28 }, "normalMap2": { "value": "normal", "type": 28 }, "normalMap3": { "value": "normal", "type": 28 }, "lightMap": { "value": "grey", "type": 28 } } }, { "phase": "shadow-add", "propertyIndex": 0, "rasterizerState": { "cullMode": 2 }, "program": "terrain|shadow-caster-vs:vert|shadow-caster-fs:frag" }] }
    ],
    "shaders": [
      {
        "name": "terrain|terrain-vs|terrain-fs",
<<<<<<< HEAD
        "hash": 1137621762,
=======
        "hash": 1618991684,
>>>>>>> 68d11253
        "builtins": {
          "statistics": { "CC_EFFECT_USED_VERTEX_UNIFORM_VECTORS": 70, "CC_EFFECT_USED_FRAGMENT_UNIFORM_VECTORS": 61 },
          "globals": { "blocks": [{ "name": "CCGlobal", "defines": [] }, { "name": "CCCamera", "defines": [] }, { "name": "CCShadow", "defines": [] }], "samplerTextures": [{ "name": "cc_shadowMap", "defines": ["CC_RECEIVE_SHADOW"] }, { "name": "cc_spotLightingMap", "defines": ["CC_RECEIVE_SHADOW"] }, { "name": "cc_environment", "defines": ["CC_USE_IBL"] }, { "name": "cc_diffuseMap", "defines": ["CC_USE_IBL", "CC_USE_DIFFUSEMAP"] }], "buffers": [], "images": [] },
          "locals": { "blocks": [{ "name": "CCLocal", "defines": [] }, { "name": "CCForwardLight", "defines": ["CC_FORWARD_ADD", "CC_ENABLE_CLUSTERED_LIGHT_CULLING"] }], "samplerTextures": [{ "name": "cc_lightingMap", "defines": ["USE_LIGHTMAP", "!USE_BATCHING", "!CC_FORWARD_ADD"] }], "buffers": [], "images": [] }
        },
        "defines": [
          { "name": "CC_USE_FOG", "type": "number", "range": [0, 4] },
          { "name": "CC_USE_ACCURATE_FOG", "type": "boolean" },
          { "name": "CC_RECEIVE_SHADOW", "type": "boolean" },
          { "name": "USE_NORMALMAP", "type": "boolean" },
          { "name": "USE_LIGHTMAP", "type": "boolean" },
          { "name": "CC_USE_IBL", "type": "number", "range": [0, 2] },
          { "name": "CC_USE_DIFFUSEMAP", "type": "number", "range": [0, 2] },
          { "name": "USE_REFLECTION_DENOISE", "type": "boolean" },
          { "name": "USE_BATCHING", "type": "boolean" },
          { "name": "CC_FORWARD_ADD", "type": "boolean" },
          { "name": "CC_USE_HDR", "type": "boolean" },
          { "name": "LAYERS", "type": "number", "range": [0, 4] },
          { "name": "USE_PBR", "type": "boolean" },
          { "name": "CC_PIPELINE_TYPE", "type": "number", "range": [0, 1] },
          { "name": "CC_FORCE_FORWARD_SHADING", "type": "boolean" }
        ],
        "attributes": [
          { "name": "a_position", "defines": [], "format": 32, "location": 0 },
          { "name": "a_normal", "defines": [], "format": 32, "location": 1 },
          { "name": "a_texCoord", "defines": [], "format": 21, "location": 2 }
        ],
        "blocks": [
          {"name": "TexCoords", "defines": [], "binding": 0, "stageFlags": 1, "members": [
            { "name": "UVScale", "type": 16, "count": 1 },
            { "name": "lightMapUVParam", "type": 16, "count": 1 }
          ]},
          {"name": "PbrParams", "defines": [], "binding": 1, "stageFlags": 16, "members": [
            { "name": "metallic", "type": 16, "count": 1 },
            { "name": "roughness", "type": 16, "count": 1 }
          ]}
        ],
        "samplerTextures": [
          { "name": "weightMap", "type": 28, "count": 1, "defines": [], "stageFlags": 16, "binding": 2 },
          { "name": "detailMap0", "type": 28, "count": 1, "defines": [], "stageFlags": 16, "binding": 3 },
          { "name": "detailMap1", "type": 28, "count": 1, "defines": [], "stageFlags": 16, "binding": 4 },
          { "name": "detailMap2", "type": 28, "count": 1, "defines": [], "stageFlags": 16, "binding": 5 },
          { "name": "detailMap3", "type": 28, "count": 1, "defines": [], "stageFlags": 16, "binding": 6 },
          { "name": "normalMap0", "type": 28, "count": 1, "defines": [], "stageFlags": 16, "binding": 7 },
          { "name": "normalMap1", "type": 28, "count": 1, "defines": [], "stageFlags": 16, "binding": 8 },
          { "name": "normalMap2", "type": 28, "count": 1, "defines": [], "stageFlags": 16, "binding": 9 },
          { "name": "normalMap3", "type": 28, "count": 1, "defines": [], "stageFlags": 16, "binding": 10 },
          { "name": "lightMap", "type": 28, "count": 1, "defines": [], "stageFlags": 16, "binding": 11 }
        ],
        "buffers": [
          { "name": "b_ccLightsBuffer", "memoryAccess": 1, "defines": ["CC_FORWARD_ADD", "CC_ENABLE_CLUSTERED_LIGHT_CULLING"], "stageFlags": 16, "binding": 12 },
          { "name": "b_clusterLightIndicesBuffer", "memoryAccess": 1, "defines": ["CC_FORWARD_ADD", "CC_ENABLE_CLUSTERED_LIGHT_CULLING"], "stageFlags": 16, "binding": 13 },
          { "name": "b_clusterLightGridBuffer", "memoryAccess": 1, "defines": ["CC_FORWARD_ADD", "CC_ENABLE_CLUSTERED_LIGHT_CULLING"], "stageFlags": 16, "binding": 14 }
        ],
        "images": [],
        "textures": [],
        "samplers": [],
        "subpassInputs": []
      },
      {
        "name": "terrain|shadow-caster-vs:vert|shadow-caster-fs:frag",
        "hash": 4270039829,
        "builtins": {
          "statistics": { "CC_EFFECT_USED_VERTEX_UNIFORM_VECTORS": 68, "CC_EFFECT_USED_FRAGMENT_UNIFORM_VECTORS": 0 },
          "globals": { "blocks": [{ "name": "CCGlobal", "defines": [] }, { "name": "CCCamera", "defines": [] }, { "name": "CCShadow", "defines": [] }], "samplerTextures": [], "buffers": [], "images": [] },
          "locals": { "blocks": [{ "name": "CCLocal", "defines": [] }], "samplerTextures": [], "buffers": [], "images": [] }
        },
        "defines": [],
        "attributes": [
          { "name": "a_position", "defines": [], "format": 32, "location": 0 },
          { "name": "a_normal", "defines": [], "format": 32, "location": 1 },
          { "name": "a_texCoord", "defines": [], "format": 21, "location": 2 }
        ],
        "blocks": [],
        "samplerTextures": [],
        "buffers": [],
        "images": [],
        "textures": [],
        "samplers": [],
        "subpassInputs": []
      }
    ]
  },
  {
    "name": "unlit",
    "techniques": [
      { "name": "opaque", "passes": [{ "program": "unlit|unlit-vs:vert|unlit-fs:frag", "properties": { "mainTexture": { "value": "grey", "type": 28 }, "tilingOffset": { "value": [1, 1, 0, 0], "type": 16 }, "mainColor": { "value": [1, 1, 1, 1], "linear": true, "type": 16 }, "colorScale": { "value": [1, 1, 1], "type": 15, "handleInfo": ["colorScaleAndCutoff", 0, 15] }, "alphaThreshold": { "value": [0.5], "type": 13, "handleInfo": ["colorScaleAndCutoff", 3, 13] }, "color": { "linear": true, "type": 16, "handleInfo": ["mainColor", 0, 16] }, "colorScaleAndCutoff": { "type": 16, "value": [1, 1, 1, 0.5] } } }] }
    ],
    "shaders": [
      {
        "name": "unlit|unlit-vs:vert|unlit-fs:frag",
        "hash": 3319190198,
        "builtins": {
          "statistics": { "CC_EFFECT_USED_VERTEX_UNIFORM_VECTORS": 197, "CC_EFFECT_USED_FRAGMENT_UNIFORM_VECTORS": 41 },
          "globals": { "blocks": [{ "name": "CCGlobal", "defines": [] }, { "name": "CCCamera", "defines": [] }], "samplerTextures": [], "buffers": [], "images": [] },
          "locals": { "blocks": [{ "name": "CCMorph", "defines": ["CC_USE_MORPH"] }, { "name": "CCSkinningTexture", "defines": ["CC_USE_SKINNING", "CC_USE_BAKED_ANIMATION"] }, { "name": "CCSkinningAnimation", "defines": ["CC_USE_SKINNING", "CC_USE_BAKED_ANIMATION"] }, { "name": "CCSkinning", "defines": ["CC_USE_SKINNING", "!CC_USE_BAKED_ANIMATION"] }, { "name": "CCLocalBatched", "defines": ["!USE_INSTANCING", "USE_BATCHING"] }, { "name": "CCLocal", "defines": ["!USE_INSTANCING", "!USE_BATCHING"] }], "samplerTextures": [{ "name": "cc_PositionDisplacements", "defines": ["CC_USE_MORPH", "CC_MORPH_TARGET_HAS_POSITION"] }, { "name": "cc_NormalDisplacements", "defines": ["CC_USE_MORPH", "CC_MORPH_TARGET_HAS_NORMAL"] }, { "name": "cc_TangentDisplacements", "defines": ["CC_USE_MORPH", "CC_MORPH_TARGET_HAS_TANGENT"] }, { "name": "cc_jointTexture", "defines": ["CC_USE_SKINNING", "CC_USE_BAKED_ANIMATION"] }], "buffers": [], "images": [] }
        },
        "defines": [
          { "name": "CC_USE_MORPH", "type": "boolean" },
          { "name": "CC_MORPH_TARGET_COUNT", "type": "number", "range": [2, 8] },
          { "name": "CC_MORPH_PRECOMPUTED", "type": "boolean" },
          { "name": "CC_MORPH_TARGET_HAS_POSITION", "type": "boolean" },
          { "name": "CC_MORPH_TARGET_HAS_NORMAL", "type": "boolean" },
          { "name": "CC_MORPH_TARGET_HAS_TANGENT", "type": "boolean" },
          { "name": "CC_USE_SKINNING", "type": "boolean" },
          { "name": "CC_USE_BAKED_ANIMATION", "type": "boolean" },
          { "name": "USE_INSTANCING", "type": "boolean" },
          { "name": "USE_BATCHING", "type": "boolean" },
          { "name": "USE_LIGHTMAP", "type": "boolean" },
          { "name": "CC_USE_FOG", "type": "number", "range": [0, 4] },
          { "name": "CC_USE_ACCURATE_FOG", "type": "boolean" },
          { "name": "USE_VERTEX_COLOR", "type": "boolean" },
          { "name": "USE_TEXTURE", "type": "boolean" },
          { "name": "SAMPLE_FROM_RT", "type": "boolean" },
          { "name": "CC_USE_HDR", "type": "boolean" },
          { "name": "USE_ALPHA_TEST", "type": "boolean" },
          { "name": "ALPHA_TEST_CHANNEL", "type": "string", "options": ["a", "r", "g", "b"] }
        ],
        "attributes": [
          { "name": "a_position", "defines": [], "format": 32, "location": 0 },
          { "name": "a_normal", "defines": [], "format": 32, "location": 1 },
          { "name": "a_texCoord", "defines": [], "format": 21, "location": 2 },
          { "name": "a_tangent", "defines": [], "format": 44, "location": 3 },
          { "name": "a_vertexId", "defines": ["CC_USE_MORPH"], "format": 11, "location": 6 },
          { "name": "a_joints", "defines": ["CC_USE_SKINNING"], "location": 4 },
          { "name": "a_weights", "defines": ["CC_USE_SKINNING"], "format": 44, "location": 5 },
          { "name": "a_jointAnimInfo", "defines": ["CC_USE_SKINNING", "CC_USE_BAKED_ANIMATION", "USE_INSTANCING"], "format": 44, "isInstanced": true, "location": 7 },
          { "name": "a_matWorld0", "defines": ["USE_INSTANCING"], "format": 44, "isInstanced": true, "location": 8 },
          { "name": "a_matWorld1", "defines": ["USE_INSTANCING"], "format": 44, "isInstanced": true, "location": 9 },
          { "name": "a_matWorld2", "defines": ["USE_INSTANCING"], "format": 44, "isInstanced": true, "location": 10 },
          { "name": "a_lightingMapUVParam", "defines": ["USE_INSTANCING", "USE_LIGHTMAP"], "format": 44, "isInstanced": true, "location": 11 },
          { "name": "a_dyn_batch_id", "defines": ["!USE_INSTANCING", "USE_BATCHING"], "format": 11, "location": 12 },
          { "name": "a_color", "defines": ["USE_VERTEX_COLOR"], "format": 44, "location": 13 }
        ],
        "blocks": [
          {"name": "TexCoords", "defines": ["USE_TEXTURE"], "binding": 0, "stageFlags": 1, "members": [
            { "name": "tilingOffset", "type": 16, "count": 1 }
          ]},
          {"name": "Constant", "defines": [], "binding": 1, "stageFlags": 16, "members": [
            { "name": "mainColor", "type": 16, "count": 1 },
            { "name": "colorScaleAndCutoff", "type": 16, "count": 1 }
          ]}
        ],
        "samplerTextures": [
          { "name": "mainTexture", "type": 28, "count": 1, "defines": ["USE_TEXTURE"], "stageFlags": 16, "binding": 2 }
        ],
        "buffers": [],
        "images": [],
        "textures": [],
        "samplers": [],
        "subpassInputs": []
      }
    ]
  },
  {
    "name": "bloom",
    "techniques": [
      { "passes": [{ "phase": "bloom-prefilter", "program": "bloom|bloom-vs|prefilter-fs", "depthStencilState": { "depthTest": false, "depthWrite": false } }, { "phase": "bloom-downsample", "program": "bloom|bloom-vs|downsample-fs", "depthStencilState": { "depthTest": false, "depthWrite": false } }, { "phase": "bloom-downsample", "program": "bloom|bloom-vs|downsample-fs", "depthStencilState": { "depthTest": false, "depthWrite": false } }, { "phase": "bloom-downsample", "program": "bloom|bloom-vs|downsample-fs", "depthStencilState": { "depthTest": false, "depthWrite": false } }, { "phase": "bloom-downsample", "program": "bloom|bloom-vs|downsample-fs", "depthStencilState": { "depthTest": false, "depthWrite": false } }, { "phase": "bloom-downsample", "program": "bloom|bloom-vs|downsample-fs", "depthStencilState": { "depthTest": false, "depthWrite": false } }, { "phase": "bloom-downsample", "program": "bloom|bloom-vs|downsample-fs", "depthStencilState": { "depthTest": false, "depthWrite": false } }, { "phase": "bloom-upsample", "program": "bloom|bloom-vs|upsample-fs", "depthStencilState": { "depthTest": false, "depthWrite": false } }, { "phase": "bloom-upsample", "program": "bloom|bloom-vs|upsample-fs", "depthStencilState": { "depthTest": false, "depthWrite": false } }, { "phase": "bloom-upsample", "program": "bloom|bloom-vs|upsample-fs", "depthStencilState": { "depthTest": false, "depthWrite": false } }, { "phase": "bloom-upsample", "program": "bloom|bloom-vs|upsample-fs", "depthStencilState": { "depthTest": false, "depthWrite": false } }, { "phase": "bloom-upsample", "program": "bloom|bloom-vs|upsample-fs", "depthStencilState": { "depthTest": false, "depthWrite": false } }, { "phase": "bloom-upsample", "program": "bloom|bloom-vs|upsample-fs", "depthStencilState": { "depthTest": false, "depthWrite": false } }, { "phase": "bloom-combine", "program": "bloom|bloom-vs|combine-fs", "depthStencilState": { "depthTest": false, "depthWrite": false } }] }
    ],
    "shaders": [
      {
        "name": "bloom|bloom-vs|prefilter-fs",
        "hash": 2185821616,
        "builtins": {
          "statistics": { "CC_EFFECT_USED_VERTEX_UNIFORM_VECTORS": 147, "CC_EFFECT_USED_FRAGMENT_UNIFORM_VECTORS": 40 },
          "globals": { "blocks": [{ "name": "CCGlobal", "defines": [] }, { "name": "CCCamera", "defines": [] }], "samplerTextures": [], "buffers": [], "images": [] },
          "locals": { "blocks": [{ "name": "CCMorph", "defines": ["CC_USE_MORPH"] }, { "name": "CCSkinningTexture", "defines": ["CC_USE_SKINNING", "CC_USE_BAKED_ANIMATION"] }, { "name": "CCSkinningAnimation", "defines": ["CC_USE_SKINNING", "CC_USE_BAKED_ANIMATION"] }, { "name": "CCSkinning", "defines": ["CC_USE_SKINNING", "!CC_USE_BAKED_ANIMATION"] }], "samplerTextures": [{ "name": "cc_PositionDisplacements", "defines": ["CC_USE_MORPH", "CC_MORPH_TARGET_HAS_POSITION"] }, { "name": "cc_NormalDisplacements", "defines": ["CC_USE_MORPH", "CC_MORPH_TARGET_HAS_NORMAL"] }, { "name": "cc_TangentDisplacements", "defines": ["CC_USE_MORPH", "CC_MORPH_TARGET_HAS_TANGENT"] }, { "name": "cc_jointTexture", "defines": ["CC_USE_SKINNING", "CC_USE_BAKED_ANIMATION"] }], "buffers": [], "images": [] }
        },
        "defines": [
          { "name": "CC_USE_MORPH", "type": "boolean" },
          { "name": "CC_MORPH_TARGET_COUNT", "type": "number", "range": [2, 8] },
          { "name": "CC_MORPH_PRECOMPUTED", "type": "boolean" },
          { "name": "CC_MORPH_TARGET_HAS_POSITION", "type": "boolean" },
          { "name": "CC_MORPH_TARGET_HAS_NORMAL", "type": "boolean" },
          { "name": "CC_MORPH_TARGET_HAS_TANGENT", "type": "boolean" },
          { "name": "CC_USE_SKINNING", "type": "boolean" },
          { "name": "CC_USE_BAKED_ANIMATION", "type": "boolean" },
          { "name": "USE_INSTANCING", "type": "boolean" }
        ],
        "attributes": [
          { "name": "a_position", "defines": [], "format": 32, "location": 0 },
          { "name": "a_normal", "defines": [], "format": 32, "location": 1 },
          { "name": "a_texCoord", "defines": [], "format": 21, "location": 2 },
          { "name": "a_tangent", "defines": [], "format": 44, "location": 3 },
          { "name": "a_vertexId", "defines": ["CC_USE_MORPH"], "format": 11, "location": 6 },
          { "name": "a_joints", "defines": ["CC_USE_SKINNING"], "location": 4 },
          { "name": "a_weights", "defines": ["CC_USE_SKINNING"], "format": 44, "location": 5 },
          { "name": "a_jointAnimInfo", "defines": ["CC_USE_SKINNING", "CC_USE_BAKED_ANIMATION", "USE_INSTANCING"], "format": 44, "isInstanced": true, "location": 7 }
        ],
        "blocks": [
          {"name": "BloomUBO", "defines": [], "binding": 0, "stageFlags": 16, "members": [
            { "name": "texSize", "type": 16, "count": 1 }
          ]}
        ],
        "samplerTextures": [
          { "name": "outputResultMap", "type": 28, "count": 1, "defines": [], "stageFlags": 16, "binding": 1 }
        ],
        "buffers": [],
        "images": [],
        "textures": [],
        "samplers": [],
        "subpassInputs": []
      },
      {
        "name": "bloom|bloom-vs|downsample-fs",
        "hash": 1780231359,
        "builtins": {
          "statistics": { "CC_EFFECT_USED_VERTEX_UNIFORM_VECTORS": 147, "CC_EFFECT_USED_FRAGMENT_UNIFORM_VECTORS": 40 },
          "globals": { "blocks": [{ "name": "CCGlobal", "defines": [] }, { "name": "CCCamera", "defines": [] }], "samplerTextures": [], "buffers": [], "images": [] },
          "locals": { "blocks": [{ "name": "CCMorph", "defines": ["CC_USE_MORPH"] }, { "name": "CCSkinningTexture", "defines": ["CC_USE_SKINNING", "CC_USE_BAKED_ANIMATION"] }, { "name": "CCSkinningAnimation", "defines": ["CC_USE_SKINNING", "CC_USE_BAKED_ANIMATION"] }, { "name": "CCSkinning", "defines": ["CC_USE_SKINNING", "!CC_USE_BAKED_ANIMATION"] }], "samplerTextures": [{ "name": "cc_PositionDisplacements", "defines": ["CC_USE_MORPH", "CC_MORPH_TARGET_HAS_POSITION"] }, { "name": "cc_NormalDisplacements", "defines": ["CC_USE_MORPH", "CC_MORPH_TARGET_HAS_NORMAL"] }, { "name": "cc_TangentDisplacements", "defines": ["CC_USE_MORPH", "CC_MORPH_TARGET_HAS_TANGENT"] }, { "name": "cc_jointTexture", "defines": ["CC_USE_SKINNING", "CC_USE_BAKED_ANIMATION"] }], "buffers": [], "images": [] }
        },
        "defines": [
          { "name": "CC_USE_MORPH", "type": "boolean" },
          { "name": "CC_MORPH_TARGET_COUNT", "type": "number", "range": [2, 8] },
          { "name": "CC_MORPH_PRECOMPUTED", "type": "boolean" },
          { "name": "CC_MORPH_TARGET_HAS_POSITION", "type": "boolean" },
          { "name": "CC_MORPH_TARGET_HAS_NORMAL", "type": "boolean" },
          { "name": "CC_MORPH_TARGET_HAS_TANGENT", "type": "boolean" },
          { "name": "CC_USE_SKINNING", "type": "boolean" },
          { "name": "CC_USE_BAKED_ANIMATION", "type": "boolean" },
          { "name": "USE_INSTANCING", "type": "boolean" }
        ],
        "attributes": [
          { "name": "a_position", "defines": [], "format": 32, "location": 0 },
          { "name": "a_normal", "defines": [], "format": 32, "location": 1 },
          { "name": "a_texCoord", "defines": [], "format": 21, "location": 2 },
          { "name": "a_tangent", "defines": [], "format": 44, "location": 3 },
          { "name": "a_vertexId", "defines": ["CC_USE_MORPH"], "format": 11, "location": 6 },
          { "name": "a_joints", "defines": ["CC_USE_SKINNING"], "location": 4 },
          { "name": "a_weights", "defines": ["CC_USE_SKINNING"], "format": 44, "location": 5 },
          { "name": "a_jointAnimInfo", "defines": ["CC_USE_SKINNING", "CC_USE_BAKED_ANIMATION", "USE_INSTANCING"], "format": 44, "isInstanced": true, "location": 7 }
        ],
        "blocks": [
          {"name": "BloomUBO", "defines": [], "binding": 0, "stageFlags": 16, "members": [
            { "name": "texSize", "type": 16, "count": 1 }
          ]}
        ],
        "samplerTextures": [
          { "name": "bloomTexture", "type": 28, "count": 1, "defines": [], "stageFlags": 16, "binding": 1 }
        ],
        "buffers": [],
        "images": [],
        "textures": [],
        "samplers": [],
        "subpassInputs": []
      },
      {
        "name": "bloom|bloom-vs|upsample-fs",
        "hash": 3580425335,
        "builtins": {
          "statistics": { "CC_EFFECT_USED_VERTEX_UNIFORM_VECTORS": 147, "CC_EFFECT_USED_FRAGMENT_UNIFORM_VECTORS": 40 },
          "globals": { "blocks": [{ "name": "CCGlobal", "defines": [] }, { "name": "CCCamera", "defines": [] }], "samplerTextures": [], "buffers": [], "images": [] },
          "locals": { "blocks": [{ "name": "CCMorph", "defines": ["CC_USE_MORPH"] }, { "name": "CCSkinningTexture", "defines": ["CC_USE_SKINNING", "CC_USE_BAKED_ANIMATION"] }, { "name": "CCSkinningAnimation", "defines": ["CC_USE_SKINNING", "CC_USE_BAKED_ANIMATION"] }, { "name": "CCSkinning", "defines": ["CC_USE_SKINNING", "!CC_USE_BAKED_ANIMATION"] }], "samplerTextures": [{ "name": "cc_PositionDisplacements", "defines": ["CC_USE_MORPH", "CC_MORPH_TARGET_HAS_POSITION"] }, { "name": "cc_NormalDisplacements", "defines": ["CC_USE_MORPH", "CC_MORPH_TARGET_HAS_NORMAL"] }, { "name": "cc_TangentDisplacements", "defines": ["CC_USE_MORPH", "CC_MORPH_TARGET_HAS_TANGENT"] }, { "name": "cc_jointTexture", "defines": ["CC_USE_SKINNING", "CC_USE_BAKED_ANIMATION"] }], "buffers": [], "images": [] }
        },
        "defines": [
          { "name": "CC_USE_MORPH", "type": "boolean" },
          { "name": "CC_MORPH_TARGET_COUNT", "type": "number", "range": [2, 8] },
          { "name": "CC_MORPH_PRECOMPUTED", "type": "boolean" },
          { "name": "CC_MORPH_TARGET_HAS_POSITION", "type": "boolean" },
          { "name": "CC_MORPH_TARGET_HAS_NORMAL", "type": "boolean" },
          { "name": "CC_MORPH_TARGET_HAS_TANGENT", "type": "boolean" },
          { "name": "CC_USE_SKINNING", "type": "boolean" },
          { "name": "CC_USE_BAKED_ANIMATION", "type": "boolean" },
          { "name": "USE_INSTANCING", "type": "boolean" }
        ],
        "attributes": [
          { "name": "a_position", "defines": [], "format": 32, "location": 0 },
          { "name": "a_normal", "defines": [], "format": 32, "location": 1 },
          { "name": "a_texCoord", "defines": [], "format": 21, "location": 2 },
          { "name": "a_tangent", "defines": [], "format": 44, "location": 3 },
          { "name": "a_vertexId", "defines": ["CC_USE_MORPH"], "format": 11, "location": 6 },
          { "name": "a_joints", "defines": ["CC_USE_SKINNING"], "location": 4 },
          { "name": "a_weights", "defines": ["CC_USE_SKINNING"], "format": 44, "location": 5 },
          { "name": "a_jointAnimInfo", "defines": ["CC_USE_SKINNING", "CC_USE_BAKED_ANIMATION", "USE_INSTANCING"], "format": 44, "isInstanced": true, "location": 7 }
        ],
        "blocks": [
          {"name": "BloomUBO", "defines": [], "binding": 0, "stageFlags": 16, "members": [
            { "name": "texSize", "type": 16, "count": 1 }
          ]}
        ],
        "samplerTextures": [
          { "name": "bloomTexture", "type": 28, "count": 1, "defines": [], "stageFlags": 16, "binding": 1 }
        ],
        "buffers": [],
        "images": [],
        "textures": [],
        "samplers": [],
        "subpassInputs": []
      },
      {
        "name": "bloom|bloom-vs|combine-fs",
        "hash": 3457196798,
        "builtins": {
          "statistics": { "CC_EFFECT_USED_VERTEX_UNIFORM_VECTORS": 147, "CC_EFFECT_USED_FRAGMENT_UNIFORM_VECTORS": 40 },
          "globals": { "blocks": [{ "name": "CCGlobal", "defines": [] }, { "name": "CCCamera", "defines": [] }], "samplerTextures": [], "buffers": [], "images": [] },
          "locals": { "blocks": [{ "name": "CCMorph", "defines": ["CC_USE_MORPH"] }, { "name": "CCSkinningTexture", "defines": ["CC_USE_SKINNING", "CC_USE_BAKED_ANIMATION"] }, { "name": "CCSkinningAnimation", "defines": ["CC_USE_SKINNING", "CC_USE_BAKED_ANIMATION"] }, { "name": "CCSkinning", "defines": ["CC_USE_SKINNING", "!CC_USE_BAKED_ANIMATION"] }], "samplerTextures": [{ "name": "cc_PositionDisplacements", "defines": ["CC_USE_MORPH", "CC_MORPH_TARGET_HAS_POSITION"] }, { "name": "cc_NormalDisplacements", "defines": ["CC_USE_MORPH", "CC_MORPH_TARGET_HAS_NORMAL"] }, { "name": "cc_TangentDisplacements", "defines": ["CC_USE_MORPH", "CC_MORPH_TARGET_HAS_TANGENT"] }, { "name": "cc_jointTexture", "defines": ["CC_USE_SKINNING", "CC_USE_BAKED_ANIMATION"] }], "buffers": [], "images": [] }
        },
        "defines": [
          { "name": "CC_USE_MORPH", "type": "boolean" },
          { "name": "CC_MORPH_TARGET_COUNT", "type": "number", "range": [2, 8] },
          { "name": "CC_MORPH_PRECOMPUTED", "type": "boolean" },
          { "name": "CC_MORPH_TARGET_HAS_POSITION", "type": "boolean" },
          { "name": "CC_MORPH_TARGET_HAS_NORMAL", "type": "boolean" },
          { "name": "CC_MORPH_TARGET_HAS_TANGENT", "type": "boolean" },
          { "name": "CC_USE_SKINNING", "type": "boolean" },
          { "name": "CC_USE_BAKED_ANIMATION", "type": "boolean" },
          { "name": "USE_INSTANCING", "type": "boolean" }
        ],
        "attributes": [
          { "name": "a_position", "defines": [], "format": 32, "location": 0 },
          { "name": "a_normal", "defines": [], "format": 32, "location": 1 },
          { "name": "a_texCoord", "defines": [], "format": 21, "location": 2 },
          { "name": "a_tangent", "defines": [], "format": 44, "location": 3 },
          { "name": "a_vertexId", "defines": ["CC_USE_MORPH"], "format": 11, "location": 6 },
          { "name": "a_joints", "defines": ["CC_USE_SKINNING"], "location": 4 },
          { "name": "a_weights", "defines": ["CC_USE_SKINNING"], "format": 44, "location": 5 },
          { "name": "a_jointAnimInfo", "defines": ["CC_USE_SKINNING", "CC_USE_BAKED_ANIMATION", "USE_INSTANCING"], "format": 44, "isInstanced": true, "location": 7 }
        ],
        "blocks": [
          {"name": "BloomUBO", "defines": [], "binding": 0, "stageFlags": 16, "members": [
            { "name": "texSize", "type": 16, "count": 1 }
          ]}
        ],
        "samplerTextures": [
          { "name": "outputResultMap", "type": 28, "count": 1, "defines": [], "stageFlags": 16, "binding": 1 },
          { "name": "bloomTexture", "type": 28, "count": 1, "defines": [], "stageFlags": 16, "binding": 2 }
        ],
        "buffers": [],
        "images": [],
        "textures": [],
        "samplers": [],
        "subpassInputs": []
      }
    ]
  },
  {
    "name": "deferred-lighting",
    "techniques": [
      { "passes": [{ "phase": "deferred-lighting", "program": "deferred-lighting|lighting-vs|lighting-fs", "depthStencilState": { "depthFunc": 4, "depthTest": true, "depthWrite": false } }] }
    ],
    "shaders": [
      {
        "name": "deferred-lighting|lighting-vs|lighting-fs",
<<<<<<< HEAD
        "hash": 3739491972,
=======
        "hash": 4064434337,
>>>>>>> 68d11253
        "builtins": {
          "statistics": { "CC_EFFECT_USED_VERTEX_UNIFORM_VECTORS": 39, "CC_EFFECT_USED_FRAGMENT_UNIFORM_VECTORS": 59 },
          "globals": { "blocks": [{ "name": "CCGlobal", "defines": [] }, { "name": "CCCamera", "defines": [] }, { "name": "CCShadow", "defines": [] }], "samplerTextures": [{ "name": "cc_shadowMap", "defines": ["CC_RECEIVE_SHADOW"] }, { "name": "cc_spotLightingMap", "defines": ["CC_RECEIVE_SHADOW"] }, { "name": "cc_environment", "defines": ["CC_USE_IBL"] }, { "name": "cc_diffuseMap", "defines": ["CC_USE_IBL", "CC_USE_DIFFUSEMAP"] }], "buffers": [], "images": [] },
          "locals": { "blocks": [{ "name": "CCForwardLight", "defines": ["CC_ENABLE_CLUSTERED_LIGHT_CULLING"] }], "samplerTextures": [], "buffers": [], "images": [] }
        },
        "defines": [
          { "name": "CC_RECEIVE_SHADOW", "type": "boolean" },
          { "name": "CC_USE_IBL", "type": "number", "range": [0, 2] },
          { "name": "CC_USE_DIFFUSEMAP", "type": "number", "range": [0, 2] },
          { "name": "USE_REFLECTION_DENOISE", "type": "boolean" },
          { "name": "USE_LIGHTMAP", "type": "boolean" },
          { "name": "USE_BATCHING", "type": "boolean" },
          { "name": "CC_FORWARD_ADD", "type": "boolean" },
          { "name": "CC_PIPELINE_TYPE", "type": "number", "range": [0, 1] },
          { "name": "CC_FORCE_FORWARD_SHADING", "type": "boolean" },
          { "name": "CC_USE_HDR", "type": "boolean" },
          { "name": "CC_USE_FOG", "type": "number", "range": [0, 4] }
        ],
        "attributes": [
          { "name": "a_position", "defines": [], "format": 32, "location": 0 },
          { "name": "a_normal", "defines": [], "format": 32, "location": 1 },
          { "name": "a_texCoord", "defines": [], "format": 21, "location": 2 },
          { "name": "a_tangent", "defines": [], "format": 44, "location": 3 }
        ],
        "blocks": [],
        "samplerTextures": [],
        "buffers": [
          { "name": "b_ccLightsBuffer", "memoryAccess": 1, "defines": ["CC_ENABLE_CLUSTERED_LIGHT_CULLING"], "stageFlags": 16, "binding": 4 },
          { "name": "b_clusterLightIndicesBuffer", "memoryAccess": 1, "defines": ["CC_ENABLE_CLUSTERED_LIGHT_CULLING"], "stageFlags": 16, "binding": 5 },
          { "name": "b_clusterLightGridBuffer", "memoryAccess": 1, "defines": ["CC_ENABLE_CLUSTERED_LIGHT_CULLING"], "stageFlags": 16, "binding": 6 }
        ],
        "images": [],
        "textures": [],
        "samplers": [],
        "subpassInputs": [
          { "name": "gbuffer_albedoMap", "count": 1, "defines": ["CC_DEVICE_CAN_BENEFIT_FROM_INPUT_ATTACHMENT"], "stageFlags": 16, "binding": 0 },
          { "name": "gbuffer_positionMap", "count": 1, "defines": ["CC_DEVICE_CAN_BENEFIT_FROM_INPUT_ATTACHMENT"], "stageFlags": 16, "binding": 1 },
          { "name": "gbuffer_normalMap", "count": 1, "defines": ["CC_DEVICE_CAN_BENEFIT_FROM_INPUT_ATTACHMENT"], "stageFlags": 16, "binding": 2 },
          { "name": "gbuffer_emissiveMap", "count": 1, "defines": ["CC_DEVICE_CAN_BENEFIT_FROM_INPUT_ATTACHMENT"], "stageFlags": 16, "binding": 3 }
        ]
      }
    ]
  },
  {
    "name": "planar-shadow",
    "techniques": [
      { "passes": [{ "phase": "planarShadow", "blendState": { "targets": [{ "blend": true, "blendSrc": 2, "blendDst": 4, "blendDstAlpha": 4 }] }, "program": "planar-shadow|planar-shadow-vs:vert|planar-shadow-fs:frag", "depthStencilState": { "depthTest": true, "depthWrite": false, "stencilTestFront": true, "stencilFuncFront": 5, "stencilPassOpFront": 2, "stencilRefBack": 128, "stencilRefFront": 128, "stencilReadMaskBack": 128, "stencilReadMaskFront": 128, "stencilWriteMaskBack": 128, "stencilWriteMaskFront": 128 } }] }
    ],
    "shaders": [
      {
        "name": "planar-shadow|planar-shadow-vs:vert|planar-shadow-fs:frag",
        "hash": 3730404281,
        "builtins": {
          "statistics": { "CC_EFFECT_USED_VERTEX_UNIFORM_VECTORS": 216, "CC_EFFECT_USED_FRAGMENT_UNIFORM_VECTORS": 59 },
          "globals": { "blocks": [{ "name": "CCGlobal", "defines": [] }, { "name": "CCCamera", "defines": [] }, { "name": "CCShadow", "defines": [] }], "samplerTextures": [], "buffers": [], "images": [] },
          "locals": { "blocks": [{ "name": "CCMorph", "defines": ["CC_USE_MORPH"] }, { "name": "CCSkinningTexture", "defines": ["CC_USE_SKINNING", "CC_USE_BAKED_ANIMATION"] }, { "name": "CCSkinningAnimation", "defines": ["CC_USE_SKINNING", "CC_USE_BAKED_ANIMATION"] }, { "name": "CCSkinning", "defines": ["CC_USE_SKINNING", "!CC_USE_BAKED_ANIMATION"] }, { "name": "CCLocalBatched", "defines": ["!USE_INSTANCING", "USE_BATCHING"] }, { "name": "CCLocal", "defines": ["!USE_INSTANCING", "!USE_BATCHING"] }], "samplerTextures": [{ "name": "cc_PositionDisplacements", "defines": ["CC_USE_MORPH", "CC_MORPH_TARGET_HAS_POSITION"] }, { "name": "cc_NormalDisplacements", "defines": ["CC_USE_MORPH", "CC_MORPH_TARGET_HAS_NORMAL"] }, { "name": "cc_TangentDisplacements", "defines": ["CC_USE_MORPH", "CC_MORPH_TARGET_HAS_TANGENT"] }, { "name": "cc_jointTexture", "defines": ["CC_USE_SKINNING", "CC_USE_BAKED_ANIMATION"] }], "buffers": [], "images": [] }
        },
        "defines": [
          { "name": "CC_USE_MORPH", "type": "boolean" },
          { "name": "CC_MORPH_TARGET_COUNT", "type": "number", "range": [2, 8] },
          { "name": "CC_MORPH_PRECOMPUTED", "type": "boolean" },
          { "name": "CC_MORPH_TARGET_HAS_POSITION", "type": "boolean" },
          { "name": "CC_MORPH_TARGET_HAS_NORMAL", "type": "boolean" },
          { "name": "CC_MORPH_TARGET_HAS_TANGENT", "type": "boolean" },
          { "name": "CC_USE_SKINNING", "type": "boolean" },
          { "name": "CC_USE_BAKED_ANIMATION", "type": "boolean" },
          { "name": "USE_INSTANCING", "type": "boolean" },
          { "name": "USE_BATCHING", "type": "boolean" },
          { "name": "USE_LIGHTMAP", "type": "boolean" }
        ],
        "attributes": [
          { "name": "a_position", "defines": [], "format": 32, "location": 0 },
          { "name": "a_normal", "defines": [], "format": 32, "location": 1 },
          { "name": "a_texCoord", "defines": [], "format": 21, "location": 2 },
          { "name": "a_tangent", "defines": [], "format": 44, "location": 3 },
          { "name": "a_vertexId", "defines": ["CC_USE_MORPH"], "format": 11, "location": 6 },
          { "name": "a_joints", "defines": ["CC_USE_SKINNING"], "location": 4 },
          { "name": "a_weights", "defines": ["CC_USE_SKINNING"], "format": 44, "location": 5 },
          { "name": "a_jointAnimInfo", "defines": ["CC_USE_SKINNING", "CC_USE_BAKED_ANIMATION", "USE_INSTANCING"], "format": 44, "isInstanced": true, "location": 7 },
          { "name": "a_matWorld0", "defines": ["USE_INSTANCING"], "format": 44, "isInstanced": true, "location": 8 },
          { "name": "a_matWorld1", "defines": ["USE_INSTANCING"], "format": 44, "isInstanced": true, "location": 9 },
          { "name": "a_matWorld2", "defines": ["USE_INSTANCING"], "format": 44, "isInstanced": true, "location": 10 },
          { "name": "a_lightingMapUVParam", "defines": ["USE_INSTANCING", "USE_LIGHTMAP"], "format": 44, "isInstanced": true, "location": 11 },
          { "name": "a_dyn_batch_id", "defines": ["!USE_INSTANCING", "USE_BATCHING"], "format": 11, "location": 12 }
        ],
        "blocks": [],
        "samplerTextures": [],
        "buffers": [],
        "images": [],
        "textures": [],
        "samplers": [],
        "subpassInputs": []
      }
    ]
  },
  {
    "name": "post-process",
    "techniques": [
      { "passes": [{ "phase": "post-process", "blendState": { "targets": [{ "blend": true, "blendSrc": 2, "blendDst": 4, "blendSrcAlpha": 2, "blendDstAlpha": 4 }] }, "program": "post-process|post-process-vs|post-process-fs", "depthStencilState": { "depthTest": false, "depthWrite": false } }] }
    ],
    "shaders": [
      {
        "name": "post-process|post-process-vs|post-process-fs",
        "hash": 3237848814,
        "builtins": {
          "statistics": { "CC_EFFECT_USED_VERTEX_UNIFORM_VECTORS": 147, "CC_EFFECT_USED_FRAGMENT_UNIFORM_VECTORS": 39 },
          "globals": { "blocks": [{ "name": "CCGlobal", "defines": [] }, { "name": "CCCamera", "defines": [] }], "samplerTextures": [], "buffers": [], "images": [] },
          "locals": { "blocks": [{ "name": "CCMorph", "defines": ["CC_USE_MORPH"] }, { "name": "CCSkinningTexture", "defines": ["CC_USE_SKINNING", "CC_USE_BAKED_ANIMATION"] }, { "name": "CCSkinningAnimation", "defines": ["CC_USE_SKINNING", "CC_USE_BAKED_ANIMATION"] }, { "name": "CCSkinning", "defines": ["CC_USE_SKINNING", "!CC_USE_BAKED_ANIMATION"] }], "samplerTextures": [{ "name": "cc_PositionDisplacements", "defines": ["CC_USE_MORPH", "CC_MORPH_TARGET_HAS_POSITION"] }, { "name": "cc_NormalDisplacements", "defines": ["CC_USE_MORPH", "CC_MORPH_TARGET_HAS_NORMAL"] }, { "name": "cc_TangentDisplacements", "defines": ["CC_USE_MORPH", "CC_MORPH_TARGET_HAS_TANGENT"] }, { "name": "cc_jointTexture", "defines": ["CC_USE_SKINNING", "CC_USE_BAKED_ANIMATION"] }], "buffers": [], "images": [] }
        },
        "defines": [
          { "name": "CC_USE_MORPH", "type": "boolean" },
          { "name": "CC_MORPH_TARGET_COUNT", "type": "number", "range": [2, 8] },
          { "name": "CC_MORPH_PRECOMPUTED", "type": "boolean" },
          { "name": "CC_MORPH_TARGET_HAS_POSITION", "type": "boolean" },
          { "name": "CC_MORPH_TARGET_HAS_NORMAL", "type": "boolean" },
          { "name": "CC_MORPH_TARGET_HAS_TANGENT", "type": "boolean" },
          { "name": "CC_USE_SKINNING", "type": "boolean" },
          { "name": "CC_USE_BAKED_ANIMATION", "type": "boolean" },
          { "name": "USE_INSTANCING", "type": "boolean" },
          { "name": "ANTIALIAS_TYPE", "type": "number", "range": [0, 3] }
        ],
        "attributes": [
          { "name": "a_position", "defines": [], "format": 32, "location": 0 },
          { "name": "a_normal", "defines": [], "format": 32, "location": 1 },
          { "name": "a_texCoord", "defines": [], "format": 21, "location": 2 },
          { "name": "a_tangent", "defines": [], "format": 44, "location": 3 },
          { "name": "a_vertexId", "defines": ["CC_USE_MORPH"], "format": 11, "location": 6 },
          { "name": "a_joints", "defines": ["CC_USE_SKINNING"], "location": 4 },
          { "name": "a_weights", "defines": ["CC_USE_SKINNING"], "format": 44, "location": 5 },
          { "name": "a_jointAnimInfo", "defines": ["CC_USE_SKINNING", "CC_USE_BAKED_ANIMATION", "USE_INSTANCING"], "format": 44, "isInstanced": true, "location": 7 }
        ],
        "blocks": [],
        "samplerTextures": [
          { "name": "outputResultMap", "type": 28, "count": 1, "defines": [], "stageFlags": 16, "binding": 0 }
        ],
        "buffers": [],
        "images": [],
        "textures": [],
        "samplers": [],
        "subpassInputs": []
      }
    ]
  },
  {
    "name": "skybox",
    "techniques": [
      { "passes": [{ "rasterizerState": { "cullMode": 0 }, "program": "skybox|sky-vs:vert|sky-fs:frag", "priority": 245, "depthStencilState": { "depthTest": true, "depthWrite": false } }] }
    ],
    "shaders": [
      {
        "name": "skybox|sky-vs:vert|sky-fs:frag",
        "hash": 3653711100,
        "builtins": {
          "statistics": { "CC_EFFECT_USED_VERTEX_UNIFORM_VECTORS": 39, "CC_EFFECT_USED_FRAGMENT_UNIFORM_VECTORS": 39 },
          "globals": { "blocks": [{ "name": "CCGlobal", "defines": [] }, { "name": "CCCamera", "defines": [] }], "samplerTextures": [{ "name": "cc_environment", "defines": [] }], "buffers": [], "images": [] },
          "locals": { "blocks": [], "samplerTextures": [], "buffers": [], "images": [] }
        },
        "defines": [
          { "name": "CC_USE_IBL", "type": "number", "range": [0, 2] },
          { "name": "CC_USE_HDR", "type": "boolean" },
          { "name": "USE_RGBE_CUBEMAP", "type": "boolean" }
        ],
        "attributes": [
          { "name": "a_position", "defines": [], "format": 32, "location": 0 },
          { "name": "a_normal", "defines": [], "format": 32, "location": 1 },
          { "name": "a_texCoord", "defines": [], "format": 21, "location": 2 },
          { "name": "a_tangent", "defines": [], "format": 44, "location": 3 }
        ],
        "blocks": [],
        "samplerTextures": [],
        "buffers": [],
        "images": [],
        "textures": [],
        "samplers": [],
        "subpassInputs": []
      }
    ]
  },
  {
    "name": "profiler",
    "techniques": [
      { "passes": [{ "blendState": { "targets": [{ "blend": true, "blendSrc": 2, "blendDst": 4, "blendDstAlpha": 4 }] }, "rasterizerState": { "cullMode": 0 }, "program": "profiler|profiler-vs:vert|profiler-fs:frag", "priority": 255, "depthStencilState": { "depthTest": false, "depthWrite": false } }] }
    ],
    "shaders": [
      {
        "name": "profiler|profiler-vs:vert|profiler-fs:frag",
        "hash": 179162168,
        "builtins": {
          "statistics": { "CC_EFFECT_USED_VERTEX_UNIFORM_VECTORS": 60, "CC_EFFECT_USED_FRAGMENT_UNIFORM_VECTORS": 39 },
          "globals": { "blocks": [{ "name": "CCGlobal", "defines": [] }, { "name": "CCCamera", "defines": [] }], "samplerTextures": [], "buffers": [], "images": [] },
          "locals": { "blocks": [], "samplerTextures": [], "buffers": [], "images": [] }
        },
        "defines": [],
        "attributes": [
          { "name": "a_position", "defines": [], "format": 32, "location": 0 },
          { "name": "a_color", "defines": [], "format": 44, "location": 1 }
        ],
        "blocks": [
          {"name": "Constants", "defines": [], "binding": 0, "stageFlags": 1, "members": [
            { "name": "offset", "type": 16, "count": 1 }
          ]},
          {"name": "PerFrameInfo", "defines": [], "binding": 1, "stageFlags": 1, "members": [
            { "name": "digits", "type": 16, "count": 20 }
          ]}
        ],
        "samplerTextures": [
          { "name": "mainTexture", "type": 28, "count": 1, "defines": [], "stageFlags": 16, "binding": 2 }
        ],
        "buffers": [],
        "images": [],
        "textures": [],
        "samplers": [],
        "subpassInputs": []
      }
    ]
  },
  {
    "name": "splash-screen",
    "techniques": [
      { "name": "default", "passes": [{ "blendState": { "targets": [{ "blend": true, "blendSrc": 2, "blendDst": 4, "blendDstAlpha": 4 }] }, "rasterizerState": { "cullMode": 0 }, "program": "splash-screen|splash-screen-vs:vert|splash-screen-fs:frag", "depthStencilState": { "depthTest": false, "depthWrite": false }, "properties": { "mainTexture": { "value": "grey", "type": 28 }, "resolution": { "value": [640, 960], "type": 14, "handleInfo": ["u_buffer0", 0, 14] }, "percent": { "value": [0.5], "type": 13, "handleInfo": ["u_percent", 0, 13] }, "scale": { "value": [200, 500], "type": 14, "handleInfo": ["u_buffer1", 0, 14] }, "translate": { "value": [320, 480], "type": 14, "handleInfo": ["u_buffer1", 2, 14] }, "u_buffer0": { "type": 16, "value": [640, 960, 0, 0] }, "u_percent": { "type": 13, "value": [0.5] }, "u_buffer1": { "type": 16, "value": [200, 500, 320, 480] } } }] }
    ],
    "shaders": [
      {
        "name": "splash-screen|splash-screen-vs:vert|splash-screen-fs:frag",
        "hash": 3189094080,
        "builtins": {
          "statistics": { "CC_EFFECT_USED_VERTEX_UNIFORM_VECTORS": 6, "CC_EFFECT_USED_FRAGMENT_UNIFORM_VECTORS": 1 },
          "globals": { "blocks": [], "samplerTextures": [], "buffers": [], "images": [] },
          "locals": { "blocks": [], "samplerTextures": [], "buffers": [], "images": [] }
        },
        "defines": [],
        "attributes": [
          { "name": "a_position", "defines": [], "format": 21, "location": 0 },
          { "name": "a_texCoord", "defines": [], "format": 21, "location": 1 }
        ],
        "blocks": [
          {"name": "Constant", "defines": [], "binding": 0, "stageFlags": 1, "members": [
            { "name": "u_buffer0", "type": 16, "count": 1 },
            { "name": "u_buffer1", "type": 16, "count": 1 },
            { "name": "u_projection", "type": 25, "count": 1 }
          ]},
          {"name": "Factor", "defines": [], "binding": 1, "stageFlags": 16, "members": [
            { "name": "u_percent", "type": 13, "count": 1 }
          ]}
        ],
        "samplerTextures": [
          { "name": "mainTexture", "type": 28, "count": 1, "defines": [], "stageFlags": 16, "binding": 2 }
        ],
        "buffers": [],
        "images": [],
        "textures": [],
        "samplers": [],
        "subpassInputs": []
      }
    ]
  }
];<|MERGE_RESOLUTION|>--- conflicted
+++ resolved
@@ -448,11 +448,7 @@
     "shaders": [
       {
         "name": "standard|standard-vs|standard-fs",
-<<<<<<< HEAD
-        "hash": 879019613,
-=======
         "hash": 75865777,
->>>>>>> 68d11253
         "builtins": {
           "statistics": { "CC_EFFECT_USED_VERTEX_UNIFORM_VECTORS": 222, "CC_EFFECT_USED_FRAGMENT_UNIFORM_VECTORS": 65 },
           "globals": { "blocks": [{ "name": "CCGlobal", "defines": [] }, { "name": "CCCamera", "defines": [] }, { "name": "CCShadow", "defines": [] }], "samplerTextures": [{ "name": "cc_shadowMap", "defines": ["CC_RECEIVE_SHADOW"] }, { "name": "cc_spotLightingMap", "defines": ["CC_RECEIVE_SHADOW"] }, { "name": "cc_environment", "defines": ["CC_USE_IBL"] }, { "name": "cc_diffuseMap", "defines": ["CC_USE_IBL", "CC_USE_DIFFUSEMAP"] }], "buffers": [], "images": [] },
@@ -482,6 +478,7 @@
           { "name": "CC_USE_IBL", "type": "number", "range": [0, 2] },
           { "name": "CC_USE_DIFFUSEMAP", "type": "number", "range": [0, 2] },
           { "name": "USE_REFLECTION_DENOISE", "type": "boolean" },
+          { "name": "CC_ENABLE_DIR_SHADOW", "type": "boolean" },
           { "name": "CC_USE_HDR", "type": "boolean" },
           { "name": "USE_ALBEDO_MAP", "type": "boolean" },
           { "name": "ALBEDO_UV", "type": "string", "options": ["v_uv", "v_uv1"] },
@@ -614,11 +611,7 @@
     "shaders": [
       {
         "name": "terrain|terrain-vs|terrain-fs",
-<<<<<<< HEAD
-        "hash": 1137621762,
-=======
         "hash": 1618991684,
->>>>>>> 68d11253
         "builtins": {
           "statistics": { "CC_EFFECT_USED_VERTEX_UNIFORM_VECTORS": 70, "CC_EFFECT_USED_FRAGMENT_UNIFORM_VECTORS": 61 },
           "globals": { "blocks": [{ "name": "CCGlobal", "defines": [] }, { "name": "CCCamera", "defines": [] }, { "name": "CCShadow", "defines": [] }], "samplerTextures": [{ "name": "cc_shadowMap", "defines": ["CC_RECEIVE_SHADOW"] }, { "name": "cc_spotLightingMap", "defines": ["CC_RECEIVE_SHADOW"] }, { "name": "cc_environment", "defines": ["CC_USE_IBL"] }, { "name": "cc_diffuseMap", "defines": ["CC_USE_IBL", "CC_USE_DIFFUSEMAP"] }], "buffers": [], "images": [] },
@@ -635,6 +628,7 @@
           { "name": "USE_REFLECTION_DENOISE", "type": "boolean" },
           { "name": "USE_BATCHING", "type": "boolean" },
           { "name": "CC_FORWARD_ADD", "type": "boolean" },
+          { "name": "CC_ENABLE_DIR_SHADOW", "type": "boolean" },
           { "name": "CC_USE_HDR", "type": "boolean" },
           { "name": "LAYERS", "type": "number", "range": [0, 4] },
           { "name": "USE_PBR", "type": "boolean" },
@@ -962,11 +956,7 @@
     "shaders": [
       {
         "name": "deferred-lighting|lighting-vs|lighting-fs",
-<<<<<<< HEAD
-        "hash": 3739491972,
-=======
         "hash": 4064434337,
->>>>>>> 68d11253
         "builtins": {
           "statistics": { "CC_EFFECT_USED_VERTEX_UNIFORM_VECTORS": 39, "CC_EFFECT_USED_FRAGMENT_UNIFORM_VECTORS": 59 },
           "globals": { "blocks": [{ "name": "CCGlobal", "defines": [] }, { "name": "CCCamera", "defines": [] }, { "name": "CCShadow", "defines": [] }], "samplerTextures": [{ "name": "cc_shadowMap", "defines": ["CC_RECEIVE_SHADOW"] }, { "name": "cc_spotLightingMap", "defines": ["CC_RECEIVE_SHADOW"] }, { "name": "cc_environment", "defines": ["CC_USE_IBL"] }, { "name": "cc_diffuseMap", "defines": ["CC_USE_IBL", "CC_USE_DIFFUSEMAP"] }], "buffers": [], "images": [] },
@@ -980,6 +970,7 @@
           { "name": "USE_LIGHTMAP", "type": "boolean" },
           { "name": "USE_BATCHING", "type": "boolean" },
           { "name": "CC_FORWARD_ADD", "type": "boolean" },
+          { "name": "CC_ENABLE_DIR_SHADOW", "type": "boolean" },
           { "name": "CC_PIPELINE_TYPE", "type": "number", "range": [0, 1] },
           { "name": "CC_FORCE_FORWARD_SHADING", "type": "boolean" },
           { "name": "CC_USE_HDR", "type": "boolean" },
