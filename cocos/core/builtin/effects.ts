/* eslint-disable */
// absolute essential effects
export const effects = [
  {
    "name": "billboard",
    "techniques": [
      { "name": "add", "passes": [{ "rasterizerState": { "cullMode": 0 }, "blendState": { "targets": [{ "blend": true, "blendSrc": 2, "blendDst": 1, "blendSrcAlpha": 2, "blendDstAlpha": 1 }] }, "program": "billboard|vert:vs_main|tinted-fs:add", "depthStencilState": { "depthTest": true, "depthWrite": false }, "properties": { "mainTexture": { "value": "grey", "type": 28 }, "mainTiling_Offset": { "value": [1, 1, 0, 0], "type": 16 }, "tintColor": { "value": [0.5, 0.5, 0.5, 0.5], "type": 16 } } }] }
    ],
    "shaders": [
      {
        "name": "billboard|vert:vs_main|tinted-fs:add",
        "hash": 121727045,
        "builtins": {
          "statistics": { "CC_EFFECT_USED_VERTEX_UNIFORM_VECTORS": 50, "CC_EFFECT_USED_FRAGMENT_UNIFORM_VECTORS": 38 },
          "globals": { "blocks": [{ "name": "CCGlobal", "defines": [] }, { "name": "CCCamera", "defines": [] }], "samplerTextures": [] },
          "locals": { "blocks": [{ "name": "CCLocal", "defines": [] }], "samplerTextures": [] }
        },
        "defines": [
          { "name": "CC_USE_HDR", "type": "boolean" }
        ],
        "blocks": [
          {"name": "Constants", "defines": [], "binding": 0, "stageFlags": 1, "members": [
            { "name": "mainTiling_Offset", "type": 16, "count": 1 },
            { "name": "frameTile_velLenScale", "type": 16, "count": 1 },
            { "name": "scale", "type": 16, "count": 1 }
          ]},
          {"name": "builtin", "defines": [], "binding": 1, "stageFlags": 1, "members": [
            { "name": "cc_size_rotation", "type": 16, "count": 1 }
          ]},
          {"name": "FragConstants", "defines": [], "binding": 2, "stageFlags": 16, "members": [
            { "name": "tintColor", "type": 16, "count": 1 }
          ]}
        ],
        "samplerTextures": [
          { "name": "mainTexture", "type": 28, "count": 1, "defines": [], "stageFlags": 16, "binding": 3 }
        ],
        "attributes": [
          { "name": "a_position", "type": 15, "count": 1, "defines": [], "stageFlags": 1, "format": 32, "location": 0 },
          { "name": "a_texCoord", "type": 14, "count": 1, "defines": [], "stageFlags": 1, "format": 21, "location": 1 },
          { "name": "a_color", "type": 16, "count": 1, "defines": [], "stageFlags": 1, "format": 44, "location": 2 }
        ]
      }
    ]
  },
  {
    "name": "clear-stencil",
    "techniques": [
      { "passes": [{ "blendState": { "targets": [{ "blend": true }] }, "rasterizerState": { "cullMode": 0 }, "program": "clear-stencil|sprite-vs:vert|sprite-fs:frag", "depthStencilState": { "depthTest": false, "depthWrite": false } }] }
    ],
    "shaders": [
      {
        "name": "clear-stencil|sprite-vs:vert|sprite-fs:frag",
        "hash": 3507038093,
        "builtins": {
          "statistics": { "CC_EFFECT_USED_VERTEX_UNIFORM_VECTORS": 0, "CC_EFFECT_USED_FRAGMENT_UNIFORM_VECTORS": 0 },
          "globals": { "blocks": [], "samplerTextures": [] },
          "locals": { "blocks": [], "samplerTextures": [] }
        },
        "defines": [],
        "blocks": [],
        "samplerTextures": [],
        "attributes": [
          { "name": "a_position", "type": 15, "count": 1, "defines": [], "stageFlags": 1, "format": 32, "location": 0 }
        ]
      }
    ]
  },
  {
    "name": "graphics",
    "techniques": [
      { "passes": [{ "blendState": { "targets": [{ "blend": true, "blendSrc": 1, "blendDst": 4, "blendSrcAlpha": 1, "blendDstAlpha": 4 }] }, "rasterizerState": { "cullMode": 0 }, "program": "graphics|vs:vert|fs:frag", "depthStencilState": { "depthTest": false, "depthWrite": false } }] }
    ],
    "shaders": [
      {
        "name": "graphics|vs:vert|fs:frag",
        "hash": 3113634185,
        "builtins": {
          "statistics": { "CC_EFFECT_USED_VERTEX_UNIFORM_VECTORS": 46, "CC_EFFECT_USED_FRAGMENT_UNIFORM_VECTORS": 0 },
          "globals": { "blocks": [{ "name": "CCGlobal", "defines": [] }, { "name": "CCCamera", "defines": [] }], "samplerTextures": [] },
          "locals": { "blocks": [{ "name": "CCLocal", "defines": [] }], "samplerTextures": [] }
        },
        "defines": [],
        "blocks": [],
        "samplerTextures": [],
        "attributes": [
          { "name": "a_position", "type": 15, "count": 1, "defines": [], "stageFlags": 1, "format": 32, "location": 0 },
          { "name": "a_color", "type": 16, "count": 1, "defines": [], "stageFlags": 1, "format": 44, "location": 1 },
          { "name": "a_dist", "type": 13, "count": 1, "defines": [], "stageFlags": 1, "format": 11, "location": 2 }
        ]
      }
    ]
  },
  {
    "name": "particle-gpu",
    "techniques": [
      { "name": "add", "passes": [{ "rasterizerState": { "cullMode": 0 }, "blendState": { "targets": [{ "blend": true, "blendSrc": 2, "blendDst": 1, "blendSrcAlpha": 2, "blendDstAlpha": 1 }] }, "program": "particle-gpu|particle-vs-gpu:gpvs_main|tinted-fs:add", "depthStencilState": { "depthTest": true, "depthWrite": false }, "properties": { "mainTexture": { "value": "grey", "type": 28 }, "mainTiling_Offset": { "value": [1, 1, 0, 0], "type": 16 }, "tintColor": { "value": [0.5, 0.5, 0.5, 0.5], "type": 16 } } }] }
    ],
    "shaders": [
      {
        "name": "particle-gpu|particle-vs-gpu:gpvs_main|tinted-fs:add",
        "hash": 3356319967,
        "builtins": {
          "statistics": { "CC_EFFECT_USED_VERTEX_UNIFORM_VECTORS": 60, "CC_EFFECT_USED_FRAGMENT_UNIFORM_VECTORS": 38 },
          "globals": { "blocks": [{ "name": "CCGlobal", "defines": [] }, { "name": "CCCamera", "defines": [] }], "samplerTextures": [] },
          "locals": { "blocks": [{ "name": "CCLocal", "defines": [] }], "samplerTextures": [] }
        },
        "defines": [
          { "name": "CC_RENDER_MODE", "type": "number", "range": [0, 4] },
          { "name": "COLOR_OVER_TIME_MODULE_ENABLE", "type": "boolean" },
          { "name": "ROTATION_OVER_TIME_MODULE_ENABLE", "type": "boolean" },
          { "name": "SIZE_OVER_TIME_MODULE_ENABLE", "type": "boolean" },
          { "name": "FORCE_OVER_TIME_MODULE_ENABLE", "type": "boolean" },
          { "name": "VELOCITY_OVER_TIME_MODULE_ENABLE", "type": "boolean" },
          { "name": "TEXTURE_ANIMATION_MODULE_ENABLE", "type": "boolean" },
          { "name": "CC_USE_WORLD_SPACE", "type": "boolean" },
          { "name": "CC_USE_HDR", "type": "boolean" }
        ],
        "blocks": [
          {"name": "Constants", "defines": [], "binding": 0, "stageFlags": 1, "members": [
            { "name": "mainTiling_Offset", "type": 16, "count": 1 },
            { "name": "frameTile_velLenScale", "type": 16, "count": 1 },
            { "name": "scale", "type": 16, "count": 1 }
          ]},
          {"name": "SampleConstants", "defines": [], "binding": 1, "stageFlags": 1, "members": [
            { "name": "u_sampleInfo", "type": 16, "count": 1 }
          ]},
          {"name": "TickConstants", "defines": [], "binding": 2, "stageFlags": 1, "members": [
            { "name": "u_worldRot", "type": 16, "count": 1 },
            { "name": "u_timeDelta", "type": 16, "count": 1 }
          ]},
          {"name": "ColorConstant", "defines": ["COLOR_OVER_TIME_MODULE_ENABLE"], "binding": 3, "stageFlags": 1, "members": [
            { "name": "u_color_mode", "type": 5, "count": 1 }
          ]},
          {"name": "RotationConstant", "defines": ["ROTATION_OVER_TIME_MODULE_ENABLE"], "binding": 4, "stageFlags": 1, "members": [
            { "name": "u_rotation_mode", "type": 5, "count": 1 }
          ]},
          {"name": "SizeConstant", "defines": ["SIZE_OVER_TIME_MODULE_ENABLE"], "binding": 5, "stageFlags": 1, "members": [
            { "name": "u_size_mode", "type": 5, "count": 1 }
          ]},
          {"name": "ForceConstant", "defines": ["FORCE_OVER_TIME_MODULE_ENABLE"], "binding": 6, "stageFlags": 1, "members": [
            { "name": "u_force_mode", "type": 5, "count": 1 },
            { "name": "u_force_space", "type": 5, "count": 1 }
          ]},
          {"name": "VelocityConstant", "defines": ["VELOCITY_OVER_TIME_MODULE_ENABLE"], "binding": 7, "stageFlags": 1, "members": [
            { "name": "u_velocity_mode", "type": 5, "count": 1 },
            { "name": "u_velocity_space", "type": 5, "count": 1 }
          ]},
          {"name": "AnimationConstant", "defines": ["TEXTURE_ANIMATION_MODULE_ENABLE"], "binding": 8, "stageFlags": 1, "members": [
            { "name": "u_anim_info", "type": 16, "count": 1 }
          ]},
          {"name": "FragConstants", "defines": [], "binding": 9, "stageFlags": 16, "members": [
            { "name": "tintColor", "type": 16, "count": 1 }
          ]}
        ],
        "samplerTextures": [
          { "name": "color_over_time_tex0", "type": 28, "count": 1, "defines": ["COLOR_OVER_TIME_MODULE_ENABLE"], "stageFlags": 1, "binding": 10 },
          { "name": "rotation_over_time_tex0", "type": 28, "count": 1, "defines": ["ROTATION_OVER_TIME_MODULE_ENABLE"], "stageFlags": 1, "binding": 11 },
          { "name": "size_over_time_tex0", "type": 28, "count": 1, "defines": ["SIZE_OVER_TIME_MODULE_ENABLE"], "stageFlags": 1, "binding": 12 },
          { "name": "force_over_time_tex0", "type": 28, "count": 1, "defines": ["FORCE_OVER_TIME_MODULE_ENABLE"], "stageFlags": 1, "binding": 13 },
          { "name": "velocity_over_time_tex0", "type": 28, "count": 1, "defines": ["VELOCITY_OVER_TIME_MODULE_ENABLE"], "stageFlags": 1, "binding": 14 },
          { "name": "texture_animation_tex0", "type": 28, "count": 1, "defines": ["TEXTURE_ANIMATION_MODULE_ENABLE"], "stageFlags": 1, "binding": 15 },
          { "name": "mainTexture", "type": 28, "count": 1, "defines": [], "stageFlags": 16, "binding": 16 }
        ],
        "attributes": [
          { "name": "a_position_starttime", "type": 16, "count": 1, "defines": [], "stageFlags": 1, "format": 44, "location": 0 },
          { "name": "a_size_uv", "type": 16, "count": 1, "defines": [], "stageFlags": 1, "format": 44, "location": 1 },
          { "name": "a_rotation_uv", "type": 16, "count": 1, "defines": [], "stageFlags": 1, "format": 44, "location": 2 },
          { "name": "a_color", "type": 16, "count": 1, "defines": [], "stageFlags": 1, "format": 44, "location": 3 },
          { "name": "a_dir_life", "type": 16, "count": 1, "defines": [], "stageFlags": 1, "format": 44, "location": 4 },
          { "name": "a_rndSeed", "type": 13, "count": 1, "defines": [], "stageFlags": 1, "format": 11, "location": 5 },
          { "name": "a_texCoord", "type": 15, "count": 1, "defines": ["CC_RENDER_MODE"], "stageFlags": 1, "format": 32, "location": 6 },
          { "name": "a_texCoord3", "type": 15, "count": 1, "defines": ["CC_RENDER_MODE"], "stageFlags": 1, "format": 32, "location": 7 },
          { "name": "a_normal", "type": 15, "count": 1, "defines": ["CC_RENDER_MODE"], "stageFlags": 1, "format": 32, "location": 8 },
          { "name": "a_color1", "type": 16, "count": 1, "defines": ["CC_RENDER_MODE"], "stageFlags": 1, "format": 44, "location": 9 }
        ]
      }
    ]
  },
  {
    "name": "particle-trail",
    "techniques": [
      { "name": "add", "passes": [{ "rasterizerState": { "cullMode": 0 }, "blendState": { "targets": [{ "blend": true, "blendSrc": 2, "blendDst": 1, "blendSrcAlpha": 2, "blendDstAlpha": 1 }] }, "program": "particle-trail|particle-trail:vs_main|tinted-fs:add", "depthStencilState": { "depthTest": true, "depthWrite": false }, "properties": { "mainTexture": { "value": "grey", "type": 28 }, "mainTiling_Offset": { "value": [1, 1, 0, 0], "type": 16 }, "frameTile_velLenScale": { "value": [1, 1, 0, 0], "type": 16 }, "tintColor": { "value": [0.5, 0.5, 0.5, 0.5], "type": 16 } } }] }
    ],
    "shaders": [
      {
        "name": "particle-trail|particle-trail:vs_main|tinted-fs:add",
        "hash": 2637621064,
        "builtins": {
          "statistics": { "CC_EFFECT_USED_VERTEX_UNIFORM_VECTORS": 49, "CC_EFFECT_USED_FRAGMENT_UNIFORM_VECTORS": 38 },
          "globals": { "blocks": [{ "name": "CCGlobal", "defines": [] }, { "name": "CCCamera", "defines": [] }], "samplerTextures": [] },
          "locals": { "blocks": [{ "name": "CCLocal", "defines": [] }], "samplerTextures": [] }
        },
        "defines": [
          { "name": "CC_RENDER_MODE", "type": "number", "range": [0, 4] },
          { "name": "CC_DRAW_WIRE_FRAME", "type": "boolean" },
          { "name": "CC_USE_WORLD_SPACE", "type": "boolean" },
          { "name": "CC_USE_HDR", "type": "boolean" }
        ],
        "blocks": [
          {"name": "Constants", "defines": [], "binding": 0, "stageFlags": 1, "members": [
            { "name": "mainTiling_Offset", "type": 16, "count": 1 },
            { "name": "frameTile_velLenScale", "type": 16, "count": 1 },
            { "name": "scale", "type": 16, "count": 1 }
          ]},
          {"name": "FragConstants", "defines": [], "binding": 1, "stageFlags": 16, "members": [
            { "name": "tintColor", "type": 16, "count": 1 }
          ]}
        ],
        "samplerTextures": [
          { "name": "mainTexture", "type": 28, "count": 1, "defines": [], "stageFlags": 16, "binding": 2 }
        ],
        "attributes": [
          { "name": "a_position", "type": 15, "count": 1, "defines": [], "stageFlags": 1, "format": 32, "location": 0 },
          { "name": "a_texCoord", "type": 16, "count": 1, "defines": [], "stageFlags": 1, "format": 44, "location": 1 },
          { "name": "a_texCoord1", "type": 15, "count": 1, "defines": [], "stageFlags": 1, "format": 32, "location": 2 },
          { "name": "a_texCoord2", "type": 15, "count": 1, "defines": [], "stageFlags": 1, "format": 32, "location": 3 },
          { "name": "a_color", "type": 16, "count": 1, "defines": [], "stageFlags": 1, "format": 44, "location": 4 }
        ]
      }
    ]
  },
  {
    "name": "particle",
    "techniques": [
      { "name": "add", "passes": [{ "rasterizerState": { "cullMode": 0 }, "blendState": { "targets": [{ "blend": true, "blendSrc": 2, "blendDst": 1, "blendSrcAlpha": 2, "blendDstAlpha": 1 }] }, "program": "particle|particle-vs-legacy:lpvs_main|tinted-fs:add", "depthStencilState": { "depthTest": true, "depthWrite": false }, "properties": { "mainTexture": { "value": "grey", "type": 28 }, "mainTiling_Offset": { "value": [1, 1, 0, 0], "type": 16 }, "tintColor": { "value": [0.5, 0.5, 0.5, 0.5], "type": 16 } } }] }
    ],
    "shaders": [
      {
        "name": "particle|particle-vs-legacy:lpvs_main|tinted-fs:add",
        "hash": 1755172438,
        "builtins": {
          "statistics": { "CC_EFFECT_USED_VERTEX_UNIFORM_VECTORS": 49, "CC_EFFECT_USED_FRAGMENT_UNIFORM_VECTORS": 38 },
          "globals": { "blocks": [{ "name": "CCGlobal", "defines": [] }, { "name": "CCCamera", "defines": [] }], "samplerTextures": [] },
          "locals": { "blocks": [{ "name": "CCLocal", "defines": [] }], "samplerTextures": [] }
        },
        "defines": [
          { "name": "CC_RENDER_MODE", "type": "number", "range": [0, 4] },
          { "name": "CC_USE_WORLD_SPACE", "type": "boolean" },
          { "name": "CC_USE_HDR", "type": "boolean" }
        ],
        "blocks": [
          {"name": "Constants", "defines": [], "binding": 0, "stageFlags": 1, "members": [
            { "name": "mainTiling_Offset", "type": 16, "count": 1 },
            { "name": "frameTile_velLenScale", "type": 16, "count": 1 },
            { "name": "scale", "type": 16, "count": 1 }
          ]},
          {"name": "FragConstants", "defines": [], "binding": 1, "stageFlags": 16, "members": [
            { "name": "tintColor", "type": 16, "count": 1 }
          ]}
        ],
        "samplerTextures": [
          { "name": "mainTexture", "type": 28, "count": 1, "defines": [], "stageFlags": 16, "binding": 2 }
        ],
        "attributes": [
          { "name": "a_position", "type": 15, "count": 1, "defines": [], "stageFlags": 1, "format": 32, "location": 0 },
          { "name": "a_texCoord", "type": 15, "count": 1, "defines": [], "stageFlags": 1, "format": 32, "location": 1 },
          { "name": "a_texCoord1", "type": 15, "count": 1, "defines": [], "stageFlags": 1, "format": 32, "location": 2 },
          { "name": "a_texCoord2", "type": 15, "count": 1, "defines": [], "stageFlags": 1, "format": 32, "location": 3 },
          { "name": "a_color", "type": 16, "count": 1, "defines": [], "stageFlags": 1, "format": 44, "location": 4 },
          { "name": "a_color1", "type": 15, "count": 1, "defines": ["CC_RENDER_MODE"], "stageFlags": 1, "format": 32, "location": 8 },
          { "name": "a_texCoord3", "type": 15, "count": 1, "defines": ["CC_RENDER_MODE"], "stageFlags": 1, "format": 32, "location": 6 },
          { "name": "a_normal", "type": 15, "count": 1, "defines": ["CC_RENDER_MODE"], "stageFlags": 1, "format": 32, "location": 7 }
        ]
      }
    ]
  },
  {
    "name": "spine",
    "techniques": [
      { "passes": [{ "blendState": { "targets": [{ "blend": true, "blendSrc": 2, "blendDst": 4, "blendDstAlpha": 4 }] }, "rasterizerState": { "cullMode": 0 }, "program": "spine|sprite-vs:vert|sprite-fs:frag", "depthStencilState": { "depthTest": false, "depthWrite": false }, "properties": { "alphaThreshold": { "value": [0.5], "type": 13 } } }] }
    ],
    "shaders": [
      {
        "name": "spine|sprite-vs:vert|sprite-fs:frag",
        "hash": 1867464226,
        "builtins": {
          "statistics": { "CC_EFFECT_USED_VERTEX_UNIFORM_VECTORS": 46, "CC_EFFECT_USED_FRAGMENT_UNIFORM_VECTORS": 1 },
          "globals": { "blocks": [{ "name": "CCGlobal", "defines": [] }, { "name": "CCCamera", "defines": [] }], "samplerTextures": [] },
          "locals": { "blocks": [{ "name": "CCLocal", "defines": ["USE_LOCAL"] }], "samplerTextures": [{ "name": "cc_spriteTexture", "defines": [] }] }
        },
        "defines": [
          { "name": "USE_LOCAL", "type": "boolean" },
          { "name": "TWO_COLORED", "type": "boolean" },
          { "name": "USE_ALPHA_TEST", "type": "boolean" }
        ],
        "blocks": [
          {"name": "ALPHA_TEST_DATA", "defines": ["USE_ALPHA_TEST"], "binding": 0, "stageFlags": 16, "members": [
            { "name": "alphaThreshold", "type": 13, "count": 1 }
          ]}
        ],
        "samplerTextures": [],
        "attributes": [
          { "name": "a_position", "type": 15, "count": 1, "defines": [], "stageFlags": 1, "format": 32, "location": 0 },
          { "name": "a_texCoord", "type": 14, "count": 1, "defines": [], "stageFlags": 1, "format": 21, "location": 1 },
          { "name": "a_color", "type": 16, "count": 1, "defines": [], "stageFlags": 1, "format": 44, "location": 2 },
          { "name": "a_color2", "type": 16, "count": 1, "defines": ["TWO_COLORED"], "stageFlags": 1, "format": 44, "location": 3 }
        ]
      }
    ]
  },
  {
    "name": "sprite",
    "techniques": [
      { "passes": [{ "blendState": { "targets": [{ "blend": true, "blendSrc": 2, "blendDst": 4, "blendDstAlpha": 4 }] }, "rasterizerState": { "cullMode": 0 }, "program": "sprite|sprite-vs:vert|sprite-fs:frag", "depthStencilState": { "depthTest": false, "depthWrite": false }, "properties": { "alphaThreshold": { "value": [0.5], "type": 13 } } }] }
    ],
    "shaders": [
      {
        "name": "sprite|sprite-vs:vert|sprite-fs:frag",
<<<<<<< HEAD
        "hash": 86377695,
=======
        "hash": 1559944983,
>>>>>>> e1cf42e7
        "builtins": {
          "statistics": { "CC_EFFECT_USED_VERTEX_UNIFORM_VECTORS": 37, "CC_EFFECT_USED_FRAGMENT_UNIFORM_VECTORS": 1 },
          "globals": { "blocks": [{ "name": "CCGlobal", "defines": [] }, { "name": "CCCamera", "defines": [] }], "samplerTextures": [] },
          "locals": { "blocks": [{ "name": "CCUILocal", "defines": [] }], "samplerTextures": [{ "name": "cc_spriteTexture", "defines": ["USE_TEXTURE"] }] }
        },
        "defines": [
          { "name": "SAMPLE_FROM_RT", "type": "boolean" },
          { "name": "USE_PIXEL_ALIGNMENT", "type": "boolean" },
          { "name": "CC_USE_EMBEDDED_ALPHA", "type": "boolean" },
          { "name": "USE_ALPHA_TEST", "type": "boolean" },
          { "name": "USE_TEXTURE", "type": "boolean" },
          { "name": "IS_GRAY", "type": "boolean" }
        ],
        "blocks": [
          {"name": "ALPHA_TEST_DATA", "defines": ["USE_ALPHA_TEST"], "binding": 0, "stageFlags": 16, "members": [
            { "name": "alphaThreshold", "type": 13, "count": 1 }
          ]}
        ],
        "samplerTextures": [],
        "attributes": [
          { "name": "a_position", "type": 15, "count": 1, "defines": [], "stageFlags": 1, "format": 32, "location": 0 },
          { "name": "a_texCoord", "type": 14, "count": 1, "defines": [], "stageFlags": 1, "format": 21, "location": 1 },
          { "name": "a_batch_id", "type": 13, "count": 1, "defines": [], "stageFlags": 1, "format": 11, "location": 2 }
        ]
      }
    ]
  },
  {
    "name": "standard",
    "techniques": [
      { "name": "opaque", "passes": [{ "program": "standard|standard-vs|standard-fs", "properties": { "tilingOffset": { "value": [1, 1, 0, 0], "type": 16 }, "mainColor": { "value": [1, 1, 1, 1], "type": 16, "handleInfo": ["albedo", 0, 16] }, "albedoScale": { "value": [1, 1, 1], "type": 15, "handleInfo": ["albedoScaleAndCutoff", 0, 15] }, "alphaThreshold": { "value": [0.5], "type": 13, "handleInfo": ["albedoScaleAndCutoff", 3, 13] }, "occlusion": { "value": [1], "type": 13, "handleInfo": ["pbrParams", 0, 13] }, "roughness": { "value": [0.8], "type": 13, "handleInfo": ["pbrParams", 1, 13] }, "metallic": { "value": [0.6], "type": 13, "handleInfo": ["pbrParams", 2, 13] }, "SpecularIntensity": { "value": [0.5], "type": 13, "handleInfo": ["pbrParams", 3, 13] }, "normalStrenth": { "value": [1], "type": 13, "handleInfo": ["miscParams", 0, 13] }, "emissive": { "value": [0, 0, 0, 1], "type": 16 }, "emissiveScale": { "value": [1, 1, 1], "type": 15, "handleInfo": ["emissiveScaleParam", 0, 15] }, "mainTexture": { "value": "grey", "type": 28, "handleInfo": ["albedoMap", 0, 28] }, "normalMap": { "value": "normal", "type": 28 }, "pbrMap": { "value": "grey", "type": 28 }, "metallicRoughnessMap": { "value": "grey", "type": 28 }, "occlusionMap": { "value": "white", "type": 28 }, "emissiveMap": { "value": "grey", "type": 28 }, "albedo": { "type": 16, "value": [1, 1, 1, 1] }, "albedoScaleAndCutoff": { "type": 16, "value": [1, 1, 1, 0.5] }, "pbrParams": { "type": 16, "value": [1, 0.8, 0.6, 0.5] }, "miscParams": { "type": 16, "value": [1, 0, 0, 0] }, "emissiveScaleParam": { "type": 16, "value": [1, 1, 1, 0] }, "albedoMap": { "type": 28, "value": "grey" } } }, { "phase": "deferred", "propertyIndex": 0, "blendState": { "targets": [{ "blend": false }, { "blend": false }, { "blend": false }, { "blend": false }] }, "program": "standard|standard-vs|standard-fs", "properties": { "tilingOffset": { "value": [1, 1, 0, 0], "type": 16 }, "mainColor": { "value": [1, 1, 1, 1], "type": 16, "handleInfo": ["albedo", 0, 16] }, "albedoScale": { "value": [1, 1, 1], "type": 15, "handleInfo": ["albedoScaleAndCutoff", 0, 15] }, "alphaThreshold": { "value": [0.5], "type": 13, "handleInfo": ["albedoScaleAndCutoff", 3, 13] }, "occlusion": { "value": [1], "type": 13, "handleInfo": ["pbrParams", 0, 13] }, "roughness": { "value": [0.8], "type": 13, "handleInfo": ["pbrParams", 1, 13] }, "metallic": { "value": [0.6], "type": 13, "handleInfo": ["pbrParams", 2, 13] }, "SpecularIntensity": { "value": [0.5], "type": 13, "handleInfo": ["pbrParams", 3, 13] }, "normalStrenth": { "value": [1], "type": 13, "handleInfo": ["miscParams", 0, 13] }, "emissive": { "value": [0, 0, 0, 1], "type": 16 }, "emissiveScale": { "value": [1, 1, 1], "type": 15, "handleInfo": ["emissiveScaleParam", 0, 15] }, "mainTexture": { "value": "grey", "type": 28, "handleInfo": ["albedoMap", 0, 28] }, "normalMap": { "value": "normal", "type": 28 }, "pbrMap": { "value": "grey", "type": 28 }, "metallicRoughnessMap": { "value": "grey", "type": 28 }, "occlusionMap": { "value": "white", "type": 28 }, "emissiveMap": { "value": "grey", "type": 28 }, "albedo": { "type": 16, "value": [1, 1, 1, 1] }, "albedoScaleAndCutoff": { "type": 16, "value": [1, 1, 1, 0.5] }, "pbrParams": { "type": 16, "value": [1, 0.8, 0.6, 0.5] }, "miscParams": { "type": 16, "value": [1, 0, 0, 0] }, "emissiveScaleParam": { "type": 16, "value": [1, 1, 1, 0] }, "albedoMap": { "type": 28, "value": "grey" } } }, { "phase": "forward-add", "propertyIndex": 0, "embeddedMacros": { "CC_FORWARD_ADD": true }, "blendState": { "targets": [{ "blend": true, "blendSrc": 1, "blendDst": 1, "blendSrcAlpha": 0, "blendDstAlpha": 1 }] }, "program": "standard|standard-vs|standard-fs", "depthStencilState": { "depthFunc": 2, "depthTest": true, "depthWrite": false }, "properties": { "tilingOffset": { "value": [1, 1, 0, 0], "type": 16 }, "mainColor": { "value": [1, 1, 1, 1], "type": 16, "handleInfo": ["albedo", 0, 16] }, "albedoScale": { "value": [1, 1, 1], "type": 15, "handleInfo": ["albedoScaleAndCutoff", 0, 15] }, "alphaThreshold": { "value": [0.5], "type": 13, "handleInfo": ["albedoScaleAndCutoff", 3, 13] }, "occlusion": { "value": [1], "type": 13, "handleInfo": ["pbrParams", 0, 13] }, "roughness": { "value": [0.8], "type": 13, "handleInfo": ["pbrParams", 1, 13] }, "metallic": { "value": [0.6], "type": 13, "handleInfo": ["pbrParams", 2, 13] }, "SpecularIntensity": { "value": [0.5], "type": 13, "handleInfo": ["pbrParams", 3, 13] }, "normalStrenth": { "value": [1], "type": 13, "handleInfo": ["miscParams", 0, 13] }, "emissive": { "value": [0, 0, 0, 1], "type": 16 }, "emissiveScale": { "value": [1, 1, 1], "type": 15, "handleInfo": ["emissiveScaleParam", 0, 15] }, "mainTexture": { "value": "grey", "type": 28, "handleInfo": ["albedoMap", 0, 28] }, "normalMap": { "value": "normal", "type": 28 }, "pbrMap": { "value": "grey", "type": 28 }, "metallicRoughnessMap": { "value": "grey", "type": 28 }, "occlusionMap": { "value": "white", "type": 28 }, "emissiveMap": { "value": "grey", "type": 28 }, "albedo": { "type": 16, "value": [1, 1, 1, 1] }, "albedoScaleAndCutoff": { "type": 16, "value": [1, 1, 1, 0.5] }, "pbrParams": { "type": 16, "value": [1, 0.8, 0.6, 0.5] }, "miscParams": { "type": 16, "value": [1, 0, 0, 0] }, "emissiveScaleParam": { "type": 16, "value": [1, 1, 1, 0] }, "albedoMap": { "type": 28, "value": "grey" } } }, { "phase": "shadow-caster", "propertyIndex": 0, "rasterizerState": { "cullMode": 1 }, "program": "standard|shadow-caster-vs:vert|shadow-caster-fs:frag", "properties": { "tilingOffset": { "value": [1, 1, 0, 0], "type": 16 }, "mainColor": { "value": [1, 1, 1, 1], "type": 16, "handleInfo": ["albedo", 0, 16] }, "albedoScale": { "value": [1, 1, 1], "type": 15, "handleInfo": ["albedoScaleAndCutoff", 0, 15] }, "alphaThreshold": { "value": [0.5], "type": 13, "handleInfo": ["albedoScaleAndCutoff", 3, 13] }, "occlusion": { "value": [1], "type": 13, "handleInfo": ["pbrParams", 0, 13] }, "roughness": { "value": [0.8], "type": 13, "handleInfo": ["pbrParams", 1, 13] }, "metallic": { "value": [0.6], "type": 13, "handleInfo": ["pbrParams", 2, 13] }, "normalStrenth": { "value": [1], "type": 13, "handleInfo": ["pbrParams", 3, 13] }, "emissive": { "value": [0, 0, 0, 1], "type": 16 }, "emissiveScale": { "value": [1, 1, 1], "type": 15, "handleInfo": ["emissiveScaleParam", 0, 15] }, "mainTexture": { "value": "grey", "type": 28, "handleInfo": ["albedoMap", 0, 28] }, "albedo": { "type": 16, "value": [1, 1, 1, 1] }, "albedoScaleAndCutoff": { "type": 16, "value": [1, 1, 1, 0.5] }, "pbrParams": { "type": 16, "value": [1, 0.8, 0.6, 1] }, "emissiveScaleParam": { "type": 16, "value": [1, 1, 1, 0] }, "albedoMap": { "type": 28, "value": "grey" } } }] }
    ],
    "shaders": [
      {
        "name": "standard|standard-vs|standard-fs",
<<<<<<< HEAD
        "hash": 971152766,
=======
        "hash": 2912316636,
>>>>>>> e1cf42e7
        "builtins": {
          "statistics": { "CC_EFFECT_USED_VERTEX_UNIFORM_VECTORS": 217, "CC_EFFECT_USED_FRAGMENT_UNIFORM_VECTORS": 60 },
          "globals": { "blocks": [{ "name": "CCGlobal", "defines": [] }, { "name": "CCCamera", "defines": [] }, { "name": "CCShadow", "defines": [] }], "samplerTextures": [{ "name": "cc_shadowMap", "defines": ["CC_RECEIVE_SHADOW"] }, { "name": "cc_spotLightingMap", "defines": ["CC_RECEIVE_SHADOW"] }, { "name": "cc_environment", "defines": ["CC_USE_IBL"] }] },
          "locals": { "blocks": [{ "name": "CCMorph", "defines": ["CC_USE_MORPH"] }, { "name": "CCSkinningTexture", "defines": ["CC_USE_SKINNING", "CC_USE_BAKED_ANIMATION"] }, { "name": "CCSkinningAnimation", "defines": ["CC_USE_SKINNING", "CC_USE_BAKED_ANIMATION"] }, { "name": "CCSkinning", "defines": ["CC_USE_SKINNING", "!CC_USE_BAKED_ANIMATION"] }, { "name": "CCLocalBatched", "defines": ["!USE_INSTANCING", "USE_BATCHING"] }, { "name": "CCLocal", "defines": ["!USE_INSTANCING", "!USE_BATCHING"] }, { "name": "CCForwardLight", "defines": ["CC_FORWARD_ADD"] }], "samplerTextures": [{ "name": "cc_PositionDisplacements", "defines": ["CC_USE_MORPH", "CC_MORPH_TARGET_HAS_POSITION"] }, { "name": "cc_NormalDisplacements", "defines": ["CC_USE_MORPH", "CC_MORPH_TARGET_HAS_NORMAL"] }, { "name": "cc_TangentDisplacements", "defines": ["CC_USE_MORPH", "CC_MORPH_TARGET_HAS_TANGENT"] }, { "name": "cc_jointTexture", "defines": ["CC_USE_SKINNING", "CC_USE_BAKED_ANIMATION"] }, { "name": "cc_lightingMap", "defines": ["USE_LIGHTMAP", "!USE_BATCHING", "!CC_FORWARD_ADD"] }] }
        },
        "defines": [
          { "name": "CC_USE_MORPH", "type": "boolean" },
          { "name": "CC_MORPH_TARGET_COUNT", "type": "number", "range": [2, 8] },
          { "name": "CC_MORPH_PRECOMPUTED", "type": "boolean" },
          { "name": "CC_MORPH_TARGET_HAS_POSITION", "type": "boolean" },
          { "name": "CC_MORPH_TARGET_HAS_NORMAL", "type": "boolean" },
          { "name": "CC_MORPH_TARGET_HAS_TANGENT", "type": "boolean" },
          { "name": "CC_USE_SKINNING", "type": "boolean" },
          { "name": "CC_USE_BAKED_ANIMATION", "type": "boolean" },
          { "name": "USE_INSTANCING", "type": "boolean" },
          { "name": "USE_BATCHING", "type": "boolean" },
          { "name": "USE_LIGHTMAP", "type": "boolean" },
          { "name": "CC_USE_FOG", "type": "number", "range": [0, 4] },
          { "name": "CC_FORWARD_ADD", "type": "boolean" },
          { "name": "CC_RECEIVE_SHADOW", "type": "boolean" },
          { "name": "USE_VERTEX_COLOR", "type": "boolean" },
          { "name": "USE_NORMAL_MAP", "type": "boolean" },
          { "name": "HAS_SECOND_UV", "type": "boolean" },
          { "name": "SAMPLE_FROM_RT", "type": "boolean" },
          { "name": "CC_USE_IBL", "type": "number", "range": [0, 2] },
          { "name": "CC_USE_HDR", "type": "boolean" },
          { "name": "USE_ALBEDO_MAP", "type": "boolean" },
          { "name": "ALBEDO_UV", "type": "string", "options": ["v_uv", "v_uv1"] },
          { "name": "NORMAL_UV", "type": "string", "options": ["v_uv", "v_uv1"] },
          { "name": "PBR_UV", "type": "string", "options": ["v_uv", "v_uv1"] },
          { "name": "USE_PBR_MAP", "type": "boolean" },
          { "name": "USE_METALLIC_ROUGHNESS_MAP", "type": "boolean" },
          { "name": "USE_OCCLUSION_MAP", "type": "boolean" },
          { "name": "USE_EMISSIVE_MAP", "type": "boolean" },
          { "name": "EMISSIVE_UV", "type": "string", "options": ["v_uv", "v_uv1"] },
          { "name": "USE_ALPHA_TEST", "type": "boolean" },
          { "name": "ALPHA_TEST_CHANNEL", "type": "string", "options": ["a", "r"] },
          { "name": "CC_PIPELINE_TYPE", "type": "number", "range": [0, 1] }
        ],
        "blocks": [
          {"name": "Constants", "defines": [], "binding": 0, "stageFlags": 17, "members": [
            { "name": "tilingOffset", "type": 16, "count": 1 },
            { "name": "albedo", "type": 16, "count": 1 },
            { "name": "albedoScaleAndCutoff", "type": 16, "count": 1 },
            { "name": "pbrParams", "type": 16, "count": 1 },
            { "name": "miscParams", "type": 16, "count": 1 },
            { "name": "emissive", "type": 16, "count": 1 },
            { "name": "emissiveScaleParam", "type": 16, "count": 1 }
          ]}
        ],
        "samplerTextures": [
          { "name": "albedoMap", "type": 28, "count": 1, "defines": ["USE_ALBEDO_MAP"], "stageFlags": 16, "binding": 1 },
          { "name": "normalMap", "type": 28, "count": 1, "defines": ["USE_NORMAL_MAP"], "stageFlags": 16, "binding": 2 },
          { "name": "pbrMap", "type": 28, "count": 1, "defines": ["USE_PBR_MAP"], "stageFlags": 16, "binding": 3 },
          { "name": "metallicRoughnessMap", "type": 28, "count": 1, "defines": ["USE_METALLIC_ROUGHNESS_MAP"], "stageFlags": 16, "binding": 4 },
          { "name": "occlusionMap", "type": 28, "count": 1, "defines": ["USE_OCCLUSION_MAP"], "stageFlags": 16, "binding": 5 },
          { "name": "emissiveMap", "type": 28, "count": 1, "defines": ["USE_EMISSIVE_MAP"], "stageFlags": 16, "binding": 6 }
        ],
        "attributes": [
          { "name": "a_position", "type": 15, "count": 1, "defines": [], "stageFlags": 1, "format": 32, "location": 0 },
          { "name": "a_normal", "type": 15, "count": 1, "defines": [], "stageFlags": 1, "format": 32, "location": 1 },
          { "name": "a_texCoord", "type": 14, "count": 1, "defines": [], "stageFlags": 1, "format": 21, "location": 2 },
          { "name": "a_tangent", "type": 16, "count": 1, "defines": [], "stageFlags": 1, "format": 44, "location": 3 },
          { "name": "a_vertexId", "type": 13, "count": 1, "defines": ["CC_USE_MORPH"], "stageFlags": 1, "format": 11, "location": 6 },
          { "name": "a_joints", "type": "u32vec4", "count": 1, "defines": ["CC_USE_SKINNING"], "stageFlags": 1, "location": 4 },
          { "name": "a_weights", "type": 16, "count": 1, "defines": ["CC_USE_SKINNING"], "stageFlags": 1, "format": 44, "location": 5 },
          { "name": "a_jointAnimInfo", "type": 16, "count": 1, "defines": ["CC_USE_SKINNING", "CC_USE_BAKED_ANIMATION", "USE_INSTANCING"], "stageFlags": 1, "format": 44, "isInstanced": true, "location": 7 },
          { "name": "a_matWorld0", "type": 16, "count": 1, "defines": ["USE_INSTANCING"], "stageFlags": 1, "format": 44, "isInstanced": true, "location": 8 },
          { "name": "a_matWorld1", "type": 16, "count": 1, "defines": ["USE_INSTANCING"], "stageFlags": 1, "format": 44, "isInstanced": true, "location": 9 },
          { "name": "a_matWorld2", "type": 16, "count": 1, "defines": ["USE_INSTANCING"], "stageFlags": 1, "format": 44, "isInstanced": true, "location": 10 },
          { "name": "a_lightingMapUVParam", "type": 16, "count": 1, "defines": ["USE_INSTANCING", "USE_LIGHTMAP"], "stageFlags": 1, "format": 44, "isInstanced": true, "location": 11 },
          { "name": "a_dyn_batch_id", "type": 13, "count": 1, "defines": ["!USE_INSTANCING", "USE_BATCHING"], "stageFlags": 1, "format": 11, "location": 12 },
          { "name": "a_color", "type": 16, "count": 1, "defines": ["USE_VERTEX_COLOR"], "stageFlags": 1, "format": 44, "location": 13 },
          { "name": "a_texCoord1", "type": 14, "count": 1, "defines": [], "stageFlags": 1, "format": 21, "location": 14 }
        ]
      },
      {
        "name": "standard|shadow-caster-vs:vert|shadow-caster-fs:frag",
<<<<<<< HEAD
        "hash": 826679743,
=======
        "hash": 3621922986,
>>>>>>> e1cf42e7
        "builtins": {
          "statistics": { "CC_EFFECT_USED_VERTEX_UNIFORM_VECTORS": 180, "CC_EFFECT_USED_FRAGMENT_UNIFORM_VECTORS": 23 },
          "globals": { "blocks": [{ "name": "CCShadow", "defines": [] }], "samplerTextures": [] },
          "locals": { "blocks": [{ "name": "CCMorph", "defines": ["CC_USE_MORPH"] }, { "name": "CCSkinningTexture", "defines": ["CC_USE_SKINNING", "CC_USE_BAKED_ANIMATION"] }, { "name": "CCSkinningAnimation", "defines": ["CC_USE_SKINNING", "CC_USE_BAKED_ANIMATION"] }, { "name": "CCSkinning", "defines": ["CC_USE_SKINNING", "!CC_USE_BAKED_ANIMATION"] }, { "name": "CCLocalBatched", "defines": ["!USE_INSTANCING", "USE_BATCHING"] }, { "name": "CCLocal", "defines": ["!USE_INSTANCING", "!USE_BATCHING"] }], "samplerTextures": [{ "name": "cc_PositionDisplacements", "defines": ["CC_USE_MORPH", "CC_MORPH_TARGET_HAS_POSITION"] }, { "name": "cc_NormalDisplacements", "defines": ["CC_USE_MORPH", "CC_MORPH_TARGET_HAS_NORMAL"] }, { "name": "cc_TangentDisplacements", "defines": ["CC_USE_MORPH", "CC_MORPH_TARGET_HAS_TANGENT"] }, { "name": "cc_jointTexture", "defines": ["CC_USE_SKINNING", "CC_USE_BAKED_ANIMATION"] }] }
        },
        "defines": [
          { "name": "CC_USE_MORPH", "type": "boolean" },
          { "name": "CC_MORPH_TARGET_COUNT", "type": "number", "range": [2, 8] },
          { "name": "CC_MORPH_PRECOMPUTED", "type": "boolean" },
          { "name": "CC_MORPH_TARGET_HAS_POSITION", "type": "boolean" },
          { "name": "CC_MORPH_TARGET_HAS_NORMAL", "type": "boolean" },
          { "name": "CC_MORPH_TARGET_HAS_TANGENT", "type": "boolean" },
          { "name": "CC_USE_SKINNING", "type": "boolean" },
          { "name": "CC_USE_BAKED_ANIMATION", "type": "boolean" },
          { "name": "USE_INSTANCING", "type": "boolean" },
          { "name": "USE_BATCHING", "type": "boolean" },
          { "name": "USE_LIGHTMAP", "type": "boolean" },
          { "name": "HAS_SECOND_UV", "type": "boolean" },
          { "name": "USE_ALBEDO_MAP", "type": "boolean" },
          { "name": "ALBEDO_UV", "type": "string", "options": ["v_uv", "v_uv1"] },
          { "name": "USE_ALPHA_TEST", "type": "boolean" },
          { "name": "ALPHA_TEST_CHANNEL", "type": "string", "options": ["a", "r"] }
        ],
        "blocks": [
          {"name": "Constants", "defines": [], "binding": 0, "stageFlags": 17, "members": [
            { "name": "tilingOffset", "type": 16, "count": 1 },
            { "name": "albedo", "type": 16, "count": 1 },
            { "name": "albedoScaleAndCutoff", "type": 16, "count": 1 },
            { "name": "pbrParams", "type": 16, "count": 1 },
            { "name": "miscParams", "type": 16, "count": 1 },
            { "name": "emissive", "type": 16, "count": 1 },
            { "name": "emissiveScaleParam", "type": 16, "count": 1 }
          ]}
        ],
        "samplerTextures": [
          { "name": "albedoMap", "type": 28, "count": 1, "defines": ["USE_ALBEDO_MAP"], "stageFlags": 16, "binding": 1 }
        ],
        "attributes": [
          { "name": "a_position", "type": 15, "count": 1, "defines": [], "stageFlags": 1, "format": 32, "location": 0 },
          { "name": "a_normal", "type": 15, "count": 1, "defines": [], "stageFlags": 1, "format": 32, "location": 1 },
          { "name": "a_texCoord", "type": 14, "count": 1, "defines": [], "stageFlags": 1, "format": 21, "location": 2 },
          { "name": "a_tangent", "type": 16, "count": 1, "defines": [], "stageFlags": 1, "format": 44, "location": 3 },
          { "name": "a_vertexId", "type": 13, "count": 1, "defines": ["CC_USE_MORPH"], "stageFlags": 1, "format": 11, "location": 6 },
          { "name": "a_joints", "type": "u32vec4", "count": 1, "defines": ["CC_USE_SKINNING"], "stageFlags": 1, "location": 4 },
          { "name": "a_weights", "type": 16, "count": 1, "defines": ["CC_USE_SKINNING"], "stageFlags": 1, "format": 44, "location": 5 },
          { "name": "a_jointAnimInfo", "type": 16, "count": 1, "defines": ["CC_USE_SKINNING", "CC_USE_BAKED_ANIMATION", "USE_INSTANCING"], "stageFlags": 1, "format": 44, "isInstanced": true, "location": 7 },
          { "name": "a_matWorld0", "type": 16, "count": 1, "defines": ["USE_INSTANCING"], "stageFlags": 1, "format": 44, "isInstanced": true, "location": 8 },
          { "name": "a_matWorld1", "type": 16, "count": 1, "defines": ["USE_INSTANCING"], "stageFlags": 1, "format": 44, "isInstanced": true, "location": 9 },
          { "name": "a_matWorld2", "type": 16, "count": 1, "defines": ["USE_INSTANCING"], "stageFlags": 1, "format": 44, "isInstanced": true, "location": 10 },
          { "name": "a_lightingMapUVParam", "type": 16, "count": 1, "defines": ["USE_INSTANCING", "USE_LIGHTMAP"], "stageFlags": 1, "format": 44, "isInstanced": true, "location": 11 },
          { "name": "a_dyn_batch_id", "type": 13, "count": 1, "defines": ["!USE_INSTANCING", "USE_BATCHING"], "stageFlags": 1, "format": 11, "location": 12 },
          { "name": "a_texCoord1", "type": 14, "count": 1, "defines": [], "stageFlags": 1, "format": 21, "location": 13 }
        ]
      }
    ]
  },
  {
    "name": "terrain",
    "techniques": [
      { "name": "opaque", "passes": [{ "program": "terrain|terrain-vs|terrain-fs", "properties": { "UVScale": { "value": [1, 1, 1, 1], "type": 16 }, "lightMapUVParam": { "value": [0, 0, 0, 0], "type": 16 }, "metallic": { "value": [0, 0, 0, 0], "type": 16 }, "roughness": { "value": [1, 1, 1, 1], "type": 16 }, "weightMap": { "value": "black", "type": 28 }, "detailMap0": { "value": "grey", "type": 28 }, "detailMap1": { "value": "grey", "type": 28 }, "detailMap2": { "value": "grey", "type": 28 }, "detailMap3": { "value": "grey", "type": 28 }, "normalMap0": { "value": "normal", "type": 28 }, "normalMap1": { "value": "normal", "type": 28 }, "normalMap2": { "value": "normal", "type": 28 }, "normalMap3": { "value": "normal", "type": 28 }, "lightMap": { "value": "grey", "type": 28 } } }, { "phase": "deferred", "propertyIndex": 0, "blendState": { "targets": [{ "blend": false }, { "blend": false }, { "blend": false }, { "blend": false }] }, "program": "terrain|terrain-vs|terrain-fs", "properties": { "UVScale": { "value": [1, 1, 1, 1], "type": 16 }, "lightMapUVParam": { "value": [0, 0, 0, 0], "type": 16 }, "metallic": { "value": [0, 0, 0, 0], "type": 16 }, "roughness": { "value": [1, 1, 1, 1], "type": 16 }, "weightMap": { "value": "black", "type": 28 }, "detailMap0": { "value": "grey", "type": 28 }, "detailMap1": { "value": "grey", "type": 28 }, "detailMap2": { "value": "grey", "type": 28 }, "detailMap3": { "value": "grey", "type": 28 }, "normalMap0": { "value": "normal", "type": 28 }, "normalMap1": { "value": "normal", "type": 28 }, "normalMap2": { "value": "normal", "type": 28 }, "normalMap3": { "value": "normal", "type": 28 }, "lightMap": { "value": "grey", "type": 28 } } }, { "phase": "forward-add", "propertyIndex": 0, "embeddedMacros": { "CC_FORWARD_ADD": true }, "blendState": { "targets": [{ "blend": true, "blendSrc": 1, "blendDst": 1, "blendSrcAlpha": 0, "blendDstAlpha": 1 }] }, "program": "terrain|terrain-vs|terrain-fs", "depthStencilState": { "depthFunc": 2, "depthTest": true, "depthWrite": false }, "properties": { "UVScale": { "value": [1, 1, 1, 1], "type": 16 }, "lightMapUVParam": { "value": [0, 0, 0, 0], "type": 16 }, "metallic": { "value": [0, 0, 0, 0], "type": 16 }, "roughness": { "value": [1, 1, 1, 1], "type": 16 }, "weightMap": { "value": "black", "type": 28 }, "detailMap0": { "value": "grey", "type": 28 }, "detailMap1": { "value": "grey", "type": 28 }, "detailMap2": { "value": "grey", "type": 28 }, "detailMap3": { "value": "grey", "type": 28 }, "normalMap0": { "value": "normal", "type": 28 }, "normalMap1": { "value": "normal", "type": 28 }, "normalMap2": { "value": "normal", "type": 28 }, "normalMap3": { "value": "normal", "type": 28 }, "lightMap": { "value": "grey", "type": 28 } } }, { "phase": "shadow-add", "propertyIndex": 0, "rasterizerState": { "cullMode": 2 }, "program": "terrain|shadow-caster-vs:vert|shadow-caster-fs:frag" }] }
    ],
    "shaders": [
      {
        "name": "terrain|terrain-vs|terrain-fs",
<<<<<<< HEAD
        "hash": 2366903293,
=======
        "hash": 1971058408,
>>>>>>> e1cf42e7
        "builtins": {
          "statistics": { "CC_EFFECT_USED_VERTEX_UNIFORM_VECTORS": 64, "CC_EFFECT_USED_FRAGMENT_UNIFORM_VECTORS": 55 },
          "globals": { "blocks": [{ "name": "CCGlobal", "defines": [] }, { "name": "CCCamera", "defines": [] }, { "name": "CCShadow", "defines": [] }], "samplerTextures": [{ "name": "cc_shadowMap", "defines": ["CC_RECEIVE_SHADOW"] }, { "name": "cc_spotLightingMap", "defines": ["CC_RECEIVE_SHADOW"] }, { "name": "cc_environment", "defines": ["CC_USE_IBL"] }] },
          "locals": { "blocks": [{ "name": "CCLocal", "defines": [] }, { "name": "CCForwardLight", "defines": ["CC_FORWARD_ADD"] }], "samplerTextures": [{ "name": "cc_lightingMap", "defines": ["USE_LIGHTMAP", "!USE_BATCHING", "!CC_FORWARD_ADD"] }] }
        },
        "defines": [
          { "name": "CC_USE_FOG", "type": "number", "range": [0, 4] },
          { "name": "CC_FORWARD_ADD", "type": "boolean" },
          { "name": "CC_RECEIVE_SHADOW", "type": "boolean" },
          { "name": "USE_NORMALMAP", "type": "boolean" },
          { "name": "USE_LIGHTMAP", "type": "boolean" },
          { "name": "CC_USE_IBL", "type": "number", "range": [0, 2] },
          { "name": "USE_BATCHING", "type": "boolean" },
          { "name": "CC_USE_HDR", "type": "boolean" },
          { "name": "LAYERS", "type": "number", "range": [0, 4] },
          { "name": "USE_PBR", "type": "boolean" },
          { "name": "CC_PIPELINE_TYPE", "type": "number", "range": [0, 1] }
        ],
        "blocks": [
          {"name": "TexCoords", "defines": [], "binding": 0, "stageFlags": 1, "members": [
            { "name": "UVScale", "type": 16, "count": 1 },
            { "name": "lightMapUVParam", "type": 16, "count": 1 }
          ]},
          {"name": "PbrParams", "defines": [], "binding": 1, "stageFlags": 16, "members": [
            { "name": "metallic", "type": 16, "count": 1 },
            { "name": "roughness", "type": 16, "count": 1 }
          ]}
        ],
        "samplerTextures": [
          { "name": "weightMap", "type": 28, "count": 1, "defines": [], "stageFlags": 16, "binding": 2 },
          { "name": "detailMap0", "type": 28, "count": 1, "defines": [], "stageFlags": 16, "binding": 3 },
          { "name": "detailMap1", "type": 28, "count": 1, "defines": [], "stageFlags": 16, "binding": 4 },
          { "name": "detailMap2", "type": 28, "count": 1, "defines": [], "stageFlags": 16, "binding": 5 },
          { "name": "detailMap3", "type": 28, "count": 1, "defines": [], "stageFlags": 16, "binding": 6 },
          { "name": "normalMap0", "type": 28, "count": 1, "defines": [], "stageFlags": 16, "binding": 7 },
          { "name": "normalMap1", "type": 28, "count": 1, "defines": [], "stageFlags": 16, "binding": 8 },
          { "name": "normalMap2", "type": 28, "count": 1, "defines": [], "stageFlags": 16, "binding": 9 },
          { "name": "normalMap3", "type": 28, "count": 1, "defines": [], "stageFlags": 16, "binding": 10 },
          { "name": "lightMap", "type": 28, "count": 1, "defines": [], "stageFlags": 16, "binding": 11 }
        ],
        "attributes": [
          { "name": "a_position", "type": 15, "count": 1, "defines": [], "stageFlags": 1, "format": 32, "location": 0 },
          { "name": "a_normal", "type": 15, "count": 1, "defines": [], "stageFlags": 1, "format": 32, "location": 1 },
          { "name": "a_texCoord", "type": 14, "count": 1, "defines": [], "stageFlags": 1, "format": 21, "location": 2 }
        ]
      },
      {
        "name": "terrain|shadow-caster-vs:vert|shadow-caster-fs:frag",
        "hash": 1471860764,
        "builtins": {
          "statistics": { "CC_EFFECT_USED_VERTEX_UNIFORM_VECTORS": 62, "CC_EFFECT_USED_FRAGMENT_UNIFORM_VECTORS": 0 },
          "globals": { "blocks": [{ "name": "CCGlobal", "defines": [] }, { "name": "CCCamera", "defines": [] }, { "name": "CCShadow", "defines": [] }], "samplerTextures": [] },
          "locals": { "blocks": [{ "name": "CCLocal", "defines": [] }], "samplerTextures": [] }
        },
        "defines": [],
        "blocks": [],
        "samplerTextures": [],
        "attributes": [
          { "name": "a_position", "type": 15, "count": 1, "defines": [], "stageFlags": 1, "format": 32, "location": 0 },
          { "name": "a_normal", "type": 15, "count": 1, "defines": [], "stageFlags": 1, "format": 32, "location": 1 },
          { "name": "a_texCoord", "type": 14, "count": 1, "defines": [], "stageFlags": 1, "format": 21, "location": 2 }
        ]
      }
    ]
  },
  {
    "name": "unlit",
    "techniques": [
      { "name": "opaque", "passes": [{ "program": "unlit|unlit-vs:vert|unlit-fs:frag", "properties": { "mainTexture": { "value": "grey", "type": 28 }, "tilingOffset": { "value": [1, 1, 0, 0], "type": 16 }, "mainColor": { "value": [1, 1, 1, 1], "type": 16 }, "colorScale": { "value": [1, 1, 1], "type": 15, "handleInfo": ["colorScaleAndCutoff", 0, 15] }, "alphaThreshold": { "value": [0.5], "type": 13, "handleInfo": ["colorScaleAndCutoff", 3, 13] }, "color": { "type": 16, "handleInfo": ["mainColor", 0, 16] }, "colorScaleAndCutoff": { "type": 16, "value": [1, 1, 1, 0.5] } } }] }
    ],
    "shaders": [
      {
        "name": "unlit|unlit-vs:vert|unlit-fs:frag",
        "hash": 1017648509,
        "builtins": {
          "statistics": { "CC_EFFECT_USED_VERTEX_UNIFORM_VECTORS": 195, "CC_EFFECT_USED_FRAGMENT_UNIFORM_VECTORS": 39 },
          "globals": { "blocks": [{ "name": "CCGlobal", "defines": [] }, { "name": "CCCamera", "defines": [] }], "samplerTextures": [] },
          "locals": { "blocks": [{ "name": "CCMorph", "defines": ["CC_USE_MORPH"] }, { "name": "CCSkinningTexture", "defines": ["CC_USE_SKINNING", "CC_USE_BAKED_ANIMATION"] }, { "name": "CCSkinningAnimation", "defines": ["CC_USE_SKINNING", "CC_USE_BAKED_ANIMATION"] }, { "name": "CCSkinning", "defines": ["CC_USE_SKINNING", "!CC_USE_BAKED_ANIMATION"] }, { "name": "CCLocalBatched", "defines": ["!USE_INSTANCING", "USE_BATCHING"] }, { "name": "CCLocal", "defines": ["!USE_INSTANCING", "!USE_BATCHING"] }], "samplerTextures": [{ "name": "cc_PositionDisplacements", "defines": ["CC_USE_MORPH", "CC_MORPH_TARGET_HAS_POSITION"] }, { "name": "cc_NormalDisplacements", "defines": ["CC_USE_MORPH", "CC_MORPH_TARGET_HAS_NORMAL"] }, { "name": "cc_TangentDisplacements", "defines": ["CC_USE_MORPH", "CC_MORPH_TARGET_HAS_TANGENT"] }, { "name": "cc_jointTexture", "defines": ["CC_USE_SKINNING", "CC_USE_BAKED_ANIMATION"] }] }
        },
        "defines": [
          { "name": "CC_USE_MORPH", "type": "boolean" },
          { "name": "CC_MORPH_TARGET_COUNT", "type": "number", "range": [2, 8] },
          { "name": "CC_MORPH_PRECOMPUTED", "type": "boolean" },
          { "name": "CC_MORPH_TARGET_HAS_POSITION", "type": "boolean" },
          { "name": "CC_MORPH_TARGET_HAS_NORMAL", "type": "boolean" },
          { "name": "CC_MORPH_TARGET_HAS_TANGENT", "type": "boolean" },
          { "name": "CC_USE_SKINNING", "type": "boolean" },
          { "name": "CC_USE_BAKED_ANIMATION", "type": "boolean" },
          { "name": "USE_INSTANCING", "type": "boolean" },
          { "name": "USE_BATCHING", "type": "boolean" },
          { "name": "USE_LIGHTMAP", "type": "boolean" },
          { "name": "CC_USE_FOG", "type": "number", "range": [0, 4] },
          { "name": "CC_FORWARD_ADD", "type": "boolean" },
          { "name": "USE_VERTEX_COLOR", "type": "boolean" },
          { "name": "USE_TEXTURE", "type": "boolean" },
          { "name": "SAMPLE_FROM_RT", "type": "boolean" },
          { "name": "CC_USE_HDR", "type": "boolean" },
          { "name": "USE_ALPHA_TEST", "type": "boolean" },
          { "name": "ALPHA_TEST_CHANNEL", "type": "string", "options": ["a", "r", "g", "b"] }
        ],
        "blocks": [
          {"name": "TexCoords", "defines": ["USE_TEXTURE"], "binding": 0, "stageFlags": 1, "members": [
            { "name": "tilingOffset", "type": 16, "count": 1 }
          ]},
          {"name": "Constant", "defines": [], "binding": 1, "stageFlags": 16, "members": [
            { "name": "mainColor", "type": 16, "count": 1 },
            { "name": "colorScaleAndCutoff", "type": 16, "count": 1 }
          ]}
        ],
        "samplerTextures": [
          { "name": "mainTexture", "type": 28, "count": 1, "defines": ["USE_TEXTURE"], "stageFlags": 16, "binding": 2 }
        ],
        "attributes": [
          { "name": "a_position", "type": 15, "count": 1, "defines": [], "stageFlags": 1, "format": 32, "location": 0 },
          { "name": "a_normal", "type": 15, "count": 1, "defines": [], "stageFlags": 1, "format": 32, "location": 1 },
          { "name": "a_texCoord", "type": 14, "count": 1, "defines": [], "stageFlags": 1, "format": 21, "location": 2 },
          { "name": "a_tangent", "type": 16, "count": 1, "defines": [], "stageFlags": 1, "format": 44, "location": 3 },
          { "name": "a_vertexId", "type": 13, "count": 1, "defines": ["CC_USE_MORPH"], "stageFlags": 1, "format": 11, "location": 6 },
          { "name": "a_joints", "type": "u32vec4", "count": 1, "defines": ["CC_USE_SKINNING"], "stageFlags": 1, "location": 4 },
          { "name": "a_weights", "type": 16, "count": 1, "defines": ["CC_USE_SKINNING"], "stageFlags": 1, "format": 44, "location": 5 },
          { "name": "a_jointAnimInfo", "type": 16, "count": 1, "defines": ["CC_USE_SKINNING", "CC_USE_BAKED_ANIMATION", "USE_INSTANCING"], "stageFlags": 1, "format": 44, "isInstanced": true, "location": 7 },
          { "name": "a_matWorld0", "type": 16, "count": 1, "defines": ["USE_INSTANCING"], "stageFlags": 1, "format": 44, "isInstanced": true, "location": 8 },
          { "name": "a_matWorld1", "type": 16, "count": 1, "defines": ["USE_INSTANCING"], "stageFlags": 1, "format": 44, "isInstanced": true, "location": 9 },
          { "name": "a_matWorld2", "type": 16, "count": 1, "defines": ["USE_INSTANCING"], "stageFlags": 1, "format": 44, "isInstanced": true, "location": 10 },
          { "name": "a_lightingMapUVParam", "type": 16, "count": 1, "defines": ["USE_INSTANCING", "USE_LIGHTMAP"], "stageFlags": 1, "format": 44, "isInstanced": true, "location": 11 },
          { "name": "a_dyn_batch_id", "type": 13, "count": 1, "defines": ["!USE_INSTANCING", "USE_BATCHING"], "stageFlags": 1, "format": 11, "location": 12 },
          { "name": "a_color", "type": 16, "count": 1, "defines": ["USE_VERTEX_COLOR"], "stageFlags": 1, "format": 44, "location": 13 }
        ]
      }
    ]
  },
  {
    "name": "deferred-lighting",
    "techniques": [
      { "passes": [{ "phase": "deferred-lighting", "program": "deferred-lighting|lighting-vs|lighting-fs", "depthStencilState": { "depthFunc": 4, "depthTest": true, "depthWrite": false } }] }
    ],
    "shaders": [
      {
        "name": "deferred-lighting|lighting-vs|lighting-fs",
<<<<<<< HEAD
        "hash": 1200811266,
=======
        "hash": 4110188657,
>>>>>>> e1cf42e7
        "builtins": {
          "statistics": { "CC_EFFECT_USED_VERTEX_UNIFORM_VECTORS": 37, "CC_EFFECT_USED_FRAGMENT_UNIFORM_VECTORS": 53 },
          "globals": { "blocks": [{ "name": "CCGlobal", "defines": [] }, { "name": "CCCamera", "defines": [] }, { "name": "CCShadow", "defines": [] }], "samplerTextures": [{ "name": "cc_shadowMap", "defines": ["CC_RECEIVE_SHADOW"] }, { "name": "cc_spotLightingMap", "defines": ["CC_RECEIVE_SHADOW"] }, { "name": "cc_environment", "defines": ["CC_USE_IBL"] }, { "name": "cc_gbuffer_albedoMap", "defines": [] }, { "name": "cc_gbuffer_positionMap", "defines": [] }, { "name": "cc_gbuffer_normalMap", "defines": [] }, { "name": "cc_gbuffer_emissiveMap", "defines": [] }] },
          "locals": { "blocks": [{ "name": "CCForwardLight", "defines": [] }], "samplerTextures": [] }
        },
        "defines": [
          { "name": "CC_RECEIVE_SHADOW", "type": "boolean" },
          { "name": "CC_USE_IBL", "type": "number", "range": [0, 2] },
          { "name": "USE_LIGHTMAP", "type": "boolean" },
          { "name": "USE_BATCHING", "type": "boolean" },
          { "name": "CC_FORWARD_ADD", "type": "boolean" },
          { "name": "CC_USE_HDR", "type": "boolean" },
          { "name": "CC_PIPELINE_TYPE", "type": "number", "range": [0, 1] },
          { "name": "CC_USE_FOG", "type": "number", "range": [0, 4] }
        ],
        "blocks": [],
        "samplerTextures": [],
        "attributes": [
          { "name": "a_position", "type": 15, "count": 1, "defines": [], "stageFlags": 1, "format": 32, "location": 0 },
          { "name": "a_normal", "type": 15, "count": 1, "defines": [], "stageFlags": 1, "format": 32, "location": 1 },
          { "name": "a_texCoord", "type": 14, "count": 1, "defines": [], "stageFlags": 1, "format": 21, "location": 2 },
          { "name": "a_tangent", "type": 16, "count": 1, "defines": [], "stageFlags": 1, "format": 44, "location": 3 }
        ]
      }
    ]
  },
  {
    "name": "planar-shadow",
    "techniques": [
      { "passes": [{ "phase": "planarShadow", "blendState": { "targets": [{ "blend": true, "blendSrc": 2, "blendDst": 4, "blendDstAlpha": 4 }] }, "program": "planar-shadow|planar-shadow-vs:vert|planar-shadow-fs:frag", "depthStencilState": { "depthTest": true, "depthWrite": false, "stencilTestFront": true, "stencilFuncFront": 5, "stencilPassOpFront": 2, "stencilRefBack": 128, "stencilRefFront": 128, "stencilReadMaskBack": 128, "stencilReadMaskFront": 128, "stencilWriteMaskBack": 128, "stencilWriteMaskFront": 128 } }] }
    ],
    "shaders": [
      {
        "name": "planar-shadow|planar-shadow-vs:vert|planar-shadow-fs:frag",
        "hash": 649108546,
        "builtins": {
          "statistics": { "CC_EFFECT_USED_VERTEX_UNIFORM_VECTORS": 210, "CC_EFFECT_USED_FRAGMENT_UNIFORM_VECTORS": 53 },
          "globals": { "blocks": [{ "name": "CCGlobal", "defines": [] }, { "name": "CCCamera", "defines": [] }, { "name": "CCShadow", "defines": [] }], "samplerTextures": [] },
          "locals": { "blocks": [{ "name": "CCMorph", "defines": ["CC_USE_MORPH"] }, { "name": "CCSkinningTexture", "defines": ["CC_USE_SKINNING", "CC_USE_BAKED_ANIMATION"] }, { "name": "CCSkinningAnimation", "defines": ["CC_USE_SKINNING", "CC_USE_BAKED_ANIMATION"] }, { "name": "CCSkinning", "defines": ["CC_USE_SKINNING", "!CC_USE_BAKED_ANIMATION"] }, { "name": "CCLocalBatched", "defines": ["!USE_INSTANCING", "USE_BATCHING"] }, { "name": "CCLocal", "defines": ["!USE_INSTANCING", "!USE_BATCHING"] }], "samplerTextures": [{ "name": "cc_PositionDisplacements", "defines": ["CC_USE_MORPH", "CC_MORPH_TARGET_HAS_POSITION"] }, { "name": "cc_NormalDisplacements", "defines": ["CC_USE_MORPH", "CC_MORPH_TARGET_HAS_NORMAL"] }, { "name": "cc_TangentDisplacements", "defines": ["CC_USE_MORPH", "CC_MORPH_TARGET_HAS_TANGENT"] }, { "name": "cc_jointTexture", "defines": ["CC_USE_SKINNING", "CC_USE_BAKED_ANIMATION"] }] }
        },
        "defines": [
          { "name": "CC_USE_MORPH", "type": "boolean" },
          { "name": "CC_MORPH_TARGET_COUNT", "type": "number", "range": [2, 8] },
          { "name": "CC_MORPH_PRECOMPUTED", "type": "boolean" },
          { "name": "CC_MORPH_TARGET_HAS_POSITION", "type": "boolean" },
          { "name": "CC_MORPH_TARGET_HAS_NORMAL", "type": "boolean" },
          { "name": "CC_MORPH_TARGET_HAS_TANGENT", "type": "boolean" },
          { "name": "CC_USE_SKINNING", "type": "boolean" },
          { "name": "CC_USE_BAKED_ANIMATION", "type": "boolean" },
          { "name": "USE_INSTANCING", "type": "boolean" },
          { "name": "USE_BATCHING", "type": "boolean" },
          { "name": "USE_LIGHTMAP", "type": "boolean" },
          { "name": "CC_USE_HDR", "type": "boolean" }
        ],
        "blocks": [],
        "samplerTextures": [],
        "attributes": [
          { "name": "a_position", "type": 15, "count": 1, "defines": [], "stageFlags": 1, "format": 32, "location": 0 },
          { "name": "a_normal", "type": 15, "count": 1, "defines": [], "stageFlags": 1, "format": 32, "location": 1 },
          { "name": "a_texCoord", "type": 14, "count": 1, "defines": [], "stageFlags": 1, "format": 21, "location": 2 },
          { "name": "a_tangent", "type": 16, "count": 1, "defines": [], "stageFlags": 1, "format": 44, "location": 3 },
          { "name": "a_vertexId", "type": 13, "count": 1, "defines": ["CC_USE_MORPH"], "stageFlags": 1, "format": 11, "location": 6 },
          { "name": "a_joints", "type": "u32vec4", "count": 1, "defines": ["CC_USE_SKINNING"], "stageFlags": 1, "location": 4 },
          { "name": "a_weights", "type": 16, "count": 1, "defines": ["CC_USE_SKINNING"], "stageFlags": 1, "format": 44, "location": 5 },
          { "name": "a_jointAnimInfo", "type": 16, "count": 1, "defines": ["CC_USE_SKINNING", "CC_USE_BAKED_ANIMATION", "USE_INSTANCING"], "stageFlags": 1, "format": 44, "isInstanced": true, "location": 7 },
          { "name": "a_matWorld0", "type": 16, "count": 1, "defines": ["USE_INSTANCING"], "stageFlags": 1, "format": 44, "isInstanced": true, "location": 8 },
          { "name": "a_matWorld1", "type": 16, "count": 1, "defines": ["USE_INSTANCING"], "stageFlags": 1, "format": 44, "isInstanced": true, "location": 9 },
          { "name": "a_matWorld2", "type": 16, "count": 1, "defines": ["USE_INSTANCING"], "stageFlags": 1, "format": 44, "isInstanced": true, "location": 10 },
          { "name": "a_lightingMapUVParam", "type": 16, "count": 1, "defines": ["USE_INSTANCING", "USE_LIGHTMAP"], "stageFlags": 1, "format": 44, "isInstanced": true, "location": 11 },
          { "name": "a_dyn_batch_id", "type": 13, "count": 1, "defines": ["!USE_INSTANCING", "USE_BATCHING"], "stageFlags": 1, "format": 11, "location": 12 }
        ]
      }
    ]
  },
  {
    "name": "post-process",
    "techniques": [
      { "passes": [{ "phase": "post-process", "blendState": { "targets": [{ "blend": true, "blendSrc": 2, "blendDst": 4, "blendSrcAlpha": 2, "blendDstAlpha": 4 }] }, "program": "post-process|post-process-vs|post-process-fs", "depthStencilState": { "depthTest": false, "depthWrite": false } }] }
    ],
    "shaders": [
      {
        "name": "post-process|post-process-vs|post-process-fs",
        "hash": 1780456825,
        "builtins": {
          "statistics": { "CC_EFFECT_USED_VERTEX_UNIFORM_VECTORS": 145, "CC_EFFECT_USED_FRAGMENT_UNIFORM_VECTORS": 37 },
          "globals": { "blocks": [{ "name": "CCGlobal", "defines": [] }, { "name": "CCCamera", "defines": [] }], "samplerTextures": [{ "name": "cc_lighting_resultMap", "defines": [] }] },
          "locals": { "blocks": [{ "name": "CCMorph", "defines": ["CC_USE_MORPH"] }, { "name": "CCSkinningTexture", "defines": ["CC_USE_SKINNING", "CC_USE_BAKED_ANIMATION"] }, { "name": "CCSkinningAnimation", "defines": ["CC_USE_SKINNING", "CC_USE_BAKED_ANIMATION"] }, { "name": "CCSkinning", "defines": ["CC_USE_SKINNING", "!CC_USE_BAKED_ANIMATION"] }], "samplerTextures": [{ "name": "cc_PositionDisplacements", "defines": ["CC_USE_MORPH", "CC_MORPH_TARGET_HAS_POSITION"] }, { "name": "cc_NormalDisplacements", "defines": ["CC_USE_MORPH", "CC_MORPH_TARGET_HAS_NORMAL"] }, { "name": "cc_TangentDisplacements", "defines": ["CC_USE_MORPH", "CC_MORPH_TARGET_HAS_TANGENT"] }, { "name": "cc_jointTexture", "defines": ["CC_USE_SKINNING", "CC_USE_BAKED_ANIMATION"] }] }
        },
        "defines": [
          { "name": "CC_USE_MORPH", "type": "boolean" },
          { "name": "CC_MORPH_TARGET_COUNT", "type": "number", "range": [2, 8] },
          { "name": "CC_MORPH_PRECOMPUTED", "type": "boolean" },
          { "name": "CC_MORPH_TARGET_HAS_POSITION", "type": "boolean" },
          { "name": "CC_MORPH_TARGET_HAS_NORMAL", "type": "boolean" },
          { "name": "CC_MORPH_TARGET_HAS_TANGENT", "type": "boolean" },
          { "name": "CC_USE_SKINNING", "type": "boolean" },
          { "name": "CC_USE_BAKED_ANIMATION", "type": "boolean" },
          { "name": "USE_INSTANCING", "type": "boolean" }
        ],
        "blocks": [],
        "samplerTextures": [],
        "attributes": [
          { "name": "a_position", "type": 15, "count": 1, "defines": [], "stageFlags": 1, "format": 32, "location": 0 },
          { "name": "a_normal", "type": 15, "count": 1, "defines": [], "stageFlags": 1, "format": 32, "location": 1 },
          { "name": "a_texCoord", "type": 14, "count": 1, "defines": [], "stageFlags": 1, "format": 21, "location": 2 },
          { "name": "a_tangent", "type": 16, "count": 1, "defines": [], "stageFlags": 1, "format": 44, "location": 3 },
          { "name": "a_vertexId", "type": 13, "count": 1, "defines": ["CC_USE_MORPH"], "stageFlags": 1, "format": 11, "location": 6 },
          { "name": "a_joints", "type": "u32vec4", "count": 1, "defines": ["CC_USE_SKINNING"], "stageFlags": 1, "location": 4 },
          { "name": "a_weights", "type": 16, "count": 1, "defines": ["CC_USE_SKINNING"], "stageFlags": 1, "format": 44, "location": 5 },
          { "name": "a_jointAnimInfo", "type": 16, "count": 1, "defines": ["CC_USE_SKINNING", "CC_USE_BAKED_ANIMATION", "USE_INSTANCING"], "stageFlags": 1, "format": 44, "isInstanced": true, "location": 7 }
        ]
      }
    ]
  },
  {
    "name": "skybox",
    "techniques": [
      { "passes": [{ "rasterizerState": { "cullMode": 0 }, "program": "skybox|sky-vs:vert|sky-fs:frag", "priority": 245, "depthStencilState": { "depthTest": true, "depthWrite": false } }] }
    ],
    "shaders": [
      {
        "name": "skybox|sky-vs:vert|sky-fs:frag",
        "hash": 311136147,
        "builtins": {
          "statistics": { "CC_EFFECT_USED_VERTEX_UNIFORM_VECTORS": 37, "CC_EFFECT_USED_FRAGMENT_UNIFORM_VECTORS": 37 },
          "globals": { "blocks": [{ "name": "CCGlobal", "defines": [] }, { "name": "CCCamera", "defines": [] }], "samplerTextures": [{ "name": "cc_environment", "defines": [] }] },
          "locals": { "blocks": [], "samplerTextures": [] }
        },
        "defines": [
          { "name": "CC_USE_IBL", "type": "number", "range": [0, 2] },
          { "name": "CC_USE_HDR", "type": "boolean" },
          { "name": "USE_RGBE_CUBEMAP", "type": "boolean" }
        ],
        "blocks": [],
        "samplerTextures": [],
        "attributes": [
          { "name": "a_position", "type": 15, "count": 1, "defines": [], "stageFlags": 1, "format": 32, "location": 0 },
          { "name": "a_normal", "type": 15, "count": 1, "defines": [], "stageFlags": 1, "format": 32, "location": 1 },
          { "name": "a_texCoord", "type": 14, "count": 1, "defines": [], "stageFlags": 1, "format": 21, "location": 2 },
          { "name": "a_tangent", "type": 16, "count": 1, "defines": [], "stageFlags": 1, "format": 44, "location": 3 }
        ]
      }
    ]
  },
  {
    "name": "profiler",
    "techniques": [
      { "passes": [{ "blendState": { "targets": [{ "blend": true, "blendSrc": 2, "blendDst": 4, "blendDstAlpha": 4 }] }, "rasterizerState": { "cullMode": 0 }, "program": "profiler|profiler-vs:vert|profiler-fs:frag", "depthStencilState": { "depthTest": false, "depthWrite": false } }] }
    ],
    "shaders": [
      {
        "name": "profiler|profiler-vs:vert|profiler-fs:frag",
        "hash": 3552712539,
        "builtins": {
          "statistics": { "CC_EFFECT_USED_VERTEX_UNIFORM_VECTORS": 58, "CC_EFFECT_USED_FRAGMENT_UNIFORM_VECTORS": 37 },
          "globals": { "blocks": [{ "name": "CCGlobal", "defines": [] }, { "name": "CCCamera", "defines": [] }], "samplerTextures": [] },
          "locals": { "blocks": [], "samplerTextures": [] }
        },
        "defines": [
          { "name": "CC_USE_HDR", "type": "boolean" }
        ],
        "blocks": [
          {"name": "Constants", "defines": [], "binding": 0, "stageFlags": 1, "members": [
            { "name": "offset", "type": 16, "count": 1 }
          ]},
          {"name": "PerFrameInfo", "defines": [], "binding": 1, "stageFlags": 1, "members": [
            { "name": "digits", "type": 16, "count": 20 }
          ]}
        ],
        "samplerTextures": [
          { "name": "mainTexture", "type": 28, "count": 1, "defines": [], "stageFlags": 16, "binding": 2 }
        ],
        "attributes": [
          { "name": "a_position", "type": 15, "count": 1, "defines": [], "stageFlags": 1, "format": 32, "location": 0 },
          { "name": "a_color", "type": 16, "count": 1, "defines": [], "stageFlags": 1, "format": 44, "location": 1 }
        ]
      }
    ]
  },
  {
    "name": "splash-screen",
    "techniques": [
      { "name": "default", "passes": [{ "blendState": { "targets": [{ "blend": true, "blendSrc": 2, "blendDst": 4, "blendDstAlpha": 4 }] }, "rasterizerState": { "cullMode": 0 }, "program": "splash-screen|splash-screen-vs:vert|splash-screen-fs:frag", "depthStencilState": { "depthTest": false, "depthWrite": false }, "properties": { "mainTexture": { "value": "grey", "type": 28 }, "resolution": { "value": [640, 960], "type": 14, "handleInfo": ["u_buffer0", 0, 14] }, "precent": { "value": [0.5], "type": 13, "handleInfo": ["u_buffer0", 2, 13] }, "scale": { "value": [200, 500], "type": 14, "handleInfo": ["u_buffer1", 0, 14] }, "translate": { "value": [320, 480], "type": 14, "handleInfo": ["u_buffer1", 2, 14] }, "u_buffer0": { "type": 16, "value": [640, 960, 0.5, 0] }, "u_buffer1": { "type": 16, "value": [200, 500, 320, 480] } } }] }
    ],
    "shaders": [
      {
        "name": "splash-screen|splash-screen-vs:vert|splash-screen-fs:frag",
        "hash": 1349506124,
        "builtins": {
          "statistics": { "CC_EFFECT_USED_VERTEX_UNIFORM_VECTORS": 6, "CC_EFFECT_USED_FRAGMENT_UNIFORM_VECTORS": 0 },
          "globals": { "blocks": [], "samplerTextures": [] },
          "locals": { "blocks": [], "samplerTextures": [] }
        },
        "defines": [],
        "blocks": [
          {"name": "Constant", "defines": [], "binding": 0, "stageFlags": 1, "members": [
            { "name": "u_buffer0", "type": 16, "count": 1 },
            { "name": "u_buffer1", "type": 16, "count": 1 },
            { "name": "u_projection", "type": 25, "count": 1 }
          ]}
        ],
        "samplerTextures": [
          { "name": "mainTexture", "type": 28, "count": 1, "defines": [], "stageFlags": 16, "binding": 1 }
        ],
        "attributes": [
          { "name": "a_position", "type": 14, "count": 1, "defines": [], "stageFlags": 1, "format": 21, "location": 0 },
          { "name": "a_texCoord", "type": 14, "count": 1, "defines": [], "stageFlags": 1, "format": 21, "location": 1 }
        ]
      }
    ]
  }
];<|MERGE_RESOLUTION|>--- conflicted
+++ resolved
@@ -306,11 +306,7 @@
     "shaders": [
       {
         "name": "sprite|sprite-vs:vert|sprite-fs:frag",
-<<<<<<< HEAD
         "hash": 86377695,
-=======
-        "hash": 1559944983,
->>>>>>> e1cf42e7
         "builtins": {
           "statistics": { "CC_EFFECT_USED_VERTEX_UNIFORM_VECTORS": 37, "CC_EFFECT_USED_FRAGMENT_UNIFORM_VECTORS": 1 },
           "globals": { "blocks": [{ "name": "CCGlobal", "defines": [] }, { "name": "CCCamera", "defines": [] }], "samplerTextures": [] },
@@ -346,11 +342,7 @@
     "shaders": [
       {
         "name": "standard|standard-vs|standard-fs",
-<<<<<<< HEAD
         "hash": 971152766,
-=======
-        "hash": 2912316636,
->>>>>>> e1cf42e7
         "builtins": {
           "statistics": { "CC_EFFECT_USED_VERTEX_UNIFORM_VECTORS": 217, "CC_EFFECT_USED_FRAGMENT_UNIFORM_VECTORS": 60 },
           "globals": { "blocks": [{ "name": "CCGlobal", "defines": [] }, { "name": "CCCamera", "defines": [] }, { "name": "CCShadow", "defines": [] }], "samplerTextures": [{ "name": "cc_shadowMap", "defines": ["CC_RECEIVE_SHADOW"] }, { "name": "cc_spotLightingMap", "defines": ["CC_RECEIVE_SHADOW"] }, { "name": "cc_environment", "defines": ["CC_USE_IBL"] }] },
@@ -429,11 +421,7 @@
       },
       {
         "name": "standard|shadow-caster-vs:vert|shadow-caster-fs:frag",
-<<<<<<< HEAD
         "hash": 826679743,
-=======
-        "hash": 3621922986,
->>>>>>> e1cf42e7
         "builtins": {
           "statistics": { "CC_EFFECT_USED_VERTEX_UNIFORM_VECTORS": 180, "CC_EFFECT_USED_FRAGMENT_UNIFORM_VECTORS": 23 },
           "globals": { "blocks": [{ "name": "CCShadow", "defines": [] }], "samplerTextures": [] },
@@ -498,11 +486,7 @@
     "shaders": [
       {
         "name": "terrain|terrain-vs|terrain-fs",
-<<<<<<< HEAD
         "hash": 2366903293,
-=======
-        "hash": 1971058408,
->>>>>>> e1cf42e7
         "builtins": {
           "statistics": { "CC_EFFECT_USED_VERTEX_UNIFORM_VECTORS": 64, "CC_EFFECT_USED_FRAGMENT_UNIFORM_VECTORS": 55 },
           "globals": { "blocks": [{ "name": "CCGlobal", "defines": [] }, { "name": "CCCamera", "defines": [] }, { "name": "CCShadow", "defines": [] }], "samplerTextures": [{ "name": "cc_shadowMap", "defines": ["CC_RECEIVE_SHADOW"] }, { "name": "cc_spotLightingMap", "defines": ["CC_RECEIVE_SHADOW"] }, { "name": "cc_environment", "defines": ["CC_USE_IBL"] }] },
@@ -642,11 +626,7 @@
     "shaders": [
       {
         "name": "deferred-lighting|lighting-vs|lighting-fs",
-<<<<<<< HEAD
         "hash": 1200811266,
-=======
-        "hash": 4110188657,
->>>>>>> e1cf42e7
         "builtins": {
           "statistics": { "CC_EFFECT_USED_VERTEX_UNIFORM_VECTORS": 37, "CC_EFFECT_USED_FRAGMENT_UNIFORM_VECTORS": 53 },
           "globals": { "blocks": [{ "name": "CCGlobal", "defines": [] }, { "name": "CCCamera", "defines": [] }, { "name": "CCShadow", "defines": [] }], "samplerTextures": [{ "name": "cc_shadowMap", "defines": ["CC_RECEIVE_SHADOW"] }, { "name": "cc_spotLightingMap", "defines": ["CC_RECEIVE_SHADOW"] }, { "name": "cc_environment", "defines": ["CC_USE_IBL"] }, { "name": "cc_gbuffer_albedoMap", "defines": [] }, { "name": "cc_gbuffer_positionMap", "defines": [] }, { "name": "cc_gbuffer_normalMap", "defines": [] }, { "name": "cc_gbuffer_emissiveMap", "defines": [] }] },
