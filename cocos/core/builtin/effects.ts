--- conflicted
+++ resolved
@@ -920,11 +920,7 @@
     "shaders": [
       {
         "name": "deferred-lighting|lighting-vs|lighting-fs",
-<<<<<<< HEAD
-        "hash": 1531429529,
-=======
         "hash": 4081853987,
->>>>>>> 2d192edb
         "builtins": {
           "statistics": { "CC_EFFECT_USED_VERTEX_UNIFORM_VECTORS": 39, "CC_EFFECT_USED_FRAGMENT_UNIFORM_VECTORS": 58 },
           "globals": { "blocks": [{ "name": "CCGlobal", "defines": [] }, { "name": "CCCamera", "defines": [] }, { "name": "CCShadow", "defines": [] }], "samplerTextures": [{ "name": "cc_shadowMap", "defines": ["CC_RECEIVE_SHADOW"] }, { "name": "cc_spotLightingMap", "defines": ["CC_RECEIVE_SHADOW"] }, { "name": "cc_environment", "defines": ["CC_USE_IBL"] }], "buffers": [], "images": [] },
@@ -949,10 +945,6 @@
           { "name": "a_tangent", "defines": [], "format": 44, "location": 3 }
         ],
         "blocks": [],
-<<<<<<< HEAD
-        "samplerTextures": [],
-        "buffers": [],
-=======
         "samplerTextures": [
           { "name": "gbuffer_albedoMap", "type": 28, "count": 1, "defines": [], "stageFlags": 16, "binding": 0 },
           { "name": "gbuffer_positionMap", "type": 28, "count": 1, "defines": [], "stageFlags": 16, "binding": 1 },
@@ -964,16 +956,10 @@
           { "name": "b_clusterLightIndicesBuffer", "memoryAccess": 1, "defines": ["CC_ENABLE_CLUSTERED_LIGHT_CULLING"], "stageFlags": 16, "binding": 5 },
           { "name": "b_clusterLightGridBuffer", "memoryAccess": 1, "defines": ["CC_ENABLE_CLUSTERED_LIGHT_CULLING"], "stageFlags": 16, "binding": 6 }
         ],
->>>>>>> 2d192edb
-        "images": [],
-        "textures": [],
-        "samplers": [],
-        "subpassInputs": [
-          { "name": "gbuffer_albedoMap", "count": 1, "defines": ["CC_DEVICE_CAN_BENEFIT_FROM_INPUT_ATTACHMENT"], "stageFlags": 16, "binding": 0 },
-          { "name": "gbuffer_positionMap", "count": 1, "defines": ["CC_DEVICE_CAN_BENEFIT_FROM_INPUT_ATTACHMENT"], "stageFlags": 16, "binding": 1 },
-          { "name": "gbuffer_normalMap", "count": 1, "defines": ["CC_DEVICE_CAN_BENEFIT_FROM_INPUT_ATTACHMENT"], "stageFlags": 16, "binding": 2 },
-          { "name": "gbuffer_emissiveMap", "count": 1, "defines": ["CC_DEVICE_CAN_BENEFIT_FROM_INPUT_ATTACHMENT"], "stageFlags": 16, "binding": 3 }
-        ]
+        "images": [],
+        "textures": [],
+        "samplers": [],
+        "subpassInputs": []
       }
     ]
   },
