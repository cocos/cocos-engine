--- conflicted
+++ resolved
@@ -601,11 +601,7 @@
     "shaders": [
       {
         "name": "standard|standard-vs|standard-fs",
-<<<<<<< HEAD
         "hash": 3766912558,
-=======
-        "hash": 75865777,
->>>>>>> c392e019
         "builtins": {
           "statistics": { "CC_EFFECT_USED_VERTEX_UNIFORM_VECTORS": 222, "CC_EFFECT_USED_FRAGMENT_UNIFORM_VECTORS": 65 },
           "globals": { "blocks": [{ "name": "CCGlobal", "defines": [] }, { "name": "CCCamera", "defines": [] }, { "name": "CCShadow", "defines": [] }], "samplerTextures": [{ "name": "cc_shadowMap", "defines": ["CC_RECEIVE_SHADOW"] }, { "name": "cc_spotLightingMap", "defines": ["CC_RECEIVE_SHADOW"] }, { "name": "cc_environment", "defines": ["CC_USE_IBL"] }, { "name": "cc_diffuseMap", "defines": ["CC_USE_IBL", "CC_USE_DIFFUSEMAP"] }], "buffers": [], "images": [] },
@@ -698,11 +694,7 @@
       },
       {
         "name": "standard|shadow-caster-vs:vert|shadow-caster-fs:frag",
-<<<<<<< HEAD
         "hash": 562915181,
-=======
-        "hash": 210600745,
->>>>>>> c392e019
         "builtins": {
           "statistics": { "CC_EFFECT_USED_VERTEX_UNIFORM_VECTORS": 183, "CC_EFFECT_USED_FRAGMENT_UNIFORM_VECTORS": 65 },
           "globals": { "blocks": [{ "name": "CCShadow", "defines": [] }, { "name": "CCGlobal", "defines": [] }, { "name": "CCCamera", "defines": [] }], "samplerTextures": [{ "name": "cc_shadowMap", "defines": ["CC_RECEIVE_SHADOW"] }, { "name": "cc_spotLightingMap", "defines": ["CC_RECEIVE_SHADOW"] }], "buffers": [], "images": [] },
@@ -772,11 +764,7 @@
     "shaders": [
       {
         "name": "terrain|terrain-vs|terrain-fs",
-<<<<<<< HEAD
         "hash": 2118438798,
-=======
-        "hash": 1618991684,
->>>>>>> c392e019
         "builtins": {
           "statistics": { "CC_EFFECT_USED_VERTEX_UNIFORM_VECTORS": 70, "CC_EFFECT_USED_FRAGMENT_UNIFORM_VECTORS": 61 },
           "globals": { "blocks": [{ "name": "CCGlobal", "defines": [] }, { "name": "CCCamera", "defines": [] }, { "name": "CCShadow", "defines": [] }], "samplerTextures": [{ "name": "cc_shadowMap", "defines": ["CC_RECEIVE_SHADOW"] }, { "name": "cc_spotLightingMap", "defines": ["CC_RECEIVE_SHADOW"] }, { "name": "cc_environment", "defines": ["CC_USE_IBL"] }, { "name": "cc_diffuseMap", "defines": ["CC_USE_IBL", "CC_USE_DIFFUSEMAP"] }], "buffers": [], "images": [] },
@@ -1121,11 +1109,7 @@
     "shaders": [
       {
         "name": "deferred-lighting|lighting-vs|lighting-fs",
-<<<<<<< HEAD
         "hash": 3554643824,
-=======
-        "hash": 4064434337,
->>>>>>> c392e019
         "builtins": {
           "statistics": { "CC_EFFECT_USED_VERTEX_UNIFORM_VECTORS": 39, "CC_EFFECT_USED_FRAGMENT_UNIFORM_VECTORS": 59 },
           "globals": { "blocks": [{ "name": "CCGlobal", "defines": [] }, { "name": "CCCamera", "defines": [] }, { "name": "CCShadow", "defines": [] }], "samplerTextures": [{ "name": "cc_shadowMap", "defines": ["CC_RECEIVE_SHADOW"] }, { "name": "cc_spotLightingMap", "defines": ["CC_RECEIVE_SHADOW"] }, { "name": "cc_environment", "defines": ["CC_USE_IBL"] }, { "name": "cc_diffuseMap", "defines": ["CC_USE_IBL", "CC_USE_DIFFUSEMAP"] }], "buffers": [], "images": [] },
@@ -1178,11 +1162,7 @@
     "shaders": [
       {
         "name": "planar-shadow|planar-shadow-vs:vert|planar-shadow-fs:frag",
-<<<<<<< HEAD
         "hash": 517317966,
-=======
-        "hash": 3730404281,
->>>>>>> c392e019
         "builtins": {
           "statistics": { "CC_EFFECT_USED_VERTEX_UNIFORM_VECTORS": 216, "CC_EFFECT_USED_FRAGMENT_UNIFORM_VECTORS": 59 },
           "globals": { "blocks": [{ "name": "CCGlobal", "defines": [] }, { "name": "CCCamera", "defines": [] }, { "name": "CCShadow", "defines": [] }], "samplerTextures": [], "buffers": [], "images": [] },
