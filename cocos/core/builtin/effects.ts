/* eslint-disable */
// absolute essential effects
export const effects = [
  {
    "name": "billboard",
    "techniques": [
      { "name": "add", "passes": [{ "rasterizerState": { "cullMode": 0 }, "blendState": { "targets": [{ "blend": true, "blendSrc": 2, "blendDst": 1, "blendSrcAlpha": 2, "blendDstAlpha": 1 }] }, "program": "billboard|vert:vs_main|tinted-fs:add", "depthStencilState": { "depthTest": true, "depthWrite": false }, "properties": { "mainTexture": { "value": "grey", "type": 28 }, "mainTiling_Offset": { "value": [1, 1, 0, 0], "type": 16 }, "tintColor": { "value": [0.5, 0.5, 0.5, 0.5], "type": 16 } } }] }
    ],
    "shaders": [
      {
        "name": "billboard|vert:vs_main|tinted-fs:add",
<<<<<<< HEAD
        "hash": 3642336485,
        "builtins": {
          "statistics": { "CC_EFFECT_USED_VERTEX_UNIFORM_VECTORS": 54, "CC_EFFECT_USED_FRAGMENT_UNIFORM_VECTORS": 40 },
=======
        "hash": 1805433947,
        "builtins": {
          "statistics": { "CC_EFFECT_USED_VERTEX_UNIFORM_VECTORS": 93, "CC_EFFECT_USED_FRAGMENT_UNIFORM_VECTORS": 40 },
>>>>>>> ab939cef
          "globals": { "blocks": [{ "name": "CCGlobal", "defines": [] }, { "name": "CCCamera", "defines": [] }], "samplerTextures": [], "buffers": [], "images": [] },
          "locals": { "blocks": [{ "name": "CCLocalBatched", "defines": ["USE_BATCHING"] }, { "name": "CCLocal", "defines": [] }], "samplerTextures": [], "buffers": [], "images": [] }
        },
        "defines": [
          { "name": "USE_BATCHING", "type": "boolean" }
        ],
        "attributes": [
          { "name": "a_position", "defines": [], "format": 32, "location": 0 },
          { "name": "a_texCoord", "defines": [], "format": 21, "location": 1 },
          { "name": "a_color", "defines": [], "format": 44, "location": 2 }
        ],
        "blocks": [
          {"name": "Constants", "defines": [], "binding": 0, "stageFlags": 1, "members": [
            { "name": "mainTiling_Offset", "type": 16, "count": 1 },
            { "name": "frameTile_velLenScale", "type": 16, "count": 1 },
            { "name": "scale", "type": 16, "count": 1 },
            { "name": "nodeRotation", "type": 16, "count": 1 }
          ]},
          {"name": "builtin", "defines": [], "binding": 1, "stageFlags": 1, "members": [
            { "name": "cc_size_rotation", "type": 16, "count": 1 }
          ]},
          {"name": "FragConstants", "defines": [], "binding": 2, "stageFlags": 16, "members": [
            { "name": "tintColor", "type": 16, "count": 1 }
          ]}
        ],
        "samplerTextures": [
          { "name": "mainTexture", "type": 28, "count": 1, "defines": [], "stageFlags": 16, "binding": 3 }
        ],
        "buffers": [],
        "images": [],
        "textures": [],
        "samplers": [],
        "subpassInputs": []
      }
    ]
  },
  {
    "name": "clear-stencil",
    "techniques": [
      { "passes": [{ "blendState": { "targets": [{ "blend": true }] }, "rasterizerState": { "cullMode": 0 }, "program": "clear-stencil|sprite-vs:vert|sprite-fs:frag", "depthStencilState": { "depthTest": false, "depthWrite": false } }] }
    ],
    "shaders": [
      {
        "name": "clear-stencil|sprite-vs:vert|sprite-fs:frag",
        "hash": 3507038093,
        "builtins": {
          "statistics": { "CC_EFFECT_USED_VERTEX_UNIFORM_VECTORS": 0, "CC_EFFECT_USED_FRAGMENT_UNIFORM_VECTORS": 0 },
          "globals": { "blocks": [], "samplerTextures": [], "buffers": [], "images": [] },
          "locals": { "blocks": [], "samplerTextures": [], "buffers": [], "images": [] }
        },
        "defines": [],
        "attributes": [
          { "name": "a_position", "defines": [], "format": 32, "location": 0 }
        ],
        "blocks": [],
        "samplerTextures": [],
        "buffers": [],
        "images": [],
        "textures": [],
        "samplers": [],
        "subpassInputs": []
      }
    ]
  },
  {
    "name": "graphics",
    "techniques": [
      { "passes": [{ "blendState": { "targets": [{ "blend": true, "blendSrc": 1, "blendDst": 4, "blendSrcAlpha": 1, "blendDstAlpha": 4 }] }, "rasterizerState": { "cullMode": 0 }, "program": "graphics|vs:vert|fs:frag", "depthStencilState": { "depthTest": false, "depthWrite": false } }] }
    ],
    "shaders": [
      {
        "name": "graphics|vs:vert|fs:frag",
<<<<<<< HEAD
        "hash": 4284763886,
        "builtins": {
          "statistics": { "CC_EFFECT_USED_VERTEX_UNIFORM_VECTORS": 49, "CC_EFFECT_USED_FRAGMENT_UNIFORM_VECTORS": 0 },
=======
        "hash": 3731581231,
        "builtins": {
          "statistics": { "CC_EFFECT_USED_VERTEX_UNIFORM_VECTORS": 88, "CC_EFFECT_USED_FRAGMENT_UNIFORM_VECTORS": 0 },
>>>>>>> ab939cef
          "globals": { "blocks": [{ "name": "CCGlobal", "defines": [] }, { "name": "CCCamera", "defines": [] }], "samplerTextures": [], "buffers": [], "images": [] },
          "locals": { "blocks": [{ "name": "CCLocalBatched", "defines": ["USE_BATCHING"] }, { "name": "CCLocal", "defines": [] }], "samplerTextures": [], "buffers": [], "images": [] }
        },
        "defines": [
          { "name": "USE_BATCHING", "type": "boolean" }
        ],
        "attributes": [
          { "name": "a_position", "defines": [], "format": 32, "location": 0 },
          { "name": "a_color", "defines": [], "format": 44, "location": 1 },
          { "name": "a_dist", "defines": [], "format": 11, "location": 2 }
        ],
        "blocks": [],
        "samplerTextures": [],
        "buffers": [],
        "images": [],
        "textures": [],
        "samplers": [],
        "subpassInputs": []
      }
    ]
  },
  {
    "name": "occlusion-query",
    "techniques": [
      { "passes": [{ "rasterizerState": { "cullMode": 2 }, "blendState": { "targets": [{ "blendColorMask": 0 }] }, "program": "occlusion-query|occlusion-query-vs:vert|occlusion-query-fs:frag", "depthStencilState": { "depthTest": true, "depthWrite": false } }] }
    ],
    "shaders": [
      {
        "name": "occlusion-query|occlusion-query-vs:vert|occlusion-query-fs:frag",
        "hash": 1571978323,
        "builtins": {
          "statistics": { "CC_EFFECT_USED_VERTEX_UNIFORM_VECTORS": 41, "CC_EFFECT_USED_FRAGMENT_UNIFORM_VECTORS": 0 },
          "globals": { "blocks": [{ "name": "CCGlobal", "defines": [] }, { "name": "CCCamera", "defines": [] }], "samplerTextures": [], "buffers": [], "images": [] },
          "locals": { "blocks": [{ "name": "CCWorldBound", "defines": [] }], "samplerTextures": [], "buffers": [], "images": [] }
        },
        "defines": [],
        "attributes": [
          { "name": "a_position", "defines": [], "format": 32, "location": 0 }
        ],
        "blocks": [],
        "samplerTextures": [],
        "buffers": [],
        "images": [],
        "textures": [],
        "samplers": [],
        "subpassInputs": []
      }
    ]
  },
  {
    "name": "particle-gpu",
    "techniques": [
      { "name": "add", "passes": [{ "rasterizerState": { "cullMode": 0 }, "blendState": { "targets": [{ "blend": true, "blendSrc": 2, "blendDst": 1, "blendSrcAlpha": 2, "blendDstAlpha": 1 }] }, "program": "particle-gpu|particle-vs-gpu:gpvs_main|tinted-fs:add", "depthStencilState": { "depthTest": true, "depthWrite": false }, "properties": { "mainTexture": { "value": "grey", "type": 28 }, "mainTiling_Offset": { "value": [1, 1, 0, 0], "type": 16 }, "tintColor": { "value": [0.5, 0.5, 0.5, 0.5], "type": 16 } } }] }
    ],
    "shaders": [
      {
        "name": "particle-gpu|particle-vs-gpu:gpvs_main|tinted-fs:add",
<<<<<<< HEAD
        "hash": 851293782,
        "builtins": {
          "statistics": { "CC_EFFECT_USED_VERTEX_UNIFORM_VECTORS": 64, "CC_EFFECT_USED_FRAGMENT_UNIFORM_VECTORS": 40 },
=======
        "hash": 4107303786,
        "builtins": {
          "statistics": { "CC_EFFECT_USED_VERTEX_UNIFORM_VECTORS": 103, "CC_EFFECT_USED_FRAGMENT_UNIFORM_VECTORS": 40 },
>>>>>>> ab939cef
          "globals": { "blocks": [{ "name": "CCGlobal", "defines": [] }, { "name": "CCCamera", "defines": [] }], "samplerTextures": [], "buffers": [], "images": [] },
          "locals": { "blocks": [{ "name": "CCLocalBatched", "defines": ["USE_BATCHING"] }, { "name": "CCLocal", "defines": [] }], "samplerTextures": [], "buffers": [], "images": [] }
        },
        "defines": [
          { "name": "CC_RENDER_MODE", "type": "number", "range": [0, 4] },
          { "name": "USE_BATCHING", "type": "boolean" },
          { "name": "USE_VK_SHADER", "type": "boolean" },
          { "name": "COLOR_OVER_TIME_MODULE_ENABLE", "type": "boolean" },
          { "name": "ROTATION_OVER_TIME_MODULE_ENABLE", "type": "boolean" },
          { "name": "SIZE_OVER_TIME_MODULE_ENABLE", "type": "boolean" },
          { "name": "FORCE_OVER_TIME_MODULE_ENABLE", "type": "boolean" },
          { "name": "VELOCITY_OVER_TIME_MODULE_ENABLE", "type": "boolean" },
          { "name": "TEXTURE_ANIMATION_MODULE_ENABLE", "type": "boolean" },
          { "name": "CC_USE_WORLD_SPACE", "type": "boolean" }
        ],
        "attributes": [
          { "name": "a_position_starttime", "defines": [], "format": 44, "location": 0 },
          { "name": "a_size_uv", "defines": [], "format": 44, "location": 1 },
          { "name": "a_rotation_uv", "defines": [], "format": 44, "location": 2 },
          { "name": "a_color", "defines": [], "format": 44, "location": 3 },
          { "name": "a_dir_life", "defines": [], "format": 44, "location": 4 },
          { "name": "a_rndSeed", "defines": [], "format": 11, "location": 5 },
          { "name": "a_texCoord", "defines": ["CC_RENDER_MODE"], "format": 32, "location": 6 },
          { "name": "a_texCoord3", "defines": ["CC_RENDER_MODE"], "format": 32, "location": 7 },
          { "name": "a_normal", "defines": ["CC_RENDER_MODE"], "format": 32, "location": 8 },
          { "name": "a_color1", "defines": ["CC_RENDER_MODE"], "format": 44, "location": 9 }
        ],
        "blocks": [
          {"name": "Constants", "defines": [], "binding": 0, "stageFlags": 1, "members": [
            { "name": "mainTiling_Offset", "type": 16, "count": 1 },
            { "name": "frameTile_velLenScale", "type": 16, "count": 1 },
            { "name": "scale", "type": 16, "count": 1 },
            { "name": "nodeRotation", "type": 16, "count": 1 }
          ]},
          {"name": "SampleConstants", "defines": [], "binding": 1, "stageFlags": 1, "members": [
            { "name": "u_sampleInfo", "type": 16, "count": 1 }
          ]},
          {"name": "TickConstants", "defines": [], "binding": 2, "stageFlags": 1, "members": [
            { "name": "u_worldRot", "type": 16, "count": 1 },
            { "name": "u_timeDelta", "type": 16, "count": 1 }
          ]},
          {"name": "ColorConstant", "defines": ["COLOR_OVER_TIME_MODULE_ENABLE"], "binding": 3, "stageFlags": 1, "members": [
            { "name": "u_color_mode", "type": 5, "count": 1 }
          ]},
          {"name": "RotationConstant", "defines": ["ROTATION_OVER_TIME_MODULE_ENABLE"], "binding": 4, "stageFlags": 1, "members": [
            { "name": "u_rotation_mode", "type": 5, "count": 1 }
          ]},
          {"name": "SizeConstant", "defines": ["SIZE_OVER_TIME_MODULE_ENABLE"], "binding": 5, "stageFlags": 1, "members": [
            { "name": "u_size_mode", "type": 5, "count": 1 }
          ]},
          {"name": "ForceConstant", "defines": ["FORCE_OVER_TIME_MODULE_ENABLE"], "binding": 6, "stageFlags": 1, "members": [
            { "name": "u_force_mode", "type": 5, "count": 1 },
            { "name": "u_force_space", "type": 5, "count": 1 }
          ]},
          {"name": "VelocityConstant", "defines": ["VELOCITY_OVER_TIME_MODULE_ENABLE"], "binding": 7, "stageFlags": 1, "members": [
            { "name": "u_velocity_mode", "type": 5, "count": 1 },
            { "name": "u_velocity_space", "type": 5, "count": 1 }
          ]},
          {"name": "AnimationConstant", "defines": ["TEXTURE_ANIMATION_MODULE_ENABLE"], "binding": 8, "stageFlags": 1, "members": [
            { "name": "u_anim_info", "type": 16, "count": 1 }
          ]},
          {"name": "FragConstants", "defines": [], "binding": 9, "stageFlags": 16, "members": [
            { "name": "tintColor", "type": 16, "count": 1 }
          ]}
        ],
        "samplerTextures": [
          { "name": "color_over_time_tex0", "type": 28, "count": 1, "defines": ["COLOR_OVER_TIME_MODULE_ENABLE"], "stageFlags": 1, "binding": 10 },
          { "name": "rotation_over_time_tex0", "type": 28, "count": 1, "defines": ["ROTATION_OVER_TIME_MODULE_ENABLE"], "stageFlags": 1, "binding": 11 },
          { "name": "size_over_time_tex0", "type": 28, "count": 1, "defines": ["SIZE_OVER_TIME_MODULE_ENABLE"], "stageFlags": 1, "binding": 12 },
          { "name": "force_over_time_tex0", "type": 28, "count": 1, "defines": ["FORCE_OVER_TIME_MODULE_ENABLE"], "stageFlags": 1, "binding": 13 },
          { "name": "velocity_over_time_tex0", "type": 28, "count": 1, "defines": ["VELOCITY_OVER_TIME_MODULE_ENABLE"], "stageFlags": 1, "binding": 14 },
          { "name": "texture_animation_tex0", "type": 28, "count": 1, "defines": ["TEXTURE_ANIMATION_MODULE_ENABLE"], "stageFlags": 1, "binding": 15 },
          { "name": "mainTexture", "type": 28, "count": 1, "defines": [], "stageFlags": 16, "binding": 16 }
        ],
        "buffers": [],
        "images": [],
        "textures": [],
        "samplers": [],
        "subpassInputs": []
      }
    ]
  },
  {
    "name": "particle-trail",
    "techniques": [
      { "name": "add", "passes": [{ "rasterizerState": { "cullMode": 0 }, "blendState": { "targets": [{ "blend": true, "blendSrc": 2, "blendDst": 1, "blendSrcAlpha": 2, "blendDstAlpha": 1 }] }, "program": "particle-trail|particle-trail:vs_main|tinted-fs:add", "depthStencilState": { "depthTest": true, "depthWrite": false }, "properties": { "mainTexture": { "value": "grey", "type": 28 }, "mainTiling_Offset": { "value": [1, 1, 0, 0], "type": 16 }, "frameTile_velLenScale": { "value": [1, 1, 0, 0], "type": 16 }, "tintColor": { "value": [0.5, 0.5, 0.5, 0.5], "type": 16 } } }] }
    ],
    "shaders": [
      {
        "name": "particle-trail|particle-trail:vs_main|tinted-fs:add",
<<<<<<< HEAD
        "hash": 2502358098,
        "builtins": {
          "statistics": { "CC_EFFECT_USED_VERTEX_UNIFORM_VECTORS": 53, "CC_EFFECT_USED_FRAGMENT_UNIFORM_VECTORS": 40 },
=======
        "hash": 2352659260,
        "builtins": {
          "statistics": { "CC_EFFECT_USED_VERTEX_UNIFORM_VECTORS": 92, "CC_EFFECT_USED_FRAGMENT_UNIFORM_VECTORS": 40 },
>>>>>>> ab939cef
          "globals": { "blocks": [{ "name": "CCGlobal", "defines": [] }, { "name": "CCCamera", "defines": [] }], "samplerTextures": [], "buffers": [], "images": [] },
          "locals": { "blocks": [{ "name": "CCLocalBatched", "defines": ["USE_BATCHING"] }, { "name": "CCLocal", "defines": [] }], "samplerTextures": [], "buffers": [], "images": [] }
        },
        "defines": [
          { "name": "CC_RENDER_MODE", "type": "number", "range": [0, 4] },
          { "name": "USE_BATCHING", "type": "boolean" },
          { "name": "CC_DRAW_WIRE_FRAME", "type": "boolean" },
          { "name": "CC_USE_WORLD_SPACE", "type": "boolean" }
        ],
        "attributes": [
          { "name": "a_position", "defines": [], "format": 32, "location": 0 },
          { "name": "a_texCoord", "defines": [], "format": 44, "location": 1 },
          { "name": "a_texCoord1", "defines": [], "format": 32, "location": 2 },
          { "name": "a_texCoord2", "defines": [], "format": 32, "location": 3 },
          { "name": "a_color", "defines": [], "format": 44, "location": 4 }
        ],
        "blocks": [
          {"name": "Constants", "defines": [], "binding": 0, "stageFlags": 1, "members": [
            { "name": "mainTiling_Offset", "type": 16, "count": 1 },
            { "name": "frameTile_velLenScale", "type": 16, "count": 1 },
            { "name": "scale", "type": 16, "count": 1 },
            { "name": "nodeRotation", "type": 16, "count": 1 }
          ]},
          {"name": "FragConstants", "defines": [], "binding": 1, "stageFlags": 16, "members": [
            { "name": "tintColor", "type": 16, "count": 1 }
          ]}
        ],
        "samplerTextures": [
          { "name": "mainTexture", "type": 28, "count": 1, "defines": [], "stageFlags": 16, "binding": 2 }
        ],
        "buffers": [],
        "images": [],
        "textures": [],
        "samplers": [],
        "subpassInputs": []
      }
    ]
  },
  {
    "name": "particle",
    "techniques": [
      { "name": "add", "passes": [{ "rasterizerState": { "cullMode": 0 }, "blendState": { "targets": [{ "blend": true, "blendSrc": 2, "blendDst": 1, "blendSrcAlpha": 2, "blendDstAlpha": 1 }] }, "program": "particle|particle-vs-legacy:lpvs_main|tinted-fs:add", "depthStencilState": { "depthTest": true, "depthWrite": false }, "properties": { "mainTexture": { "value": "grey", "type": 28 }, "mainTiling_Offset": { "value": [1, 1, 0, 0], "type": 16 }, "tintColor": { "value": [0.5, 0.5, 0.5, 0.5], "type": 16 } } }] }
    ],
    "shaders": [
      {
        "name": "particle|particle-vs-legacy:lpvs_main|tinted-fs:add",
<<<<<<< HEAD
        "hash": 585841727,
        "builtins": {
          "statistics": { "CC_EFFECT_USED_VERTEX_UNIFORM_VECTORS": 53, "CC_EFFECT_USED_FRAGMENT_UNIFORM_VECTORS": 40 },
=======
        "hash": 1876375309,
        "builtins": {
          "statistics": { "CC_EFFECT_USED_VERTEX_UNIFORM_VECTORS": 92, "CC_EFFECT_USED_FRAGMENT_UNIFORM_VECTORS": 40 },
>>>>>>> ab939cef
          "globals": { "blocks": [{ "name": "CCGlobal", "defines": [] }, { "name": "CCCamera", "defines": [] }], "samplerTextures": [], "buffers": [], "images": [] },
          "locals": { "blocks": [{ "name": "CCLocalBatched", "defines": ["USE_BATCHING"] }, { "name": "CCLocal", "defines": [] }], "samplerTextures": [], "buffers": [], "images": [] }
        },
        "defines": [
          { "name": "CC_RENDER_MODE", "type": "number", "range": [0, 4] },
          { "name": "USE_BATCHING", "type": "boolean" },
          { "name": "CC_USE_WORLD_SPACE", "type": "boolean" },
          { "name": "ROTATION_OVER_TIME_MODULE_ENABLE", "type": "boolean" }
        ],
        "attributes": [
          { "name": "a_position", "defines": [], "format": 32, "location": 0 },
          { "name": "a_texCoord", "defines": [], "format": 32, "location": 1 },
          { "name": "a_texCoord1", "defines": [], "format": 32, "location": 2 },
          { "name": "a_texCoord2", "defines": [], "format": 32, "location": 3 },
          { "name": "a_color", "defines": [], "format": 44, "location": 4 },
          { "name": "a_color1", "defines": ["CC_RENDER_MODE"], "format": 32, "location": 8 },
          { "name": "a_texCoord3", "defines": ["CC_RENDER_MODE"], "format": 32, "location": 6 },
          { "name": "a_normal", "defines": ["CC_RENDER_MODE"], "format": 32, "location": 7 }
        ],
        "blocks": [
          {"name": "Constants", "defines": [], "binding": 0, "stageFlags": 1, "members": [
            { "name": "mainTiling_Offset", "type": 16, "count": 1 },
            { "name": "frameTile_velLenScale", "type": 16, "count": 1 },
            { "name": "scale", "type": 16, "count": 1 },
            { "name": "nodeRotation", "type": 16, "count": 1 }
          ]},
          {"name": "FragConstants", "defines": [], "binding": 1, "stageFlags": 16, "members": [
            { "name": "tintColor", "type": 16, "count": 1 }
          ]}
        ],
        "samplerTextures": [
          { "name": "mainTexture", "type": 28, "count": 1, "defines": [], "stageFlags": 16, "binding": 2 }
        ],
        "buffers": [],
        "images": [],
        "textures": [],
        "samplers": [],
        "subpassInputs": []
      }
    ]
  },
  {
    "name": "spine",
    "techniques": [
      { "passes": [{ "blendState": { "targets": [{ "blend": true, "blendSrc": 2, "blendDst": 4, "blendDstAlpha": 4 }] }, "rasterizerState": { "cullMode": 0 }, "program": "spine|sprite-vs:vert|sprite-fs:frag", "depthStencilState": { "depthTest": false, "depthWrite": false }, "properties": { "alphaThreshold": { "value": [0.5], "type": 13 } } }] }
    ],
    "shaders": [
      {
        "name": "spine|sprite-vs:vert|sprite-fs:frag",
<<<<<<< HEAD
        "hash": 2499219289,
        "builtins": {
          "statistics": { "CC_EFFECT_USED_VERTEX_UNIFORM_VECTORS": 49, "CC_EFFECT_USED_FRAGMENT_UNIFORM_VECTORS": 1 },
=======
        "hash": 1824692969,
        "builtins": {
          "statistics": { "CC_EFFECT_USED_VERTEX_UNIFORM_VECTORS": 88, "CC_EFFECT_USED_FRAGMENT_UNIFORM_VECTORS": 1 },
>>>>>>> ab939cef
          "globals": { "blocks": [{ "name": "CCGlobal", "defines": [] }, { "name": "CCCamera", "defines": [] }], "samplerTextures": [], "buffers": [], "images": [] },
          "locals": { "blocks": [{ "name": "CCLocalBatched", "defines": ["USE_LOCAL", "USE_BATCHING"] }, { "name": "CCLocal", "defines": ["USE_LOCAL"] }], "samplerTextures": [{ "name": "cc_spriteTexture", "defines": [] }], "buffers": [], "images": [] }
        },
        "defines": [
          { "name": "USE_LOCAL", "type": "boolean" },
          { "name": "USE_BATCHING", "type": "boolean" },
          { "name": "TWO_COLORED", "type": "boolean" },
          { "name": "USE_ALPHA_TEST", "type": "boolean" }
        ],
        "attributes": [
          { "name": "a_position", "defines": [], "format": 32, "location": 0 },
          { "name": "a_texCoord", "defines": [], "format": 21, "location": 1 },
          { "name": "a_color", "defines": [], "format": 44, "location": 2 },
          { "name": "a_color2", "defines": ["TWO_COLORED"], "format": 44, "location": 3 }
        ],
        "blocks": [
          {"name": "ALPHA_TEST_DATA", "defines": ["USE_ALPHA_TEST"], "binding": 0, "stageFlags": 16, "members": [
            { "name": "alphaThreshold", "type": 13, "count": 1 }
          ]}
        ],
        "samplerTextures": [],
        "buffers": [],
        "images": [],
        "textures": [],
        "samplers": [],
        "subpassInputs": []
      }
    ]
  },
  {
    "name": "sprite",
    "techniques": [
      { "passes": [{ "blendState": { "targets": [{ "blend": true, "blendSrc": 2, "blendDst": 4, "blendDstAlpha": 4 }] }, "rasterizerState": { "cullMode": 0 }, "program": "sprite|sprite-vs:vert|sprite-fs:frag", "depthStencilState": { "depthTest": false, "depthWrite": false }, "properties": { "alphaThreshold": { "value": [0.5], "type": 13 } } }] }
    ],
    "shaders": [
      {
        "name": "sprite|sprite-vs:vert|sprite-fs:frag",
<<<<<<< HEAD
        "hash": 1500757612,
        "builtins": {
          "statistics": { "CC_EFFECT_USED_VERTEX_UNIFORM_VECTORS": 49, "CC_EFFECT_USED_FRAGMENT_UNIFORM_VECTORS": 1 },
=======
        "hash": 1671692051,
        "builtins": {
          "statistics": { "CC_EFFECT_USED_VERTEX_UNIFORM_VECTORS": 88, "CC_EFFECT_USED_FRAGMENT_UNIFORM_VECTORS": 1 },
>>>>>>> ab939cef
          "globals": { "blocks": [{ "name": "CCGlobal", "defines": [] }, { "name": "CCCamera", "defines": [] }], "samplerTextures": [], "buffers": [], "images": [] },
          "locals": { "blocks": [{ "name": "CCLocalBatched", "defines": ["USE_LOCAL", "USE_BATCHING"] }, { "name": "CCLocal", "defines": ["USE_LOCAL"] }], "samplerTextures": [{ "name": "cc_spriteTexture", "defines": ["USE_TEXTURE"] }], "buffers": [], "images": [] }
        },
        "defines": [
          { "name": "USE_LOCAL", "type": "boolean" },
          { "name": "USE_BATCHING", "type": "boolean" },
          { "name": "SAMPLE_FROM_RT", "type": "boolean" },
          { "name": "USE_PIXEL_ALIGNMENT", "type": "boolean" },
          { "name": "CC_USE_EMBEDDED_ALPHA", "type": "boolean" },
          { "name": "USE_ALPHA_TEST", "type": "boolean" },
          { "name": "USE_TEXTURE", "type": "boolean" },
          { "name": "IS_GRAY", "type": "boolean" }
        ],
        "attributes": [
          { "name": "a_position", "defines": [], "format": 32, "location": 0 },
          { "name": "a_texCoord", "defines": [], "format": 21, "location": 1 },
          { "name": "a_color", "defines": [], "format": 44, "location": 2 }
        ],
        "blocks": [
          {"name": "ALPHA_TEST_DATA", "defines": ["USE_ALPHA_TEST"], "binding": 0, "stageFlags": 16, "members": [
            { "name": "alphaThreshold", "type": 13, "count": 1 }
          ]}
        ],
        "samplerTextures": [],
        "buffers": [],
        "images": [],
        "textures": [],
        "samplers": [],
        "subpassInputs": []
      }
    ]
  },
  {
    "name": "standard",
    "techniques": [
      { "name": "opaque", "passes": [{ "program": "standard|standard-vs|standard-fs", "properties": { "tilingOffset": { "value": [1, 1, 0, 0], "type": 16 }, "mainColor": { "value": [1, 1, 1, 1], "linear": true, "type": 16, "handleInfo": ["albedo", 0, 16] }, "albedoScale": { "value": [1, 1, 1], "type": 15, "handleInfo": ["albedoScaleAndCutoff", 0, 15] }, "alphaThreshold": { "value": [0.5], "type": 13, "handleInfo": ["albedoScaleAndCutoff", 3, 13] }, "occlusion": { "value": [1], "type": 13, "handleInfo": ["pbrParams", 0, 13] }, "roughness": { "value": [0.8], "type": 13, "handleInfo": ["pbrParams", 1, 13] }, "metallic": { "value": [0.6], "type": 13, "handleInfo": ["pbrParams", 2, 13] }, "SpecularIntensity": { "value": [0.5], "type": 13, "handleInfo": ["pbrParams", 3, 13] }, "emissive": { "value": [0, 0, 0, 1], "linear": true, "type": 16 }, "emissiveScale": { "value": [1, 1, 1], "type": 15, "handleInfo": ["emissiveScaleParam", 0, 15] }, "normalStrenth": { "value": [1], "type": 13, "handleInfo": ["emissiveScaleParam", 3, 13] }, "mainTexture": { "value": "grey", "type": 28, "handleInfo": ["albedoMap", 0, 28] }, "normalMap": { "value": "normal", "type": 28 }, "pbrMap": { "value": "grey", "type": 28 }, "metallicRoughnessMap": { "value": "grey", "type": 28 }, "occlusionMap": { "value": "white", "type": 28 }, "emissiveMap": { "value": "grey", "type": 28 }, "albedo": { "type": 16, "value": [1, 1, 1, 1] }, "albedoScaleAndCutoff": { "type": 16, "value": [1, 1, 1, 0.5] }, "pbrParams": { "type": 16, "value": [1, 0.8, 0.6, 0.5] }, "emissiveScaleParam": { "type": 16, "value": [1, 1, 1, 1] }, "albedoMap": { "type": 28, "value": "grey" } } }, { "phase": "forward-add", "propertyIndex": 0, "embeddedMacros": { "CC_FORWARD_ADD": true }, "blendState": { "targets": [{ "blend": true, "blendSrc": 1, "blendDst": 1, "blendSrcAlpha": 0, "blendDstAlpha": 1 }] }, "program": "standard|standard-vs|standard-fs", "depthStencilState": { "depthFunc": 2, "depthTest": true, "depthWrite": false } }, { "phase": "shadow-caster", "propertyIndex": 0, "rasterizerState": { "cullMode": 1 }, "program": "standard|shadow-caster-vs:vert|shadow-caster-fs:frag", "properties": { "tilingOffset": { "value": [1, 1, 0, 0], "type": 16 }, "mainColor": { "value": [1, 1, 1, 1], "type": 16, "handleInfo": ["albedo", 0, 16] }, "albedoScale": { "value": [1, 1, 1], "type": 15, "handleInfo": ["albedoScaleAndCutoff", 0, 15] }, "alphaThreshold": { "value": [0.5], "type": 13, "handleInfo": ["albedoScaleAndCutoff", 3, 13] }, "mainTexture": { "value": "grey", "type": 28, "handleInfo": ["albedoMap", 0, 28] }, "albedo": { "type": 16, "value": [1, 1, 1, 1] }, "albedoScaleAndCutoff": { "type": 16, "value": [1, 1, 1, 0.5] }, "albedoMap": { "type": 28, "value": "grey" } } }] }
    ],
    "shaders": [
      {
        "name": "standard|standard-vs|standard-fs",
<<<<<<< HEAD
        "hash": 3932095562,
=======
        "hash": 380840843,
>>>>>>> ab939cef
        "builtins": {
          "statistics": { "CC_EFFECT_USED_VERTEX_UNIFORM_VECTORS": 223, "CC_EFFECT_USED_FRAGMENT_UNIFORM_VECTORS": 115 },
          "globals": { "blocks": [{ "name": "CCGlobal", "defines": [] }, { "name": "CCCamera", "defines": [] }, { "name": "CCShadow", "defines": [] }], "samplerTextures": [{ "name": "cc_shadowMap", "defines": ["CC_RECEIVE_SHADOW"] }, { "name": "cc_spotLightingMap", "defines": ["CC_RECEIVE_SHADOW"] }, { "name": "cc_environment", "defines": ["CC_USE_IBL"] }, { "name": "cc_diffuseMap", "defines": ["CC_USE_IBL", "CC_USE_DIFFUSEMAP"] }], "buffers": [], "images": [] },
          "locals": { "blocks": [{ "name": "CCMorph", "defines": ["CC_USE_MORPH"] }, { "name": "CCSkinningTexture", "defines": ["CC_USE_SKINNING", "CC_USE_BAKED_ANIMATION"] }, { "name": "CCSkinningAnimation", "defines": ["CC_USE_SKINNING", "CC_USE_BAKED_ANIMATION"] }, { "name": "CCSkinning", "defines": ["CC_USE_SKINNING", "!CC_USE_BAKED_ANIMATION"] }, { "name": "CCLocalBatched", "defines": ["USE_BATCHING"] }, { "name": "CCLocal", "defines": [] }, { "name": "CCForwardLight", "defines": ["CC_FORWARD_ADD", "CC_ENABLE_CLUSTERED_LIGHT_CULLING"] }], "samplerTextures": [{ "name": "cc_PositionDisplacements", "defines": ["CC_USE_MORPH", "CC_MORPH_TARGET_HAS_POSITION"] }, { "name": "cc_NormalDisplacements", "defines": ["CC_USE_MORPH", "CC_MORPH_TARGET_HAS_NORMAL"] }, { "name": "cc_TangentDisplacements", "defines": ["CC_USE_MORPH", "CC_MORPH_TARGET_HAS_TANGENT"] }, { "name": "cc_jointTexture", "defines": ["CC_USE_SKINNING", "CC_USE_BAKED_ANIMATION"] }, { "name": "cc_lightingMap", "defines": ["USE_LIGHTMAP", "!USE_BATCHING", "!CC_FORWARD_ADD"] }], "buffers": [], "images": [] }
        },
        "defines": [
          { "name": "USE_INSTANCING", "type": "boolean" },
          { "name": "USE_LIGHTMAP", "type": "boolean" },
          { "name": "USE_BATCHING", "type": "boolean" },
          { "name": "CC_USE_MORPH", "type": "boolean" },
          { "name": "CC_USE_SKINNING", "type": "boolean" },
          { "name": "CC_MORPH_TARGET_COUNT", "type": "number", "range": [2, 8] },
          { "name": "CC_MORPH_PRECOMPUTED", "type": "boolean" },
          { "name": "CC_MORPH_TARGET_HAS_POSITION", "type": "boolean" },
          { "name": "CC_MORPH_TARGET_HAS_NORMAL", "type": "boolean" },
          { "name": "CC_MORPH_TARGET_HAS_TANGENT", "type": "boolean" },
          { "name": "CC_USE_BAKED_ANIMATION", "type": "boolean" },
          { "name": "CC_USE_FOG", "type": "number", "range": [0, 4] },
          { "name": "CC_USE_ACCURATE_FOG", "type": "boolean" },
          { "name": "CC_RECEIVE_SHADOW", "type": "boolean" },
          { "name": "USE_VERTEX_COLOR", "type": "boolean" },
          { "name": "USE_NORMAL_MAP", "type": "boolean" },
          { "name": "HAS_SECOND_UV", "type": "boolean" },
          { "name": "CC_FORWARD_ADD", "type": "boolean" },
          { "name": "USE_TWOSIDE", "type": "boolean" },
          { "name": "SAMPLE_FROM_RT", "type": "boolean" },
          { "name": "CC_USE_IBL", "type": "number", "range": [0, 2] },
          { "name": "CC_USE_DIFFUSEMAP", "type": "number", "range": [0, 2] },
          { "name": "USE_REFLECTION_DENOISE", "type": "boolean" },
          { "name": "CC_USE_HDR", "type": "boolean" },
          { "name": "USE_ALBEDO_MAP", "type": "boolean" },
          { "name": "ALBEDO_UV", "type": "string", "options": ["v_uv", "v_uv1"] },
          { "name": "NORMAL_UV", "type": "string", "options": ["v_uv", "v_uv1"] },
          { "name": "PBR_UV", "type": "string", "options": ["v_uv", "v_uv1"] },
          { "name": "USE_PBR_MAP", "type": "boolean" },
          { "name": "USE_METALLIC_ROUGHNESS_MAP", "type": "boolean" },
          { "name": "USE_OCCLUSION_MAP", "type": "boolean" },
          { "name": "USE_EMISSIVE_MAP", "type": "boolean" },
          { "name": "EMISSIVE_UV", "type": "string", "options": ["v_uv", "v_uv1"] },
          { "name": "USE_ALPHA_TEST", "type": "boolean" },
          { "name": "ALPHA_TEST_CHANNEL", "type": "string", "options": ["a", "r"] },
          { "name": "CC_PIPELINE_TYPE", "type": "number", "range": [0, 1] },
          { "name": "CC_FORCE_FORWARD_SHADING", "type": "boolean" }
        ],
        "attributes": [
          { "name": "a_position", "defines": [], "format": 32, "location": 0 },
          { "name": "a_normal", "defines": [], "format": 32, "location": 1 },
          { "name": "a_texCoord", "defines": [], "format": 21, "location": 2 },
          { "name": "a_tangent", "defines": [], "format": 44, "location": 3 },
          { "name": "a_matWorld0", "defines": ["USE_INSTANCING"], "format": 44, "isInstanced": true, "location": 6 },
          { "name": "a_matWorld1", "defines": ["USE_INSTANCING"], "format": 44, "isInstanced": true, "location": 7 },
          { "name": "a_matWorld2", "defines": ["USE_INSTANCING"], "format": 44, "isInstanced": true, "location": 8 },
          { "name": "a_lightingMapUVParam", "defines": ["USE_INSTANCING", "USE_LIGHTMAP"], "format": 44, "isInstanced": true, "location": 9 },
          { "name": "a_dyn_batch_id", "defines": ["!USE_INSTANCING", "USE_BATCHING"], "format": 11, "location": 10 },
          { "name": "a_vertexId", "defines": ["CC_USE_MORPH"], "format": 11, "location": 11 },
          { "name": "a_joints", "defines": ["CC_USE_SKINNING"], "location": 4 },
          { "name": "a_weights", "defines": ["CC_USE_SKINNING"], "format": 44, "location": 5 },
<<<<<<< HEAD
          { "name": "a_jointAnimInfo", "defines": ["CC_USE_SKINNING", "CC_USE_BAKED_ANIMATION", "USE_INSTANCING"], "format": 44, "isInstanced": true, "location": 7 },
          { "name": "a_matWorld0", "defines": ["USE_INSTANCING"], "format": 44, "isInstanced": true, "location": 8 },
          { "name": "a_matWorld1", "defines": ["USE_INSTANCING"], "format": 44, "isInstanced": true, "location": 9 },
          { "name": "a_matWorld2", "defines": ["USE_INSTANCING"], "format": 44, "isInstanced": true, "location": 10 },
          { "name": "a_localShadowBias", "defines": ["USE_INSTANCING"], "format": 21, "isInstanced": true, "location": 11 },
          { "name": "a_lightingMapUVParam", "defines": ["USE_INSTANCING", "USE_LIGHTMAP"], "format": 44, "isInstanced": true, "location": 12 },
          { "name": "a_dyn_batch_id", "defines": ["!USE_INSTANCING", "USE_BATCHING"], "format": 11, "location": 13 },
          { "name": "a_color", "defines": ["USE_VERTEX_COLOR"], "format": 44, "location": 14 },
          { "name": "a_texCoord1", "defines": [], "format": 21, "location": 15 }
=======
          { "name": "a_jointAnimInfo", "defines": ["CC_USE_SKINNING", "CC_USE_BAKED_ANIMATION", "USE_INSTANCING"], "format": 44, "isInstanced": true, "location": 12 },
          { "name": "a_color", "defines": ["USE_VERTEX_COLOR"], "format": 44, "location": 13 },
          { "name": "a_texCoord1", "defines": [], "format": 21, "location": 14 }
>>>>>>> ab939cef
        ],
        "blocks": [
          {"name": "Constants", "defines": [], "binding": 0, "stageFlags": 17, "members": [
            { "name": "tilingOffset", "type": 16, "count": 1 },
            { "name": "albedo", "type": 16, "count": 1 },
            { "name": "albedoScaleAndCutoff", "type": 16, "count": 1 },
            { "name": "pbrParams", "type": 16, "count": 1 },
            { "name": "emissive", "type": 16, "count": 1 },
            { "name": "emissiveScaleParam", "type": 16, "count": 1 }
          ]}
        ],
        "samplerTextures": [
          { "name": "albedoMap", "type": 28, "count": 1, "defines": ["USE_ALBEDO_MAP"], "stageFlags": 16, "binding": 1 },
          { "name": "normalMap", "type": 28, "count": 1, "defines": ["USE_NORMAL_MAP"], "stageFlags": 16, "binding": 2 },
          { "name": "pbrMap", "type": 28, "count": 1, "defines": ["USE_PBR_MAP"], "stageFlags": 16, "binding": 3 },
          { "name": "metallicRoughnessMap", "type": 28, "count": 1, "defines": ["USE_METALLIC_ROUGHNESS_MAP"], "stageFlags": 16, "binding": 4 },
          { "name": "occlusionMap", "type": 28, "count": 1, "defines": ["USE_OCCLUSION_MAP"], "stageFlags": 16, "binding": 5 },
          { "name": "emissiveMap", "type": 28, "count": 1, "defines": ["USE_EMISSIVE_MAP"], "stageFlags": 16, "binding": 6 }
        ],
        "buffers": [
          { "name": "b_ccLightsBuffer", "memoryAccess": 1, "defines": ["CC_FORWARD_ADD", "CC_ENABLE_CLUSTERED_LIGHT_CULLING"], "stageFlags": 16, "binding": 7 },
          { "name": "b_clusterLightIndicesBuffer", "memoryAccess": 1, "defines": ["CC_FORWARD_ADD", "CC_ENABLE_CLUSTERED_LIGHT_CULLING"], "stageFlags": 16, "binding": 8 },
          { "name": "b_clusterLightGridBuffer", "memoryAccess": 1, "defines": ["CC_FORWARD_ADD", "CC_ENABLE_CLUSTERED_LIGHT_CULLING"], "stageFlags": 16, "binding": 9 }
        ],
        "images": [],
        "textures": [],
        "samplers": [],
        "subpassInputs": []
      },
      {
        "name": "standard|shadow-caster-vs:vert|shadow-caster-fs:frag",
<<<<<<< HEAD
        "hash": 1902937833,
=======
        "hash": 670673936,
>>>>>>> ab939cef
        "builtins": {
          "statistics": { "CC_EFFECT_USED_VERTEX_UNIFORM_VECTORS": 184, "CC_EFFECT_USED_FRAGMENT_UNIFORM_VECTORS": 115 },
          "globals": { "blocks": [{ "name": "CCShadow", "defines": [] }, { "name": "CCGlobal", "defines": [] }, { "name": "CCCamera", "defines": [] }], "samplerTextures": [{ "name": "cc_shadowMap", "defines": ["CC_RECEIVE_SHADOW"] }, { "name": "cc_spotLightingMap", "defines": ["CC_RECEIVE_SHADOW"] }], "buffers": [], "images": [] },
          "locals": { "blocks": [{ "name": "CCMorph", "defines": ["CC_USE_MORPH"] }, { "name": "CCSkinningTexture", "defines": ["CC_USE_SKINNING", "CC_USE_BAKED_ANIMATION"] }, { "name": "CCSkinningAnimation", "defines": ["CC_USE_SKINNING", "CC_USE_BAKED_ANIMATION"] }, { "name": "CCSkinning", "defines": ["CC_USE_SKINNING", "!CC_USE_BAKED_ANIMATION"] }, { "name": "CCLocalBatched", "defines": ["USE_BATCHING"] }, { "name": "CCLocal", "defines": [] }], "samplerTextures": [{ "name": "cc_PositionDisplacements", "defines": ["CC_USE_MORPH", "CC_MORPH_TARGET_HAS_POSITION"] }, { "name": "cc_NormalDisplacements", "defines": ["CC_USE_MORPH", "CC_MORPH_TARGET_HAS_NORMAL"] }, { "name": "cc_TangentDisplacements", "defines": ["CC_USE_MORPH", "CC_MORPH_TARGET_HAS_TANGENT"] }, { "name": "cc_jointTexture", "defines": ["CC_USE_SKINNING", "CC_USE_BAKED_ANIMATION"] }], "buffers": [], "images": [] }
        },
        "defines": [
          { "name": "USE_INSTANCING", "type": "boolean" },
          { "name": "USE_LIGHTMAP", "type": "boolean" },
          { "name": "USE_BATCHING", "type": "boolean" },
          { "name": "CC_USE_MORPH", "type": "boolean" },
          { "name": "CC_USE_SKINNING", "type": "boolean" },
          { "name": "CC_MORPH_TARGET_COUNT", "type": "number", "range": [2, 8] },
          { "name": "CC_MORPH_PRECOMPUTED", "type": "boolean" },
          { "name": "CC_MORPH_TARGET_HAS_POSITION", "type": "boolean" },
          { "name": "CC_MORPH_TARGET_HAS_NORMAL", "type": "boolean" },
          { "name": "CC_MORPH_TARGET_HAS_TANGENT", "type": "boolean" },
          { "name": "CC_USE_BAKED_ANIMATION", "type": "boolean" },
          { "name": "HAS_SECOND_UV", "type": "boolean" },
          { "name": "CC_RECEIVE_SHADOW", "type": "boolean" },
          { "name": "USE_ALBEDO_MAP", "type": "boolean" },
          { "name": "ALBEDO_UV", "type": "string", "options": ["v_uv", "v_uv1"] },
          { "name": "USE_ALPHA_TEST", "type": "boolean" },
          { "name": "ALPHA_TEST_CHANNEL", "type": "string", "options": ["a", "r"] }
        ],
        "attributes": [
          { "name": "a_position", "defines": [], "format": 32, "location": 0 },
          { "name": "a_normal", "defines": [], "format": 32, "location": 1 },
          { "name": "a_texCoord", "defines": [], "format": 21, "location": 2 },
          { "name": "a_tangent", "defines": [], "format": 44, "location": 3 },
          { "name": "a_matWorld0", "defines": ["USE_INSTANCING"], "format": 44, "isInstanced": true, "location": 6 },
          { "name": "a_matWorld1", "defines": ["USE_INSTANCING"], "format": 44, "isInstanced": true, "location": 7 },
          { "name": "a_matWorld2", "defines": ["USE_INSTANCING"], "format": 44, "isInstanced": true, "location": 8 },
          { "name": "a_lightingMapUVParam", "defines": ["USE_INSTANCING", "USE_LIGHTMAP"], "format": 44, "isInstanced": true, "location": 9 },
          { "name": "a_dyn_batch_id", "defines": ["!USE_INSTANCING", "USE_BATCHING"], "format": 11, "location": 10 },
          { "name": "a_vertexId", "defines": ["CC_USE_MORPH"], "format": 11, "location": 11 },
          { "name": "a_joints", "defines": ["CC_USE_SKINNING"], "location": 4 },
          { "name": "a_weights", "defines": ["CC_USE_SKINNING"], "format": 44, "location": 5 },
<<<<<<< HEAD
          { "name": "a_jointAnimInfo", "defines": ["CC_USE_SKINNING", "CC_USE_BAKED_ANIMATION", "USE_INSTANCING"], "format": 44, "isInstanced": true, "location": 7 },
          { "name": "a_matWorld0", "defines": ["USE_INSTANCING"], "format": 44, "isInstanced": true, "location": 8 },
          { "name": "a_matWorld1", "defines": ["USE_INSTANCING"], "format": 44, "isInstanced": true, "location": 9 },
          { "name": "a_matWorld2", "defines": ["USE_INSTANCING"], "format": 44, "isInstanced": true, "location": 10 },
          { "name": "a_localShadowBias", "defines": ["USE_INSTANCING"], "format": 21, "isInstanced": true, "location": 11 },
          { "name": "a_lightingMapUVParam", "defines": ["USE_INSTANCING", "USE_LIGHTMAP"], "format": 44, "isInstanced": true, "location": 12 },
          { "name": "a_dyn_batch_id", "defines": ["!USE_INSTANCING", "USE_BATCHING"], "format": 11, "location": 13 },
          { "name": "a_texCoord1", "defines": [], "format": 21, "location": 14 }
=======
          { "name": "a_jointAnimInfo", "defines": ["CC_USE_SKINNING", "CC_USE_BAKED_ANIMATION", "USE_INSTANCING"], "format": 44, "isInstanced": true, "location": 12 },
          { "name": "a_texCoord1", "defines": [], "format": 21, "location": 13 }
>>>>>>> ab939cef
        ],
        "blocks": [
          {"name": "Constants", "defines": [], "binding": 0, "stageFlags": 17, "members": [
            { "name": "tilingOffset", "type": 16, "count": 1 },
            { "name": "albedo", "type": 16, "count": 1 },
            { "name": "albedoScaleAndCutoff", "type": 16, "count": 1 },
            { "name": "pbrParams", "type": 16, "count": 1 },
            { "name": "emissive", "type": 16, "count": 1 },
            { "name": "emissiveScaleParam", "type": 16, "count": 1 }
          ]}
        ],
        "samplerTextures": [
          { "name": "albedoMap", "type": 28, "count": 1, "defines": ["USE_ALBEDO_MAP"], "stageFlags": 16, "binding": 1 }
        ],
        "buffers": [],
        "images": [],
        "textures": [],
        "samplers": [],
        "subpassInputs": []
      }
    ]
  },
  {
    "name": "terrain",
    "techniques": [
      { "name": "opaque", "passes": [{ "program": "terrain|terrain-vs|terrain-fs", "properties": { "UVScale": { "value": [1, 1, 1, 1], "type": 16 }, "lightMapUVParam": { "value": [0, 0, 0, 0], "type": 16 }, "metallic": { "value": [0, 0, 0, 0], "type": 16 }, "roughness": { "value": [1, 1, 1, 1], "type": 16 }, "weightMap": { "value": "black", "type": 28 }, "detailMap0": { "value": "grey", "type": 28 }, "detailMap1": { "value": "grey", "type": 28 }, "detailMap2": { "value": "grey", "type": 28 }, "detailMap3": { "value": "grey", "type": 28 }, "normalMap0": { "value": "normal", "type": 28 }, "normalMap1": { "value": "normal", "type": 28 }, "normalMap2": { "value": "normal", "type": 28 }, "normalMap3": { "value": "normal", "type": 28 }, "lightMap": { "value": "grey", "type": 28 } } }, { "phase": "forward-add", "propertyIndex": 0, "embeddedMacros": { "CC_FORWARD_ADD": true }, "blendState": { "targets": [{ "blend": true, "blendSrc": 1, "blendDst": 1, "blendSrcAlpha": 0, "blendDstAlpha": 1 }] }, "program": "terrain|terrain-vs|terrain-fs", "depthStencilState": { "depthFunc": 2, "depthTest": true, "depthWrite": false }, "properties": { "UVScale": { "value": [1, 1, 1, 1], "type": 16 }, "lightMapUVParam": { "value": [0, 0, 0, 0], "type": 16 }, "metallic": { "value": [0, 0, 0, 0], "type": 16 }, "roughness": { "value": [1, 1, 1, 1], "type": 16 }, "weightMap": { "value": "black", "type": 28 }, "detailMap0": { "value": "grey", "type": 28 }, "detailMap1": { "value": "grey", "type": 28 }, "detailMap2": { "value": "grey", "type": 28 }, "detailMap3": { "value": "grey", "type": 28 }, "normalMap0": { "value": "normal", "type": 28 }, "normalMap1": { "value": "normal", "type": 28 }, "normalMap2": { "value": "normal", "type": 28 }, "normalMap3": { "value": "normal", "type": 28 }, "lightMap": { "value": "grey", "type": 28 } } }, { "phase": "shadow-add", "propertyIndex": 0, "rasterizerState": { "cullMode": 2 }, "program": "terrain|shadow-caster-vs:vert|shadow-caster-fs:frag" }] }
    ],
    "shaders": [
      {
        "name": "terrain|terrain-vs|terrain-fs",
<<<<<<< HEAD
        "hash": 157231798,
        "builtins": {
          "statistics": { "CC_EFFECT_USED_VERTEX_UNIFORM_VECTORS": 111, "CC_EFFECT_USED_FRAGMENT_UNIFORM_VECTORS": 111 },
          "globals": { "blocks": [{ "name": "CCGlobal", "defines": [] }, { "name": "CCCamera", "defines": [] }, { "name": "CCShadow", "defines": [] }], "samplerTextures": [{ "name": "cc_shadowMap", "defines": ["CC_RECEIVE_SHADOW"] }, { "name": "cc_spotLightingMap", "defines": ["CC_RECEIVE_SHADOW"] }, { "name": "cc_environment", "defines": ["CC_USE_IBL"] }, { "name": "cc_diffuseMap", "defines": ["CC_USE_IBL", "CC_USE_DIFFUSEMAP"] }], "buffers": [], "images": [] },
          "locals": { "blocks": [{ "name": "CCLocal", "defines": [] }, { "name": "CCLocalBatched", "defines": ["!USE_INSTANCING", "USE_BATCHING"] }, { "name": "CCForwardLight", "defines": ["CC_FORWARD_ADD", "CC_ENABLE_CLUSTERED_LIGHT_CULLING"] }], "samplerTextures": [{ "name": "cc_lightingMap", "defines": ["USE_LIGHTMAP", "!USE_BATCHING", "!CC_FORWARD_ADD"] }], "buffers": [], "images": [] }
=======
        "hash": 651365368,
        "builtins": {
          "statistics": { "CC_EFFECT_USED_VERTEX_UNIFORM_VECTORS": 110, "CC_EFFECT_USED_FRAGMENT_UNIFORM_VECTORS": 61 },
          "globals": { "blocks": [{ "name": "CCGlobal", "defines": [] }, { "name": "CCCamera", "defines": [] }, { "name": "CCShadow", "defines": [] }], "samplerTextures": [{ "name": "cc_shadowMap", "defines": ["CC_RECEIVE_SHADOW"] }, { "name": "cc_spotLightingMap", "defines": ["CC_RECEIVE_SHADOW"] }, { "name": "cc_environment", "defines": ["CC_USE_IBL"] }, { "name": "cc_diffuseMap", "defines": ["CC_USE_IBL", "CC_USE_DIFFUSEMAP"] }], "buffers": [], "images": [] },
          "locals": { "blocks": [{ "name": "CCLocalBatched", "defines": ["USE_BATCHING"] }, { "name": "CCLocal", "defines": [] }, { "name": "CCForwardLight", "defines": ["CC_FORWARD_ADD", "CC_ENABLE_CLUSTERED_LIGHT_CULLING"] }], "samplerTextures": [{ "name": "cc_lightingMap", "defines": ["USE_LIGHTMAP", "!USE_BATCHING", "!CC_FORWARD_ADD"] }], "buffers": [], "images": [] }
>>>>>>> ab939cef
        },
        "defines": [
          { "name": "USE_BATCHING", "type": "boolean" },
          { "name": "CC_USE_FOG", "type": "number", "range": [0, 4] },
          { "name": "CC_USE_ACCURATE_FOG", "type": "boolean" },
          { "name": "USE_INSTANCING", "type": "boolean" },
          { "name": "USE_BATCHING", "type": "boolean" },
          { "name": "USE_LIGHTMAP", "type": "boolean" },
          { "name": "CC_RECEIVE_SHADOW", "type": "boolean" },
          { "name": "USE_NORMALMAP", "type": "boolean" },
          { "name": "CC_USE_IBL", "type": "number", "range": [0, 2] },
          { "name": "CC_USE_DIFFUSEMAP", "type": "number", "range": [0, 2] },
          { "name": "USE_REFLECTION_DENOISE", "type": "boolean" },
          { "name": "CC_FORWARD_ADD", "type": "boolean" },
          { "name": "CC_USE_HDR", "type": "boolean" },
          { "name": "LAYERS", "type": "number", "range": [0, 4] },
          { "name": "USE_PBR", "type": "boolean" },
          { "name": "CC_PIPELINE_TYPE", "type": "number", "range": [0, 1] },
          { "name": "CC_FORCE_FORWARD_SHADING", "type": "boolean" }
        ],
        "attributes": [
          { "name": "a_matWorld0", "defines": ["USE_INSTANCING"], "format": 44, "isInstanced": true, "location": 0 },
          { "name": "a_matWorld1", "defines": ["USE_INSTANCING"], "format": 44, "isInstanced": true, "location": 1 },
          { "name": "a_matWorld2", "defines": ["USE_INSTANCING"], "format": 44, "isInstanced": true, "location": 2 },
          { "name": "a_localShadowBias", "defines": ["USE_INSTANCING"], "format": 21, "isInstanced": true, "location": 3 },
          { "name": "a_lightingMapUVParam", "defines": ["USE_INSTANCING", "USE_LIGHTMAP"], "format": 44, "isInstanced": true, "location": 4 },
          { "name": "a_dyn_batch_id", "defines": ["!USE_INSTANCING", "USE_BATCHING"], "format": 11, "location": 5 },
          { "name": "a_position", "defines": [], "format": 32, "location": 6 },
          { "name": "a_normal", "defines": [], "format": 32, "location": 7 },
          { "name": "a_texCoord", "defines": [], "format": 21, "location": 8 }
        ],
        "blocks": [
          {"name": "TexCoords", "defines": [], "binding": 0, "stageFlags": 1, "members": [
            { "name": "UVScale", "type": 16, "count": 1 },
            { "name": "lightMapUVParam", "type": 16, "count": 1 }
          ]},
          {"name": "PbrParams", "defines": [], "binding": 1, "stageFlags": 16, "members": [
            { "name": "metallic", "type": 16, "count": 1 },
            { "name": "roughness", "type": 16, "count": 1 }
          ]}
        ],
        "samplerTextures": [
          { "name": "weightMap", "type": 28, "count": 1, "defines": [], "stageFlags": 16, "binding": 2 },
          { "name": "detailMap0", "type": 28, "count": 1, "defines": [], "stageFlags": 16, "binding": 3 },
          { "name": "detailMap1", "type": 28, "count": 1, "defines": [], "stageFlags": 16, "binding": 4 },
          { "name": "detailMap2", "type": 28, "count": 1, "defines": [], "stageFlags": 16, "binding": 5 },
          { "name": "detailMap3", "type": 28, "count": 1, "defines": [], "stageFlags": 16, "binding": 6 },
          { "name": "normalMap0", "type": 28, "count": 1, "defines": [], "stageFlags": 16, "binding": 7 },
          { "name": "normalMap1", "type": 28, "count": 1, "defines": [], "stageFlags": 16, "binding": 8 },
          { "name": "normalMap2", "type": 28, "count": 1, "defines": [], "stageFlags": 16, "binding": 9 },
          { "name": "normalMap3", "type": 28, "count": 1, "defines": [], "stageFlags": 16, "binding": 10 },
          { "name": "lightMap", "type": 28, "count": 1, "defines": [], "stageFlags": 16, "binding": 11 }
        ],
        "buffers": [
          { "name": "b_ccLightsBuffer", "memoryAccess": 1, "defines": ["CC_FORWARD_ADD", "CC_ENABLE_CLUSTERED_LIGHT_CULLING"], "stageFlags": 16, "binding": 12 },
          { "name": "b_clusterLightIndicesBuffer", "memoryAccess": 1, "defines": ["CC_FORWARD_ADD", "CC_ENABLE_CLUSTERED_LIGHT_CULLING"], "stageFlags": 16, "binding": 13 },
          { "name": "b_clusterLightGridBuffer", "memoryAccess": 1, "defines": ["CC_FORWARD_ADD", "CC_ENABLE_CLUSTERED_LIGHT_CULLING"], "stageFlags": 16, "binding": 14 }
        ],
        "images": [],
        "textures": [],
        "samplers": [],
        "subpassInputs": []
      },
      {
        "name": "terrain|shadow-caster-vs:vert|shadow-caster-fs:frag",
<<<<<<< HEAD
        "hash": 2218105608,
        "builtins": {
          "statistics": { "CC_EFFECT_USED_VERTEX_UNIFORM_VECTORS": 69, "CC_EFFECT_USED_FRAGMENT_UNIFORM_VECTORS": 0 },
=======
        "hash": 1201863027,
        "builtins": {
          "statistics": { "CC_EFFECT_USED_VERTEX_UNIFORM_VECTORS": 108, "CC_EFFECT_USED_FRAGMENT_UNIFORM_VECTORS": 0 },
>>>>>>> ab939cef
          "globals": { "blocks": [{ "name": "CCGlobal", "defines": [] }, { "name": "CCCamera", "defines": [] }, { "name": "CCShadow", "defines": [] }], "samplerTextures": [], "buffers": [], "images": [] },
          "locals": { "blocks": [{ "name": "CCLocalBatched", "defines": ["USE_BATCHING"] }, { "name": "CCLocal", "defines": [] }], "samplerTextures": [], "buffers": [], "images": [] }
        },
        "defines": [
          { "name": "USE_BATCHING", "type": "boolean" }
        ],
        "attributes": [
          { "name": "a_position", "defines": [], "format": 32, "location": 0 },
          { "name": "a_normal", "defines": [], "format": 32, "location": 1 },
          { "name": "a_texCoord", "defines": [], "format": 21, "location": 2 }
        ],
        "blocks": [],
        "samplerTextures": [],
        "buffers": [],
        "images": [],
        "textures": [],
        "samplers": [],
        "subpassInputs": []
      }
    ]
  },
  {
    "name": "unlit",
    "techniques": [
      { "name": "opaque", "passes": [{ "program": "unlit|unlit-vs:vert|unlit-fs:frag", "properties": { "mainTexture": { "value": "grey", "type": 28 }, "tilingOffset": { "value": [1, 1, 0, 0], "type": 16 }, "mainColor": { "value": [1, 1, 1, 1], "linear": true, "type": 16 }, "colorScale": { "value": [1, 1, 1], "type": 15, "handleInfo": ["colorScaleAndCutoff", 0, 15] }, "alphaThreshold": { "value": [0.5], "type": 13, "handleInfo": ["colorScaleAndCutoff", 3, 13] }, "color": { "linear": true, "type": 16, "handleInfo": ["mainColor", 0, 16] }, "colorScaleAndCutoff": { "type": 16, "value": [1, 1, 1, 0.5] } } }] }
    ],
    "shaders": [
      {
        "name": "unlit|unlit-vs:vert|unlit-fs:frag",
<<<<<<< HEAD
        "hash": 3576274656,
        "builtins": {
          "statistics": { "CC_EFFECT_USED_VERTEX_UNIFORM_VECTORS": 218, "CC_EFFECT_USED_FRAGMENT_UNIFORM_VECTORS": 41 },
          "globals": { "blocks": [{ "name": "CCGlobal", "defines": [] }, { "name": "CCCamera", "defines": [] }, { "name": "CCShadow", "defines": [] }], "samplerTextures": [], "buffers": [], "images": [] },
          "locals": { "blocks": [{ "name": "CCMorph", "defines": ["CC_USE_MORPH"] }, { "name": "CCSkinningTexture", "defines": ["CC_USE_SKINNING", "CC_USE_BAKED_ANIMATION"] }, { "name": "CCSkinningAnimation", "defines": ["CC_USE_SKINNING", "CC_USE_BAKED_ANIMATION"] }, { "name": "CCSkinning", "defines": ["CC_USE_SKINNING", "!CC_USE_BAKED_ANIMATION"] }, { "name": "CCLocalBatched", "defines": ["!USE_INSTANCING", "USE_BATCHING"] }, { "name": "CCLocal", "defines": ["!USE_INSTANCING", "!USE_BATCHING"] }], "samplerTextures": [{ "name": "cc_PositionDisplacements", "defines": ["CC_USE_MORPH", "CC_MORPH_TARGET_HAS_POSITION"] }, { "name": "cc_NormalDisplacements", "defines": ["CC_USE_MORPH", "CC_MORPH_TARGET_HAS_NORMAL"] }, { "name": "cc_TangentDisplacements", "defines": ["CC_USE_MORPH", "CC_MORPH_TARGET_HAS_TANGENT"] }, { "name": "cc_jointTexture", "defines": ["CC_USE_SKINNING", "CC_USE_BAKED_ANIMATION"] }], "buffers": [], "images": [] }
=======
        "hash": 667821691,
        "builtins": {
          "statistics": { "CC_EFFECT_USED_VERTEX_UNIFORM_VECTORS": 197, "CC_EFFECT_USED_FRAGMENT_UNIFORM_VECTORS": 41 },
          "globals": { "blocks": [{ "name": "CCGlobal", "defines": [] }, { "name": "CCCamera", "defines": [] }], "samplerTextures": [], "buffers": [], "images": [] },
          "locals": { "blocks": [{ "name": "CCMorph", "defines": ["CC_USE_MORPH"] }, { "name": "CCSkinningTexture", "defines": ["CC_USE_SKINNING", "CC_USE_BAKED_ANIMATION"] }, { "name": "CCSkinningAnimation", "defines": ["CC_USE_SKINNING", "CC_USE_BAKED_ANIMATION"] }, { "name": "CCSkinning", "defines": ["CC_USE_SKINNING", "!CC_USE_BAKED_ANIMATION"] }, { "name": "CCLocalBatched", "defines": ["USE_BATCHING"] }, { "name": "CCLocal", "defines": [] }], "samplerTextures": [{ "name": "cc_PositionDisplacements", "defines": ["CC_USE_MORPH", "CC_MORPH_TARGET_HAS_POSITION"] }, { "name": "cc_NormalDisplacements", "defines": ["CC_USE_MORPH", "CC_MORPH_TARGET_HAS_NORMAL"] }, { "name": "cc_TangentDisplacements", "defines": ["CC_USE_MORPH", "CC_MORPH_TARGET_HAS_TANGENT"] }, { "name": "cc_jointTexture", "defines": ["CC_USE_SKINNING", "CC_USE_BAKED_ANIMATION"] }], "buffers": [], "images": [] }
>>>>>>> ab939cef
        },
        "defines": [
          { "name": "USE_INSTANCING", "type": "boolean" },
          { "name": "USE_LIGHTMAP", "type": "boolean" },
          { "name": "USE_BATCHING", "type": "boolean" },
          { "name": "CC_USE_MORPH", "type": "boolean" },
          { "name": "CC_USE_SKINNING", "type": "boolean" },
          { "name": "CC_MORPH_TARGET_COUNT", "type": "number", "range": [2, 8] },
          { "name": "CC_MORPH_PRECOMPUTED", "type": "boolean" },
          { "name": "CC_MORPH_TARGET_HAS_POSITION", "type": "boolean" },
          { "name": "CC_MORPH_TARGET_HAS_NORMAL", "type": "boolean" },
          { "name": "CC_MORPH_TARGET_HAS_TANGENT", "type": "boolean" },
          { "name": "CC_USE_BAKED_ANIMATION", "type": "boolean" },
          { "name": "CC_USE_FOG", "type": "number", "range": [0, 4] },
          { "name": "CC_USE_ACCURATE_FOG", "type": "boolean" },
          { "name": "USE_VERTEX_COLOR", "type": "boolean" },
          { "name": "USE_TEXTURE", "type": "boolean" },
          { "name": "SAMPLE_FROM_RT", "type": "boolean" },
          { "name": "CC_USE_HDR", "type": "boolean" },
          { "name": "USE_ALPHA_TEST", "type": "boolean" },
          { "name": "ALPHA_TEST_CHANNEL", "type": "string", "options": ["a", "r", "g", "b"] }
        ],
        "attributes": [
          { "name": "a_position", "defines": [], "format": 32, "location": 0 },
          { "name": "a_normal", "defines": [], "format": 32, "location": 1 },
          { "name": "a_texCoord", "defines": [], "format": 21, "location": 2 },
          { "name": "a_tangent", "defines": [], "format": 44, "location": 3 },
          { "name": "a_matWorld0", "defines": ["USE_INSTANCING"], "format": 44, "isInstanced": true, "location": 6 },
          { "name": "a_matWorld1", "defines": ["USE_INSTANCING"], "format": 44, "isInstanced": true, "location": 7 },
          { "name": "a_matWorld2", "defines": ["USE_INSTANCING"], "format": 44, "isInstanced": true, "location": 8 },
          { "name": "a_lightingMapUVParam", "defines": ["USE_INSTANCING", "USE_LIGHTMAP"], "format": 44, "isInstanced": true, "location": 9 },
          { "name": "a_dyn_batch_id", "defines": ["!USE_INSTANCING", "USE_BATCHING"], "format": 11, "location": 10 },
          { "name": "a_vertexId", "defines": ["CC_USE_MORPH"], "format": 11, "location": 11 },
          { "name": "a_joints", "defines": ["CC_USE_SKINNING"], "location": 4 },
          { "name": "a_weights", "defines": ["CC_USE_SKINNING"], "format": 44, "location": 5 },
<<<<<<< HEAD
          { "name": "a_jointAnimInfo", "defines": ["CC_USE_SKINNING", "CC_USE_BAKED_ANIMATION", "USE_INSTANCING"], "format": 44, "isInstanced": true, "location": 7 },
          { "name": "a_matWorld0", "defines": ["USE_INSTANCING"], "format": 44, "isInstanced": true, "location": 8 },
          { "name": "a_matWorld1", "defines": ["USE_INSTANCING"], "format": 44, "isInstanced": true, "location": 9 },
          { "name": "a_matWorld2", "defines": ["USE_INSTANCING"], "format": 44, "isInstanced": true, "location": 10 },
          { "name": "a_localShadowBias", "defines": ["USE_INSTANCING"], "format": 21, "isInstanced": true, "location": 11 },
          { "name": "a_lightingMapUVParam", "defines": ["USE_INSTANCING", "USE_LIGHTMAP"], "format": 44, "isInstanced": true, "location": 12 },
          { "name": "a_dyn_batch_id", "defines": ["!USE_INSTANCING", "USE_BATCHING"], "format": 11, "location": 13 },
          { "name": "a_color", "defines": ["USE_VERTEX_COLOR"], "format": 44, "location": 14 }
=======
          { "name": "a_jointAnimInfo", "defines": ["CC_USE_SKINNING", "CC_USE_BAKED_ANIMATION", "USE_INSTANCING"], "format": 44, "isInstanced": true, "location": 12 },
          { "name": "a_color", "defines": ["USE_VERTEX_COLOR"], "format": 44, "location": 13 }
>>>>>>> ab939cef
        ],
        "blocks": [
          {"name": "TexCoords", "defines": ["USE_TEXTURE"], "binding": 0, "stageFlags": 1, "members": [
            { "name": "tilingOffset", "type": 16, "count": 1 }
          ]},
          {"name": "Constant", "defines": [], "binding": 1, "stageFlags": 16, "members": [
            { "name": "mainColor", "type": 16, "count": 1 },
            { "name": "colorScaleAndCutoff", "type": 16, "count": 1 }
          ]}
        ],
        "samplerTextures": [
          { "name": "mainTexture", "type": 28, "count": 1, "defines": ["USE_TEXTURE"], "stageFlags": 16, "binding": 2 }
        ],
        "buffers": [],
        "images": [],
        "textures": [],
        "samplers": [],
        "subpassInputs": []
      }
    ]
  },
  {
    "name": "bloom",
    "techniques": [
      { "passes": [{ "phase": "bloom-prefilter", "program": "bloom|bloom-vs|prefilter-fs", "depthStencilState": { "depthTest": false, "depthWrite": false } }, { "phase": "bloom-downsample", "program": "bloom|bloom-vs|downsample-fs", "depthStencilState": { "depthTest": false, "depthWrite": false } }, { "phase": "bloom-downsample", "program": "bloom|bloom-vs|downsample-fs", "depthStencilState": { "depthTest": false, "depthWrite": false } }, { "phase": "bloom-downsample", "program": "bloom|bloom-vs|downsample-fs", "depthStencilState": { "depthTest": false, "depthWrite": false } }, { "phase": "bloom-downsample", "program": "bloom|bloom-vs|downsample-fs", "depthStencilState": { "depthTest": false, "depthWrite": false } }, { "phase": "bloom-downsample", "program": "bloom|bloom-vs|downsample-fs", "depthStencilState": { "depthTest": false, "depthWrite": false } }, { "phase": "bloom-downsample", "program": "bloom|bloom-vs|downsample-fs", "depthStencilState": { "depthTest": false, "depthWrite": false } }, { "phase": "bloom-upsample", "program": "bloom|bloom-vs|upsample-fs", "depthStencilState": { "depthTest": false, "depthWrite": false } }, { "phase": "bloom-upsample", "program": "bloom|bloom-vs|upsample-fs", "depthStencilState": { "depthTest": false, "depthWrite": false } }, { "phase": "bloom-upsample", "program": "bloom|bloom-vs|upsample-fs", "depthStencilState": { "depthTest": false, "depthWrite": false } }, { "phase": "bloom-upsample", "program": "bloom|bloom-vs|upsample-fs", "depthStencilState": { "depthTest": false, "depthWrite": false } }, { "phase": "bloom-upsample", "program": "bloom|bloom-vs|upsample-fs", "depthStencilState": { "depthTest": false, "depthWrite": false } }, { "phase": "bloom-upsample", "program": "bloom|bloom-vs|upsample-fs", "depthStencilState": { "depthTest": false, "depthWrite": false } }, { "phase": "bloom-combine", "program": "bloom|bloom-vs|combine-fs", "depthStencilState": { "depthTest": false, "depthWrite": false } }] }
    ],
    "shaders": [
      {
        "name": "bloom|bloom-vs|prefilter-fs",
        "hash": 3305408129,
        "builtins": {
          "statistics": { "CC_EFFECT_USED_VERTEX_UNIFORM_VECTORS": 147, "CC_EFFECT_USED_FRAGMENT_UNIFORM_VECTORS": 40 },
          "globals": { "blocks": [{ "name": "CCGlobal", "defines": [] }, { "name": "CCCamera", "defines": [] }], "samplerTextures": [], "buffers": [], "images": [] },
          "locals": { "blocks": [{ "name": "CCMorph", "defines": ["CC_USE_MORPH"] }, { "name": "CCSkinningTexture", "defines": ["CC_USE_SKINNING", "CC_USE_BAKED_ANIMATION"] }, { "name": "CCSkinningAnimation", "defines": ["CC_USE_SKINNING", "CC_USE_BAKED_ANIMATION"] }, { "name": "CCSkinning", "defines": ["CC_USE_SKINNING", "!CC_USE_BAKED_ANIMATION"] }], "samplerTextures": [{ "name": "cc_PositionDisplacements", "defines": ["CC_USE_MORPH", "CC_MORPH_TARGET_HAS_POSITION"] }, { "name": "cc_NormalDisplacements", "defines": ["CC_USE_MORPH", "CC_MORPH_TARGET_HAS_NORMAL"] }, { "name": "cc_TangentDisplacements", "defines": ["CC_USE_MORPH", "CC_MORPH_TARGET_HAS_TANGENT"] }, { "name": "cc_jointTexture", "defines": ["CC_USE_SKINNING", "CC_USE_BAKED_ANIMATION"] }], "buffers": [], "images": [] }
        },
        "defines": [
          { "name": "USE_INSTANCING", "type": "boolean" },
          { "name": "USE_LIGHTMAP", "type": "boolean" },
          { "name": "USE_BATCHING", "type": "boolean" },
          { "name": "CC_USE_MORPH", "type": "boolean" },
          { "name": "CC_USE_SKINNING", "type": "boolean" },
          { "name": "CC_MORPH_TARGET_COUNT", "type": "number", "range": [2, 8] },
          { "name": "CC_MORPH_PRECOMPUTED", "type": "boolean" },
          { "name": "CC_MORPH_TARGET_HAS_POSITION", "type": "boolean" },
          { "name": "CC_MORPH_TARGET_HAS_NORMAL", "type": "boolean" },
          { "name": "CC_MORPH_TARGET_HAS_TANGENT", "type": "boolean" },
          { "name": "CC_USE_BAKED_ANIMATION", "type": "boolean" }
        ],
        "attributes": [
          { "name": "a_position", "defines": [], "format": 32, "location": 0 },
          { "name": "a_normal", "defines": [], "format": 32, "location": 1 },
          { "name": "a_texCoord", "defines": [], "format": 21, "location": 2 },
          { "name": "a_tangent", "defines": [], "format": 44, "location": 3 },
          { "name": "a_matWorld0", "defines": ["USE_INSTANCING"], "format": 44, "isInstanced": true, "location": 6 },
          { "name": "a_matWorld1", "defines": ["USE_INSTANCING"], "format": 44, "isInstanced": true, "location": 7 },
          { "name": "a_matWorld2", "defines": ["USE_INSTANCING"], "format": 44, "isInstanced": true, "location": 8 },
          { "name": "a_lightingMapUVParam", "defines": ["USE_INSTANCING", "USE_LIGHTMAP"], "format": 44, "isInstanced": true, "location": 9 },
          { "name": "a_dyn_batch_id", "defines": ["!USE_INSTANCING", "USE_BATCHING"], "format": 11, "location": 10 },
          { "name": "a_vertexId", "defines": ["CC_USE_MORPH"], "format": 11, "location": 11 },
          { "name": "a_joints", "defines": ["CC_USE_SKINNING"], "location": 4 },
          { "name": "a_weights", "defines": ["CC_USE_SKINNING"], "format": 44, "location": 5 },
          { "name": "a_jointAnimInfo", "defines": ["CC_USE_SKINNING", "CC_USE_BAKED_ANIMATION", "USE_INSTANCING"], "format": 44, "isInstanced": true, "location": 12 }
        ],
        "blocks": [
          {"name": "BloomUBO", "defines": [], "binding": 0, "stageFlags": 16, "members": [
            { "name": "texSize", "type": 16, "count": 1 }
          ]}
        ],
        "samplerTextures": [
          { "name": "outputResultMap", "type": 28, "count": 1, "defines": [], "stageFlags": 16, "binding": 1 }
        ],
        "buffers": [],
        "images": [],
        "textures": [],
        "samplers": [],
        "subpassInputs": []
      },
      {
        "name": "bloom|bloom-vs|downsample-fs",
        "hash": 2059270486,
        "builtins": {
          "statistics": { "CC_EFFECT_USED_VERTEX_UNIFORM_VECTORS": 147, "CC_EFFECT_USED_FRAGMENT_UNIFORM_VECTORS": 40 },
          "globals": { "blocks": [{ "name": "CCGlobal", "defines": [] }, { "name": "CCCamera", "defines": [] }], "samplerTextures": [], "buffers": [], "images": [] },
          "locals": { "blocks": [{ "name": "CCMorph", "defines": ["CC_USE_MORPH"] }, { "name": "CCSkinningTexture", "defines": ["CC_USE_SKINNING", "CC_USE_BAKED_ANIMATION"] }, { "name": "CCSkinningAnimation", "defines": ["CC_USE_SKINNING", "CC_USE_BAKED_ANIMATION"] }, { "name": "CCSkinning", "defines": ["CC_USE_SKINNING", "!CC_USE_BAKED_ANIMATION"] }], "samplerTextures": [{ "name": "cc_PositionDisplacements", "defines": ["CC_USE_MORPH", "CC_MORPH_TARGET_HAS_POSITION"] }, { "name": "cc_NormalDisplacements", "defines": ["CC_USE_MORPH", "CC_MORPH_TARGET_HAS_NORMAL"] }, { "name": "cc_TangentDisplacements", "defines": ["CC_USE_MORPH", "CC_MORPH_TARGET_HAS_TANGENT"] }, { "name": "cc_jointTexture", "defines": ["CC_USE_SKINNING", "CC_USE_BAKED_ANIMATION"] }], "buffers": [], "images": [] }
        },
        "defines": [
          { "name": "USE_INSTANCING", "type": "boolean" },
          { "name": "USE_LIGHTMAP", "type": "boolean" },
          { "name": "USE_BATCHING", "type": "boolean" },
          { "name": "CC_USE_MORPH", "type": "boolean" },
          { "name": "CC_USE_SKINNING", "type": "boolean" },
          { "name": "CC_MORPH_TARGET_COUNT", "type": "number", "range": [2, 8] },
          { "name": "CC_MORPH_PRECOMPUTED", "type": "boolean" },
          { "name": "CC_MORPH_TARGET_HAS_POSITION", "type": "boolean" },
          { "name": "CC_MORPH_TARGET_HAS_NORMAL", "type": "boolean" },
          { "name": "CC_MORPH_TARGET_HAS_TANGENT", "type": "boolean" },
          { "name": "CC_USE_BAKED_ANIMATION", "type": "boolean" }
        ],
        "attributes": [
          { "name": "a_position", "defines": [], "format": 32, "location": 0 },
          { "name": "a_normal", "defines": [], "format": 32, "location": 1 },
          { "name": "a_texCoord", "defines": [], "format": 21, "location": 2 },
          { "name": "a_tangent", "defines": [], "format": 44, "location": 3 },
          { "name": "a_matWorld0", "defines": ["USE_INSTANCING"], "format": 44, "isInstanced": true, "location": 6 },
          { "name": "a_matWorld1", "defines": ["USE_INSTANCING"], "format": 44, "isInstanced": true, "location": 7 },
          { "name": "a_matWorld2", "defines": ["USE_INSTANCING"], "format": 44, "isInstanced": true, "location": 8 },
          { "name": "a_lightingMapUVParam", "defines": ["USE_INSTANCING", "USE_LIGHTMAP"], "format": 44, "isInstanced": true, "location": 9 },
          { "name": "a_dyn_batch_id", "defines": ["!USE_INSTANCING", "USE_BATCHING"], "format": 11, "location": 10 },
          { "name": "a_vertexId", "defines": ["CC_USE_MORPH"], "format": 11, "location": 11 },
          { "name": "a_joints", "defines": ["CC_USE_SKINNING"], "location": 4 },
          { "name": "a_weights", "defines": ["CC_USE_SKINNING"], "format": 44, "location": 5 },
          { "name": "a_jointAnimInfo", "defines": ["CC_USE_SKINNING", "CC_USE_BAKED_ANIMATION", "USE_INSTANCING"], "format": 44, "isInstanced": true, "location": 12 }
        ],
        "blocks": [
          {"name": "BloomUBO", "defines": [], "binding": 0, "stageFlags": 16, "members": [
            { "name": "texSize", "type": 16, "count": 1 }
          ]}
        ],
        "samplerTextures": [
          { "name": "bloomTexture", "type": 28, "count": 1, "defines": [], "stageFlags": 16, "binding": 1 }
        ],
        "buffers": [],
        "images": [],
        "textures": [],
        "samplers": [],
        "subpassInputs": []
      },
      {
        "name": "bloom|bloom-vs|upsample-fs",
        "hash": 4061449647,
        "builtins": {
          "statistics": { "CC_EFFECT_USED_VERTEX_UNIFORM_VECTORS": 147, "CC_EFFECT_USED_FRAGMENT_UNIFORM_VECTORS": 40 },
          "globals": { "blocks": [{ "name": "CCGlobal", "defines": [] }, { "name": "CCCamera", "defines": [] }], "samplerTextures": [], "buffers": [], "images": [] },
          "locals": { "blocks": [{ "name": "CCMorph", "defines": ["CC_USE_MORPH"] }, { "name": "CCSkinningTexture", "defines": ["CC_USE_SKINNING", "CC_USE_BAKED_ANIMATION"] }, { "name": "CCSkinningAnimation", "defines": ["CC_USE_SKINNING", "CC_USE_BAKED_ANIMATION"] }, { "name": "CCSkinning", "defines": ["CC_USE_SKINNING", "!CC_USE_BAKED_ANIMATION"] }], "samplerTextures": [{ "name": "cc_PositionDisplacements", "defines": ["CC_USE_MORPH", "CC_MORPH_TARGET_HAS_POSITION"] }, { "name": "cc_NormalDisplacements", "defines": ["CC_USE_MORPH", "CC_MORPH_TARGET_HAS_NORMAL"] }, { "name": "cc_TangentDisplacements", "defines": ["CC_USE_MORPH", "CC_MORPH_TARGET_HAS_TANGENT"] }, { "name": "cc_jointTexture", "defines": ["CC_USE_SKINNING", "CC_USE_BAKED_ANIMATION"] }], "buffers": [], "images": [] }
        },
        "defines": [
          { "name": "USE_INSTANCING", "type": "boolean" },
          { "name": "USE_LIGHTMAP", "type": "boolean" },
          { "name": "USE_BATCHING", "type": "boolean" },
          { "name": "CC_USE_MORPH", "type": "boolean" },
          { "name": "CC_USE_SKINNING", "type": "boolean" },
          { "name": "CC_MORPH_TARGET_COUNT", "type": "number", "range": [2, 8] },
          { "name": "CC_MORPH_PRECOMPUTED", "type": "boolean" },
          { "name": "CC_MORPH_TARGET_HAS_POSITION", "type": "boolean" },
          { "name": "CC_MORPH_TARGET_HAS_NORMAL", "type": "boolean" },
          { "name": "CC_MORPH_TARGET_HAS_TANGENT", "type": "boolean" },
          { "name": "CC_USE_BAKED_ANIMATION", "type": "boolean" }
        ],
        "attributes": [
          { "name": "a_position", "defines": [], "format": 32, "location": 0 },
          { "name": "a_normal", "defines": [], "format": 32, "location": 1 },
          { "name": "a_texCoord", "defines": [], "format": 21, "location": 2 },
          { "name": "a_tangent", "defines": [], "format": 44, "location": 3 },
          { "name": "a_matWorld0", "defines": ["USE_INSTANCING"], "format": 44, "isInstanced": true, "location": 6 },
          { "name": "a_matWorld1", "defines": ["USE_INSTANCING"], "format": 44, "isInstanced": true, "location": 7 },
          { "name": "a_matWorld2", "defines": ["USE_INSTANCING"], "format": 44, "isInstanced": true, "location": 8 },
          { "name": "a_lightingMapUVParam", "defines": ["USE_INSTANCING", "USE_LIGHTMAP"], "format": 44, "isInstanced": true, "location": 9 },
          { "name": "a_dyn_batch_id", "defines": ["!USE_INSTANCING", "USE_BATCHING"], "format": 11, "location": 10 },
          { "name": "a_vertexId", "defines": ["CC_USE_MORPH"], "format": 11, "location": 11 },
          { "name": "a_joints", "defines": ["CC_USE_SKINNING"], "location": 4 },
          { "name": "a_weights", "defines": ["CC_USE_SKINNING"], "format": 44, "location": 5 },
          { "name": "a_jointAnimInfo", "defines": ["CC_USE_SKINNING", "CC_USE_BAKED_ANIMATION", "USE_INSTANCING"], "format": 44, "isInstanced": true, "location": 12 }
        ],
        "blocks": [
          {"name": "BloomUBO", "defines": [], "binding": 0, "stageFlags": 16, "members": [
            { "name": "texSize", "type": 16, "count": 1 }
          ]}
        ],
        "samplerTextures": [
          { "name": "bloomTexture", "type": 28, "count": 1, "defines": [], "stageFlags": 16, "binding": 1 }
        ],
        "buffers": [],
        "images": [],
        "textures": [],
        "samplers": [],
        "subpassInputs": []
      },
      {
        "name": "bloom|bloom-vs|combine-fs",
        "hash": 1820352897,
        "builtins": {
          "statistics": { "CC_EFFECT_USED_VERTEX_UNIFORM_VECTORS": 147, "CC_EFFECT_USED_FRAGMENT_UNIFORM_VECTORS": 40 },
          "globals": { "blocks": [{ "name": "CCGlobal", "defines": [] }, { "name": "CCCamera", "defines": [] }], "samplerTextures": [], "buffers": [], "images": [] },
          "locals": { "blocks": [{ "name": "CCMorph", "defines": ["CC_USE_MORPH"] }, { "name": "CCSkinningTexture", "defines": ["CC_USE_SKINNING", "CC_USE_BAKED_ANIMATION"] }, { "name": "CCSkinningAnimation", "defines": ["CC_USE_SKINNING", "CC_USE_BAKED_ANIMATION"] }, { "name": "CCSkinning", "defines": ["CC_USE_SKINNING", "!CC_USE_BAKED_ANIMATION"] }], "samplerTextures": [{ "name": "cc_PositionDisplacements", "defines": ["CC_USE_MORPH", "CC_MORPH_TARGET_HAS_POSITION"] }, { "name": "cc_NormalDisplacements", "defines": ["CC_USE_MORPH", "CC_MORPH_TARGET_HAS_NORMAL"] }, { "name": "cc_TangentDisplacements", "defines": ["CC_USE_MORPH", "CC_MORPH_TARGET_HAS_TANGENT"] }, { "name": "cc_jointTexture", "defines": ["CC_USE_SKINNING", "CC_USE_BAKED_ANIMATION"] }], "buffers": [], "images": [] }
        },
        "defines": [
          { "name": "USE_INSTANCING", "type": "boolean" },
          { "name": "USE_LIGHTMAP", "type": "boolean" },
          { "name": "USE_BATCHING", "type": "boolean" },
          { "name": "CC_USE_MORPH", "type": "boolean" },
          { "name": "CC_USE_SKINNING", "type": "boolean" },
          { "name": "CC_MORPH_TARGET_COUNT", "type": "number", "range": [2, 8] },
          { "name": "CC_MORPH_PRECOMPUTED", "type": "boolean" },
          { "name": "CC_MORPH_TARGET_HAS_POSITION", "type": "boolean" },
          { "name": "CC_MORPH_TARGET_HAS_NORMAL", "type": "boolean" },
          { "name": "CC_MORPH_TARGET_HAS_TANGENT", "type": "boolean" },
          { "name": "CC_USE_BAKED_ANIMATION", "type": "boolean" }
        ],
        "attributes": [
          { "name": "a_position", "defines": [], "format": 32, "location": 0 },
          { "name": "a_normal", "defines": [], "format": 32, "location": 1 },
          { "name": "a_texCoord", "defines": [], "format": 21, "location": 2 },
          { "name": "a_tangent", "defines": [], "format": 44, "location": 3 },
          { "name": "a_matWorld0", "defines": ["USE_INSTANCING"], "format": 44, "isInstanced": true, "location": 6 },
          { "name": "a_matWorld1", "defines": ["USE_INSTANCING"], "format": 44, "isInstanced": true, "location": 7 },
          { "name": "a_matWorld2", "defines": ["USE_INSTANCING"], "format": 44, "isInstanced": true, "location": 8 },
          { "name": "a_lightingMapUVParam", "defines": ["USE_INSTANCING", "USE_LIGHTMAP"], "format": 44, "isInstanced": true, "location": 9 },
          { "name": "a_dyn_batch_id", "defines": ["!USE_INSTANCING", "USE_BATCHING"], "format": 11, "location": 10 },
          { "name": "a_vertexId", "defines": ["CC_USE_MORPH"], "format": 11, "location": 11 },
          { "name": "a_joints", "defines": ["CC_USE_SKINNING"], "location": 4 },
          { "name": "a_weights", "defines": ["CC_USE_SKINNING"], "format": 44, "location": 5 },
          { "name": "a_jointAnimInfo", "defines": ["CC_USE_SKINNING", "CC_USE_BAKED_ANIMATION", "USE_INSTANCING"], "format": 44, "isInstanced": true, "location": 12 }
        ],
        "blocks": [
          {"name": "BloomUBO", "defines": [], "binding": 0, "stageFlags": 16, "members": [
            { "name": "texSize", "type": 16, "count": 1 }
          ]}
        ],
        "samplerTextures": [
          { "name": "outputResultMap", "type": 28, "count": 1, "defines": [], "stageFlags": 16, "binding": 1 },
          { "name": "bloomTexture", "type": 28, "count": 1, "defines": [], "stageFlags": 16, "binding": 2 }
        ],
        "buffers": [],
        "images": [],
        "textures": [],
        "samplers": [],
        "subpassInputs": []
      }
    ]
  },
  {
    "name": "deferred-lighting",
    "techniques": [
      { "passes": [{ "phase": "deferred-lighting", "program": "deferred-lighting|lighting-vs|lighting-fs", "depthStencilState": { "depthFunc": 4, "depthTest": true, "depthWrite": false } }] }
    ],
    "shaders": [
      {
        "name": "deferred-lighting|lighting-vs|lighting-fs",
<<<<<<< HEAD
        "hash": 2194127789,
=======
        "hash": 1338842829,
>>>>>>> ab939cef
        "builtins": {
          "statistics": { "CC_EFFECT_USED_VERTEX_UNIFORM_VECTORS": 39, "CC_EFFECT_USED_FRAGMENT_UNIFORM_VECTORS": 109 },
          "globals": { "blocks": [{ "name": "CCGlobal", "defines": [] }, { "name": "CCCamera", "defines": [] }, { "name": "CCShadow", "defines": [] }], "samplerTextures": [{ "name": "cc_shadowMap", "defines": ["CC_RECEIVE_SHADOW"] }, { "name": "cc_spotLightingMap", "defines": ["CC_RECEIVE_SHADOW"] }, { "name": "cc_environment", "defines": ["CC_USE_IBL"] }, { "name": "cc_diffuseMap", "defines": ["CC_USE_IBL", "CC_USE_DIFFUSEMAP"] }], "buffers": [], "images": [] },
          "locals": { "blocks": [{ "name": "CCLocalBatched", "defines": ["!USE_INSTANCING", "USE_BATCHING"] }, { "name": "CCLocal", "defines": ["!USE_INSTANCING", "!USE_BATCHING"] }, { "name": "CCForwardLight", "defines": ["CC_ENABLE_CLUSTERED_LIGHT_CULLING"] }], "samplerTextures": [], "buffers": [], "images": [] }
        },
        "defines": [
          { "name": "USE_INSTANCING", "type": "boolean" },
<<<<<<< HEAD
          { "name": "USE_BATCHING", "type": "boolean" },
          { "name": "USE_LIGHTMAP", "type": "boolean" },
=======
          { "name": "USE_LIGHTMAP", "type": "boolean" },
          { "name": "USE_BATCHING", "type": "boolean" },
          { "name": "CC_USE_MORPH", "type": "boolean" },
          { "name": "CC_USE_SKINNING", "type": "boolean" },
>>>>>>> ab939cef
          { "name": "CC_RECEIVE_SHADOW", "type": "boolean" },
          { "name": "CC_USE_IBL", "type": "number", "range": [0, 2] },
          { "name": "CC_USE_DIFFUSEMAP", "type": "number", "range": [0, 2] },
          { "name": "USE_REFLECTION_DENOISE", "type": "boolean" },
          { "name": "CC_FORWARD_ADD", "type": "boolean" },
          { "name": "CC_PIPELINE_TYPE", "type": "number", "range": [0, 1] },
          { "name": "CC_FORCE_FORWARD_SHADING", "type": "boolean" },
          { "name": "CC_USE_HDR", "type": "boolean" },
          { "name": "CC_USE_FOG", "type": "number", "range": [0, 4] }
        ],
        "attributes": [
          { "name": "a_position", "defines": [], "format": 32, "location": 0 },
          { "name": "a_normal", "defines": [], "format": 32, "location": 1 },
          { "name": "a_texCoord", "defines": [], "format": 21, "location": 2 },
          { "name": "a_tangent", "defines": [], "format": 44, "location": 3 },
          { "name": "a_matWorld0", "defines": ["USE_INSTANCING"], "format": 44, "isInstanced": true, "location": 6 },
          { "name": "a_matWorld1", "defines": ["USE_INSTANCING"], "format": 44, "isInstanced": true, "location": 7 },
          { "name": "a_matWorld2", "defines": ["USE_INSTANCING"], "format": 44, "isInstanced": true, "location": 8 },
          { "name": "a_lightingMapUVParam", "defines": ["USE_INSTANCING", "USE_LIGHTMAP"], "format": 44, "isInstanced": true, "location": 9 },
          { "name": "a_dyn_batch_id", "defines": ["!USE_INSTANCING", "USE_BATCHING"], "format": 11, "location": 10 },
          { "name": "a_vertexId", "defines": ["CC_USE_MORPH"], "format": 11, "location": 11 },
          { "name": "a_joints", "defines": ["CC_USE_SKINNING"], "location": 4 },
          { "name": "a_weights", "defines": ["CC_USE_SKINNING"], "format": 44, "location": 5 }
        ],
        "blocks": [],
        "samplerTextures": [
          { "name": "depth_stencil", "type": 28, "count": 1, "defines": [], "stageFlags": 16, "binding": 3 }
        ],
        "buffers": [
          { "name": "b_ccLightsBuffer", "memoryAccess": 1, "defines": ["CC_ENABLE_CLUSTERED_LIGHT_CULLING"], "stageFlags": 16, "binding": 4 },
          { "name": "b_clusterLightIndicesBuffer", "memoryAccess": 1, "defines": ["CC_ENABLE_CLUSTERED_LIGHT_CULLING"], "stageFlags": 16, "binding": 5 },
          { "name": "b_clusterLightGridBuffer", "memoryAccess": 1, "defines": ["CC_ENABLE_CLUSTERED_LIGHT_CULLING"], "stageFlags": 16, "binding": 6 }
        ],
        "images": [],
        "textures": [],
        "samplers": [],
        "subpassInputs": [
          { "name": "gbuffer_albedoMap", "count": 1, "defines": ["CC_DEVICE_CAN_BENEFIT_FROM_INPUT_ATTACHMENT"], "stageFlags": 16, "binding": 0 },
          { "name": "gbuffer_normalMap", "count": 1, "defines": ["CC_DEVICE_CAN_BENEFIT_FROM_INPUT_ATTACHMENT"], "stageFlags": 16, "binding": 1 },
          { "name": "gbuffer_emissiveMap", "count": 1, "defines": ["CC_DEVICE_CAN_BENEFIT_FROM_INPUT_ATTACHMENT"], "stageFlags": 16, "binding": 2 }
        ]
      }
    ]
  },
  {
    "name": "planar-shadow",
    "techniques": [
      { "passes": [{ "phase": "planarShadow", "blendState": { "targets": [{ "blend": true, "blendSrc": 2, "blendDst": 4, "blendDstAlpha": 4 }] }, "program": "planar-shadow|planar-shadow-vs:vert|planar-shadow-fs:frag", "depthStencilState": { "depthTest": true, "depthWrite": false, "stencilTestFront": true, "stencilFuncFront": 5, "stencilPassOpFront": 2, "stencilRefBack": 128, "stencilRefFront": 128, "stencilReadMaskBack": 128, "stencilReadMaskFront": 128, "stencilWriteMaskBack": 128, "stencilWriteMaskFront": 128 } }] }
    ],
    "shaders": [
      {
        "name": "planar-shadow|planar-shadow-vs:vert|planar-shadow-fs:frag",
<<<<<<< HEAD
        "hash": 2741503341,
=======
        "hash": 2381800466,
>>>>>>> ab939cef
        "builtins": {
          "statistics": { "CC_EFFECT_USED_VERTEX_UNIFORM_VECTORS": 217, "CC_EFFECT_USED_FRAGMENT_UNIFORM_VECTORS": 59 },
          "globals": { "blocks": [{ "name": "CCGlobal", "defines": [] }, { "name": "CCCamera", "defines": [] }, { "name": "CCShadow", "defines": [] }], "samplerTextures": [], "buffers": [], "images": [] },
          "locals": { "blocks": [{ "name": "CCMorph", "defines": ["CC_USE_MORPH"] }, { "name": "CCSkinningTexture", "defines": ["CC_USE_SKINNING", "CC_USE_BAKED_ANIMATION"] }, { "name": "CCSkinningAnimation", "defines": ["CC_USE_SKINNING", "CC_USE_BAKED_ANIMATION"] }, { "name": "CCSkinning", "defines": ["CC_USE_SKINNING", "!CC_USE_BAKED_ANIMATION"] }, { "name": "CCLocalBatched", "defines": ["USE_BATCHING"] }, { "name": "CCLocal", "defines": [] }], "samplerTextures": [{ "name": "cc_PositionDisplacements", "defines": ["CC_USE_MORPH", "CC_MORPH_TARGET_HAS_POSITION"] }, { "name": "cc_NormalDisplacements", "defines": ["CC_USE_MORPH", "CC_MORPH_TARGET_HAS_NORMAL"] }, { "name": "cc_TangentDisplacements", "defines": ["CC_USE_MORPH", "CC_MORPH_TARGET_HAS_TANGENT"] }, { "name": "cc_jointTexture", "defines": ["CC_USE_SKINNING", "CC_USE_BAKED_ANIMATION"] }], "buffers": [], "images": [] }
        },
        "defines": [
          { "name": "USE_INSTANCING", "type": "boolean" },
          { "name": "USE_LIGHTMAP", "type": "boolean" },
          { "name": "USE_BATCHING", "type": "boolean" },
          { "name": "CC_USE_MORPH", "type": "boolean" },
          { "name": "CC_USE_SKINNING", "type": "boolean" },
          { "name": "CC_MORPH_TARGET_COUNT", "type": "number", "range": [2, 8] },
          { "name": "CC_MORPH_PRECOMPUTED", "type": "boolean" },
          { "name": "CC_MORPH_TARGET_HAS_POSITION", "type": "boolean" },
          { "name": "CC_MORPH_TARGET_HAS_NORMAL", "type": "boolean" },
          { "name": "CC_MORPH_TARGET_HAS_TANGENT", "type": "boolean" },
          { "name": "CC_USE_BAKED_ANIMATION", "type": "boolean" }
        ],
        "attributes": [
          { "name": "a_position", "defines": [], "format": 32, "location": 0 },
          { "name": "a_normal", "defines": [], "format": 32, "location": 1 },
          { "name": "a_texCoord", "defines": [], "format": 21, "location": 2 },
          { "name": "a_tangent", "defines": [], "format": 44, "location": 3 },
          { "name": "a_matWorld0", "defines": ["USE_INSTANCING"], "format": 44, "isInstanced": true, "location": 6 },
          { "name": "a_matWorld1", "defines": ["USE_INSTANCING"], "format": 44, "isInstanced": true, "location": 7 },
          { "name": "a_matWorld2", "defines": ["USE_INSTANCING"], "format": 44, "isInstanced": true, "location": 8 },
          { "name": "a_lightingMapUVParam", "defines": ["USE_INSTANCING", "USE_LIGHTMAP"], "format": 44, "isInstanced": true, "location": 9 },
          { "name": "a_dyn_batch_id", "defines": ["!USE_INSTANCING", "USE_BATCHING"], "format": 11, "location": 10 },
          { "name": "a_vertexId", "defines": ["CC_USE_MORPH"], "format": 11, "location": 11 },
          { "name": "a_joints", "defines": ["CC_USE_SKINNING"], "location": 4 },
          { "name": "a_weights", "defines": ["CC_USE_SKINNING"], "format": 44, "location": 5 },
<<<<<<< HEAD
          { "name": "a_jointAnimInfo", "defines": ["CC_USE_SKINNING", "CC_USE_BAKED_ANIMATION", "USE_INSTANCING"], "format": 44, "isInstanced": true, "location": 7 },
          { "name": "a_matWorld0", "defines": ["USE_INSTANCING"], "format": 44, "isInstanced": true, "location": 8 },
          { "name": "a_matWorld1", "defines": ["USE_INSTANCING"], "format": 44, "isInstanced": true, "location": 9 },
          { "name": "a_matWorld2", "defines": ["USE_INSTANCING"], "format": 44, "isInstanced": true, "location": 10 },
          { "name": "a_localShadowBias", "defines": ["USE_INSTANCING"], "format": 21, "isInstanced": true, "location": 11 },
          { "name": "a_lightingMapUVParam", "defines": ["USE_INSTANCING", "USE_LIGHTMAP"], "format": 44, "isInstanced": true, "location": 12 },
          { "name": "a_dyn_batch_id", "defines": ["!USE_INSTANCING", "USE_BATCHING"], "format": 11, "location": 13 }
=======
          { "name": "a_jointAnimInfo", "defines": ["CC_USE_SKINNING", "CC_USE_BAKED_ANIMATION", "USE_INSTANCING"], "format": 44, "isInstanced": true, "location": 12 }
>>>>>>> ab939cef
        ],
        "blocks": [],
        "samplerTextures": [],
        "buffers": [],
        "images": [],
        "textures": [],
        "samplers": [],
        "subpassInputs": []
      }
    ]
  },
  {
    "name": "post-process",
    "techniques": [
      { "passes": [{ "phase": "post-process", "blendState": { "targets": [{ "blend": true, "blendSrc": 2, "blendDst": 4, "blendSrcAlpha": 2, "blendDstAlpha": 4 }] }, "program": "post-process|post-process-vs|post-process-fs", "depthStencilState": { "depthTest": false, "depthWrite": false } }] }
    ],
    "shaders": [
      {
        "name": "post-process|post-process-vs|post-process-fs",
        "hash": 1914929273,
        "builtins": {
          "statistics": { "CC_EFFECT_USED_VERTEX_UNIFORM_VECTORS": 147, "CC_EFFECT_USED_FRAGMENT_UNIFORM_VECTORS": 39 },
          "globals": { "blocks": [{ "name": "CCGlobal", "defines": [] }, { "name": "CCCamera", "defines": [] }], "samplerTextures": [], "buffers": [], "images": [] },
          "locals": { "blocks": [{ "name": "CCMorph", "defines": ["CC_USE_MORPH"] }, { "name": "CCSkinningTexture", "defines": ["CC_USE_SKINNING", "CC_USE_BAKED_ANIMATION"] }, { "name": "CCSkinningAnimation", "defines": ["CC_USE_SKINNING", "CC_USE_BAKED_ANIMATION"] }, { "name": "CCSkinning", "defines": ["CC_USE_SKINNING", "!CC_USE_BAKED_ANIMATION"] }], "samplerTextures": [{ "name": "cc_PositionDisplacements", "defines": ["CC_USE_MORPH", "CC_MORPH_TARGET_HAS_POSITION"] }, { "name": "cc_NormalDisplacements", "defines": ["CC_USE_MORPH", "CC_MORPH_TARGET_HAS_NORMAL"] }, { "name": "cc_TangentDisplacements", "defines": ["CC_USE_MORPH", "CC_MORPH_TARGET_HAS_TANGENT"] }, { "name": "cc_jointTexture", "defines": ["CC_USE_SKINNING", "CC_USE_BAKED_ANIMATION"] }], "buffers": [], "images": [] }
        },
        "defines": [
          { "name": "USE_INSTANCING", "type": "boolean" },
          { "name": "USE_LIGHTMAP", "type": "boolean" },
          { "name": "USE_BATCHING", "type": "boolean" },
          { "name": "CC_USE_MORPH", "type": "boolean" },
          { "name": "CC_USE_SKINNING", "type": "boolean" },
          { "name": "CC_MORPH_TARGET_COUNT", "type": "number", "range": [2, 8] },
          { "name": "CC_MORPH_PRECOMPUTED", "type": "boolean" },
          { "name": "CC_MORPH_TARGET_HAS_POSITION", "type": "boolean" },
          { "name": "CC_MORPH_TARGET_HAS_NORMAL", "type": "boolean" },
          { "name": "CC_MORPH_TARGET_HAS_TANGENT", "type": "boolean" },
          { "name": "CC_USE_BAKED_ANIMATION", "type": "boolean" },
          { "name": "ANTIALIAS_TYPE", "type": "number", "range": [0, 3] }
        ],
        "attributes": [
          { "name": "a_position", "defines": [], "format": 32, "location": 0 },
          { "name": "a_normal", "defines": [], "format": 32, "location": 1 },
          { "name": "a_texCoord", "defines": [], "format": 21, "location": 2 },
          { "name": "a_tangent", "defines": [], "format": 44, "location": 3 },
          { "name": "a_matWorld0", "defines": ["USE_INSTANCING"], "format": 44, "isInstanced": true, "location": 6 },
          { "name": "a_matWorld1", "defines": ["USE_INSTANCING"], "format": 44, "isInstanced": true, "location": 7 },
          { "name": "a_matWorld2", "defines": ["USE_INSTANCING"], "format": 44, "isInstanced": true, "location": 8 },
          { "name": "a_lightingMapUVParam", "defines": ["USE_INSTANCING", "USE_LIGHTMAP"], "format": 44, "isInstanced": true, "location": 9 },
          { "name": "a_dyn_batch_id", "defines": ["!USE_INSTANCING", "USE_BATCHING"], "format": 11, "location": 10 },
          { "name": "a_vertexId", "defines": ["CC_USE_MORPH"], "format": 11, "location": 11 },
          { "name": "a_joints", "defines": ["CC_USE_SKINNING"], "location": 4 },
          { "name": "a_weights", "defines": ["CC_USE_SKINNING"], "format": 44, "location": 5 },
          { "name": "a_jointAnimInfo", "defines": ["CC_USE_SKINNING", "CC_USE_BAKED_ANIMATION", "USE_INSTANCING"], "format": 44, "isInstanced": true, "location": 12 }
        ],
        "blocks": [],
        "samplerTextures": [
          { "name": "outputResultMap", "type": 28, "count": 1, "defines": [], "stageFlags": 16, "binding": 0 }
        ],
        "buffers": [],
        "images": [],
        "textures": [],
        "samplers": [],
        "subpassInputs": []
      }
    ]
  },
  {
    "name": "skybox",
    "techniques": [
      { "passes": [{ "rasterizerState": { "cullMode": 0 }, "program": "skybox|sky-vs:vert|sky-fs:frag", "priority": 245, "depthStencilState": { "depthTest": true, "depthWrite": false } }] }
    ],
    "shaders": [
      {
        "name": "skybox|sky-vs:vert|sky-fs:frag",
        "hash": 994271125,
        "builtins": {
          "statistics": { "CC_EFFECT_USED_VERTEX_UNIFORM_VECTORS": 39, "CC_EFFECT_USED_FRAGMENT_UNIFORM_VECTORS": 39 },
          "globals": { "blocks": [{ "name": "CCGlobal", "defines": [] }, { "name": "CCCamera", "defines": [] }], "samplerTextures": [{ "name": "cc_environment", "defines": [] }], "buffers": [], "images": [] },
          "locals": { "blocks": [], "samplerTextures": [], "buffers": [], "images": [] }
        },
        "defines": [
          { "name": "USE_INSTANCING", "type": "boolean" },
          { "name": "USE_LIGHTMAP", "type": "boolean" },
          { "name": "USE_BATCHING", "type": "boolean" },
          { "name": "CC_USE_MORPH", "type": "boolean" },
          { "name": "CC_USE_SKINNING", "type": "boolean" },
          { "name": "CC_USE_IBL", "type": "number", "range": [0, 2] },
          { "name": "CC_USE_HDR", "type": "boolean" },
          { "name": "USE_RGBE_CUBEMAP", "type": "boolean" }
        ],
        "attributes": [
          { "name": "a_position", "defines": [], "format": 32, "location": 0 },
          { "name": "a_normal", "defines": [], "format": 32, "location": 1 },
          { "name": "a_texCoord", "defines": [], "format": 21, "location": 2 },
          { "name": "a_tangent", "defines": [], "format": 44, "location": 3 },
          { "name": "a_matWorld0", "defines": ["USE_INSTANCING"], "format": 44, "isInstanced": true, "location": 6 },
          { "name": "a_matWorld1", "defines": ["USE_INSTANCING"], "format": 44, "isInstanced": true, "location": 7 },
          { "name": "a_matWorld2", "defines": ["USE_INSTANCING"], "format": 44, "isInstanced": true, "location": 8 },
          { "name": "a_lightingMapUVParam", "defines": ["USE_INSTANCING", "USE_LIGHTMAP"], "format": 44, "isInstanced": true, "location": 9 },
          { "name": "a_dyn_batch_id", "defines": ["!USE_INSTANCING", "USE_BATCHING"], "format": 11, "location": 10 },
          { "name": "a_vertexId", "defines": ["CC_USE_MORPH"], "format": 11, "location": 11 },
          { "name": "a_joints", "defines": ["CC_USE_SKINNING"], "location": 4 },
          { "name": "a_weights", "defines": ["CC_USE_SKINNING"], "format": 44, "location": 5 }
        ],
        "blocks": [],
        "samplerTextures": [],
        "buffers": [],
        "images": [],
        "textures": [],
        "samplers": [],
        "subpassInputs": []
      }
    ]
  },
  {
    "name": "profiler",
    "techniques": [
      { "passes": [{ "blendState": { "targets": [{ "blend": true, "blendSrc": 2, "blendDst": 4, "blendDstAlpha": 4 }] }, "rasterizerState": { "cullMode": 0 }, "program": "profiler|profiler-vs:vert|profiler-fs:frag", "priority": 255, "depthStencilState": { "depthTest": false, "depthWrite": false } }] }
    ],
    "shaders": [
      {
        "name": "profiler|profiler-vs:vert|profiler-fs:frag",
        "hash": 179162168,
        "builtins": {
          "statistics": { "CC_EFFECT_USED_VERTEX_UNIFORM_VECTORS": 60, "CC_EFFECT_USED_FRAGMENT_UNIFORM_VECTORS": 39 },
          "globals": { "blocks": [{ "name": "CCGlobal", "defines": [] }, { "name": "CCCamera", "defines": [] }], "samplerTextures": [], "buffers": [], "images": [] },
          "locals": { "blocks": [], "samplerTextures": [], "buffers": [], "images": [] }
        },
        "defines": [],
        "attributes": [
          { "name": "a_position", "defines": [], "format": 32, "location": 0 },
          { "name": "a_color", "defines": [], "format": 44, "location": 1 }
        ],
        "blocks": [
          {"name": "Constants", "defines": [], "binding": 0, "stageFlags": 1, "members": [
            { "name": "offset", "type": 16, "count": 1 }
          ]},
          {"name": "PerFrameInfo", "defines": [], "binding": 1, "stageFlags": 1, "members": [
            { "name": "digits", "type": 16, "count": 20 }
          ]}
        ],
        "samplerTextures": [
          { "name": "mainTexture", "type": 28, "count": 1, "defines": [], "stageFlags": 16, "binding": 2 }
        ],
        "buffers": [],
        "images": [],
        "textures": [],
        "samplers": [],
        "subpassInputs": []
      }
    ]
  },
  {
    "name": "splash-screen",
    "techniques": [
      { "name": "default", "passes": [{ "blendState": { "targets": [{ "blend": true, "blendSrc": 2, "blendDst": 4, "blendDstAlpha": 4 }] }, "rasterizerState": { "cullMode": 0 }, "program": "splash-screen|splash-screen-vs:vert|splash-screen-fs:frag", "depthStencilState": { "depthTest": false, "depthWrite": false }, "properties": { "mainTexture": { "value": "grey", "type": 28 }, "resolution": { "value": [640, 960], "type": 14, "handleInfo": ["u_buffer0", 0, 14] }, "percent": { "value": [0.5], "type": 13, "handleInfo": ["u_percent", 0, 13] }, "scale": { "value": [200, 500], "type": 14, "handleInfo": ["u_buffer1", 0, 14] }, "translate": { "value": [320, 480], "type": 14, "handleInfo": ["u_buffer1", 2, 14] }, "u_buffer0": { "type": 16, "value": [640, 960, 0, 0] }, "u_percent": { "type": 13, "value": [0.5] }, "u_buffer1": { "type": 16, "value": [200, 500, 320, 480] } } }] }
    ],
    "shaders": [
      {
        "name": "splash-screen|splash-screen-vs:vert|splash-screen-fs:frag",
        "hash": 3189094080,
        "builtins": {
          "statistics": { "CC_EFFECT_USED_VERTEX_UNIFORM_VECTORS": 6, "CC_EFFECT_USED_FRAGMENT_UNIFORM_VECTORS": 1 },
          "globals": { "blocks": [], "samplerTextures": [], "buffers": [], "images": [] },
          "locals": { "blocks": [], "samplerTextures": [], "buffers": [], "images": [] }
        },
        "defines": [],
        "attributes": [
          { "name": "a_position", "defines": [], "format": 21, "location": 0 },
          { "name": "a_texCoord", "defines": [], "format": 21, "location": 1 }
        ],
        "blocks": [
          {"name": "Constant", "defines": [], "binding": 0, "stageFlags": 1, "members": [
            { "name": "u_buffer0", "type": 16, "count": 1 },
            { "name": "u_buffer1", "type": 16, "count": 1 },
            { "name": "u_projection", "type": 25, "count": 1 }
          ]},
          {"name": "Factor", "defines": [], "binding": 1, "stageFlags": 16, "members": [
            { "name": "u_percent", "type": 13, "count": 1 }
          ]}
        ],
        "samplerTextures": [
          { "name": "mainTexture", "type": 28, "count": 1, "defines": [], "stageFlags": 16, "binding": 2 }
        ],
        "buffers": [],
        "images": [],
        "textures": [],
        "samplers": [],
        "subpassInputs": []
      }
    ]
  }
];<|MERGE_RESOLUTION|>--- conflicted
+++ resolved
@@ -9,15 +9,9 @@
     "shaders": [
       {
         "name": "billboard|vert:vs_main|tinted-fs:add",
-<<<<<<< HEAD
-        "hash": 3642336485,
-        "builtins": {
-          "statistics": { "CC_EFFECT_USED_VERTEX_UNIFORM_VECTORS": 54, "CC_EFFECT_USED_FRAGMENT_UNIFORM_VECTORS": 40 },
-=======
         "hash": 1805433947,
         "builtins": {
           "statistics": { "CC_EFFECT_USED_VERTEX_UNIFORM_VECTORS": 93, "CC_EFFECT_USED_FRAGMENT_UNIFORM_VECTORS": 40 },
->>>>>>> ab939cef
           "globals": { "blocks": [{ "name": "CCGlobal", "defines": [] }, { "name": "CCCamera", "defines": [] }], "samplerTextures": [], "buffers": [], "images": [] },
           "locals": { "blocks": [{ "name": "CCLocalBatched", "defines": ["USE_BATCHING"] }, { "name": "CCLocal", "defines": [] }], "samplerTextures": [], "buffers": [], "images": [] }
         },
@@ -90,15 +84,9 @@
     "shaders": [
       {
         "name": "graphics|vs:vert|fs:frag",
-<<<<<<< HEAD
-        "hash": 4284763886,
-        "builtins": {
-          "statistics": { "CC_EFFECT_USED_VERTEX_UNIFORM_VECTORS": 49, "CC_EFFECT_USED_FRAGMENT_UNIFORM_VECTORS": 0 },
-=======
         "hash": 3731581231,
         "builtins": {
           "statistics": { "CC_EFFECT_USED_VERTEX_UNIFORM_VECTORS": 88, "CC_EFFECT_USED_FRAGMENT_UNIFORM_VECTORS": 0 },
->>>>>>> ab939cef
           "globals": { "blocks": [{ "name": "CCGlobal", "defines": [] }, { "name": "CCCamera", "defines": [] }], "samplerTextures": [], "buffers": [], "images": [] },
           "locals": { "blocks": [{ "name": "CCLocalBatched", "defines": ["USE_BATCHING"] }, { "name": "CCLocal", "defines": [] }], "samplerTextures": [], "buffers": [], "images": [] }
         },
@@ -156,15 +144,9 @@
     "shaders": [
       {
         "name": "particle-gpu|particle-vs-gpu:gpvs_main|tinted-fs:add",
-<<<<<<< HEAD
-        "hash": 851293782,
-        "builtins": {
-          "statistics": { "CC_EFFECT_USED_VERTEX_UNIFORM_VECTORS": 64, "CC_EFFECT_USED_FRAGMENT_UNIFORM_VECTORS": 40 },
-=======
         "hash": 4107303786,
         "builtins": {
           "statistics": { "CC_EFFECT_USED_VERTEX_UNIFORM_VECTORS": 103, "CC_EFFECT_USED_FRAGMENT_UNIFORM_VECTORS": 40 },
->>>>>>> ab939cef
           "globals": { "blocks": [{ "name": "CCGlobal", "defines": [] }, { "name": "CCCamera", "defines": [] }], "samplerTextures": [], "buffers": [], "images": [] },
           "locals": { "blocks": [{ "name": "CCLocalBatched", "defines": ["USE_BATCHING"] }, { "name": "CCLocal", "defines": [] }], "samplerTextures": [], "buffers": [], "images": [] }
         },
@@ -255,15 +237,9 @@
     "shaders": [
       {
         "name": "particle-trail|particle-trail:vs_main|tinted-fs:add",
-<<<<<<< HEAD
-        "hash": 2502358098,
-        "builtins": {
-          "statistics": { "CC_EFFECT_USED_VERTEX_UNIFORM_VECTORS": 53, "CC_EFFECT_USED_FRAGMENT_UNIFORM_VECTORS": 40 },
-=======
         "hash": 2352659260,
         "builtins": {
           "statistics": { "CC_EFFECT_USED_VERTEX_UNIFORM_VECTORS": 92, "CC_EFFECT_USED_FRAGMENT_UNIFORM_VECTORS": 40 },
->>>>>>> ab939cef
           "globals": { "blocks": [{ "name": "CCGlobal", "defines": [] }, { "name": "CCCamera", "defines": [] }], "samplerTextures": [], "buffers": [], "images": [] },
           "locals": { "blocks": [{ "name": "CCLocalBatched", "defines": ["USE_BATCHING"] }, { "name": "CCLocal", "defines": [] }], "samplerTextures": [], "buffers": [], "images": [] }
         },
@@ -310,15 +286,9 @@
     "shaders": [
       {
         "name": "particle|particle-vs-legacy:lpvs_main|tinted-fs:add",
-<<<<<<< HEAD
-        "hash": 585841727,
-        "builtins": {
-          "statistics": { "CC_EFFECT_USED_VERTEX_UNIFORM_VECTORS": 53, "CC_EFFECT_USED_FRAGMENT_UNIFORM_VECTORS": 40 },
-=======
         "hash": 1876375309,
         "builtins": {
           "statistics": { "CC_EFFECT_USED_VERTEX_UNIFORM_VECTORS": 92, "CC_EFFECT_USED_FRAGMENT_UNIFORM_VECTORS": 40 },
->>>>>>> ab939cef
           "globals": { "blocks": [{ "name": "CCGlobal", "defines": [] }, { "name": "CCCamera", "defines": [] }], "samplerTextures": [], "buffers": [], "images": [] },
           "locals": { "blocks": [{ "name": "CCLocalBatched", "defines": ["USE_BATCHING"] }, { "name": "CCLocal", "defines": [] }], "samplerTextures": [], "buffers": [], "images": [] }
         },
@@ -368,15 +338,9 @@
     "shaders": [
       {
         "name": "spine|sprite-vs:vert|sprite-fs:frag",
-<<<<<<< HEAD
-        "hash": 2499219289,
-        "builtins": {
-          "statistics": { "CC_EFFECT_USED_VERTEX_UNIFORM_VECTORS": 49, "CC_EFFECT_USED_FRAGMENT_UNIFORM_VECTORS": 1 },
-=======
         "hash": 1824692969,
         "builtins": {
           "statistics": { "CC_EFFECT_USED_VERTEX_UNIFORM_VECTORS": 88, "CC_EFFECT_USED_FRAGMENT_UNIFORM_VECTORS": 1 },
->>>>>>> ab939cef
           "globals": { "blocks": [{ "name": "CCGlobal", "defines": [] }, { "name": "CCCamera", "defines": [] }], "samplerTextures": [], "buffers": [], "images": [] },
           "locals": { "blocks": [{ "name": "CCLocalBatched", "defines": ["USE_LOCAL", "USE_BATCHING"] }, { "name": "CCLocal", "defines": ["USE_LOCAL"] }], "samplerTextures": [{ "name": "cc_spriteTexture", "defines": [] }], "buffers": [], "images": [] }
         },
@@ -414,15 +378,9 @@
     "shaders": [
       {
         "name": "sprite|sprite-vs:vert|sprite-fs:frag",
-<<<<<<< HEAD
-        "hash": 1500757612,
-        "builtins": {
-          "statistics": { "CC_EFFECT_USED_VERTEX_UNIFORM_VECTORS": 49, "CC_EFFECT_USED_FRAGMENT_UNIFORM_VECTORS": 1 },
-=======
         "hash": 1671692051,
         "builtins": {
           "statistics": { "CC_EFFECT_USED_VERTEX_UNIFORM_VECTORS": 88, "CC_EFFECT_USED_FRAGMENT_UNIFORM_VECTORS": 1 },
->>>>>>> ab939cef
           "globals": { "blocks": [{ "name": "CCGlobal", "defines": [] }, { "name": "CCCamera", "defines": [] }], "samplerTextures": [], "buffers": [], "images": [] },
           "locals": { "blocks": [{ "name": "CCLocalBatched", "defines": ["USE_LOCAL", "USE_BATCHING"] }, { "name": "CCLocal", "defines": ["USE_LOCAL"] }], "samplerTextures": [{ "name": "cc_spriteTexture", "defines": ["USE_TEXTURE"] }], "buffers": [], "images": [] }
         },
@@ -463,13 +421,9 @@
     "shaders": [
       {
         "name": "standard|standard-vs|standard-fs",
-<<<<<<< HEAD
-        "hash": 3932095562,
-=======
         "hash": 380840843,
->>>>>>> ab939cef
-        "builtins": {
-          "statistics": { "CC_EFFECT_USED_VERTEX_UNIFORM_VECTORS": 223, "CC_EFFECT_USED_FRAGMENT_UNIFORM_VECTORS": 115 },
+        "builtins": {
+          "statistics": { "CC_EFFECT_USED_VERTEX_UNIFORM_VECTORS": 222, "CC_EFFECT_USED_FRAGMENT_UNIFORM_VECTORS": 65 },
           "globals": { "blocks": [{ "name": "CCGlobal", "defines": [] }, { "name": "CCCamera", "defines": [] }, { "name": "CCShadow", "defines": [] }], "samplerTextures": [{ "name": "cc_shadowMap", "defines": ["CC_RECEIVE_SHADOW"] }, { "name": "cc_spotLightingMap", "defines": ["CC_RECEIVE_SHADOW"] }, { "name": "cc_environment", "defines": ["CC_USE_IBL"] }, { "name": "cc_diffuseMap", "defines": ["CC_USE_IBL", "CC_USE_DIFFUSEMAP"] }], "buffers": [], "images": [] },
           "locals": { "blocks": [{ "name": "CCMorph", "defines": ["CC_USE_MORPH"] }, { "name": "CCSkinningTexture", "defines": ["CC_USE_SKINNING", "CC_USE_BAKED_ANIMATION"] }, { "name": "CCSkinningAnimation", "defines": ["CC_USE_SKINNING", "CC_USE_BAKED_ANIMATION"] }, { "name": "CCSkinning", "defines": ["CC_USE_SKINNING", "!CC_USE_BAKED_ANIMATION"] }, { "name": "CCLocalBatched", "defines": ["USE_BATCHING"] }, { "name": "CCLocal", "defines": [] }, { "name": "CCForwardLight", "defines": ["CC_FORWARD_ADD", "CC_ENABLE_CLUSTERED_LIGHT_CULLING"] }], "samplerTextures": [{ "name": "cc_PositionDisplacements", "defines": ["CC_USE_MORPH", "CC_MORPH_TARGET_HAS_POSITION"] }, { "name": "cc_NormalDisplacements", "defines": ["CC_USE_MORPH", "CC_MORPH_TARGET_HAS_NORMAL"] }, { "name": "cc_TangentDisplacements", "defines": ["CC_USE_MORPH", "CC_MORPH_TARGET_HAS_TANGENT"] }, { "name": "cc_jointTexture", "defines": ["CC_USE_SKINNING", "CC_USE_BAKED_ANIMATION"] }, { "name": "cc_lightingMap", "defines": ["USE_LIGHTMAP", "!USE_BATCHING", "!CC_FORWARD_ADD"] }], "buffers": [], "images": [] }
         },
@@ -525,21 +479,9 @@
           { "name": "a_vertexId", "defines": ["CC_USE_MORPH"], "format": 11, "location": 11 },
           { "name": "a_joints", "defines": ["CC_USE_SKINNING"], "location": 4 },
           { "name": "a_weights", "defines": ["CC_USE_SKINNING"], "format": 44, "location": 5 },
-<<<<<<< HEAD
-          { "name": "a_jointAnimInfo", "defines": ["CC_USE_SKINNING", "CC_USE_BAKED_ANIMATION", "USE_INSTANCING"], "format": 44, "isInstanced": true, "location": 7 },
-          { "name": "a_matWorld0", "defines": ["USE_INSTANCING"], "format": 44, "isInstanced": true, "location": 8 },
-          { "name": "a_matWorld1", "defines": ["USE_INSTANCING"], "format": 44, "isInstanced": true, "location": 9 },
-          { "name": "a_matWorld2", "defines": ["USE_INSTANCING"], "format": 44, "isInstanced": true, "location": 10 },
-          { "name": "a_localShadowBias", "defines": ["USE_INSTANCING"], "format": 21, "isInstanced": true, "location": 11 },
-          { "name": "a_lightingMapUVParam", "defines": ["USE_INSTANCING", "USE_LIGHTMAP"], "format": 44, "isInstanced": true, "location": 12 },
-          { "name": "a_dyn_batch_id", "defines": ["!USE_INSTANCING", "USE_BATCHING"], "format": 11, "location": 13 },
-          { "name": "a_color", "defines": ["USE_VERTEX_COLOR"], "format": 44, "location": 14 },
-          { "name": "a_texCoord1", "defines": [], "format": 21, "location": 15 }
-=======
           { "name": "a_jointAnimInfo", "defines": ["CC_USE_SKINNING", "CC_USE_BAKED_ANIMATION", "USE_INSTANCING"], "format": 44, "isInstanced": true, "location": 12 },
           { "name": "a_color", "defines": ["USE_VERTEX_COLOR"], "format": 44, "location": 13 },
           { "name": "a_texCoord1", "defines": [], "format": 21, "location": 14 }
->>>>>>> ab939cef
         ],
         "blocks": [
           {"name": "Constants", "defines": [], "binding": 0, "stageFlags": 17, "members": [
@@ -571,13 +513,9 @@
       },
       {
         "name": "standard|shadow-caster-vs:vert|shadow-caster-fs:frag",
-<<<<<<< HEAD
-        "hash": 1902937833,
-=======
         "hash": 670673936,
->>>>>>> ab939cef
-        "builtins": {
-          "statistics": { "CC_EFFECT_USED_VERTEX_UNIFORM_VECTORS": 184, "CC_EFFECT_USED_FRAGMENT_UNIFORM_VECTORS": 115 },
+        "builtins": {
+          "statistics": { "CC_EFFECT_USED_VERTEX_UNIFORM_VECTORS": 183, "CC_EFFECT_USED_FRAGMENT_UNIFORM_VECTORS": 65 },
           "globals": { "blocks": [{ "name": "CCShadow", "defines": [] }, { "name": "CCGlobal", "defines": [] }, { "name": "CCCamera", "defines": [] }], "samplerTextures": [{ "name": "cc_shadowMap", "defines": ["CC_RECEIVE_SHADOW"] }, { "name": "cc_spotLightingMap", "defines": ["CC_RECEIVE_SHADOW"] }], "buffers": [], "images": [] },
           "locals": { "blocks": [{ "name": "CCMorph", "defines": ["CC_USE_MORPH"] }, { "name": "CCSkinningTexture", "defines": ["CC_USE_SKINNING", "CC_USE_BAKED_ANIMATION"] }, { "name": "CCSkinningAnimation", "defines": ["CC_USE_SKINNING", "CC_USE_BAKED_ANIMATION"] }, { "name": "CCSkinning", "defines": ["CC_USE_SKINNING", "!CC_USE_BAKED_ANIMATION"] }, { "name": "CCLocalBatched", "defines": ["USE_BATCHING"] }, { "name": "CCLocal", "defines": [] }], "samplerTextures": [{ "name": "cc_PositionDisplacements", "defines": ["CC_USE_MORPH", "CC_MORPH_TARGET_HAS_POSITION"] }, { "name": "cc_NormalDisplacements", "defines": ["CC_USE_MORPH", "CC_MORPH_TARGET_HAS_NORMAL"] }, { "name": "cc_TangentDisplacements", "defines": ["CC_USE_MORPH", "CC_MORPH_TARGET_HAS_TANGENT"] }, { "name": "cc_jointTexture", "defines": ["CC_USE_SKINNING", "CC_USE_BAKED_ANIMATION"] }], "buffers": [], "images": [] }
         },
@@ -613,19 +551,8 @@
           { "name": "a_vertexId", "defines": ["CC_USE_MORPH"], "format": 11, "location": 11 },
           { "name": "a_joints", "defines": ["CC_USE_SKINNING"], "location": 4 },
           { "name": "a_weights", "defines": ["CC_USE_SKINNING"], "format": 44, "location": 5 },
-<<<<<<< HEAD
-          { "name": "a_jointAnimInfo", "defines": ["CC_USE_SKINNING", "CC_USE_BAKED_ANIMATION", "USE_INSTANCING"], "format": 44, "isInstanced": true, "location": 7 },
-          { "name": "a_matWorld0", "defines": ["USE_INSTANCING"], "format": 44, "isInstanced": true, "location": 8 },
-          { "name": "a_matWorld1", "defines": ["USE_INSTANCING"], "format": 44, "isInstanced": true, "location": 9 },
-          { "name": "a_matWorld2", "defines": ["USE_INSTANCING"], "format": 44, "isInstanced": true, "location": 10 },
-          { "name": "a_localShadowBias", "defines": ["USE_INSTANCING"], "format": 21, "isInstanced": true, "location": 11 },
-          { "name": "a_lightingMapUVParam", "defines": ["USE_INSTANCING", "USE_LIGHTMAP"], "format": 44, "isInstanced": true, "location": 12 },
-          { "name": "a_dyn_batch_id", "defines": ["!USE_INSTANCING", "USE_BATCHING"], "format": 11, "location": 13 },
-          { "name": "a_texCoord1", "defines": [], "format": 21, "location": 14 }
-=======
           { "name": "a_jointAnimInfo", "defines": ["CC_USE_SKINNING", "CC_USE_BAKED_ANIMATION", "USE_INSTANCING"], "format": 44, "isInstanced": true, "location": 12 },
           { "name": "a_texCoord1", "defines": [], "format": 21, "location": 13 }
->>>>>>> ab939cef
         ],
         "blocks": [
           {"name": "Constants", "defines": [], "binding": 0, "stageFlags": 17, "members": [
@@ -656,29 +583,19 @@
     "shaders": [
       {
         "name": "terrain|terrain-vs|terrain-fs",
-<<<<<<< HEAD
-        "hash": 157231798,
-        "builtins": {
-          "statistics": { "CC_EFFECT_USED_VERTEX_UNIFORM_VECTORS": 111, "CC_EFFECT_USED_FRAGMENT_UNIFORM_VECTORS": 111 },
-          "globals": { "blocks": [{ "name": "CCGlobal", "defines": [] }, { "name": "CCCamera", "defines": [] }, { "name": "CCShadow", "defines": [] }], "samplerTextures": [{ "name": "cc_shadowMap", "defines": ["CC_RECEIVE_SHADOW"] }, { "name": "cc_spotLightingMap", "defines": ["CC_RECEIVE_SHADOW"] }, { "name": "cc_environment", "defines": ["CC_USE_IBL"] }, { "name": "cc_diffuseMap", "defines": ["CC_USE_IBL", "CC_USE_DIFFUSEMAP"] }], "buffers": [], "images": [] },
-          "locals": { "blocks": [{ "name": "CCLocal", "defines": [] }, { "name": "CCLocalBatched", "defines": ["!USE_INSTANCING", "USE_BATCHING"] }, { "name": "CCForwardLight", "defines": ["CC_FORWARD_ADD", "CC_ENABLE_CLUSTERED_LIGHT_CULLING"] }], "samplerTextures": [{ "name": "cc_lightingMap", "defines": ["USE_LIGHTMAP", "!USE_BATCHING", "!CC_FORWARD_ADD"] }], "buffers": [], "images": [] }
-=======
         "hash": 651365368,
         "builtins": {
           "statistics": { "CC_EFFECT_USED_VERTEX_UNIFORM_VECTORS": 110, "CC_EFFECT_USED_FRAGMENT_UNIFORM_VECTORS": 61 },
           "globals": { "blocks": [{ "name": "CCGlobal", "defines": [] }, { "name": "CCCamera", "defines": [] }, { "name": "CCShadow", "defines": [] }], "samplerTextures": [{ "name": "cc_shadowMap", "defines": ["CC_RECEIVE_SHADOW"] }, { "name": "cc_spotLightingMap", "defines": ["CC_RECEIVE_SHADOW"] }, { "name": "cc_environment", "defines": ["CC_USE_IBL"] }, { "name": "cc_diffuseMap", "defines": ["CC_USE_IBL", "CC_USE_DIFFUSEMAP"] }], "buffers": [], "images": [] },
           "locals": { "blocks": [{ "name": "CCLocalBatched", "defines": ["USE_BATCHING"] }, { "name": "CCLocal", "defines": [] }, { "name": "CCForwardLight", "defines": ["CC_FORWARD_ADD", "CC_ENABLE_CLUSTERED_LIGHT_CULLING"] }], "samplerTextures": [{ "name": "cc_lightingMap", "defines": ["USE_LIGHTMAP", "!USE_BATCHING", "!CC_FORWARD_ADD"] }], "buffers": [], "images": [] }
->>>>>>> ab939cef
         },
         "defines": [
           { "name": "USE_BATCHING", "type": "boolean" },
           { "name": "CC_USE_FOG", "type": "number", "range": [0, 4] },
           { "name": "CC_USE_ACCURATE_FOG", "type": "boolean" },
-          { "name": "USE_INSTANCING", "type": "boolean" },
-          { "name": "USE_BATCHING", "type": "boolean" },
-          { "name": "USE_LIGHTMAP", "type": "boolean" },
           { "name": "CC_RECEIVE_SHADOW", "type": "boolean" },
           { "name": "USE_NORMALMAP", "type": "boolean" },
+          { "name": "USE_LIGHTMAP", "type": "boolean" },
           { "name": "CC_USE_IBL", "type": "number", "range": [0, 2] },
           { "name": "CC_USE_DIFFUSEMAP", "type": "number", "range": [0, 2] },
           { "name": "USE_REFLECTION_DENOISE", "type": "boolean" },
@@ -690,15 +607,9 @@
           { "name": "CC_FORCE_FORWARD_SHADING", "type": "boolean" }
         ],
         "attributes": [
-          { "name": "a_matWorld0", "defines": ["USE_INSTANCING"], "format": 44, "isInstanced": true, "location": 0 },
-          { "name": "a_matWorld1", "defines": ["USE_INSTANCING"], "format": 44, "isInstanced": true, "location": 1 },
-          { "name": "a_matWorld2", "defines": ["USE_INSTANCING"], "format": 44, "isInstanced": true, "location": 2 },
-          { "name": "a_localShadowBias", "defines": ["USE_INSTANCING"], "format": 21, "isInstanced": true, "location": 3 },
-          { "name": "a_lightingMapUVParam", "defines": ["USE_INSTANCING", "USE_LIGHTMAP"], "format": 44, "isInstanced": true, "location": 4 },
-          { "name": "a_dyn_batch_id", "defines": ["!USE_INSTANCING", "USE_BATCHING"], "format": 11, "location": 5 },
-          { "name": "a_position", "defines": [], "format": 32, "location": 6 },
-          { "name": "a_normal", "defines": [], "format": 32, "location": 7 },
-          { "name": "a_texCoord", "defines": [], "format": 21, "location": 8 }
+          { "name": "a_position", "defines": [], "format": 32, "location": 0 },
+          { "name": "a_normal", "defines": [], "format": 32, "location": 1 },
+          { "name": "a_texCoord", "defines": [], "format": 21, "location": 2 }
         ],
         "blocks": [
           {"name": "TexCoords", "defines": [], "binding": 0, "stageFlags": 1, "members": [
@@ -734,15 +645,9 @@
       },
       {
         "name": "terrain|shadow-caster-vs:vert|shadow-caster-fs:frag",
-<<<<<<< HEAD
-        "hash": 2218105608,
-        "builtins": {
-          "statistics": { "CC_EFFECT_USED_VERTEX_UNIFORM_VECTORS": 69, "CC_EFFECT_USED_FRAGMENT_UNIFORM_VECTORS": 0 },
-=======
         "hash": 1201863027,
         "builtins": {
           "statistics": { "CC_EFFECT_USED_VERTEX_UNIFORM_VECTORS": 108, "CC_EFFECT_USED_FRAGMENT_UNIFORM_VECTORS": 0 },
->>>>>>> ab939cef
           "globals": { "blocks": [{ "name": "CCGlobal", "defines": [] }, { "name": "CCCamera", "defines": [] }, { "name": "CCShadow", "defines": [] }], "samplerTextures": [], "buffers": [], "images": [] },
           "locals": { "blocks": [{ "name": "CCLocalBatched", "defines": ["USE_BATCHING"] }, { "name": "CCLocal", "defines": [] }], "samplerTextures": [], "buffers": [], "images": [] }
         },
@@ -772,19 +677,11 @@
     "shaders": [
       {
         "name": "unlit|unlit-vs:vert|unlit-fs:frag",
-<<<<<<< HEAD
-        "hash": 3576274656,
-        "builtins": {
-          "statistics": { "CC_EFFECT_USED_VERTEX_UNIFORM_VECTORS": 218, "CC_EFFECT_USED_FRAGMENT_UNIFORM_VECTORS": 41 },
-          "globals": { "blocks": [{ "name": "CCGlobal", "defines": [] }, { "name": "CCCamera", "defines": [] }, { "name": "CCShadow", "defines": [] }], "samplerTextures": [], "buffers": [], "images": [] },
-          "locals": { "blocks": [{ "name": "CCMorph", "defines": ["CC_USE_MORPH"] }, { "name": "CCSkinningTexture", "defines": ["CC_USE_SKINNING", "CC_USE_BAKED_ANIMATION"] }, { "name": "CCSkinningAnimation", "defines": ["CC_USE_SKINNING", "CC_USE_BAKED_ANIMATION"] }, { "name": "CCSkinning", "defines": ["CC_USE_SKINNING", "!CC_USE_BAKED_ANIMATION"] }, { "name": "CCLocalBatched", "defines": ["!USE_INSTANCING", "USE_BATCHING"] }, { "name": "CCLocal", "defines": ["!USE_INSTANCING", "!USE_BATCHING"] }], "samplerTextures": [{ "name": "cc_PositionDisplacements", "defines": ["CC_USE_MORPH", "CC_MORPH_TARGET_HAS_POSITION"] }, { "name": "cc_NormalDisplacements", "defines": ["CC_USE_MORPH", "CC_MORPH_TARGET_HAS_NORMAL"] }, { "name": "cc_TangentDisplacements", "defines": ["CC_USE_MORPH", "CC_MORPH_TARGET_HAS_TANGENT"] }, { "name": "cc_jointTexture", "defines": ["CC_USE_SKINNING", "CC_USE_BAKED_ANIMATION"] }], "buffers": [], "images": [] }
-=======
         "hash": 667821691,
         "builtins": {
           "statistics": { "CC_EFFECT_USED_VERTEX_UNIFORM_VECTORS": 197, "CC_EFFECT_USED_FRAGMENT_UNIFORM_VECTORS": 41 },
           "globals": { "blocks": [{ "name": "CCGlobal", "defines": [] }, { "name": "CCCamera", "defines": [] }], "samplerTextures": [], "buffers": [], "images": [] },
           "locals": { "blocks": [{ "name": "CCMorph", "defines": ["CC_USE_MORPH"] }, { "name": "CCSkinningTexture", "defines": ["CC_USE_SKINNING", "CC_USE_BAKED_ANIMATION"] }, { "name": "CCSkinningAnimation", "defines": ["CC_USE_SKINNING", "CC_USE_BAKED_ANIMATION"] }, { "name": "CCSkinning", "defines": ["CC_USE_SKINNING", "!CC_USE_BAKED_ANIMATION"] }, { "name": "CCLocalBatched", "defines": ["USE_BATCHING"] }, { "name": "CCLocal", "defines": [] }], "samplerTextures": [{ "name": "cc_PositionDisplacements", "defines": ["CC_USE_MORPH", "CC_MORPH_TARGET_HAS_POSITION"] }, { "name": "cc_NormalDisplacements", "defines": ["CC_USE_MORPH", "CC_MORPH_TARGET_HAS_NORMAL"] }, { "name": "cc_TangentDisplacements", "defines": ["CC_USE_MORPH", "CC_MORPH_TARGET_HAS_TANGENT"] }, { "name": "cc_jointTexture", "defines": ["CC_USE_SKINNING", "CC_USE_BAKED_ANIMATION"] }], "buffers": [], "images": [] }
->>>>>>> ab939cef
         },
         "defines": [
           { "name": "USE_INSTANCING", "type": "boolean" },
@@ -820,19 +717,8 @@
           { "name": "a_vertexId", "defines": ["CC_USE_MORPH"], "format": 11, "location": 11 },
           { "name": "a_joints", "defines": ["CC_USE_SKINNING"], "location": 4 },
           { "name": "a_weights", "defines": ["CC_USE_SKINNING"], "format": 44, "location": 5 },
-<<<<<<< HEAD
-          { "name": "a_jointAnimInfo", "defines": ["CC_USE_SKINNING", "CC_USE_BAKED_ANIMATION", "USE_INSTANCING"], "format": 44, "isInstanced": true, "location": 7 },
-          { "name": "a_matWorld0", "defines": ["USE_INSTANCING"], "format": 44, "isInstanced": true, "location": 8 },
-          { "name": "a_matWorld1", "defines": ["USE_INSTANCING"], "format": 44, "isInstanced": true, "location": 9 },
-          { "name": "a_matWorld2", "defines": ["USE_INSTANCING"], "format": 44, "isInstanced": true, "location": 10 },
-          { "name": "a_localShadowBias", "defines": ["USE_INSTANCING"], "format": 21, "isInstanced": true, "location": 11 },
-          { "name": "a_lightingMapUVParam", "defines": ["USE_INSTANCING", "USE_LIGHTMAP"], "format": 44, "isInstanced": true, "location": 12 },
-          { "name": "a_dyn_batch_id", "defines": ["!USE_INSTANCING", "USE_BATCHING"], "format": 11, "location": 13 },
-          { "name": "a_color", "defines": ["USE_VERTEX_COLOR"], "format": 44, "location": 14 }
-=======
           { "name": "a_jointAnimInfo", "defines": ["CC_USE_SKINNING", "CC_USE_BAKED_ANIMATION", "USE_INSTANCING"], "format": 44, "isInstanced": true, "location": 12 },
           { "name": "a_color", "defines": ["USE_VERTEX_COLOR"], "format": 44, "location": 13 }
->>>>>>> ab939cef
         ],
         "blocks": [
           {"name": "TexCoords", "defines": ["USE_TEXTURE"], "binding": 0, "stageFlags": 1, "members": [
@@ -1071,27 +957,18 @@
     "shaders": [
       {
         "name": "deferred-lighting|lighting-vs|lighting-fs",
-<<<<<<< HEAD
-        "hash": 2194127789,
-=======
         "hash": 1338842829,
->>>>>>> ab939cef
-        "builtins": {
-          "statistics": { "CC_EFFECT_USED_VERTEX_UNIFORM_VECTORS": 39, "CC_EFFECT_USED_FRAGMENT_UNIFORM_VECTORS": 109 },
+        "builtins": {
+          "statistics": { "CC_EFFECT_USED_VERTEX_UNIFORM_VECTORS": 39, "CC_EFFECT_USED_FRAGMENT_UNIFORM_VECTORS": 59 },
           "globals": { "blocks": [{ "name": "CCGlobal", "defines": [] }, { "name": "CCCamera", "defines": [] }, { "name": "CCShadow", "defines": [] }], "samplerTextures": [{ "name": "cc_shadowMap", "defines": ["CC_RECEIVE_SHADOW"] }, { "name": "cc_spotLightingMap", "defines": ["CC_RECEIVE_SHADOW"] }, { "name": "cc_environment", "defines": ["CC_USE_IBL"] }, { "name": "cc_diffuseMap", "defines": ["CC_USE_IBL", "CC_USE_DIFFUSEMAP"] }], "buffers": [], "images": [] },
-          "locals": { "blocks": [{ "name": "CCLocalBatched", "defines": ["!USE_INSTANCING", "USE_BATCHING"] }, { "name": "CCLocal", "defines": ["!USE_INSTANCING", "!USE_BATCHING"] }, { "name": "CCForwardLight", "defines": ["CC_ENABLE_CLUSTERED_LIGHT_CULLING"] }], "samplerTextures": [], "buffers": [], "images": [] }
+          "locals": { "blocks": [{ "name": "CCForwardLight", "defines": ["CC_ENABLE_CLUSTERED_LIGHT_CULLING"] }], "samplerTextures": [], "buffers": [], "images": [] }
         },
         "defines": [
           { "name": "USE_INSTANCING", "type": "boolean" },
-<<<<<<< HEAD
-          { "name": "USE_BATCHING", "type": "boolean" },
-          { "name": "USE_LIGHTMAP", "type": "boolean" },
-=======
           { "name": "USE_LIGHTMAP", "type": "boolean" },
           { "name": "USE_BATCHING", "type": "boolean" },
           { "name": "CC_USE_MORPH", "type": "boolean" },
           { "name": "CC_USE_SKINNING", "type": "boolean" },
->>>>>>> ab939cef
           { "name": "CC_RECEIVE_SHADOW", "type": "boolean" },
           { "name": "CC_USE_IBL", "type": "number", "range": [0, 2] },
           { "name": "CC_USE_DIFFUSEMAP", "type": "number", "range": [0, 2] },
@@ -1144,13 +1021,9 @@
     "shaders": [
       {
         "name": "planar-shadow|planar-shadow-vs:vert|planar-shadow-fs:frag",
-<<<<<<< HEAD
-        "hash": 2741503341,
-=======
         "hash": 2381800466,
->>>>>>> ab939cef
-        "builtins": {
-          "statistics": { "CC_EFFECT_USED_VERTEX_UNIFORM_VECTORS": 217, "CC_EFFECT_USED_FRAGMENT_UNIFORM_VECTORS": 59 },
+        "builtins": {
+          "statistics": { "CC_EFFECT_USED_VERTEX_UNIFORM_VECTORS": 216, "CC_EFFECT_USED_FRAGMENT_UNIFORM_VECTORS": 59 },
           "globals": { "blocks": [{ "name": "CCGlobal", "defines": [] }, { "name": "CCCamera", "defines": [] }, { "name": "CCShadow", "defines": [] }], "samplerTextures": [], "buffers": [], "images": [] },
           "locals": { "blocks": [{ "name": "CCMorph", "defines": ["CC_USE_MORPH"] }, { "name": "CCSkinningTexture", "defines": ["CC_USE_SKINNING", "CC_USE_BAKED_ANIMATION"] }, { "name": "CCSkinningAnimation", "defines": ["CC_USE_SKINNING", "CC_USE_BAKED_ANIMATION"] }, { "name": "CCSkinning", "defines": ["CC_USE_SKINNING", "!CC_USE_BAKED_ANIMATION"] }, { "name": "CCLocalBatched", "defines": ["USE_BATCHING"] }, { "name": "CCLocal", "defines": [] }], "samplerTextures": [{ "name": "cc_PositionDisplacements", "defines": ["CC_USE_MORPH", "CC_MORPH_TARGET_HAS_POSITION"] }, { "name": "cc_NormalDisplacements", "defines": ["CC_USE_MORPH", "CC_MORPH_TARGET_HAS_NORMAL"] }, { "name": "cc_TangentDisplacements", "defines": ["CC_USE_MORPH", "CC_MORPH_TARGET_HAS_TANGENT"] }, { "name": "cc_jointTexture", "defines": ["CC_USE_SKINNING", "CC_USE_BAKED_ANIMATION"] }], "buffers": [], "images": [] }
         },
@@ -1166,69 +1039,6 @@
           { "name": "CC_MORPH_TARGET_HAS_NORMAL", "type": "boolean" },
           { "name": "CC_MORPH_TARGET_HAS_TANGENT", "type": "boolean" },
           { "name": "CC_USE_BAKED_ANIMATION", "type": "boolean" }
-        ],
-        "attributes": [
-          { "name": "a_position", "defines": [], "format": 32, "location": 0 },
-          { "name": "a_normal", "defines": [], "format": 32, "location": 1 },
-          { "name": "a_texCoord", "defines": [], "format": 21, "location": 2 },
-          { "name": "a_tangent", "defines": [], "format": 44, "location": 3 },
-          { "name": "a_matWorld0", "defines": ["USE_INSTANCING"], "format": 44, "isInstanced": true, "location": 6 },
-          { "name": "a_matWorld1", "defines": ["USE_INSTANCING"], "format": 44, "isInstanced": true, "location": 7 },
-          { "name": "a_matWorld2", "defines": ["USE_INSTANCING"], "format": 44, "isInstanced": true, "location": 8 },
-          { "name": "a_lightingMapUVParam", "defines": ["USE_INSTANCING", "USE_LIGHTMAP"], "format": 44, "isInstanced": true, "location": 9 },
-          { "name": "a_dyn_batch_id", "defines": ["!USE_INSTANCING", "USE_BATCHING"], "format": 11, "location": 10 },
-          { "name": "a_vertexId", "defines": ["CC_USE_MORPH"], "format": 11, "location": 11 },
-          { "name": "a_joints", "defines": ["CC_USE_SKINNING"], "location": 4 },
-          { "name": "a_weights", "defines": ["CC_USE_SKINNING"], "format": 44, "location": 5 },
-<<<<<<< HEAD
-          { "name": "a_jointAnimInfo", "defines": ["CC_USE_SKINNING", "CC_USE_BAKED_ANIMATION", "USE_INSTANCING"], "format": 44, "isInstanced": true, "location": 7 },
-          { "name": "a_matWorld0", "defines": ["USE_INSTANCING"], "format": 44, "isInstanced": true, "location": 8 },
-          { "name": "a_matWorld1", "defines": ["USE_INSTANCING"], "format": 44, "isInstanced": true, "location": 9 },
-          { "name": "a_matWorld2", "defines": ["USE_INSTANCING"], "format": 44, "isInstanced": true, "location": 10 },
-          { "name": "a_localShadowBias", "defines": ["USE_INSTANCING"], "format": 21, "isInstanced": true, "location": 11 },
-          { "name": "a_lightingMapUVParam", "defines": ["USE_INSTANCING", "USE_LIGHTMAP"], "format": 44, "isInstanced": true, "location": 12 },
-          { "name": "a_dyn_batch_id", "defines": ["!USE_INSTANCING", "USE_BATCHING"], "format": 11, "location": 13 }
-=======
-          { "name": "a_jointAnimInfo", "defines": ["CC_USE_SKINNING", "CC_USE_BAKED_ANIMATION", "USE_INSTANCING"], "format": 44, "isInstanced": true, "location": 12 }
->>>>>>> ab939cef
-        ],
-        "blocks": [],
-        "samplerTextures": [],
-        "buffers": [],
-        "images": [],
-        "textures": [],
-        "samplers": [],
-        "subpassInputs": []
-      }
-    ]
-  },
-  {
-    "name": "post-process",
-    "techniques": [
-      { "passes": [{ "phase": "post-process", "blendState": { "targets": [{ "blend": true, "blendSrc": 2, "blendDst": 4, "blendSrcAlpha": 2, "blendDstAlpha": 4 }] }, "program": "post-process|post-process-vs|post-process-fs", "depthStencilState": { "depthTest": false, "depthWrite": false } }] }
-    ],
-    "shaders": [
-      {
-        "name": "post-process|post-process-vs|post-process-fs",
-        "hash": 1914929273,
-        "builtins": {
-          "statistics": { "CC_EFFECT_USED_VERTEX_UNIFORM_VECTORS": 147, "CC_EFFECT_USED_FRAGMENT_UNIFORM_VECTORS": 39 },
-          "globals": { "blocks": [{ "name": "CCGlobal", "defines": [] }, { "name": "CCCamera", "defines": [] }], "samplerTextures": [], "buffers": [], "images": [] },
-          "locals": { "blocks": [{ "name": "CCMorph", "defines": ["CC_USE_MORPH"] }, { "name": "CCSkinningTexture", "defines": ["CC_USE_SKINNING", "CC_USE_BAKED_ANIMATION"] }, { "name": "CCSkinningAnimation", "defines": ["CC_USE_SKINNING", "CC_USE_BAKED_ANIMATION"] }, { "name": "CCSkinning", "defines": ["CC_USE_SKINNING", "!CC_USE_BAKED_ANIMATION"] }], "samplerTextures": [{ "name": "cc_PositionDisplacements", "defines": ["CC_USE_MORPH", "CC_MORPH_TARGET_HAS_POSITION"] }, { "name": "cc_NormalDisplacements", "defines": ["CC_USE_MORPH", "CC_MORPH_TARGET_HAS_NORMAL"] }, { "name": "cc_TangentDisplacements", "defines": ["CC_USE_MORPH", "CC_MORPH_TARGET_HAS_TANGENT"] }, { "name": "cc_jointTexture", "defines": ["CC_USE_SKINNING", "CC_USE_BAKED_ANIMATION"] }], "buffers": [], "images": [] }
-        },
-        "defines": [
-          { "name": "USE_INSTANCING", "type": "boolean" },
-          { "name": "USE_LIGHTMAP", "type": "boolean" },
-          { "name": "USE_BATCHING", "type": "boolean" },
-          { "name": "CC_USE_MORPH", "type": "boolean" },
-          { "name": "CC_USE_SKINNING", "type": "boolean" },
-          { "name": "CC_MORPH_TARGET_COUNT", "type": "number", "range": [2, 8] },
-          { "name": "CC_MORPH_PRECOMPUTED", "type": "boolean" },
-          { "name": "CC_MORPH_TARGET_HAS_POSITION", "type": "boolean" },
-          { "name": "CC_MORPH_TARGET_HAS_NORMAL", "type": "boolean" },
-          { "name": "CC_MORPH_TARGET_HAS_TANGENT", "type": "boolean" },
-          { "name": "CC_USE_BAKED_ANIMATION", "type": "boolean" },
-          { "name": "ANTIALIAS_TYPE", "type": "number", "range": [0, 3] }
         ],
         "attributes": [
           { "name": "a_position", "defines": [], "format": 32, "location": 0 },
@@ -1246,6 +1056,59 @@
           { "name": "a_jointAnimInfo", "defines": ["CC_USE_SKINNING", "CC_USE_BAKED_ANIMATION", "USE_INSTANCING"], "format": 44, "isInstanced": true, "location": 12 }
         ],
         "blocks": [],
+        "samplerTextures": [],
+        "buffers": [],
+        "images": [],
+        "textures": [],
+        "samplers": [],
+        "subpassInputs": []
+      }
+    ]
+  },
+  {
+    "name": "post-process",
+    "techniques": [
+      { "passes": [{ "phase": "post-process", "blendState": { "targets": [{ "blend": true, "blendSrc": 2, "blendDst": 4, "blendSrcAlpha": 2, "blendDstAlpha": 4 }] }, "program": "post-process|post-process-vs|post-process-fs", "depthStencilState": { "depthTest": false, "depthWrite": false } }] }
+    ],
+    "shaders": [
+      {
+        "name": "post-process|post-process-vs|post-process-fs",
+        "hash": 1914929273,
+        "builtins": {
+          "statistics": { "CC_EFFECT_USED_VERTEX_UNIFORM_VECTORS": 147, "CC_EFFECT_USED_FRAGMENT_UNIFORM_VECTORS": 39 },
+          "globals": { "blocks": [{ "name": "CCGlobal", "defines": [] }, { "name": "CCCamera", "defines": [] }], "samplerTextures": [], "buffers": [], "images": [] },
+          "locals": { "blocks": [{ "name": "CCMorph", "defines": ["CC_USE_MORPH"] }, { "name": "CCSkinningTexture", "defines": ["CC_USE_SKINNING", "CC_USE_BAKED_ANIMATION"] }, { "name": "CCSkinningAnimation", "defines": ["CC_USE_SKINNING", "CC_USE_BAKED_ANIMATION"] }, { "name": "CCSkinning", "defines": ["CC_USE_SKINNING", "!CC_USE_BAKED_ANIMATION"] }], "samplerTextures": [{ "name": "cc_PositionDisplacements", "defines": ["CC_USE_MORPH", "CC_MORPH_TARGET_HAS_POSITION"] }, { "name": "cc_NormalDisplacements", "defines": ["CC_USE_MORPH", "CC_MORPH_TARGET_HAS_NORMAL"] }, { "name": "cc_TangentDisplacements", "defines": ["CC_USE_MORPH", "CC_MORPH_TARGET_HAS_TANGENT"] }, { "name": "cc_jointTexture", "defines": ["CC_USE_SKINNING", "CC_USE_BAKED_ANIMATION"] }], "buffers": [], "images": [] }
+        },
+        "defines": [
+          { "name": "USE_INSTANCING", "type": "boolean" },
+          { "name": "USE_LIGHTMAP", "type": "boolean" },
+          { "name": "USE_BATCHING", "type": "boolean" },
+          { "name": "CC_USE_MORPH", "type": "boolean" },
+          { "name": "CC_USE_SKINNING", "type": "boolean" },
+          { "name": "CC_MORPH_TARGET_COUNT", "type": "number", "range": [2, 8] },
+          { "name": "CC_MORPH_PRECOMPUTED", "type": "boolean" },
+          { "name": "CC_MORPH_TARGET_HAS_POSITION", "type": "boolean" },
+          { "name": "CC_MORPH_TARGET_HAS_NORMAL", "type": "boolean" },
+          { "name": "CC_MORPH_TARGET_HAS_TANGENT", "type": "boolean" },
+          { "name": "CC_USE_BAKED_ANIMATION", "type": "boolean" },
+          { "name": "ANTIALIAS_TYPE", "type": "number", "range": [0, 3] }
+        ],
+        "attributes": [
+          { "name": "a_position", "defines": [], "format": 32, "location": 0 },
+          { "name": "a_normal", "defines": [], "format": 32, "location": 1 },
+          { "name": "a_texCoord", "defines": [], "format": 21, "location": 2 },
+          { "name": "a_tangent", "defines": [], "format": 44, "location": 3 },
+          { "name": "a_matWorld0", "defines": ["USE_INSTANCING"], "format": 44, "isInstanced": true, "location": 6 },
+          { "name": "a_matWorld1", "defines": ["USE_INSTANCING"], "format": 44, "isInstanced": true, "location": 7 },
+          { "name": "a_matWorld2", "defines": ["USE_INSTANCING"], "format": 44, "isInstanced": true, "location": 8 },
+          { "name": "a_lightingMapUVParam", "defines": ["USE_INSTANCING", "USE_LIGHTMAP"], "format": 44, "isInstanced": true, "location": 9 },
+          { "name": "a_dyn_batch_id", "defines": ["!USE_INSTANCING", "USE_BATCHING"], "format": 11, "location": 10 },
+          { "name": "a_vertexId", "defines": ["CC_USE_MORPH"], "format": 11, "location": 11 },
+          { "name": "a_joints", "defines": ["CC_USE_SKINNING"], "location": 4 },
+          { "name": "a_weights", "defines": ["CC_USE_SKINNING"], "format": 44, "location": 5 },
+          { "name": "a_jointAnimInfo", "defines": ["CC_USE_SKINNING", "CC_USE_BAKED_ANIMATION", "USE_INSTANCING"], "format": 44, "isInstanced": true, "location": 12 }
+        ],
+        "blocks": [],
         "samplerTextures": [
           { "name": "outputResultMap", "type": 28, "count": 1, "defines": [], "stageFlags": 16, "binding": 0 }
         ],
