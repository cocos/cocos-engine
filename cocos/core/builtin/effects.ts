--- conflicted
+++ resolved
@@ -603,14 +603,10 @@
     "shaders": [
       {
         "name": "standard|standard-vs|standard-fs",
-<<<<<<< HEAD
-        "hash": 742716616,
-=======
         "hash": 4285586095,
->>>>>>> 85090a54
         "builtins": {
           "statistics": { "CC_EFFECT_USED_VERTEX_UNIFORM_VECTORS": 282, "CC_EFFECT_USED_FRAGMENT_UNIFORM_VECTORS": 134 },
-          "globals": { "blocks": [{ "name": "CCGlobal", "defines": [] }, { "name": "CCCamera", "defines": [] }, { "name": "CCShadow", "defines": [] }], "samplerTextures": [{ "name": "cc_shadowMap", "defines": ["CC_RECEIVE_SHADOW"] }, { "name": "cc_spotLightingMap", "defines": ["CC_RECEIVE_SHADOW"] }, { "name": "cc_environment", "defines": ["CC_USE_IBL"] }, { "name": "cc_diffuseMap", "defines": ["CC_USE_DIFFUSEMAP"] }], "buffers": [], "images": [] },
+          "globals": { "blocks": [{ "name": "CCGlobal", "defines": [] }, { "name": "CCCamera", "defines": [] }, { "name": "CCShadow", "defines": [] }, { "name": "CCCSM", "defines": ["CC_RECEIVE_SHADOW"] }], "samplerTextures": [{ "name": "cc_shadowMap", "defines": ["CC_RECEIVE_SHADOW"] }, { "name": "cc_spotLightingMap", "defines": ["CC_RECEIVE_SHADOW"] }, { "name": "cc_environment", "defines": ["CC_USE_IBL"] }, { "name": "cc_diffuseMap", "defines": ["CC_USE_DIFFUSEMAP"] }], "buffers": [], "images": [] },
           "locals": { "blocks": [{ "name": "CCMorph", "defines": ["CC_USE_MORPH"] }, { "name": "CCSkinningTexture", "defines": ["CC_USE_SKINNING", "CC_USE_BAKED_ANIMATION"] }, { "name": "CCSkinningAnimation", "defines": ["CC_USE_SKINNING", "CC_USE_BAKED_ANIMATION"] }, { "name": "CCSkinning", "defines": ["CC_USE_SKINNING", "!CC_USE_BAKED_ANIMATION"] }, { "name": "CCLocalBatched", "defines": ["!USE_INSTANCING", "USE_BATCHING"] }, { "name": "CCLocal", "defines": ["!USE_INSTANCING", "!USE_BATCHING"] }, { "name": "CCForwardLight", "defines": ["CC_FORWARD_ADD", "CC_ENABLE_CLUSTERED_LIGHT_CULLING"] }], "samplerTextures": [{ "name": "cc_PositionDisplacements", "defines": ["CC_USE_MORPH", "CC_MORPH_TARGET_HAS_POSITION"] }, { "name": "cc_NormalDisplacements", "defines": ["CC_USE_MORPH", "CC_MORPH_TARGET_HAS_NORMAL"] }, { "name": "cc_TangentDisplacements", "defines": ["CC_USE_MORPH", "CC_MORPH_TARGET_HAS_TANGENT"] }, { "name": "cc_jointTexture", "defines": ["CC_USE_SKINNING", "CC_USE_BAKED_ANIMATION"] }, { "name": "cc_lightingMap", "defines": ["CC_USE_LIGHTMAP", "!USE_BATCHING", "!CC_FORWARD_ADD"] }], "buffers": [], "images": [] }
         },
         "defines": [
@@ -701,10 +697,10 @@
       },
       {
         "name": "standard|shadow-caster-vs:vert|shadow-caster-fs:frag",
-        "hash": 2024550565,
-        "builtins": {
-          "statistics": { "CC_EFFECT_USED_VERTEX_UNIFORM_VECTORS": 242, "CC_EFFECT_USED_FRAGMENT_UNIFORM_VECTORS": 134 },
-          "globals": { "blocks": [{ "name": "CCShadow", "defines": [] }, { "name": "CCGlobal", "defines": [] }, { "name": "CCCamera", "defines": [] }], "samplerTextures": [{ "name": "cc_shadowMap", "defines": ["CC_RECEIVE_SHADOW"] }, { "name": "cc_spotLightingMap", "defines": ["CC_RECEIVE_SHADOW"] }], "buffers": [], "images": [] },
+        "hash": 4235079079,
+        "builtins": {
+          "statistics": { "CC_EFFECT_USED_VERTEX_UNIFORM_VECTORS": 184, "CC_EFFECT_USED_FRAGMENT_UNIFORM_VECTORS": 134 },
+          "globals": { "blocks": [{ "name": "CCShadow", "defines": [] }, { "name": "CCGlobal", "defines": [] }, { "name": "CCCamera", "defines": [] }, { "name": "CCCSM", "defines": ["CC_RECEIVE_SHADOW"] }], "samplerTextures": [{ "name": "cc_shadowMap", "defines": ["CC_RECEIVE_SHADOW"] }, { "name": "cc_spotLightingMap", "defines": ["CC_RECEIVE_SHADOW"] }], "buffers": [], "images": [] },
           "locals": { "blocks": [{ "name": "CCMorph", "defines": ["CC_USE_MORPH"] }, { "name": "CCSkinningTexture", "defines": ["CC_USE_SKINNING", "CC_USE_BAKED_ANIMATION"] }, { "name": "CCSkinningAnimation", "defines": ["CC_USE_SKINNING", "CC_USE_BAKED_ANIMATION"] }, { "name": "CCSkinning", "defines": ["CC_USE_SKINNING", "!CC_USE_BAKED_ANIMATION"] }, { "name": "CCLocalBatched", "defines": ["!USE_INSTANCING", "USE_BATCHING"] }, { "name": "CCLocal", "defines": ["!USE_INSTANCING", "!USE_BATCHING"] }], "samplerTextures": [{ "name": "cc_PositionDisplacements", "defines": ["CC_USE_MORPH", "CC_MORPH_TARGET_HAS_POSITION"] }, { "name": "cc_NormalDisplacements", "defines": ["CC_USE_MORPH", "CC_MORPH_TARGET_HAS_NORMAL"] }, { "name": "cc_TangentDisplacements", "defines": ["CC_USE_MORPH", "CC_MORPH_TARGET_HAS_TANGENT"] }, { "name": "cc_jointTexture", "defines": ["CC_USE_SKINNING", "CC_USE_BAKED_ANIMATION"] }], "buffers": [], "images": [] }
         },
         "defines": [
@@ -772,14 +768,10 @@
     "shaders": [
       {
         "name": "terrain|terrain-vs|terrain-fs",
-<<<<<<< HEAD
-        "hash": 1084436981,
-=======
         "hash": 2886943268,
->>>>>>> 85090a54
         "builtins": {
           "statistics": { "CC_EFFECT_USED_VERTEX_UNIFORM_VECTORS": 130, "CC_EFFECT_USED_FRAGMENT_UNIFORM_VECTORS": 130 },
-          "globals": { "blocks": [{ "name": "CCGlobal", "defines": [] }, { "name": "CCCamera", "defines": [] }, { "name": "CCShadow", "defines": [] }], "samplerTextures": [{ "name": "cc_shadowMap", "defines": ["CC_RECEIVE_SHADOW"] }, { "name": "cc_spotLightingMap", "defines": ["CC_RECEIVE_SHADOW"] }, { "name": "cc_environment", "defines": ["CC_USE_IBL"] }, { "name": "cc_diffuseMap", "defines": ["CC_USE_DIFFUSEMAP"] }], "buffers": [], "images": [] },
+          "globals": { "blocks": [{ "name": "CCGlobal", "defines": [] }, { "name": "CCCamera", "defines": [] }, { "name": "CCShadow", "defines": [] }, { "name": "CCCSM", "defines": ["CC_RECEIVE_SHADOW"] }], "samplerTextures": [{ "name": "cc_shadowMap", "defines": ["CC_RECEIVE_SHADOW"] }, { "name": "cc_spotLightingMap", "defines": ["CC_RECEIVE_SHADOW"] }, { "name": "cc_environment", "defines": ["CC_USE_IBL"] }, { "name": "cc_diffuseMap", "defines": ["CC_USE_DIFFUSEMAP"] }], "buffers": [], "images": [] },
           "locals": { "blocks": [{ "name": "CCLocal", "defines": [] }, { "name": "CCForwardLight", "defines": ["CC_FORWARD_ADD", "CC_ENABLE_CLUSTERED_LIGHT_CULLING"] }], "samplerTextures": [{ "name": "cc_lightingMap", "defines": ["CC_USE_LIGHTMAP", "!USE_BATCHING", "!CC_FORWARD_ADD"] }], "buffers": [], "images": [] }
         },
         "defines": [
@@ -839,9 +831,9 @@
       },
       {
         "name": "terrain|shadow-caster-vs:vert|shadow-caster-fs:frag",
-        "hash": 3463655373,
-        "builtins": {
-          "statistics": { "CC_EFFECT_USED_VERTEX_UNIFORM_VECTORS": 128, "CC_EFFECT_USED_FRAGMENT_UNIFORM_VECTORS": 0 },
+        "hash": 1104371006,
+        "builtins": {
+          "statistics": { "CC_EFFECT_USED_VERTEX_UNIFORM_VECTORS": 70, "CC_EFFECT_USED_FRAGMENT_UNIFORM_VECTORS": 0 },
           "globals": { "blocks": [{ "name": "CCGlobal", "defines": [] }, { "name": "CCCamera", "defines": [] }, { "name": "CCShadow", "defines": [] }], "samplerTextures": [], "buffers": [], "images": [] },
           "locals": { "blocks": [{ "name": "CCLocal", "defines": [] }], "samplerTextures": [], "buffers": [], "images": [] }
         },
@@ -1159,14 +1151,10 @@
     "shaders": [
       {
         "name": "deferred-lighting|lighting-vs|lighting-fs",
-<<<<<<< HEAD
-        "hash": 1889704027,
-=======
         "hash": 1174111565,
->>>>>>> 85090a54
         "builtins": {
           "statistics": { "CC_EFFECT_USED_VERTEX_UNIFORM_VECTORS": 40, "CC_EFFECT_USED_FRAGMENT_UNIFORM_VECTORS": 128 },
-          "globals": { "blocks": [{ "name": "CCGlobal", "defines": [] }, { "name": "CCCamera", "defines": [] }, { "name": "CCShadow", "defines": [] }], "samplerTextures": [{ "name": "cc_shadowMap", "defines": ["CC_RECEIVE_SHADOW"] }, { "name": "cc_spotLightingMap", "defines": ["CC_RECEIVE_SHADOW"] }, { "name": "cc_environment", "defines": ["CC_USE_IBL"] }, { "name": "cc_diffuseMap", "defines": ["CC_USE_DIFFUSEMAP"] }], "buffers": [], "images": [] },
+          "globals": { "blocks": [{ "name": "CCGlobal", "defines": [] }, { "name": "CCCamera", "defines": [] }, { "name": "CCShadow", "defines": [] }, { "name": "CCCSM", "defines": ["CC_RECEIVE_SHADOW"] }], "samplerTextures": [{ "name": "cc_shadowMap", "defines": ["CC_RECEIVE_SHADOW"] }, { "name": "cc_spotLightingMap", "defines": ["CC_RECEIVE_SHADOW"] }, { "name": "cc_environment", "defines": ["CC_USE_IBL"] }, { "name": "cc_diffuseMap", "defines": ["CC_USE_DIFFUSEMAP"] }], "buffers": [], "images": [] },
           "locals": { "blocks": [{ "name": "CCLocal", "defines": [] }, { "name": "CCForwardLight", "defines": ["CC_ENABLE_CLUSTERED_LIGHT_CULLING"] }], "samplerTextures": [], "buffers": [], "images": [] }
         },
         "defines": [
@@ -1230,9 +1218,9 @@
     "shaders": [
       {
         "name": "planar-shadow|planar-shadow-vs:vert|planar-shadow-fs:frag",
-        "hash": 3333281915,
-        "builtins": {
-          "statistics": { "CC_EFFECT_USED_VERTEX_UNIFORM_VECTORS": 276, "CC_EFFECT_USED_FRAGMENT_UNIFORM_VECTORS": 118 },
+        "hash": 2402869293,
+        "builtins": {
+          "statistics": { "CC_EFFECT_USED_VERTEX_UNIFORM_VECTORS": 218, "CC_EFFECT_USED_FRAGMENT_UNIFORM_VECTORS": 60 },
           "globals": { "blocks": [{ "name": "CCGlobal", "defines": [] }, { "name": "CCCamera", "defines": [] }, { "name": "CCShadow", "defines": [] }], "samplerTextures": [], "buffers": [], "images": [] },
           "locals": { "blocks": [{ "name": "CCMorph", "defines": ["CC_USE_MORPH"] }, { "name": "CCSkinningTexture", "defines": ["CC_USE_SKINNING", "CC_USE_BAKED_ANIMATION"] }, { "name": "CCSkinningAnimation", "defines": ["CC_USE_SKINNING", "CC_USE_BAKED_ANIMATION"] }, { "name": "CCSkinning", "defines": ["CC_USE_SKINNING", "!CC_USE_BAKED_ANIMATION"] }, { "name": "CCLocalBatched", "defines": ["!USE_INSTANCING", "USE_BATCHING"] }, { "name": "CCLocal", "defines": ["!USE_INSTANCING", "!USE_BATCHING"] }], "samplerTextures": [{ "name": "cc_PositionDisplacements", "defines": ["CC_USE_MORPH", "CC_MORPH_TARGET_HAS_POSITION"] }, { "name": "cc_NormalDisplacements", "defines": ["CC_USE_MORPH", "CC_MORPH_TARGET_HAS_NORMAL"] }, { "name": "cc_TangentDisplacements", "defines": ["CC_USE_MORPH", "CC_MORPH_TARGET_HAS_TANGENT"] }, { "name": "cc_jointTexture", "defines": ["CC_USE_SKINNING", "CC_USE_BAKED_ANIMATION"] }], "buffers": [], "images": [] }
         },
@@ -1341,7 +1329,7 @@
     "shaders": [
       {
         "name": "skybox|sky-vs:vert|sky-fs:frag",
-        "hash": 1670296498,
+        "hash": 3355006655,
         "builtins": {
           "statistics": { "CC_EFFECT_USED_VERTEX_UNIFORM_VECTORS": 40, "CC_EFFECT_USED_FRAGMENT_UNIFORM_VECTORS": 40 },
           "globals": { "blocks": [{ "name": "CCGlobal", "defines": [] }, { "name": "CCCamera", "defines": [] }], "samplerTextures": [{ "name": "cc_environment", "defines": [] }], "buffers": [], "images": [] },
