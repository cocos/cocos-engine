--- conflicted
+++ resolved
@@ -388,11 +388,7 @@
     "shaders": [
       {
         "name": "standard|standard-vs|standard-fs",
-<<<<<<< HEAD
-        "hash": 1509258058,
-=======
         "hash": 1260284195,
->>>>>>> 731fd344
         "builtins": {
           "statistics": { "CC_EFFECT_USED_VERTEX_UNIFORM_VECTORS": 220, "CC_EFFECT_USED_FRAGMENT_UNIFORM_VECTORS": 63 },
           "globals": { "blocks": [{ "name": "CCGlobal", "defines": [] }, { "name": "CCCamera", "defines": [] }, { "name": "CCShadow", "defines": [] }], "samplerTextures": [{ "name": "cc_shadowMap", "defines": ["CC_RECEIVE_SHADOW"] }, { "name": "cc_spotLightingMap", "defines": ["CC_RECEIVE_SHADOW"] }, { "name": "cc_environment", "defines": ["CC_USE_IBL"] }], "buffers": [], "images": [] },
@@ -707,11 +703,7 @@
     "shaders": [
       {
         "name": "deferred-lighting|lighting-vs|lighting-fs",
-<<<<<<< HEAD
-        "hash": 469252423,
-=======
         "hash": 372850182,
->>>>>>> 731fd344
         "builtins": {
           "statistics": { "CC_EFFECT_USED_VERTEX_UNIFORM_VECTORS": 37, "CC_EFFECT_USED_FRAGMENT_UNIFORM_VECTORS": 56 },
           "globals": { "blocks": [{ "name": "CCGlobal", "defines": [] }, { "name": "CCCamera", "defines": [] }, { "name": "CCShadow", "defines": [] }], "samplerTextures": [{ "name": "cc_shadowMap", "defines": ["CC_RECEIVE_SHADOW"] }, { "name": "cc_spotLightingMap", "defines": ["CC_RECEIVE_SHADOW"] }, { "name": "cc_environment", "defines": ["CC_USE_IBL"] }], "buffers": [], "images": [] },
