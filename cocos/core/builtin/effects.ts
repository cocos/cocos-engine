--- conflicted
+++ resolved
@@ -565,11 +565,7 @@
     "shaders": [
       {
         "name": "standard|standard-vs|standard-fs",
-<<<<<<< HEAD
-        "hash": 3718900422,
-=======
         "hash": 2489015834,
->>>>>>> 04d93514
         "builtins": {
           "statistics": { "CC_EFFECT_USED_VERTEX_UNIFORM_VECTORS": 223, "CC_EFFECT_USED_FRAGMENT_UNIFORM_VECTORS": 75 },
           "globals": { "blocks": [{ "name": "CCGlobal", "defines": [] }, { "name": "CCCamera", "defines": [] }, { "name": "CCShadow", "defines": [] }], "samplerTextures": [{ "name": "cc_shadowMap", "defines": ["CC_RECEIVE_SHADOW"] }, { "name": "cc_spotLightingMap", "defines": ["CC_RECEIVE_SHADOW"] }, { "name": "cc_environment", "defines": ["CC_USE_IBL"] }, { "name": "cc_diffuseMap", "defines": ["CC_USE_DIFFUSEMAP"] }], "buffers": [], "images": [] },
@@ -662,11 +658,7 @@
       },
       {
         "name": "standard|shadow-caster-vs:vert|shadow-caster-fs:frag",
-<<<<<<< HEAD
-        "hash": 2576685478,
-=======
         "hash": 2052537501,
->>>>>>> 04d93514
         "builtins": {
           "statistics": { "CC_EFFECT_USED_VERTEX_UNIFORM_VECTORS": 184, "CC_EFFECT_USED_FRAGMENT_UNIFORM_VECTORS": 75 },
           "globals": { "blocks": [{ "name": "CCShadow", "defines": [] }, { "name": "CCGlobal", "defines": [] }, { "name": "CCCamera", "defines": [] }], "samplerTextures": [{ "name": "cc_shadowMap", "defines": ["CC_RECEIVE_SHADOW"] }, { "name": "cc_spotLightingMap", "defines": ["CC_RECEIVE_SHADOW"] }], "buffers": [], "images": [] },
