/* eslint-disable */
// absolute essential effects
export const effects = [
  {
    "name": "billboard",
    "techniques": [
      { "name": "add", "passes": [{ "rasterizerState": { "cullMode": 0 }, "blendState": { "targets": [{ "blend": true, "blendSrc": 2, "blendDst": 1, "blendSrcAlpha": 2, "blendDstAlpha": 1 }] }, "program": "billboard|vert:vs_main|tinted-fs:add", "depthStencilState": { "depthTest": true, "depthWrite": false }, "properties": { "mainTexture": { "value": "grey", "type": 28 }, "mainTiling_Offset": { "value": [1, 1, 0, 0], "type": 16 }, "tintColor": { "value": [0.5, 0.5, 0.5, 0.5], "type": 16 } } }] }
    ],
    "shaders": [
      {
        "name": "billboard|vert:vs_main|tinted-fs:add",
        "hash": 456146524,
        "builtins": {
          "statistics": { "CC_EFFECT_USED_VERTEX_UNIFORM_VECTORS": 50, "CC_EFFECT_USED_FRAGMENT_UNIFORM_VECTORS": 38 },
          "globals": { "blocks": [{ "name": "CCGlobal", "defines": [] }, { "name": "CCCamera", "defines": [] }], "samplerTextures": [] },
          "locals": { "blocks": [{ "name": "CCLocal", "defines": [] }], "samplerTextures": [] }
        },
        "defines": [
          { "name": "CC_USE_HDR", "type": "boolean" }
        ],
        "blocks": [
          {"name": "Constants", "defines": [], "binding": 0, "stageFlags": 1, "members": [
            { "name": "mainTiling_Offset", "type": 16, "count": 1 },
            { "name": "frameTile_velLenScale", "type": 16, "count": 1 },
            { "name": "scale", "type": 16, "count": 1 }
          ]},
          {"name": "builtin", "defines": [], "binding": 1, "stageFlags": 1, "members": [
            { "name": "cc_size_rotation", "type": 16, "count": 1 }
          ]},
          {"name": "FragConstants", "defines": [], "binding": 2, "stageFlags": 16, "members": [
            { "name": "tintColor", "type": 16, "count": 1 }
          ]}
        ],
        "samplerTextures": [
          { "name": "mainTexture", "type": 28, "count": 1, "defines": [], "stageFlags": 16, "binding": 3 }
        ],
        "attributes": [
          { "name": "a_position", "type": 15, "count": 1, "defines": [], "stageFlags": 1, "format": 32, "location": 0 },
          { "name": "a_texCoord", "type": 14, "count": 1, "defines": [], "stageFlags": 1, "format": 21, "location": 1 },
          { "name": "a_color", "type": 16, "count": 1, "defines": [], "stageFlags": 1, "format": 44, "location": 2 }
        ]
      }
    ]
  },
  {
    "name": "clear-stencil",
    "techniques": [
      { "passes": [{ "blendState": { "targets": [{ "blend": true }] }, "rasterizerState": { "cullMode": 0 }, "program": "clear-stencil|sprite-vs:vert|sprite-fs:frag", "depthStencilState": { "depthTest": false, "depthWrite": false } }] }
    ],
    "shaders": [
      {
        "name": "clear-stencil|sprite-vs:vert|sprite-fs:frag",
        "hash": 1062464958,
        "builtins": {
          "statistics": { "CC_EFFECT_USED_VERTEX_UNIFORM_VECTORS": 0, "CC_EFFECT_USED_FRAGMENT_UNIFORM_VECTORS": 0 },
          "globals": { "blocks": [], "samplerTextures": [] },
          "locals": { "blocks": [], "samplerTextures": [] }
        },
        "defines": [],
        "blocks": [],
        "samplerTextures": [],
        "attributes": [
          { "name": "a_position", "type": 15, "count": 1, "defines": [], "stageFlags": 1, "format": 32, "location": 0 }
        ]
      }
    ]
  },
  {
    "name": "graphics",
    "techniques": [
      { "passes": [{ "blendState": { "targets": [{ "blend": true, "blendSrc": 1, "blendDst": 4, "blendSrcAlpha": 1, "blendDstAlpha": 4 }] }, "rasterizerState": { "cullMode": 0 }, "program": "graphics|vs:vert|fs:frag", "depthStencilState": { "depthTest": false, "depthWrite": false } }] }
    ],
    "shaders": [
      {
        "name": "graphics|vs:vert|fs:frag",
        "hash": 3946667351,
        "builtins": {
          "statistics": { "CC_EFFECT_USED_VERTEX_UNIFORM_VECTORS": 46, "CC_EFFECT_USED_FRAGMENT_UNIFORM_VECTORS": 0 },
          "globals": { "blocks": [{ "name": "CCGlobal", "defines": [] }, { "name": "CCCamera", "defines": [] }], "samplerTextures": [] },
          "locals": { "blocks": [{ "name": "CCLocal", "defines": [] }], "samplerTextures": [] }
        },
        "defines": [],
        "blocks": [],
        "samplerTextures": [],
        "attributes": [
          { "name": "a_position", "type": 15, "count": 1, "defines": [], "stageFlags": 1, "format": 32, "location": 0 },
          { "name": "a_color", "type": 16, "count": 1, "defines": [], "stageFlags": 1, "format": 44, "location": 1 },
          { "name": "a_dist", "type": 13, "count": 1, "defines": [], "stageFlags": 1, "format": 11, "location": 2 }
        ]
      }
    ]
  },
  {
    "name": "particle-gpu",
    "techniques": [
      { "name": "add", "passes": [{ "rasterizerState": { "cullMode": 0 }, "blendState": { "targets": [{ "blend": true, "blendSrc": 2, "blendDst": 1, "blendSrcAlpha": 2, "blendDstAlpha": 1 }] }, "program": "particle-gpu|particle-vs-gpu:gpvs_main|tinted-fs:add", "depthStencilState": { "depthTest": true, "depthWrite": false }, "properties": { "mainTexture": { "value": "grey", "type": 28 }, "mainTiling_Offset": { "value": [1, 1, 0, 0], "type": 16 }, "tintColor": { "value": [0.5, 0.5, 0.5, 0.5], "type": 16 } } }] }
    ],
    "shaders": [
      {
        "name": "particle-gpu|particle-vs-gpu:gpvs_main|tinted-fs:add",
        "hash": 932177378,
        "builtins": {
          "statistics": { "CC_EFFECT_USED_VERTEX_UNIFORM_VECTORS": 60, "CC_EFFECT_USED_FRAGMENT_UNIFORM_VECTORS": 38 },
          "globals": { "blocks": [{ "name": "CCGlobal", "defines": [] }, { "name": "CCCamera", "defines": [] }], "samplerTextures": [] },
          "locals": { "blocks": [{ "name": "CCLocal", "defines": [] }], "samplerTextures": [] }
        },
        "defines": [
          { "name": "CC_RENDER_MODE", "type": "number", "range": [0, 4] },
          { "name": "COLOR_OVER_TIME_MODULE_ENABLE", "type": "boolean" },
          { "name": "ROTATION_OVER_TIME_MODULE_ENABLE", "type": "boolean" },
          { "name": "SIZE_OVER_TIME_MODULE_ENABLE", "type": "boolean" },
          { "name": "FORCE_OVER_TIME_MODULE_ENABLE", "type": "boolean" },
          { "name": "VELOCITY_OVER_TIME_MODULE_ENABLE", "type": "boolean" },
          { "name": "TEXTURE_ANIMATION_MODULE_ENABLE", "type": "boolean" },
          { "name": "CC_USE_WORLD_SPACE", "type": "boolean" },
          { "name": "CC_USE_HDR", "type": "boolean" }
        ],
        "blocks": [
          {"name": "Constants", "defines": [], "binding": 0, "stageFlags": 1, "members": [
            { "name": "mainTiling_Offset", "type": 16, "count": 1 },
            { "name": "frameTile_velLenScale", "type": 16, "count": 1 },
            { "name": "scale", "type": 16, "count": 1 }
          ]},
          {"name": "SampleConstants", "defines": [], "binding": 1, "stageFlags": 1, "members": [
            { "name": "u_sampleInfo", "type": 16, "count": 1 }
          ]},
          {"name": "TickConstants", "defines": [], "binding": 2, "stageFlags": 1, "members": [
            { "name": "u_worldRot", "type": 16, "count": 1 },
            { "name": "u_timeDelta", "type": 16, "count": 1 }
          ]},
          {"name": "ColorConstant", "defines": ["COLOR_OVER_TIME_MODULE_ENABLE"], "binding": 3, "stageFlags": 1, "members": [
            { "name": "u_color_mode", "type": 5, "count": 1 }
          ]},
          {"name": "RotationConstant", "defines": ["ROTATION_OVER_TIME_MODULE_ENABLE"], "binding": 4, "stageFlags": 1, "members": [
            { "name": "u_rotation_mode", "type": 5, "count": 1 }
          ]},
          {"name": "SizeConstant", "defines": ["SIZE_OVER_TIME_MODULE_ENABLE"], "binding": 5, "stageFlags": 1, "members": [
            { "name": "u_size_mode", "type": 5, "count": 1 }
          ]},
          {"name": "ForceConstant", "defines": ["FORCE_OVER_TIME_MODULE_ENABLE"], "binding": 6, "stageFlags": 1, "members": [
            { "name": "u_force_mode", "type": 5, "count": 1 },
            { "name": "u_force_space", "type": 5, "count": 1 }
          ]},
          {"name": "VelocityConstant", "defines": ["VELOCITY_OVER_TIME_MODULE_ENABLE"], "binding": 7, "stageFlags": 1, "members": [
            { "name": "u_velocity_mode", "type": 5, "count": 1 },
            { "name": "u_velocity_space", "type": 5, "count": 1 }
          ]},
          {"name": "AnimationConstant", "defines": ["TEXTURE_ANIMATION_MODULE_ENABLE"], "binding": 8, "stageFlags": 1, "members": [
            { "name": "u_anim_info", "type": 16, "count": 1 }
          ]},
          {"name": "FragConstants", "defines": [], "binding": 9, "stageFlags": 16, "members": [
            { "name": "tintColor", "type": 16, "count": 1 }
          ]}
        ],
        "samplerTextures": [
          { "name": "color_over_time_tex0", "type": 28, "count": 1, "defines": ["COLOR_OVER_TIME_MODULE_ENABLE"], "stageFlags": 1, "binding": 10 },
          { "name": "rotation_over_time_tex0", "type": 28, "count": 1, "defines": ["ROTATION_OVER_TIME_MODULE_ENABLE"], "stageFlags": 1, "binding": 11 },
          { "name": "size_over_time_tex0", "type": 28, "count": 1, "defines": ["SIZE_OVER_TIME_MODULE_ENABLE"], "stageFlags": 1, "binding": 12 },
          { "name": "force_over_time_tex0", "type": 28, "count": 1, "defines": ["FORCE_OVER_TIME_MODULE_ENABLE"], "stageFlags": 1, "binding": 13 },
          { "name": "velocity_over_time_tex0", "type": 28, "count": 1, "defines": ["VELOCITY_OVER_TIME_MODULE_ENABLE"], "stageFlags": 1, "binding": 14 },
          { "name": "texture_animation_tex0", "type": 28, "count": 1, "defines": ["TEXTURE_ANIMATION_MODULE_ENABLE"], "stageFlags": 1, "binding": 15 },
          { "name": "mainTexture", "type": 28, "count": 1, "defines": [], "stageFlags": 16, "binding": 16 }
        ],
        "attributes": [
          { "name": "a_position_starttime", "type": 16, "count": 1, "defines": [], "stageFlags": 1, "format": 44, "location": 0 },
          { "name": "a_size_uv", "type": 16, "count": 1, "defines": [], "stageFlags": 1, "format": 44, "location": 1 },
          { "name": "a_rotation_uv", "type": 16, "count": 1, "defines": [], "stageFlags": 1, "format": 44, "location": 2 },
          { "name": "a_color", "type": 16, "count": 1, "defines": [], "stageFlags": 1, "format": 44, "location": 3 },
          { "name": "a_dir_life", "type": 16, "count": 1, "defines": [], "stageFlags": 1, "format": 44, "location": 4 },
          { "name": "a_rndSeed", "type": 13, "count": 1, "defines": [], "stageFlags": 1, "format": 11, "location": 5 },
          { "name": "a_texCoord", "type": 15, "count": 1, "defines": ["CC_RENDER_MODE"], "stageFlags": 1, "format": 32, "location": 6 },
          { "name": "a_texCoord3", "type": 15, "count": 1, "defines": ["CC_RENDER_MODE"], "stageFlags": 1, "format": 32, "location": 7 },
          { "name": "a_normal", "type": 15, "count": 1, "defines": ["CC_RENDER_MODE"], "stageFlags": 1, "format": 32, "location": 8 },
          { "name": "a_color1", "type": 16, "count": 1, "defines": ["CC_RENDER_MODE"], "stageFlags": 1, "format": 44, "location": 9 }
        ]
      }
    ]
  },
  {
    "name": "particle-trail",
    "techniques": [
      { "name": "add", "passes": [{ "rasterizerState": { "cullMode": 0 }, "blendState": { "targets": [{ "blend": true, "blendSrc": 2, "blendDst": 1, "blendSrcAlpha": 2, "blendDstAlpha": 1 }] }, "program": "particle-trail|particle-trail:vs_main|tinted-fs:add", "depthStencilState": { "depthTest": true, "depthWrite": false }, "properties": { "mainTexture": { "value": "grey", "type": 28 }, "mainTiling_Offset": { "value": [1, 1, 0, 0], "type": 16 }, "frameTile_velLenScale": { "value": [1, 1, 0, 0], "type": 16 }, "tintColor": { "value": [0.5, 0.5, 0.5, 0.5], "type": 16 } } }] }
    ],
    "shaders": [
      {
        "name": "particle-trail|particle-trail:vs_main|tinted-fs:add",
        "hash": 293909391,
        "builtins": {
          "statistics": { "CC_EFFECT_USED_VERTEX_UNIFORM_VECTORS": 49, "CC_EFFECT_USED_FRAGMENT_UNIFORM_VECTORS": 38 },
          "globals": { "blocks": [{ "name": "CCGlobal", "defines": [] }, { "name": "CCCamera", "defines": [] }], "samplerTextures": [] },
          "locals": { "blocks": [{ "name": "CCLocal", "defines": [] }], "samplerTextures": [] }
        },
        "defines": [
          { "name": "CC_RENDER_MODE", "type": "number", "range": [0, 4] },
          { "name": "CC_DRAW_WIRE_FRAME", "type": "boolean" },
          { "name": "CC_USE_WORLD_SPACE", "type": "boolean" },
          { "name": "CC_USE_HDR", "type": "boolean" }
        ],
        "blocks": [
          {"name": "Constants", "defines": [], "binding": 0, "stageFlags": 1, "members": [
            { "name": "mainTiling_Offset", "type": 16, "count": 1 },
            { "name": "frameTile_velLenScale", "type": 16, "count": 1 },
            { "name": "scale", "type": 16, "count": 1 }
          ]},
          {"name": "FragConstants", "defines": [], "binding": 1, "stageFlags": 16, "members": [
            { "name": "tintColor", "type": 16, "count": 1 }
          ]}
        ],
        "samplerTextures": [
          { "name": "mainTexture", "type": 28, "count": 1, "defines": [], "stageFlags": 16, "binding": 2 }
        ],
        "attributes": [
          { "name": "a_position", "type": 15, "count": 1, "defines": [], "stageFlags": 1, "format": 32, "location": 0 },
          { "name": "a_texCoord", "type": 16, "count": 1, "defines": [], "stageFlags": 1, "format": 44, "location": 1 },
          { "name": "a_texCoord1", "type": 15, "count": 1, "defines": [], "stageFlags": 1, "format": 32, "location": 2 },
          { "name": "a_texCoord2", "type": 15, "count": 1, "defines": [], "stageFlags": 1, "format": 32, "location": 3 },
          { "name": "a_color", "type": 16, "count": 1, "defines": [], "stageFlags": 1, "format": 44, "location": 4 }
        ]
      }
    ]
  },
  {
    "name": "particle",
    "techniques": [
      { "name": "add", "passes": [{ "rasterizerState": { "cullMode": 0 }, "blendState": { "targets": [{ "blend": true, "blendSrc": 2, "blendDst": 1, "blendSrcAlpha": 2, "blendDstAlpha": 1 }] }, "program": "particle|particle-vs-legacy:lpvs_main|tinted-fs:add", "depthStencilState": { "depthTest": true, "depthWrite": false }, "properties": { "mainTexture": { "value": "grey", "type": 28 }, "mainTiling_Offset": { "value": [1, 1, 0, 0], "type": 16 }, "tintColor": { "value": [0.5, 0.5, 0.5, 0.5], "type": 16 } } }] }
    ],
    "shaders": [
      {
        "name": "particle|particle-vs-legacy:lpvs_main|tinted-fs:add",
        "hash": 3802928649,
        "builtins": {
          "statistics": { "CC_EFFECT_USED_VERTEX_UNIFORM_VECTORS": 49, "CC_EFFECT_USED_FRAGMENT_UNIFORM_VECTORS": 38 },
          "globals": { "blocks": [{ "name": "CCGlobal", "defines": [] }, { "name": "CCCamera", "defines": [] }], "samplerTextures": [] },
          "locals": { "blocks": [{ "name": "CCLocal", "defines": [] }], "samplerTextures": [] }
        },
        "defines": [
          { "name": "CC_RENDER_MODE", "type": "number", "range": [0, 4] },
          { "name": "CC_USE_WORLD_SPACE", "type": "boolean" },
          { "name": "CC_USE_HDR", "type": "boolean" }
        ],
        "blocks": [
          {"name": "Constants", "defines": [], "binding": 0, "stageFlags": 1, "members": [
            { "name": "mainTiling_Offset", "type": 16, "count": 1 },
            { "name": "frameTile_velLenScale", "type": 16, "count": 1 },
            { "name": "scale", "type": 16, "count": 1 }
          ]},
          {"name": "FragConstants", "defines": [], "binding": 1, "stageFlags": 16, "members": [
            { "name": "tintColor", "type": 16, "count": 1 }
          ]}
        ],
        "samplerTextures": [
          { "name": "mainTexture", "type": 28, "count": 1, "defines": [], "stageFlags": 16, "binding": 2 }
        ],
        "attributes": [
          { "name": "a_position", "type": 15, "count": 1, "defines": [], "stageFlags": 1, "format": 32, "location": 0 },
          { "name": "a_texCoord", "type": 15, "count": 1, "defines": [], "stageFlags": 1, "format": 32, "location": 1 },
          { "name": "a_texCoord1", "type": 15, "count": 1, "defines": [], "stageFlags": 1, "format": 32, "location": 2 },
          { "name": "a_texCoord2", "type": 15, "count": 1, "defines": [], "stageFlags": 1, "format": 32, "location": 3 },
          { "name": "a_color", "type": 16, "count": 1, "defines": [], "stageFlags": 1, "format": 44, "location": 4 },
          { "name": "a_color1", "type": 15, "count": 1, "defines": ["CC_RENDER_MODE"], "stageFlags": 1, "format": 32, "location": 8 },
          { "name": "a_texCoord3", "type": 15, "count": 1, "defines": ["CC_RENDER_MODE"], "stageFlags": 1, "format": 32, "location": 6 },
          { "name": "a_normal", "type": 15, "count": 1, "defines": ["CC_RENDER_MODE"], "stageFlags": 1, "format": 32, "location": 7 }
        ]
      }
    ]
  },
  {
    "name": "spine",
    "techniques": [
      { "passes": [{ "blendState": { "targets": [{ "blend": true, "blendSrc": 2, "blendDst": 4, "blendDstAlpha": 4 }] }, "rasterizerState": { "cullMode": 0 }, "program": "spine|sprite-vs:vert|sprite-fs:frag", "depthStencilState": { "depthTest": false, "depthWrite": false }, "properties": { "alphaThreshold": { "value": [0.5], "type": 13 } } }] }
    ],
    "shaders": [
      {
        "name": "spine|sprite-vs:vert|sprite-fs:frag",
        "hash": 2041444135,
        "builtins": {
          "statistics": { "CC_EFFECT_USED_VERTEX_UNIFORM_VECTORS": 46, "CC_EFFECT_USED_FRAGMENT_UNIFORM_VECTORS": 1 },
          "globals": { "blocks": [{ "name": "CCGlobal", "defines": [] }, { "name": "CCCamera", "defines": [] }], "samplerTextures": [] },
          "locals": { "blocks": [{ "name": "CCLocal", "defines": ["USE_LOCAL"] }], "samplerTextures": [{ "name": "cc_spriteTexture", "defines": [] }] }
        },
        "defines": [
          { "name": "USE_LOCAL", "type": "boolean" },
          { "name": "TWO_COLORED", "type": "boolean" },
          { "name": "USE_ALPHA_TEST", "type": "boolean" }
        ],
        "blocks": [
          {"name": "ALPHA_TEST_DATA", "defines": ["USE_ALPHA_TEST"], "binding": 0, "stageFlags": 16, "members": [
            { "name": "alphaThreshold", "type": 13, "count": 1 }
          ]}
        ],
        "samplerTextures": [],
        "attributes": [
          { "name": "a_position", "type": 15, "count": 1, "defines": [], "stageFlags": 1, "format": 32, "location": 0 },
          { "name": "a_texCoord", "type": 14, "count": 1, "defines": [], "stageFlags": 1, "format": 21, "location": 1 },
          { "name": "a_color", "type": 16, "count": 1, "defines": [], "stageFlags": 1, "format": 44, "location": 2 },
          { "name": "a_color2", "type": 16, "count": 1, "defines": ["TWO_COLORED"], "stageFlags": 1, "format": 44, "location": 3 }
        ]
      }
    ]
  },
  {
    "name": "sprite",
    "techniques": [
      { "passes": [{ "blendState": { "targets": [{ "blend": true, "blendSrc": 2, "blendDst": 4, "blendDstAlpha": 4 }] }, "rasterizerState": { "cullMode": 0 }, "program": "sprite|sprite-vs:vert|sprite-fs:frag", "depthStencilState": { "depthTest": false, "depthWrite": false }, "properties": { "alphaThreshold": { "value": [0.5], "type": 13 } } }] }
    ],
    "shaders": [
      {
        "name": "sprite|sprite-vs:vert|sprite-fs:frag",
        "hash": 1142786345,
        "builtins": {
          "statistics": { "CC_EFFECT_USED_VERTEX_UNIFORM_VECTORS": 46, "CC_EFFECT_USED_FRAGMENT_UNIFORM_VECTORS": 1 },
          "globals": { "blocks": [{ "name": "CCGlobal", "defines": [] }, { "name": "CCCamera", "defines": [] }], "samplerTextures": [] },
          "locals": { "blocks": [{ "name": "CCLocal", "defines": ["USE_LOCAL"] }], "samplerTextures": [{ "name": "cc_spriteTexture", "defines": ["USE_TEXTURE"] }] }
        },
        "defines": [
          { "name": "USE_LOCAL", "type": "boolean" },
          { "name": "SAMPLE_FROM_RT", "type": "boolean" },
          { "name": "USE_PIXEL_ALIGNMENT", "type": "boolean" },
          { "name": "CC_USE_EMBEDDED_ALPHA", "type": "boolean" },
          { "name": "USE_ALPHA_TEST", "type": "boolean" },
          { "name": "USE_TEXTURE", "type": "boolean" },
          { "name": "IS_GRAY", "type": "boolean" }
        ],
        "blocks": [
          {"name": "ALPHA_TEST_DATA", "defines": ["USE_ALPHA_TEST"], "binding": 0, "stageFlags": 16, "members": [
            { "name": "alphaThreshold", "type": 13, "count": 1 }
          ]}
        ],
        "samplerTextures": [],
        "attributes": [
          { "name": "a_position", "type": 15, "count": 1, "defines": [], "stageFlags": 1, "format": 32, "location": 0 },
          { "name": "a_texCoord", "type": 14, "count": 1, "defines": [], "stageFlags": 1, "format": 21, "location": 1 },
          { "name": "a_color", "type": 16, "count": 1, "defines": [], "stageFlags": 1, "format": 44, "location": 2 }
        ]
      }
    ]
  },
  {
    "name": "standard",
    "techniques": [
      { "name": "opaque", "passes": [{ "program": "standard|standard-vs|standard-fs", "properties": { "tilingOffset": { "value": [1, 1, 0, 0], "type": 16 }, "mainColor": { "value": [1, 1, 1, 1], "type": 16, "handleInfo": ["albedo", 0, 16] }, "albedoScale": { "value": [1, 1, 1], "type": 15, "handleInfo": ["albedoScaleAndCutoff", 0, 15] }, "alphaThreshold": { "value": [0.5], "type": 13, "handleInfo": ["albedoScaleAndCutoff", 3, 13] }, "occlusion": { "value": [1], "type": 13, "handleInfo": ["pbrParams", 0, 13] }, "roughness": { "value": [0.8], "type": 13, "handleInfo": ["pbrParams", 1, 13] }, "metallic": { "value": [0.6], "type": 13, "handleInfo": ["pbrParams", 2, 13] }, "normalStrenth": { "value": [1], "type": 13, "handleInfo": ["pbrParams", 3, 13] }, "emissive": { "value": [0, 0, 0, 1], "type": 16 }, "emissiveScale": { "value": [1, 1, 1], "type": 15, "handleInfo": ["emissiveScaleParam", 0, 15] }, "mainTexture": { "value": "grey", "type": 28, "handleInfo": ["albedoMap", 0, 28] }, "normalMap": { "value": "normal", "type": 28 }, "pbrMap": { "value": "grey", "type": 28 }, "metallicRoughnessMap": { "value": "grey", "type": 28 }, "occlusionMap": { "value": "white", "type": 28 }, "emissiveMap": { "value": "grey", "type": 28 }, "albedo": { "type": 16, "value": [1, 1, 1, 1] }, "albedoScaleAndCutoff": { "type": 16, "value": [1, 1, 1, 0.5] }, "pbrParams": { "type": 16, "value": [1, 0.8, 0.6, 1] }, "emissiveScaleParam": { "type": 16, "value": [1, 1, 1, 0] }, "albedoMap": { "type": 28, "value": "grey" } } }, { "phase": "deferred", "propertyIndex": 0, "blendState": { "targets": [{ "blend": false }, { "blend": false }, { "blend": false }, { "blend": false }] }, "program": "standard|standard-vs|standard-fs", "properties": { "tilingOffset": { "value": [1, 1, 0, 0], "type": 16 }, "mainColor": { "value": [1, 1, 1, 1], "type": 16, "handleInfo": ["albedo", 0, 16] }, "albedoScale": { "value": [1, 1, 1], "type": 15, "handleInfo": ["albedoScaleAndCutoff", 0, 15] }, "alphaThreshold": { "value": [0.5], "type": 13, "handleInfo": ["albedoScaleAndCutoff", 3, 13] }, "occlusion": { "value": [1], "type": 13, "handleInfo": ["pbrParams", 0, 13] }, "roughness": { "value": [0.8], "type": 13, "handleInfo": ["pbrParams", 1, 13] }, "metallic": { "value": [0.6], "type": 13, "handleInfo": ["pbrParams", 2, 13] }, "normalStrenth": { "value": [1], "type": 13, "handleInfo": ["pbrParams", 3, 13] }, "emissive": { "value": [0, 0, 0, 1], "type": 16 }, "emissiveScale": { "value": [1, 1, 1], "type": 15, "handleInfo": ["emissiveScaleParam", 0, 15] }, "mainTexture": { "value": "grey", "type": 28, "handleInfo": ["albedoMap", 0, 28] }, "normalMap": { "value": "normal", "type": 28 }, "pbrMap": { "value": "grey", "type": 28 }, "metallicRoughnessMap": { "value": "grey", "type": 28 }, "occlusionMap": { "value": "white", "type": 28 }, "emissiveMap": { "value": "grey", "type": 28 }, "albedo": { "type": 16, "value": [1, 1, 1, 1] }, "albedoScaleAndCutoff": { "type": 16, "value": [1, 1, 1, 0.5] }, "pbrParams": { "type": 16, "value": [1, 0.8, 0.6, 1] }, "emissiveScaleParam": { "type": 16, "value": [1, 1, 1, 0] }, "albedoMap": { "type": 28, "value": "grey" } } }, { "phase": "forward-add", "propertyIndex": 0, "embeddedMacros": { "CC_FORWARD_ADD": true }, "blendState": { "targets": [{ "blend": true, "blendSrc": 1, "blendDst": 1, "blendSrcAlpha": 0, "blendDstAlpha": 1 }] }, "program": "standard|standard-vs|standard-fs", "depthStencilState": { "depthFunc": 2, "depthTest": true, "depthWrite": false }, "properties": { "tilingOffset": { "value": [1, 1, 0, 0], "type": 16 }, "mainColor": { "value": [1, 1, 1, 1], "type": 16, "handleInfo": ["albedo", 0, 16] }, "albedoScale": { "value": [1, 1, 1], "type": 15, "handleInfo": ["albedoScaleAndCutoff", 0, 15] }, "alphaThreshold": { "value": [0.5], "type": 13, "handleInfo": ["albedoScaleAndCutoff", 3, 13] }, "occlusion": { "value": [1], "type": 13, "handleInfo": ["pbrParams", 0, 13] }, "roughness": { "value": [0.8], "type": 13, "handleInfo": ["pbrParams", 1, 13] }, "metallic": { "value": [0.6], "type": 13, "handleInfo": ["pbrParams", 2, 13] }, "normalStrenth": { "value": [1], "type": 13, "handleInfo": ["pbrParams", 3, 13] }, "emissive": { "value": [0, 0, 0, 1], "type": 16 }, "emissiveScale": { "value": [1, 1, 1], "type": 15, "handleInfo": ["emissiveScaleParam", 0, 15] }, "mainTexture": { "value": "grey", "type": 28, "handleInfo": ["albedoMap", 0, 28] }, "normalMap": { "value": "normal", "type": 28 }, "pbrMap": { "value": "grey", "type": 28 }, "metallicRoughnessMap": { "value": "grey", "type": 28 }, "occlusionMap": { "value": "white", "type": 28 }, "emissiveMap": { "value": "grey", "type": 28 }, "albedo": { "type": 16, "value": [1, 1, 1, 1] }, "albedoScaleAndCutoff": { "type": 16, "value": [1, 1, 1, 0.5] }, "pbrParams": { "type": 16, "value": [1, 0.8, 0.6, 1] }, "emissiveScaleParam": { "type": 16, "value": [1, 1, 1, 0] }, "albedoMap": { "type": 28, "value": "grey" } } }, { "phase": "shadow-caster", "propertyIndex": 0, "rasterizerState": { "cullMode": 1 }, "program": "standard|shadow-caster-vs:vert|shadow-caster-fs:frag", "properties": { "tilingOffset": { "value": [1, 1, 0, 0], "type": 16 }, "mainColor": { "value": [1, 1, 1, 1], "type": 16, "handleInfo": ["albedo", 0, 16] }, "albedoScale": { "value": [1, 1, 1], "type": 15, "handleInfo": ["albedoScaleAndCutoff", 0, 15] }, "alphaThreshold": { "value": [0.5], "type": 13, "handleInfo": ["albedoScaleAndCutoff", 3, 13] }, "occlusion": { "value": [1], "type": 13, "handleInfo": ["pbrParams", 0, 13] }, "roughness": { "value": [0.8], "type": 13, "handleInfo": ["pbrParams", 1, 13] }, "metallic": { "value": [0.6], "type": 13, "handleInfo": ["pbrParams", 2, 13] }, "normalStrenth": { "value": [1], "type": 13, "handleInfo": ["pbrParams", 3, 13] }, "emissive": { "value": [0, 0, 0, 1], "type": 16 }, "emissiveScale": { "value": [1, 1, 1], "type": 15, "handleInfo": ["emissiveScaleParam", 0, 15] }, "mainTexture": { "value": "grey", "type": 28, "handleInfo": ["albedoMap", 0, 28] }, "albedo": { "type": 16, "value": [1, 1, 1, 1] }, "albedoScaleAndCutoff": { "type": 16, "value": [1, 1, 1, 0.5] }, "pbrParams": { "type": 16, "value": [1, 0.8, 0.6, 1] }, "emissiveScaleParam": { "type": 16, "value": [1, 1, 1, 0] }, "albedoMap": { "type": 28, "value": "grey" } } }] }
    ],
    "shaders": [
      {
        "name": "standard|standard-vs|standard-fs",
<<<<<<< HEAD
        "hash": 3596731041,
=======
        "hash": 1185755493,
>>>>>>> b11dff57
        "builtins": {
          "statistics": { "CC_EFFECT_USED_VERTEX_UNIFORM_VECTORS": 210, "CC_EFFECT_USED_FRAGMENT_UNIFORM_VECTORS": 53 },
          "globals": { "blocks": [{ "name": "CCGlobal", "defines": [] }, { "name": "CCCamera", "defines": [] }, { "name": "CCShadow", "defines": [] }], "samplerTextures": [{ "name": "cc_shadowMap", "defines": ["CC_RECEIVE_SHADOW"] }, { "name": "cc_spotLightingMap", "defines": ["CC_RECEIVE_SHADOW"] }, { "name": "cc_environment", "defines": ["CC_USE_IBL"] }] },
          "locals": { "blocks": [{ "name": "CCMorph", "defines": ["CC_USE_MORPH"] }, { "name": "CCSkinningTexture", "defines": ["CC_USE_SKINNING", "CC_USE_BAKED_ANIMATION"] }, { "name": "CCSkinningAnimation", "defines": ["CC_USE_SKINNING", "CC_USE_BAKED_ANIMATION"] }, { "name": "CCSkinning", "defines": ["CC_USE_SKINNING", "!CC_USE_BAKED_ANIMATION"] }, { "name": "CCLocalBatched", "defines": ["!USE_INSTANCING", "USE_BATCHING"] }, { "name": "CCLocal", "defines": ["!USE_INSTANCING", "!USE_BATCHING"] }, { "name": "CCForwardLight", "defines": ["CC_FORWARD_ADD"] }], "samplerTextures": [{ "name": "cc_PositionDisplacements", "defines": ["CC_USE_MORPH", "CC_MORPH_TARGET_HAS_POSITION"] }, { "name": "cc_NormalDisplacements", "defines": ["CC_USE_MORPH", "CC_MORPH_TARGET_HAS_NORMAL"] }, { "name": "cc_TangentDisplacements", "defines": ["CC_USE_MORPH", "CC_MORPH_TARGET_HAS_TANGENT"] }, { "name": "cc_jointTexture", "defines": ["CC_USE_SKINNING", "CC_USE_BAKED_ANIMATION"] }, { "name": "cc_lightingMap", "defines": ["USE_LIGHTMAP", "!USE_BATCHING", "!CC_FORWARD_ADD"] }] }
        },
        "defines": [
          { "name": "CC_USE_MORPH", "type": "boolean" },
          { "name": "CC_MORPH_TARGET_COUNT", "type": "number", "range": [2, 8] },
          { "name": "CC_MORPH_PRECOMPUTED", "type": "boolean" },
          { "name": "CC_MORPH_TARGET_HAS_POSITION", "type": "boolean" },
          { "name": "CC_MORPH_TARGET_HAS_NORMAL", "type": "boolean" },
          { "name": "CC_MORPH_TARGET_HAS_TANGENT", "type": "boolean" },
          { "name": "CC_USE_SKINNING", "type": "boolean" },
          { "name": "CC_USE_BAKED_ANIMATION", "type": "boolean" },
          { "name": "USE_INSTANCING", "type": "boolean" },
          { "name": "USE_BATCHING", "type": "boolean" },
          { "name": "USE_LIGHTMAP", "type": "boolean" },
          { "name": "CC_USE_FOG", "type": "number", "range": [0, 4] },
          { "name": "CC_FORWARD_ADD", "type": "boolean" },
          { "name": "CC_RECEIVE_SHADOW", "type": "boolean" },
          { "name": "USE_VERTEX_COLOR", "type": "boolean" },
          { "name": "USE_NORMAL_MAP", "type": "boolean" },
          { "name": "HAS_SECOND_UV", "type": "boolean" },
          { "name": "SAMPLE_FROM_RT", "type": "boolean" },
          { "name": "CC_USE_IBL", "type": "number", "range": [0, 2] },
          { "name": "CC_USE_HDR", "type": "boolean" },
          { "name": "USE_ALBEDO_MAP", "type": "boolean" },
          { "name": "ALBEDO_UV", "type": "string", "options": ["v_uv", "v_uv1"] },
          { "name": "NORMAL_UV", "type": "string", "options": ["v_uv", "v_uv1"] },
          { "name": "PBR_UV", "type": "string", "options": ["v_uv", "v_uv1"] },
          { "name": "USE_PBR_MAP", "type": "boolean" },
          { "name": "USE_METALLIC_ROUGHNESS_MAP", "type": "boolean" },
          { "name": "USE_OCCLUSION_MAP", "type": "boolean" },
          { "name": "USE_EMISSIVE_MAP", "type": "boolean" },
          { "name": "EMISSIVE_UV", "type": "string", "options": ["v_uv", "v_uv1"] },
          { "name": "USE_ALPHA_TEST", "type": "boolean" },
          { "name": "ALPHA_TEST_CHANNEL", "type": "string", "options": ["a", "r"] },
          { "name": "CC_PIPELINE_TYPE", "type": "number", "range": [0, 1] }
        ],
        "blocks": [
          {"name": "Constants", "defines": [], "binding": 0, "stageFlags": 17, "members": [
            { "name": "tilingOffset", "type": 16, "count": 1 },
            { "name": "albedo", "type": 16, "count": 1 },
            { "name": "albedoScaleAndCutoff", "type": 16, "count": 1 },
            { "name": "pbrParams", "type": 16, "count": 1 },
            { "name": "emissive", "type": 16, "count": 1 },
            { "name": "emissiveScaleParam", "type": 16, "count": 1 }
          ]}
        ],
        "samplerTextures": [
          { "name": "albedoMap", "type": 28, "count": 1, "defines": ["USE_ALBEDO_MAP"], "stageFlags": 16, "binding": 1 },
          { "name": "normalMap", "type": 28, "count": 1, "defines": ["USE_NORMAL_MAP"], "stageFlags": 16, "binding": 2 },
          { "name": "pbrMap", "type": 28, "count": 1, "defines": ["USE_PBR_MAP"], "stageFlags": 16, "binding": 3 },
          { "name": "metallicRoughnessMap", "type": 28, "count": 1, "defines": ["USE_METALLIC_ROUGHNESS_MAP"], "stageFlags": 16, "binding": 4 },
          { "name": "occlusionMap", "type": 28, "count": 1, "defines": ["USE_OCCLUSION_MAP"], "stageFlags": 16, "binding": 5 },
          { "name": "emissiveMap", "type": 28, "count": 1, "defines": ["USE_EMISSIVE_MAP"], "stageFlags": 16, "binding": 6 }
        ],
        "attributes": [
          { "name": "a_position", "type": 15, "count": 1, "defines": [], "stageFlags": 1, "format": 32, "location": 0 },
          { "name": "a_normal", "type": 15, "count": 1, "defines": [], "stageFlags": 1, "format": 32, "location": 1 },
          { "name": "a_texCoord", "type": 14, "count": 1, "defines": [], "stageFlags": 1, "format": 21, "location": 2 },
          { "name": "a_tangent", "type": 16, "count": 1, "defines": [], "stageFlags": 1, "format": 44, "location": 3 },
          { "name": "a_vertexId", "type": 13, "count": 1, "defines": ["CC_USE_MORPH"], "stageFlags": 1, "format": 11, "location": 6 },
          { "name": "a_joints", "type": "u32vec4", "count": 1, "defines": ["CC_USE_SKINNING"], "stageFlags": 1, "location": 4 },
          { "name": "a_weights", "type": 16, "count": 1, "defines": ["CC_USE_SKINNING"], "stageFlags": 1, "format": 44, "location": 5 },
          { "name": "a_jointAnimInfo", "type": 16, "count": 1, "defines": ["CC_USE_SKINNING", "CC_USE_BAKED_ANIMATION", "USE_INSTANCING"], "stageFlags": 1, "format": 44, "isInstanced": true, "location": 7 },
          { "name": "a_matWorld0", "type": 16, "count": 1, "defines": ["USE_INSTANCING"], "stageFlags": 1, "format": 44, "isInstanced": true, "location": 8 },
          { "name": "a_matWorld1", "type": 16, "count": 1, "defines": ["USE_INSTANCING"], "stageFlags": 1, "format": 44, "isInstanced": true, "location": 9 },
          { "name": "a_matWorld2", "type": 16, "count": 1, "defines": ["USE_INSTANCING"], "stageFlags": 1, "format": 44, "isInstanced": true, "location": 10 },
          { "name": "a_lightingMapUVParam", "type": 16, "count": 1, "defines": ["USE_INSTANCING", "USE_LIGHTMAP"], "stageFlags": 1, "format": 44, "isInstanced": true, "location": 11 },
          { "name": "a_dyn_batch_id", "type": 13, "count": 1, "defines": ["!USE_INSTANCING", "USE_BATCHING"], "stageFlags": 1, "format": 11, "location": 12 },
          { "name": "a_color", "type": 16, "count": 1, "defines": ["USE_VERTEX_COLOR"], "stageFlags": 1, "format": 44, "location": 13 },
          { "name": "a_texCoord1", "type": 14, "count": 1, "defines": [], "stageFlags": 1, "format": 21, "location": 14 }
        ]
      },
      {
        "name": "standard|shadow-caster-vs:vert|shadow-caster-fs:frag",
        "hash": 2656074780,
        "builtins": {
          "statistics": { "CC_EFFECT_USED_VERTEX_UNIFORM_VECTORS": 173, "CC_EFFECT_USED_FRAGMENT_UNIFORM_VECTORS": 6 },
          "globals": { "blocks": [{ "name": "CCShadow", "defines": [] }], "samplerTextures": [] },
          "locals": { "blocks": [{ "name": "CCMorph", "defines": ["CC_USE_MORPH"] }, { "name": "CCSkinningTexture", "defines": ["CC_USE_SKINNING", "CC_USE_BAKED_ANIMATION"] }, { "name": "CCSkinningAnimation", "defines": ["CC_USE_SKINNING", "CC_USE_BAKED_ANIMATION"] }, { "name": "CCSkinning", "defines": ["CC_USE_SKINNING", "!CC_USE_BAKED_ANIMATION"] }, { "name": "CCLocalBatched", "defines": ["!USE_INSTANCING", "USE_BATCHING"] }, { "name": "CCLocal", "defines": ["!USE_INSTANCING", "!USE_BATCHING"] }], "samplerTextures": [{ "name": "cc_PositionDisplacements", "defines": ["CC_USE_MORPH", "CC_MORPH_TARGET_HAS_POSITION"] }, { "name": "cc_NormalDisplacements", "defines": ["CC_USE_MORPH", "CC_MORPH_TARGET_HAS_NORMAL"] }, { "name": "cc_TangentDisplacements", "defines": ["CC_USE_MORPH", "CC_MORPH_TARGET_HAS_TANGENT"] }, { "name": "cc_jointTexture", "defines": ["CC_USE_SKINNING", "CC_USE_BAKED_ANIMATION"] }] }
        },
        "defines": [
          { "name": "CC_USE_MORPH", "type": "boolean" },
          { "name": "CC_MORPH_TARGET_COUNT", "type": "number", "range": [2, 8] },
          { "name": "CC_MORPH_PRECOMPUTED", "type": "boolean" },
          { "name": "CC_MORPH_TARGET_HAS_POSITION", "type": "boolean" },
          { "name": "CC_MORPH_TARGET_HAS_NORMAL", "type": "boolean" },
          { "name": "CC_MORPH_TARGET_HAS_TANGENT", "type": "boolean" },
          { "name": "CC_USE_SKINNING", "type": "boolean" },
          { "name": "CC_USE_BAKED_ANIMATION", "type": "boolean" },
          { "name": "USE_INSTANCING", "type": "boolean" },
          { "name": "USE_BATCHING", "type": "boolean" },
          { "name": "USE_LIGHTMAP", "type": "boolean" },
          { "name": "HAS_SECOND_UV", "type": "boolean" },
          { "name": "USE_ALBEDO_MAP", "type": "boolean" },
          { "name": "ALBEDO_UV", "type": "string", "options": ["v_uv", "v_uv1"] },
          { "name": "USE_ALPHA_TEST", "type": "boolean" },
          { "name": "ALPHA_TEST_CHANNEL", "type": "string", "options": ["a", "r"] }
        ],
        "blocks": [
          {"name": "Constants", "defines": [], "binding": 0, "stageFlags": 17, "members": [
            { "name": "tilingOffset", "type": 16, "count": 1 },
            { "name": "albedo", "type": 16, "count": 1 },
            { "name": "albedoScaleAndCutoff", "type": 16, "count": 1 },
            { "name": "pbrParams", "type": 16, "count": 1 },
            { "name": "emissive", "type": 16, "count": 1 },
            { "name": "emissiveScaleParam", "type": 16, "count": 1 }
          ]}
        ],
        "samplerTextures": [
          { "name": "albedoMap", "type": 28, "count": 1, "defines": ["USE_ALBEDO_MAP"], "stageFlags": 16, "binding": 1 }
        ],
        "attributes": [
          { "name": "a_position", "type": 15, "count": 1, "defines": [], "stageFlags": 1, "format": 32, "location": 0 },
          { "name": "a_normal", "type": 15, "count": 1, "defines": [], "stageFlags": 1, "format": 32, "location": 1 },
          { "name": "a_texCoord", "type": 14, "count": 1, "defines": [], "stageFlags": 1, "format": 21, "location": 2 },
          { "name": "a_tangent", "type": 16, "count": 1, "defines": [], "stageFlags": 1, "format": 44, "location": 3 },
          { "name": "a_vertexId", "type": 13, "count": 1, "defines": ["CC_USE_MORPH"], "stageFlags": 1, "format": 11, "location": 6 },
          { "name": "a_joints", "type": "u32vec4", "count": 1, "defines": ["CC_USE_SKINNING"], "stageFlags": 1, "location": 4 },
          { "name": "a_weights", "type": 16, "count": 1, "defines": ["CC_USE_SKINNING"], "stageFlags": 1, "format": 44, "location": 5 },
          { "name": "a_jointAnimInfo", "type": 16, "count": 1, "defines": ["CC_USE_SKINNING", "CC_USE_BAKED_ANIMATION", "USE_INSTANCING"], "stageFlags": 1, "format": 44, "isInstanced": true, "location": 7 },
          { "name": "a_matWorld0", "type": 16, "count": 1, "defines": ["USE_INSTANCING"], "stageFlags": 1, "format": 44, "isInstanced": true, "location": 8 },
          { "name": "a_matWorld1", "type": 16, "count": 1, "defines": ["USE_INSTANCING"], "stageFlags": 1, "format": 44, "isInstanced": true, "location": 9 },
          { "name": "a_matWorld2", "type": 16, "count": 1, "defines": ["USE_INSTANCING"], "stageFlags": 1, "format": 44, "isInstanced": true, "location": 10 },
          { "name": "a_lightingMapUVParam", "type": 16, "count": 1, "defines": ["USE_INSTANCING", "USE_LIGHTMAP"], "stageFlags": 1, "format": 44, "isInstanced": true, "location": 11 },
          { "name": "a_dyn_batch_id", "type": 13, "count": 1, "defines": ["!USE_INSTANCING", "USE_BATCHING"], "stageFlags": 1, "format": 11, "location": 12 },
          { "name": "a_texCoord1", "type": 14, "count": 1, "defines": [], "stageFlags": 1, "format": 21, "location": 13 }
        ]
      }
    ]
  },
  {
    "name": "terrain",
    "techniques": [
      { "name": "opaque", "passes": [{ "program": "terrain|terrain-vs|terrain-fs", "properties": { "UVScale": { "value": [1, 1, 1, 1], "type": 16 }, "lightMapUVParam": { "value": [0, 0, 0, 0], "type": 16 }, "metallic": { "value": [0, 0, 0, 0], "type": 16 }, "roughness": { "value": [1, 1, 1, 1], "type": 16 }, "weightMap": { "value": "black", "type": 28 }, "detailMap0": { "value": "grey", "type": 28 }, "detailMap1": { "value": "grey", "type": 28 }, "detailMap2": { "value": "grey", "type": 28 }, "detailMap3": { "value": "grey", "type": 28 }, "normalMap0": { "value": "normal", "type": 28 }, "normalMap1": { "value": "normal", "type": 28 }, "normalMap2": { "value": "normal", "type": 28 }, "normalMap3": { "value": "normal", "type": 28 }, "lightMap": { "value": "grey", "type": 28 } } }, { "phase": "deferred", "propertyIndex": 0, "blendState": { "targets": [{ "blend": false }, { "blend": false }, { "blend": false }, { "blend": false }] }, "program": "terrain|terrain-vs|terrain-fs", "properties": { "UVScale": { "value": [1, 1, 1, 1], "type": 16 }, "lightMapUVParam": { "value": [0, 0, 0, 0], "type": 16 }, "metallic": { "value": [0, 0, 0, 0], "type": 16 }, "roughness": { "value": [1, 1, 1, 1], "type": 16 }, "weightMap": { "value": "black", "type": 28 }, "detailMap0": { "value": "grey", "type": 28 }, "detailMap1": { "value": "grey", "type": 28 }, "detailMap2": { "value": "grey", "type": 28 }, "detailMap3": { "value": "grey", "type": 28 }, "normalMap0": { "value": "normal", "type": 28 }, "normalMap1": { "value": "normal", "type": 28 }, "normalMap2": { "value": "normal", "type": 28 }, "normalMap3": { "value": "normal", "type": 28 }, "lightMap": { "value": "grey", "type": 28 } } }, { "phase": "forward-add", "propertyIndex": 0, "embeddedMacros": { "CC_FORWARD_ADD": true }, "blendState": { "targets": [{ "blend": true, "blendSrc": 1, "blendDst": 1, "blendSrcAlpha": 0, "blendDstAlpha": 1 }] }, "program": "terrain|terrain-vs|terrain-fs", "depthStencilState": { "depthFunc": 2, "depthTest": true, "depthWrite": false }, "properties": { "UVScale": { "value": [1, 1, 1, 1], "type": 16 }, "lightMapUVParam": { "value": [0, 0, 0, 0], "type": 16 }, "metallic": { "value": [0, 0, 0, 0], "type": 16 }, "roughness": { "value": [1, 1, 1, 1], "type": 16 }, "weightMap": { "value": "black", "type": 28 }, "detailMap0": { "value": "grey", "type": 28 }, "detailMap1": { "value": "grey", "type": 28 }, "detailMap2": { "value": "grey", "type": 28 }, "detailMap3": { "value": "grey", "type": 28 }, "normalMap0": { "value": "normal", "type": 28 }, "normalMap1": { "value": "normal", "type": 28 }, "normalMap2": { "value": "normal", "type": 28 }, "normalMap3": { "value": "normal", "type": 28 }, "lightMap": { "value": "grey", "type": 28 } } }, { "phase": "shadow-add", "propertyIndex": 0, "rasterizerState": { "cullMode": 2 }, "program": "terrain|shadow-caster-vs:vert|shadow-caster-fs:frag" }] }
    ],
    "shaders": [
      {
        "name": "terrain|terrain-vs|terrain-fs",
<<<<<<< HEAD
        "hash": 2054236101,
=======
        "hash": 835016669,
>>>>>>> b11dff57
        "builtins": {
          "statistics": { "CC_EFFECT_USED_VERTEX_UNIFORM_VECTORS": 58, "CC_EFFECT_USED_FRAGMENT_UNIFORM_VECTORS": 49 },
          "globals": { "blocks": [{ "name": "CCGlobal", "defines": [] }, { "name": "CCCamera", "defines": [] }, { "name": "CCShadow", "defines": [] }], "samplerTextures": [{ "name": "cc_shadowMap", "defines": ["CC_RECEIVE_SHADOW"] }, { "name": "cc_spotLightingMap", "defines": ["CC_RECEIVE_SHADOW"] }, { "name": "cc_environment", "defines": ["CC_USE_IBL"] }] },
          "locals": { "blocks": [{ "name": "CCLocal", "defines": [] }, { "name": "CCForwardLight", "defines": ["CC_FORWARD_ADD"] }], "samplerTextures": [] }
        },
        "defines": [
          { "name": "CC_USE_FOG", "type": "number", "range": [0, 4] },
          { "name": "CC_FORWARD_ADD", "type": "boolean" },
          { "name": "CC_RECEIVE_SHADOW", "type": "boolean" },
          { "name": "USE_NORMALMAP", "type": "boolean" },
          { "name": "USE_LIGHTMAP", "type": "boolean" },
          { "name": "CC_USE_IBL", "type": "number", "range": [0, 2] },
          { "name": "USE_BATCHING", "type": "boolean" },
          { "name": "CC_USE_HDR", "type": "boolean" },
          { "name": "LAYERS", "type": "number", "range": [0, 4] },
          { "name": "USE_PBR", "type": "boolean" },
          { "name": "CC_PIPELINE_TYPE", "type": "number", "range": [0, 1] }
        ],
        "blocks": [
          {"name": "TexCoords", "defines": [], "binding": 0, "stageFlags": 1, "members": [
            { "name": "UVScale", "type": 16, "count": 1 },
            { "name": "lightMapUVParam", "type": 16, "count": 1 }
          ]},
          {"name": "PbrParams", "defines": [], "binding": 1, "stageFlags": 16, "members": [
            { "name": "metallic", "type": 16, "count": 1 },
            { "name": "roughness", "type": 16, "count": 1 }
          ]}
        ],
        "samplerTextures": [
          { "name": "weightMap", "type": 28, "count": 1, "defines": [], "stageFlags": 16, "binding": 2 },
          { "name": "detailMap0", "type": 28, "count": 1, "defines": [], "stageFlags": 16, "binding": 3 },
          { "name": "detailMap1", "type": 28, "count": 1, "defines": [], "stageFlags": 16, "binding": 4 },
          { "name": "detailMap2", "type": 28, "count": 1, "defines": [], "stageFlags": 16, "binding": 5 },
          { "name": "detailMap3", "type": 28, "count": 1, "defines": [], "stageFlags": 16, "binding": 6 },
          { "name": "normalMap0", "type": 28, "count": 1, "defines": [], "stageFlags": 16, "binding": 7 },
          { "name": "normalMap1", "type": 28, "count": 1, "defines": [], "stageFlags": 16, "binding": 8 },
          { "name": "normalMap2", "type": 28, "count": 1, "defines": [], "stageFlags": 16, "binding": 9 },
          { "name": "normalMap3", "type": 28, "count": 1, "defines": [], "stageFlags": 16, "binding": 10 },
          { "name": "lightMap", "type": 28, "count": 1, "defines": [], "stageFlags": 16, "binding": 11 }
        ],
        "attributes": [
          { "name": "a_position", "type": 15, "count": 1, "defines": [], "stageFlags": 1, "format": 32, "location": 0 },
          { "name": "a_normal", "type": 15, "count": 1, "defines": [], "stageFlags": 1, "format": 32, "location": 1 },
          { "name": "a_texCoord", "type": 14, "count": 1, "defines": [], "stageFlags": 1, "format": 21, "location": 2 }
        ]
      },
      {
        "name": "terrain|shadow-caster-vs:vert|shadow-caster-fs:frag",
        "hash": 3874167763,
        "builtins": {
          "statistics": { "CC_EFFECT_USED_VERTEX_UNIFORM_VECTORS": 56, "CC_EFFECT_USED_FRAGMENT_UNIFORM_VECTORS": 0 },
          "globals": { "blocks": [{ "name": "CCGlobal", "defines": [] }, { "name": "CCCamera", "defines": [] }, { "name": "CCShadow", "defines": [] }], "samplerTextures": [] },
          "locals": { "blocks": [{ "name": "CCLocal", "defines": [] }], "samplerTextures": [] }
        },
        "defines": [],
        "blocks": [],
        "samplerTextures": [],
        "attributes": [
          { "name": "a_position", "type": 15, "count": 1, "defines": [], "stageFlags": 1, "format": 32, "location": 0 },
          { "name": "a_normal", "type": 15, "count": 1, "defines": [], "stageFlags": 1, "format": 32, "location": 1 },
          { "name": "a_texCoord", "type": 14, "count": 1, "defines": [], "stageFlags": 1, "format": 21, "location": 2 }
        ]
      }
    ]
  },
  {
    "name": "unlit",
    "techniques": [
      { "name": "opaque", "passes": [{ "program": "unlit|unlit-vs:vert|unlit-fs:frag", "properties": { "mainTexture": { "value": "grey", "type": 28 }, "tilingOffset": { "value": [1, 1, 0, 0], "type": 16 }, "mainColor": { "value": [1, 1, 1, 1], "type": 16 }, "colorScale": { "value": [1, 1, 1], "type": 15, "handleInfo": ["colorScaleAndCutoff", 0, 15] }, "alphaThreshold": { "value": [0.5], "type": 13, "handleInfo": ["colorScaleAndCutoff", 3, 13] }, "color": { "type": 16, "handleInfo": ["mainColor", 0, 16] }, "colorScaleAndCutoff": { "type": 16, "value": [1, 1, 1, 0.5] } } }] }
    ],
    "shaders": [
      {
        "name": "unlit|unlit-vs:vert|unlit-fs:frag",
        "hash": 3579616855,
        "builtins": {
          "statistics": { "CC_EFFECT_USED_VERTEX_UNIFORM_VECTORS": 195, "CC_EFFECT_USED_FRAGMENT_UNIFORM_VECTORS": 39 },
          "globals": { "blocks": [{ "name": "CCGlobal", "defines": [] }, { "name": "CCCamera", "defines": [] }], "samplerTextures": [] },
          "locals": { "blocks": [{ "name": "CCMorph", "defines": ["CC_USE_MORPH"] }, { "name": "CCSkinningTexture", "defines": ["CC_USE_SKINNING", "CC_USE_BAKED_ANIMATION"] }, { "name": "CCSkinningAnimation", "defines": ["CC_USE_SKINNING", "CC_USE_BAKED_ANIMATION"] }, { "name": "CCSkinning", "defines": ["CC_USE_SKINNING", "!CC_USE_BAKED_ANIMATION"] }, { "name": "CCLocalBatched", "defines": ["!USE_INSTANCING", "USE_BATCHING"] }, { "name": "CCLocal", "defines": ["!USE_INSTANCING", "!USE_BATCHING"] }], "samplerTextures": [{ "name": "cc_PositionDisplacements", "defines": ["CC_USE_MORPH", "CC_MORPH_TARGET_HAS_POSITION"] }, { "name": "cc_NormalDisplacements", "defines": ["CC_USE_MORPH", "CC_MORPH_TARGET_HAS_NORMAL"] }, { "name": "cc_TangentDisplacements", "defines": ["CC_USE_MORPH", "CC_MORPH_TARGET_HAS_TANGENT"] }, { "name": "cc_jointTexture", "defines": ["CC_USE_SKINNING", "CC_USE_BAKED_ANIMATION"] }] }
        },
        "defines": [
          { "name": "CC_USE_MORPH", "type": "boolean" },
          { "name": "CC_MORPH_TARGET_COUNT", "type": "number", "range": [2, 8] },
          { "name": "CC_MORPH_PRECOMPUTED", "type": "boolean" },
          { "name": "CC_MORPH_TARGET_HAS_POSITION", "type": "boolean" },
          { "name": "CC_MORPH_TARGET_HAS_NORMAL", "type": "boolean" },
          { "name": "CC_MORPH_TARGET_HAS_TANGENT", "type": "boolean" },
          { "name": "CC_USE_SKINNING", "type": "boolean" },
          { "name": "CC_USE_BAKED_ANIMATION", "type": "boolean" },
          { "name": "USE_INSTANCING", "type": "boolean" },
          { "name": "USE_BATCHING", "type": "boolean" },
          { "name": "USE_LIGHTMAP", "type": "boolean" },
          { "name": "CC_USE_FOG", "type": "number", "range": [0, 4] },
          { "name": "CC_FORWARD_ADD", "type": "boolean" },
          { "name": "USE_VERTEX_COLOR", "type": "boolean" },
          { "name": "USE_TEXTURE", "type": "boolean" },
          { "name": "SAMPLE_FROM_RT", "type": "boolean" },
          { "name": "CC_USE_HDR", "type": "boolean" },
          { "name": "USE_ALPHA_TEST", "type": "boolean" },
          { "name": "ALPHA_TEST_CHANNEL", "type": "string", "options": ["a", "r", "g", "b"] }
        ],
        "blocks": [
          {"name": "TexCoords", "defines": ["USE_TEXTURE"], "binding": 0, "stageFlags": 1, "members": [
            { "name": "tilingOffset", "type": 16, "count": 1 }
          ]},
          {"name": "Constant", "defines": [], "binding": 1, "stageFlags": 16, "members": [
            { "name": "mainColor", "type": 16, "count": 1 },
            { "name": "colorScaleAndCutoff", "type": 16, "count": 1 }
          ]}
        ],
        "samplerTextures": [
          { "name": "mainTexture", "type": 28, "count": 1, "defines": ["USE_TEXTURE"], "stageFlags": 16, "binding": 2 }
        ],
        "attributes": [
          { "name": "a_position", "type": 15, "count": 1, "defines": [], "stageFlags": 1, "format": 32, "location": 0 },
          { "name": "a_normal", "type": 15, "count": 1, "defines": [], "stageFlags": 1, "format": 32, "location": 1 },
          { "name": "a_texCoord", "type": 14, "count": 1, "defines": [], "stageFlags": 1, "format": 21, "location": 2 },
          { "name": "a_tangent", "type": 16, "count": 1, "defines": [], "stageFlags": 1, "format": 44, "location": 3 },
          { "name": "a_vertexId", "type": 13, "count": 1, "defines": ["CC_USE_MORPH"], "stageFlags": 1, "format": 11, "location": 6 },
          { "name": "a_joints", "type": "u32vec4", "count": 1, "defines": ["CC_USE_SKINNING"], "stageFlags": 1, "location": 4 },
          { "name": "a_weights", "type": 16, "count": 1, "defines": ["CC_USE_SKINNING"], "stageFlags": 1, "format": 44, "location": 5 },
          { "name": "a_jointAnimInfo", "type": 16, "count": 1, "defines": ["CC_USE_SKINNING", "CC_USE_BAKED_ANIMATION", "USE_INSTANCING"], "stageFlags": 1, "format": 44, "isInstanced": true, "location": 7 },
          { "name": "a_matWorld0", "type": 16, "count": 1, "defines": ["USE_INSTANCING"], "stageFlags": 1, "format": 44, "isInstanced": true, "location": 8 },
          { "name": "a_matWorld1", "type": 16, "count": 1, "defines": ["USE_INSTANCING"], "stageFlags": 1, "format": 44, "isInstanced": true, "location": 9 },
          { "name": "a_matWorld2", "type": 16, "count": 1, "defines": ["USE_INSTANCING"], "stageFlags": 1, "format": 44, "isInstanced": true, "location": 10 },
          { "name": "a_lightingMapUVParam", "type": 16, "count": 1, "defines": ["USE_INSTANCING", "USE_LIGHTMAP"], "stageFlags": 1, "format": 44, "isInstanced": true, "location": 11 },
          { "name": "a_dyn_batch_id", "type": 13, "count": 1, "defines": ["!USE_INSTANCING", "USE_BATCHING"], "stageFlags": 1, "format": 11, "location": 12 },
          { "name": "a_color", "type": 16, "count": 1, "defines": ["USE_VERTEX_COLOR"], "stageFlags": 1, "format": 44, "location": 13 }
        ]
      }
    ]
  },
  {
    "name": "deferred-lighting",
    "techniques": [
      { "passes": [{ "phase": "deferred-lighting", "program": "deferred-lighting|lighting-vs|lighting-fs", "depthStencilState": { "depthFunc": 4, "depthTest": true, "depthWrite": false } }] }
    ],
    "shaders": [
      {
        "name": "deferred-lighting|lighting-vs|lighting-fs",
<<<<<<< HEAD
        "hash": 3670379356,
=======
        "hash": 2235121444,
>>>>>>> b11dff57
        "builtins": {
          "statistics": { "CC_EFFECT_USED_VERTEX_UNIFORM_VECTORS": 37, "CC_EFFECT_USED_FRAGMENT_UNIFORM_VECTORS": 47 },
          "globals": { "blocks": [{ "name": "CCGlobal", "defines": [] }, { "name": "CCCamera", "defines": [] }, { "name": "CCShadow", "defines": [] }], "samplerTextures": [{ "name": "cc_shadowMap", "defines": ["CC_RECEIVE_SHADOW"] }, { "name": "cc_spotLightingMap", "defines": ["CC_RECEIVE_SHADOW"] }, { "name": "cc_environment", "defines": ["CC_USE_IBL"] }, { "name": "cc_gbuffer_albedoMap", "defines": [] }, { "name": "cc_gbuffer_positionMap", "defines": [] }, { "name": "cc_gbuffer_normalMap", "defines": [] }, { "name": "cc_gbuffer_emissiveMap", "defines": [] }] },
          "locals": { "blocks": [{ "name": "CCForwardLight", "defines": [] }], "samplerTextures": [] }
        },
        "defines": [
          { "name": "CC_RECEIVE_SHADOW", "type": "boolean" },
          { "name": "CC_USE_IBL", "type": "number", "range": [0, 2] },
          { "name": "USE_LIGHTMAP", "type": "boolean" },
          { "name": "USE_BATCHING", "type": "boolean" },
          { "name": "CC_FORWARD_ADD", "type": "boolean" },
          { "name": "CC_USE_HDR", "type": "boolean" },
          { "name": "CC_PIPELINE_TYPE", "type": "number", "range": [0, 1] },
          { "name": "CC_USE_FOG", "type": "number", "range": [0, 4] }
        ],
        "blocks": [],
        "samplerTextures": [],
        "attributes": [
          { "name": "a_position", "type": 15, "count": 1, "defines": [], "stageFlags": 1, "format": 32, "location": 0 },
          { "name": "a_normal", "type": 15, "count": 1, "defines": [], "stageFlags": 1, "format": 32, "location": 1 },
          { "name": "a_texCoord", "type": 14, "count": 1, "defines": [], "stageFlags": 1, "format": 21, "location": 2 },
          { "name": "a_tangent", "type": 16, "count": 1, "defines": [], "stageFlags": 1, "format": 44, "location": 3 }
        ]
      }
    ]
  },
  {
    "name": "planar-shadow",
    "techniques": [
      { "passes": [{ "phase": "planarShadow", "blendState": { "targets": [{ "blend": true, "blendSrc": 2, "blendDst": 4, "blendDstAlpha": 4 }] }, "program": "planar-shadow|planar-shadow-vs:vert|planar-shadow-fs:frag", "depthStencilState": { "depthTest": true, "depthWrite": false, "stencilTestFront": true, "stencilFuncFront": 5, "stencilPassOpFront": 2, "stencilRefBack": 128, "stencilRefFront": 128, "stencilReadMaskBack": 128, "stencilReadMaskFront": 128, "stencilWriteMaskBack": 128, "stencilWriteMaskFront": 128 } }] }
    ],
    "shaders": [
      {
        "name": "planar-shadow|planar-shadow-vs:vert|planar-shadow-fs:frag",
        "hash": 3940098901,
        "builtins": {
          "statistics": { "CC_EFFECT_USED_VERTEX_UNIFORM_VECTORS": 204, "CC_EFFECT_USED_FRAGMENT_UNIFORM_VECTORS": 47 },
          "globals": { "blocks": [{ "name": "CCGlobal", "defines": [] }, { "name": "CCCamera", "defines": [] }, { "name": "CCShadow", "defines": [] }], "samplerTextures": [] },
          "locals": { "blocks": [{ "name": "CCMorph", "defines": ["CC_USE_MORPH"] }, { "name": "CCSkinningTexture", "defines": ["CC_USE_SKINNING", "CC_USE_BAKED_ANIMATION"] }, { "name": "CCSkinningAnimation", "defines": ["CC_USE_SKINNING", "CC_USE_BAKED_ANIMATION"] }, { "name": "CCSkinning", "defines": ["CC_USE_SKINNING", "!CC_USE_BAKED_ANIMATION"] }, { "name": "CCLocalBatched", "defines": ["!USE_INSTANCING", "USE_BATCHING"] }, { "name": "CCLocal", "defines": ["!USE_INSTANCING", "!USE_BATCHING"] }], "samplerTextures": [{ "name": "cc_PositionDisplacements", "defines": ["CC_USE_MORPH", "CC_MORPH_TARGET_HAS_POSITION"] }, { "name": "cc_NormalDisplacements", "defines": ["CC_USE_MORPH", "CC_MORPH_TARGET_HAS_NORMAL"] }, { "name": "cc_TangentDisplacements", "defines": ["CC_USE_MORPH", "CC_MORPH_TARGET_HAS_TANGENT"] }, { "name": "cc_jointTexture", "defines": ["CC_USE_SKINNING", "CC_USE_BAKED_ANIMATION"] }] }
        },
        "defines": [
          { "name": "CC_USE_MORPH", "type": "boolean" },
          { "name": "CC_MORPH_TARGET_COUNT", "type": "number", "range": [2, 8] },
          { "name": "CC_MORPH_PRECOMPUTED", "type": "boolean" },
          { "name": "CC_MORPH_TARGET_HAS_POSITION", "type": "boolean" },
          { "name": "CC_MORPH_TARGET_HAS_NORMAL", "type": "boolean" },
          { "name": "CC_MORPH_TARGET_HAS_TANGENT", "type": "boolean" },
          { "name": "CC_USE_SKINNING", "type": "boolean" },
          { "name": "CC_USE_BAKED_ANIMATION", "type": "boolean" },
          { "name": "USE_INSTANCING", "type": "boolean" },
          { "name": "USE_BATCHING", "type": "boolean" },
          { "name": "USE_LIGHTMAP", "type": "boolean" },
          { "name": "CC_USE_HDR", "type": "boolean" }
        ],
        "blocks": [],
        "samplerTextures": [],
        "attributes": [
          { "name": "a_position", "type": 15, "count": 1, "defines": [], "stageFlags": 1, "format": 32, "location": 0 },
          { "name": "a_normal", "type": 15, "count": 1, "defines": [], "stageFlags": 1, "format": 32, "location": 1 },
          { "name": "a_texCoord", "type": 14, "count": 1, "defines": [], "stageFlags": 1, "format": 21, "location": 2 },
          { "name": "a_tangent", "type": 16, "count": 1, "defines": [], "stageFlags": 1, "format": 44, "location": 3 },
          { "name": "a_vertexId", "type": 13, "count": 1, "defines": ["CC_USE_MORPH"], "stageFlags": 1, "format": 11, "location": 6 },
          { "name": "a_joints", "type": "u32vec4", "count": 1, "defines": ["CC_USE_SKINNING"], "stageFlags": 1, "location": 4 },
          { "name": "a_weights", "type": 16, "count": 1, "defines": ["CC_USE_SKINNING"], "stageFlags": 1, "format": 44, "location": 5 },
          { "name": "a_jointAnimInfo", "type": 16, "count": 1, "defines": ["CC_USE_SKINNING", "CC_USE_BAKED_ANIMATION", "USE_INSTANCING"], "stageFlags": 1, "format": 44, "isInstanced": true, "location": 7 },
          { "name": "a_matWorld0", "type": 16, "count": 1, "defines": ["USE_INSTANCING"], "stageFlags": 1, "format": 44, "isInstanced": true, "location": 8 },
          { "name": "a_matWorld1", "type": 16, "count": 1, "defines": ["USE_INSTANCING"], "stageFlags": 1, "format": 44, "isInstanced": true, "location": 9 },
          { "name": "a_matWorld2", "type": 16, "count": 1, "defines": ["USE_INSTANCING"], "stageFlags": 1, "format": 44, "isInstanced": true, "location": 10 },
          { "name": "a_lightingMapUVParam", "type": 16, "count": 1, "defines": ["USE_INSTANCING", "USE_LIGHTMAP"], "stageFlags": 1, "format": 44, "isInstanced": true, "location": 11 },
          { "name": "a_dyn_batch_id", "type": 13, "count": 1, "defines": ["!USE_INSTANCING", "USE_BATCHING"], "stageFlags": 1, "format": 11, "location": 12 }
        ]
      }
    ]
  },
  {
    "name": "post-process",
    "techniques": [
      { "passes": [{ "phase": "post-process", "blendState": { "targets": [{ "blend": true, "blendSrc": 2, "blendDst": 4, "blendSrcAlpha": 2, "blendDstAlpha": 4 }] }, "program": "post-process|post-process-vs|post-process-fs", "depthStencilState": { "depthTest": false } }] }
    ],
    "shaders": [
      {
        "name": "post-process|post-process-vs|post-process-fs",
        "hash": 1167633857,
        "builtins": {
          "statistics": { "CC_EFFECT_USED_VERTEX_UNIFORM_VECTORS": 145, "CC_EFFECT_USED_FRAGMENT_UNIFORM_VECTORS": 37 },
          "globals": { "blocks": [{ "name": "CCGlobal", "defines": [] }, { "name": "CCCamera", "defines": [] }], "samplerTextures": [{ "name": "cc_lighting_resultMap", "defines": [] }] },
          "locals": { "blocks": [{ "name": "CCMorph", "defines": ["CC_USE_MORPH"] }, { "name": "CCSkinningTexture", "defines": ["CC_USE_SKINNING", "CC_USE_BAKED_ANIMATION"] }, { "name": "CCSkinningAnimation", "defines": ["CC_USE_SKINNING", "CC_USE_BAKED_ANIMATION"] }, { "name": "CCSkinning", "defines": ["CC_USE_SKINNING", "!CC_USE_BAKED_ANIMATION"] }], "samplerTextures": [{ "name": "cc_PositionDisplacements", "defines": ["CC_USE_MORPH", "CC_MORPH_TARGET_HAS_POSITION"] }, { "name": "cc_NormalDisplacements", "defines": ["CC_USE_MORPH", "CC_MORPH_TARGET_HAS_NORMAL"] }, { "name": "cc_TangentDisplacements", "defines": ["CC_USE_MORPH", "CC_MORPH_TARGET_HAS_TANGENT"] }, { "name": "cc_jointTexture", "defines": ["CC_USE_SKINNING", "CC_USE_BAKED_ANIMATION"] }] }
        },
        "defines": [
          { "name": "CC_USE_MORPH", "type": "boolean" },
          { "name": "CC_MORPH_TARGET_COUNT", "type": "number", "range": [2, 8] },
          { "name": "CC_MORPH_PRECOMPUTED", "type": "boolean" },
          { "name": "CC_MORPH_TARGET_HAS_POSITION", "type": "boolean" },
          { "name": "CC_MORPH_TARGET_HAS_NORMAL", "type": "boolean" },
          { "name": "CC_MORPH_TARGET_HAS_TANGENT", "type": "boolean" },
          { "name": "CC_USE_SKINNING", "type": "boolean" },
          { "name": "CC_USE_BAKED_ANIMATION", "type": "boolean" },
          { "name": "USE_INSTANCING", "type": "boolean" }
        ],
        "blocks": [],
        "samplerTextures": [],
        "attributes": [
          { "name": "a_position", "type": 15, "count": 1, "defines": [], "stageFlags": 1, "format": 32, "location": 0 },
          { "name": "a_normal", "type": 15, "count": 1, "defines": [], "stageFlags": 1, "format": 32, "location": 1 },
          { "name": "a_texCoord", "type": 14, "count": 1, "defines": [], "stageFlags": 1, "format": 21, "location": 2 },
          { "name": "a_tangent", "type": 16, "count": 1, "defines": [], "stageFlags": 1, "format": 44, "location": 3 },
          { "name": "a_vertexId", "type": 13, "count": 1, "defines": ["CC_USE_MORPH"], "stageFlags": 1, "format": 11, "location": 6 },
          { "name": "a_joints", "type": "u32vec4", "count": 1, "defines": ["CC_USE_SKINNING"], "stageFlags": 1, "location": 4 },
          { "name": "a_weights", "type": 16, "count": 1, "defines": ["CC_USE_SKINNING"], "stageFlags": 1, "format": 44, "location": 5 },
          { "name": "a_jointAnimInfo", "type": 16, "count": 1, "defines": ["CC_USE_SKINNING", "CC_USE_BAKED_ANIMATION", "USE_INSTANCING"], "stageFlags": 1, "format": 44, "isInstanced": true, "location": 7 }
        ]
      }
    ]
  },
  {
    "name": "skybox",
    "techniques": [
      { "passes": [{ "rasterizerState": { "cullMode": 0 }, "program": "skybox|sky-vs:vert|sky-fs:frag", "priority": 245, "depthStencilState": { "depthTest": true, "depthWrite": false } }] }
    ],
    "shaders": [
      {
        "name": "skybox|sky-vs:vert|sky-fs:frag",
        "hash": 553035852,
        "builtins": {
          "statistics": { "CC_EFFECT_USED_VERTEX_UNIFORM_VECTORS": 37, "CC_EFFECT_USED_FRAGMENT_UNIFORM_VECTORS": 37 },
          "globals": { "blocks": [{ "name": "CCGlobal", "defines": [] }, { "name": "CCCamera", "defines": [] }], "samplerTextures": [{ "name": "cc_environment", "defines": [] }] },
          "locals": { "blocks": [], "samplerTextures": [] }
        },
        "defines": [
          { "name": "CC_USE_IBL", "type": "number", "range": [0, 2] },
          { "name": "CC_USE_HDR", "type": "boolean" },
          { "name": "USE_RGBE_CUBEMAP", "type": "boolean" }
        ],
        "blocks": [],
        "samplerTextures": [],
        "attributes": [
          { "name": "a_position", "type": 15, "count": 1, "defines": [], "stageFlags": 1, "format": 32, "location": 0 },
          { "name": "a_normal", "type": 15, "count": 1, "defines": [], "stageFlags": 1, "format": 32, "location": 1 },
          { "name": "a_texCoord", "type": 14, "count": 1, "defines": [], "stageFlags": 1, "format": 21, "location": 2 },
          { "name": "a_tangent", "type": 16, "count": 1, "defines": [], "stageFlags": 1, "format": 44, "location": 3 }
        ]
      }
    ]
  },
  {
    "name": "profiler",
    "techniques": [
      { "passes": [{ "blendState": { "targets": [{ "blend": true, "blendSrc": 2, "blendDst": 4, "blendDstAlpha": 4 }] }, "rasterizerState": { "cullMode": 0 }, "program": "profiler|profiler-vs:vert|profiler-fs:frag", "depthStencilState": { "depthTest": false, "depthWrite": false } }] }
    ],
    "shaders": [
      {
        "name": "profiler|profiler-vs:vert|profiler-fs:frag",
        "hash": 3108604430,
        "builtins": {
          "statistics": { "CC_EFFECT_USED_VERTEX_UNIFORM_VECTORS": 58, "CC_EFFECT_USED_FRAGMENT_UNIFORM_VECTORS": 37 },
          "globals": { "blocks": [{ "name": "CCGlobal", "defines": [] }, { "name": "CCCamera", "defines": [] }], "samplerTextures": [] },
          "locals": { "blocks": [], "samplerTextures": [] }
        },
        "defines": [
          { "name": "CC_USE_HDR", "type": "boolean" }
        ],
        "blocks": [
          {"name": "Constants", "defines": [], "binding": 0, "stageFlags": 1, "members": [
            { "name": "offset", "type": 16, "count": 1 }
          ]},
          {"name": "PerFrameInfo", "defines": [], "binding": 1, "stageFlags": 1, "members": [
            { "name": "digits", "type": 16, "count": 20 }
          ]}
        ],
        "samplerTextures": [
          { "name": "mainTexture", "type": 28, "count": 1, "defines": [], "stageFlags": 16, "binding": 2 }
        ],
        "attributes": [
          { "name": "a_position", "type": 15, "count": 1, "defines": [], "stageFlags": 1, "format": 32, "location": 0 },
          { "name": "a_color", "type": 16, "count": 1, "defines": [], "stageFlags": 1, "format": 44, "location": 1 }
        ]
      }
    ]
  },
  {
    "name": "splash-screen",
    "techniques": [
      { "passes": [{ "blendState": { "targets": [{ "blend": true, "blendSrc": 2, "blendDst": 4, "blendDstAlpha": 4 }] }, "rasterizerState": { "cullMode": 0 }, "program": "splash-screen|splash-screen-vs:vert|splash-screen-fs:frag", "depthStencilState": { "depthTest": false, "depthWrite": false } }] }
    ],
    "shaders": [
      {
        "name": "splash-screen|splash-screen-vs:vert|splash-screen-fs:frag",
        "hash": 3564338707,
        "builtins": {
          "statistics": { "CC_EFFECT_USED_VERTEX_UNIFORM_VECTORS": 0, "CC_EFFECT_USED_FRAGMENT_UNIFORM_VECTORS": 1 },
          "globals": { "blocks": [], "samplerTextures": [] },
          "locals": { "blocks": [], "samplerTextures": [] }
        },
        "defines": [],
        "blocks": [
          {"name": "splashFrag", "defines": [], "binding": 0, "stageFlags": 16, "members": [
            { "name": "u_precent", "type": 13, "count": 1 }
          ]}
        ],
        "samplerTextures": [
          { "name": "mainTexture", "type": 28, "count": 1, "defines": [], "stageFlags": 16, "binding": 1 }
        ],
        "attributes": [
          { "name": "a_position", "type": 14, "count": 1, "defines": [], "stageFlags": 1, "format": 21, "location": 0 },
          { "name": "a_texCoord", "type": 14, "count": 1, "defines": [], "stageFlags": 1, "format": 21, "location": 1 }
        ]
      }
    ]
  }
];<|MERGE_RESOLUTION|>--- conflicted
+++ resolved
@@ -343,11 +343,7 @@
     "shaders": [
       {
         "name": "standard|standard-vs|standard-fs",
-<<<<<<< HEAD
-        "hash": 3596731041,
-=======
         "hash": 1185755493,
->>>>>>> b11dff57
         "builtins": {
           "statistics": { "CC_EFFECT_USED_VERTEX_UNIFORM_VECTORS": 210, "CC_EFFECT_USED_FRAGMENT_UNIFORM_VECTORS": 53 },
           "globals": { "blocks": [{ "name": "CCGlobal", "defines": [] }, { "name": "CCCamera", "defines": [] }, { "name": "CCShadow", "defines": [] }], "samplerTextures": [{ "name": "cc_shadowMap", "defines": ["CC_RECEIVE_SHADOW"] }, { "name": "cc_spotLightingMap", "defines": ["CC_RECEIVE_SHADOW"] }, { "name": "cc_environment", "defines": ["CC_USE_IBL"] }] },
@@ -489,11 +485,7 @@
     "shaders": [
       {
         "name": "terrain|terrain-vs|terrain-fs",
-<<<<<<< HEAD
-        "hash": 2054236101,
-=======
         "hash": 835016669,
->>>>>>> b11dff57
         "builtins": {
           "statistics": { "CC_EFFECT_USED_VERTEX_UNIFORM_VECTORS": 58, "CC_EFFECT_USED_FRAGMENT_UNIFORM_VECTORS": 49 },
           "globals": { "blocks": [{ "name": "CCGlobal", "defines": [] }, { "name": "CCCamera", "defines": [] }, { "name": "CCShadow", "defines": [] }], "samplerTextures": [{ "name": "cc_shadowMap", "defines": ["CC_RECEIVE_SHADOW"] }, { "name": "cc_spotLightingMap", "defines": ["CC_RECEIVE_SHADOW"] }, { "name": "cc_environment", "defines": ["CC_USE_IBL"] }] },
@@ -633,11 +625,7 @@
     "shaders": [
       {
         "name": "deferred-lighting|lighting-vs|lighting-fs",
-<<<<<<< HEAD
-        "hash": 3670379356,
-=======
         "hash": 2235121444,
->>>>>>> b11dff57
         "builtins": {
           "statistics": { "CC_EFFECT_USED_VERTEX_UNIFORM_VECTORS": 37, "CC_EFFECT_USED_FRAGMENT_UNIFORM_VECTORS": 47 },
           "globals": { "blocks": [{ "name": "CCGlobal", "defines": [] }, { "name": "CCCamera", "defines": [] }, { "name": "CCShadow", "defines": [] }], "samplerTextures": [{ "name": "cc_shadowMap", "defines": ["CC_RECEIVE_SHADOW"] }, { "name": "cc_spotLightingMap", "defines": ["CC_RECEIVE_SHADOW"] }, { "name": "cc_environment", "defines": ["CC_USE_IBL"] }, { "name": "cc_gbuffer_albedoMap", "defines": [] }, { "name": "cc_gbuffer_positionMap", "defines": [] }, { "name": "cc_gbuffer_normalMap", "defines": [] }, { "name": "cc_gbuffer_emissiveMap", "defines": [] }] },
