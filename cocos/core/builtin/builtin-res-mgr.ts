/*
 Copyright (c) 2020 Xiamen Yaji Software Co., Ltd.

 https://www.cocos.com/

 Permission is hereby granted, free of charge, to any person obtaining a copy
 of this software and associated engine source code (the "Software"), a limited,
 worldwide, royalty-free, non-assignable, revocable and non-exclusive license
 to use Cocos Creator solely to develop games on your target platforms. You shall
 not use Cocos Creator software for developing other software or tools that's
 used for developing games. You are not granted to publish, distribute,
 sublicense, and/or sell copies of Cocos Creator.

 The software or tools in this License Agreement are licensed, not sold.
 Xiamen Yaji Software Co., Ltd. reserves all rights not expressly granted to you.

 THE SOFTWARE IS PROVIDED "AS IS", WITHOUT WARRANTY OF ANY KIND, EXPRESS OR
 IMPLIED, INCLUDING BUT NOT LIMITED TO THE WARRANTIES OF MERCHANTABILITY,
 FITNESS FOR A PARTICULAR PURPOSE AND NONINFRINGEMENT. IN NO EVENT SHALL THE
 AUTHORS OR COPYRIGHT HOLDERS BE LIABLE FOR ANY CLAIM, DAMAGES OR OTHER
 LIABILITY, WHETHER IN AN ACTION OF CONTRACT, TORT OR OTHERWISE, ARISING FROM,
 OUT OF OR IN CONNECTION WITH THE SOFTWARE OR THE USE OR OTHER DEALINGS IN
 THE SOFTWARE.
 */

import { UI_GPU_DRIVEN, TEST } from 'internal:constants';
import { Asset } from '../assets/asset';
import { ImageAsset, ImageSource } from '../assets/image-asset';
import { SpriteFrame } from '../../2d/assets/sprite-frame';
import { Texture2D } from '../assets/texture-2d';
import { TextureCube } from '../assets/texture-cube';
import { Device } from '../gfx';
import { effects } from './effects';
import { legacyCC } from '../global-exports';
import { getDeviceShaderVersion } from '../renderer/core/program-lib';
import shaderSourceAssembly from './shader-source-assembly';
import { Color } from '../math';

class BuiltinResMgr {
    protected _device: Device | null = null;
    protected _resources: Record<string, Asset> = {};

    // this should be called after renderer initialized
    public initBuiltinRes (device: Device): Promise<void> {
        this._device = device;
        const resources = this._resources;
<<<<<<< HEAD
        const canvas = document.createElement('canvas');
        const context = canvas.getContext('2d')!;
        const l = canvas.width = canvas.height = 2;
        const imgAsset = new ImageAsset(canvas);
=======

        const len = 2;
        const numChannels = 4;

        const blackValueView   = new Uint8Array(len * len * numChannels);
        const emptyValueView   = new Uint8Array(len * len * numChannels);
        const greyValueView    = new Uint8Array(len * len * numChannels);
        const whiteValueView   = new Uint8Array(len * len * numChannels);
        const normalValueView  = new Uint8Array(len * len * numChannels);

        let offset = 0;
        for (let i = 0; i < len * len; i++) {
            blackValueView[offset]     = 0;
            blackValueView[offset + 1] = 0;
            blackValueView[offset + 2] = 0;
            blackValueView[offset + 3] = 255;

            emptyValueView[offset]     = 0;
            emptyValueView[offset + 1] = 0;
            emptyValueView[offset + 2] = 0;
            emptyValueView[offset + 3] = 0;

            greyValueView[offset]     = 119;
            greyValueView[offset + 1] = 119;
            greyValueView[offset + 2] = 119;
            greyValueView[offset + 3] = 255;

            whiteValueView[offset]     = 255;
            whiteValueView[offset + 1] = 255;
            whiteValueView[offset + 2] = 255;
            whiteValueView[offset + 3] = 255;

            normalValueView[offset]     = 127;
            normalValueView[offset + 1] = 127;
            normalValueView[offset + 2] = 255;
            normalValueView[offset + 3] = 255;

            offset += numChannels;
        }

        const defaultSize = 16;
        const halfDefaultSize = defaultSize / 2;
        const defaultValueView = new Uint8Array(defaultSize * defaultSize * numChannels);

        offset = 0;
        for (let i = 0; i < defaultSize * defaultSize; i++) {
            defaultValueView[offset]     = 221;
            defaultValueView[offset + 1] = 221;
            defaultValueView[offset + 2] = 221;
            defaultValueView[offset + 3] = 255;

            offset += numChannels;
        }
        offset = 0;
        for (let i = 0; i < halfDefaultSize; i++) {
            for (let j = 0; j < halfDefaultSize; j++) {
                defaultValueView[offset]     = 85;
                defaultValueView[offset + 1] = 85;
                defaultValueView[offset + 2] = 85;
                defaultValueView[offset + 3] = 255;

                offset += numChannels;
            }
            offset += halfDefaultSize * numChannels;
        }
        offset += halfDefaultSize * numChannels;
        for (let i = 0; i < halfDefaultSize; i++) {
            for (let j = 0; j < halfDefaultSize; j++) {
                defaultValueView[offset]     = 85;
                defaultValueView[offset + 1] = 85;
                defaultValueView[offset + 2] = 85;
                defaultValueView[offset + 3] = 255;

                offset += numChannels;
            }
            offset += halfDefaultSize * numChannels;
        }

        const blackMemImageSource: ImageSource = {
            width: len,
            height: len,
            _data: blackValueView,
            _compressed: false,
            format: Texture2D.PixelFormat.RGBA8888,
        };

        const emptyMemImageSource: ImageSource = {
            width: len,
            height: len,
            _data: emptyValueView,
            _compressed: false,
            format: Texture2D.PixelFormat.RGBA8888,
        };

        const greyMemImageSource: ImageSource = {
            width: len,
            height: len,
            _data: greyValueView,
            _compressed: false,
            format: Texture2D.PixelFormat.RGBA8888,
        };

        const whiteMemImageSource: ImageSource = {
            width: len,
            height: len,
            _data: whiteValueView,
            _compressed: false,
            format: Texture2D.PixelFormat.RGBA8888,
        };

        const normalMemImageSource: ImageSource = {
            width: len,
            height: len,
            _data: normalValueView,
            _compressed: false,
            format: Texture2D.PixelFormat.RGBA8888,
        };

        const defaultMemImageSource: ImageSource = {
            width: defaultSize,
            height: defaultSize,
            _data: defaultValueView,
            _compressed: false,
            format: Texture2D.PixelFormat.RGBA8888,
        };
>>>>>>> a42259dc

        // ============================
        // builtin textures
        // ============================

        // black texture
        const imgAsset = new ImageAsset(blackMemImageSource);
        const blackTexture = new Texture2D();
        blackTexture._uuid = 'black-texture';
        blackTexture.image = imgAsset;
        resources[blackTexture._uuid] = blackTexture;

        // empty texture
        const emptyImgAsset = new ImageAsset(emptyMemImageSource);
        const emptyTexture = new Texture2D();
        emptyTexture._uuid = 'empty-texture';
        emptyTexture.image = emptyImgAsset;
        resources[emptyTexture._uuid] = emptyTexture;

        // black texture
        const blackCubeTexture = new TextureCube();
        blackCubeTexture._uuid = 'black-cube-texture';
        blackCubeTexture.setMipFilter(TextureCube.Filter.NEAREST);
        blackCubeTexture.image = {
            front: new ImageAsset(blackMemImageSource),
            back: new ImageAsset(blackMemImageSource),
            left: new ImageAsset(blackMemImageSource),
            right: new ImageAsset(blackMemImageSource),
            top: new ImageAsset(blackMemImageSource),
            bottom: new ImageAsset(blackMemImageSource),
        };
        resources[blackCubeTexture._uuid] = blackCubeTexture;

        // grey texture
        const greyImgAsset = new ImageAsset(greyMemImageSource);
        const greyTexture = new Texture2D();
        greyTexture._uuid = 'grey-texture';
        greyTexture.image = greyImgAsset;
        resources[greyTexture._uuid] = greyTexture;

        // white texture
        const whiteImgAsset = new ImageAsset(whiteMemImageSource);
        const whiteTexture = new Texture2D();
        whiteTexture._uuid = 'white-texture';
        whiteTexture.image = whiteImgAsset;
        resources[whiteTexture._uuid] = whiteTexture;

        // white cube texture
        const whiteCubeTexture = new TextureCube();
        whiteCubeTexture._uuid = 'white-cube-texture';
        whiteCubeTexture.setMipFilter(TextureCube.Filter.NEAREST);
        whiteCubeTexture.image = {
            front: new ImageAsset(whiteMemImageSource),
            back: new ImageAsset(whiteMemImageSource),
            left: new ImageAsset(whiteMemImageSource),
            right: new ImageAsset(whiteMemImageSource),
            top: new ImageAsset(whiteMemImageSource),
            bottom: new ImageAsset(whiteMemImageSource),
        };
        resources[whiteCubeTexture._uuid] = whiteCubeTexture;

        // normal texture
        const normalImgAsset = new ImageAsset(normalMemImageSource);
        const normalTexture = new Texture2D();
        normalTexture._uuid = 'normal-texture';
        normalTexture.image = normalImgAsset;
        resources[normalTexture._uuid] = normalTexture;

        // default texture
        const defaultImgAsset = new ImageAsset(defaultMemImageSource);
        const defaultTexture = new Texture2D();
        defaultTexture._uuid = 'default-texture';
        defaultTexture.image = defaultImgAsset;
        resources[defaultTexture._uuid] = defaultTexture;

        // default cube texture
        const defaultCubeTexture = new TextureCube();
        defaultCubeTexture.setMipFilter(TextureCube.Filter.NEAREST);
        defaultCubeTexture._uuid = 'default-cube-texture';
        defaultCubeTexture.image = {
            front: new ImageAsset(defaultMemImageSource),
            back: new ImageAsset(defaultMemImageSource),
            left: new ImageAsset(defaultMemImageSource),
            right: new ImageAsset(defaultMemImageSource),
            top: new ImageAsset(defaultMemImageSource),
            bottom: new ImageAsset(defaultMemImageSource),
        };
        resources[defaultCubeTexture._uuid] = defaultCubeTexture;

        if (legacyCC.SpriteFrame) {
            const spriteFrame = new legacyCC.SpriteFrame() as SpriteFrame;
            const image = imgAsset;
            const texture = new Texture2D();
            texture.image = image;
            spriteFrame.texture = texture;
            spriteFrame._uuid = 'default-spriteframe';
            resources[spriteFrame._uuid] = spriteFrame;
        }

        const shaderVersionKey = getDeviceShaderVersion(device);
        if (!shaderVersionKey) {
            return Promise.reject(Error('Failed to initialize builtin shaders: unknown device.'));
        }

        const shaderSources = shaderSourceAssembly[shaderVersionKey];
        if (!shaderSources) {
            return Promise.reject(Error(
                `Current device is requiring builtin shaders of version ${shaderVersionKey} `
                + `but shaders of that version are not assembled in this build.`,
            ));
        }

        return Promise.resolve().then(() => {
            effects.forEach((e, effectIndex) => {
                const effect = Object.assign(new legacyCC.EffectAsset(), e);
                effect.shaders.forEach((shaderInfo, shaderIndex) => {
                    const shaderSource = shaderSources[effectIndex][shaderIndex];
                    if (shaderSource) {
                        shaderInfo[shaderVersionKey] = shaderSource;
                    }
                });
                effect.hideInEditor = true;
                effect.onLoaded();
            });
            this._initMaterials();
        });
    }

    public get<T extends Asset> (uuid: string) {
        return this._resources[uuid] as T;
    }

    private _initMaterials () {
        const resources = this._resources;
        const materialsToBeCompiled: any[] = [];

        // standard material
        const standardMtl = new legacyCC.Material();
        standardMtl._uuid = 'standard-material';
        standardMtl.initialize({
            effectName: 'standard',
        });
        resources[standardMtl._uuid] = standardMtl;
        materialsToBeCompiled.push(standardMtl);

        // material indicating missing effect (yellow)
        const missingEfxMtl = new legacyCC.Material();
        missingEfxMtl._uuid = 'missing-effect-material';
        missingEfxMtl.initialize({
            effectName: 'unlit',
            defines: { USE_COLOR: true },
        });
        missingEfxMtl.setProperty('mainColor', legacyCC.color('#ffff00'));
        resources[missingEfxMtl._uuid] = missingEfxMtl;
        materialsToBeCompiled.push(missingEfxMtl);

        // material indicating missing material (purple)
        const missingMtl = new legacyCC.Material();
        missingMtl._uuid = 'missing-material';
        missingMtl.initialize({
            effectName: 'unlit',
            defines: { USE_COLOR: true },
        });
        missingMtl.setProperty('mainColor', legacyCC.color('#ff00ff'));
        resources[missingMtl._uuid] = missingMtl;
        materialsToBeCompiled.push(missingMtl);

        const clearStencilMtl = new legacyCC.Material();
        clearStencilMtl._uuid = 'default-clear-stencil';
        clearStencilMtl.initialize({
            defines: { USE_TEXTURE: false },
            effectName: 'clear-stencil',
        });
        resources[clearStencilMtl._uuid] = clearStencilMtl;
        materialsToBeCompiled.push(clearStencilMtl);

        // sprite material
        const spriteMtl = new legacyCC.Material();
        spriteMtl._uuid = 'ui-base-material';
        spriteMtl.initialize({
            defines: { USE_TEXTURE: false },
            effectName: 'sprite',
        });
        resources[spriteMtl._uuid] = spriteMtl;
        materialsToBeCompiled.push(spriteMtl);

        // sprite material
        const spriteColorMtl = new legacyCC.Material();
        spriteColorMtl._uuid = 'ui-sprite-material';
        spriteColorMtl.initialize({
            defines: { USE_TEXTURE: true, CC_USE_EMBEDDED_ALPHA: false, IS_GRAY: false },
            effectName: 'sprite',
        });
        resources[spriteColorMtl._uuid] = spriteColorMtl;
        materialsToBeCompiled.push(spriteColorMtl);

        // sprite alpha test material
        const alphaTestMaskMtl = new legacyCC.Material();
        alphaTestMaskMtl._uuid = 'ui-alpha-test-material';
        alphaTestMaskMtl.initialize({
            defines: { USE_TEXTURE: true, USE_ALPHA_TEST: true, CC_USE_EMBEDDED_ALPHA: false, IS_GRAY: false },
            effectName: 'sprite',
        });
        resources[alphaTestMaskMtl._uuid] = alphaTestMaskMtl;
        materialsToBeCompiled.push(alphaTestMaskMtl);

        // sprite gray material
        const spriteGrayMtl = new legacyCC.Material();
        spriteGrayMtl._uuid = 'ui-sprite-gray-material';
        spriteGrayMtl.initialize({
            defines: { USE_TEXTURE: true, CC_USE_EMBEDDED_ALPHA: false, IS_GRAY: true },
            effectName: 'sprite',
        });
        resources[spriteGrayMtl._uuid] = spriteGrayMtl;
        materialsToBeCompiled.push(spriteGrayMtl);

        // sprite alpha material
        const spriteAlphaMtl = new legacyCC.Material();
        spriteAlphaMtl._uuid = 'ui-sprite-alpha-sep-material';
        spriteAlphaMtl.initialize({
            defines: { USE_TEXTURE: true, CC_USE_EMBEDDED_ALPHA: true, IS_GRAY: false },
            effectName: 'sprite',
        });
        resources[spriteAlphaMtl._uuid] = spriteAlphaMtl;
        materialsToBeCompiled.push(spriteAlphaMtl);

        // sprite alpha & gray material
        const spriteAlphaGrayMtl = new legacyCC.Material();
        spriteAlphaGrayMtl._uuid = 'ui-sprite-gray-alpha-sep-material';
        spriteAlphaGrayMtl.initialize({
            defines: { USE_TEXTURE: true, CC_USE_EMBEDDED_ALPHA: true, IS_GRAY: true },
            effectName: 'sprite',
        });
        resources[spriteAlphaGrayMtl._uuid] = spriteAlphaGrayMtl;
        materialsToBeCompiled.push(spriteAlphaGrayMtl);

        // ui graphics material
        const defaultGraphicsMtl = new legacyCC.Material();
        defaultGraphicsMtl._uuid = 'ui-graphics-material';
        defaultGraphicsMtl.initialize({ effectName: 'graphics' });
        resources[defaultGraphicsMtl._uuid] = defaultGraphicsMtl;
        materialsToBeCompiled.push(defaultGraphicsMtl);

        if (UI_GPU_DRIVEN) {
            // sprite material
            const spriteGPUMtl = new legacyCC.Material();
            spriteGPUMtl._uuid = 'ui-base-gpu-material';
            spriteGPUMtl.initialize({ defines: { USE_TEXTURE: false }, effectName: 'sprite-gpu' });
            resources[spriteGPUMtl._uuid] = spriteGPUMtl;
            materialsToBeCompiled.push(spriteGPUMtl);

            // sprite material
            const spriteColorGPUMtl = new legacyCC.Material();
            spriteColorGPUMtl._uuid = 'ui-sprite-gpu-material';
            spriteColorGPUMtl.initialize({
                defines: { USE_TEXTURE: true, CC_USE_EMBEDDED_ALPHA: false, IS_GRAY: false },
                effectName: 'sprite-gpu',
            });
            resources[spriteColorGPUMtl._uuid] = spriteColorGPUMtl;
            materialsToBeCompiled.push(spriteColorGPUMtl);

            // sprite gray material
            const spriteGrayGPUMtl = new legacyCC.Material();
            spriteGrayGPUMtl._uuid = 'ui-sprite-gray-gpu-material';
            spriteGrayGPUMtl.initialize({
                defines: { USE_TEXTURE: true, CC_USE_EMBEDDED_ALPHA: false, IS_GRAY: true },
                effectName: 'sprite-gpu',
            });
            resources[spriteGrayGPUMtl._uuid] = spriteGrayGPUMtl;
            materialsToBeCompiled.push(spriteGrayGPUMtl);

            // sprite alpha material
            const spriteAlphaGPUMtl = new legacyCC.Material();
            spriteAlphaGPUMtl._uuid = 'ui-sprite-alpha-sep-gpu-material';
            spriteAlphaGPUMtl.initialize({
                defines: { USE_TEXTURE: true, CC_USE_EMBEDDED_ALPHA: true, IS_GRAY: false },
                effectName: 'sprite-gpu',
            });
            resources[spriteAlphaGPUMtl._uuid] = spriteAlphaGPUMtl;
            materialsToBeCompiled.push(spriteAlphaGPUMtl);

            // sprite alpha & gray material
            const spriteAlphaGrayGPUMtl = new legacyCC.Material();
            spriteAlphaGrayGPUMtl._uuid = 'ui-sprite-gray-alpha-sep-gpu-material';
            spriteAlphaGrayGPUMtl.initialize({
                defines: { USE_TEXTURE: true, CC_USE_EMBEDDED_ALPHA: true, IS_GRAY: true },
                effectName: 'sprite-gpu',
            });
            resources[spriteAlphaGrayGPUMtl._uuid] = spriteAlphaGrayGPUMtl;
            materialsToBeCompiled.push(spriteAlphaGrayGPUMtl);
        }

        // default particle material
        const defaultParticleMtl = new legacyCC.Material();
        defaultParticleMtl._uuid = 'default-particle-material';
        defaultParticleMtl.initialize({ effectName: 'particle' });
        resources[defaultParticleMtl._uuid] = defaultParticleMtl;
        materialsToBeCompiled.push(defaultParticleMtl);

        // default particle gpu material
        if (!TEST) {
            const defaultParticleGPUMtl = new legacyCC.Material();
            defaultParticleGPUMtl._uuid = 'default-particle-gpu-material';
            defaultParticleGPUMtl.initialize({ effectName: 'particle-gpu' });
            resources[defaultParticleGPUMtl._uuid] = defaultParticleGPUMtl;
            materialsToBeCompiled.push(defaultParticleGPUMtl);
        }

        // default particle material
        const defaultTrailMtl = new legacyCC.Material();
        defaultTrailMtl._uuid = 'default-trail-material';
        defaultTrailMtl.initialize({ effectName: 'particle-trail' });
        resources[defaultTrailMtl._uuid] = defaultTrailMtl;
        materialsToBeCompiled.push(defaultTrailMtl);

        // default particle material
        const defaultBillboardMtl = new legacyCC.Material();
        defaultBillboardMtl._uuid = 'default-billboard-material';
        defaultBillboardMtl.initialize({ effectName: 'billboard' });
        resources[defaultBillboardMtl._uuid] = defaultBillboardMtl;
        materialsToBeCompiled.push(defaultBillboardMtl);

        // ui spine two color material
        const spineTwoColorMtl = new legacyCC.Material();
        spineTwoColorMtl._uuid = 'default-spine-material';
        spineTwoColorMtl.initialize({
            defines: {
                USE_TEXTURE: true,
                CC_USE_EMBEDDED_ALPHA: false,
                IS_GRAY: false,
            },
            effectName: 'spine',
        });
        resources[spineTwoColorMtl._uuid] = spineTwoColorMtl;
        materialsToBeCompiled.push(spineTwoColorMtl);

        legacyCC.game.on(legacyCC.Game.EVENT_GAME_INITED, () => {
            for (let i = 0; i < materialsToBeCompiled.length; ++i) {
                const mat = materialsToBeCompiled[i];
                for (let j = 0; j < mat.passes.length; ++j) {
                    mat.passes[j].tryCompile();
                }
            }
        });
    }
}

const builtinResMgr = legacyCC.builtinResMgr = new BuiltinResMgr();
export { builtinResMgr };<|MERGE_RESOLUTION|>--- conflicted
+++ resolved
@@ -44,12 +44,6 @@
     public initBuiltinRes (device: Device): Promise<void> {
         this._device = device;
         const resources = this._resources;
-<<<<<<< HEAD
-        const canvas = document.createElement('canvas');
-        const context = canvas.getContext('2d')!;
-        const l = canvas.width = canvas.height = 2;
-        const imgAsset = new ImageAsset(canvas);
-=======
 
         const len = 2;
         const numChannels = 4;
@@ -175,7 +169,6 @@
             _compressed: false,
             format: Texture2D.PixelFormat.RGBA8888,
         };
->>>>>>> a42259dc
 
         // ============================
         // builtin textures
