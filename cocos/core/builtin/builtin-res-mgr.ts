/*
 Copyright (c) 2020 Xiamen Yaji Software Co., Ltd.

 https://www.cocos.com/

 Permission is hereby granted, free of charge, to any person obtaining a copy
 of this software and associated engine source code (the "Software"), a limited,
 worldwide, royalty-free, non-assignable, revocable and non-exclusive license
 to use Cocos Creator solely to develop games on your target platforms. You shall
 not use Cocos Creator software for developing other software or tools that's
 used for developing games. You are not granted to publish, distribute,
 sublicense, and/or sell copies of Cocos Creator.

 The software or tools in this License Agreement are licensed, not sold.
 Xiamen Yaji Software Co., Ltd. reserves all rights not expressly granted to you.

 THE SOFTWARE IS PROVIDED "AS IS", WITHOUT WARRANTY OF ANY KIND, EXPRESS OR
 IMPLIED, INCLUDING BUT NOT LIMITED TO THE WARRANTIES OF MERCHANTABILITY,
 FITNESS FOR A PARTICULAR PURPOSE AND NONINFRINGEMENT. IN NO EVENT SHALL THE
 AUTHORS OR COPYRIGHT HOLDERS BE LIABLE FOR ANY CLAIM, DAMAGES OR OTHER
 LIABILITY, WHETHER IN AN ACTION OF CONTRACT, TORT OR OTHERWISE, ARISING FROM,
 OUT OF OR IN CONNECTION WITH THE SOFTWARE OR THE USE OR OTHER DEALINGS IN
 THE SOFTWARE.
 */

<<<<<<< HEAD
import { UI_GPU_DRIVEN } from 'internal:constants';
=======
import { TEST } from 'internal:constants';
>>>>>>> e2a16f44
import { Asset } from '../assets/asset';
import { ImageAsset } from '../assets/image-asset';
import { SpriteFrame } from '../../2d/assets/sprite-frame';
import { Texture2D } from '../assets/texture-2d';
import { TextureCube } from '../assets/texture-cube';
import { Device } from '../gfx';
import { effects } from './effects';
import { legacyCC } from '../global-exports';
import { getDeviceShaderVersion } from '../renderer/core/program-lib';
import shaderSourceAssembly from './shader-source-assembly';

class BuiltinResMgr {
    protected _device: Device | null = null;
    protected _resources: Record<string, Asset> = {};

    // this should be called after renderer initialized
    public initBuiltinRes (device: Device): Promise<void> {
        if (TEST) return Promise.resolve();
        this._device = device;
        const resources = this._resources;
        const canvas = document.createElement('canvas');
        const context = canvas.getContext('2d')!;
        const imgAsset = new ImageAsset(canvas);
        const l = canvas.width = canvas.height = 2;

        // ============================
        // builtin textures
        // ============================

        // black texture
        context.fillStyle = '#000';
        context.fillRect(0, 0, l, l);
        const blackTexture = new Texture2D();
        blackTexture._uuid = 'black-texture';
        blackTexture.image = imgAsset;
        resources[blackTexture._uuid] = blackTexture;

        // empty texture
        context.fillStyle = 'rgba(0,0,0,0)';
        context.fillRect(0, 0, l, l);
        const emptyTexture = new Texture2D();
        emptyTexture._uuid = 'empty-texture';
        emptyTexture.image = imgAsset;
        resources[emptyTexture._uuid] = emptyTexture;

        // black texture
        const blackCubeTexture = new TextureCube();
        blackCubeTexture._uuid = 'black-cube-texture';
        blackCubeTexture.setMipFilter(TextureCube.Filter.NEAREST);
        blackCubeTexture.image = {
            front: new ImageAsset(canvas),
            back: new ImageAsset(canvas),
            left: new ImageAsset(canvas),
            right: new ImageAsset(canvas),
            top: new ImageAsset(canvas),
            bottom: new ImageAsset(canvas),
        };
        resources[blackCubeTexture._uuid] = blackCubeTexture;

        // grey texture
        context.fillStyle = '#777';
        context.fillRect(0, 0, l, l);
        const greyTexture = new Texture2D();
        greyTexture._uuid = 'grey-texture';
        greyTexture.image = imgAsset;
        resources[greyTexture._uuid] = greyTexture;

        // white texture
        context.fillStyle = '#fff';
        context.fillRect(0, 0, l, l);
        const whiteTexture = new Texture2D();
        whiteTexture._uuid = 'white-texture';
        whiteTexture.image = imgAsset;
        resources[whiteTexture._uuid] = whiteTexture;

        // white cube texture
        const whiteCubeTexture = new TextureCube();
        whiteCubeTexture._uuid = 'white-cube-texture';
        whiteCubeTexture.setMipFilter(TextureCube.Filter.NEAREST);
        whiteCubeTexture.image = {
            front: new ImageAsset(canvas),
            back: new ImageAsset(canvas),
            left: new ImageAsset(canvas),
            right: new ImageAsset(canvas),
            top: new ImageAsset(canvas),
            bottom: new ImageAsset(canvas),
        };
        resources[whiteCubeTexture._uuid] = whiteCubeTexture;

        // normal texture
        context.fillStyle = '#7f7fff';
        context.fillRect(0, 0, l, l);
        const normalTexture = new Texture2D();
        normalTexture._uuid = 'normal-texture';
        normalTexture.image = imgAsset;
        resources[normalTexture._uuid] = normalTexture;

        // default texture
        canvas.width = canvas.height = 16;
        context.fillStyle = '#ddd';
        context.fillRect(0, 0, 16, 16);
        context.fillStyle = '#555';
        context.fillRect(0, 0, 8, 8);
        context.fillStyle = '#555';
        context.fillRect(8, 8, 8, 8);
        const defaultTexture = new Texture2D();
        defaultTexture._uuid = 'default-texture';
        defaultTexture.image = imgAsset;
        resources[defaultTexture._uuid] = defaultTexture;

        // default cube texture
        const defaultCubeTexture = new TextureCube();
        defaultCubeTexture.setMipFilter(TextureCube.Filter.NEAREST);
        defaultCubeTexture._uuid = 'default-cube-texture';
        defaultCubeTexture.image = {
            front: new ImageAsset(canvas),
            back: new ImageAsset(canvas),
            left: new ImageAsset(canvas),
            right: new ImageAsset(canvas),
            top: new ImageAsset(canvas),
            bottom: new ImageAsset(canvas),
        };
        resources[defaultCubeTexture._uuid] = defaultCubeTexture;

        if (legacyCC.SpriteFrame) {
            const spriteFrame = new legacyCC.SpriteFrame() as SpriteFrame;
            const image = imgAsset;
            const texture = new Texture2D();
            texture.image = image;
            spriteFrame.texture = texture;
            spriteFrame._uuid = 'default-spriteframe';
            resources[spriteFrame._uuid] = spriteFrame;
        }

        const shaderVersionKey = getDeviceShaderVersion(device);
        if (!shaderVersionKey) {
            return Promise.reject(Error('Failed to initialize builtin shaders: unknown device.'));
        }

        const shaderSources = shaderSourceAssembly[shaderVersionKey];
        if (!shaderSources) {
            return Promise.reject(Error(
                `Current device is requiring builtin shaders of version ${shaderVersionKey} `
                + `but shaders of that version are not assembled in this build.`,
            ));
        }

        return Promise.resolve().then(() => {
            effects.forEach((e, effectIndex) => {
                const effect = Object.assign(new legacyCC.EffectAsset(), e);
                effect.shaders.forEach((shaderInfo, shaderIndex) => {
                    const shaderSource = shaderSources[effectIndex][shaderIndex];
                    if (shaderSource) {
                        shaderInfo[shaderVersionKey] = shaderSource;
                    }
                });
                effect.hideInEditor = true;
                effect.onLoaded();
            });
            this._initMaterials();
        });
    }

    public get<T extends Asset> (uuid: string) {
        return this._resources[uuid] as T;
    }

    private _initMaterials () {
        const resources = this._resources;
        const materialsToBeCompiled: any[] = [];

        // standard material
        const standardMtl = new legacyCC.Material();
        standardMtl._uuid = 'standard-material';
        standardMtl.initialize({
            effectName: 'standard',
        });
        resources[standardMtl._uuid] = standardMtl;
        materialsToBeCompiled.push(standardMtl);

        // material indicating missing effect (yellow)
        const missingEfxMtl = new legacyCC.Material();
        missingEfxMtl._uuid = 'missing-effect-material';
        missingEfxMtl.initialize({
            effectName: 'unlit',
            defines: { USE_COLOR: true },
        });
        missingEfxMtl.setProperty('mainColor', legacyCC.color('#ffff00'));
        resources[missingEfxMtl._uuid] = missingEfxMtl;
        materialsToBeCompiled.push(missingEfxMtl);

        // material indicating missing material (purple)
        const missingMtl = new legacyCC.Material();
        missingMtl._uuid = 'missing-material';
        missingMtl.initialize({
            effectName: 'unlit',
            defines: { USE_COLOR: true },
        });
        missingMtl.setProperty('mainColor', legacyCC.color('#ff00ff'));
        resources[missingMtl._uuid] = missingMtl;
        materialsToBeCompiled.push(missingMtl);

        const clearStencilMtl = new legacyCC.Material();
        clearStencilMtl._uuid = 'default-clear-stencil';
        clearStencilMtl.initialize({ defines: { USE_TEXTURE: false }, effectName: 'clear-stencil' });
        resources[clearStencilMtl._uuid] = clearStencilMtl;
        materialsToBeCompiled.push(clearStencilMtl);

        // sprite material
        const spriteMtl = new legacyCC.Material();
        spriteMtl._uuid = 'ui-base-material';
        spriteMtl.initialize({ defines: { USE_TEXTURE: false }, effectName: 'sprite' });
        resources[spriteMtl._uuid] = spriteMtl;
        materialsToBeCompiled.push(spriteMtl);

        // sprite material
        const spriteColorMtl = new legacyCC.Material();
        spriteColorMtl._uuid = 'ui-sprite-material';
        spriteColorMtl.initialize({ defines: { USE_TEXTURE: true, CC_USE_EMBEDDED_ALPHA: false, IS_GRAY: false }, effectName: 'sprite' });
        resources[spriteColorMtl._uuid] = spriteColorMtl;
        materialsToBeCompiled.push(spriteColorMtl);

        // sprite alpha test material
        const alphaTestMaskMtl = new legacyCC.Material();
        alphaTestMaskMtl._uuid = 'ui-alpha-test-material';
        alphaTestMaskMtl.initialize({
            defines: { USE_TEXTURE: true, USE_ALPHA_TEST: true, CC_USE_EMBEDDED_ALPHA: false, IS_GRAY: false },
            effectName: 'sprite',
        });
        resources[alphaTestMaskMtl._uuid] = alphaTestMaskMtl;
        materialsToBeCompiled.push(alphaTestMaskMtl);

        // sprite gray material
        const spriteGrayMtl = new legacyCC.Material();
        spriteGrayMtl._uuid = 'ui-sprite-gray-material';
        spriteGrayMtl.initialize({ defines: { USE_TEXTURE: true, CC_USE_EMBEDDED_ALPHA: false, IS_GRAY: true }, effectName: 'sprite' });
        resources[spriteGrayMtl._uuid] = spriteGrayMtl;
        materialsToBeCompiled.push(spriteGrayMtl);

        // sprite alpha material
        const spriteAlphaMtl = new legacyCC.Material();
        spriteAlphaMtl._uuid = 'ui-sprite-alpha-sep-material';
        spriteAlphaMtl.initialize({ defines: { USE_TEXTURE: true, CC_USE_EMBEDDED_ALPHA: true, IS_GRAY: false }, effectName: 'sprite' });
        resources[spriteAlphaMtl._uuid] = spriteAlphaMtl;
        materialsToBeCompiled.push(spriteAlphaMtl);

        // sprite alpha & gray material
        const spriteAlphaGrayMtl = new legacyCC.Material();
        spriteAlphaGrayMtl._uuid = 'ui-sprite-gray-alpha-sep-material';
        spriteAlphaGrayMtl.initialize({ defines: { USE_TEXTURE: true, CC_USE_EMBEDDED_ALPHA: true, IS_GRAY: true }, effectName: 'sprite' });
        resources[spriteAlphaGrayMtl._uuid] = spriteAlphaGrayMtl;
        materialsToBeCompiled.push(spriteAlphaGrayMtl);

        // ui graphics material
        const defaultGraphicsMtl = new legacyCC.Material();
        defaultGraphicsMtl._uuid = 'ui-graphics-material';
        defaultGraphicsMtl.initialize({ effectName: 'graphics' });
        resources[defaultGraphicsMtl._uuid] = defaultGraphicsMtl;
        materialsToBeCompiled.push(defaultGraphicsMtl);

        if (UI_GPU_DRIVEN) {
            // sprite material
            const spriteGPUMtl = new legacyCC.Material();
            spriteGPUMtl._uuid = 'ui-base-gpu-material';
            spriteGPUMtl.initialize({ defines: { USE_TEXTURE: false }, effectName: 'sprite-gpu' });
            resources[spriteGPUMtl._uuid] = spriteGPUMtl;
            materialsToBeCompiled.push(spriteGPUMtl);

            // sprite material
            const spriteColorGPUMtl = new legacyCC.Material();
            spriteColorGPUMtl._uuid = 'ui-sprite-gpu-material';
            spriteColorGPUMtl.initialize({ defines: { USE_TEXTURE: true, CC_USE_EMBEDDED_ALPHA: false, IS_GRAY: false }, effectName: 'sprite-gpu' });
            resources[spriteColorGPUMtl._uuid] = spriteColorGPUMtl;
            materialsToBeCompiled.push(spriteColorGPUMtl);

            // sprite gray material
            const spriteGrayGPUMtl = new legacyCC.Material();
            spriteGrayGPUMtl._uuid = 'ui-sprite-gray-gpu-material';
            spriteGrayGPUMtl.initialize({ defines: { USE_TEXTURE: true, CC_USE_EMBEDDED_ALPHA: false, IS_GRAY: true }, effectName: 'sprite-gpu' });
            resources[spriteGrayGPUMtl._uuid] = spriteGrayGPUMtl;
            materialsToBeCompiled.push(spriteGrayGPUMtl);

            // sprite alpha material
            const spriteAlphaGPUMtl = new legacyCC.Material();
            spriteAlphaGPUMtl._uuid = 'ui-sprite-alpha-sep-gpu-material';
            spriteAlphaGPUMtl.initialize({ defines: { USE_TEXTURE: true, CC_USE_EMBEDDED_ALPHA: true, IS_GRAY: false }, effectName: 'sprite-gpu' });
            resources[spriteAlphaGPUMtl._uuid] = spriteAlphaGPUMtl;
            materialsToBeCompiled.push(spriteAlphaGPUMtl);

            // sprite alpha & gray material
            const spriteAlphaGrayGPUMtl = new legacyCC.Material();
            spriteAlphaGrayGPUMtl._uuid = 'ui-sprite-gray-alpha-sep-gpu-material';
            spriteAlphaGrayGPUMtl.initialize({ defines: { USE_TEXTURE: true, CC_USE_EMBEDDED_ALPHA: true, IS_GRAY: true }, effectName: 'sprite-gpu' });
            resources[spriteAlphaGrayGPUMtl._uuid] = spriteAlphaGrayGPUMtl;
            materialsToBeCompiled.push(spriteAlphaGrayGPUMtl);
        }

        // default particle material
        const defaultParticleMtl = new legacyCC.Material();
        defaultParticleMtl._uuid = 'default-particle-material';
        defaultParticleMtl.initialize({ effectName: 'particle' });
        resources[defaultParticleMtl._uuid] = defaultParticleMtl;
        materialsToBeCompiled.push(defaultParticleMtl);

        // default particle gpu material
        const defaultParticleGPUMtl = new legacyCC.Material();
        defaultParticleGPUMtl._uuid = 'default-particle-gpu-material';
        defaultParticleGPUMtl.initialize({ effectName: 'particle-gpu' });
        resources[defaultParticleGPUMtl._uuid] = defaultParticleGPUMtl;
        materialsToBeCompiled.push(defaultParticleGPUMtl);

        // default particle material
        const defaultTrailMtl = new legacyCC.Material();
        defaultTrailMtl._uuid = 'default-trail-material';
        defaultTrailMtl.initialize({ effectName: 'particle-trail' });
        resources[defaultTrailMtl._uuid] = defaultTrailMtl;
        materialsToBeCompiled.push(defaultTrailMtl);

        // default particle material
        const defaultBillboardMtl = new legacyCC.Material();
        defaultBillboardMtl._uuid = 'default-billboard-material';
        defaultBillboardMtl.initialize({ effectName: 'billboard' });
        resources[defaultBillboardMtl._uuid] = defaultBillboardMtl;
        materialsToBeCompiled.push(defaultBillboardMtl);

        // ui spine two color material
        const spineTwoColorMtl = new legacyCC.Material();
        spineTwoColorMtl._uuid = 'default-spine-material';
        spineTwoColorMtl.initialize({
            defines: {
                USE_TEXTURE: true,
                CC_USE_EMBEDDED_ALPHA: false,
                IS_GRAY: false,
            },
            effectName: 'spine',
        });
        resources[spineTwoColorMtl._uuid] = spineTwoColorMtl;
        materialsToBeCompiled.push(spineTwoColorMtl);

        legacyCC.game.on(legacyCC.Game.EVENT_GAME_INITED, () => {
            for (let i = 0; i < materialsToBeCompiled.length; ++i) {
                const mat = materialsToBeCompiled[i];
                for (let j = 0; j < mat.passes.length; ++j) {
                    mat.passes[j].tryCompile();
                }
            }
        });
    }
}

const builtinResMgr = legacyCC.builtinResMgr = new BuiltinResMgr();
export { builtinResMgr };<|MERGE_RESOLUTION|>--- conflicted
+++ resolved
@@ -23,11 +23,8 @@
  THE SOFTWARE.
  */
 
-<<<<<<< HEAD
 import { UI_GPU_DRIVEN } from 'internal:constants';
-=======
 import { TEST } from 'internal:constants';
->>>>>>> e2a16f44
 import { Asset } from '../assets/asset';
 import { ImageAsset } from '../assets/image-asset';
 import { SpriteFrame } from '../../2d/assets/sprite-frame';
