/*
 Copyright (c) 2017-2020 Xiamen Yaji Software Co., Ltd.

 http://www.cocos.com

 Permission is hereby granted, free of charge, to any person obtaining a copy
 of this software and associated engine source code (the "Software"), a limited,
 worldwide, royalty-free, non-assignable, revocable and non-exclusive license
 to use Cocos Creator solely to develop games on your target platforms. You shall
 not use Cocos Creator software for developing other software or tools that's
 used for developing games. You are not granted to publish, distribute,
 sublicense, and/or sell copies of Cocos Creator.

 The software or tools in this License Agreement are licensed, not sold.
 Xiamen Yaji Software Co., Ltd. reserves all rights not expressly granted to you.

 THE SOFTWARE IS PROVIDED "AS IS", WITHOUT WARRANTY OF ANY KIND, EXPRESS OR
 IMPLIED, INCLUDING BUT NOT LIMITED TO THE WARRANTIES OF MERCHANTABILITY,
 FITNESS FOR A PARTICULAR PURPOSE AND NONINFRINGEMENT. IN NO EVENT SHALL THE
 AUTHORS OR COPYRIGHT HOLDERS BE LIABLE FOR ANY CLAIM, DAMAGES OR OTHER
 LIABILITY, WHETHER IN AN ACTION OF CONTRACT, TORT OR OTHERWISE, ARISING FROM,
 OUT OF OR IN CONNECTION WITH THE SOFTWARE OR THE USE OR OTHER DEALINGS IN
 THE SOFTWARE.
 */

import {
    ALIPAY,
    BAIDU,
    BUILD,
    COCOSPLAY,
    DEBUG,
    DEV,
    EDITOR,
    JSB,
    MINIGAME,
    PREVIEW,
    RUNTIME_BASED,
    SUPPORT_JIT,
    TEST,
    BYTEDANCE,
    WECHAT,
    XIAOMI,
    HUAWEI,
    OPPO,
    VIVO,
    EXPORT_TO_GLOBAL,
} from 'internal:constants';

const _global = typeof window === 'undefined' ? global : window;

/**
 * @en
 * The main namespace of Cocos2d-JS, all engine core classes, functions, properties and constants are defined in this namespace.
 * @zh
 * Cocos 引擎的主要命名空间，引擎代码中所有的类，函数，属性和常量都在这个命名空间中定义。
 * @deprecated
 */
export const legacyCC: Record<string, any> & {
    _global: typeof globalThis;
} = {
    _global,
};

// For internal usage
legacyCC.internal = {};

if (EXPORT_TO_GLOBAL) {
    // Supports dynamically access from external scripts such as adapters and debugger.
    // So macros should still defined in global even if inlined in engine.
    /**
     * @en The pre-compilation constant for code tree shaking: CC_BUILD (Available for built package)
     * @zh 预编译宏变量，通常用来做平台或环境相关自动代码剔除：CC_BUILD（在构建后生效）
     */
    _global.CC_BUILD = BUILD;
    /**
     * @en The pre-compilation constant for code tree shaking: CC_TEST (Available for ci test environment)
     * @zh 预编译宏变量，通常用来做平台或环境相关自动代码剔除：CC_TEST（在 CI 测试环境下生效）
     */
    _global.CC_TEST = TEST;
    /**
     * @en The pre-compilation constant for code tree shaking: CC_EDITOR (Available for editor environment)
     * @zh 预编译宏变量，通常用来做平台或环境相关自动代码剔除：CC_EDITOR（在编辑器环境下生效）
     */
    _global.CC_EDITOR = EDITOR;
    /**
     * @en The pre-compilation constant for code tree shaking: CC_PREVIEW (Available for preview)
     * @zh 预编译宏变量，通常用来做平台或环境相关自动代码剔除：CC_PREVIEW（预览时生效）
     */
    _global.CC_PREVIEW = PREVIEW;
    /**
     * @en The pre-compilation constant for code tree shaking: CC_DEV (Internal)
     * @zh 预编译宏变量，通常用来做平台或环境相关自动代码剔除：CC_DEV（内部使用）
     */
    _global.CC_DEV = DEV;
    /**
     * @en The pre-compilation constant for code tree shaking: CC_DEBUG (Available for debug environment)
     * @zh 预编译宏变量，通常用来做平台或环境相关自动代码剔除：CC_DEBUG（在调试模式下生效）
     */
    _global.CC_DEBUG = DEBUG;
    /**
     * @en The pre-compilation constant for code tree shaking: CC_JSB (Available for native application environment)
     * @zh 预编译宏变量，通常用来做平台或环境相关自动代码剔除：CC_JSB（在原生应用环境下生效）
     */
    _global.CC_JSB = JSB;
    /**
     * @en The pre-compilation constant for code tree shaking: CC_BYTEDANCE (Available for Bytedance platform)
     * @zh 预编译宏变量，通常用来做平台或环境相关自动代码剔除：CC_BYTEDANCE（在字节平台上生效）
     */
    _global.CC_BYTEDANCE = BYTEDANCE;
    /**
     * @en The pre-compilation constant for code tree shaking: CC_WECHAT (Available for Wechat mini game platform)
     * @zh 预编译宏变量，通常用来做平台或环境相关自动代码剔除：CC_WECHAT（在微信小游戏平台上生效）
     */
    _global.CC_WECHAT = WECHAT;
    /**
     * @en The pre-compilation constant for code tree shaking: CC_ALIPAY (Available for Alipay mini game platform)
     * @zh 预编译宏变量，通常用来做平台或环境相关自动代码剔除：CC_ALIPAY（在支付宝小游戏平台上生效）
     */
    _global.CC_ALIPAY = ALIPAY;
    /**
     * @en The pre-compilation constant for code tree shaking: CC_XIAOMI (Available for MI mini game platform)
     * @zh 预编译宏变量，通常用来做平台或环境相关自动代码剔除：CC_XIAOMI（在小米小游戏平台上生效）
     */
    _global.CC_XIAOMI = XIAOMI;
    /**
     * @en The pre-compilation constant for code tree shaking: CC_BAIDU (Available for Baidu mini game platform)
     * @zh 预编译宏变量，通常用来做平台或环境相关自动代码剔除：CC_BAIDU（在百度小游戏平台上生效）
     */
    _global.CC_BAIDU = BAIDU;
    /**
     * @en The pre-compilation constant for code tree shaking: CC_COCOSPLAY (Available for Cocos Play platform)
     * @zh 预编译宏变量，通常用来做平台或环境相关自动代码剔除：CC_COCOSPLAY（在 CocosPlay 小游戏平台上生效）
     */
    _global.CC_COCOSPLAY = COCOSPLAY;
    /**
     * @en The pre-compilation constant for code tree shaking: CC_HUAWEI (Available for Huawei mini game platform)
     * @zh 预编译宏变量，通常用来做平台或环境相关自动代码剔除：CC_HUAWEI（在华为快游戏平台上生效）
     */
    _global.CC_HUAWEI = HUAWEI;
    /**
     * @en The pre-compilation constant for code tree shaking: CC_OPPO (Available for OPPO mini game platform)
     * @zh 预编译宏变量，通常用来做平台或环境相关自动代码剔除：CC_OPPO（在 OPPO 小游戏平台上生效）
     */
    _global.CC_OPPO = OPPO;
    /**
     * @en The pre-compilation constant for code tree shaking: CC_VIVO (Available for Vivo mini game platform)
     * @zh 预编译宏变量，通常用来做平台或环境相关自动代码剔除：CC_VIVO（在 Vivo 小游戏平台上生效）
     */
    _global.CC_VIVO = VIVO;
    /**
     * @en The pre-compilation constant for code tree shaking: CC_MINIGAME (Available for general mini game platforms)
     * @zh 预编译宏变量，通常用来做平台或环境相关自动代码剔除：CC_MINIGAME（在各个小游戏平台上生效）
     */
    _global.CC_MINIGAME = MINIGAME;
    /**
     * @en The pre-compilation constant for code tree shaking: CC_RUNTIME_BASED (Available for Huawei, OPPO, Vivo and Cocos Play)
     * @zh 预编译宏变量，通常用来做平台或环境相关自动代码剔除：CC_RUNTIME_BASED（在华为、OPPO、Vivo 和 CocosPlay 平台上生效）
     */
    _global.CC_RUNTIME_BASED = RUNTIME_BASED;
    /**
     * @en The pre-compilation constant for code tree shaking: CC_SUPPORT_JIT (Available for platforms support JIT)
     * @zh 预编译宏变量，通常用来做平台或环境相关自动代码剔除：CC_SUPPORT_JIT（在支持 JIT 的平台上生效）
     */
    _global.CC_SUPPORT_JIT = SUPPORT_JIT;
}

if (DEV) {
    legacyCC._Test = {};
}

<<<<<<< HEAD
const engineVersion = '3.5.1-nx';
=======
const engineVersion = '3.5.2';
>>>>>>> cfcf1502

/**
 * The current version of Cocos2d being used.<br/>
 * Please DO NOT remove this String, it is an important flag for bug tracking.<br/>
 * If you post a bug to forum, please attach this flag.
 */
_global.CocosEngine = legacyCC.ENGINE_VERSION = engineVersion;

_global.cc = legacyCC;

export { engineVersion as VERSION };<|MERGE_RESOLUTION|>--- conflicted
+++ resolved
@@ -168,11 +168,7 @@
     legacyCC._Test = {};
 }
 
-<<<<<<< HEAD
-const engineVersion = '3.5.1-nx';
-=======
-const engineVersion = '3.5.2';
->>>>>>> cfcf1502
+const engineVersion = '3.5.2-nx';
 
 /**
  * The current version of Cocos2d being used.<br/>
