--- conflicted
+++ resolved
@@ -168,11 +168,7 @@
     legacyCC._Test = {};
 }
 
-<<<<<<< HEAD
-const engineVersion = '3.6.0';
-=======
-const engineVersion = '3.5.1';
->>>>>>> 9be02257
+const engineVersion = '3.5.0';
 
 /**
  * The current version of Cocos2d being used.<br/>
