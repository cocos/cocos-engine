/*
 Copyright (c) 2022-2023 Xiamen Yaji Software Co., Ltd.

 https://www.cocos.com/

 Permission is hereby granted, free of charge, to any person obtaining a copy
 of this software and associated documentation files (the "Software"), to deal
 in the Software without restriction, including without limitation the rights to
 use, copy, modify, merge, publish, distribute, sublicense, and/or sell copies
 of the Software, and to permit persons to whom the Software is furnished to do so,
 subject to the following conditions:

 The above copyright notice and this permission notice shall be included in
 all copies or substantial portions of the Software.

 THE SOFTWARE IS PROVIDED "AS IS", WITHOUT WARRANTY OF ANY KIND, EXPRESS OR
 IMPLIED, INCLUDING BUT NOT LIMITED TO THE WARRANTIES OF MERCHANTABILITY,
 FITNESS FOR A PARTICULAR PURPOSE AND NONINFRINGEMENT. IN NO EVENT SHALL THE
 AUTHORS OR COPYRIGHT HOLDERS BE LIABLE FOR ANY CLAIM, DAMAGES OR OTHER
 LIABILITY, WHETHER IN AN ACTION OF CONTRACT, TORT OR OTHERWISE, ARISING FROM,
 OUT OF OR IN CONNECTION WITH THE SOFTWARE OR THE USE OR OTHER DEALINGS IN
 THE SOFTWARE.
*/

import { assertsArrayIndex } from '../data/utils/asserts';

/**
<<<<<<< HEAD
 * Moves an array element to new location.
 * @param array The array.
 * @param index Index to the array element to move.
 * @param newIndex New array index it should have.
=======
 * @en Circle shift an array once in range [first, last]. If `first < last`, then will do left circle shift;
 * If `first > last`, then will do right circle shift; If `first == last`, there is not effect.
 * @zh 在 [first, last] 范围做一次环形移动。如果 `first < last`，进行左环形移动；如果 `first > last`，进行右环
 * 形移动；如果 `first == last`，将没有效果。
 * @param array @en The array to be rotated. @zh 被修改的数组。
 * @param first @en The beginning of the original range. @zh 移动区间的起始坐标。
 * @param last @en The end of the original range. @zh 移动区间的结束坐标。
 * @returns @en The input array. @zh 输入的数组。
>>>>>>> 73d80047
 * @engineInternal
 */
export function shift<T> (array: T[], first: number, last: number) {
    assertsArrayIndex(array, first);
    assertsArrayIndex(array, last);
    if (first === last) {
        return array;
    }
    const element = array[first];
    if (first < last) { // Shift left.
        for (let iElement = first + 1; iElement <= last; ++iElement) {
            array[iElement - 1] = array[iElement];
        }
    } else { // Shift right.
        for (let iElement = first; iElement !== last; --iElement) {
            array[iElement] = array[iElement - 1];
        }
    }
    array[last] = element;
    return array;
}<|MERGE_RESOLUTION|>--- conflicted
+++ resolved
@@ -25,12 +25,6 @@
 import { assertsArrayIndex } from '../data/utils/asserts';
 
 /**
-<<<<<<< HEAD
- * Moves an array element to new location.
- * @param array The array.
- * @param index Index to the array element to move.
- * @param newIndex New array index it should have.
-=======
  * @en Circle shift an array once in range [first, last]. If `first < last`, then will do left circle shift;
  * If `first > last`, then will do right circle shift; If `first == last`, there is not effect.
  * @zh 在 [first, last] 范围做一次环形移动。如果 `first < last`，进行左环形移动；如果 `first > last`，进行右环
@@ -39,7 +33,6 @@
  * @param first @en The beginning of the original range. @zh 移动区间的起始坐标。
  * @param last @en The end of the original range. @zh 移动区间的结束坐标。
  * @returns @en The input array. @zh 输入的数组。
->>>>>>> 73d80047
  * @engineInternal
  */
 export function shift<T> (array: T[], first: number, last: number) {
