/*
 Copyright (c) 2008-2010 Ricardo Quesada
 Copyright (c) 2011-2012 cocos2d-x.org
 Copyright (c) 2013-2016 Chukong Technologies Inc.
 Copyright (c) 2017-2020 Xiamen Yaji Software Co., Ltd.

 http://www.cocos2d-x.org

 Permission is hereby granted, free of charge, to any person obtaining a copy
 of this software and associated documentation files (the "Software"), to deal
 in the Software without restriction, including without limitation the rights
 to use, copy, modify, merge, publish, distribute, sublicense, and/or sell
 copies of the Software, and to permit persons to whom the Software is
 furnished to do so, subject to the following conditions:

 The above copyright notice and this permission notice shall be included in
 all copies or substantial portions of the Software.

 THE SOFTWARE IS PROVIDED "AS IS", WITHOUT WARRANTY OF ANY KIND, EXPRESS OR
 IMPLIED, INCLUDING BUT NOT LIMITED TO THE WARRANTIES OF MERCHANTABILITY,
 FITNESS FOR A PARTICULAR PURPOSE AND NONINFRINGEMENT. IN NO EVENT SHALL THE
 AUTHORS OR COPYRIGHT HOLDERS BE LIABLE FOR ANY CLAIM, DAMAGES OR OTHER
 LIABILITY, WHETHER IN AN ACTION OF CONTRACT, TORT OR OTHERWISE, ARISING FROM,
 OUT OF OR IN CONNECTION WITH THE SOFTWARE OR THE USE OR OTHER DEALINGS IN
 THE SOFTWARE.
*/

import { IScreenOptions, screenAdapter } from 'pal/screen-adapter';
import { legacyCC } from '../global-exports';
<<<<<<< HEAD
import { Size, Vec2 } from '../math';
import { Settings, settings } from '../settings';
=======
import { Size } from '../math';
>>>>>>> 524d859d
import { warnID } from './debug';

/**
 * @en The screen API provides an easy way to do some screen managing stuff.
 * @zh screen 单例对象提供简单的方法来做屏幕管理相关的工作。
 */
class Screen {
    /**
     * @internal
     */
    public init () {
        const exactFitScreen = settings.querySettings(Settings.Category.SCREEN, 'exactFitScreen') ?? true;
        const orientation = settings.querySettings(Settings.Category.SCREEN, 'orientation') ?? 'auto';
        screenAdapter.init({ exactFitScreen, configOrientation: orientation }, () => {
            const director = legacyCC.director;
            if (!director.root?.pipeline) {
                warnID(1220);
                return;
            }
            director.root.pipeline.shadingScale = screenAdapter.resolutionScale;
        });
    }

    /**
     * @en the ratio of the resolution in physical pixels to the resolution in CSS pixels for the current display device
     * NOTE: For performance reasons, the engine will limit the maximum value of DPR on some platforms.
     * This property returns the DPR after the engine limit.
     * @zh 当前显示设备的物理像素分辨率与 CSS 像素分辨率之比
     * 注意：出于性能考虑，引擎在一些平台会限制 DPR 的最高值，这个属性返回的是引擎限制后的 DPR。
     */
    public get devicePixelRatio () {
        return screenAdapter.devicePixelRatio;
    }

    /**
     * @en Get and set the size of current window in physical pixels.
     * NOTE:
     * - Setting window size is only supported on Web platform for now.
     * - On Web platform, if the ContainerStrategy is PROPORTIONAL_TO_FRAME, we set windowSize on game frame,
     *    and get windowSize from the game container after adaptation.
     * @zh 获取和设置当前窗口的物理像素尺寸。
     * 注意
     * - 设置窗口尺寸目前只在 Web 平台上支持。
     * - Web 平台上，如果 ContainerStrategy 为 PROPORTIONAL_TO_FRAME, 则设置 windowSize 作用于 game frame, 而从适配之后 game container 尺寸获取 windowSize.
     */
    public get windowSize (): Size {
        return screenAdapter.windowSize;
    }
    public set windowSize (size: Size) {
        screenAdapter.windowSize = size;
    }

    /**
     * @en Get the current resolution of game.
     * This is a readonly property.
     * @zh 获取当前游戏的分辨率。
     * 这是一个只读属性。
     *
     * @readonly
     */
    public get resolution () {
        return screenAdapter.resolution;
    }

    // /**
    //  * @en Get and set the resolution scale of screen, which will affect the quality of the rendering.
    //  * Note: if this value is set too high, the rendering performance of GPU will be reduced, this value is 1 by default.
    //  * @zh 获取和设置屏幕的分辨率缩放比，这将会影响最终渲染的质量。
    //  * 注意：如果这个值设置的太高，会降低 GPU 的渲染性能，该值默认为 1。
    //  */
    // public get resolutionScale () {
    //     return screenAdapter.resolutionScale;
    // }
    // public set resolutionScale (v: number) {
    //     screenAdapter.resolutionScale = v;
    // }

    /**
     * @en Whether it supports full screen？
     * @zh 是否支持全屏？
     * @returns {Boolean}
     */
    public get supportsFullScreen (): boolean {
        return screenAdapter.supportFullScreen;
    }

    /**
     * @en Return true if it's in full screen state now.
     * @zh 当前是否处在全屏状态下
     * @returns {boolean}
     */
    public fullScreen (): boolean {
        return screenAdapter.isFullScreen;
    }

    /**
     * @en Request to enter full screen mode with the given element.
     * Many browsers forbid to enter full screen mode without an user intended interaction.
     * If failed to request fullscreen, another attempt will be made to request fullscreen the next time a user interaction occurs.
     * @zh 尝试使当前节点进入全屏模式，很多浏览器不允许程序触发这样的行为，必须在一个用户交互回调中才会生效。
     * 如果进入全屏失败，会在下一次用户发生交互时，再次尝试进入全屏。
     * @param element The element to request full screen state
     * @param onFullScreenChange callback function when full screen state changed
     * @param onFullScreenError callback function when full screen error
     * @return {Promise|undefined}
     * @deprecated since v3.3, please use `screen.requestFullScreen(): Promise<void>` instead.
     */
    public requestFullScreen (element: HTMLElement, onFullScreenChange?: (this: Document, ev: any) => any, onFullScreenError?: (this: Document, ev: any) => any): Promise<any> | undefined;
    /**
     * @en Request to enter full screen mode.
     * Many browsers forbid to enter full screen mode without an user intended interaction.
     * If failed to request fullscreen, another attempt will be made to request fullscreen the next time a user interaction occurs.
     * @zh 尝试使当前屏幕进入全屏模式，很多浏览器不允许程序触发这样的行为，必须在一个用户交互回调中才会生效。
     * 如果进入全屏失败，会在下一次用户发生交互时，再次尝试进入全屏。
     * @return {Promise}
     */
    public requestFullScreen (): Promise<void>;
    public requestFullScreen (element?: HTMLElement, onFullScreenChange?: (this: Document, ev: any) => any, onFullScreenError?: (this: Document, ev: any) => any): Promise<any> {
        if (arguments.length > 0) {
            warnID(1400, 'screen.requestFullScreen(element, onFullScreenChange?, onFullScreenError?)', 'screen.requestFullScreen(): Promise');
        }
        return screenAdapter.requestFullScreen().then(() => {
            // @ts-expect-error no parameter passed
            onFullScreenChange?.();
        }).catch((err) => {
            console.error(err);
            // @ts-expect-error no parameter passed
            onFullScreenError?.();
        });
    }

    /**
     * @en Exit the full mode.
     * @zh 退出全屏模式
     * @return {Promise}
     */
    public exitFullScreen (): Promise<any> {
        return screenAdapter.exitFullScreen();
    }

    /**
     * @en Automatically request full screen during the next touch/click event
     * @zh 自动监听触摸、鼠标事件并在下一次事件触发时尝试进入全屏模式
     * @param element The element to request full screen state
     * @param onFullScreenChange callback function when full screen state changed
     *
     * @deprecated since v3.3, please use screen.requestFullScreen() instead.
     */
    public autoFullScreen (element: HTMLElement, onFullScreenChange: (this: Document, ev: any) => any) {
        this.requestFullScreen(element, onFullScreenChange)?.catch((e) => {});
    }

    /**
     * @param element
     * @deprecated since v3.3
     */
    public disableAutoFullScreen (element) {
        // DO NOTHING
    }

    // TODO: to support registering fullscreen change
    // TODO: to support screen resize
}

const screen = new Screen();

legacyCC.screen = screen;

export { screen };<|MERGE_RESOLUTION|>--- conflicted
+++ resolved
@@ -27,12 +27,8 @@
 
 import { IScreenOptions, screenAdapter } from 'pal/screen-adapter';
 import { legacyCC } from '../global-exports';
-<<<<<<< HEAD
-import { Size, Vec2 } from '../math';
+import { Size } from '../math';
 import { Settings, settings } from '../settings';
-=======
-import { Size } from '../math';
->>>>>>> 524d859d
 import { warnID } from './debug';
 
 /**
