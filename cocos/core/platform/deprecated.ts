/*
 Copyright (c) 2020 Xiamen Yaji Software Co., Ltd.

 https://www.cocos.com/

 Permission is hereby granted, free of charge, to any person obtaining a copy
 of this software and associated engine source code (the "Software"), a limited,
 worldwide, royalty-free, non-assignable, revocable and non-exclusive license
 to use Cocos Creator solely to develop games on your target platforms. You shall
 not use Cocos Creator software for developing other software or tools that's
 used for developing games. You are not granted to publish, distribute,
 sublicense, and/or sell copies of Cocos Creator.

 The software or tools in this License Agreement are licensed, not sold.
 Xiamen Yaji Software Co., Ltd. reserves all rights not expressly granted to you.

 THE SOFTWARE IS PROVIDED "AS IS", WITHOUT WARRANTY OF ANY KIND, EXPRESS OR
 IMPLIED, INCLUDING BUT NOT LIMITED TO THE WARRANTIES OF MERCHANTABILITY,
 FITNESS FOR A PARTICULAR PURPOSE AND NONINFRINGEMENT. IN NO EVENT SHALL THE
 AUTHORS OR COPYRIGHT HOLDERS BE LIABLE FOR ANY CLAIM, DAMAGES OR OTHER
 LIABILITY, WHETHER IN AN ACTION OF CONTRACT, TORT OR OTHERWISE, ARISING FROM,
 OUT OF OR IN CONNECTION WITH THE SOFTWARE OR THE USE OR OTHER DEALINGS IN
 THE SOFTWARE.
 */

import { markAsWarning, removeProperty, replaceProperty } from '../utils';
import { sys } from './sys';
import { View } from './view';
import { legacyCC } from '../global-exports';
import { screen } from './screen';

// #region deprecation on view
removeProperty(View.prototype, 'View.prototype', [
    {
        name: 'isAntiAliasEnabled',
        suggest: 'The API of Texture2d have been largely modified, no alternative',
    },
    {
        name: 'enableAntiAlias',
        suggest: 'The API of Texture2d have been largely modified, no alternative',
    },
]);
markAsWarning(View.prototype, 'View.prototype', [
    {
        name: 'adjustViewportMeta',
    },
    {
        name: 'enableAutoFullScreen',
        suggest: 'use screen.requestFullScreen() instead.',
    },
    {
        name: 'isAutoFullScreenEnabled',
    },
]);
markAsWarning(legacyCC, 'cc', [
    {
        name: 'winSize',
        suggest: 'please use view.getVisibleSize() instead.',
    },
]);
// #endregion deprecation on view

<<<<<<< HEAD
=======
// deprecate Event property
replaceProperty(Event, 'Event', [
    {
        name: 'ACCELERATION',
        newName: 'DEVICEMOTION',
        target: SystemEvent.EventType,
        targetName: 'SystemEvent.EventType',
    },
]);

markAsWarning(Event, 'Event', [
    {
        name: 'TOUCH',
        suggest: 'please use SystemEvent.EventType.TOUCH_START, SystemEvent.EventType.TOUCH_MOVE, SystemEvent.EventType.TOUCH_END and SystemEvent.EventType.TOUCH_CANCEL instead',
    },
    {
        name: 'MOUSE',
        suggest: 'please use SystemEvent.EventType.MOUSE_DOWN, SystemEvent.EventType.MOUSE_MOVE, SystemEvent.EventType.MOUSE_UP, SystemEvent.EventType.MOUSE_WHEEL, Node.EventType.MOUSE_ENTER and Node.EventType.MOUSE_LEAVE instead',
    },
    {
        name: 'KEYBOARD',
        suggest: 'please use SystemEvent.EventType.KEY_DOWN and SystemEvent.EventType.KEY_UP instead',
    },
]);

// depracate EventMouse property
replaceProperty(EventMouse, 'EventMouse',
    ['DOWN', 'UP', 'MOVE'].map((item) => ({
        name: item,
        newName: `MOUSE_${item}`,
        target: SystemEvent.EventType,
        targetName: 'SystemEvent.EventType',
    })));
replaceProperty(EventMouse, 'EventMouse', [
    {
        name: 'SCROLL',
        newName: 'MOUSE_WHEEL',
        target: SystemEvent.EventType,
        targetName: 'SystemEvent.EventType',
    },
]);
markAsWarning(EventMouse.prototype, 'EventMouse.prototype', [
    {
        name: 'eventType',
        suggest: 'please use EventMouse.prototype.type instead',
    },
]);

// depracate EventTouch property
replaceProperty(EventTouch, 'EventTouch', [
    {
        name: 'BEGAN',
        newName: 'TOUCH_START',
        target: SystemEvent.EventType,
        targetName: 'SystemEvent.EventType',
    },
]);
replaceProperty(EventTouch, 'EventTouch', [
    {
        name: 'MOVED',
        newName: 'TOUCH_MOVE',
        target: SystemEvent.EventType,
        targetName: 'SystemEvent.EventType',
    },
]);
replaceProperty(EventTouch, 'EventTouch', [
    {
        name: 'ENDED',
        newName: 'TOUCH_END',
        target: SystemEvent.EventType,
        targetName: 'SystemEvent.EventType',
    },
]);
replaceProperty(EventTouch, 'EventTouch', [
    {
        name: 'CANCELLED',
        newName: 'TOUCH_CANCEL',
        target: SystemEvent.EventType,
        targetName: 'SystemEvent.EventType',
    },
]);
markAsWarning(EventTouch.prototype, 'EventTouch.prototype', [
    {
        name: 'getEventCode',
        suggest: 'please use EventTouch.prototype.type instead',
    },
]);

>>>>>>> 9d4cb44c
// deprecate languageCode field
replaceProperty(sys, 'sys',
    ['UNKNOWN', 'ENGLISH', 'CHINESE', 'FRENCH', 'ITALIAN',
        'GERMAN', 'SPANISH', 'DUTCH', 'RUSSIAN', 'KOREAN',
        'JAPANESE', 'HUNGARIAN', 'PORTUGUESE', 'ARABIC', 'NORWEGIAN',
        'POLISH', 'TURKISH', 'UKRAINIAN', 'ROMANIAN', 'BULGARIAN'].map((item) => ({
        name: `LANGUAGE_${item}`,
        newName: item,
        target: sys.Language,
        targetName: 'sys.Language',
    })));

// deprecate os field
replaceProperty(sys, 'sys',
    ['UNKNOWN', 'IOS', 'ANDROID', 'WINDOWS', 'LINUX', 'OSX'].map((item) => ({
        name: `OS_${item}`,
        newName: item,
        target: sys.OS,
        targetName: 'sys.OS',
    })));

// deprecate browserType field
replaceProperty(sys, 'sys',
    ['UNKNOWN', 'WECHAT', 'ANDROID', 'IE', 'EDGE', 'QQ', 'MOBILE_QQ',
        'UC', 'UCBS', 'BAIDU_APP', 'BAIDU', 'MAXTHON', 'OPERA',
        'OUPENG', 'MIUI', 'FIREFOX', 'SAFARI', 'CHROME', 'LIEBAO',
        'QZONE', 'SOUGOU', 'HUAWEI'].map((item) => ({
        name: `BROWSER_TYPE_${item}`,
        newName: item,
        target: sys.BrowserType,
        targetName: 'sys.BrowserType',
    })));
replaceProperty(sys, 'sys', [
    {
        name: 'BROWSER_TYPE_360',
        newName: 'BROWSER_360',
        target: sys.BrowserType,
        targetName: 'sys.BrowserType',
    },
]);

// deprecate platform field
replaceProperty(sys, 'sys',
    ['UNKNOWN', 'EDITOR_PAGE', 'EDITOR_CORE', 'MOBILE_BROWSER', 'DESKTOP_BROWSER', 'WIN32', 'MACOS', 'IOS', 'ANDROID', 'OHOS',
        'WECHAT_GAME', 'BAIDU_MINI_GAME', 'XIAOMI_QUICK_GAME', 'ALIPAY_MINI_GAME', 'BYTEDANCE_MINI_GAME',
        'OPPO_MINI_GAME', 'VIVO_MINI_GAME', 'HUAWEI_QUICK_GAME', 'COCOSPLAY',  'LINKSURE_MINI_GAME', 'QTT_MINI_GAME'].map((item) => ({
        name: item,
        target: sys.Platform,
        targetName: 'sys.Platform',
    })));

// remove platform field
replaceProperty(sys, 'sys', [
    {
        name: 'IPHONE',
        newName: 'IOS',
        target: sys.Platform,
        targetName: 'sys.Platform',
    },
    {
        name: 'IPAD',
        newName: 'IOS',
        target: sys.Platform,
        targetName: 'sys.Platform',
    },
]);
removeProperty(sys, 'sys',
    ['LINUX', 'BLACKBERRY', 'NACL', 'EMSCRIPTEN', 'TIZEN',
        'WINRT', 'WP8', 'QQ_PLAY', 'FB_PLAYABLE_ADS'].map((item) => ({
        name: item,
    })));

// deprecate screen API
markAsWarning(screen, 'screen', [
    {
        name: 'autoFullScreen',
        suggest: 'please use screen.requestFullScreen() instead.',
    },
    {
        name: 'disableAutoFullScreen',
    },
]);<|MERGE_RESOLUTION|>--- conflicted
+++ resolved
@@ -59,98 +59,6 @@
     },
 ]);
 // #endregion deprecation on view
-
-<<<<<<< HEAD
-=======
-// deprecate Event property
-replaceProperty(Event, 'Event', [
-    {
-        name: 'ACCELERATION',
-        newName: 'DEVICEMOTION',
-        target: SystemEvent.EventType,
-        targetName: 'SystemEvent.EventType',
-    },
-]);
-
-markAsWarning(Event, 'Event', [
-    {
-        name: 'TOUCH',
-        suggest: 'please use SystemEvent.EventType.TOUCH_START, SystemEvent.EventType.TOUCH_MOVE, SystemEvent.EventType.TOUCH_END and SystemEvent.EventType.TOUCH_CANCEL instead',
-    },
-    {
-        name: 'MOUSE',
-        suggest: 'please use SystemEvent.EventType.MOUSE_DOWN, SystemEvent.EventType.MOUSE_MOVE, SystemEvent.EventType.MOUSE_UP, SystemEvent.EventType.MOUSE_WHEEL, Node.EventType.MOUSE_ENTER and Node.EventType.MOUSE_LEAVE instead',
-    },
-    {
-        name: 'KEYBOARD',
-        suggest: 'please use SystemEvent.EventType.KEY_DOWN and SystemEvent.EventType.KEY_UP instead',
-    },
-]);
-
-// depracate EventMouse property
-replaceProperty(EventMouse, 'EventMouse',
-    ['DOWN', 'UP', 'MOVE'].map((item) => ({
-        name: item,
-        newName: `MOUSE_${item}`,
-        target: SystemEvent.EventType,
-        targetName: 'SystemEvent.EventType',
-    })));
-replaceProperty(EventMouse, 'EventMouse', [
-    {
-        name: 'SCROLL',
-        newName: 'MOUSE_WHEEL',
-        target: SystemEvent.EventType,
-        targetName: 'SystemEvent.EventType',
-    },
-]);
-markAsWarning(EventMouse.prototype, 'EventMouse.prototype', [
-    {
-        name: 'eventType',
-        suggest: 'please use EventMouse.prototype.type instead',
-    },
-]);
-
-// depracate EventTouch property
-replaceProperty(EventTouch, 'EventTouch', [
-    {
-        name: 'BEGAN',
-        newName: 'TOUCH_START',
-        target: SystemEvent.EventType,
-        targetName: 'SystemEvent.EventType',
-    },
-]);
-replaceProperty(EventTouch, 'EventTouch', [
-    {
-        name: 'MOVED',
-        newName: 'TOUCH_MOVE',
-        target: SystemEvent.EventType,
-        targetName: 'SystemEvent.EventType',
-    },
-]);
-replaceProperty(EventTouch, 'EventTouch', [
-    {
-        name: 'ENDED',
-        newName: 'TOUCH_END',
-        target: SystemEvent.EventType,
-        targetName: 'SystemEvent.EventType',
-    },
-]);
-replaceProperty(EventTouch, 'EventTouch', [
-    {
-        name: 'CANCELLED',
-        newName: 'TOUCH_CANCEL',
-        target: SystemEvent.EventType,
-        targetName: 'SystemEvent.EventType',
-    },
-]);
-markAsWarning(EventTouch.prototype, 'EventTouch.prototype', [
-    {
-        name: 'getEventCode',
-        suggest: 'please use EventTouch.prototype.type instead',
-    },
-]);
-
->>>>>>> 9d4cb44c
 // deprecate languageCode field
 replaceProperty(sys, 'sys',
     ['UNKNOWN', 'ENGLISH', 'CHINESE', 'FRENCH', 'ITALIAN',
