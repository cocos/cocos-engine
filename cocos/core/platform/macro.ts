--- conflicted
+++ resolved
@@ -25,15 +25,7 @@
  THE SOFTWARE.
 */
 
-<<<<<<< HEAD
-/**
- * @packageDocumentation
- * @module core
- */
-
 import { EDITOR, MINIGAME, NATIVE, PREVIEW, RUNTIME_BASED } from 'internal:constants';
-=======
->>>>>>> 524d859d
 import { legacyCC } from '../global-exports';
 import { Settings, settings } from '../settings';
 
