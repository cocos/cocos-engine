--- conflicted
+++ resolved
@@ -45,9 +45,5 @@
 } from './debug';
 
 export { screen } from './screen';
-<<<<<<< HEAD
-
-export { ImageData } from 'pal/image';
-=======
 export type { Screen } from './screen';
->>>>>>> ec51d4aa
+export { ImageData } from 'pal/image';