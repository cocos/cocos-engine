/*
 Copyright (c) 2020 Xiamen Yaji Software Co., Ltd.

 https://www.cocos.com/

 Permission is hereby granted, free of charge, to any person obtaining a copy
 of this software and associated engine source code (the "Software"), a limited,
 worldwide, royalty-free, non-assignable, revocable and non-exclusive license
 to use Cocos Creator solely to develop games on your target platforms. You shall
 not use Cocos Creator software for developing other software or tools that's
 used for developing games. You are not granted to publish, distribute,
 sublicense, and/or sell copies of Cocos Creator.

 The software or tools in this License Agreement are licensed, not sold.
 Xiamen Yaji Software Co., Ltd. reserves all rights not expressly granted to you.

 THE SOFTWARE IS PROVIDED "AS IS", WITHOUT WARRANTY OF ANY KIND, EXPRESS OR
 IMPLIED, INCLUDING BUT NOT LIMITED TO THE WARRANTIES OF MERCHANTABILITY,
 FITNESS FOR A PARTICULAR PURPOSE AND NONINFRINGEMENT. IN NO EVENT SHALL THE
 AUTHORS OR COPYRIGHT HOLDERS BE LIABLE FOR ANY CLAIM, DAMAGES OR OTHER
 LIABILITY, WHETHER IN AN ACTION OF CONTRACT, TORT OR OTHERWISE, ARISING FROM,
 OUT OF OR IN CONNECTION WITH THE SOFTWARE OR THE USE OR OTHER DEALINGS IN
 THE SOFTWARE.
 */

/**
 * @packageDocumentation
 * @hidden
 */

import { replaceProperty, removeProperty, markAsWarning } from './utils/x-deprecated';
import * as math from './math';
import { Scheduler } from './scheduler';
import { EventTouch } from './platform/event-manager/events';
import { legacyCC } from './global-exports';
import { SubModel } from './renderer/scene/submodel';
import { Root } from './root';
<<<<<<< HEAD
import { game } from './game';
=======
import System from './components/system';
>>>>>>> ec7a87af

// VMATH

const vmath = {};
replaceProperty(vmath, 'vmath', [
    {
        name: 'vec2',
        newName: 'Vec2',
        target: math,
        targetName: 'math',
    },
    {
        name: 'vec3',
        newName: 'Vec3',
        target: math,
        targetName: 'math',
    },
    {
        name: 'vec4',
        newName: 'Vec4',
        target: math,
        targetName: 'math',
    },
    {
        name: 'quat',
        newName: 'Quat',
        target: math,
        targetName: 'math',
    },
    {
        name: 'mat3',
        newName: 'Mat3',
        target: math,
        targetName: 'math',
    },    {
        name: 'mat4',
        newName: 'Mat4',
        target: math,
        targetName: 'math',
    },
    {
        name: 'color4',
        newName: 'Color',
        target: math,
        targetName: 'math',
    },
    {
        name: 'rect',
        newName: 'Rect',
        target: math,
        targetName: 'math',
    },
    {
        name: 'approx',
        newName: 'approx',
        target: math,
        targetName: 'math',
    },
    {
        name: 'EPSILON',
        newName: 'EPSILON',
        target: math,
        targetName: 'math',
    },
    {
        name: 'equals',
        newName: 'equals',
        target: math,
        targetName: 'math',
    },
    {
        name: 'clamp',
        newName: 'clamp',
        target: math,
        targetName: 'math',
    },
    {
        name: 'clamp01',
        newName: 'clamp01',
        target: math,
        targetName: 'math',
    },
    {
        name: 'lerp',
        newName: 'lerp',
        target: math,
        targetName: 'math',
    },
    {
        name: 'toRadian',
        newName: 'toRadian',
        target: math,
        targetName: 'math',
    },
    {
        name: 'toDegree',
        newName: 'toDegree',
        target: math,
        targetName: 'math',
    },
    {
        name: 'random',
        newName: 'random',
        target: math,
        targetName: 'math',
    },
    {
        name: 'randomRange',
        newName: 'randomRange',
        target: math,
        targetName: 'math',
    },
    {
        name: 'randomRangeInt',
        newName: 'randomRangeInt',
        target: math,
        targetName: 'math',
    },
    {
        name: 'pseudoRandom',
        newName: 'pseudoRandom',
        target: math,
        targetName: 'math',
    },
    {
        name: 'pseudoRandomRangeInt',
        newName: 'pseudoRandomRangeInt',
        target: math,
        targetName: 'math',
    },
    {
        name: 'nextPow2',
        newName: 'nextPow2',
        target: math,
        targetName: 'math',
    },
    {
        name: 'repeat',
        newName: 'repeat',
        target: math,
        targetName: 'math',
    },
    {
        name: 'pingPong',
        newName: 'pingPong',
        target: math,
        targetName: 'math',
    },
    {
        name: 'inverseLerp',
        newName: 'inverseLerp',
        target: math,
        targetName: 'math',
    },
]);

legacyCC.vmath = vmath;

export { vmath };

// Scheduler

replaceProperty(Scheduler.prototype, 'Scheduler.prototype', [
    {
        name: 'enableForTarget',
        newName: 'enableForTarget',
        target: Scheduler,
        targetName: 'Scheduler',
    },
]);

// replace Scheduler static property
replaceProperty(Scheduler, 'Scheduler', [
    {
        name: 'PRIORITY_SYSTEM',
        newName: 'System.Priority.SCHEDULER',
        customGetter () {
            return System.Priority.SCHEDULER;
        },
    },
]);

// remove Scheduler static property
removeProperty(Scheduler, 'Scheduler', [
    {
        name: 'PRIORITY_NON_SYSTEM',
        suggest: 'Use enum` System.Priority` instead',
    },
]);

// Events

replaceProperty(EventTouch.prototype, 'EventTouch.prototype', [
    {
        name: 'getUILocationInView',
        newName: 'getLocationInView',
        target: EventTouch,
        targetName: 'EventTouch',
    },
]);

// Render scene

replaceProperty(SubModel.prototype, 'SubModel.prototype', [
    {
        name: 'subMeshData',
        newName: 'subMesh',
    },
]);

removeProperty(SubModel.prototype, 'SubModel.prototype', [
    {
        name: 'getSubModel',
        suggest: 'Use `subModels[i]` instead',
    },
    {
        name: 'subModelNum',
        suggest: 'Use `subModels.length` instead',
    },
]);

// Root

replaceProperty(Root.prototype, 'Root.prototype', [
    {
        name: 'ui',
        newName: 'batcher2D',
    },
]);

// game

markAsWarning(game, 'game', [
    {
        name: 'collisionMatrix',
    },
    {
        name: 'groupList',
    },
]);<|MERGE_RESOLUTION|>--- conflicted
+++ resolved
@@ -35,11 +35,8 @@
 import { legacyCC } from './global-exports';
 import { SubModel } from './renderer/scene/submodel';
 import { Root } from './root';
-<<<<<<< HEAD
 import { game } from './game';
-=======
 import System from './components/system';
->>>>>>> ec7a87af
 
 // VMATH
 
