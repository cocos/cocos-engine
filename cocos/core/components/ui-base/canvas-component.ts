--- conflicted
+++ resolved
@@ -34,13 +34,6 @@
 import { director, Director } from '../../director';
 import { game } from '../../game';
 import { GFXClearFlag } from '../../gfx/define';
-<<<<<<< HEAD
-import { Camera } from '../../renderer';
-import { UITransformComponent } from './ui-transform-component';
-import { Node } from '../../scene-graph/node';
-import { RenderTexture } from '../../assets/render-texture';
-=======
->>>>>>> e2771075
 import { GFXWindow } from '../../gfx/window';
 import { Color, Vec3 } from '../../math';
 import { ResolutionPolicy, view } from '../../platform/view';
