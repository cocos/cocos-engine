/*
 Copyright (c) 2013-2016 Chukong Technologies Inc.
 Copyright (c) 2017-2020 Xiamen Yaji Software Co., Ltd.

 http://www.cocos.com

 Permission is hereby granted, free of charge, to any person obtaining a copy
 of this software and associated engine source code (the "Software"), a limited,
  worldwide, royalty-free, non-assignable, revocable and non-exclusive license
 to use Cocos Creator solely to develop games on your target platforms. You shall
  not use Cocos Creator software for developing other software or tools that's
  used for developing games. You are not granted to publish, distribute,
  sublicense, and/or sell copies of Cocos Creator.

 The software or tools in this License Agreement are licensed, not sold.
 Xiamen Yaji Software Co., Ltd. reserves all rights not expressly granted to you.

 THE SOFTWARE IS PROVIDED "AS IS", WITHOUT WARRANTY OF ANY KIND, EXPRESS OR
 IMPLIED, INCLUDING BUT NOT LIMITED TO THE WARRANTIES OF MERCHANTABILITY,
 FITNESS FOR A PARTICULAR PURPOSE AND NONINFRINGEMENT. IN NO EVENT SHALL THE
 AUTHORS OR COPYRIGHT HOLDERS BE LIABLE FOR ANY CLAIM, DAMAGES OR OTHER
 LIABILITY, WHETHER IN AN ACTION OF CONTRACT, TORT OR OTHERWISE, ARISING FROM,
 OUT OF OR IN CONNECTION WITH THE SOFTWARE OR THE USE OR OTHER DEALINGS IN
 THE SOFTWARE.
*/

/**
 * @packageDocumentation
 * @module ui
 */

import { ccclass, help, disallowMultiple, executeInEditMode, executionOrder,
    menu, requireComponent, tooltip, type, serializable } from 'cc.decorator';
import { EDITOR } from 'internal:constants';
import { Camera } from '../../3d/framework/camera-component';
import { Widget } from '../../../ui/components/widget';
import { RenderTexture } from '../../assets/render-texture';
import { game } from '../../game';
import { ClearFlag } from '../../gfx/define';
import { Color, Vec3, Rect, Size } from '../../math';
import { view } from '../../platform/view';
import visibleRect from '../../platform/visible-rect';
import { Node } from '../../scene-graph/node';
import { Enum } from '../../value-types';
import { Component } from '../component';
import { UITransform } from './ui-transform';
import { legacyCC } from '../../global-exports';
import { RenderWindow } from '../../renderer/core/render-window';
import { SystemEventType } from '../../platform/event-manager';
import { Layers } from '../..';

const _worldPos = new Vec3();

const CanvasClearFlag = Enum({
    SOLID_COLOR: ClearFlag.ALL,
    DEPTH_ONLY: ClearFlag.DEPTH_STENCIL,
    DONT_CLEAR: ClearFlag.NONE,
});

const RenderMode = Enum({
    OVERLAY: 0,
    INTERSPERSE: 1,
});

/**
 * @en
 * The root node of UI.
 * Provide an aligned window for all child nodes, also provides ease of setting screen adaptation policy interfaces from the editor.
 * Line-of-sight range is -999 to 1000.
 *
 * @zh
 * 作为 UI 根节点，为所有子节点提供对齐视窗，另外提供屏幕适配策略接口，方便从编辑器设置。
 * 注：由于本节点的尺寸会跟随屏幕拉伸，所以 anchorPoint 只支持 (0.5, 0.5)，否则适配不同屏幕时坐标会有偏差。
 * UI 的视距范围是 -999 ～ 1000.
 */
@ccclass('cc.Canvas')
@help('i18n:cc.Canvas')
@executionOrder(100)
@requireComponent(UITransform)
@menu('UI/Canvas')
@executeInEditMode
@disallowMultiple
export class Canvas extends Component {
    /**
     * @en
     * The flags to clear the built in camera.
     *
     * @zh
     * 清理屏幕缓冲标记。
     */
    @type(CanvasClearFlag)
    @tooltip('清理屏幕缓冲标记')
    get clearFlag () {
        return this._clearFlag;
    }

    set clearFlag (val) {
        this._clearFlag = val;
        if (this._cameraComponent) {
            this._cameraComponent.clearFlags = this._clearFlag;
        }
    }

    /**
     * @en
     * The color clearing value of the builtin camera.
     *
     * @zh
     * 内置相机的颜色缓冲默认值。
     */
    @tooltip('清理颜色缓冲区后的颜色')
    get color () {
        return this._color;
    }

    set color (val) {
        Color.copy(this._color, val);
        if (this._cameraComponent) {
            this._cameraComponent.clearColor = val;
        }
    }

    /**
     * @en
     * The render mode of Canvas.
     * When you choose the mode of INTERSPERSE, You can specify the rendering order of the Canvas with the camera in the scene.
     * When you choose the mode of OVERLAY, the builtin camera of Canvas will render after all scene cameras are rendered.
     * NOTE: The cameras in the scene (including the Canvas built-in camera) must have a ClearFlag selection of SOLID_COLOR,
     * otherwise a splash screen may appear on the mobile device.
     *
     * @zh
     * Canvas 渲染模式。
     * intersperse 下可以指定 Canvas 与场景中的相机的渲染顺序，overlay 下 Canvas 会在所有场景相机渲染完成后渲染。
     * 注意：场景里的相机（包括 Canvas 内置的相机）必须有一个的 ClearFlag 选择 SOLID_COLOR，否则在移动端可能会出现闪屏。
     */
    @type(RenderMode)
    @tooltip('Canvas 渲染模式，intersperse 下可以指定 Canvas 与场景中的相机的渲染顺序，overlay 下 Canvas 会在所有场景相机渲染完成后渲染。\n注意：注意：场景里的相机（包括 Canvas 内置的相机）必须有一个的 ClearFlag 选择 SOLID_COLOR，否则在移动端可能会出现闪屏')
    get renderMode () {
        return this._renderMode;
    }

    set renderMode (val) {
        this._renderMode = val;
        if (this._cameraComponent) {
            this._cameraComponent.priority = this._getViewPriority();
        }
    }

    /**
     * @en
     * Camera render priority.
     * When you choose the RenderModel of INTERSPERSE, specifies the render order with other cameras.
     * When you choose the RenderModel of OVERLAY, specifies sorting with the rest of the Canvas.
     *
     * @zh
     * 相机渲染优先级。当 RenderMode 为 intersperse 时，指定与其它相机的渲染顺序，当 RenderMode 为 overlay 时，指定跟其余 Canvas 做排序使用。需要对多 Canvas 设定 priority 以免出现不同平台下的闪屏问题。
     *
     * @param value - 渲染优先级。
     */
    @tooltip('相机排序优先级。当 RenderMode 为 intersperse 时，指定与其它相机的渲染顺序，当 RenderMode 为 overlay 时，指定跟其余 Canvas 做排序使用。需要对多 Canvas 设定 priority 以免出现不同平台下的闪屏问题。')
    get priority () {
        return this._priority;
    }

    set priority (val: number) {
        this._priority = val;
        if (this._cameraComponent) {
            this._cameraComponent.priority = this._getViewPriority();
        }

        if (legacyCC.director.root && legacyCC.director.root.ui) {
            legacyCC.director.root.ui.sortScreens();
        }
    }

    /**
     * @en
     * Set the target render texture.
     *
     * @zh
     * 设置目标渲染纹理。
     */
    @type(RenderTexture)
    @tooltip('目标渲染纹理')
    get targetTexture () {
        return this._targetTexture;
    }

    set targetTexture (value) {
        if (this._targetTexture === value) {
            return;
        }

        const old = this._targetTexture;
        this._targetTexture = value;
        this._checkTargetTextureEvent(old);
        this._updateTargetTexture();
    }

    get visibility () {
<<<<<<< HEAD
        if (this._camera) {
            return this._camera.visibility;
=======
        if (this._cameraComponent) {
            return this._cameraComponent.visibility;
>>>>>>> e267479e
        }

        return -1;
    }

    @type(Camera)
    @tooltip('2D渲染相机')
    get cameraComponent () {
        return this._cameraComponent;
    }

    set cameraComponent (value) {
        if (this._cameraComponent === value) { return; }

        this._cameraComponent = value;

        this._onResizeCamera();
    }

    @tooltip('是否自动为 camera 计算参数')
    get alignCanvasWithScreen () {
        return this._alignCanvasWithScreen;
    }

    set alignCanvasWithScreen (value) {
        this._alignCanvasWithScreen = value;

        this._onResizeCamera();
    }

    get camera () {
        return this._cameraComponent?.camera;
    }

    // /**
    //  * @zh
    //  * 当前激活的画布组件，场景同一时间只能有一个激活的画布。
    //  */
    // public static instance: Canvas | null = null;

    @serializable
    protected _priority = 0;
    @serializable
    protected _targetTexture: RenderTexture | null = null;
    @type(CanvasClearFlag)
    protected _clearFlag = CanvasClearFlag.DEPTH_ONLY;
    @serializable
    protected _color = new Color(0, 0, 0, 255);
    @type(RenderMode)
    protected _renderMode = RenderMode.OVERLAY;
    @type(Camera)
    protected _cameraComponent: Camera | null = null;
    @serializable
    protected _alignCanvasWithScreen = true;

    protected _thisOnCameraResized: () => void;
    // fit canvas node to design resolution
    protected _fitDesignResolution: (() => void) | undefined;

    private _pos = new Vec3();

    constructor () {
        super();
        this._thisOnCameraResized = this._onResizeCamera.bind(this);

        if (EDITOR) {
            this._fitDesignResolution = () => {
                // TODO: support paddings of locked widget
<<<<<<< HEAD
                this.node.getPosition(this._pos);
                const nodeSize = view.getDesignResolutionSize();
                Vec3.set(_worldPos, nodeSize.width * 0.5, nodeSize.height * 0.5, 0);
=======
                let designSize: Size;
                this.node.getPosition(this._pos);
                const nodeSize = designSize = view.getDesignResolutionSize();
                Vec3.set(_worldPos, designSize.width * 0.5, designSize.height * 0.5, 0);
>>>>>>> e267479e

                if (!this._pos.equals(_worldPos)) {
                    this.node.setPosition(_worldPos);
                }
                const trans = this.node._uiProps.uiTransformComp!;
                if (trans.width !== nodeSize.width) {
                    trans.width = nodeSize.width;
                }
                if (trans.height !== nodeSize.height) {
                    trans.height = nodeSize.height;
                }
            };
        }
    }

    public __preload () {
        // Stretch to matched size during the scene initialization
        const widget = this.getComponent(Widget);
        if (widget) {
            widget.updateAlignment();
        } else if (EDITOR) {
            this._fitDesignResolution!();
        }

<<<<<<< HEAD
        const cameraNode = new Node(`UICamera_${this.node.name}`);
        cameraNode.setPosition(0, 0, 1000);
        if (!EDITOR) {
            this._camera = legacyCC.director.root!.createCamera() as scene.Camera;
            this._camera.initialize({
                name: `ui_${this.node.name}`,
                node: cameraNode,
                projection: Camera.ProjectionType.ORTHO,
                priority: this._getViewPriority(),
            });

            this._camera.fov = 45;
            this._camera.clearFlag = this.clearFlag;
            this._camera.farClip = 2000;
            this._camera.viewport = new Rect(0, 0, 1, 1);
            this.color = this._color;

            this._checkTargetTextureEvent(null);
            this._updateTargetTexture();
=======
        if (!this._cameraComponent) {
            const cameraNode = new Node(`UICamera_${this.node.name}`);
            this.node.addChild(cameraNode);
            cameraNode.addComponent('cc.Camera');
            this._cameraComponent = cameraNode.getComponent('cc.Camera') as Camera;
            this._cameraComponent.name = `ui_${this.node.name}`;
            this._cameraComponent.projection = Camera.ProjectionType.ORTHO;
            this._cameraComponent.priority = this._getViewPriority();
            this._cameraComponent.flows = ['UIFlow'];
            this._cameraComponent.visibility = Layers.BitMask.DEFAULT | Layers.BitMask.UI_2D | Layers.BitMask.UI_3D;

            this._cameraComponent.fov = 45.0;
            this._cameraComponent.clearFlags = this.clearFlag;
            this._cameraComponent.far = 2000.0;
            this._cameraComponent.rect = new Rect(0, 0, 1, 1);
            this._cameraComponent.clearColor = this._color;
            this._cameraComponent.camera.update();
>>>>>>> e267479e
        }

        this._checkTargetTextureEvent(null);
        this._updateTargetTexture();

        if (EDITOR) {
            // Constantly align canvas node in edit mode
            legacyCC.director.on(legacyCC.Director.EVENT_AFTER_UPDATE, this._fitDesignResolution!, this);

            // In Editor can not edit these attrs.
            // (Position in Node, contentSize in uiTransform)
            // (anchor in uiTransform, but it can edit, this is different from cocos creator)
            this._objFlags |= legacyCC.Object.Flags.IsPositionLocked | legacyCC.Object.Flags.IsSizeLocked | legacyCC.Object.Flags.IsAnchorLocked;
        }

        this.node.on(SystemEventType.TRANSFORM_CHANGED, this._thisOnCameraResized);

        legacyCC.director.root!.ui.addScreen(this);
    }

    public onEnable () {
        if (this._cameraComponent) {
            this._cameraComponent.onEnable();
        }
    }

    public onDisable () {
        if (this._cameraComponent) {
            this._cameraComponent.onDisable();
        }
    }

    public onDestroy () {
        legacyCC.director.root!.ui.removeScreen(this);
<<<<<<< HEAD
        if (this._camera) {
            this._camera.detachCamera();
=======
        if (this._cameraComponent) {
            this._cameraComponent.onDestroy();
>>>>>>> e267479e
        }

        if (EDITOR) {
            legacyCC.director.off(legacyCC.Director.EVENT_AFTER_UPDATE, this._fitDesignResolution!, this);
        }

        if (this._targetTexture) {
            this._targetTexture.off('resize');
        }

        this.node.off(SystemEventType.TRANSFORM_CHANGED, this._thisOnCameraResized);
    }

    protected _onResizeCamera () {
        if (!this._alignCanvasWithScreen) { return; }

        const cameraComponent = this._cameraComponent;
        if (cameraComponent) {
            if (this._targetTexture) {
                const win = this._targetTexture.window;
                cameraComponent.camera.setFixedSize(win!.width, win!.height);
                cameraComponent.orthoHeight = visibleRect.height / 2;
            } else {
                const size = game.canvas!;
                cameraComponent.camera.resize(size.width, size.height);
                cameraComponent.orthoHeight = game.canvas!.height / view.getScaleY() / 2;
            }
            this.node.getWorldPosition(_worldPos);
            cameraComponent.node.setWorldPosition(_worldPos.x, _worldPos.y, 1000);
            cameraComponent.camera.update();
        }
    }

    protected _checkTargetTextureEvent (old: RenderTexture | null) {
        const resizeFunc = (win: RenderWindow) => {
            if (this._cameraComponent) {
                this._cameraComponent.camera.setFixedSize(win.width, win.height);
                this._cameraComponent.camera.update();
            }
        };

        if (old) {
            old.off('resize');
        }

        if (this._targetTexture) {
            this._targetTexture.on('resize', resizeFunc, this);
        }
    }

    protected _updateTargetTexture () {
        if (!this._cameraComponent) { return; }

        const cameraComponent = this._cameraComponent;
        if (!cameraComponent.camera) { return; }

        if (!this._targetTexture) {
            cameraComponent.camera.changeTargetWindow();
            cameraComponent.orthoHeight = game.canvas!.height / view.getScaleY() / 2;
            cameraComponent.camera.isWindowSize = true;
        } else {
            const win = this._targetTexture.window;
            cameraComponent.camera.changeTargetWindow(win);
            cameraComponent.orthoHeight = visibleRect.height / 2;
            cameraComponent.camera.isWindowSize = false;
        }
        cameraComponent.camera.update();
    }

    private _getViewPriority () {
        return this._renderMode === RenderMode.OVERLAY ? this._priority | 1 << 30 : this._priority;
    }
}

legacyCC.Canvas = Canvas;<|MERGE_RESOLUTION|>--- conflicted
+++ resolved
@@ -198,13 +198,8 @@
     }
 
     get visibility () {
-<<<<<<< HEAD
-        if (this._camera) {
-            return this._camera.visibility;
-=======
         if (this._cameraComponent) {
             return this._cameraComponent.visibility;
->>>>>>> e267479e
         }
 
         return -1;
@@ -273,16 +268,9 @@
         if (EDITOR) {
             this._fitDesignResolution = () => {
                 // TODO: support paddings of locked widget
-<<<<<<< HEAD
                 this.node.getPosition(this._pos);
                 const nodeSize = view.getDesignResolutionSize();
                 Vec3.set(_worldPos, nodeSize.width * 0.5, nodeSize.height * 0.5, 0);
-=======
-                let designSize: Size;
-                this.node.getPosition(this._pos);
-                const nodeSize = designSize = view.getDesignResolutionSize();
-                Vec3.set(_worldPos, designSize.width * 0.5, designSize.height * 0.5, 0);
->>>>>>> e267479e
 
                 if (!this._pos.equals(_worldPos)) {
                     this.node.setPosition(_worldPos);
@@ -307,27 +295,6 @@
             this._fitDesignResolution!();
         }
 
-<<<<<<< HEAD
-        const cameraNode = new Node(`UICamera_${this.node.name}`);
-        cameraNode.setPosition(0, 0, 1000);
-        if (!EDITOR) {
-            this._camera = legacyCC.director.root!.createCamera() as scene.Camera;
-            this._camera.initialize({
-                name: `ui_${this.node.name}`,
-                node: cameraNode,
-                projection: Camera.ProjectionType.ORTHO,
-                priority: this._getViewPriority(),
-            });
-
-            this._camera.fov = 45;
-            this._camera.clearFlag = this.clearFlag;
-            this._camera.farClip = 2000;
-            this._camera.viewport = new Rect(0, 0, 1, 1);
-            this.color = this._color;
-
-            this._checkTargetTextureEvent(null);
-            this._updateTargetTexture();
-=======
         if (!this._cameraComponent) {
             const cameraNode = new Node(`UICamera_${this.node.name}`);
             this.node.addChild(cameraNode);
@@ -336,7 +303,6 @@
             this._cameraComponent.name = `ui_${this.node.name}`;
             this._cameraComponent.projection = Camera.ProjectionType.ORTHO;
             this._cameraComponent.priority = this._getViewPriority();
-            this._cameraComponent.flows = ['UIFlow'];
             this._cameraComponent.visibility = Layers.BitMask.DEFAULT | Layers.BitMask.UI_2D | Layers.BitMask.UI_3D;
 
             this._cameraComponent.fov = 45.0;
@@ -345,7 +311,6 @@
             this._cameraComponent.rect = new Rect(0, 0, 1, 1);
             this._cameraComponent.clearColor = this._color;
             this._cameraComponent.camera.update();
->>>>>>> e267479e
         }
 
         this._checkTargetTextureEvent(null);
@@ -380,13 +345,8 @@
 
     public onDestroy () {
         legacyCC.director.root!.ui.removeScreen(this);
-<<<<<<< HEAD
-        if (this._camera) {
-            this._camera.detachCamera();
-=======
         if (this._cameraComponent) {
             this._cameraComponent.onDestroy();
->>>>>>> e267479e
         }
 
         if (EDITOR) {
