--- conflicted
+++ resolved
@@ -44,12 +44,7 @@
 import { RenderableComponent } from '../../../core/3d/framework/renderable-component';
 import { IAssembler, IAssemblerManager } from '../../renderer/ui/base';
 import { UIComponent } from './ui-component';
-<<<<<<< HEAD
 import { UITransformComponent } from './ui-transform-component';
-import { director } from '../../director';
-=======
-import { UITransformComponent } from './ui-transfrom-component';
->>>>>>> bfd8994e
 
 // hack
 ccenum(GFXBlendFactor);
