/*
 Copyright (c) 2020 Xiamen Yaji Software Co., Ltd.

 https://www.cocos.com/

 Permission is hereby granted, free of charge, to any person obtaining a copy
 of this software and associated engine source code (the "Software"), a limited,
 worldwide, royalty-free, non-assignable, revocable and non-exclusive license
 to use Cocos Creator solely to develop games on your target platforms. You shall
 not use Cocos Creator software for developing other software or tools that's
 used for developing games. You are not granted to publish, distribute,
 sublicense, and/or sell copies of Cocos Creator.

 The software or tools in this License Agreement are licensed, not sold.
 Xiamen Yaji Software Co., Ltd. reserves all rights not expressly granted to you.

 THE SOFTWARE IS PROVIDED "AS IS", WITHOUT WARRANTY OF ANY KIND, EXPRESS OR
 IMPLIED, INCLUDING BUT NOT LIMITED TO THE WARRANTIES OF MERCHANTABILITY,
 FITNESS FOR A PARTICULAR PURPOSE AND NONINFRINGEMENT. IN NO EVENT SHALL THE
 AUTHORS OR COPYRIGHT HOLDERS BE LIABLE FOR ANY CLAIM, DAMAGES OR OTHER
 LIABILITY, WHETHER IN AN ACTION OF CONTRACT, TORT OR OTHERWISE, ARISING FROM,
 OUT OF OR IN CONNECTION WITH THE SOFTWARE OR THE USE OR OTHER DEALINGS IN
 THE SOFTWARE.
 */

/**
 * @packageDocumentation
 * @module model
 */

import { EDITOR } from 'internal:constants';
import {
    ccclass, type, displayOrder, displayName, serializable,
} from 'cc.decorator';
import { Material } from '../assets/material';
import { Component } from './component';
import { IMaterialInstanceInfo, MaterialInstance } from '../renderer/core/material-instance';
import { scene } from '../renderer';
import { Layers } from '../scene-graph/layers';
import { warnID } from '../platform/debug';
import { legacyCC } from '../global-exports';

const _matInsInfo: IMaterialInstanceInfo = {
    parent: null!,
    owner: null!,
    subModelIdx: 0,
};

@ccclass('cc.RenderableComponent')
export class RenderableComponent extends Component {
    @type([Material])
    protected _materials: (Material | null)[] = [];

    @serializable
    protected _visFlags = Layers.Enum.NONE;

    get visibility () {
        return this._visFlags;
    }

    set visibility (val) {
        this._visFlags = val;
        this._onVisibilityChange(val);
    }

    @type(Material)
    @displayOrder(0)
    @displayName('Materials')
    get sharedMaterials () {
        // if we don't create an array copy, the editor will modify the original array directly.
        return (EDITOR && this._materials.slice()) || this._materials;
    }

    set sharedMaterials (val) {
        for (let i = 0; i < val.length; i++) {
            if (val[i] !== this._materials[i]) {
                this.setMaterial(val[i], i);
            }
        }
        if (val.length < this._materials.length) {
            for (let i = val.length; i < this._materials.length; i++) {
                this.setMaterial(null, i);
            }
            this._materials.splice(val.length);
        }
    }

    /**
     * @en The materials of the model.
     * @zh 模型材质。
     */
    get materials () {
        for (let i = 0; i < this._materials.length; i++) {
            this._materialInstances[i] = this.getMaterialInstance(i) as MaterialInstance;
        }
        return this._materialInstances;
    }

    set materials (val) {
        const dLen = val.length - this._materials.length;
        if (dLen > 0) {
            this._materials.length = val.length;
            this._materialInstances.length = val.length;
        } else if (dLen < 0) {
            for (let i = this._materials.length - dLen; i < this._materials.length; ++i) {
                this.setMaterialInstance(null, i);
            }
        }
        for (let i = 0; i < this._materialInstances.length; i++) {
            // they could be either undefined or null
            // eslint-disable-next-line eqeqeq
            if (this._materialInstances[i] != val[i]) {
                this.setMaterialInstance(val[i], i);
            }
        }
    }

    protected _materialInstances: (MaterialInstance | null)[] = [];

    protected _models: scene.Model[] = [];

    get sharedMaterial () {
        return this.getMaterial(0);
    }

    /**
     * @en Get the shared material asset of the specified sub-model.
     * @zh 获取指定子模型的共享材质资源。
     */
    public getMaterial (idx: number): Material | null {
        if (idx < 0 || idx >= this._materials.length) {
            return null;
        }
        return this._materials[idx];
    }

    /**
     * @en Set the shared material asset of the specified sub-model,
     * new material instance will be created automatically if the sub-model is already using one.
     * @zh 设置指定子模型的 sharedMaterial，如果对应位置有材质实例则会创建一个对应的材质实例。
     */
    public setMaterial (material: Material | null, index: number) {
        if (material && material instanceof MaterialInstance) {
            console.error('Can\'t set a material instance to a sharedMaterial slot');
        }
        this._materials[index] = material;
        const inst = this._materialInstances[index];
        if (inst) {
            if (inst.parent !== this._materials[index]) {
                inst.destroy();
                this._materialInstances[index] = null;
                this._onMaterialModified(index, this._materials[index]);
            }
        } else {
            this._onMaterialModified(index, this._materials[index]);
        }
    }

    get material () {
        return this.getMaterialInstance(0);
    }

    set material (val) {
        if (this._materials.length === 1 && this._materials[0] === val) {
            return;
        }
        this.setMaterialInstance(val, 0);
    }

    /**
     * @en Get the material instance of the specified sub-model.
     * @zh 获取指定子模型的材质实例。
     */
    public getMaterialInstance (idx: number): Material | null {
        const mat = this._materials[idx];
        if (!mat) {
            return null;
        }
        if (!this._materialInstances[idx]) {
            _matInsInfo.parent = this._materials[idx]!;
            _matInsInfo.owner = this;
            _matInsInfo.subModelIdx = idx;
            const instantiated = new MaterialInstance(_matInsInfo);
<<<<<<< HEAD
            _matInsInfo.parent = null!;
            _matInsInfo.owner = null!;
            _matInsInfo.subModelIdx = 0!;
            this.setMaterialInstance(idx, instantiated);
=======
            this.setMaterialInstance(instantiated, idx);
>>>>>>> f7a5bd31
        }
        return this._materialInstances[idx];
    }

    /**
     * @en Set the material instance of the specified sub-model.
     * @zh 获取指定子模型的材质实例。
     */
    public setMaterialInstance (matInst: Material | null, index: number) {
        if (typeof matInst === 'number') {
            warnID(12007);
            const temp: any = matInst;
            matInst = index as any;
            index = temp;
        }

        if (matInst && matInst.parent) {
            if (matInst !== this._materialInstances[index]) {
                this._materialInstances[index] = matInst as MaterialInstance;
                this._onMaterialModified(index, matInst);
            }
        } else if (matInst !== this._materials[index]) {
            this.setMaterial(matInst as Material, index);
        }
    }

    /**
     * @en Get the actual rendering material of the specified sub-model.
     * (material instance if there is one, or the shared material asset)
     * @zh 获取指定位置可供渲染的材质，如果有材质实例则使用材质实例，如果没有则使用材质资源
     */
    public getRenderMaterial (index: number): Material | null {
        return this._materialInstances[index] || this._materials[index];
    }

    public _collectModels (): scene.Model[] {
        return this._models;
    }

    protected _attachToScene () {
    }

    protected _detachFromScene () {
    }

    protected _onMaterialModified (index: number, material: Material | null) {
    }

    protected _onRebuildPSO (index: number, material: Material | null) {
    }

    protected _clearMaterials () {
    }

    protected _onVisibilityChange (val) {
    }
}

legacyCC.RenderableComponent = RenderableComponent;<|MERGE_RESOLUTION|>--- conflicted
+++ resolved
@@ -181,14 +181,10 @@
             _matInsInfo.owner = this;
             _matInsInfo.subModelIdx = idx;
             const instantiated = new MaterialInstance(_matInsInfo);
-<<<<<<< HEAD
             _matInsInfo.parent = null!;
             _matInsInfo.owner = null!;
             _matInsInfo.subModelIdx = 0!;
-            this.setMaterialInstance(idx, instantiated);
-=======
             this.setMaterialInstance(instantiated, idx);
->>>>>>> f7a5bd31
         }
         return this._materialInstances[idx];
     }
