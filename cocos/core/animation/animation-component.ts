/*
 Copyright (c) 2017-2020 Xiamen Yaji Software Co., Ltd.

 http://www.cocos.com

 Permission is hereby granted, free of charge, to any person obtaining a copy
 of this software and associated engine source code (the "Software"), a limited,
  worldwide, royalty-free, non-assignable, revocable and non-exclusive license
 to use Cocos Creator solely to develop games on your target platforms. You shall
  not use Cocos Creator software for developing other software or tools that's
  used for developing games. You are not granted to publish, distribute,
  sublicense, and/or sell copies of Cocos Creator.

 The software or tools in this License Agreement are licensed, not sold.
 Xiamen Yaji Software Co., Ltd. reserves all rights not expressly granted to you.

 THE SOFTWARE IS PROVIDED "AS IS", WITHOUT WARRANTY OF ANY KIND, EXPRESS OR
 IMPLIED, INCLUDING BUT NOT LIMITED TO THE WARRANTIES OF MERCHANTABILITY,
 FITNESS FOR A PARTICULAR PURPOSE AND NONINFRINGEMENT. IN NO EVENT SHALL THE
 AUTHORS OR COPYRIGHT HOLDERS BE LIABLE FOR ANY CLAIM, DAMAGES OR OTHER
 LIABILITY, WHETHER IN AN ACTION OF CONTRACT, TORT OR OTHERWISE, ARISING FROM,
 OUT OF OR IN CONNECTION WITH THE SOFTWARE OR THE USE OR OTHER DEALINGS IN
 THE SOFTWARE.
*/

/**
 * @packageDocumentation
 * @module animation
 */

import { ccclass, executeInEditMode, executionOrder, help, menu, tooltip, type, serializable } from 'cc.decorator';
import { EDITOR, TEST } from 'internal:constants';
import { Component } from '../components/component';
import { Eventify } from '../event';
import { warnID } from '../platform/debug';
import * as ArrayUtils from '../utils/array';
import { createMap } from '../utils/js-typed';
import { AnimationClip } from './animation-clip';
import { AnimationState, EventType } from './animation-state';
import { CrossFade } from './cross-fade';
import { legacyCC } from '../global-exports';
<<<<<<< HEAD
import { LegacyBlendStateBuffer } from '../../3d/skeletal-animation/skeletal-animation-blending';
import { AnimationUpdateTaskHandle } from './animation-manager';
import { assertIsTrue } from '../data/utils/asserts';
import { getGlobalAnimationManager } from './global-animation-manager';
import { js } from '../utils/js';
=======
>>>>>>> e78c4c85

/**
 * @en
 * Animation component governs a group of animation states to control playback of the states.
 * For convenient, it stores a group of animation clips.
 * Each of those clips would have an associated animation state uniquely created.
 * Animation component is eventful, it dispatch a serials playback status events.
 * See [[EventType]].
 * @zh
 * 动画组件管理一组动画状态，控制它们的播放。
 * 为了方便，动画组件还存储了一组动画剪辑。
 * 每个剪辑都会独自创建一个关联的动画状态对象。
 * 动画组件具有事件特性，它会派发一系列播放状态相关的事件。
 * 参考 [[EventType]]
 */
@ccclass('cc.Animation')
@help('i18n:cc.Animation')
@executionOrder(99)
@executeInEditMode
@menu('Animation/Animation')
export class Animation extends Eventify(Component) {
    /**
     * @en
     * Gets or sets clips this component governs.
     * When set, associated animation state of each existing clip will be stopped.
     * If the existing default clip is not in the set of new clips, default clip will be reset to null.
     * @zh
     * 获取或设置此组件管理的剪辑。
     * 设置时，已有剪辑关联的动画状态将被停止；若默认剪辑不在新的动画剪辑中，将被重置为空。
     */
    @type([AnimationClip])
    @tooltip('i18n:animation.clips')
    get clips () {
        return this._clips;
    }

    set clips (value) {
        if (this._crossFade) {
            this._crossFade.clear();
        }
        // Remove state for old automatic clips.
        for (const clip of this._clips) {
            if (clip) {
                this._removeStateOfAutomaticClip(clip);
            }
        }
        // Create state for new clips.
        for (const clip of value) {
            if (clip) {
                this.createState(clip);
            }
        }
        // Default clip should be in the list of automatic clips.
        const newDefaultClip = value.find((clip) => equalClips(clip, this._defaultClip));
        if (newDefaultClip) {
            this._defaultClip = newDefaultClip;
        } else {
            this._defaultClip = null;
        }

        this._clips = value;
    }

    /**
     * @en
     * Gets or sets the default clip.
     * Two clips that both have same non-empty UUID are treat as equivalent.
     * @en
     * 获取或设置默认剪辑。
     * 设置时，若指定的剪辑不在 `this.clips` 中则会被自动添加至 `this.clips`。
     * 具有相同的非空 UUID 的两个动画剪辑将被视为是相同的。
     * @see [[playOnLoad]]
     */
    @type(AnimationClip)
    @tooltip('i18n:animation.default_clip')
    get defaultClip () {
        return this._defaultClip;
    }

    set defaultClip (value) {
        this._defaultClip = value;
        if (!value) {
            return;
        }
        const isBoundedDefaultClip = this._clips.findIndex((clip) => equalClips(clip, value)) >= 0;
        if (!isBoundedDefaultClip) {
            this._clips.push(value);
            this.createState(value);
        }
    }

    public static EventType = EventType;

    /**
     * @en
     * Whether the default clip should get into playing when this components starts.
     * Note, this field takes no effect if `crossFade()` or `play()` has been called before this component starts.
     * @zh
     * 是否在组件开始运行时自动播放默认剪辑。
     * 注意，若在组件开始运行前调用了 `crossFade` 或 `play()`，此字段将不会生效。
     */
    @serializable
    @tooltip('i18n:animation.play_on_load')
    public playOnLoad = false;

    protected _crossFade = new CrossFade();

    protected _nameToState: Record<string, AnimationState> = createMap(true);

    @type([AnimationClip])
    protected _clips: (AnimationClip | null)[] = [];

    @serializable
    protected _defaultClip: AnimationClip | null = null;

    /**
     * Whether if `crossFade()` or `play()` has been called before this component starts.
     */
    private _hasBeenPlayed = false;

    public onLoad () {
        this.clips = this._clips;
        for (const stateName in this._nameToState) {
            const state = this._nameToState[stateName];
            state.initialize(this.node);
        }
    }

    public start () {
        if ((!EDITOR || legacyCC.GAME_VIEW) && (this.playOnLoad && !this._hasBeenPlayed) && this._defaultClip) {
            this.crossFade(this._defaultClip.name, 0);
        }
    }

    public onEnable () {
        this._crossFade.resume();
    }

    public onDisable () {
        this._crossFade.pause();
    }

    public onDestroy () {
        this._crossFade.stop();
        for (const name in this._nameToState) {
            const state = this._nameToState[name];
            state.destroy();
        }
        this._nameToState = createMap(true);
    }

    /**
     * @en
     * Switch to play specified animation state, without fading.
     * @zh
     * 立即切换到指定动画状态。
     * @param name The name of the animation to be played, if absent, the default clip will be played
     */
    public play (name?: string) {
        this._hasBeenPlayed = true;
        if (!name) {
            if (!this._defaultClip) {
                return;
            }
            name = this._defaultClip.name;
        }
        this.crossFade(name, 0);
    }

    /**
     * @en
     * Smoothly switch to play specified animation state.
     * @zn
     * 平滑地切换到指定动画状态。
     * @param name The name of the animation to switch to
     * @param duration The duration of the cross fade, default value is 0.3s
     */
    public crossFade (name: string, duration = 0.3) {
        this._hasBeenPlayed = true;
        const state = this._nameToState[name];
        if (state) {
            this.doPlayOrCrossFade(state, duration);
        }
    }

    /**
     * @en
     * Pause all animation states and all switching.
     * @zh
     * 暂停所有动画状态，并暂停所有切换。
     */
    public pause () {
        this._crossFade.pause();
    }

    /**
     * @en
     * Resume all animation states and all switching.
     * @zh
     * 恢复所有动画状态，并恢复所有切换。
     */
    public resume () {
        this._crossFade.resume();
    }

    /**
     * @en
     * Stop all animation states and all switching.
     * @zh
     * 停止所有动画状态，并停止所有切换。
     */
    public stop () {
        this._crossFade.stop();
    }

    /**
     * @en
     * Get specified animation state.
     * @zh
     * 获取指定的动画状态。
     * @param name The name of the animation
     * @returns If no animation found, return null, otherwise the correspond animation state is returned
     */
    public getState (name: string) {
        const state = this._nameToState[name];
        if (state && !state.curveLoaded) {
            state.initialize(this.node);
        }
        return state || null;
    }

    /**
     * @en
     * Creates a state for specified clip.
     * If there is already a clip with same name, the existing animation state will be stopped and overridden.
     * @zh
     * 使用指定的动画剪辑创建一个动画状态。
     * 若指定名称的动画状态已存在，已存在的动画状态将先被设为停止并被覆盖。
     * @param clip The animation clip
     * @param name The animation state name, if absent, the default clip's name will be used
     * @returns The animation state created
     */
    public createState (clip: AnimationClip, name?: string) {
        name = name || clip.name;
        this.removeState(name);

        return this._doCreateState(clip, name);
    }

    /**
     * @en
     * Stops and removes specified clip.
     * @zh
     * 停止并移除指定的动画状态。
     * @param name The name of the animation state
     */
    public removeState (name: string) {
        const state = this._nameToState[name];
        if (state) {
            state.allowLastFrameEvent(false);
            state.stop();
            delete this._nameToState[name];
        }
    }

    /**
     * 添加一个动画剪辑到 `this.clips`中并以此剪辑创建动画状态。
     * @param clip The animation clip
     * @param name The animation state name, if absent, the default clip's name will be used
     * @returns The created animation state
     */
    public addClip (clip: AnimationClip, name?: string): AnimationState {
        if (!ArrayUtils.contains(this._clips, clip)) {
            this._clips.push(clip);
        }
        return this.createState(clip, name);
    }

    /**
     * @en
     * Remove clip from the animation list. This will remove the clip and any animation states based on it.<br>
     * If there are animation states depend on the clip are playing or clip is defaultClip, it will not delete the clip.<br>
     * But if force is true, then will always remove the clip and any animation states based on it. If clip is defaultClip,
     * defaultClip will be reset to null
     * @zh
     * 从动画列表中移除指定的动画剪辑，<br/>
     * 如果依赖于 clip 的 AnimationState 正在播放或者 clip 是 defaultClip 的话，默认是不会删除 clip 的。<br/>
     * 但是如果 force 参数为 true，则会强制停止该动画，然后移除该动画剪辑和相关的动画。这时候如果 clip 是 defaultClip，defaultClip 将会被重置为 null。<br/>
     * @param force - If force is true, then will always remove the clip and any animation states based on it.
     */
    public removeClip (clip: AnimationClip, force?: boolean) {
        let removalState: AnimationState | undefined;
        for (const name in this._nameToState) {
            const state = this._nameToState[name];
            const stateClip = state.clip;
            if (stateClip === clip) {
                removalState = state;
                break;
            }
        }

        if (clip === this._defaultClip) {
            if (force) { this._defaultClip = null; } else {
                if (!TEST) { warnID(3902); }
                return;
            }
        }

        if (removalState && removalState.isPlaying) {
            if (force) { removalState.stop(); } else {
                if (!TEST) { warnID(3903); }
                return;
            }
        }

        this._clips = this._clips.filter((item) => item !== clip);

        if (removalState) {
            delete this._nameToState[removalState.name];
        }
    }

    /**
     * @en
     * Register animation event callback.<bg>
     * The event arguments will provide the AnimationState which emit the event.<bg>
     * When play an animation, will auto register the event callback to the AnimationState,<bg>
     * and unregister the event callback from the AnimationState when animation stopped.
     * @zh
     * 注册动画事件回调。<bg>
     * 回调的事件里将会附上发送事件的 AnimationState。<bg>
     * 当播放一个动画时，会自动将事件注册到对应的 AnimationState 上，停止播放时会将事件从这个 AnimationState 上取消注册。
     * @param type The event type to listen to
     * @param callback The callback when event triggered
     * @param target The callee when invoke the callback, could be absent
     * @return The registered callback
     * @example
     * ```ts
     * onPlay: function (type, state) {
     *     // callback
     * }
     *
     * // register event to all animation
     * animation.on('play', this.onPlay, this);
     * ```
     */
    public on<TFunction extends (...any) => void> (type: EventType, callback: TFunction, thisArg?: any, once?: boolean) {
        const ret = super.on(type, callback, thisArg, once);
        if (type === EventType.LASTFRAME) {
            this._syncAllowLastFrameEvent();
        }
        return ret;
    }

    public once<TFunction extends (...any) => void> (type: EventType, callback: TFunction, thisArg?: any) {
        const ret = super.once(type, callback, thisArg);
        if (type === EventType.LASTFRAME) {
            this._syncAllowLastFrameEvent();
        }
        return ret;
    }

    /**
     * @en
     * Unregister animation event callback.
     * @zh
     * 取消注册动画事件回调。
     * @param {String} type The event type to unregister
     * @param {Function} callback The callback to unregister
     * @param {Object} target The callee of the callback, could be absent
     * @example
     * ```ts
     * // unregister event to all animation
     * animation.off('play', this.onPlay, this);
     * ```
     */
    public off (type: EventType, callback?: (...any) => void, thisArg?: any) {
        super.off(type, callback, thisArg);
        if (type === EventType.LASTFRAME) {
            this._syncDisallowLastFrameEvent();
        }
    }

    protected _createState (clip: AnimationClip, name?: string) {
        return new AnimationState(clip, name);
    }

    protected _doCreateState (clip: AnimationClip, name: string) {
        const state = this._createState(clip, name);
        state._setEventTarget(this);
        state.allowLastFrameEvent(this.hasEventListener(EventType.LASTFRAME));
        if (this.node) {
            state.initialize(this.node);
        }
        this._nameToState[state.name] = state;
        return state;
    }

    /**
     *
     * @internal This method only friends to skeletal animation component.
     */
    protected doPlayOrCrossFade (state: AnimationState, duration: number) {
        this._crossFade.play();
        this._crossFade.crossFade(state, duration);
    }

    private _removeStateOfAutomaticClip (clip: AnimationClip) {
        for (const name in this._nameToState) {
            const state = this._nameToState[name];
            if (equalClips(clip, state.clip)) {
                state.stop();
                delete this._nameToState[name];
            }
        }
    }

    private _syncAllowLastFrameEvent () {
        if (this.hasEventListener(EventType.LASTFRAME)) {
            for (const stateName in this._nameToState) {
                this._nameToState[stateName].allowLastFrameEvent(true);
            }
        }
    }

    private _syncDisallowLastFrameEvent () {
        if (!this.hasEventListener(EventType.LASTFRAME)) {
            for (const stateName in this._nameToState) {
                this._nameToState[stateName].allowLastFrameEvent(false);
            }
        }
    }
}

type EventType_ = EventType;

export declare namespace Animation {
    export type EventType = EventType_;
}

function equalClips (clip1: AnimationClip | null, clip2: AnimationClip | null) {
    if (clip1 === clip2) {
        return true;
    }
    return !!clip1 && !!clip2 && (clip1._uuid === clip2._uuid) && clip1._uuid;
}

legacyCC.Animation = Animation;

/**
 * Alias of [[Animation]]
 * @deprecated Since v1.2
 */
export { Animation as AnimationComponent };
legacyCC.AnimationComponent = Animation;
js.setClassAlias(Animation, 'cc.AnimationComponent');<|MERGE_RESOLUTION|>--- conflicted
+++ resolved
@@ -39,14 +39,7 @@
 import { AnimationState, EventType } from './animation-state';
 import { CrossFade } from './cross-fade';
 import { legacyCC } from '../global-exports';
-<<<<<<< HEAD
-import { LegacyBlendStateBuffer } from '../../3d/skeletal-animation/skeletal-animation-blending';
-import { AnimationUpdateTaskHandle } from './animation-manager';
-import { assertIsTrue } from '../data/utils/asserts';
-import { getGlobalAnimationManager } from './global-animation-manager';
 import { js } from '../utils/js';
-=======
->>>>>>> e78c4c85
 
 /**
  * @en
