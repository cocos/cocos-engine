/*
 Copyright (c) 2017-2018 Xiamen Yaji Software Co., Ltd.

 http://www.cocos.com

 Permission is hereby granted, free of charge, to any person obtaining a copy
 of this software and associated engine source code (the "Software"), a limited,
  worldwide, royalty-free, non-assignable, revocable and non-exclusive license
 to use Cocos Creator solely to develop games on your target platforms. You shall
  not use Cocos Creator software for developing other software or tools that's
  used for developing games. You are not granted to publish, distribute,
  sublicense, and/or sell copies of Cocos Creator.

 The software or tools in this License Agreement are licensed, not sold.
 Xiamen Yaji Software Co., Ltd. reserves all rights not expressly granted to you.

 THE SOFTWARE IS PROVIDED "AS IS", WITHOUT WARRANTY OF ANY KIND, EXPRESS OR
 IMPLIED, INCLUDING BUT NOT LIMITED TO THE WARRANTIES OF MERCHANTABILITY,
 FITNESS FOR A PARTICULAR PURPOSE AND NONINFRINGEMENT. IN NO EVENT SHALL THE
 AUTHORS OR COPYRIGHT HOLDERS BE LIABLE FOR ANY CLAIM, DAMAGES OR OTHER
 LIABILITY, WHETHER IN AN ACTION OF CONTRACT, TORT OR OTHERWISE, ARISING FROM,
 OUT OF OR IN CONNECTION WITH THE SOFTWARE OR THE USE OR OTHER DEALINGS IN
 THE SOFTWARE.
*/

/**
 * @category animation
 */

import { Component } from '../components/component';
import { ccclass, executeInEditMode, executionOrder, help, menu, property } from '../data/class-decorator';
import { Eventify } from '../event/eventify';
import { warnID } from '../platform/debug';
import * as ArrayUtils from '../utils/array';
import { createMap } from '../utils/js-typed';
import { AnimationClip } from './animation-clip';
import { AnimationState, EventType } from './animation-state';
import { CrossFade } from './cross-fade';
import { EDITOR, TEST } from 'internal:constants';

/**
<<<<<<< HEAD
 * @en
 * Animation component governs a group of animation states to control playback of the states.
 * For convenient, it stores a group of animation clips.
 * Each of those clips would have an associated animation state uniquely created.
 * Animation component is eventful, it dispatch a serials playback status events.
 * See [[EventType]].
 * @zh
 * 动画组件管理一组动画状态，控制它们的播放。
 * 为了方便，动画组件还存储了一组动画剪辑。
 * 每个剪辑都会独自创建一个关联的动画状态对象。
 * 动画组件具有事件特性，它会派发一系列播放状态相关的事件。
 * 参考 [[EventType]]
=======
 * 动画组件管理动画状态来控制动画的播放。
 * 它提供了方便的接口用来预创建指定动画剪辑的动画状态，并提供了一系列事件：
 *  - play : 开始播放时
 *  - stop : 停止播放时
 *  - pause : 暂停播放时
 *  - resume : 恢复播放时
 *  - lastframe : 假如动画循环次数大于 1，当动画播放到最后一帧时
 *  - finished : 动画播放完成时
>>>>>>> 9293903c
 */
@ccclass('cc.AnimationComponent')
@help('i18n:cc.AnimationComponent')
@executionOrder(99)
@executeInEditMode
@menu('Components/Animation')
export class AnimationComponent extends Eventify(Component) {
    /**
     * @en
     * Gets or sets clips this component governs.
     * When set, associated animation state of each existing clip will be stopped.
     * If the existing default clip is not in the set of new clips, default clip will be reset to null.
     * @zh
     * 获取或设置此组件管理的剪辑。
     * 设置时，已有剪辑关联的动画状态将被停止；若默认剪辑不在新的动画剪辑中，将被重置为空。
     */
    @property({
        type: [AnimationClip],
        tooltip: '此动画组件管理的动画剪辑',
    })
    get clips () {
        return this._clips;
    }

    set clips (value) {
        if (this._crossFade) {
            this._crossFade.clear();
        }
        // Remove state for old automatic clips.
        for (const clip of this._clips) {
            if (clip) {
                this._removeStateOfAutomaticClip(clip);
            }
        }
        // Create state for new clips.
        for (const clip of value) {
            if (clip) {
                this.createState(clip);
            }
        }
        // Default clip should be in the list of automatic clips.
        const newDefaultClip = value.find((clip) => equalClips(clip, this._defaultClip));
        if (newDefaultClip) {
            this._defaultClip = newDefaultClip;
        } else {
            this._defaultClip = null;
        }

        this._clips = value;
    }

    /**
     * @en
     * Gets or sets the default clip.
     * @en
     * 获取或设置默认剪辑。
     * 设置时，若指定的剪辑不在 `this.clips` 中则会被自动添加至 `this.clips`。
     * @see [[playOnLoad]]
     */
    @property({
        type: AnimationClip,
        tooltip: '默认动画剪辑',
    })
    get defaultClip () {
        return this._defaultClip;
    }

    set defaultClip (value) {
        this._defaultClip = value;
        if (!value) {
            return;
        }
        const isBoundedDefaultClip = this._clips.findIndex((clip) => equalClips(clip, value)) >= 0;
        if (!isBoundedDefaultClip) {
            this._clips.push(value);
            this.createState(value);
        }
    }

    public static EventType = EventType;

    /**
     * @en
     * Whether the default clip should get into playing when this components starts.
     * Note, this field takes no effect if `crossFade()` or `play()` has been called before this component starts.
     * @zh
     * 是否在组件开始运行时自动播放默认剪辑。
     * 注意，若在组件开始运行前调用了 `crossFade` 或 `play()`，此字段将不会生效。
     */
    @property({
        tooltip: '是否在动画组件开始运行时自动播放默认动画剪辑',
    })
    public playOnLoad = false;

    protected _crossFade = new CrossFade();

    protected _nameToState: Record<string, AnimationState> = createMap(true);

    @property({ type: [AnimationClip] })
    protected _clips: (AnimationClip | null)[] = [];

    @property
    protected _defaultClip: AnimationClip | null = null;

    /**
     * Whether if `crossFade()` or `play()` has been called before this component starts.
     */
    private _hasBeenPlayed = false;

    public onLoad () {
        this.clips = this._clips;
        for (const stateName in this._nameToState) {
            const state = this._nameToState[stateName];
            state.initialize(this.node);
        }
    }

    public start () {
        if (!EDITOR && (this.playOnLoad && !this._hasBeenPlayed) && this._defaultClip) {
            this.crossFade(this._defaultClip.name, 0);
        }
    }

    public onEnable () {
        this._crossFade.resume();
    }

    public onDisable () {
        this._crossFade.pause();
    }

    public onDestroy () {
        this._crossFade.stop();
        for (const name in this._nameToState) {
            const state = this._nameToState[name];
            state.destroy();
        }
        this._nameToState = createMap(true);
    }

    /**
     * @en
     * Switch to play specified animation state, without fading.
     * @zh
     * 立即切换到指定动画状态。
     * @param name The name of the animation to be played, if absent, the default clip will be played
     */
    public play (name?: string) {
        this._hasBeenPlayed = true;
        if (!name) {
            if (!this._defaultClip) {
                return;
            } else {
                name = this._defaultClip.name;
            }
        }
        this.crossFade(name, 0);
    }

    /**
     * @en
     * Smoothly switch to play specified animation state.
     * @zn
     * 平滑地切换到指定动画状态。
     * @param name The name of the animation to switch to
     * @param duration The duration of the cross fade, default value is 0.3s
     */
    public crossFade (name: string, duration = 0.3) {
        this._hasBeenPlayed = true;
        const state = this._nameToState[name];
        if (state) {
            this._crossFade.play();
            this._crossFade.crossFade(state, duration);
        }
    }

    /**
     * @en
     * Pause all animation states and all switching.
     * @zh
     * 暂停所有动画状态，并暂停所有切换。
     */
    public pause () {
        this._crossFade.pause();
    }

    /**
     * @en
     * Resume all animation states and all switching.
     * @zh
     * 恢复所有动画状态，并恢复所有切换。
     */
    public resume () {
        this._crossFade.resume();
    }

    /**
     * @en
     * Stop all animation states and all switching.
     * @zh
     * 停止所有动画状态，并停止所有切换。
     */
    public stop () {
        this._crossFade.stop();
    }

    /**
     * @en
     * Get specified animation state.
     * @zh
     * 获取指定的动画状态。
     * @deprecated please use [[getState]]
     */
    public getAnimationState (name: string) {
        return this.getState(name);
    }

    /**
     * @en
     * Get specified animation state.
     * @zh
     * 获取指定的动画状态。
     * @param name The name of the animation
     * @returns If no animation found, return null, otherwise the correspond animation state is returned
     */
    public getState (name: string) {
        const state = this._nameToState[name];
        if (state && !state.curveLoaded) {
            state.initialize(this.node);
        }
        return state || null;
    }

    /**
     * @en
     * Creates a state for specified clip.
     * If there is already a clip with same name, the existing animation state will be stopped and overridden.
     * @zh
     * 使用指定的动画剪辑创建一个动画状态。
     * 若指定名称的动画状态已存在，已存在的动画状态将先被设为停止并被覆盖。
     * @param clip The animation clip
     * @param name The animation state name, if absent, the default clip's name will be used
     * @returns The animation state created
     */
    public createState (clip: AnimationClip, name?: string) {
        name = name || clip.name;
        this.removeState(name);

        return this._doCreateState(clip, name);
    }

    /**
     * @en
     * Stops and removes specified clip.
     * @zh
     * 停止并移除指定的动画状态。
     * @param name The name of the animation state
     */
    public removeState (name: string) {
        const state = this._nameToState[name];
        if (state) {
            state.allowLastFrameEvent(false);
            state.stop();
            delete this._nameToState[name];
        }
    }

    /**
     * 添加一个动画剪辑到 `this.clips`中并以此剪辑创建动画状态。
     * @deprecated please use [[createState]]
     * @param clip The animation clip
     * @param name The animation state name, if absent, the default clip's name will be used
     * @returns The created animation state
     */
    public addClip (clip: AnimationClip, name?: string): AnimationState {
        if (!ArrayUtils.contains(this._clips, clip)) {
            this._clips.push(clip);
        }
        return this.createState(clip, name);
    }

    /**
     * @en
     * Remove clip from the animation list. This will remove the clip and any animation states based on it.<br>
     * If there are animation states depend on the clip are playing or clip is defaultClip, it will not delete the clip.<br>
     * But if force is true, then will always remove the clip and any animation states based on it. If clip is defaultClip, defaultClip will be reset to null
     * @zh
     * 从动画列表中移除指定的动画剪辑，<br/>
     * 如果依赖于 clip 的 AnimationState 正在播放或者 clip 是 defaultClip 的话，默认是不会删除 clip 的。<br/>
     * 但是如果 force 参数为 true，则会强制停止该动画，然后移除该动画剪辑和相关的动画。这时候如果 clip 是 defaultClip，defaultClip 将会被重置为 null。<br/>
     * @deprecated please use [[removeState]]
     * @param force - If force is true, then will always remove the clip and any animation states based on it.
     */
    public removeClip (clip: AnimationClip, force?: boolean) {
        let removalState: AnimationState | undefined;
        for (const name in this._nameToState) {
            const state = this._nameToState[name];
            const stateClip = state.clip;
            if (stateClip === clip) {
                removalState = state;
                break;
            }
        }

        if (clip === this._defaultClip) {
            if (force) { this._defaultClip = null; }
            else {
                if (!TEST) { warnID(3902); }
                return;
            }
        }

        if (removalState && removalState.isPlaying) {
            if (force) { removalState.stop(); }
            else {
                if (!TEST) { warnID(3903); }
                return;
            }
        }

        this._clips = this._clips.filter((item) => item !== clip);

        if (removalState) {
            delete this._nameToState[removalState.name];
        }
    }

    /**
     * @en
     * Register animation event callback.<bg>
     * The event arguments will provide the AnimationState which emit the event.<bg>
     * When play an animation, will auto register the event callback to the AnimationState,<bg>
     * and unregister the event callback from the AnimationState when animation stopped.
     * @zh
     * 注册动画事件回调。<bg>
     * 回调的事件里将会附上发送事件的 AnimationState。<bg>
     * 当播放一个动画时，会自动将事件注册到对应的 AnimationState 上，停止播放时会将事件从这个 AnimationState 上取消注册。
     * @param type The event type to listen to
     * @param callback The callback when event triggered
     * @param target The callee when invoke the callback, could be absent
     * @return The registered callback
     * @example
     * ```typescript
     * onPlay: function (type, state) {
     *     // callback
     * }
     *
     * // register event to all animation
     * animation.on('play', this.onPlay, this);
     * ```
     */
    public on<TFunction extends Function> (type: EventType, callback: TFunction, thisArg?: any, once?: boolean) {
        const ret = super.on(type, callback, thisArg, once);
        if (type === EventType.LASTFRAME) {
            this._syncAllowLastFrameEvent();
        }
        return ret;
    }

    public once<TFunction extends Function> (type: EventType, callback: TFunction, thisArg?: any) {
        const ret = super.once(type, callback, thisArg);
        if (type === EventType.LASTFRAME) {
            this._syncAllowLastFrameEvent();
        }
        return ret;
    }

    /**
     * @en
     * Unregister animation event callback.
     * @zh
     * 取消注册动画事件回调。
     * @param {String} type The event type to unregister
     * @param {Function} callback The callback to unregister
     * @param {Object} target The callee of the callback, could be absent
     * @example
     * ```typescript
     * // unregister event to all animation
     * animation.off('play', this.onPlay, this);
     * ```
     */
    public off (type: EventType, callback?: Function, thisArg?: any) {
        super.off(type, callback, thisArg);
        if (type === EventType.LASTFRAME) {
            this._syncDisallowLastFrameEvent();
        }
    }

    protected _createState (clip: AnimationClip, name?: string) {
        return new AnimationState(clip, name);
    }

    protected _doCreateState (clip: AnimationClip, name: string) {
        const state = this._createState(clip, name);
        state._setEventTarget(this);
        state.allowLastFrameEvent(this.hasEventListener(EventType.LASTFRAME));
        if (this.node) {
            state.initialize(this.node);
        }
        this._nameToState[state.name] = state;
        return state;
    }

    private _getStateByNameOrDefaultClip (name?: string) {
        if (!name) {
            if (!this._defaultClip) {
                return null;
            } else {
                name = this._defaultClip.name;
            }
        }
        const state = this._nameToState[name];
        if (state) {
            return state;
        } else {
            return null;
        }
    }

    private _removeStateOfAutomaticClip (clip: AnimationClip) {
        // tslint:disable-next-line:forin
        for (const name in this._nameToState) {
            const state = this._nameToState[name];
            if (equalClips(clip, state.clip)) {
                state.stop();
                delete this._nameToState[name];
            }
        }
    }

    private _syncAllowLastFrameEvent () {
        if (this.hasEventListener(EventType.LASTFRAME)) {
            for (const stateName in this._nameToState) {
                this._nameToState[stateName].allowLastFrameEvent(true);
            }
        }
    }

    private _syncDisallowLastFrameEvent () {
        if (!this.hasEventListener(EventType.LASTFRAME)) {
            for (const stateName in this._nameToState) {
                this._nameToState[stateName].allowLastFrameEvent(false);
            }
        }
    }
}

export namespace AnimationComponent {
    export type EventType = EnumAlias<typeof EventType>;
}

cc.AnimationComponent = AnimationComponent;

function equalClips (clip1: AnimationClip | null, clip2: AnimationClip | null) {
    if (clip1 === clip2) {
        return true;
    }
    return !!clip1 && !!clip2 && (clip1.name === clip2.name || clip1._uuid === clip2._uuid);
}<|MERGE_RESOLUTION|>--- conflicted
+++ resolved
@@ -39,7 +39,6 @@
 import { EDITOR, TEST } from 'internal:constants';
 
 /**
-<<<<<<< HEAD
  * @en
  * Animation component governs a group of animation states to control playback of the states.
  * For convenient, it stores a group of animation clips.
@@ -52,16 +51,6 @@
  * 每个剪辑都会独自创建一个关联的动画状态对象。
  * 动画组件具有事件特性，它会派发一系列播放状态相关的事件。
  * 参考 [[EventType]]
-=======
- * 动画组件管理动画状态来控制动画的播放。
- * 它提供了方便的接口用来预创建指定动画剪辑的动画状态，并提供了一系列事件：
- *  - play : 开始播放时
- *  - stop : 停止播放时
- *  - pause : 暂停播放时
- *  - resume : 恢复播放时
- *  - lastframe : 假如动画循环次数大于 1，当动画播放到最后一帧时
- *  - finished : 动画播放完成时
->>>>>>> 9293903c
  */
 @ccclass('cc.AnimationComponent')
 @help('i18n:cc.AnimationComponent')
