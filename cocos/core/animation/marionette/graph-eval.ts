--- conflicted
+++ resolved
@@ -4,13 +4,8 @@
 import { MotionEval, MotionEvalContext } from './motion';
 import type { Node } from '../../scene-graph/node';
 import { createEval } from './create-eval';
-<<<<<<< HEAD
-import { Value } from './variable';
+import { Value, VarInstance } from './variable';
 import { BindContext, bindOr, validateVariableExistence, validateVariableType, VariableType } from './parametric';
-=======
-import { Value, VarInstance } from './variable';
-import { BindContext, bindOr, VariableType } from './parametric';
->>>>>>> 608ebba1
 import { ConditionEval, TriggerCondition } from './condition';
 import { VariableNotDefinedError, VariableTypeMismatchedError } from './errors';
 import { MotionState } from './motion-state';
