import { ccclass, serializable } from 'cc.decorator';
import { DEBUG } from 'internal:constants';
import { remove, removeAt, removeIf } from '../../utils/array';
import { assertIsNonNullable, assertIsTrue } from '../../data/utils/asserts';
import { Motion, MotionEval, MotionEvalContext } from './motion';
import type { Condition } from './condition';
import { Asset } from '../../assets';
import { OwnedBy, assertsOwnedBy, own, markAsDangling, ownerSymbol } from './ownership';
import { Value } from './variable';
import { InvalidTransitionError } from './errors';
import { createEval } from './create-eval';
import { MotionState } from './motion-state';
import { State, outgoingsSymbol, incomingsSymbol, InteractiveState } from './state';
import { AnimationMask } from './animation-mask';
import { EditorExtendable } from '../../data/editor-extendable';
import { array } from '../../utils/js';
import { move } from '../../algorithm/move';
import { onAfterDeserializedTag } from '../../data/deserialize-symbols';
import { CLASS_NAME_PREFIX_ANIM } from '../define';
import { StateMachineComponent } from './state-machine-component';
import { VariableType } from './parametric';

export { State };

@ccclass(`${CLASS_NAME_PREFIX_ANIM}Transition`)
class Transition extends EditorExtendable implements OwnedBy<StateMachine>, Transition {
    declare [ownerSymbol]: StateMachine | undefined;

    /**
     * The transition source.
     */
    @serializable
    public from: State;

    /**
     * The transition target.
     */
    @serializable
    public to: State;

    /**
     * The transition condition.
     */
    @serializable
    public conditions: Condition[] = [];

    constructor (from: State, to: State, conditions?: Condition[]) {
        super();
        this.from = from;
        this.to = to;
        if (conditions) {
            this.conditions = conditions;
        }
    }

    [ownerSymbol]: StateMachine | undefined;
}

type TransitionView = Omit<Transition, 'from' | 'to'> & {
    readonly from: Transition['from'];
    readonly to: Transition['to'];
};

export type { TransitionView as Transition };

export type TransitionInternal = Transition;

@ccclass(`${CLASS_NAME_PREFIX_ANIM}AnimationTransition`)
class AnimationTransition extends Transition {
    /**
     * The transition duration.
     * The unit of the duration is the real duration of transition source
     * if `relativeDuration` is `true` or seconds otherwise.
     */
    @serializable
    public duration = 0.3;

    /**
     * Determines the unit of transition duration. See `duration`.
     */
    @serializable
    public relativeDuration = false;

    @serializable
    public exitConditionEnabled = true;

    get exitCondition () {
        return this._exitCondition;
    }

    set exitCondition (value) {
        assertIsTrue(value >= 0.0);
        this._exitCondition = value;
    }

    @serializable
    private _exitCondition = 1.0;
}

type AnimationTransitionView = Omit<AnimationTransition, 'from' | 'to'> & {
    readonly from: AnimationTransition['from'];
    readonly to: AnimationTransition['to'];
};

export type { AnimationTransitionView as AnimationTransition };

export function isAnimationTransition (transition: TransitionView): transition is AnimationTransitionView {
    return transition instanceof AnimationTransition;
}

@ccclass(`${CLASS_NAME_PREFIX_ANIM}EmptyState`)
export class EmptyState extends State {
    public declare __brand: 'EmptyState';
}

@ccclass(`${CLASS_NAME_PREFIX_ANIM}EmptyStateTransition`)
export class EmptyStateTransition extends Transition {
    /**
     * The transition duration, in seconds.
     */
    @serializable
    public duration = 0.3;
}

@ccclass('cc.animation.StateMachine')
export class StateMachine extends EditorExtendable {
    @serializable
    private _states: State[] = [];

    @serializable
    private _transitions: Transition[] = [];

    @serializable
    private _entryState: State;

    @serializable
    private _exitState: State;

    @serializable
    private _anyState: State;

    /**
     * // TODO: HACK
     * @legacyPublic
     */
    public __callOnAfterDeserializeRecursive () {
        this[onAfterDeserializedTag]();
        const nStates = this._states.length;
        for (let iState = 0; iState < nStates; ++iState) {
            const state = this._states[iState];
            if (state instanceof SubStateMachine) {
                state.stateMachine.__callOnAfterDeserializeRecursive();
            }
        }
    }

    constructor () {
        super();
        this._entryState = this._addState(new State());
        this._entryState.name = 'Entry';
        this._exitState = this._addState(new State());
        this._exitState.name = 'Exit';
        this._anyState = this._addState(new State());
        this._anyState.name = 'Any';
    }

    public [onAfterDeserializedTag] () {
        this._states.forEach((state) => own(state, this));
        this._transitions.forEach((transition) => {
            transition.from[outgoingsSymbol].push(transition);
            transition.to[incomingsSymbol].push(transition);
        });
    }

    [createEval] (context: MotionEvalContext): MotionEval | null {
        throw new Error('Method not implemented.');
    }

    /**
     * The entry state.
     */
    get entryState () {
        return this._entryState;
    }

    /**
     * The exit state.
     */
    get exitState () {
        return this._exitState;
    }

    /**
     * The any state.
     */
    get anyState () {
        return this._anyState;
    }

    /**
     * Gets an iterator to all states within this graph.
     * @returns The iterator.
     */
    public states (): Iterable<State> {
        return this._states;
    }

    /**
     * Gets an iterator to all transitions within this graph.
     * @returns The iterator.
     */
    public transitions (): Iterable<Transition> {
        return this._transitions;
    }

    /**
     * Gets the transitions between specified states.
     * @param from Transition source.
     * @param to Transition target.
     * @returns Iterator to the transitions
     */
    public getTransitionsBetween (from: State, to: State): Iterable<Transition> {
        assertsOwnedBy(from, this);
        assertsOwnedBy(to, this);
        return from[outgoingsSymbol].filter((transition) => transition.to === to);
    }

    /**
     * Gets all outgoing transitions of specified state.
     * @param to The state.
     * @returns Result transitions.
     */
    public getOutgoings (from: State): Iterable<Transition> {
        assertsOwnedBy(from, this);
        return from[outgoingsSymbol];
    }

    /**
     * Gets all incoming transitions of specified state.
     * @param to The state.
     * @returns Result transitions.
     */
    public getIncomings (to: State): Iterable<Transition> {
        assertsOwnedBy(to, this);
        return to[incomingsSymbol];
    }

    /**
     * Adds a motion state into this state machine.
     * @returns The newly created motion.
     */
    public addMotion (): MotionState {
        return this._addState(new MotionState());
    }

    /**
     * Adds a sub state machine into this state machine.
     * @returns The newly created state machine.
     */
    public addSubStateMachine (): SubStateMachine {
        return this._addState(new SubStateMachine());
    }

    /**
     * Adds an empty state into this state machine.
     * @returns The newly created empty state.
     */
    public addEmpty () {
        return this._addState(new EmptyState());
    }

    /**
     * Removes specified state from this state machine.
     * @param state The state to remove.
     */
    public remove (state: State) {
        assertsOwnedBy(state, this);

        if (state === this.entryState
            || state === this.exitState
            || state === this.anyState) {
            return;
        }

        this.eraseTransitionsIncludes(state);
        remove(this._states, state);

        markAsDangling(state);
    }

    /**
     * Connect two states.
     * @param from Source state.
     * @param to Target state.
     * @param condition The transition condition.
     */
    public connect (from: MotionState, to: State, conditions?: Condition[]): AnimationTransitionView;

    /**
     * Connect two states.
     * @param from Source state.
     * @param to Target state.
     * @param condition The transition condition.
     */
    public connect (from: EmptyState, to: State, conditions?: Condition[]): EmptyStateTransition;

    /**
     * Connect two states.
     * @param from Source state.
     * @param to Target state.
     * @param condition The transition condition.
     * @throws `InvalidTransitionError` if:
     * - the target state is entry or any, or
     * - the source state is exit.
     */
    public connect (from: State, to: State, conditions?: Condition[]): TransitionView;

    public connect (from: State, to: State, conditions?: Condition[]): TransitionView {
        assertsOwnedBy(from, this);
        assertsOwnedBy(to, this);

        if (to === this.entryState) {
            throw new InvalidTransitionError('to-entry');
        }
        if (to === this.anyState) {
            throw new InvalidTransitionError('to-any');
        }
        if (from === this.exitState) {
            throw new InvalidTransitionError('from-exit');
        }

        const transition = from instanceof MotionState || from === this._anyState
            ? new AnimationTransition(from, to, conditions)
            : from instanceof EmptyState
                ? new EmptyStateTransition(from, to, conditions)
                : new Transition(from, to, conditions);

        own(transition, this);
        this._transitions.push(transition);
        from[outgoingsSymbol].push(transition);
        to[incomingsSymbol].push(transition);

        return transition;
    }

    public disconnect (from: State, to: State) {
        assertsOwnedBy(from, this);
        assertsOwnedBy(to, this);

        const oTransitions = from[outgoingsSymbol];
        const iTransitions = to[incomingsSymbol];
        const transitions = this._transitions;

        const oTransitionsToRemove = oTransitions
            .filter((oTransition) => oTransition.to === to);
        const nOTransitionToRemove = oTransitionsToRemove.length;
        for (let iOTransitionToRemove = 0;
            iOTransitionToRemove < nOTransitionToRemove;
            ++iOTransitionToRemove
        ) {
            const oTransition = oTransitionsToRemove[iOTransitionToRemove];
            remove(oTransitions, oTransition);
            assertIsTrue(
                remove(transitions, oTransition),
            );
            assertIsNonNullable(
                removeIf(iTransitions, (transition) => transition === oTransition),
            );
            markAsDangling(oTransition);
        }
    }

    public removeTransition (removal: Transition) {
        assertIsTrue(
            remove(this._transitions, removal),
        );
        assertIsNonNullable(
            removeIf(removal.from[outgoingsSymbol], (transition) => transition === removal),
        );
        assertIsNonNullable(
            removeIf(removal.to[incomingsSymbol], (transition) => transition === removal),
        );
        markAsDangling(removal);
    }

    public eraseOutgoings (from: State) {
        assertsOwnedBy(from, this);

        const oTransitions = from[outgoingsSymbol];
        for (let iOTransition = 0; iOTransition < oTransitions.length; ++iOTransition) {
            const oTransition = oTransitions[iOTransition];
            const to = oTransition.to;
            assertIsTrue(
                remove(this._transitions, oTransition),
            );
            assertIsNonNullable(
                removeIf(to[incomingsSymbol], (transition) => transition === oTransition),
            );
            markAsDangling(oTransition);
        }
        oTransitions.length = 0;
    }

    public eraseIncomings (to: State) {
        assertsOwnedBy(to, this);

        const iTransitions = to[incomingsSymbol];
        for (let iITransition = 0; iITransition < iTransitions.length; ++iITransition) {
            const iTransition = iTransitions[iITransition];
            const from = iTransition.from;
            assertIsTrue(
                remove(this._transitions, iTransition),
            );
            assertIsNonNullable(
                removeIf(from[outgoingsSymbol], (transition) => transition === iTransition),
            );
            markAsDangling(iTransition);
        }
        iTransitions.length = 0;
    }

    public eraseTransitionsIncludes (state: State) {
        this.eraseIncomings(state);
        this.eraseOutgoings(state);
    }

    public clone () {
        const that = new StateMachine();
        const stateMap = new Map<State, State>();
        for (const state of this._states) {
            switch (state) {
            case this._entryState:
                stateMap.set(state, that._entryState);
                break;
            case this._exitState:
                stateMap.set(state, that._exitState);
                break;
            case this._anyState:
                stateMap.set(state, that._anyState);
                break;
            default:
                if (state instanceof MotionState || state instanceof SubStateMachine) {
                    const thatState = state.clone();
                    that._addState(thatState);
                    stateMap.set(state, thatState);
                } else {
                    assertIsTrue(false);
                }
                break;
            }
        }
        for (const transition of this._transitions) {
            const thatFrom = stateMap.get(transition.from);
            const thatTo = stateMap.get(transition.to);
            assertIsTrue(thatFrom && thatTo);
            const thatTransition = that.connect(thatFrom, thatTo) as Transition;
            thatTransition.conditions = transition.conditions.map((condition) => condition.clone());
            if (thatTransition instanceof AnimationTransition) {
                assertIsTrue(transition instanceof AnimationTransition);
                thatTransition.duration = transition.duration;
                thatTransition.exitConditionEnabled = transition.exitConditionEnabled;
                thatTransition.exitCondition = transition.exitCondition;
            }
        }
        return that;
    }

    private _addState<T extends State> (state: T) {
        own(state, this);
        this._states.push(state);
        return state;
    }
}

@ccclass('cc.animation.SubStateMachine')
export class SubStateMachine extends InteractiveState {
    get stateMachine () {
        return this._stateMachine;
    }

    public clone () {
        const that = new SubStateMachine();
        that._stateMachine = this._stateMachine.clone();
        return that;
    }

    @serializable
    private _stateMachine: StateMachine = new StateMachine();
}

export enum LayerBlending {
    override,
    additive,
}

@ccclass('cc.animation.Layer')
export class Layer implements OwnedBy<AnimationGraph> {
    [ownerSymbol]: AnimationGraph | undefined;

    @serializable
    private _stateMachine: StateMachine;

    @serializable
    public name = '';

    @serializable
    public weight = 1.0;

    @serializable
    public mask: AnimationMask | null = null;

    /**
     * @marked_as_engine_private
     */
    constructor () {
        this._stateMachine = new StateMachine();
    }

    get stateMachine () {
        return this._stateMachine;
    }
}

<<<<<<< HEAD
@ccclass('cc.animation.Variable')
export class Variable {
=======
export enum LayerBlending {
    override,
    additive,
}

/**
 * @zh 布尔类型变量的重置模式，指示在哪些情况下将变量重置为 `false`。
 */
export enum TriggerResetMode {
    /**
     * @zh 在该变量被动画过渡消耗后自动重置。
     */
    AFTER_CONSUMED,

    /**
     * @zh 下一帧自动重置；在该变量被动画过渡消耗后也会自动重置。
     */
    NEXT_FRAME_OR_AFTER_CONSUMED,
}

const TRIGGER_VARIABLE_FLAG_VALUE_START = 0;
const TRIGGER_VARIABLE_FLAG_VALUE_MASK = 1;
const TRIGGER_VARIABLE_FLAG_RESET_MODE_START = 1;
const TRIGGER_VARIABLE_FLAG_RESET_MODE_MASK = 6; // 0b110

// DO NOT CHANGE TO THIS VALUE. This is related to V3.5 migration.
const TRIGGER_VARIABLE_DEFAULT_FLAGS = 0;

// Let's ensure `0`'s meaning: `value: false, resetMode: TriggerSwitchMode: TriggerResetMode.AFTER_CONSUMED`
assertIsTrue((
    (0 << TRIGGER_VARIABLE_FLAG_VALUE_START)
    | (TriggerResetMode.AFTER_CONSUMED << TRIGGER_VARIABLE_FLAG_RESET_MODE_START)
) === TRIGGER_VARIABLE_DEFAULT_FLAGS);

type PlainVariableType = VariableType.FLOAT | VariableType.INTEGER | VariableType.BOOLEAN;

@ccclass('cc.animation.PlainVariable')
class PlainVariable {
>>>>>>> e0d52b3a
    // TODO: we should not specify type here but due to de-serialization limitation
    // See: https://github.com/cocos-creator/3d-tasks/issues/7909
    @serializable
    private _type: PlainVariableType = VariableType.FLOAT;

    // Same as `_type`
    @serializable
    private _value: Value = 0.0;

    constructor (type?: PlainVariableType) {
        if (typeof type === 'undefined') {
            return;
        }

        this._type = type;
        switch (type) {
        default:
            break;
        case VariableType.FLOAT:
            this._value = 0;
            break;
        case VariableType.INTEGER:
            this._value = 0.0;
            break;
        case VariableType.BOOLEAN:
            this._value = false;
            break;
        }
    }

    get type () {
        return this._type;
    }

    get value () {
        return this._value;
    }

    set value (value) {
        if (DEBUG) {
            switch (this._type) {
            default:
                break;
            case VariableType.FLOAT:
                assertIsTrue(typeof value === 'number');
                break;
            case VariableType.INTEGER:
                assertIsTrue(Number.isInteger(value));
                break;
            case VariableType.BOOLEAN:
                assertIsTrue(typeof value === 'boolean');
                break;
            }
        }
        this._value = value;
    }
}

@ccclass('cc.animation.TriggerVariable')
class TriggerVariable implements BasicVariableDescription<VariableType.TRIGGER> {
    get type () {
        return VariableType.TRIGGER as const;
    }

    get value () {
        return !!((this._flags & TRIGGER_VARIABLE_FLAG_VALUE_MASK) >> TRIGGER_VARIABLE_FLAG_VALUE_START);
    }

    set value (value) {
        if (value) {
            this._flags |= (1 << TRIGGER_VARIABLE_FLAG_VALUE_START);
        } else {
            this._flags &= ~(1 << TRIGGER_VARIABLE_FLAG_VALUE_START);
        }
    }

    get resetMode () {
        return ((this._flags & TRIGGER_VARIABLE_FLAG_RESET_MODE_MASK) >> TRIGGER_VARIABLE_FLAG_RESET_MODE_START);
    }

    set resetMode (value: TriggerResetMode) {
        this._flags &= ~(TRIGGER_VARIABLE_FLAG_RESET_MODE_MASK << TRIGGER_VARIABLE_FLAG_RESET_MODE_START);
        this._flags |= (value << TRIGGER_VARIABLE_FLAG_RESET_MODE_START);
    }

    // l -> h
    // value(1 bits) | reset_mode(2 bits)
    @serializable
    private _flags = TRIGGER_VARIABLE_DEFAULT_FLAGS;
}

export interface AnimationGraphRunTime {
    readonly __brand: 'AnimationGraph';
}

interface BasicVariableDescription<TType> {
    readonly type: TType;

    value: TType extends VariableType.FLOAT ? number :
        TType extends VariableType.INTEGER ? number :
            TType extends VariableType.BOOLEAN ? boolean :
                TType extends VariableType.TRIGGER ? boolean :
                    never;
}

export type VariableDescription =
    | BasicVariableDescription<VariableType.FLOAT>
    | BasicVariableDescription<VariableType.INTEGER>
    | BasicVariableDescription<VariableType.BOOLEAN>
    | TriggerVariable;

@ccclass('cc.animation.AnimationGraph')
export class AnimationGraph extends Asset implements AnimationGraphRunTime {
    public declare readonly __brand: 'AnimationGraph';

    @serializable
    private _layers: Layer[] = [];

    @serializable
    private _variables: Record<string, VariableDescription> = {};

    constructor () {
        super();
    }

    onLoaded () {
        const { _layers: layers } = this;
        const nLayers = layers.length;
        for (let iLayer = 0; iLayer < nLayers; ++iLayer) {
            const layer = layers[iLayer];
            layer.stateMachine.__callOnAfterDeserializeRecursive();
        }
    }

    get layers (): readonly Layer[] {
        return this._layers;
    }

    get variables (): Iterable<[string, VariableDescription]> {
        return Object.entries(this._variables);
    }

    /**
     * Adds a layer.
     * @returns The new layer.
     */
    public addLayer () {
        const layer = new Layer();
        this._layers.push(layer);
        return layer;
    }

    /**
     * Removes a layer.
     * @param index Index to the layer to remove.
     */
    public removeLayer (index: number) {
        array.removeAt(this._layers, index);
    }

    /**
     * Adjusts the layer's order.
     * @param index
     * @param newIndex
     */
    public moveLayer (index: number, newIndex: number) {
        move(this._layers, index, newIndex);
    }

    /**
     * Adds a boolean variable.
     * @param name The variable's name.
     * @param value The variable's default value.
     */
    public addBoolean (name: string, value = false) {
        const variable = new PlainVariable(VariableType.BOOLEAN);
        variable.value = value;
        this._variables[name] = variable as unknown as BasicVariableDescription<VariableType.BOOLEAN>;
    }

    /**
     * Adds a floating variable.
     * @param name The variable's name.
     * @param value The variable's default value.
     */
    public addFloat (name: string, value = 0.0) {
        const variable = new PlainVariable(VariableType.FLOAT);
        variable.value = value;
        this._variables[name] = variable as unknown as BasicVariableDescription<VariableType.FLOAT>;
    }

    /**
     * Adds an integer variable.
     * @param name The variable's name.
     * @param value The variable's default value.
     */
    public addInteger (name: string, value = 0) {
        const variable = new PlainVariable(VariableType.INTEGER);
        variable.value = value;
        this._variables[name] = variable as unknown as BasicVariableDescription<VariableType.INTEGER>;
    }

    /**
     * Adds a trigger variable.
     * @param name The variable's name.
     * @param value The variable's default value.
     * @param resetMode The trigger's reset mode.
     */
    public addTrigger (name: string, value = false, resetMode = TriggerResetMode.AFTER_CONSUMED) {
        const variable = new TriggerVariable();
        variable.resetMode = resetMode;
        variable.value = value;
        this._variables[name] = variable;
    }

    public removeVariable (name: string) {
        delete this._variables[name];
    }

    public getVariable (name: string): VariableDescription | undefined {
        return this._variables[name] as VariableDescription | undefined;
    }
}<|MERGE_RESOLUTION|>--- conflicted
+++ resolved
@@ -488,11 +488,6 @@
     private _stateMachine: StateMachine = new StateMachine();
 }
 
-export enum LayerBlending {
-    override,
-    additive,
-}
-
 @ccclass('cc.animation.Layer')
 export class Layer implements OwnedBy<AnimationGraph> {
     [ownerSymbol]: AnimationGraph | undefined;
@@ -521,10 +516,6 @@
     }
 }
 
-<<<<<<< HEAD
-@ccclass('cc.animation.Variable')
-export class Variable {
-=======
 export enum LayerBlending {
     override,
     additive,
@@ -563,7 +554,6 @@
 
 @ccclass('cc.animation.PlainVariable')
 class PlainVariable {
->>>>>>> e0d52b3a
     // TODO: we should not specify type here but due to de-serialization limitation
     // See: https://github.com/cocos-creator/3d-tasks/issues/7909
     @serializable
