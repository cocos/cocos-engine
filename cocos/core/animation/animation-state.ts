--- conflicted
+++ resolved
@@ -32,12 +32,7 @@
 import { AnimationClip, IRuntimeCurve } from './animation-clip';
 import { AnimationComponent } from './animation-component';
 import { AnimCurve, RatioSampler } from './animation-curve';
-<<<<<<< HEAD
 import { createBoundTarget, createBufferedTarget, IBufferedTarget, IBoundTarget } from './bound-target';
-=======
-import { BlendFunction, additive3D, additiveQuat } from './blending';
-import { IBoundTarget, IBufferedTarget, createBoundTarget, createBufferedTarget } from './bound-target';
->>>>>>> 89cab4c3
 import { Playable } from './playable';
 import { WrapMode, WrapModeMask, WrappedInfo } from './types';
 import { error } from '../platform/debug';
