--- conflicted
+++ resolved
@@ -25,12 +25,7 @@
  THE SOFTWARE.
  */
 
-<<<<<<< HEAD
-import { EDITOR } from 'internal:constants';
-import { legacyCC } from '../global-exports';
 
-=======
->>>>>>> a0a7cc2f
 /**
  * @hidden
  */
@@ -96,11 +91,7 @@
         let xmlDoc = this._parseXML(xmlTxt);
         let plist = xmlDoc.documentElement;
         if (plist.tagName !== 'plist') {
-<<<<<<< HEAD
-            legacyCC.warnID(5100);
-=======
             warnID(5100);
->>>>>>> a0a7cc2f
             return {};
         }
 
