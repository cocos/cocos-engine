--- conflicted
+++ resolved
@@ -76,31 +76,18 @@
         }
         if (!path) return Promise.resolve();
 
-<<<<<<< HEAD
         if (NATIVE) {
             if (window.oh && window.scriptEngineType === 'napi') {
-                return new Promise((resolve, reject) => {
+                return new Promise((resolve, reject): void => {
                     // TODO: to support a virtual module of settings.
                     // For now, we use a system module context to dynamically import the relative path of module.
                     const settingsModule = '../settings.js';
-                    import(settingsModule).then((res) => {
+                    import(settingsModule).then((res): void => {
                         this._settings = res.default;
                         resolve();
-                    }).catch((e) => reject(e));
+                    }).catch((e): void => reject(e));
                 });
             }
-=======
-        if (window.oh) {
-            return new Promise((resolve, reject): void => {
-                // TODO: to support a virtual module of settings.
-                // For now, we use a system module context to dynamically import the relative path of module.
-                const settingsModule = '../settings.js';
-                import(settingsModule).then((res): void => {
-                    this._settings = res.default;
-                    resolve();
-                }).catch((e): void => reject(e));
-            });
->>>>>>> dee666c9
         }
         return new Promise((resolve, reject): void => {
             if (!HTML5 && !path.startsWith('http')) {
