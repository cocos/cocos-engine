--- conflicted
+++ resolved
@@ -5,13 +5,8 @@
 import { builtinResMgr } from './3d/builtin';
 import { GFXDevice } from './gfx/device';
 import { Pool } from './memop';
-<<<<<<< HEAD
-import { RenderPipeline, ForwardPipeline } from './pipeline';
-import { IRenderViewInfo, RenderView } from './pipeline/render-view';
-=======
 import { RenderPipeline, RenderView, ForwardPipeline } from './pipeline';
 import { IRenderViewInfo } from './pipeline/define'
->>>>>>> 4f214014
 import { Camera, Light, Model } from './renderer';
 import { DataPoolManager } from './renderer/data-pool-manager';
 import { LightType } from './renderer/scene/light';
