/**
 * @category core
 */

import { builtinResMgr } from './3d/builtin';
import { GFXDevice } from './gfx/device';
import { Pool } from './memop';
<<<<<<< HEAD
import { RenderPipeline, RenderView, ForwardPipeline } from './pipeline';
import { IRenderViewInfo } from './pipeline/define'
import { Camera, Light, Model } from './renderer';
=======
import { RenderPipeline } from './pipeline/render-pipeline';
import { IRenderViewInfo, RenderView } from './pipeline/render-view';
import { Camera, Light, Model } from './renderer/scene';
>>>>>>> 6b43a2df
import { DataPoolManager } from './renderer/data-pool-manager';
import { LightType } from './renderer/scene/light';
import { IRenderSceneInfo, RenderScene } from './renderer/scene/render-scene';
import { SphereLight } from './renderer/scene/sphere-light';
import { SpotLight } from './renderer/scene/spot-light';
import { UI } from './renderer/ui/ui';
import { legacyCC } from './global-exports';
import { RenderWindow, IRenderWindowInfo } from './renderer/core/render-window';
import { GFXColorAttachment, GFXDepthStencilAttachment, GFXStoreOp } from './gfx';
import { RootHandle, RootPool, RootView, NULL_HANDLE } from './renderer/core/memory-pools';

/**
 * @zh
 * Root描述信息
 */
export interface IRootInfo {
    enableHDR?: boolean;
}

/**
 * @zh
 * 场景描述信息
 */
export interface ISceneInfo {
    name: string;
}

/**
 * @zh
 * Root类
 */
export class Root {

    /**
     * @zh
     * GFX设备
     */
    public get device (): GFXDevice {
        return this._device;
    }

    /**
     * @zh
     * 主窗口
     */
    public get mainWindow (): RenderWindow | null {
        return this._mainWindow;
    }

    /**
     * @zh
     * 当前窗口
     */
    public set curWindow (window: RenderWindow | null) {
        this._curWindow = window;
    }

    public get curWindow (): RenderWindow | null {
        return this._curWindow;
    }

    /**
     * @zh
     * 临时窗口（用于数据传输）
     */
    public set tempWindow (window: RenderWindow | null) {
        this._tempWindow = window;
    }

    public get tempWindow (): RenderWindow | null {
        return this._tempWindow;
    }

    /**
     * @zh
     * 窗口列表
     */
    public get windows (): RenderWindow[] {
        return this._windows;
    }

    /**
     * @zh
     * 渲染管线
     */
    public get pipeline (): RenderPipeline {
        return this._pipeline!;
    }

    /**
     * @zh
     * UI实例
     */
    public get ui (): UI {
        return this._ui as UI;
    }

    /**
     * @zh
     * 场景列表
     */
    public get scenes (): RenderScene[] {
        return this._scenes;
    }

    /**
     * @zh
     * 累计时间（秒）
     */
    public get cumulativeTime (): number {
        return RootPool.get<number>(this._poolHandle, RootView.CUMULATIVE_TIME);
    }

    /**
     * @zh
     * 帧时间（秒）
     */
    public get frameTime (): number {
        return RootPool.get<number>(this._poolHandle, RootView.FRAME_TIME);
    }

    /**
     * @zh
     * 一秒内的累计帧数
     */
    public get frameCount (): number {
        return this._frameCount;
    }

    /**
     * @zh
     * 每秒帧率
     */
    public get fps (): number {
        return this._fps;
    }

    /**
     * @zh
     * 每秒固定帧率
     */
    public set fixedFPS (fps: number) {
        if (fps > 0) {
            this._fixedFPS = fps;
            this._fixedFPSFrameTime = 1000.0 / fps;
        } else {
            this._fixedFPSFrameTime = 0;
        }
    }

    public get fixedFPS (): number {
        return this._fixedFPS;
    }

    public get dataPoolManager () {
        return this._dataPoolMgr;
    }

    get handle () : RootHandle {
        return this._poolHandle;
    }

    public _createSceneFun: (root: Root) => RenderScene = null!;
    public _createWindowFun: (root: Root) => RenderWindow = null!;

    private _device: GFXDevice;
    private _windows: RenderWindow[] = [];
    private _mainWindow: RenderWindow | null = null;
    private _curWindow: RenderWindow | null = null;
    private _tempWindow: RenderWindow | null = null;
    private _pipeline: RenderPipeline | null = null;
    private _ui: UI | null = null;
    private _dataPoolMgr: DataPoolManager;
    private _scenes: RenderScene[] = [];
    private _cameras: Camera[] = [];
    private _views: RenderView[] = [];
    private _modelPools = new Map<Constructor<Model>, Pool<Model>>();
    private _cameraPool: Pool<Camera> | null = null;
    private _lightPools = new Map<Constructor<Light>, Pool<Light>>();
    private _fpsTime: number = 0;
    private _frameCount: number = 0;
    private _fps: number = 0;
    private _fixedFPS: number = 0;
    private _fixedFPSFrameTime: number = 0;
    private _poolHandle: RootHandle = NULL_HANDLE;

    /**
     * 构造函数
     * @param device GFX设备
     */
    constructor (device: GFXDevice) {
        this._device = device;
        this._dataPoolMgr = new DataPoolManager(device);

        RenderScene.registerCreateFunc(this);
        RenderWindow.registerCreateFunc(this);

        this._cameraPool = new Pool(() => new Camera(this._device), 4);
    }

    /**
     * @zh
     * 初始化函数
     * @param info Root描述信息
     */
    public initialize (info: IRootInfo): boolean {
        this._poolHandle = RootPool.alloc();
        const colorAttachment = new GFXColorAttachment();
        const depthStencilAttachment = new GFXDepthStencilAttachment();
        depthStencilAttachment.depthStoreOp = GFXStoreOp.DISCARD;
        depthStencilAttachment.stencilStoreOp = GFXStoreOp.DISCARD;
        this._mainWindow = this.createWindow({
            title: 'rootMainWindow',
            width: this._device.width,
            height: this._device.height,
            renderPassInfo: {
                colorAttachments: [colorAttachment],
                depthStencilAttachment,
            },
            swapchainBufferIndices: -1, // always on screen
        });
        this._curWindow = this._mainWindow;

        builtinResMgr.initBuiltinRes(this._device);

        legacyCC.view.on('design-resolution-changed', () => {
            const width = legacyCC.game.canvas.width;
            const height = legacyCC.game.canvas.height;
            this.resize(width, height);
        }, this);

        return true;
    }

    public destroy () {
        this.clearCameras();
        this.destroyScenes();

        if (this._pipeline) {
            this._pipeline.destroy();
            this._pipeline = null;
        }

        if (this._ui) {
            this._ui.destroy();
            this._ui = null;
        }

        this._curWindow = null;
        this._mainWindow = null;
        this.dataPoolManager.clear();

        if (this._poolHandle) {
            RootPool.free(this._poolHandle);
            this._poolHandle = NULL_HANDLE;
        }
    }

    /**
     * @zh
     * 重置大小
     * @param width 屏幕宽度
     * @param height 屏幕高度
     */
    public resize (width: number, height: number) {
        // const w = width / cc.view._devicePixelRatio;
        // const h = height / cc.view._devicePixelRatio;

        this._device.resize(width, height);

        this._mainWindow!.resize(width, height);

        for (const window of this._windows) {
            if (window.shouldSyncSizeWithSwapchain) {
                window.resize(width, height);
            }
        }

        for (const camera of this._cameras) {
            if (camera.isWindowSize) {
                camera.resize(width, height);
            }
        }
    }

    public setRenderPipeline (rppl: RenderPipeline): boolean {
        if (!rppl) {
            rppl = this.createDefaultPipeline();
        }
        this._pipeline = rppl;
        if (!this._pipeline.activate()) {
            return false;
        }
        this.onGlobalPipelineStateChanged();
        this._ui = new UI(this);
        if (!this._ui.initialize()) {
            this.destroy();
            return false;
        }
        return true;
    }

    public createDefaultPipeline () {
        const rppl = new ForwardPipeline();
        rppl.initialize({ flows: [] });
        return rppl;
    }

    public onGlobalPipelineStateChanged () {
        for (let i = 0; i < this._cameras.length; i++) {
            this._cameras[i].view.onGlobalPipelineStateChanged();
        }
        for (let i = 0; i < this._scenes.length; i++) {
            this._scenes[i].onGlobalPipelineStateChanged();
        }
    }

    /**
     * @zh
     * 激活指定窗口为当前窗口
     * @param window GFX窗口
     */
    public activeWindow (window: RenderWindow) {
        this._curWindow = window;
    }

    /**
     * @zh
     * 重置累计时间
     */
    public resetCumulativeTime () {
        RootPool.set(this._poolHandle, RootView.CUMULATIVE_TIME, 0);
    }

    /**
     * @zh
     * 每帧执行函数
     * @param deltaTime 间隔时间
     */
    public frameMove (deltaTime: number) {
        RootPool.set(this._poolHandle, RootView.FRAME_TIME, deltaTime);

        /*
        if (this._fixedFPSFrameTime > 0) {

            const elapsed = this._frameTime * 1000.0;
            if (this._fixedFPSFrameTime > elapsed) {
                // tslint:disable-next-line: only-arrow-functions
                setTimeout(function () {}, this._fixedFPSFrameTime - elapsed);
            }
        }
        */

        ++this._frameCount;
        RootPool.set(this._poolHandle, RootView.CUMULATIVE_TIME, RootPool.get<number>(this._poolHandle, RootView.CUMULATIVE_TIME) + deltaTime);
        this._fpsTime += deltaTime;
        if (this._fpsTime > 1.0) {
            this._fps = this._frameCount;
            this._frameCount = 0;
            this._fpsTime = 0.0;
        }

        if (this._pipeline) {
            this._device.acquire();
<<<<<<< HEAD
            this._views.length = 0;
            const views = this._cameras;
            const stamp = legacyCC.director.getTotalFrames();
            for (let i = 0; i < views.length; i++) {
=======

            this._views.length = 0;
            const cameras = this._cameras;
            const stamp = legacyCC.director.getTotalFrames();
            for (let i = 0; i < cameras.length; i++) {
>>>>>>> 6b43a2df
                const camera = this._cameras[i];
                const view = camera.view;
                if (view.isEnable && view.window) {
                    camera.update();
                    camera.scene!.update(stamp);
                    this._views.push(view);
                }
            }

            this._pipeline.render(this._views);
            this._device.present();
        }
    }

    /**
     * @zh
     * 创建窗口
     * @param info GFX窗口描述信息
     */
    public createWindow (info: IRenderWindowInfo): RenderWindow | null {
        const window = this._createWindowFun(this);
        window.initialize(this.device, info);
        this._windows.push(window);
        return window;
    }

    /**
     * @zh
     * 销毁指定的窗口
     * @param window GFX窗口
     */
    public destroyWindow (window: RenderWindow) {
        for (let i = 0; i < this._windows.length; ++i) {
            if (this._windows[i] === window) {
                window.destroy();
                this._windows.splice(i, 1);
                return;
            }
        }
    }

    /**
     * @zh
     * 销毁全部窗口
     */
    public destroyWindows () {
        for (const window of this._windows) {
            window.destroy();
        }
        this._windows = [];
    }

    /**
     * @zh
     * 创建渲染场景
     * @param info 渲染场景描述信息
     */
    public createScene (info: IRenderSceneInfo): RenderScene {
        const scene: RenderScene = this._createSceneFun(this);
        scene.initialize(info);
        this._scenes.push(scene);
        return scene;
    }

    /**
     * @zh
     * 销毁指定的渲染场景
     * @param scene 渲染场景
     */
    public destroyScene (scene: RenderScene) {
        for (let i = 0; i < this._scenes.length; ++i) {
            if (this._scenes[i] === scene) {
                scene.destroy();
                this._scenes.splice(i, 1);
                return;
            }
        }
    }

    /**
     * @zh
     * 销毁全部场景
     */
    public destroyScenes () {
        for (const scene of this._scenes) {
            scene.destroy();
        }
        this._scenes = [];
    }

    /**
     * @zh
     * 创建渲染视图
     * @param info 渲染视图描述信息
     */
    public createView (info: IRenderViewInfo): RenderView {
        const view: RenderView = new RenderView();
        view.initialize(info);
        return view;
    }

    /**
     * @zh
     * 添加渲染相机
     * @param camera 渲染相机
     */
    public attachCamera (camera: Camera) {
        for (let i = 0; i < this._cameras.length; i++) {
            if (this._cameras[i] === camera) {
                return;
            }
        }
        this._cameras.push(camera);
        this.sortViews();
    }

    /**
     * @zh
     * 移除渲染相机
     * @param camera 相机
     */
    public detachCamera (camera: Camera) {
        for (let i = 0; i < this._cameras.length; ++i) {
            if (this._cameras[i] === camera) {
                this._cameras.splice(i, 1);
                return;
            }
        }
    }

    /**
     * @zh
     * 销毁全部渲染相机
     */
    public clearCameras () {
        this._cameras.length = 0;
    }

    public createModel<T extends Model> (mClass: typeof Model): T {
        let p = this._modelPools.get(mClass);
        if (!p) {
            this._modelPools.set(mClass, new Pool(() => new mClass(), 10));
            p = this._modelPools.get(mClass)!;
        }
        let model = p.alloc() as T;
        model.initialize();
        return model;
    }

    public destroyModel (m: Model) {
        const p = this._modelPools.get(m.constructor as Constructor<Model>);
        if (p) {
            p.free(m);
            m.destroy();
            if (m.scene) {
                m.scene.removeModel(m);
            }
        } else {
            console.warn(`'${m.constructor.name}'is not in the model pool and cannot be destroyed by destroyModel.`);
        }
    }

    public createCamera (): Camera {
        return this._cameraPool!.alloc();
    }

    public destroyCamera (c: Camera) {
        this._cameraPool!.free(c);
        c.destroy();
        if (c.scene) {
            c.scene.removeCamera(c);
        }
        c.isWindowSize = true;
    }

    public createLight<T extends Light> (lClass: new () => T): T {
        let l = this._lightPools.get(lClass);
        if (!l) {
            this._lightPools.set(lClass, new Pool(() => new lClass(), 4));
            l = this._lightPools.get(lClass)!;
        }
        return l.alloc() as T;
    }

    public destroyLight (l: Light) {
        const p = this._lightPools.get(l.constructor as Constructor<Light>);
        l.destroy();
        if (p) {
            p.free(l);
            if (l.scene) {
                switch (l.type) {
                    case LightType.SPHERE:
                        l.scene.removeSphereLight(l as SphereLight);
                        break;
                    case LightType.SPOT:
                        l.scene.removeSpotLight(l as SpotLight);
                        break;
                }
            }
        }
    }

    public sortViews () {
        this._cameras.sort((a: Camera, b: Camera) => {
            return a.view.priority - b.view.priority;
        });
    }
}

legacyCC.Root = Root;<|MERGE_RESOLUTION|>--- conflicted
+++ resolved
@@ -5,15 +5,9 @@
 import { builtinResMgr } from './3d/builtin';
 import { GFXDevice } from './gfx/device';
 import { Pool } from './memop';
-<<<<<<< HEAD
-import { RenderPipeline, RenderView, ForwardPipeline } from './pipeline';
-import { IRenderViewInfo } from './pipeline/define'
-import { Camera, Light, Model } from './renderer';
-=======
-import { RenderPipeline } from './pipeline/render-pipeline';
+import { RenderPipeline, ForwardPipeline } from './pipeline/render-pipeline';
 import { IRenderViewInfo, RenderView } from './pipeline/render-view';
 import { Camera, Light, Model } from './renderer/scene';
->>>>>>> 6b43a2df
 import { DataPoolManager } from './renderer/data-pool-manager';
 import { LightType } from './renderer/scene/light';
 import { IRenderSceneInfo, RenderScene } from './renderer/scene/render-scene';
@@ -378,18 +372,10 @@
 
         if (this._pipeline) {
             this._device.acquire();
-<<<<<<< HEAD
             this._views.length = 0;
             const views = this._cameras;
             const stamp = legacyCC.director.getTotalFrames();
             for (let i = 0; i < views.length; i++) {
-=======
-
-            this._views.length = 0;
-            const cameras = this._cameras;
-            const stamp = legacyCC.director.getTotalFrames();
-            for (let i = 0; i < cameras.length; i++) {
->>>>>>> 6b43a2df
                 const camera = this._cameras[i];
                 const view = camera.view;
                 if (view.isEnable && view.window) {
