--- conflicted
+++ resolved
@@ -17,12 +17,8 @@
 import { UI } from './renderer/ui/ui';
 import { legacyCC } from './global-exports';
 import { RenderWindow, IRenderWindowInfo } from './pipeline/render-window';
-<<<<<<< HEAD
-import { GFXColorAttachment, GFXDepthStencilAttachment } from './gfx/render-pass';
 import { ForwardPipeline } from './pipeline/forward/forward-pipeline';
-=======
 import { GFXColorAttachment, GFXDepthStencilAttachment, GFXStoreOp } from './gfx';
->>>>>>> 8f1a2281
 
 /**
  * @zh
