--- conflicted
+++ resolved
@@ -239,13 +239,7 @@
      * @param info Root描述信息
      */
     public initialize (info: IRootInfo): Promise<void> {
-<<<<<<< HEAD
-=======
-        this._init();
-
         const swapchain: Swapchain = legacyCC.game._swapchain;
-
->>>>>>> b11686b4
         const colorAttachment = new ColorAttachment();
         colorAttachment.format = swapchain.colorTexture.format;
         const depthStencilAttachment = new DepthStencilAttachment();
@@ -322,15 +316,6 @@
             }
             this._pipeline = null;
 
-<<<<<<< HEAD
-        if (!this._pipeline.activate()) {
-            if (isCreateDefaultPipeline) {
-                this._pipeline.destroy();
-            }
-            this._pipeline = null;
-
-=======
->>>>>>> b11686b4
             return false;
         }
 
