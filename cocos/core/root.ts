/*
 Copyright (c) 2020 Xiamen Yaji Software Co., Ltd.

 https://www.cocos.com/

 Permission is hereby granted, free of charge, to any person obtaining a copy
 of this software and associated engine source code (the "Software"), a limited,
 worldwide, royalty-free, non-assignable, revocable and non-exclusive license
 to use Cocos Creator solely to develop games on your target platforms. You shall
 not use Cocos Creator software for developing other software or tools that's
 used for developing games. You are not granted to publish, distribute,
 sublicense, and/or sell copies of Cocos Creator.

 The software or tools in this License Agreement are licensed, not sold.
 Xiamen Yaji Software Co., Ltd. reserves all rights not expressly granted to you.

 THE SOFTWARE IS PROVIDED "AS IS", WITHOUT WARRANTY OF ANY KIND, EXPRESS OR
 IMPLIED, INCLUDING BUT NOT LIMITED TO THE WARRANTIES OF MERCHANTABILITY,
 FITNESS FOR A PARTICULAR PURPOSE AND NONINFRINGEMENT. IN NO EVENT SHALL THE
 AUTHORS OR COPYRIGHT HOLDERS BE LIABLE FOR ANY CLAIM, DAMAGES OR OTHER
 LIABILITY, WHETHER IN AN ACTION OF CONTRACT, TORT OR OTHERWISE, ARISING FROM,
 OUT OF OR IN CONNECTION WITH THE SOFTWARE OR THE USE OR OTHER DEALINGS IN
 THE SOFTWARE.
 */

/**
 * @packageDocumentation
 * @module core
 */

import { builtinResMgr } from './builtin';
import { Pool } from './memop';
import { RenderPipeline, createDefaultPipeline, DeferredPipeline } from './pipeline';
<<<<<<< HEAD
import { Camera, Light, Model } from './renderer/scene';
import { DataPoolManager } from '../3d/skeletal-animation/data-pool-manager';
=======
import { Camera, Light, Model, NativeRoot } from './renderer/scene';
import type { DataPoolManager } from '../3d/skeletal-animation/data-pool-manager';
>>>>>>> e0d52b3a
import { LightType } from './renderer/scene/light';
import { IRenderSceneInfo, RenderScene } from './renderer/scene/render-scene';
import { SphereLight } from './renderer/scene/sphere-light';
import { SpotLight } from './renderer/scene/spot-light';
import { legacyCC } from './global-exports';
import { RenderWindow, IRenderWindowInfo } from './renderer/core/render-window';
import { ColorAttachment, DepthStencilAttachment, RenderPassInfo, StoreOp, Device, Swapchain, Feature } from './gfx';
import { warnID } from './platform/debug';
import { Pipeline, PipelineRuntime } from './pipeline/custom/pipeline';
import { createCustomPipeline } from './pipeline/custom';
import { Batcher2D } from '../2d/renderer/batcher-2d';
import { IPipelineEvent } from './pipeline/pipeline-event';

/**
 * @zh
 * Root描述信息
 */
export interface IRootInfo {
    enableHDR?: boolean;
}

/**
 * @zh
 * 场景描述信息
 */
export interface ISceneInfo {
    name: string;
}

/**
 * @zh
 * Root类
 */
export class Root {
    /**
     * @zh
     * GFX 设备
     */
    public get device (): Device {
        return this._device;
    }

    /**
     * @zh
     * 主窗口
     */
    public get mainWindow (): RenderWindow | null {
        return this._mainWindow;
    }

    /**
     * @zh
     * 当前窗口
     */
    public set curWindow (window: RenderWindow | null) {
        this._curWindow = window;
    }

    public get curWindow (): RenderWindow | null {
        return this._curWindow;
    }

    /**
     * @zh
     * 临时窗口（用于数据传输）
     */
    public set tempWindow (window: RenderWindow | null) {
        this._tempWindow = window;
    }

    public get tempWindow (): RenderWindow | null {
        return this._tempWindow;
    }

    /**
     * @zh
     * 窗口列表
     */
    public get windows (): RenderWindow[] {
        return this._windows;
    }

    /**
     * @zh
     * 启用自定义渲染管线
     */
    public get usesCustomPipeline (): boolean {
        return this._usesCustomPipeline;
    }

    /**
     * @zh
     * 渲染管线
     */
    public get pipeline (): PipelineRuntime {
        return this._pipeline!;
    }

    /**
     * @zh
     * 渲染管线事件
     */
    public get pipelineEvent (): IPipelineEvent {
        return this._pipelineEvent!;
    }

    /**
     * @zh
     * UI实例
     * 引擎内部使用，用户无需调用此接口
     */
    public get batcher2D (): Batcher2D {
        return this._batcher as Batcher2D;
    }

    /**
     * @zh
     * 场景列表
     */
    public get scenes (): RenderScene[] {
        return this._scenes;
    }

    /**
     * @zh
     * 累计时间（秒）
     */
    public get cumulativeTime (): number {
        return this._cumulativeTime;
    }

    /**
     * @zh
     * 帧时间（秒）
     */
    public get frameTime (): number {
        return this._frameTime;
    }

    /**
     * @zh
     * 一秒内的累计帧数
     */
    public get frameCount (): number {
        return this._frameCount;
    }

    /**
     * @zh
     * 每秒帧率
     */
    public get fps (): number {
        return this._fps;
    }

    /**
     * @zh
     * 每秒固定帧率
     */
    public set fixedFPS (fps: number) {
        if (fps > 0) {
            this._fixedFPS = fps;
            this._fixedFPSFrameTime = 1000.0 / fps;
        } else {
            this._fixedFPSFrameTime = 0;
        }
    }

    public get fixedFPS (): number {
        return this._fixedFPS;
    }

    public get dataPoolManager () {
        return this._dataPoolMgr;
    }

    get useDeferredPipeline () : boolean {
        return this._useDeferredPipeline;
    }

    /**
     * @legacyPublic
     */
    public _createSceneFun: (root: Root) => RenderScene = null!;
    /**
     * @legacyPublic
     */
    public _createWindowFun: (root: Root) => RenderWindow = null!;

    private _device: Device;
    private _windows: RenderWindow[] = [];
    private _mainWindow: RenderWindow | null = null;
    private _curWindow: RenderWindow | null = null;
    private _tempWindow: RenderWindow | null = null;
    private _usesCustomPipeline = false;
    private _pipeline: PipelineRuntime | null = null;
    private _pipelineEvent: IPipelineEvent | null = null;
    private _classicPipeline: RenderPipeline | null = null;
    private _customPipeline: Pipeline | null = null;
    private _batcher: Batcher2D | null = null;
    private _dataPoolMgr: DataPoolManager;
    private _scenes: RenderScene[] = [];
    private _modelPools = new Map<Constructor<Model>, Pool<Model>>();
    private _cameraPool: Pool<Camera> | null = null;
    private _lightPools = new Map<Constructor<Light>, Pool<Light>>();
    private _fpsTime = 0;
    private _frameCount = 0;
    private _fps = 0;
    private _fixedFPS = 0;
    private _useDeferredPipeline = false;
    private _fixedFPSFrameTime = 0;
    private _cumulativeTime = 0;
    private _frameTime = 0;
    private declare _naitveObj: any;

    /**
     * 构造函数
     * @param device GFX 设备
     */
    constructor (device: Device) {
        this._device = device;
        this._dataPoolMgr = legacyCC.internal.DataPoolManager && new legacyCC.internal.DataPoolManager(device) as DataPoolManager;

        RenderScene.registerCreateFunc(this);
        RenderWindow.registerCreateFunc(this);

        this._cameraPool = new Pool(() => new Camera(this._device), 4, (cam) => cam.destroy());
    }

    /**
     * @zh
     * 初始化函数
     * @param info Root描述信息
     */
    public initialize (info: IRootInfo) {
        const swapchain: Swapchain = legacyCC.game._swapchain;
        const colorAttachment = new ColorAttachment();
        colorAttachment.format = swapchain.colorTexture.format;
        const depthStencilAttachment = new DepthStencilAttachment();
        depthStencilAttachment.format = swapchain.depthStencilTexture.format;
        depthStencilAttachment.depthStoreOp = StoreOp.DISCARD;
        depthStencilAttachment.stencilStoreOp = StoreOp.DISCARD;
        const renderPassInfo = new RenderPassInfo([colorAttachment], depthStencilAttachment);

        this._mainWindow = this.createWindow({
            title: 'rootMainWindow',
            width: swapchain.width,
            height: swapchain.height,
            renderPassInfo,
            swapchain,
        });
        this._curWindow = this._mainWindow;
    }

    public destroy () {
        this.destroyScenes();

        if (this._pipeline) {
            this._pipeline.destroy();
            this._pipeline = null;
            this._pipelineEvent = null;
        }

        if (this._batcher) {
            this._batcher.destroy();
            this._batcher = null;
        }

        this._curWindow = null;
        this._mainWindow = null;
        this.dataPoolManager.clear();
    }

    /**
     * @zh
     * 重置大小
     * @param width 屏幕宽度
     * @param height 屏幕高度
     */
    public resize (width: number, height: number) {
        for (const window of this._windows) {
            if (window.swapchain) {
                window.resize(width, height);
            }
        }
    }

    public setRenderPipeline (rppl: RenderPipeline): boolean {
        //-----------------------------------------------
        // prepare classic pipeline
        //-----------------------------------------------
        if (rppl instanceof DeferredPipeline) {
            this._useDeferredPipeline = true;
        }

        let isCreateDefaultPipeline = false;
        if (!rppl) {
            rppl = createDefaultPipeline();
            isCreateDefaultPipeline = true;
        }

        // now cluster just enabled in deferred pipeline
        if (!this._useDeferredPipeline || !this.device.hasFeature(Feature.COMPUTE_SHADER)) {
            // disable cluster
            rppl.clusterEnabled = false;
        }
        rppl.bloomEnabled = false;

        //-----------------------------------------------
        // choose pipeline
        //-----------------------------------------------
        if (this.usesCustomPipeline) {
            this._customPipeline = createCustomPipeline();
            isCreateDefaultPipeline = true;
            this._pipeline = this._customPipeline!;
        } else {
            this._classicPipeline = rppl;
            this._pipeline = this._classicPipeline;
            this._pipelineEvent = this._classicPipeline;
        }

        if (!this._pipeline.activate(this._mainWindow!.swapchain)) {
            if (isCreateDefaultPipeline) {
                this._pipeline.destroy();
            }
            this._classicPipeline = null;
            this._customPipeline = null;
            this._pipeline = null;
            this._pipelineEvent = null;

            return false;
        }

        //-----------------------------------------------
        // pipeline initialization completed
        //-----------------------------------------------
        const scene = legacyCC.director.getScene();
        if (scene) {
            scene.globals.activate();
        }

        this.onGlobalPipelineStateChanged();
        if (!this._batcher && legacyCC.internal.Batcher2D) {
            this._batcher = new legacyCC.internal.Batcher2D(this);
            if (!this._batcher!.initialize()) {
                this.destroy();
                return false;
            }
        }

        return true;
    }

    public onGlobalPipelineStateChanged () {
        for (let i = 0; i < this._scenes.length; i++) {
            this._scenes[i].onGlobalPipelineStateChanged();
        }

        this._pipeline!.onGlobalPipelineStateChanged();
    }

    /**
     * @zh
     * 激活指定窗口为当前窗口
     * @param window GFX 窗口
     */
    public activeWindow (window: RenderWindow) {
        this._curWindow = window;
    }

    /**
     * @zh
     * 重置累计时间
     */
    public resetCumulativeTime () {
        this._cumulativeTime = 0;
    }

    /**
     * @zh
     * 每帧执行函数
     * @param deltaTime 间隔时间
     */
    public frameMove (deltaTime: number) {
        this._frameTime = deltaTime;

        /*
        if (this._fixedFPSFrameTime > 0) {

            const elapsed = this._frameTime * 1000.0;
            if (this._fixedFPSFrameTime > elapsed) {

                setTimeout(function () {}, this._fixedFPSFrameTime - elapsed);
            }
        }
        */

        ++this._frameCount;
        this._cumulativeTime += deltaTime;
        this._fpsTime += deltaTime;
        if (this._fpsTime > 1.0) {
            this._fps = this._frameCount;
            this._frameCount = 0;
            this._fpsTime = 0.0;
        }
        for (let i = 0; i < this._scenes.length; ++i) {
            this._scenes[i].removeBatches();
        }

        const windows = this._windows;
        const cameraList: Camera[] = [];
        for (let i = 0; i < windows.length; i++) {
            const window = windows[i];
            window.extractRenderCameras(cameraList);
        }

        if (this._pipeline && cameraList.length > 0) {
            this._device.acquire([legacyCC.game._swapchain]);
            const scenes = this._scenes;
            const stamp = legacyCC.director.getTotalFrames();
            if (this._batcher) {
                this._batcher.update();
                this._batcher.uploadBuffers();
            }

            for (let i = 0; i < scenes.length; i++) {
                scenes[i].update(stamp);
            }

            legacyCC.director.emit(legacyCC.Director.EVENT_BEFORE_COMMIT);
            cameraList.sort((a: Camera, b: Camera) => a.priority - b.priority);
            this._pipeline.render(cameraList);
            this._device.present();
        }

        if (this._batcher) this._batcher.reset();
    }

    /**
     * @zh
     * 创建窗口
     * @param info GFX 窗口描述信息
     */
    public createWindow (info: IRenderWindowInfo): RenderWindow | null {
        const window = this._createWindowFun(this);
        window.initialize(this.device, info);
        this._windows.push(window);
        return window;
    }

    /**
     * @zh
     * 销毁指定的窗口
     * @param window GFX 窗口
     */
    public destroyWindow (window: RenderWindow) {
        for (let i = 0; i < this._windows.length; ++i) {
            if (this._windows[i] === window) {
                window.destroy();
                this._windows.splice(i, 1);
                return;
            }
        }
    }

    /**
     * @zh
     * 销毁全部窗口
     */
    public destroyWindows () {
        for (const window of this._windows) {
            window.destroy();
        }
        this._windows.length = 0;
    }

    /**
     * @zh
     * 创建渲染场景
     * @param info 渲染场景描述信息
     */
    public createScene (info: IRenderSceneInfo): RenderScene {
        const scene: RenderScene = this._createSceneFun(this);
        scene.initialize(info);
        this._scenes.push(scene);
        return scene;
    }

    /**
     * @zh
     * 销毁指定的渲染场景
     * @param scene 渲染场景
     */
    public destroyScene (scene: RenderScene) {
        for (let i = 0; i < this._scenes.length; ++i) {
            if (this._scenes[i] === scene) {
                scene.destroy();
                this._scenes.splice(i, 1);
                return;
            }
        }
    }

    /**
     * @zh
     * 销毁全部场景
     */
    public destroyScenes () {
        for (const scene of this._scenes) {
            scene.destroy();
        }
        this._scenes.length = 0;
    }

    public createModel<T extends Model> (ModelCtor: typeof Model): T {
        let p = this._modelPools.get(ModelCtor);
        if (!p) {
            this._modelPools.set(ModelCtor, new Pool(() => new ModelCtor(), 10, (obj) => obj.destroy()));
            p = this._modelPools.get(ModelCtor)!;
        }
        const model = p.alloc() as T;
        model.initialize();
        return model;
    }

    public destroyModel (m: Model) {
        const p = this._modelPools.get(m.constructor as Constructor<Model>);
        if (p) {
            p.free(m);
            if (m.scene) {
                m.scene.removeModel(m);
            }
        } else {
            warnID(1300, m.constructor.name);
        }
        m.destroy();
    }

    public createCamera (): Camera {
        return this._cameraPool!.alloc();
    }

    public createLight<T extends Light> (LightCtor: new () => T): T {
        let l = this._lightPools.get(LightCtor);
        if (!l) {
            this._lightPools.set(LightCtor, new Pool<Light>(() => new LightCtor(), 4, (obj) => obj.destroy()));
            l = this._lightPools.get(LightCtor)!;
        }
        const light = l.alloc() as T;
        light.initialize();
        return light;
    }

    public destroyLight (l: Light) {
        const p = this._lightPools.get(l.constructor as Constructor<Light>);
        if (p) {
            p.free(l);
            if (l.scene) {
                switch (l.type) {
                case LightType.SPHERE:
                    l.scene.removeSphereLight(l as SphereLight);
                    break;
                case LightType.SPOT:
                    l.scene.removeSpotLight(l as SpotLight);
                    break;
                default:
                    break;
                }
            }
        }
        l.destroy();
    }
}

legacyCC.Root = Root;<|MERGE_RESOLUTION|>--- conflicted
+++ resolved
@@ -31,13 +31,8 @@
 import { builtinResMgr } from './builtin';
 import { Pool } from './memop';
 import { RenderPipeline, createDefaultPipeline, DeferredPipeline } from './pipeline';
-<<<<<<< HEAD
 import { Camera, Light, Model } from './renderer/scene';
-import { DataPoolManager } from '../3d/skeletal-animation/data-pool-manager';
-=======
-import { Camera, Light, Model, NativeRoot } from './renderer/scene';
 import type { DataPoolManager } from '../3d/skeletal-animation/data-pool-manager';
->>>>>>> e0d52b3a
 import { LightType } from './renderer/scene/light';
 import { IRenderSceneInfo, RenderScene } from './renderer/scene/render-scene';
 import { SphereLight } from './renderer/scene/sphere-light';
