/*
 Copyright (c) 2020 Xiamen Yaji Software Co., Ltd.

 https://www.cocos.com/

 Permission is hereby granted, free of charge, to any person obtaining a copy
 of this software and associated engine source code (the "Software"), a limited,
 worldwide, royalty-free, non-assignable, revocable and non-exclusive license
 to use Cocos Creator solely to develop games on your target platforms. You shall
 not use Cocos Creator software for developing other software or tools that's
 used for developing games. You are not granted to publish, distribute,
 sublicense, and/or sell copies of Cocos Creator.

 The software or tools in this License Agreement are licensed, not sold.
 Xiamen Yaji Software Co., Ltd. reserves all rights not expressly granted to you.

 THE SOFTWARE IS PROVIDED "AS IS", WITHOUT WARRANTY OF ANY KIND, EXPRESS OR
 IMPLIED, INCLUDING BUT NOT LIMITED TO THE WARRANTIES OF MERCHANTABILITY,
 FITNESS FOR A PARTICULAR PURPOSE AND NONINFRINGEMENT. IN NO EVENT SHALL THE
 AUTHORS OR COPYRIGHT HOLDERS BE LIABLE FOR ANY CLAIM, DAMAGES OR OTHER
 LIABILITY, WHETHER IN AN ACTION OF CONTRACT, TORT OR OTHERWISE, ARISING FROM,
 OUT OF OR IN CONNECTION WITH THE SOFTWARE OR THE USE OR OTHER DEALINGS IN
 THE SOFTWARE.
 */

<<<<<<< HEAD
/**
 * @packageDocumentation
 * @module core
 */

=======
import { builtinResMgr } from './builtin';
>>>>>>> 524d859d
import { Pool } from './memop';
import { RenderPipeline, createDefaultPipeline, DeferredPipeline } from './pipeline';
import { DebugView } from './pipeline/debug-view';
import { Camera, Light, Model } from './renderer/scene';
import type { DataPoolManager } from '../3d/skeletal-animation/data-pool-manager';
import { LightType } from './renderer/scene/light';
import { IRenderSceneInfo, RenderScene } from './renderer/core/render-scene';
import { DirectionalLight } from './renderer/scene/directional-light';
import { SphereLight } from './renderer/scene/sphere-light';
import { SpotLight } from './renderer/scene/spot-light';
import { legacyCC } from './global-exports';
import { RenderWindow, IRenderWindowInfo } from './renderer/core/render-window';
import { ColorAttachment, DepthStencilAttachment, RenderPassInfo, StoreOp, Device, Swapchain, Feature, deviceManager } from './gfx';
import { warn, warnID } from './platform/debug';
import { Pipeline, PipelineRuntime } from './pipeline/custom/pipeline';
import { createCustomPipeline } from './pipeline/custom';
import { Batcher2D } from '../2d/renderer/batcher-2d';
import { IPipelineEvent } from './pipeline/pipeline-event';
import { settings, Settings } from './settings';

/**
 * @en Initialization information for the Root
 * @zh Root 初始化描述信息
 */
export interface IRootInfo {
    enableHDR?: boolean;
}

/**
 * @en Creation information for the Root
 * @zh 场景创建描述信息
 */
export interface ISceneInfo {
    name: string;
}

/**
 * @en The root manager of the renderer which manages all device resources and the render pipeline.
 * @zh 基础渲染器管理类，管理所有设备相关的资源创建以及渲染管线。
 */
export class Root {
    /**
     * @en The GFX device
     * @zh GFX 设备
     */
    public get device (): Device {
        return this._device;
    }

    /**
     * @en The main window
     * @zh 主窗口
     */
    public get mainWindow (): RenderWindow | null {
        return this._mainWindow;
    }

    /**
     * @en The current active window
     * @zh 当前激活的窗口
     */
    public set curWindow (window: RenderWindow | null) {
        this._curWindow = window;
    }

    public get curWindow (): RenderWindow | null {
        return this._curWindow;
    }

    /**
     * @e The temporary window for data transmission
     * @zh 临时窗口（用于数据传输）
     * @internal
     */
    public set tempWindow (window: RenderWindow | null) {
        this._tempWindow = window;
    }

    public get tempWindow (): RenderWindow | null {
        return this._tempWindow;
    }

    /**
     * @en The windows list
     * @zh 窗口列表
     */
    public get windows (): RenderWindow[] {
        return this._windows;
    }

    /**
     * @zh
     * 启用自定义渲染管线
     */
    public get usesCustomPipeline (): boolean {
        return this._usesCustomPipeline;
    }

    /**
     * @en The render pipeline
     * @zh 渲染管线
     */
    public get pipeline (): PipelineRuntime {
        return this._pipeline!;
    }

    /**
     * @en The custom render pipeline
     * @zh 自定义渲染管线
     */
    public get customPipeline (): Pipeline {
        return this._customPipeline!;
    }

    /**
     * @en The pipeline events
     * @zh 渲染管线事件
     */
    public get pipelineEvent (): IPipelineEvent {
        return this._pipelineEvent!;
    }

    /**
     * @en The draw batch manager for 2D UI, for engine internal usage, user do not need to use this.
     * @zh 2D UI 渲染合批管理器，引擎内部使用，用户无需使用此接口
     */
    public get batcher2D (): Batcher2D {
        return this._batcher as Batcher2D;
    }

    /**
     * @en Render scenes list
     * @zh 渲染场景列表
     */
    public get scenes (): RenderScene[] {
        return this._scenes;
    }

    /**
     * @en The debug view manager for rendering
     * @zh 渲染调试管理器
     */
    public get debugView (): DebugView {
        return this._debugView;
    }

    /**
     * @en The time cumulated in seconds since the game began running.
     * @zh 累计时间（秒）。
     */
    public get cumulativeTime (): number {
        return this._cumulativeTime;
    }

    /**
     * @en The current frame time in seconds.
     * @zh 帧时间（秒）。
     */
    public get frameTime (): number {
        return this._frameTime;
    }

    /**
     * @en The frame count during the last second
     * @zh 一秒内的累计帧数
     */
    public get frameCount (): number {
        return this._frameCount;
    }

    /**
     * @en The recent frame rate for the last second
     * @zh 当前每秒帧率
     */
    public get fps (): number {
        return this._fps;
    }

    /**
     * @en The wanted frame rate set by user
     * @zh 每秒设定帧率
     */
    public set fixedFPS (fps: number) {
        if (fps > 0) {
            this._fixedFPS = fps;
            this._fixedFPSFrameTime = 1000.0 / fps;
        } else {
            this._fixedFPSFrameTime = 0;
        }
    }

    public get fixedFPS (): number {
        return this._fixedFPS;
    }

    /**
     * @internal
     */
    public get dataPoolManager () {
        return this._dataPoolMgr;
    }

    /**
     * @en Whether the built-in deferred pipeline is used.
     * @zh 是否启用内置延迟渲染管线
     */
    public get useDeferredPipeline () : boolean {
        return this._useDeferredPipeline;
    }

    /**
     * @deprecated since v3.5.0, this is an engine private interface that will be removed in the future.
     */
    public _createSceneFun: (root: Root) => RenderScene = null!;
    /**
     * @deprecated since v3.5.0, this is an engine private interface that will be removed in the future.
     */
    public _createWindowFun: (root: Root) => RenderWindow = null!;

    private _device: Device;
    private _windows: RenderWindow[] = [];
    private _mainWindow: RenderWindow | null = null;
    private _curWindow: RenderWindow | null = null;
    private _tempWindow: RenderWindow | null = null;
    private _usesCustomPipeline = false;
    private _pipeline: PipelineRuntime | null = null;
    private _pipelineEvent: IPipelineEvent | null = null;
    private _classicPipeline: RenderPipeline | null = null;
    private _customPipeline: Pipeline | null = null;
    private _batcher: Batcher2D | null = null;
    private _dataPoolMgr: DataPoolManager;
    private _scenes: RenderScene[] = [];
    private _modelPools = new Map<Constructor<Model>, Pool<Model>>();
    private _cameraPool: Pool<Camera> | null = null;
    private _lightPools = new Map<Constructor<Light>, Pool<Light>>();
    private _debugView = new DebugView();
    private _fpsTime = 0;
    private _frameCount = 0;
    private _fps = 0;
    private _fixedFPS = 0;
    private _useDeferredPipeline = false;
    private _fixedFPSFrameTime = 0;
    private _cumulativeTime = 0;
    private _frameTime = 0;
    private declare _naitveObj: any;

    /**
     * @en The constructor of the root, user shouldn't create the root instance, it's managed by the [[Director]].
     * @zh 构造函数，用户不应该自己创建任何 Root 对象，它是由 [[Director]] 管理的。
     * @param device GFX device
     */
    constructor (device: Device) {
        this._device = device;
        this._dataPoolMgr = legacyCC.internal.DataPoolManager && new legacyCC.internal.DataPoolManager(device) as DataPoolManager;

        RenderScene.registerCreateFunc(this);
        RenderWindow.registerCreateFunc(this);

        this._cameraPool = new Pool(() => new Camera(this._device), 4, (cam) => cam.destroy());
    }

    /**
     * @en The initialization function, user shouldn't initialize the root, it's managed by the [[Director]].
     * @zh 初始化函数，用户不应该自己初始化 Root，它是由 [[Director]] 管理的。
     * @param info Root initialization information
     */
    public initialize (info: IRootInfo) {
        const swapchain: Swapchain = deviceManager.swapchain;
        const colorAttachment = new ColorAttachment();
        colorAttachment.format = swapchain.colorTexture.format;
        const depthStencilAttachment = new DepthStencilAttachment();
        depthStencilAttachment.format = swapchain.depthStencilTexture.format;
        depthStencilAttachment.depthStoreOp = StoreOp.DISCARD;
        depthStencilAttachment.stencilStoreOp = StoreOp.DISCARD;
        const renderPassInfo = new RenderPassInfo([colorAttachment], depthStencilAttachment);

        this._mainWindow = this.createWindow({
            title: 'rootMainWindow',
            width: swapchain.width,
            height: swapchain.height,
            renderPassInfo,
            swapchain,
        });
        this._curWindow = this._mainWindow;
        const customJointTextureLayouts = settings.querySettings(Settings.Category.ANIMATION, 'customJointTextureLayouts') || [];
        this._dataPoolMgr?.jointTexturePool.registerCustomTextureLayouts(customJointTextureLayouts);
    }

    /**
     * @en Destroy the root, user shouldn't invoke this function, it will cause undefined behavior.
     * @zh 销毁 Root，用户不应该调用此方法，会造成未知行为。
     */
    public destroy () {
        this.destroyScenes();

        if (this._pipeline) {
            this._pipeline.destroy();
            this._pipeline = null;
            this._pipelineEvent = null;
        }

        if (this._batcher) {
            this._batcher.destroy();
            this._batcher = null;
        }

        this._curWindow = null;
        this._mainWindow = null;
        this.dataPoolManager.clear();
    }

    /**
     * @en Resize the on-screen render windows.
     * @zh 重置在屏窗口的大小。
     * @param width The new width of the window.
     * @param height The new height of the window.
     */
    public resize (width: number, height: number) {
        for (const window of this._windows) {
            if (window.swapchain) {
                window.resize(width, height);
            }
        }
    }

<<<<<<< HEAD
    public setRenderPipeline (rppl?: RenderPipeline): boolean {
=======
    /**
     * @en Setup the render pipeline
     * @zh 设置渲染管线
     * @param rppl The render pipeline
     * @returns The setup is successful or not
     */
    public setRenderPipeline (rppl: RenderPipeline): boolean {
>>>>>>> 524d859d
        //-----------------------------------------------
        // prepare classic pipeline
        //-----------------------------------------------
        if (rppl instanceof DeferredPipeline) {
            this._useDeferredPipeline = true;
        }

        let isCreateDefaultPipeline = false;
        if (!rppl) {
            rppl = createDefaultPipeline();
            isCreateDefaultPipeline = true;
        }

        // now cluster just enabled in deferred pipeline
        if (!this._useDeferredPipeline || !this.device.hasFeature(Feature.COMPUTE_SHADER)) {
            // disable cluster
            rppl.clusterEnabled = false;
        }
        rppl.bloomEnabled = false;

        //-----------------------------------------------
        // choose pipeline
        //-----------------------------------------------
        if (this.usesCustomPipeline) {
            this._customPipeline = createCustomPipeline();
            isCreateDefaultPipeline = true;
            this._pipeline = this._customPipeline!;
        } else {
            this._classicPipeline = rppl;
            this._pipeline = this._classicPipeline;
            this._pipelineEvent = this._classicPipeline;
        }

        if (!this._pipeline.activate(this._mainWindow!.swapchain)) {
            if (isCreateDefaultPipeline) {
                this._pipeline.destroy();
            }
            this._classicPipeline = null;
            this._customPipeline = null;
            this._pipeline = null;
            this._pipelineEvent = null;

            return false;
        }

        //-----------------------------------------------
        // pipeline initialization completed
        //-----------------------------------------------
        const scene = legacyCC.director.getScene();
        if (scene) {
            scene.globals.activate();
        }

        this.onGlobalPipelineStateChanged();
        if (!this._batcher && legacyCC.internal.Batcher2D) {
            this._batcher = new legacyCC.internal.Batcher2D(this);
            if (!this._batcher!.initialize()) {
                this.destroy();
                return false;
            }
        }

        return true;
    }

    /**
     * @en Notify the pipeline and all scenes that the global pipeline state have been updated so that they can update their render data and states.
     * @zh 通知渲染管线和所有场景全局管线状态已更新，需要更新自身状态。
     */
    public onGlobalPipelineStateChanged () {
        for (let i = 0; i < this._scenes.length; i++) {
            this._scenes[i].onGlobalPipelineStateChanged();
        }

        this._pipeline!.onGlobalPipelineStateChanged();
    }

    /**
     * @en Active the render window as the [[curWindow]]
     * @zh 激活指定窗口为当前窗口 [[curWindow]]
     * @param window The render window to be activated
     */
    public activeWindow (window: RenderWindow) {
        this._curWindow = window;
    }

    /**
     * @en Reset the time cumulated
     * @zh 重置累计时间
     */
    public resetCumulativeTime () {
        this._cumulativeTime = 0;
    }

    /**
     * @en The entry function of the render process for every frame.
     * @zh 用于每帧执行渲染流程的入口函数
     * @param deltaTime @en The delta time since last update. @zh 距离上一帧间隔时间
     */
    public frameMove (deltaTime: number) {
        this._frameTime = deltaTime;

        /*
        if (this._fixedFPSFrameTime > 0) {

            const elapsed = this._frameTime * 1000.0;
            if (this._fixedFPSFrameTime > elapsed) {

                setTimeout(function () {}, this._fixedFPSFrameTime - elapsed);
            }
        }
        */

        ++this._frameCount;
        this._cumulativeTime += deltaTime;
        this._fpsTime += deltaTime;
        if (this._fpsTime > 1.0) {
            this._fps = this._frameCount;
            this._frameCount = 0;
            this._fpsTime = 0.0;
        }
        for (let i = 0; i < this._scenes.length; ++i) {
            this._scenes[i].removeBatches();
        }

        const windows = this._windows;
        const cameraList: Camera[] = [];
        for (let i = 0; i < windows.length; i++) {
            const window = windows[i];
            window.extractRenderCameras(cameraList);
        }

        if (this._pipeline && cameraList.length > 0) {
            this._device.acquire([deviceManager.swapchain]);
            const scenes = this._scenes;
            const stamp = legacyCC.director.getTotalFrames();
            if (this._batcher) {
                this._batcher.update();
                this._batcher.uploadBuffers();
            }

            for (let i = 0; i < scenes.length; i++) {
                scenes[i].update(stamp);
            }

            legacyCC.director.emit(legacyCC.Director.EVENT_BEFORE_COMMIT);
            cameraList.sort((a: Camera, b: Camera) => a.priority - b.priority);
            this._pipeline.render(cameraList);
            this._device.present();
        }

        if (this._batcher) this._batcher.reset();
    }

    /**
     * @en Create a render window
     * @zh 创建一个新的窗口
     * @param info @en The window creation information @zh 窗口描述信息
     */
    public createWindow (info: IRenderWindowInfo): RenderWindow | null {
        const window = this._createWindowFun(this);
        window.initialize(this.device, info);
        this._windows.push(window);
        return window;
    }

    /**
     * @en Destroy a render window
     * @zh 销毁指定的窗口
     * @param window The render window to be destroyed
     */
    public destroyWindow (window: RenderWindow) {
        for (let i = 0; i < this._windows.length; ++i) {
            if (this._windows[i] === window) {
                window.destroy();
                this._windows.splice(i, 1);
                return;
            }
        }
    }

    /**
     * @en Destroy all render windows
     * @zh 销毁全部窗口
     */
    public destroyWindows () {
        for (const window of this._windows) {
            window.destroy();
        }
        this._windows.length = 0;
    }

    /**
     * @en Create a render scene
     * @zh 创建渲染场景
     * @param info @en The creation information for render scene @zh 渲染场景描述信息
     */
    public createScene (info: IRenderSceneInfo): RenderScene {
        const scene: RenderScene = this._createSceneFun(this);
        scene.initialize(info);
        this._scenes.push(scene);
        return scene;
    }

    /**
     * @en Destroy the given render scene
     * @zh 销毁指定的渲染场景
     * @param scene @en The render scene to be destroyed. @zh 要销毁的渲染场景
     */
    public destroyScene (scene: RenderScene) {
        for (let i = 0; i < this._scenes.length; ++i) {
            if (this._scenes[i] === scene) {
                scene.destroy();
                this._scenes.splice(i, 1);
                return;
            }
        }
    }

    /**
     * @en Destroy all render scenes.
     * @zh 销毁全部场景。
     */
    public destroyScenes () {
        for (const scene of this._scenes) {
            scene.destroy();
        }
        this._scenes.length = 0;
    }

    /**
     * @en Create a model
     * @zh 创建模型
     * @param ModelCtor @en The class of the model @zh 模型的类
     * @returns The model created
     */
    public createModel<T extends Model> (ModelCtor: typeof Model): T {
        let p = this._modelPools.get(ModelCtor);
        if (!p) {
            this._modelPools.set(ModelCtor, new Pool(() => new ModelCtor(), 10, (obj) => obj.destroy()));
            p = this._modelPools.get(ModelCtor)!;
        }
        const model = p.alloc() as T;
        model.initialize();
        return model;
    }

    /**
     * @en Destroy the given model
     * @zh 销毁指定的模型
     * @param m @en The model to be destroyed @zh 要销毁的模型
     */
    public destroyModel (m: Model) {
        const p = this._modelPools.get(m.constructor as Constructor<Model>);
        if (p) {
            p.free(m);
            if (m.scene) {
                m.scene.removeModel(m);
            }
        } else {
            warnID(1300, m.constructor.name);
        }
        m.destroy();
    }

    /**
     * @en Create a camera
     * @zh 创建一个相机
     * @returns The camera created.
     */
    public createCamera (): Camera {
        return this._cameraPool!.alloc();
    }

    /**
     * @en Create a light source
     * @zh 创建光源
     * @param LightCtor @en The class of the light @zh 光源的类
     * @returns The light created
     */
    public createLight<T extends Light> (LightCtor: new () => T): T {
        let l = this._lightPools.get(LightCtor);
        if (!l) {
            this._lightPools.set(LightCtor, new Pool<Light>(() => new LightCtor(), 4, (obj) => obj.destroy()));
            l = this._lightPools.get(LightCtor)!;
        }
        const light = l.alloc() as T;
        light.initialize();
        return light;
    }

    /**
     * @en Destroy the given light
     * @zh 销毁指定的光源
     * @param l @en The light to be destroyed @zh 要销毁的光源
     */
    public destroyLight (l: Light) {
        if (l.scene) {
            switch (l.type) {
            case LightType.DIRECTIONAL:
                l.scene.removeDirectionalLight(l as DirectionalLight);
                break;
            case LightType.SPHERE:
                l.scene.removeSphereLight(l as SphereLight);
                break;
            case LightType.SPOT:
                l.scene.removeSpotLight(l as SpotLight);
                break;
            default:
                break;
            }
        }
        l.destroy();
    }

    /**
     * @en recycle the given light to light object pool
     * @zh 回收指定的光源到对象池
     * @param l @en The light to be recycled @zh 要回收的光源
     */
    public recycleLight (l: Light) {
        const p = this._lightPools.get(l.constructor as Constructor<Light>);
        if (p) {
            p.free(l);
            if (l.scene) {
                switch (l.type) {
                case LightType.DIRECTIONAL:
                    l.scene.removeDirectionalLight(l as DirectionalLight);
                    break;
                case LightType.SPHERE:
                    l.scene.removeSphereLight(l as SphereLight);
                    break;
                case LightType.SPOT:
                    l.scene.removeSpotLight(l as SpotLight);
                    break;
                default:
                    break;
                }
            }
        }
    }
}

legacyCC.Root = Root;<|MERGE_RESOLUTION|>--- conflicted
+++ resolved
@@ -23,15 +23,6 @@
  THE SOFTWARE.
  */
 
-<<<<<<< HEAD
-/**
- * @packageDocumentation
- * @module core
- */
-
-=======
-import { builtinResMgr } from './builtin';
->>>>>>> 524d859d
 import { Pool } from './memop';
 import { RenderPipeline, createDefaultPipeline, DeferredPipeline } from './pipeline';
 import { DebugView } from './pipeline/debug-view';
@@ -357,9 +348,6 @@
         }
     }
 
-<<<<<<< HEAD
-    public setRenderPipeline (rppl?: RenderPipeline): boolean {
-=======
     /**
      * @en Setup the render pipeline
      * @zh 设置渲染管线
@@ -367,7 +355,6 @@
      * @returns The setup is successful or not
      */
     public setRenderPipeline (rppl: RenderPipeline): boolean {
->>>>>>> 524d859d
         //-----------------------------------------------
         // prepare classic pipeline
         //-----------------------------------------------
