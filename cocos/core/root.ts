--- conflicted
+++ resolved
@@ -276,15 +276,10 @@
         }
 
         for (const view of this._views) {
-<<<<<<< HEAD
-            if (view.isEnable && view.window === this._curWindow && this._pipeline) {
-                this._pipeline.render(view);
-=======
             if (view.isEnable && (view.window &&
                 (view.window.isOffscreen || 
                 (!view.window.isOffscreen && (view.window === this._curWindow))))) {
                 this._pipeline!.render(view);
->>>>>>> ad8c59cd
             }
         }
 
