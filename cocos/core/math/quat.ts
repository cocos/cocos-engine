--- conflicted
+++ resolved
@@ -787,18 +787,11 @@
      * @returns Returns `true' when the components of the two quaternions are equal within the specified error range; otherwise, returns `false'.
      */
     public equals (other: Quat, epsilon = EPSILON) {
-<<<<<<< HEAD
         const v = other.v;
-        return (Math.abs(this.v[0] - v[0]) <= epsilon * Math.max(1.0, Math.abs(this.v[0]), Math.abs(v[0])) &&
-            Math.abs(this.v[1] - v[1]) <= epsilon * Math.max(1.0, Math.abs(this.v[1]), Math.abs(v[1])) &&
-            Math.abs(this.v[2] - v[2]) <= epsilon * Math.max(1.0, Math.abs(this.v[2]), Math.abs(v[2])) &&
-            Math.abs(this.v[3] - v[3]) <= epsilon * Math.max(1.0, Math.abs(this.v[3]), Math.abs(v[3])));
-=======
-        return (Math.abs(this.x - other.x) <= epsilon * Math.max(1.0, Math.abs(this.x), Math.abs(other.x))
-            && Math.abs(this.y - other.y) <= epsilon * Math.max(1.0, Math.abs(this.y), Math.abs(other.y))
-            && Math.abs(this.z - other.z) <= epsilon * Math.max(1.0, Math.abs(this.z), Math.abs(other.z))
-            && Math.abs(this.w - other.w) <= epsilon * Math.max(1.0, Math.abs(this.w), Math.abs(other.w)));
->>>>>>> aaaac379
+        return (Math.abs(this.v[0] - v[0]) <= epsilon * Math.max(1.0, Math.abs(this.v[0]), Math.abs(v[0]))
+            && Math.abs(this.v[1] - v[1]) <= epsilon * Math.max(1.0, Math.abs(this.v[1]), Math.abs(v[1]))
+            && Math.abs(this.v[2] - v[2]) <= epsilon * Math.max(1.0, Math.abs(this.v[2]), Math.abs(v[2]))
+            && Math.abs(this.v[3] - v[3]) <= epsilon * Math.max(1.0, Math.abs(this.v[3]), Math.abs(v[3])));
     }
 
     /**
@@ -828,18 +821,11 @@
      * @param ratio The interpolation coefficient. The range is [0,1].
      */
     public lerp (to: Quat, ratio: number) {
-<<<<<<< HEAD
         const tq = to.v;
         this.v[0] += ratio * (tq[0] - this.v[0]);
         this.v[1] += ratio * (tq[1] - this.v[1]);
         this.v[2] += ratio * (tq[2] - this.v[2]);
         this.v[3] += ratio * (tq[3] - this.v[3]);
-=======
-        this.x += ratio * (to.x - this.x);
-        this.y += ratio * (to.y - this.y);
-        this.z += ratio * (to.z - this.z);
-        this.w += ratio * (to.w - this.w);
->>>>>>> aaaac379
         return this;
     }
 
