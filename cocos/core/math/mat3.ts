--- conflicted
+++ resolved
@@ -745,16 +745,10 @@
         m06?: number, m07?: number, m08?: number);
 
     constructor (
-<<<<<<< HEAD
-        m00: number | Mat3 | Float32Array = 1, m01: number = 0, m02: number = 0,
-        m03: number = 0, m04: number = 1, m05: number = 0,
-        m06: number = 0, m07: number = 0, m08: number = 1) {
-=======
-        m00: number | Mat3 = 1, m01 = 0, m02 = 0,
+        m00: number | Mat3 | Float32Array = 1, m01 = 0, m02 = 0,
         m03 = 0, m04 = 1, m05 = 0,
         m06 = 0, m07 = 0, m08 = 1,
     ) {
->>>>>>> aaaac379
         super();
         if (m00 && typeof m00 === 'object') {
             if (ArrayBuffer.isView(m00)) {
@@ -782,16 +776,10 @@
     public clone () {
         const m = this.v;
         return new Mat3(
-<<<<<<< HEAD
             m[0], m[1], m[2],
             m[3], m[4], m[5],
-            m[6], m[7], m[8]);
-=======
-            t.m00, t.m01, t.m02,
-            t.m03, t.m04, t.m05,
-            t.m06, t.m07, t.m08,
+            m[6], m[7], m[8],
         );
->>>>>>> aaaac379
     }
 
     /**
@@ -810,25 +798,14 @@
     public set (m00?: number, m01?: number, m02?: number,
                 m03?: number, m04?: number, m05?: number,
                 m06?: number, m07?: number, m08?: number);
-
-<<<<<<< HEAD
-    public set (m00: number | Mat3 = 1, m01: number = 0, m02: number = 0,
-                m03: number = 0, m04: number = 1, m05: number = 0,
-                m06: number = 0, m07: number = 0, m08: number = 1 ) {
+    public set (m00: number | Mat3 = 1, m01 = 0, m02 = 0,
+        m03 = 0, m04 = 1, m05 = 0,
+        m06 = 0, m07 = 0, m08 = 1) {
         if (m00 && typeof m00 === 'object') {
             const v = m00.v;
             this.v[0] = v[0]; this.v[1] = v[1]; this.v[2] = v[2];
             this.v[3] = v[3]; this.v[4] = v[4]; this.v[5] = v[5];
             this.v[6] = v[6]; this.v[7] = v[7]; this.v[8] = v[8];
-=======
-    public set (m00: number | Mat3 = 1, m01 = 0, m02 = 0,
-        m03 = 0, m04 = 1, m05 = 0,
-        m06 = 0, m07 = 0, m08 = 1) {
-        if (typeof m00 === 'object') {
-            this.m00 = m00.m00; this.m01 = m00.m01; this.m02 = m00.m02;
-            this.m03 = m00.m03; this.m04 = m00.m04; this.m05 = m00.m05;
-            this.m06 = m00.m06; this.m07 = m00.m07; this.m08 = m00.m08;
->>>>>>> aaaac379
         } else {
             this.v[0] = m00; this.v[1] = m01; this.v[2] = m02;
             this.v[3] = m03; this.v[4] = m04; this.v[5] = m05;
@@ -847,27 +824,15 @@
     public equals (other: Mat3, epsilon = EPSILON): boolean {
         const v = other.v;
         return (
-<<<<<<< HEAD
-            Math.abs(this.v[0] - v[0]) <= epsilon * Math.max(1.0, Math.abs(this.v[0]), Math.abs(v[0])) &&
-            Math.abs(this.v[1] - v[1]) <= epsilon * Math.max(1.0, Math.abs(this.v[1]), Math.abs(v[1])) &&
-            Math.abs(this.v[2] - v[2]) <= epsilon * Math.max(1.0, Math.abs(this.v[2]), Math.abs(v[2])) &&
-            Math.abs(this.v[3] - v[3]) <= epsilon * Math.max(1.0, Math.abs(this.v[3]), Math.abs(v[3])) &&
-            Math.abs(this.v[4] - v[4]) <= epsilon * Math.max(1.0, Math.abs(this.v[4]), Math.abs(v[4])) &&
-            Math.abs(this.v[5] - v[5]) <= epsilon * Math.max(1.0, Math.abs(this.v[5]), Math.abs(v[5])) &&
-            Math.abs(this.v[6] - v[6]) <= epsilon * Math.max(1.0, Math.abs(this.v[6]), Math.abs(v[6])) &&
-            Math.abs(this.v[7] - v[7]) <= epsilon * Math.max(1.0, Math.abs(this.v[7]), Math.abs(v[7])) &&
-            Math.abs(this.v[8] - v[8]) <= epsilon * Math.max(1.0, Math.abs(this.v[8]), Math.abs(v[8]))
-=======
-            Math.abs(this.m00 - other.m00) <= epsilon * Math.max(1.0, Math.abs(this.m00), Math.abs(other.m00))
-            && Math.abs(this.m01 - other.m01) <= epsilon * Math.max(1.0, Math.abs(this.m01), Math.abs(other.m01))
-            && Math.abs(this.m02 - other.m02) <= epsilon * Math.max(1.0, Math.abs(this.m02), Math.abs(other.m02))
-            && Math.abs(this.m03 - other.m03) <= epsilon * Math.max(1.0, Math.abs(this.m03), Math.abs(other.m03))
-            && Math.abs(this.m04 - other.m04) <= epsilon * Math.max(1.0, Math.abs(this.m04), Math.abs(other.m04))
-            && Math.abs(this.m05 - other.m05) <= epsilon * Math.max(1.0, Math.abs(this.m05), Math.abs(other.m05))
-            && Math.abs(this.m06 - other.m06) <= epsilon * Math.max(1.0, Math.abs(this.m06), Math.abs(other.m06))
-            && Math.abs(this.m07 - other.m07) <= epsilon * Math.max(1.0, Math.abs(this.m07), Math.abs(other.m07))
-            && Math.abs(this.m08 - other.m08) <= epsilon * Math.max(1.0, Math.abs(this.m08), Math.abs(other.m08))
->>>>>>> aaaac379
+            Math.abs(this.v[0] - v[0]) <= epsilon * Math.max(1.0, Math.abs(this.v[0]), Math.abs(v[0]))
+            && Math.abs(this.v[1] - v[1]) <= epsilon * Math.max(1.0, Math.abs(this.v[1]), Math.abs(v[1]))
+            && Math.abs(this.v[2] - v[2]) <= epsilon * Math.max(1.0, Math.abs(this.v[2]), Math.abs(v[2]))
+            && Math.abs(this.v[3] - v[3]) <= epsilon * Math.max(1.0, Math.abs(this.v[3]), Math.abs(v[3]))
+            && Math.abs(this.v[4] - v[4]) <= epsilon * Math.max(1.0, Math.abs(this.v[4]), Math.abs(v[4]))
+            && Math.abs(this.v[5] - v[5]) <= epsilon * Math.max(1.0, Math.abs(this.v[5]), Math.abs(v[5]))
+            && Math.abs(this.v[6] - v[6]) <= epsilon * Math.max(1.0, Math.abs(this.v[6]), Math.abs(v[6]))
+            && Math.abs(this.v[7] - v[7]) <= epsilon * Math.max(1.0, Math.abs(this.v[7]), Math.abs(v[7]))
+            && Math.abs(this.v[8] - v[8]) <= epsilon * Math.max(1.0, Math.abs(this.v[8]), Math.abs(v[8]))
         );
     }
 
@@ -878,16 +843,10 @@
      * @return Returns `true' when the elements of both matrices are equal; otherwise returns `false'.
      */
     public strictEquals (other: Mat3): boolean {
-<<<<<<< HEAD
         const v = other.v;
-        return this.v[0] === v[0] && this.v[1] === v[1] && this.v[2] === v[2] &&
-            this.v[3] === v[3] && this.v[4] === v[4] && this.v[5] === v[5] &&
-            this.v[6] === v[6] && this.v[7] === v[7] && this.v[8] === v[8];
-=======
-        return this.m00 === other.m00 && this.m01 === other.m01 && this.m02 === other.m02
-            && this.m03 === other.m03 && this.m04 === other.m04 && this.m05 === other.m05
-            && this.m06 === other.m06 && this.m07 === other.m07 && this.m08 === other.m08;
->>>>>>> aaaac379
+        return this.v[0] === v[0] && this.v[1] === v[1] && this.v[2] === v[2]
+            && this.v[3] === v[3] && this.v[4] === v[4] && this.v[5] === v[5]
+            && this.v[6] === v[6] && this.v[7] === v[7] && this.v[8] === v[8];
     }
 
     /**
@@ -896,20 +855,11 @@
      * @return The string representation of this matrix
      */
     public toString () {
-<<<<<<< HEAD
-        return '[\n' +
-            this.v[0] + ', ' + this.v[1] + ', ' + this.v[2] + ',\n' +
-            this.v[3] + ',\n' + this.v[4] + ', ' + this.v[5] + ',\n' +
-            this.v[6] + ', ' + this.v[7] + ',\n' + this.v[8] + '\n' +
-            ']';
-=======
-        const t = this;
         return `[\n${
-            t.m00}, ${t.m01}, ${t.m02},\n${
-            t.m03},\n${t.m04}, ${t.m05},\n${
-            t.m06}, ${t.m07},\n${t.m08}\n`
+            this.v[0]}, ${this.v[1]}, ${this.v[2]},\n${
+            this.v[3]},\n${this.v[4]}, ${this.v[5]},\n${
+            this.v[6]}, ${this.v[7]},\n${this.v[8]}\n`
             + `]`;
->>>>>>> aaaac379
     }
 
     /**
@@ -935,23 +885,13 @@
      * @zh 计算当前矩阵的转置矩阵。
      */
     public transpose () {
-<<<<<<< HEAD
-        const a01 = this.v[1], a02 = this.v[2], a12 = this.v[5];
+        const a01 = this.v[1]; const a02 = this.v[2]; const a12 = this.v[5];
         this.v[1] = this.v[3];
         this.v[2] = this.v[6];
         this.v[3] = a01;
         this.v[5] = this.v[7];
         this.v[6] = a02;
         this.v[7] = a12;
-=======
-        const a01 = this.m01; const a02 = this.m02; const a12 = this.m05;
-        this.m01 = this.m03;
-        this.m02 = this.m06;
-        this.m03 = a01;
-        this.m05 = this.m07;
-        this.m06 = a02;
-        this.m07 = a12;
->>>>>>> aaaac379
         return this;
     }
 
@@ -1008,7 +948,6 @@
      * @param mat the second operand
      */
     public add (mat: Mat3) {
-<<<<<<< HEAD
         const v = mat.v;
         this.v[0] += v[0];
         this.v[1] += v[1];
@@ -1019,17 +958,6 @@
         this.v[6] += v[6];
         this.v[7] += v[7];
         this.v[8] += v[8];
-=======
-        this.m00 += mat.m00;
-        this.m01 += mat.m01;
-        this.m02 += mat.m02;
-        this.m03 += mat.m03;
-        this.m04 += mat.m04;
-        this.m05 += mat.m05;
-        this.m06 += mat.m06;
-        this.m07 += mat.m07;
-        this.m08 += mat.m08;
->>>>>>> aaaac379
         return this;
     }
 
@@ -1039,7 +967,6 @@
      * @param mat the second operand
      */
     public subtract (mat: Mat3) {
-<<<<<<< HEAD
         const v = mat.v;
         this.v[0] -= v[0];
         this.v[1] -= v[1];
@@ -1050,17 +977,6 @@
         this.v[6] -= v[6];
         this.v[7] -= v[7];
         this.v[8] -= v[8];
-=======
-        this.m00 -= mat.m00;
-        this.m01 -= mat.m01;
-        this.m02 -= mat.m02;
-        this.m03 -= mat.m03;
-        this.m04 -= mat.m04;
-        this.m05 -= mat.m05;
-        this.m06 -= mat.m06;
-        this.m07 -= mat.m07;
-        this.m08 -= mat.m08;
->>>>>>> aaaac379
         return this;
     }
 
@@ -1070,15 +986,14 @@
      * @param mat the second operand
      */
     public multiply (mat: Mat3) {
-<<<<<<< HEAD
-        const a00 = this.v[0], a01 = this.v[1], a02 = this.v[2],
-        a10 = this.v[3], a11 = this.v[4], a12 = this.v[5],
-        a20 = this.v[6], a21 = this.v[7], a22 = this.v[8];
+        const a00 = this.v[0]; const a01 = this.v[1]; const a02 = this.v[2];
+        const a10 = this.v[3]; const a11 = this.v[4]; const a12 = this.v[5];
+        const a20 = this.v[6]; const a21 = this.v[7]; const a22 = this.v[8];
 
         const v = mat.v;
-        const b00 = v[0], b01 = v[1], b02 = v[2];
-        const b10 = v[3], b11 = v[4], b12 = v[5];
-        const b20 = v[6], b21 = v[7], b22 = v[8];
+        const b00 = v[0]; const b01 = v[1]; const b02 = v[2];
+        const b10 = v[3]; const b11 = v[4]; const b12 = v[5];
+        const b20 = v[6]; const b21 = v[7]; const b22 = v[8];
 
         this.v[0] = b00 * a00 + b01 * a10 + b02 * a20;
         this.v[1] = b00 * a01 + b01 * a11 + b02 * a21;
@@ -1091,27 +1006,6 @@
         this.v[6] = b20 * a00 + b21 * a10 + b22 * a20;
         this.v[7] = b20 * a01 + b21 * a11 + b22 * a21;
         this.v[8] = b20 * a02 + b21 * a12 + b22 * a22;
-=======
-        const a00 = this.m00; const a01 = this.m01; const a02 = this.m02;
-        const a10 = this.m03; const a11 = this.m04; const a12 = this.m05;
-        const a20 = this.m06; const a21 = this.m07; const a22 = this.m08;
-
-        const b00 = mat.m00; const b01 = mat.m01; const b02 = mat.m02;
-        const b10 = mat.m03; const b11 = mat.m04; const b12 = mat.m05;
-        const b20 = mat.m06; const b21 = mat.m07; const b22 = mat.m08;
-
-        this.m00 = b00 * a00 + b01 * a10 + b02 * a20;
-        this.m01 = b00 * a01 + b01 * a11 + b02 * a21;
-        this.m02 = b00 * a02 + b01 * a12 + b02 * a22;
-
-        this.m03 = b10 * a00 + b11 * a10 + b12 * a20;
-        this.m04 = b10 * a01 + b11 * a11 + b12 * a21;
-        this.m05 = b10 * a02 + b11 * a12 + b12 * a22;
-
-        this.m06 = b20 * a00 + b21 * a10 + b22 * a20;
-        this.m07 = b20 * a01 + b21 * a11 + b22 * a21;
-        this.m08 = b20 * a02 + b21 * a12 + b22 * a22;
->>>>>>> aaaac379
         return this;
     }
 
@@ -1121,7 +1015,6 @@
      * @param scalar amount to scale the matrix's elements by
      */
     public multiplyScalar (scalar: number) {
-<<<<<<< HEAD
         this.v[0] *= scalar;
         this.v[1] *= scalar;
         this.v[2] *= scalar;
@@ -1131,17 +1024,6 @@
         this.v[6] *= scalar;
         this.v[7] *= scalar;
         this.v[8] *= scalar;
-=======
-        this.m00 *= scalar;
-        this.m01 *= scalar;
-        this.m02 *= scalar;
-        this.m03 *= scalar;
-        this.m04 *= scalar;
-        this.m05 *= scalar;
-        this.m06 *= scalar;
-        this.m07 *= scalar;
-        this.m08 *= scalar;
->>>>>>> aaaac379
         return this;
     }
 
@@ -1151,8 +1033,7 @@
      * @param vec vector to scale by
      */
     public scale (vec: Vec3) {
-<<<<<<< HEAD
-        const x = vec.v[0], y = vec.v[1];
+        const x = vec.v[0]; const y = vec.v[1];
         this.v[0] *= x;
         this.v[1] *= x;
         this.v[2] *= x;
@@ -1160,21 +1041,6 @@
         this.v[3] *= y;
         this.v[4] *= y;
         this.v[5] *= y;
-=======
-        const x = vec.x; const y = vec.y;
-
-        this.m00 = x * this.m00;
-        this.m01 = x * this.m01;
-        this.m02 = x * this.m02;
-
-        this.m03 = y * this.m03;
-        this.m04 = y * this.m04;
-        this.m05 = y * this.m05;
-
-        this.m06 = this.m06;
-        this.m07 = this.m07;
-        this.m08 = this.m08;
->>>>>>> aaaac379
         return this;
     }
 
