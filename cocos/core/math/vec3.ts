--- conflicted
+++ resolved
@@ -671,11 +671,7 @@
     }
 
     /**
-<<<<<<< HEAD
-     * @en The x value of the vector.
-=======
      * @en x component.
->>>>>>> aaaac379
      * @zh x 分量。
      */
     public get x (): number {
@@ -686,7 +682,7 @@
     }
 
     /**
-     * @en The y value of the vector.
+     * @en y component.
      * @zh y 分量。
      */
     public get y (): number {
@@ -697,13 +693,8 @@
     }
 
     /**
-<<<<<<< HEAD
-     * @en The z value of the vector.
+     * @en z component.
      * @zh z 分量。
-=======
-     * @en y component.
-     * @zh y 分量。
->>>>>>> aaaac379
      */
     public get z (): number {
         return this.v[2];
@@ -713,13 +704,8 @@
     }
 
     /**
-<<<<<<< HEAD
      * @en Get the internal data in vec3.
      * @zh 获取 Vec3 的内部数据。
-=======
-     * @en z component.
-     * @zh z 分量。
->>>>>>> aaaac379
      */
     public declare v: Float32Array;
 
@@ -797,21 +783,12 @@
     public equals (other: Vec3, epsilon = EPSILON) {
         const v = other.v;
         return (
-<<<<<<< HEAD
-            Math.abs(this.v[0] - v[0]) <=
-            epsilon * Math.max(1.0, Math.abs(this.v[0]), Math.abs(v[0])) &&
-            Math.abs(this.v[1] - v[1]) <=
-            epsilon * Math.max(1.0, Math.abs(this.v[1]), Math.abs(v[1])) &&
-            Math.abs(this.v[2] - v[2]) <=
-            epsilon * Math.max(1.0, Math.abs(this.v[2]), Math.abs(v[2]))
-=======
-            Math.abs(this.x - other.x)
-            <= epsilon * Math.max(1.0, Math.abs(this.x), Math.abs(other.x))
-            && Math.abs(this.y - other.y)
-            <= epsilon * Math.max(1.0, Math.abs(this.y), Math.abs(other.y))
-            && Math.abs(this.z - other.z)
-            <= epsilon * Math.max(1.0, Math.abs(this.z), Math.abs(other.z))
->>>>>>> aaaac379
+            Math.abs(this.v[0] - v[0])
+            <= epsilon * Math.max(1.0, Math.abs(this.v[0]), Math.abs(v[0]))
+            && Math.abs(this.v[1] - v[1])
+            <= epsilon * Math.max(1.0, Math.abs(this.v[1]), Math.abs(v[1]))
+            && Math.abs(this.v[2] - v[2])
+            <= epsilon * Math.max(1.0, Math.abs(this.v[2]), Math.abs(v[2]))
         );
     }
 
@@ -826,21 +803,12 @@
      */
     public equals3f (x: number, y: number, z: number, epsilon = EPSILON) {
         return (
-<<<<<<< HEAD
-            Math.abs(this.v[0] - x) <=
-            epsilon * Math.max(1.0, Math.abs(this.v[0]), Math.abs(x)) &&
-            Math.abs(this.v[1] - y) <=
-            epsilon * Math.max(1.0, Math.abs(this.v[1]), Math.abs(y)) &&
-            Math.abs(this.v[2] - z) <=
-            epsilon * Math.max(1.0, Math.abs(this.v[2]), Math.abs(z))
-=======
-            Math.abs(this.x - x)
-            <= epsilon * Math.max(1.0, Math.abs(this.x), Math.abs(x))
-            && Math.abs(this.y - y)
-            <= epsilon * Math.max(1.0, Math.abs(this.y), Math.abs(y))
-            && Math.abs(this.z - z)
-            <= epsilon * Math.max(1.0, Math.abs(this.z), Math.abs(z))
->>>>>>> aaaac379
+            Math.abs(this.v[0] - x)
+            <= epsilon * Math.max(1.0, Math.abs(this.v[0]), Math.abs(x))
+            && Math.abs(this.v[1] - y)
+            <= epsilon * Math.max(1.0, Math.abs(this.v[1]), Math.abs(y))
+            && Math.abs(this.v[2] - z)
+            <= epsilon * Math.max(1.0, Math.abs(this.v[2]), Math.abs(z))
         );
     }
 
@@ -883,15 +851,9 @@
      * @param ratio The interpolation coefficient.The range is [0,1].
      */
     public lerp (to: Vec3, ratio: number) {
-<<<<<<< HEAD
-        this.v[0] = this.v[0] + ratio * (to.x - this.v[0]);
-        this.v[1] = this.v[1] + ratio * (to.y - this.v[1]);
-        this.v[2] = this.v[2] + ratio * (to.z - this.v[2]);
-=======
-        this.x += ratio * (to.x - this.x);
-        this.y += ratio * (to.y - this.y);
-        this.z += ratio * (to.z - this.z);
->>>>>>> aaaac379
+        this.v[0] += ratio * (to.x - this.v[0]);
+        this.v[1] += ratio * (to.y - this.v[1]);
+        this.v[2] += ratio * (to.z - this.v[2]);
         return this;
     }
 
@@ -901,16 +863,10 @@
      * @param other specified vector
      */
     public add (other: Vec3) {
-<<<<<<< HEAD
         const v = other.v;
-        this.v[0] = this.v[0] + v[0];
-        this.v[1] = this.v[1] + v[1];
-        this.v[2] = this.v[2] + v[2];
-=======
-        this.x += other.x;
-        this.y += other.y;
-        this.z += other.z;
->>>>>>> aaaac379
+        this.v[0] += v[0];
+        this.v[1] += v[1];
+        this.v[2] += v[2];
         return this;
     }
 
@@ -922,15 +878,9 @@
      * @param z The z value of specified vector
      */
     public add3f (x: number, y: number, z: number) {
-<<<<<<< HEAD
-        this.v[0] = this.v[0] + x;
-        this.v[1] = this.v[1] + y;
-        this.v[2] = this.v[2] + z;
-=======
-        this.x += x;
-        this.y += y;
-        this.z += z;
->>>>>>> aaaac379
+        this.v[0] += x;
+        this.v[1] += y;
+        this.v[2] += z;
         return this;
     }
 
@@ -940,16 +890,10 @@
      * @param other specified vector
      */
     public subtract (other: Vec3) {
-<<<<<<< HEAD
         const v = other.v;
-        this.v[0] = this.v[0] - v[0];
-        this.v[1] = this.v[1] - v[1];
-        this.v[2] = this.v[2] - v[2];
-=======
-        this.x -= other.x;
-        this.y -= other.y;
-        this.z -= other.z;
->>>>>>> aaaac379
+        this.v[0] -= v[0];
+        this.v[1] -= v[1];
+        this.v[2] -= v[2];
         return this;
     }
 
@@ -961,15 +905,9 @@
      * @param z The z value of specified vector
      */
     public subtract3f (x: number, y: number, z: number) {
-<<<<<<< HEAD
-        this.v[0] = this.v[0] - x;
-        this.v[1] = this.v[1] - y;
-        this.v[2] = this.v[2] - z;
-=======
-        this.x -= x;
-        this.y -= y;
-        this.z -= z;
->>>>>>> aaaac379
+        this.v[0] -= x;
+        this.v[1] -= y;
+        this.v[2] -= z;
         return this;
     }
 
@@ -980,15 +918,9 @@
      */
     public multiplyScalar (scalar: number) {
         if (typeof scalar === 'object') { console.warn('should use Vec3.multiply for vector * vector operation'); }
-<<<<<<< HEAD
-        this.v[0] = this.v[0] * scalar;
-        this.v[1] = this.v[1] * scalar;
-        this.v[2] = this.v[2] * scalar;
-=======
-        this.x *= scalar;
-        this.y *= scalar;
-        this.z *= scalar;
->>>>>>> aaaac379
+        this.v[0] *= scalar;
+        this.v[1] *= scalar;
+        this.v[2] *= scalar;
         return this;
     }
 
@@ -999,16 +931,10 @@
      */
     public multiply (other: Vec3) {
         if (typeof other !== 'object') { console.warn('should use Vec3.scale for vector * scalar operation'); }
-<<<<<<< HEAD
         const v = other.v;
-        this.v[0] = this.v[0] * v[0];
-        this.v[1] = this.v[1] * v[1];
-        this.v[2] = this.v[2] * v[2];
-=======
-        this.x *= other.x;
-        this.y *= other.y;
-        this.z *= other.z;
->>>>>>> aaaac379
+        this.v[0] *= v[0];
+        this.v[1] *= v[1];
+        this.v[2] *= v[2];
         return this;
     }
 
@@ -1020,15 +946,9 @@
      * @param z The z value of specified vector
      */
     public multiply3f (x: number, y: number, z: number) {
-<<<<<<< HEAD
-        this.v[0] = this.v[0] * x;
-        this.v[1] = this.v[1] * y;
-        this.v[2] = this.v[2] * z;
-=======
-        this.x *= x;
-        this.y *= y;
-        this.z *= z;
->>>>>>> aaaac379
+        this.v[0] *= x;
+        this.v[1] *= y;
+        this.v[2] *= z;
         return this;
     }
 
@@ -1038,16 +958,10 @@
      * @param other specified vector
      */
     public divide (other: Vec3) {
-<<<<<<< HEAD
         const v = other.v;
-        this.v[0] = this.v[0] / v[0];
-        this.v[1] = this.v[1] / v[1];
-        this.v[2] = this.v[2] / v[2];
-=======
-        this.x /= other.x;
-        this.y /= other.y;
-        this.z /= other.z;
->>>>>>> aaaac379
+        this.v[0] /= v[0];
+        this.v[1] /= v[1];
+        this.v[2] /= v[2];
         return this;
     }
 
@@ -1059,15 +973,9 @@
      * @param z The z value of specified vector
      */
     public divide3f (x: number, y: number, z: number) {
-<<<<<<< HEAD
-        this.v[0] = this.v[0] / x;
-        this.v[1] = this.v[1] / y;
-        this.v[2] = this.v[2] / z;
-=======
-        this.x /= x;
-        this.y /= y;
-        this.z /= z;
->>>>>>> aaaac379
+        this.v[0] /= x;
+        this.v[1] /= y;
+        this.v[2] /= z;
         return this;
     }
 
