--- conflicted
+++ resolved
@@ -482,11 +482,7 @@
     }
 
     /**
-<<<<<<< HEAD
-     * @en The x value of the vector.
-=======
      * @en x component.
->>>>>>> aaaac379
      * @zh x 分量。
      */
     public get x (): number {
@@ -497,7 +493,7 @@
     }
 
     /**
-     * @en The y value of the vector.
+     * @en y component.
      * @zh y 分量。
      */
     public get y (): number {
@@ -508,13 +504,8 @@
     }
 
     /**
-<<<<<<< HEAD
-     * @en The z value of the vector.
+     * @en z component.
      * @zh z 分量。
-=======
-     * @en y component.
-     * @zh y 分量。
->>>>>>> aaaac379
      */
     public get z (): number {
         return this.v[2];
@@ -524,13 +515,8 @@
     }
 
     /**
-<<<<<<< HEAD
      * @en The w value of the vector.
      * @zh w 分量。
-=======
-     * @en z component.
-     * @zh z 分量。
->>>>>>> aaaac379
      */
     public get w (): number {
         return this.v[3];
@@ -540,13 +526,8 @@
     }
 
     /**
-<<<<<<< HEAD
      * @en Get the internal data in vec4.
      * @zh 获取 Vec4 的内部数据。
-=======
-     * @en w component.
-     * @zh w 分量。
->>>>>>> aaaac379
      */
     public declare v: Float32Array;
 
@@ -558,7 +539,7 @@
         super();
         if (x && typeof x === 'object') {
             if (ArrayBuffer.isView(x)) {
-               this.v = x;
+                this.v = x;
             } else {
                 const v = x.v;
                 this.v = new Float32Array(4);
@@ -627,18 +608,11 @@
      * @returns Returns `true` when the components of both vectors are equal within the specified range of error; otherwise it returns `false`.
      */
     public equals (other: Vec4, epsilon = EPSILON) {
-<<<<<<< HEAD
         const v = other.v;
-        return (Math.abs(this.v[0] - v[0]) <= epsilon * Math.max(1.0, Math.abs(this.v[0]), Math.abs(v[0])) &&
-            Math.abs(this.v[1] - v[1]) <= epsilon * Math.max(1.0, Math.abs(this.v[1]), Math.abs(v[1])) &&
-            Math.abs(this.v[2] - v[2]) <= epsilon * Math.max(1.0, Math.abs(this.v[2]), Math.abs(v[2])) &&
-            Math.abs(this.v[3] - v[3]) <= epsilon * Math.max(1.0, Math.abs(this.v[3]), Math.abs(v[3])));
-=======
-        return (Math.abs(this.x - other.x) <= epsilon * Math.max(1.0, Math.abs(this.x), Math.abs(other.x))
-            && Math.abs(this.y - other.y) <= epsilon * Math.max(1.0, Math.abs(this.y), Math.abs(other.y))
-            && Math.abs(this.z - other.z) <= epsilon * Math.max(1.0, Math.abs(this.z), Math.abs(other.z))
-            && Math.abs(this.w - other.w) <= epsilon * Math.max(1.0, Math.abs(this.w), Math.abs(other.w)));
->>>>>>> aaaac379
+        return (Math.abs(this.v[0] - v[0]) <= epsilon * Math.max(1.0, Math.abs(this.v[0]), Math.abs(v[0]))
+            && Math.abs(this.v[1] - v[1]) <= epsilon * Math.max(1.0, Math.abs(this.v[1]), Math.abs(v[1]))
+            && Math.abs(this.v[2] - v[2]) <= epsilon * Math.max(1.0, Math.abs(this.v[2]), Math.abs(v[2]))
+            && Math.abs(this.v[3] - v[3]) <= epsilon * Math.max(1.0, Math.abs(this.v[3]), Math.abs(v[3])));
     }
 
     /**
@@ -652,17 +626,10 @@
      * @returns Returns `true` when the components of both vectors are equal within the specified range of error; otherwise it returns `false`.
      */
     public equals4f (x: number, y: number, z: number, w: number, epsilon = EPSILON) {
-<<<<<<< HEAD
-        return (Math.abs(this.v[0] - x) <= epsilon * Math.max(1.0, Math.abs(this.v[0]), Math.abs(x)) &&
-            Math.abs(this.v[1] - y) <= epsilon * Math.max(1.0, Math.abs(this.v[1]), Math.abs(y)) &&
-            Math.abs(this.v[2] - z) <= epsilon * Math.max(1.0, Math.abs(this.v[2]), Math.abs(z)) &&
-            Math.abs(this.v[3] - w) <= epsilon * Math.max(1.0, Math.abs(this.v[3]), Math.abs(w)));
-=======
-        return (Math.abs(this.x - x) <= epsilon * Math.max(1.0, Math.abs(this.x), Math.abs(x))
-            && Math.abs(this.y - y) <= epsilon * Math.max(1.0, Math.abs(this.y), Math.abs(y))
-            && Math.abs(this.z - z) <= epsilon * Math.max(1.0, Math.abs(this.z), Math.abs(z))
-            && Math.abs(this.w - w) <= epsilon * Math.max(1.0, Math.abs(this.w), Math.abs(w)));
->>>>>>> aaaac379
+        return (Math.abs(this.v[0] - x) <= epsilon * Math.max(1.0, Math.abs(this.v[0]), Math.abs(x))
+            && Math.abs(this.v[1] - y) <= epsilon * Math.max(1.0, Math.abs(this.v[1]), Math.abs(y))
+            && Math.abs(this.v[2] - z) <= epsilon * Math.max(1.0, Math.abs(this.v[2]), Math.abs(z))
+            && Math.abs(this.v[3] - w) <= epsilon * Math.max(1.0, Math.abs(this.v[3]), Math.abs(w)));
     }
 
     /**
@@ -740,18 +707,11 @@
      * @param other specified vector
      */
     public add (other: Vec4) {
-<<<<<<< HEAD
         const v = other.v;
-        this.v[0] = this.v[0] + v[0];
-        this.v[1] = this.v[1] + v[1];
-        this.v[2] = this.v[2] + v[2];
-        this.v[3] = this.v[3] + v[3];
-=======
-        this.x += other.x;
-        this.y += other.y;
-        this.z += other.z;
-        this.w += other.w;
->>>>>>> aaaac379
+        this.v[0] += v[0];
+        this.v[1] += v[1];
+        this.v[2] += v[2];
+        this.v[3] += v[3];
         return this;
     }
 
@@ -764,17 +724,10 @@
      * @param w The w value of specified vector
      */
     public add4f (x: number, y: number, z: number, w: number) {
-<<<<<<< HEAD
-        this.v[0] = this.v[0] + x;
-        this.v[1] = this.v[1] + y;
-        this.v[2] = this.v[2] + z;
-        this.v[3] = this.v[3] + w;
-=======
-        this.x += x;
-        this.y += y;
-        this.z += z;
-        this.w += w;
->>>>>>> aaaac379
+        this.v[0] += x;
+        this.v[1] += y;
+        this.v[2] += z;
+        this.v[3] += w;
         return this;
     }
 
@@ -784,18 +737,11 @@
      * @param other specified vector
      */
     public subtract (other: Vec4) {
-<<<<<<< HEAD
         const v = other.v;
-        this.v[0] = this.v[0] - v[0];
-        this.v[1] = this.v[1] - v[1];
-        this.v[2] = this.v[2] - v[2];
-        this.v[3] = this.v[3] - v[3];
-=======
-        this.x -= other.x;
-        this.y -= other.y;
-        this.z -= other.z;
-        this.w -= other.w;
->>>>>>> aaaac379
+        this.v[0] -= v[0];
+        this.v[1] -= v[1];
+        this.v[2] -= -v[2];
+        this.v[3] -= v[3];
         return this;
     }
 
@@ -808,17 +754,10 @@
      * @param w The w value of specified vector
      */
     public subtract4f (x: number, y: number, z: number, w: number) {
-<<<<<<< HEAD
-        this.v[0] = this.v[0] - x;
-        this.v[1] = this.v[1] - y;
-        this.v[2] = this.v[2] - z;
-        this.v[3] = this.v[3] - w;
-=======
-        this.x -= x;
-        this.y -= y;
-        this.z -= z;
-        this.w -= w;
->>>>>>> aaaac379
+        this.v[0] -= x;
+        this.v[1] -= y;
+        this.v[2] -= z;
+        this.v[3] -= w;
         return this;
     }
 
@@ -829,17 +768,10 @@
      */
     public multiplyScalar (scalar: number) {
         if (typeof scalar === 'object') { console.warn('should use Vec4.multiply for vector * vector operation'); }
-<<<<<<< HEAD
-        this.v[0] = this.v[0] * scalar;
-        this.v[1] = this.v[1] * scalar;
-        this.v[2] = this.v[2] * scalar;
-        this.v[3] = this.v[3] * scalar;
-=======
-        this.x *= scalar;
-        this.y *= scalar;
-        this.z *= scalar;
-        this.w *= scalar;
->>>>>>> aaaac379
+        this.v[0] *= scalar;
+        this.v[1] *= scalar;
+        this.v[2] *= scalar;
+        this.v[3] *= scalar;
         return this;
     }
 
@@ -850,18 +782,11 @@
      */
     public multiply (other: Vec4) {
         if (typeof other !== 'object') { console.warn('should use Vec4.scale for vector * scalar operation'); }
-<<<<<<< HEAD
         const v = other.v;
-        this.v[0] = this.v[0] * v[0];
-        this.v[1] = this.v[1] * v[1];
-        this.v[2] = this.v[2] * v[2];
-        this.v[3] = this.v[3] * v[3];
-=======
-        this.x *= other.x;
-        this.y *= other.y;
-        this.z *= other.z;
-        this.w *= other.w;
->>>>>>> aaaac379
+        this.v[0] *= v[0];
+        this.v[1] *= v[1];
+        this.v[2] *= v[2];
+        this.v[3] *= v[3];
         return this;
     }
 
@@ -874,17 +799,10 @@
      * @param w The w value of specified vector
      */
     public multiply4f (x: number, y: number, z: number, w: number) {
-<<<<<<< HEAD
-        this.v[0] = this.v[0] * x;
-        this.v[1] = this.v[1] * y;
-        this.v[2] = this.v[2] * z;
-        this.v[3] = this.v[3] * w;
-=======
-        this.x *= x;
-        this.y *= y;
-        this.z *= z;
-        this.w *= w;
->>>>>>> aaaac379
+        this.v[0] *= x;
+        this.v[1] *= y;
+        this.v[2] *= z;
+        this.v[3] *= w;
         return this;
     }
 
@@ -894,18 +812,11 @@
      * @param other specified vector
      */
     public divide (other: Vec4) {
-<<<<<<< HEAD
         const v = other.v;
-        this.v[0] = this.v[0] / v[0];
-        this.v[1] = this.v[1] / v[1];
-        this.v[2] = this.v[2] / v[2];
-        this.v[3] = this.v[3] / v[3];
-=======
-        this.x /= other.x;
-        this.y /= other.y;
-        this.z /= other.z;
-        this.w /= other.w;
->>>>>>> aaaac379
+        this.v[0] /= v[0];
+        this.v[1] /= v[1];
+        this.v[2] /= v[2];
+        this.v[3] /= v[3];
         return this;
     }
 
@@ -918,17 +829,10 @@
      * @param w The w value of specified vector
      */
     public divide4f (x: number, y: number, z: number, w: number) {
-<<<<<<< HEAD
-        this.v[0] = this.v[0] / x;
-        this.v[1] = this.v[1] / y;
-        this.v[2] = this.v[2] / z;
-        this.v[3] = this.v[3] / w;
-=======
-        this.x /= x;
-        this.y /= y;
-        this.z /= z;
-        this.w /= w;
->>>>>>> aaaac379
+        this.v[0] /= x;
+        this.v[1] /= y;
+        this.v[2] /= z;
+        this.v[3] /= w;
         return this;
     }
 
