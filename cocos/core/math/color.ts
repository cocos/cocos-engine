--- conflicted
+++ resolved
@@ -31,13 +31,8 @@
 
 import { CCClass } from '../data/class';
 import { ValueType } from '../value-types/value-type';
-<<<<<<< HEAD
-import { IColorLike, IColor } from './type-define';
-import { clamp, enumerableProps, EPSILON } from './utils';
-=======
 import { IColorLike } from './type-define';
 import { clamp, EPSILON } from './utils';
->>>>>>> 434249da
 import { legacyCC } from '../global-exports';
 
 const toFloat = 1 / 255;
@@ -64,11 +59,7 @@
      * @en Copy content of a color into another and save the results to out color.
      * @zh 获得指定颜色的拷贝
      */
-<<<<<<< HEAD
-    public static clone<Out extends IColorLike> (a: IColor) {
-=======
     public static clone<Out extends IColorLike> (a: Out) {
->>>>>>> 434249da
         const out = new Color();
         if (a._val) {
             out._val = a._val;
@@ -82,11 +73,7 @@
      * @en Clone a color and save the results to out color.
      * @zh 复制目标颜色
      */
-<<<<<<< HEAD
-    public static copy<Out extends IColorLike> (out: Out, a: IColor) {
-=======
     public static copy<Out extends IColorLike> (out: Out, a: Out) {
->>>>>>> 434249da
         out.r = a.r;
         out.g = a.g;
         out.b = a.b;
@@ -124,11 +111,7 @@
      * @en Add two colors by components. And save the results to out color.
      * @zh 逐通道颜色加法
      */
-<<<<<<< HEAD
-    public static add<Out extends IColorLike> (out: Out, a: IColor, b: IColor) {
-=======
     public static add<Out extends IColorLike> (out: Out, a: Out, b: Out) {
->>>>>>> 434249da
         out.r = a.r + b.r;
         out.g = a.g + b.g;
         out.b = a.b + b.b;
@@ -140,11 +123,7 @@
      * @en Subtract each components of color b from each components of color a. And save the results to out color.
      * @zh 逐通道颜色减法
      */
-<<<<<<< HEAD
-    public static subtract<Out extends IColorLike> (out: Out, a: IColor, b: IColor) {
-=======
     public static subtract<Out extends IColorLike> (out: Out, a: Out, b: Out) {
->>>>>>> 434249da
         out.r = a.r - b.r;
         out.g = a.g - b.g;
         out.b = a.b - b.b;
@@ -156,11 +135,7 @@
      * @en Multiply each components of two colors. And save the results to out color.
      * @zh 逐通道颜色乘法
      */
-<<<<<<< HEAD
-    public static multiply<Out extends IColorLike> (out: Out, a: IColor, b: IColor) {
-=======
     public static multiply<Out extends IColorLike> (out: Out, a: Out, b: Out) {
->>>>>>> 434249da
         out.r = a.r * b.r;
         out.g = a.g * b.g;
         out.b = a.b * b.b;
@@ -172,11 +147,7 @@
      * @en Divide each components of color a by each components of color b. And save the results to out color.
      * @zh 逐通道颜色除法
      */
-<<<<<<< HEAD
-    public static divide<Out extends IColorLike> (out: Out, a: IColor, b: IColor) {
-=======
     public static divide<Out extends IColorLike> (out: Out, a: Out, b: Out) {
->>>>>>> 434249da
         out.r = a.r / b.r;
         out.g = a.g / b.g;
         out.b = a.b / b.b;
@@ -188,11 +159,7 @@
      * @en Multiply all channels in a color with the given scale factor, and save the results to out color.
      * @zh 全通道统一缩放颜色
      */
-<<<<<<< HEAD
-    public static scale<Out extends IColorLike> (out: Out, a: IColor, b: number) {
-=======
     public static scale<Out extends IColorLike> (out: Out, a: Out, b: number) {
->>>>>>> 434249da
         out.r = a.r * b;
         out.g = a.g * b;
         out.b = a.b * b;
@@ -248,11 +215,7 @@
      * @en Check whether the two given colors are identical
      * @zh 颜色等价判断
      */
-<<<<<<< HEAD
-    public static strictEquals<Out extends IColorLike> (a: IColor, b: IColor) {
-=======
     public static strictEquals<Out extends IColorLike> (a: Out, b: Out) {
->>>>>>> 434249da
         return a.r === b.r && a.g === b.g && a.b === b.b && a.a === b.a;
     }
 
@@ -260,11 +223,7 @@
      * @en Check whether the two given colors are approximately equivalent. Difference of each channel is smaller that the epsilon.
      * @zh 排除浮点数误差的颜色近似等价判断
      */
-<<<<<<< HEAD
-    public static equals<Out extends IColorLike> (a: IColor, b: IColor, epsilon = EPSILON) {
-=======
     public static equals<Out extends IColorLike> (a: Out, b: Out, epsilon = EPSILON) {
->>>>>>> 434249da
         return (Math.abs(a.r - b.r) <= epsilon * Math.max(1.0, Math.abs(a.r), Math.abs(b.r))
             && Math.abs(a.g - b.g) <= epsilon * Math.max(1.0, Math.abs(a.g), Math.abs(b.g))
             && Math.abs(a.b - b.b) <= epsilon * Math.max(1.0, Math.abs(a.b), Math.abs(b.b))
@@ -275,11 +234,7 @@
      * @en Convert the given color to a hex color value. And save the results to out color.
      * @zh 获取指定颜色的整型数据表示
      */
-<<<<<<< HEAD
-    public static hex<Out extends IColorLike> (a: IColor) {
-=======
     public static hex<Out extends IColorLike> (a: Out) {
->>>>>>> 434249da
         return ((a.r * 255) << 24 | (a.g * 255) << 16 | (a.b * 255) << 8 | a.a * 255) >>> 0;
     }
 
@@ -351,11 +306,7 @@
      * @zh 构造与指定颜色相等的颜色。
      * @param other Specified color
      */
-<<<<<<< HEAD
-    constructor (other: Color | Readonly<Color>);
-=======
     constructor (other: Color);
->>>>>>> 434249da
 
     /**
      * @en Construct a color form the hex color string
@@ -375,11 +326,7 @@
      */
     constructor (r?: number, g?: number, b?: number, a?: number);
 
-<<<<<<< HEAD
-    constructor (r?: number | Color | Readonly<Color> | string, g?: number, b?: number, a?: number) {
-=======
     constructor (r?: number | Color | string, g?: number, b?: number, a?: number) {
->>>>>>> 434249da
         super();
         if (typeof r === 'string') {
             this.fromHEX(r);
@@ -406,11 +353,7 @@
      * @param other Specified color
      * @returns Returns `true` when all channels of both colours are equal; otherwise returns `false`.
      */
-<<<<<<< HEAD
-    public equals (other: Color | Readonly<Color>) {
-=======
     public equals (other: Color) {
->>>>>>> 434249da
         return other && this._val === other._val;
     }
 
@@ -666,11 +609,7 @@
      * @param [a=255] alpha component of the color
      * @returns Current color.
      */
-<<<<<<< HEAD
-    public set(other: Color | Readonly<Color>): Color;
-=======
     public set(other: Color): Color;
->>>>>>> 434249da
     public set(r?: number, g?: number, b?: number, a?: number): Color;
     public set (r?: number | Color, g?: number, b?: number, a?: number): Color {
         if (typeof r === 'object') {
@@ -698,11 +637,7 @@
      * @zh 将当前颜色乘以与指定颜色
      * @param other The specified color.
      */
-<<<<<<< HEAD
-    public multiply (other: Color | Readonly<Color>) {
-=======
     public multiply (other: Color) {
->>>>>>> 434249da
         const r = ((this._val & 0x000000ff) * other.r) >> 8;
         const g = ((this._val & 0x0000ff00) * other.g) >> 8;
         const b = ((this._val & 0x00ff0000) * other.b) >> 8;
