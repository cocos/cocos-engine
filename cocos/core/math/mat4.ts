/*
 Copyright (c) 2018-2020 Xiamen Yaji Software Co., Ltd.

 http://www.cocos.com

 Permission is hereby granted, free of charge, to any person obtaining a copy
 of this software and associated engine source code (the "Software"), a limited,
 worldwide, royalty-free, non-assignable, revocable and non-exclusive license
 to use Cocos Creator solely to develop games on your target platforms. You shall
 not use Cocos Creator software for developing other software or tools that's
 used for developing games. You are not granted to publish, distribute,
 sublicense, and/or sell copies of Cocos Creator.

 The software or tools in this License Agreement are licensed, not sold.
 Xiamen Yaji Software Co., Ltd. reserves all rights not expressly granted to you.

 THE SOFTWARE IS PROVIDED "AS IS", WITHOUT WARRANTY OF ANY KIND, EXPRESS OR
 IMPLIED, INCLUDING BUT NOT LIMITED TO THE WARRANTIES OF MERCHANTABILITY,
 FITNESS FOR A PARTICULAR PURPOSE AND NONINFRINGEMENT. IN NO EVENT SHALL THE
 AUTHORS OR COPYRIGHT HOLDERS BE LIABLE FOR ANY CLAIM, DAMAGES OR OTHER
 LIABILITY, WHETHER IN AN ACTION OF CONTRACT, TORT OR OTHERWISE, ARISING FROM,
 OUT OF OR IN CONNECTION WITH THE SOFTWARE OR THE USE OR OTHER DEALINGS IN
 THE SOFTWARE.
*/

/**
 * @packageDocumentation
 * @module core/math
 */

import { CCClass } from '../data/class';
import { ValueType } from '../value-types/value-type';
import { Mat3 } from './mat3';
import { Quat } from './quat';
import { IMat4Like, IVec3Like } from './type-define';
import { EPSILON } from './utils';
import { Vec3 } from './vec3';
import { legacyCC } from '../global-exports';

export const preTransforms = Object.freeze([
    Object.freeze([1,  0,  0,  1]), // SurfaceTransform.IDENTITY
    Object.freeze([0,  1, -1,  0]), // SurfaceTransform.ROTATE_90
    Object.freeze([-1,  0,  0, -1]), // SurfaceTransform.ROTATE_180
    Object.freeze([0, -1,  1,  0]), // SurfaceTransform.ROTATE_270
]);

/**
 * @en Mathematical 4x4 matrix.
 * @zh 表示四维（4x4）矩阵。
 */

export class Mat4 extends ValueType {
    public static IDENTITY = Object.freeze(new Mat4());

    /**
     * @en Clone a matrix and save the results to out matrix
     * @zh 获得指定矩阵的拷贝
     */
    public static clone <Out extends IMat4Like> (a: Out) {
        return new Mat4(
            a.m00, a.m01, a.m02, a.m03,
            a.m04, a.m05, a.m06, a.m07,
            a.m08, a.m09, a.m10, a.m11,
            a.m12, a.m13, a.m14, a.m15,
        );
    }

    /**
     * @en Copy a matrix into the out matrix
     * @zh 复制目标矩阵
     */
    public static copy <Out extends IMat4Like> (out: Out, a: Out) {
        out.m00 = a.m00;
        out.m01 = a.m01;
        out.m02 = a.m02;
        out.m03 = a.m03;
        out.m04 = a.m04;
        out.m05 = a.m05;
        out.m06 = a.m06;
        out.m07 = a.m07;
        out.m08 = a.m08;
        out.m09 = a.m09;
        out.m10 = a.m10;
        out.m11 = a.m11;
        out.m12 = a.m12;
        out.m13 = a.m13;
        out.m14 = a.m14;
        out.m15 = a.m15;
        return out;
    }

    /**
     * @en Sets a matrix with the given values and save the results to out matrix
     * @zh 设置矩阵值
     */
    public static set <Out extends IMat4Like>  (
        out: Out,
        m00: number, m01: number, m02: number, m03: number,
        m10: number, m11: number, m12: number, m13: number,
        m20: number, m21: number, m22: number, m23: number,
        m30: number, m31: number, m32: number, m33: number,
    ) {
        out.m00 = m00; out.m01 = m01; out.m02 = m02; out.m03 = m03;
        out.m04 = m10; out.m05 = m11; out.m06 = m12; out.m07 = m13;
        out.m08 = m20; out.m09 = m21; out.m10 = m22; out.m11 = m23;
        out.m12 = m30; out.m13 = m31; out.m14 = m32; out.m15 = m33;
        return out;
    }

    /**
     * @en return an identity matrix.
     * @zh 将目标赋值为单位矩阵
     */
    public static identity <Out extends IMat4Like> (out: Out) {
        out.m00 = 1;
        out.m01 = 0;
        out.m02 = 0;
        out.m03 = 0;
        out.m04 = 0;
        out.m05 = 1;
        out.m06 = 0;
        out.m07 = 0;
        out.m08 = 0;
        out.m09 = 0;
        out.m10 = 1;
        out.m11 = 0;
        out.m12 = 0;
        out.m13 = 0;
        out.m14 = 0;
        out.m15 = 1;
        return out;
    }

    /**
     * @en Transposes a matrix and save the results to out matrix
     * @zh 转置矩阵
     */
    public static transpose <Out extends IMat4Like> (out: Out, a: Out) {
        // If we are transposing ourselves we can skip a few steps but have to cache some values
        if (out === a) {
            const a01 = a.m01; const a02 = a.m02; const a03 = a.m03; const a12 = a.m06; const a13 = a.m07; const a23 = a.m11;
            out.m01 = a.m04;
            out.m02 = a.m08;
            out.m03 = a.m12;
            out.m04 = a01;
            out.m06 = a.m09;
            out.m07 = a.m13;
            out.m08 = a02;
            out.m09 = a12;
            out.m11 = a.m14;
            out.m12 = a03;
            out.m13 = a13;
            out.m14 = a23;
        } else {
            out.m00 = a.m00;
            out.m01 = a.m04;
            out.m02 = a.m08;
            out.m03 = a.m12;
            out.m04 = a.m01;
            out.m05 = a.m05;
            out.m06 = a.m09;
            out.m07 = a.m13;
            out.m08 = a.m02;
            out.m09 = a.m06;
            out.m10 = a.m10;
            out.m11 = a.m14;
            out.m12 = a.m03;
            out.m13 = a.m07;
            out.m14 = a.m11;
            out.m15 = a.m15;
        }
        return out;
    }

    /**
     * @en Inverts a matrix. When matrix is not invertible the matrix will be set to zeros.
     * @zh 矩阵求逆，注意，在矩阵不可逆时，会返回一个全为 0 的矩阵。
     */
    public static invert <Out extends IMat4Like> (out: Out, a: Out) {
        const a00 = a.m00; const a01 = a.m01; const a02 = a.m02; const a03 = a.m03;
        const a10 = a.m04; const a11 = a.m05; const a12 = a.m06; const a13 = a.m07;
        const a20 = a.m08; const a21 = a.m09; const a22 = a.m10; const a23 = a.m11;
        const a30 = a.m12; const a31 = a.m13; const a32 = a.m14; const a33 = a.m15;

        const b00 = a00 * a11 - a01 * a10;
        const b01 = a00 * a12 - a02 * a10;
        const b02 = a00 * a13 - a03 * a10;
        const b03 = a01 * a12 - a02 * a11;
        const b04 = a01 * a13 - a03 * a11;
        const b05 = a02 * a13 - a03 * a12;
        const b06 = a20 * a31 - a21 * a30;
        const b07 = a20 * a32 - a22 * a30;
        const b08 = a20 * a33 - a23 * a30;
        const b09 = a21 * a32 - a22 * a31;
        const b10 = a21 * a33 - a23 * a31;
        const b11 = a22 * a33 - a23 * a32;

        // Calculate the determinant
        let det = b00 * b11 - b01 * b10 + b02 * b09 + b03 * b08 - b04 * b07 + b05 * b06;

        if (det === 0) {
            out.m00 = 0; out.m01 = 0; out.m02 = 0; out.m03 = 0;
            out.m04 = 0; out.m05 = 0; out.m06 = 0; out.m07 = 0;
            out.m08 = 0; out.m09 = 0; out.m10 = 0; out.m11 = 0;
            out.m12 = 0; out.m13 = 0; out.m14 = 0; out.m15 = 0;
            return out;
        }
        det = 1.0 / det;

        out.m00 = (a11 * b11 - a12 * b10 + a13 * b09) * det;
        out.m01 = (a02 * b10 - a01 * b11 - a03 * b09) * det;
        out.m02 = (a31 * b05 - a32 * b04 + a33 * b03) * det;
        out.m03 = (a22 * b04 - a21 * b05 - a23 * b03) * det;
        out.m04 = (a12 * b08 - a10 * b11 - a13 * b07) * det;
        out.m05 = (a00 * b11 - a02 * b08 + a03 * b07) * det;
        out.m06 = (a32 * b02 - a30 * b05 - a33 * b01) * det;
        out.m07 = (a20 * b05 - a22 * b02 + a23 * b01) * det;
        out.m08 = (a10 * b10 - a11 * b08 + a13 * b06) * det;
        out.m09 = (a01 * b08 - a00 * b10 - a03 * b06) * det;
        out.m10 = (a30 * b04 - a31 * b02 + a33 * b00) * det;
        out.m11 = (a21 * b02 - a20 * b04 - a23 * b00) * det;
        out.m12 = (a11 * b07 - a10 * b09 - a12 * b06) * det;
        out.m13 = (a00 * b09 - a01 * b07 + a02 * b06) * det;
        out.m14 = (a31 * b01 - a30 * b03 - a32 * b00) * det;
        out.m15 = (a20 * b03 - a21 * b01 + a22 * b00) * det;

        return out;
    }

    /**
     * @en Calculates the determinant of a matrix
     * @zh 矩阵行列式
     */
    public static determinant <Out extends IMat4Like> (a: Out): number {
        const a00 = a.m00; const a01 = a.m01; const a02 = a.m02; const a03 = a.m03;
        const a10 = a.m04; const a11 = a.m05; const a12 = a.m06; const a13 = a.m07;
        const a20 = a.m08; const a21 = a.m09; const a22 = a.m10; const a23 = a.m11;
        const a30 = a.m12; const a31 = a.m13; const a32 = a.m14; const a33 = a.m15;

        const b00 = a00 * a11 - a01 * a10;
        const b01 = a00 * a12 - a02 * a10;
        const b02 = a00 * a13 - a03 * a10;
        const b03 = a01 * a12 - a02 * a11;
        const b04 = a01 * a13 - a03 * a11;
        const b05 = a02 * a13 - a03 * a12;
        const b06 = a20 * a31 - a21 * a30;
        const b07 = a20 * a32 - a22 * a30;
        const b08 = a20 * a33 - a23 * a30;
        const b09 = a21 * a32 - a22 * a31;
        const b10 = a21 * a33 - a23 * a31;
        const b11 = a22 * a33 - a23 * a32;

        // Calculate the determinant
        return b00 * b11 - b01 * b10 + b02 * b09 + b03 * b08 - b04 * b07 + b05 * b06;
    }

    /**
     * @en Multiply two matrices and save the results to out matrix
     * @zh 矩阵乘法
     */
    public static multiply <Out extends IMat4Like> (out: Out, a: Out, b: Out) {
        const a00 = a.m00; const a01 = a.m01; const a02 = a.m02; const a03 = a.m03;
        const a10 = a.m04; const a11 = a.m05; const a12 = a.m06; const a13 = a.m07;
        const a20 = a.m08; const a21 = a.m09; const a22 = a.m10; const a23 = a.m11;
        const a30 = a.m12; const a31 = a.m13; const a32 = a.m14; const a33 = a.m15;

        // Cache only the current line of the second matrix
        let b0 = b.m00; let b1 = b.m01; let b2 = b.m02; let b3 = b.m03;
        out.m00 = b0 * a00 + b1 * a10 + b2 * a20 + b3 * a30;
        out.m01 = b0 * a01 + b1 * a11 + b2 * a21 + b3 * a31;
        out.m02 = b0 * a02 + b1 * a12 + b2 * a22 + b3 * a32;
        out.m03 = b0 * a03 + b1 * a13 + b2 * a23 + b3 * a33;

        b0 = b.m04; b1 = b.m05; b2 = b.m06; b3 = b.m07;
        out.m04 = b0 * a00 + b1 * a10 + b2 * a20 + b3 * a30;
        out.m05 = b0 * a01 + b1 * a11 + b2 * a21 + b3 * a31;
        out.m06 = b0 * a02 + b1 * a12 + b2 * a22 + b3 * a32;
        out.m07 = b0 * a03 + b1 * a13 + b2 * a23 + b3 * a33;

        b0 = b.m08; b1 = b.m09; b2 = b.m10; b3 = b.m11;
        out.m08 = b0 * a00 + b1 * a10 + b2 * a20 + b3 * a30;
        out.m09 = b0 * a01 + b1 * a11 + b2 * a21 + b3 * a31;
        out.m10 = b0 * a02 + b1 * a12 + b2 * a22 + b3 * a32;
        out.m11 = b0 * a03 + b1 * a13 + b2 * a23 + b3 * a33;

        b0 = b.m12; b1 = b.m13; b2 = b.m14; b3 = b.m15;
        out.m12 = b0 * a00 + b1 * a10 + b2 * a20 + b3 * a30;
        out.m13 = b0 * a01 + b1 * a11 + b2 * a21 + b3 * a31;
        out.m14 = b0 * a02 + b1 * a12 + b2 * a22 + b3 * a32;
        out.m15 = b0 * a03 + b1 * a13 + b2 * a23 + b3 * a33;
        return out;
    }

    /**
     * @en Transform a matrix with the given vector and save results to the out matrix
     * @zh 在给定矩阵变换基础上加入变换
     */
    public static transform <Out extends IMat4Like, VecLike extends IVec3Like> (out: Out, a: Out, v: VecLike) {
        const x = v.x; const y = v.y; const z = v.z;
        if (a === out) {
            out.m12 = a.m00 * x + a.m04 * y + a.m08 * z + a.m12;
            out.m13 = a.m01 * x + a.m05 * y + a.m09 * z + a.m13;
            out.m14 = a.m02 * x + a.m06 * y + a.m10 * z + a.m14;
            out.m15 = a.m03 * x + a.m07 * y + a.m11 * z + a.m15;
        } else {
            const a00 = a.m00; const a01 = a.m01; const a02 = a.m02; const a03 = a.m03;
            const a10 = a.m04; const a11 = a.m05; const a12 = a.m06; const a13 = a.m07;
            const a20 = a.m08; const a21 = a.m09; const a22 = a.m10; const a23 = a.m11;
            const a30 = a.m12; const a31 = a.m13; const a32 = a.m14; const a33 = a.m15;

            out.m00 = a00; out.m01 = a01; out.m02 = a02; out.m03 = a03;
            out.m04 = a10; out.m05 = a11; out.m06 = a12; out.m07 = a13;
            out.m08 = a20; out.m09 = a21; out.m10 = a22; out.m11 = a23;

            out.m12 = a00 * x + a10 * y + a20 * z + a.m12;
            out.m13 = a01 * x + a11 * y + a21 * z + a.m13;
            out.m14 = a02 * x + a12 * y + a22 * z + a.m14;
            out.m15 = a03 * x + a13 * y + a23 * z + a.m15;
        }
        return out;
    }

    /**
     * @en Transform a matrix with the given translation vector and save results to the out matrix
     * @zh 在给定矩阵变换基础上加入新位移变换
     */
    public static translate <Out extends IMat4Like, VecLike extends IVec3Like> (out: Out, a: Out, v: VecLike) {
        console.warn('function changed');
        if (a === out) {
            out.m12 += v.x;
            out.m13 += v.y;
            out.m14 += v.z;
        } else {
            out.m00 = a.m00; out.m01 = a.m01; out.m02 = a.m02; out.m03 = a.m03;
            out.m04 = a.m04; out.m05 = a.m05; out.m06 = a.m06; out.m07 = a.m07;
            out.m08 = a.m08; out.m09 = a.m09; out.m10 = a.m10; out.m11 = a.m11;
            out.m12 += v.x;
            out.m13 += v.y;
            out.m14 += v.z;
            out.m15 = a.m15;
        }
        return out;
    }

    /**
     * @en Multiply a matrix with a scale matrix given by a scale vector and save the results into the out matrix
     * @zh 在给定矩阵变换基础上加入新缩放变换
     */
    public static scale <Out extends IMat4Like, VecLike extends IVec3Like> (out: Out, a: Out, v: VecLike) {
        const x = v.x; const y = v.y; const z = v.z;
        out.m00 = a.m00 * x;
        out.m01 = a.m01 * x;
        out.m02 = a.m02 * x;
        out.m03 = a.m03 * x;
        out.m04 = a.m04 * y;
        out.m05 = a.m05 * y;
        out.m06 = a.m06 * y;
        out.m07 = a.m07 * y;
        out.m08 = a.m08 * z;
        out.m09 = a.m09 * z;
        out.m10 = a.m10 * z;
        out.m11 = a.m11 * z;
        out.m12 = a.m12;
        out.m13 = a.m13;
        out.m14 = a.m14;
        out.m15 = a.m15;
        return out;
    }

    /**
     * @en Rotates the transform by the given angle and save the results into the out matrix
     * @zh 在给定矩阵变换基础上加入新旋转变换
     * @param rad Angle of rotation (in radians)
     * @param axis axis of rotation
     */
    public static rotate <Out extends IMat4Like, VecLike extends IVec3Like> (out: Out, a: Out, rad: number, axis: VecLike) {
        let x = axis.x; let y = axis.y; let z = axis.z;

        let len = Math.sqrt(x * x + y * y + z * z);

        if (Math.abs(len) < EPSILON) {
            return null;
        }

        len = 1 / len;
        x *= len;
        y *= len;
        z *= len;

        const s = Math.sin(rad);
        const c = Math.cos(rad);
        const t = 1 - c;

        const a00 = a.m00; const a01 = a.m01; const a02 = a.m02; const a03 = a.m03;
        const a10 = a.m04; const a11 = a.m05; const a12 = a.m06; const a13 = a.m07;
        const a20 = a.m08; const a21 = a.m09; const a22 = a.m10; const a23 = a.m11;

        // Construct the elements of the rotation matrix
        const b00 = x * x * t + c; const b01 = y * x * t + z * s; const b02 = z * x * t - y * s;
        const b10 = x * y * t - z * s; const b11 = y * y * t + c; const b12 = z * y * t + x * s;
        const b20 = x * z * t + y * s; const b21 = y * z * t - x * s; const b22 = z * z * t + c;

        // Perform rotation-specific matrix multiplication
        out.m00 = a00 * b00 + a10 * b01 + a20 * b02;
        out.m01 = a01 * b00 + a11 * b01 + a21 * b02;
        out.m02 = a02 * b00 + a12 * b01 + a22 * b02;
        out.m03 = a03 * b00 + a13 * b01 + a23 * b02;
        out.m04 = a00 * b10 + a10 * b11 + a20 * b12;
        out.m05 = a01 * b10 + a11 * b11 + a21 * b12;
        out.m06 = a02 * b10 + a12 * b11 + a22 * b12;
        out.m07 = a03 * b10 + a13 * b11 + a23 * b12;
        out.m08 = a00 * b20 + a10 * b21 + a20 * b22;
        out.m09 = a01 * b20 + a11 * b21 + a21 * b22;
        out.m10 = a02 * b20 + a12 * b21 + a22 * b22;
        out.m11 = a03 * b20 + a13 * b21 + a23 * b22;

        // If the source and destination differ, copy the unchanged last row
        if (a !== out) {
            out.m12 = a.m12;
            out.m13 = a.m13;
            out.m14 = a.m14;
            out.m15 = a.m15;
        }

        return out;
    }

    /**
     * @en Transform a matrix with a given angle around X axis and save the results to the out matrix
     * @zh 在给定矩阵变换基础上加入绕 X 轴的旋转变换
     * @param rad Angle of rotation (in radians)
     */
    public static rotateX <Out extends IMat4Like> (out: Out, a: Out, rad: number) {
        const s = Math.sin(rad);
        const c = Math.cos(rad);
        const a10 = a.m04;
        const a11 = a.m05;
        const a12 = a.m06;
        const a13 = a.m07;
        const a20 = a.m08;
        const a21 = a.m09;
        const a22 = a.m10;
        const a23 = a.m11;

        if (a !== out) { // If the source and destination differ, copy the unchanged rows
            out.m00 = a.m00;
            out.m01 = a.m01;
            out.m02 = a.m02;
            out.m03 = a.m03;
            out.m12 = a.m12;
            out.m13 = a.m13;
            out.m14 = a.m14;
            out.m15 = a.m15;
        }

        // Perform axis-specific matrix multiplication
        out.m04 = a10 * c + a20 * s;
        out.m05 = a11 * c + a21 * s;
        out.m06 = a12 * c + a22 * s;
        out.m07 = a13 * c + a23 * s;
        out.m08 = a20 * c - a10 * s;
        out.m09 = a21 * c - a11 * s;
        out.m10 = a22 * c - a12 * s;
        out.m11 = a23 * c - a13 * s;

        return out;
    }

    /**
     * @en Transform a matrix with a given angle around Y axis and save the results to the out matrix
     * @zh 在给定矩阵变换基础上加入绕 Y 轴的旋转变换
     * @param rad Angle of rotation (in radians)
     */
    public static rotateY <Out extends IMat4Like> (out: Out, a: Out, rad: number) {
        const s = Math.sin(rad);
        const c = Math.cos(rad);
        const a00 = a.m00;
        const a01 = a.m01;
        const a02 = a.m02;
        const a03 = a.m03;
        const a20 = a.m08;
        const a21 = a.m09;
        const a22 = a.m10;
        const a23 = a.m11;

        if (a !== out) { // If the source and destination differ, copy the unchanged rows
            out.m04 = a.m04;
            out.m05 = a.m05;
            out.m06 = a.m06;
            out.m07 = a.m07;
            out.m12 = a.m12;
            out.m13 = a.m13;
            out.m14 = a.m14;
            out.m15 = a.m15;
        }

        // Perform axis-specific matrix multiplication
        out.m00 = a00 * c - a20 * s;
        out.m01 = a01 * c - a21 * s;
        out.m02 = a02 * c - a22 * s;
        out.m03 = a03 * c - a23 * s;
        out.m08 = a00 * s + a20 * c;
        out.m09 = a01 * s + a21 * c;
        out.m10 = a02 * s + a22 * c;
        out.m11 = a03 * s + a23 * c;

        return out;
    }

    /**
     * @en Transform a matrix with a given angle around Z axis and save the results to the out matrix
     * @zh 在给定矩阵变换基础上加入绕 Z 轴的旋转变换
     * @param rad Angle of rotation (in radians)
     */
    public static rotateZ <Out extends IMat4Like> (out: Out, a: Out, rad: number) {
        const s = Math.sin(rad);
        const c = Math.cos(rad);
        const a00 = a.m00;
        const a01 = a.m01;
        const a02 = a.m02;
        const a03 = a.m03;
        const a10 = a.m04;
        const a11 = a.m05;
        const a12 = a.m06;
        const a13 = a.m07;

        // If the source and destination differ, copy the unchanged last row
        if (a !== out) {
            out.m08 = a.m08;
            out.m09 = a.m09;
            out.m10 = a.m10;
            out.m11 = a.m11;
            out.m12 = a.m12;
            out.m13 = a.m13;
            out.m14 = a.m14;
            out.m15 = a.m15;
        }

        // Perform axis-specific matrix multiplication
        out.m00 = a00 * c + a10 * s;
        out.m01 = a01 * c + a11 * s;
        out.m02 = a02 * c + a12 * s;
        out.m03 = a03 * c + a13 * s;
        out.m04 = a10 * c - a00 * s;
        out.m05 = a11 * c - a01 * s;
        out.m06 = a12 * c - a02 * s;
        out.m07 = a13 * c - a03 * s;

        return out;
    }

    /**
     * @en Sets the out matrix with a translation vector
     * @zh 计算位移矩阵
     */
    public static fromTranslation <Out extends IMat4Like, VecLike extends IVec3Like> (out: Out, v: VecLike) {
        out.m00 = 1;
        out.m01 = 0;
        out.m02 = 0;
        out.m03 = 0;
        out.m04 = 0;
        out.m05 = 1;
        out.m06 = 0;
        out.m07 = 0;
        out.m08 = 0;
        out.m09 = 0;
        out.m10 = 1;
        out.m11 = 0;
        out.m12 = v.x;
        out.m13 = v.y;
        out.m14 = v.z;
        out.m15 = 1;
        return out;
    }

    /**
     * @en Sets the out matrix with a scale vector
     * @zh 计算缩放矩阵
     */
    public static fromScaling <Out extends IMat4Like, VecLike extends IVec3Like> (out: Out, v: VecLike) {
        out.m00 = v.x;
        out.m01 = 0;
        out.m02 = 0;
        out.m03 = 0;
        out.m04 = 0;
        out.m05 = v.y;
        out.m06 = 0;
        out.m07 = 0;
        out.m08 = 0;
        out.m09 = 0;
        out.m10 = v.z;
        out.m11 = 0;
        out.m12 = 0;
        out.m13 = 0;
        out.m14 = 0;
        out.m15 = 1;
        return out;
    }

    /**
     * @en Sets the out matrix with rotation angle
     * @zh 计算旋转矩阵
     */
    public static fromRotation <Out extends IMat4Like, VecLike extends IVec3Like> (out: Out, rad: number, axis: VecLike) {
        let x = axis.x; let y = axis.y; let z = axis.z;
        let len = Math.sqrt(x * x + y * y + z * z);

        if (Math.abs(len) < EPSILON) {
            return null;
        }

        len = 1 / len;
        x *= len;
        y *= len;
        z *= len;

        const s = Math.sin(rad);
        const c = Math.cos(rad);
        const t = 1 - c;

        // Perform rotation-specific matrix multiplication
        out.m00 = x * x * t + c;
        out.m01 = y * x * t + z * s;
        out.m02 = z * x * t - y * s;
        out.m03 = 0;
        out.m04 = x * y * t - z * s;
        out.m05 = y * y * t + c;
        out.m06 = z * y * t + x * s;
        out.m07 = 0;
        out.m08 = x * z * t + y * s;
        out.m09 = y * z * t - x * s;
        out.m10 = z * z * t + c;
        out.m11 = 0;
        out.m12 = 0;
        out.m13 = 0;
        out.m14 = 0;
        out.m15 = 1;
        return out;
    }

    /**
     * @en Calculates the matrix representing a rotation around the X axis
     * @zh 计算绕 X 轴的旋转矩阵
     */
    public static fromXRotation <Out extends IMat4Like> (out: Out, rad: number) {
        const s = Math.sin(rad); const c = Math.cos(rad);

        // Perform axis-specific matrix multiplication
        out.m00 = 1;
        out.m01 = 0;
        out.m02 = 0;
        out.m03 = 0;
        out.m04 = 0;
        out.m05 = c;
        out.m06 = s;
        out.m07 = 0;
        out.m08 = 0;
        out.m09 = -s;
        out.m10 = c;
        out.m11 = 0;
        out.m12 = 0;
        out.m13 = 0;
        out.m14 = 0;
        out.m15 = 1;
        return out;
    }

    /**
     * @en Calculates the matrix representing a rotation around the Y axis
     * @zh 计算绕 Y 轴的旋转矩阵
     */
    public static fromYRotation <Out extends IMat4Like> (out: Out, rad: number) {
        const s = Math.sin(rad); const c = Math.cos(rad);

        // Perform axis-specific matrix multiplication
        out.m00 = c;
        out.m01 = 0;
        out.m02 = -s;
        out.m03 = 0;
        out.m04 = 0;
        out.m05 = 1;
        out.m06 = 0;
        out.m07 = 0;
        out.m08 = s;
        out.m09 = 0;
        out.m10 = c;
        out.m11 = 0;
        out.m12 = 0;
        out.m13 = 0;
        out.m14 = 0;
        out.m15 = 1;
        return out;
    }

    /**
     * @en Calculates the matrix representing a rotation around the Z axis
     * @zh 计算绕 Z 轴的旋转矩阵
     */
    public static fromZRotation <Out extends IMat4Like> (out: Out, rad: number) {
        const s = Math.sin(rad); const c = Math.cos(rad);

        // Perform axis-specific matrix multiplication
        out.m00 = c;
        out.m01 = s;
        out.m02 = 0;
        out.m03 = 0;
        out.m04 = -s;
        out.m05 = c;
        out.m06 = 0;
        out.m07 = 0;
        out.m08 = 0;
        out.m09 = 0;
        out.m10 = 1;
        out.m11 = 0;
        out.m12 = 0;
        out.m13 = 0;
        out.m14 = 0;
        out.m15 = 1;
        return out;
    }

    /**
     * @en Calculates the transform representing the combination of a rotation and a translation
     * @zh 根据旋转和位移信息计算矩阵
     */
    public static fromRT <Out extends IMat4Like, VecLike extends IVec3Like> (out: Out, q: Quat, v: VecLike) {
        const x = q.x; const y = q.y; const z = q.z; const w = q.w;
        const x2 = x + x;
        const y2 = y + y;
        const z2 = z + z;

        const xx = x * x2;
        const xy = x * y2;
        const xz = x * z2;
        const yy = y * y2;
        const yz = y * z2;
        const zz = z * z2;
        const wx = w * x2;
        const wy = w * y2;
        const wz = w * z2;

        out.m00 = 1 - (yy + zz);
        out.m01 = xy + wz;
        out.m02 = xz - wy;
        out.m03 = 0;
        out.m04 = xy - wz;
        out.m05 = 1 - (xx + zz);
        out.m06 = yz + wx;
        out.m07 = 0;
        out.m08 = xz + wy;
        out.m09 = yz - wx;
        out.m10 = 1 - (xx + yy);
        out.m11 = 0;
        out.m12 = v.x;
        out.m13 = v.y;
        out.m14 = v.z;
        out.m15 = 1;

        return out;
    }

    /**
     * @en Extracts the translation from the matrix, assuming it's composed in order of scale, rotation, translation
     * @zh 提取矩阵的位移信息, 默认矩阵中的变换以 S->R->T 的顺序应用
     */
    public static getTranslation <Out extends IMat4Like, VecLike extends IVec3Like> (out: VecLike, mat: Out) {
        out.x = mat.m12;
        out.y = mat.m13;
        out.z = mat.m14;

        return out;
    }

    /**
     * @en Extracts the scale vector from the matrix, assuming it's composed in order of scale, rotation, translation
     * @zh 提取矩阵的缩放信息, 默认矩阵中的变换以 S->R->T 的顺序应用
     */
    public static getScaling <Out extends IMat4Like, VecLike extends IVec3Like> (out: VecLike, mat: Out) {
        const m00 = m3_1.m00 = mat.m00;
        const m01 = m3_1.m01 = mat.m01;
        const m02 = m3_1.m02 = mat.m02;
        const m04 = m3_1.m03 = mat.m04;
        const m05 = m3_1.m04 = mat.m05;
        const m06 = m3_1.m05 = mat.m06;
        const m08 = m3_1.m06 = mat.m08;
        const m09 = m3_1.m07 = mat.m09;
        const m10 = m3_1.m08 = mat.m10;
        out.x = Math.sqrt(m00 * m00 + m01 * m01 + m02 * m02);
        out.y = Math.sqrt(m04 * m04 + m05 * m05 + m06 * m06);
        out.z = Math.sqrt(m08 * m08 + m09 * m09 + m10 * m10);
        // account for refections
        if (Mat3.determinant(m3_1) < 0) { out.x *= -1; }
        return out;
    }

    /**
     * @en Extracts the rotation from the matrix, assuming it's composed in order of scale, rotation, translation
     * @zh 提取矩阵的旋转信息, 默认输入矩阵不含有缩放信息，如考虑缩放应使用 `toRTS` 函数。
     */
    public static getRotation <Out extends IMat4Like> (out: Quat, mat: Out) {
        const trace = mat.m00 + mat.m05 + mat.m10;
        let S = 0;

        if (trace > 0) {
            S = Math.sqrt(trace + 1.0) * 2;
            out.w = 0.25 * S;
            out.x = (mat.m06 - mat.m09) / S;
            out.y = (mat.m08 - mat.m02) / S;
            out.z = (mat.m01 - mat.m04) / S;
        } else if ((mat.m00 > mat.m05) && (mat.m00 > mat.m10)) {
            S = Math.sqrt(1.0 + mat.m00 - mat.m05 - mat.m10) * 2;
            out.w = (mat.m06 - mat.m09) / S;
            out.x = 0.25 * S;
            out.y = (mat.m01 + mat.m04) / S;
            out.z = (mat.m08 + mat.m02) / S;
        } else if (mat.m05 > mat.m10) {
            S = Math.sqrt(1.0 + mat.m05 - mat.m00 - mat.m10) * 2;
            out.w = (mat.m08 - mat.m02) / S;
            out.x = (mat.m01 + mat.m04) / S;
            out.y = 0.25 * S;
            out.z = (mat.m06 + mat.m09) / S;
        } else {
            S = Math.sqrt(1.0 + mat.m10 - mat.m00 - mat.m05) * 2;
            out.w = (mat.m01 - mat.m04) / S;
            out.x = (mat.m08 + mat.m02) / S;
            out.y = (mat.m06 + mat.m09) / S;
            out.z = 0.25 * S;
        }

        return out;
    }

    /**
     * @en Extracts the scale, rotation and translation from the matrix, assuming it's composed in order of scale, rotation, translation
     * @zh 提取旋转、位移、缩放信息， 默认矩阵中的变换以 S->R->T 的顺序应用
     */
    public static toRTS <Out extends IMat4Like, VecLike extends IVec3Like> (m: Out, q: Quat, v: VecLike, s: VecLike) {
        s.x = Vec3.set(v3_1, m.m00, m.m01, m.m02).length();
        m3_1.m00 = m.m00 / s.x;
        m3_1.m01 = m.m01 / s.x;
        m3_1.m02 = m.m02 / s.x;
        s.y = Vec3.set(v3_1, m.m04, m.m05, m.m06).length();
        m3_1.m03 = m.m04 / s.y;
        m3_1.m04 = m.m05 / s.y;
        m3_1.m05 = m.m06 / s.y;
        s.z = Vec3.set(v3_1, m.m08, m.m09, m.m10).length();
        m3_1.m06 = m.m08 / s.z;
        m3_1.m07 = m.m09 / s.z;
        m3_1.m08 = m.m10 / s.z;
        const det = Mat3.determinant(m3_1);
        if (det < 0) { s.x *= -1; m3_1.m00 *= -1; m3_1.m01 *= -1; m3_1.m02 *= -1; }
        Quat.fromMat3(q, m3_1); // already normalized
        Vec3.set(v, m.m12, m.m13, m.m14);
    }

    /**
     * @en Compose a matrix from scale, rotation and translation, applied in order.
     * @zh 根据旋转、位移、缩放信息计算矩阵，以 S->R->T 的顺序应用
     */
    public static fromRTS <Out extends IMat4Like, VecLike extends IVec3Like> (out: Out, q: Quat, v: VecLike, s: VecLike) {
        const x = q.x; const y = q.y; const z = q.z; const w = q.w;
        const x2 = x + x;
        const y2 = y + y;
        const z2 = z + z;

        const xx = x * x2;
        const xy = x * y2;
        const xz = x * z2;
        const yy = y * y2;
        const yz = y * z2;
        const zz = z * z2;
        const wx = w * x2;
        const wy = w * y2;
        const wz = w * z2;
        const sx = s.x;
        const sy = s.y;
        const sz = s.z;

        out.m00 = (1 - (yy + zz)) * sx;
        out.m01 = (xy + wz) * sx;
        out.m02 = (xz - wy) * sx;
        out.m03 = 0;
        out.m04 = (xy - wz) * sy;
        out.m05 = (1 - (xx + zz)) * sy;
        out.m06 = (yz + wx) * sy;
        out.m07 = 0;
        out.m08 = (xz + wy) * sz;
        out.m09 = (yz - wx) * sz;
        out.m10 = (1 - (xx + yy)) * sz;
        out.m11 = 0;
        out.m12 = v.x;
        out.m13 = v.y;
        out.m14 = v.z;
        out.m15 = 1;

        return out;
    }

    /**
     * @en Compose a matrix from scale, rotation and translation, applied in order, from a given origin
     * @zh 根据指定的旋转、位移、缩放及变换中心信息计算矩阵，以 S->R->T 的顺序应用
     * @param q Rotation quaternion
     * @param v Translation vector
     * @param s Scaling vector
     * @param o transformation Center
     */
    public static fromRTSOrigin <Out extends IMat4Like, VecLike extends IVec3Like> (out: Out, q: Quat, v: VecLike, s: VecLike, o: VecLike) {
        const x = q.x; const y = q.y; const z = q.z; const w = q.w;
        const x2 = x + x;
        const y2 = y + y;
        const z2 = z + z;

        const xx = x * x2;
        const xy = x * y2;
        const xz = x * z2;
        const yy = y * y2;
        const yz = y * z2;
        const zz = z * z2;
        const wx = w * x2;
        const wy = w * y2;
        const wz = w * z2;

        const sx = s.x;
        const sy = s.y;
        const sz = s.z;

        const ox = o.x;
        const oy = o.y;
        const oz = o.z;

        out.m00 = (1 - (yy + zz)) * sx;
        out.m01 = (xy + wz) * sx;
        out.m02 = (xz - wy) * sx;
        out.m03 = 0;
        out.m04 = (xy - wz) * sy;
        out.m05 = (1 - (xx + zz)) * sy;
        out.m06 = (yz + wx) * sy;
        out.m07 = 0;
        out.m08 = (xz + wy) * sz;
        out.m09 = (yz - wx) * sz;
        out.m10 = (1 - (xx + yy)) * sz;
        out.m11 = 0;
        out.m12 = v.x + ox - (out.m00 * ox + out.m04 * oy + out.m08 * oz);
        out.m13 = v.y + oy - (out.m01 * ox + out.m05 * oy + out.m09 * oz);
        out.m14 = v.z + oz - (out.m02 * ox + out.m06 * oy + out.m10 * oz);
        out.m15 = 1;

        return out;
    }

    /**
     * @en Sets the out matrix with the given quaternion
     * @zh 根据指定的旋转信息计算矩阵
     */
    public static fromQuat <Out extends IMat4Like> (out: Out, q: Quat) {
        const x = q.x; const y = q.y; const z = q.z; const w = q.w;
        const x2 = x + x;
        const y2 = y + y;
        const z2 = z + z;

        const xx = x * x2;
        const yx = y * x2;
        const yy = y * y2;
        const zx = z * x2;
        const zy = z * y2;
        const zz = z * z2;
        const wx = w * x2;
        const wy = w * y2;
        const wz = w * z2;

        out.m00 = 1 - yy - zz;
        out.m01 = yx + wz;
        out.m02 = zx - wy;
        out.m03 = 0;

        out.m04 = yx - wz;
        out.m05 = 1 - xx - zz;
        out.m06 = zy + wx;
        out.m07 = 0;

        out.m08 = zx + wy;
        out.m09 = zy - wx;
        out.m10 = 1 - xx - yy;
        out.m11 = 0;

        out.m12 = 0;
        out.m13 = 0;
        out.m14 = 0;
        out.m15 = 1;

        return out;
    }

    /**
     * @en Calculates the matrix representing the given frustum
     * @zh 根据指定的视锥体信息计算矩阵
     * @param left The X coordinate of the left side of the near projection plane in view space.
     * @param right The X coordinate of the right side of the near projection plane in view space.
     * @param bottom The Y coordinate of the bottom side of the near projection plane in view space.
     * @param top The Y coordinate of the top side of the near projection plane in view space.
     * @param near Z distance to the near plane from the origin in view space.
     * @param far Z distance to the far plane from the origin in view space.
     */
    public static frustum <Out extends IMat4Like> (out: Out, left: number, right: number, bottom: number, top: number, near: number, far: number) {
        const rl = 1 / (right - left);
        const tb = 1 / (top - bottom);
        const nf = 1 / (near - far);

        out.m00 = (near * 2) * rl;
        out.m01 = 0;
        out.m02 = 0;
        out.m03 = 0;
        out.m04 = 0;
        out.m05 = (near * 2) * tb;
        out.m06 = 0;
        out.m07 = 0;
        out.m08 = (right + left) * rl;
        out.m09 = (top + bottom) * tb;
        out.m10 = (far + near) * nf;
        out.m11 = -1;
        out.m12 = 0;
        out.m13 = 0;
        out.m14 = (far * near * 2) * nf;
        out.m15 = 0;
        return out;
    }

    /**
     * @en Calculates perspective projection matrix
     * @zh 计算透视投影矩阵
     * @param fovy Vertical field-of-view in degrees.
     * @param aspect Aspect ratio
     * @param near Near depth clipping plane value.
     * @param far Far depth clipping plane value.
     */
    public static perspective <Out extends IMat4Like> (
        out: Out, fov: number, aspect: number, near: number, far: number,
        isFOVY = true, minClipZ = -1, projectionSignY = 1, orientation = 0,
    ) {
        const f = 1.0 / Math.tan(fov / 2);
        const nf = 1 / (near - far);

        const x = isFOVY ? f / aspect : f;
        const y = (isFOVY ? f : f * aspect) * projectionSignY;
        const preTransform = preTransforms[orientation];

        out.m00 = x * preTransform[0];
        out.m01 = x * preTransform[1];
        out.m02 = 0;
        out.m03 = 0;
        out.m04 = y * preTransform[2];
        out.m05 = y * preTransform[3];
        out.m06 = 0;
        out.m07 = 0;
        out.m08 = 0;
        out.m09 = 0;
        out.m10 = (far - minClipZ * near) * nf;
        out.m11 = -1;
        out.m12 = 0;
        out.m13 = 0;
        out.m14 = far * near * nf * (1 - minClipZ);
        out.m15 = 0;
        return out;
    }

    /**
     * @en Calculates orthogonal projection matrix
     * @zh 计算正交投影矩阵
     * @param left Left-side x-coordinate.
     * @param right Right-side x-coordinate.
     * @param bottom Bottom y-coordinate.
     * @param top Top y-coordinate.
     * @param near Near depth clipping plane value.
     * @param far Far depth clipping plane value.
     */
    public static ortho <Out extends IMat4Like> (
        out: Out, left: number, right: number, bottom: number, top: number, near: number, far: number,
        minClipZ = -1, projectionSignY = 1, orientation = 0,
    ) {
        const lr = 1 / (left - right);
        const bt = 1 / (bottom - top) * projectionSignY;
        const nf = 1 / (near - far);

        const x = -2 * lr;
        const y = -2 * bt;
        const dx = (left + right) * lr;
        const dy = (top + bottom) * bt;
        const preTransform = preTransforms[orientation];

        out.m00 = x * preTransform[0];
        out.m01 = x * preTransform[1];
        out.m02 = 0;
        out.m03 = 0;
        out.m04 = y * preTransform[2];
        out.m05 = y * preTransform[3];
        out.m06 = 0;
        out.m07 = 0;
        out.m08 = 0;
        out.m09 = 0;
        out.m10 = nf * (1 - minClipZ);
        out.m11 = 0;
        out.m12 = dx * preTransform[0] + dy * preTransform[2];
        out.m13 = dx * preTransform[1] + dy * preTransform[3];
        out.m14 = (near - minClipZ * far) * nf;
        out.m15 = 1;
        return out;
    }

    /**
     * @en
     * Calculates the matrix with the view point information, given by eye position, target center and the up vector.
     * Note that center to eye vector can't be zero or parallel to the up vector
     * @zh
     * 根据视点计算矩阵，注意 `eye - center` 不能为零向量或与 `up` 向量平行
     * @param eye The source point.
     * @param center The target point.
     * @param up The vector describing the up direction.
     */
    public static lookAt <Out extends IMat4Like, VecLike extends IVec3Like> (out: Out, eye: VecLike, center: VecLike, up: VecLike) {
        const eyex = eye.x;
        const eyey = eye.y;
        const eyez = eye.z;
        const upx = up.x;
        const upy = up.y;
        const upz = up.z;
        const centerx = center.x;
        const centery = center.y;
        const centerz = center.z;

        let z0 = eyex - centerx;
        let z1 = eyey - centery;
        let z2 = eyez - centerz;

        let len = 1 / Math.sqrt(z0 * z0 + z1 * z1 + z2 * z2);
        z0 *= len;
        z1 *= len;
        z2 *= len;

        let x0 = upy * z2 - upz * z1;
        let x1 = upz * z0 - upx * z2;
        let x2 = upx * z1 - upy * z0;
        len = 1 / Math.sqrt(x0 * x0 + x1 * x1 + x2 * x2);
        x0 *= len;
        x1 *= len;
        x2 *= len;

        const y0 = z1 * x2 - z2 * x1;
        const y1 = z2 * x0 - z0 * x2;
        const y2 = z0 * x1 - z1 * x0;

        out.m00 = x0;
        out.m01 = y0;
        out.m02 = z0;
        out.m03 = 0;
        out.m04 = x1;
        out.m05 = y1;
        out.m06 = z1;
        out.m07 = 0;
        out.m08 = x2;
        out.m09 = y2;
        out.m10 = z2;
        out.m11 = 0;
        out.m12 = -(x0 * eyex + x1 * eyey + x2 * eyez);
        out.m13 = -(y0 * eyex + y1 * eyey + y2 * eyez);
        out.m14 = -(z0 * eyex + z1 * eyey + z2 * eyez);
        out.m15 = 1;

        return out;
    }

    /**
     * @en Calculates the inverse transpose of a matrix and save the results to out matrix
     * @zh 计算逆转置矩阵
     */
    public static inverseTranspose <Out extends IMat4Like> (out: Out, a: Out) {
        const a00 = a.m00; const a01 = a.m01; const a02 = a.m02; const a03 = a.m03;
        const a10 = a.m04; const a11 = a.m05; const a12 = a.m06; const a13 = a.m07;
        const a20 = a.m08; const a21 = a.m09; const a22 = a.m10; const a23 = a.m11;
        const a30 = a.m12; const a31 = a.m13; const a32 = a.m14; const a33 = a.m15;

        const b00 = a00 * a11 - a01 * a10;
        const b01 = a00 * a12 - a02 * a10;
        const b02 = a00 * a13 - a03 * a10;
        const b03 = a01 * a12 - a02 * a11;
        const b04 = a01 * a13 - a03 * a11;
        const b05 = a02 * a13 - a03 * a12;
        const b06 = a20 * a31 - a21 * a30;
        const b07 = a20 * a32 - a22 * a30;
        const b08 = a20 * a33 - a23 * a30;
        const b09 = a21 * a32 - a22 * a31;
        const b10 = a21 * a33 - a23 * a31;
        const b11 = a22 * a33 - a23 * a32;

        // Calculate the determinant
        let det = b00 * b11 - b01 * b10 + b02 * b09 + b03 * b08 - b04 * b07 + b05 * b06;

        if (!det) {
            return null;
        }
        det = 1.0 / det;

        out.m00 = (a11 * b11 - a12 * b10 + a13 * b09) * det;
        out.m01 = (a12 * b08 - a10 * b11 - a13 * b07) * det;
        out.m02 = (a10 * b10 - a11 * b08 + a13 * b06) * det;
        out.m03 = 0;

        out.m04 = (a02 * b10 - a01 * b11 - a03 * b09) * det;
        out.m05 = (a00 * b11 - a02 * b08 + a03 * b07) * det;
        out.m06 = (a01 * b08 - a00 * b10 - a03 * b06) * det;
        out.m07 = 0;

        out.m08 = (a31 * b05 - a32 * b04 + a33 * b03) * det;
        out.m09 = (a32 * b02 - a30 * b05 - a33 * b01) * det;
        out.m10 = (a30 * b04 - a31 * b02 + a33 * b00) * det;
        out.m11 = 0;

        out.m12 = 0;
        out.m13 = 0;
        out.m14 = 0;
        out.m15 = 1;

        return out;
    }

    /**
     * @en Transform a matrix object to a flat array
     * @zh 矩阵转数组
     * @param ofs Array Start Offset
     */
    public static toArray <Out extends IWritableArrayLike<number>> (out: Out, m: IMat4Like, ofs = 0) {
        out[ofs + 0] = m.m00;
        out[ofs + 1] = m.m01;
        out[ofs + 2] = m.m02;
        out[ofs + 3] = m.m03;
        out[ofs + 4] = m.m04;
        out[ofs + 5] = m.m05;
        out[ofs + 6] = m.m06;
        out[ofs + 7] = m.m07;
        out[ofs + 8] = m.m08;
        out[ofs + 9] = m.m09;
        out[ofs + 10] = m.m10;
        out[ofs + 11] = m.m11;
        out[ofs + 12] = m.m12;
        out[ofs + 13] = m.m13;
        out[ofs + 14] = m.m14;
        out[ofs + 15] = m.m15;
        return out;
    }

    /**
     * @en Generates or sets a matrix with a flat array
     * @zh 数组转矩阵
     * @param ofs Array Start Offset
     */
    public static fromArray <Out extends IMat4Like> (out: Out, arr: IWritableArrayLike<number>, ofs = 0) {
        out.m00 = arr[ofs + 0];
        out.m01 = arr[ofs + 1];
        out.m02 = arr[ofs + 2];
        out.m03 = arr[ofs + 3];
        out.m04 = arr[ofs + 4];
        out.m05 = arr[ofs + 5];
        out.m06 = arr[ofs + 6];
        out.m07 = arr[ofs + 7];
        out.m08 = arr[ofs + 8];
        out.m09 = arr[ofs + 9];
        out.m10 = arr[ofs + 10];
        out.m11 = arr[ofs + 11];
        out.m12 = arr[ofs + 12];
        out.m13 = arr[ofs + 13];
        out.m14 = arr[ofs + 14];
        out.m15 = arr[ofs + 15];
        return out;
    }

    /**
     * @en Adds two matrices and save the results to out matrix
     * @zh 逐元素矩阵加法
     */
    public static add <Out extends IMat4Like> (out: Out, a: Out, b: Out) {
        out.m00 = a.m00 + b.m00;
        out.m01 = a.m01 + b.m01;
        out.m02 = a.m02 + b.m02;
        out.m03 = a.m03 + b.m03;
        out.m04 = a.m04 + b.m04;
        out.m05 = a.m05 + b.m05;
        out.m06 = a.m06 + b.m06;
        out.m07 = a.m07 + b.m07;
        out.m08 = a.m08 + b.m08;
        out.m09 = a.m09 + b.m09;
        out.m10 = a.m10 + b.m10;
        out.m11 = a.m11 + b.m11;
        out.m12 = a.m12 + b.m12;
        out.m13 = a.m13 + b.m13;
        out.m14 = a.m14 + b.m14;
        out.m15 = a.m15 + b.m15;
        return out;
    }

    /**
     * @en Subtracts matrix b from matrix a and save the results to out matrix
     * @zh 逐元素矩阵减法
     */
    public static subtract <Out extends IMat4Like> (out: Out, a: Out, b: Out) {
        out.m00 = a.m00 - b.m00;
        out.m01 = a.m01 - b.m01;
        out.m02 = a.m02 - b.m02;
        out.m03 = a.m03 - b.m03;
        out.m04 = a.m04 - b.m04;
        out.m05 = a.m05 - b.m05;
        out.m06 = a.m06 - b.m06;
        out.m07 = a.m07 - b.m07;
        out.m08 = a.m08 - b.m08;
        out.m09 = a.m09 - b.m09;
        out.m10 = a.m10 - b.m10;
        out.m11 = a.m11 - b.m11;
        out.m12 = a.m12 - b.m12;
        out.m13 = a.m13 - b.m13;
        out.m14 = a.m14 - b.m14;
        out.m15 = a.m15 - b.m15;
        return out;
    }

    /**
     * @en Multiply each element of a matrix by a scalar number and save the results to out matrix
     * @zh 矩阵标量乘法
     */
    public static multiplyScalar <Out extends IMat4Like> (out: Out, a: Out, b: number) {
        out.m00 = a.m00 * b;
        out.m01 = a.m01 * b;
        out.m02 = a.m02 * b;
        out.m03 = a.m03 * b;
        out.m04 = a.m04 * b;
        out.m05 = a.m05 * b;
        out.m06 = a.m06 * b;
        out.m07 = a.m07 * b;
        out.m08 = a.m08 * b;
        out.m09 = a.m09 * b;
        out.m10 = a.m10 * b;
        out.m11 = a.m11 * b;
        out.m12 = a.m12 * b;
        out.m13 = a.m13 * b;
        out.m14 = a.m14 * b;
        out.m15 = a.m15 * b;
        return out;
    }

    /**
     * @en Adds two matrices after multiplying each element of the second operand by a scalar number. And save the results to out matrix.
     * @zh 逐元素矩阵标量乘加: A + B * scale
     */
    public static multiplyScalarAndAdd <Out extends IMat4Like> (out: Out, a: Out, b: Out, scale: number) {
        out.m00 = a.m00 + (b.m00 * scale);
        out.m01 = a.m01 + (b.m01 * scale);
        out.m02 = a.m02 + (b.m02 * scale);
        out.m03 = a.m03 + (b.m03 * scale);
        out.m04 = a.m04 + (b.m04 * scale);
        out.m05 = a.m05 + (b.m05 * scale);
        out.m06 = a.m06 + (b.m06 * scale);
        out.m07 = a.m07 + (b.m07 * scale);
        out.m08 = a.m08 + (b.m08 * scale);
        out.m09 = a.m09 + (b.m09 * scale);
        out.m10 = a.m10 + (b.m10 * scale);
        out.m11 = a.m11 + (b.m11 * scale);
        out.m12 = a.m12 + (b.m12 * scale);
        out.m13 = a.m13 + (b.m13 * scale);
        out.m14 = a.m14 + (b.m14 * scale);
        out.m15 = a.m15 + (b.m15 * scale);
        return out;
    }

    /**
     * @en Returns whether the specified matrices are equal.
     * @zh 矩阵等价判断
     */
    public static strictEquals <Out extends IMat4Like> (a: Out, b: Out) {
        return a.m00 === b.m00 && a.m01 === b.m01 && a.m02 === b.m02 && a.m03 === b.m03
            && a.m04 === b.m04 && a.m05 === b.m05 && a.m06 === b.m06 && a.m07 === b.m07
            && a.m08 === b.m08 && a.m09 === b.m09 && a.m10 === b.m10 && a.m11 === b.m11
            && a.m12 === b.m12 && a.m13 === b.m13 && a.m14 === b.m14 && a.m15 === b.m15;
    }

    /**
     * @en Returns whether the specified matrices are approximately equal.
     * @zh 排除浮点数误差的矩阵近似等价判断
     */
    public static equals <Out extends IMat4Like> (a: Out, b: Out, epsilon = EPSILON) {
        // TAOCP vol.2, 3rd ed., s.4.2.4, p.213-225
        // defines a 'close enough' relationship between u and v that scales for magnitude
        return (
            Math.abs(a.m00 - b.m00) <= epsilon * Math.max(1.0, Math.abs(a.m00), Math.abs(b.m00))
            && Math.abs(a.m01 - b.m01) <= epsilon * Math.max(1.0, Math.abs(a.m01), Math.abs(b.m01))
            && Math.abs(a.m02 - b.m02) <= epsilon * Math.max(1.0, Math.abs(a.m02), Math.abs(b.m02))
            && Math.abs(a.m03 - b.m03) <= epsilon * Math.max(1.0, Math.abs(a.m03), Math.abs(b.m03))
            && Math.abs(a.m04 - b.m04) <= epsilon * Math.max(1.0, Math.abs(a.m04), Math.abs(b.m04))
            && Math.abs(a.m05 - b.m05) <= epsilon * Math.max(1.0, Math.abs(a.m05), Math.abs(b.m05))
            && Math.abs(a.m06 - b.m06) <= epsilon * Math.max(1.0, Math.abs(a.m06), Math.abs(b.m06))
            && Math.abs(a.m07 - b.m07) <= epsilon * Math.max(1.0, Math.abs(a.m07), Math.abs(b.m07))
            && Math.abs(a.m08 - b.m08) <= epsilon * Math.max(1.0, Math.abs(a.m08), Math.abs(b.m08))
            && Math.abs(a.m09 - b.m09) <= epsilon * Math.max(1.0, Math.abs(a.m09), Math.abs(b.m09))
            && Math.abs(a.m10 - b.m10) <= epsilon * Math.max(1.0, Math.abs(a.m10), Math.abs(b.m10))
            && Math.abs(a.m11 - b.m11) <= epsilon * Math.max(1.0, Math.abs(a.m11), Math.abs(b.m11))
            && Math.abs(a.m12 - b.m12) <= epsilon * Math.max(1.0, Math.abs(a.m12), Math.abs(b.m12))
            && Math.abs(a.m13 - b.m13) <= epsilon * Math.max(1.0, Math.abs(a.m13), Math.abs(b.m13))
            && Math.abs(a.m14 - b.m14) <= epsilon * Math.max(1.0, Math.abs(a.m14), Math.abs(b.m14))
            && Math.abs(a.m15 - b.m15) <= epsilon * Math.max(1.0, Math.abs(a.m15), Math.abs(b.m15))
        );
    }

    /**
     * @en Value at column 0 row 0 of the matrix.
     * @zh 矩阵第 0 列第 0 行的元素。
     */
    public get m00 (): number {
        return this.v[0];
    }
    public set m00 (m: number) {
        this.v[0] = m;
    }

    /**
     * @en Value at column 0 row 1 of the matrix.
     * @zh 矩阵第 0 列第 1 行的元素。
     */
    public get m01 (): number {
        return this.v[1];
    }
    public set m01 (m: number) {
        this.v[1] = m;
    }

    /**
     * @en Value at column 0 row 2 of the matrix.
     * @zh 矩阵第 0 列第 2 行的元素。
     */
    public get m02 (): number {
        return this.v[2];
    }
    public set m02 (m: number) {
        this.v[2] = m;
    }

    /**
     * @en Value at column 0 row 3 of the matrix.
     * @zh 矩阵第 0 列第 3 行的元素。
     */
    public get m03 (): number {
        return this.v[3];
    }
    public set m03 (m: number) {
        this.v[3] = m;
    }

    /**
     * @en Value at column 1 row 0 of the matrix.
     * @zh 矩阵第 1 列第 0 行的元素。
     */
    public get m04 (): number {
        return this.v[4];
    }
    public set m04 (m: number) {
        this.v[4] = m;
    }

    /**
     * @en Value at column 1 row 1 of the matrix.
     * @zh 矩阵第 1 列第 1 行的元素。
     */
    public get m05 (): number {
        return this.v[5];
    }
    public set m05 (m: number) {
        this.v[5] = m;
    }

    /**
     * @en Value at column 1 row 2 of the matrix.
     * @zh 矩阵第 1 列第 2 行的元素。
     */
    public get m06 (): number {
        return this.v[6];
    }
    public set m06 (m: number) {
        this.v[6] = m;
    }

    /**
     * @en Value at column 1 row 3 of the matrix.
     * @zh 矩阵第 1 列第 3 行的元素。
     */
    public get m07 (): number {
        return this.v[7];
    }
    public set m07 (m: number) {
        this.v[7] = m;
    }

    /**
     * @en Value at column 2 row 0 of the matrix.
     * @zh 矩阵第 2 列第 0 行的元素。
     */
    public get m08 (): number {
        return this.v[8];
    }
    public set m08 (m: number) {
        this.v[8] = m;
    }

    /**
     * @en Value at column 2 row 1 of the matrix.
     * @zh 矩阵第 2 列第 1 行的元素。
     */
    public get m09 (): number {
        return this.v[9];
    }
    public set m09 (m: number) {
        this.v[9] = m;
    }

    /**
     * @en Value at column 2 row 2 of the matrix.
     * @zh 矩阵第 2 列第 2 行的元素。
     */
    public get m10 (): number {
        return this.v[10];
    }
    public set m10 (m: number) {
        this.v[10] = m;
    }

    /**
     * @en Value at column 2 row 3 of the matrix.
     * @zh 矩阵第 2 列第 3 行的元素。
     */
    public get m11 (): number {
        return this.v[11];
    }
    public set m11 (m: number) {
        this.v[11] = m;
    }

    /**
     * @en Value at column 3 row 0 of the matrix.
     * @zh 矩阵第 3 列第 0 行的元素。
     */
    public get m12 (): number {
        return this.v[12];
    }
    public set m12 (m: number) {
        this.v[12] = m;
    }

    /**
     * @en Value at column 3 row 1 of the matrix.
     * @zh 矩阵第 3 列第 1 行的元素。
     */
    public get m13 (): number {
        return this.v[13];
    }
    public set m13 (m: number) {
        this.v[13] = m;
    }

    /**
     * @en Value at column 3 row 2 of the matrix.
     * @zh 矩阵第 3 列第 2 行的元素。
     */
    public get m14 (): number {
        return this.v[14];
    }
    public set m14 (m: number) {
        this.v[14] = m;
    }

    /**
     * @en Value at column 3 row 3 of the matrix.
     * @zh 矩阵第 3 列第 3 行的元素。
     */
    public get m15 (): number {
        return this.v[15];
    }
    public set m15 (m: number) {
        this.v[15] = m;
    }

    /**
     * @en Get the internal data in mat4.
     * @zh 获取 Mat4 的内部数据。
     */
    public declare v: Float32Array;

    constructor (m00: Mat4 | Float32Array);

    constructor (
        m00?: number, m01?: number, m02?: number, m03?: number,
        m04?: number, m05?: number, m06?: number, m07?: number,
        m08?: number, m09?: number, m10?: number, m11?: number,
        m12?: number, m13?: number, m14?: number, m15?: number);

    constructor (
        m00: Mat4 | Float32Array | number = 1, m01 = 0, m02 = 0, m03 = 0,
        m04 = 0, m05 = 1, m06 = 0, m07 = 0,
        m08 = 0, m09 = 0, m10 = 1, m11 = 0,
        m12 = 0, m13 = 0, m14 = 0, m15 = 1,
    ) {
        super();
        if (m00 && typeof m00 === 'object') {
            if (ArrayBuffer.isView(m00)) {
                this.v = m00;
                this.v.set([1, 0, 0, 0, 0, 1, 0, 0, 0, 0, 1, 0, 0, 0, 0, 1]);
            } else {
                const v = m00.v;
                this.v = new Float32Array(16);
                this.v[0] = v[0]; this.v[1] = v[1]; this.v[2] = v[2]; this.v[3] = v[3];
                this.v[4] = v[4]; this.v[5] = v[5]; this.v[6] = v[6]; this.v[7] = v[7];
                this.v[8] = v[8]; this.v[9] = v[9]; this.v[10] = v[10]; this.v[11] = v[11];
                this.v[12] = v[12]; this.v[13] = v[13]; this.v[14] = v[14]; this.v[15] = v[15];
            }
        } else {
            this.v = new Float32Array(16);
            this.v[0] = m00; this.v[1] = m01; this.v[2] = m02; this.v[3] = m03;
            this.v[4] = m04; this.v[5] = m05; this.v[6] = m06; this.v[7] = m07;
            this.v[8] = m08; this.v[9] = m09; this.v[10] = m10; this.v[11] = m11;
            this.v[12] = m12; this.v[13] = m13; this.v[14] = m14; this.v[15] = m15;
        }
    }

    /**
     * @en Clone a new matrix from the current matrix.
     * @zh 克隆当前矩阵。
     */
    public clone () {
<<<<<<< HEAD
        const v = this.v;
        return new Mat4(
            v[0], v[1], v[2], v[3],
            v[4], v[5], v[6], v[7],
            v[8], v[9], v[10], v[11],
            v[12], v[13], v[14], v[15]);
=======
        return new Mat4(
            this.m00, this.m01, this.m02, this.m03,
            this.m04, this.m05, this.m06, this.m07,
            this.m08, this.m09, this.m10, this.m11,
            this.m12, this.m13, this.m14, this.m15,
        );
>>>>>>> aaaac379
    }

    /**
     * @en Sets the matrix with another one's value.
     * @zh 设置当前矩阵使其与指定矩阵相等。
     * @param other Specified matrix.
     * @return this
     */
    public set (other: Mat4);

    /**
     * @en Set the matrix with values of all elements
     * @zh 设置当前矩阵指定元素值。
     * @return this
     */
    public set (
        m00?: number, m01?: number, m02?: number, m03?: number,
        m04?: number, m05?: number, m06?: number, m07?: number,
        m08?: number, m09?: number, m10?: number, m11?: number,
        m12?: number, m13?: number, m14?: number, m15?: number);

    public set (m00: Mat4 | number = 1, m01 = 0, m02 = 0, m03 = 0,
<<<<<<< HEAD
                m04 = 0, m05 = 1, m06 = 0, m07 = 0,
                m08 = 0, m09 = 0, m10 = 1, m11 = 0,
                m12 = 0, m13 = 0, m14 = 0, m15 = 1) {
        if (m00 && typeof m00 === 'object') {
            const v = m00.v;
            this.v[1] = v[1]; this.v[2] = v[2]; this.v[3] = v[3]; this.v[4] = v[4];
            this.v[5] = v[5]; this.v[6] = v[6]; this.v[7] = v[7]; this.v[8] = v[8];
            this.v[9] = v[9]; this.v[10] = v[10]; this.v[11] = v[11]; this.v[12] = v[12];
            this.v[13] = v[13]; this.v[14] = v[14]; this.v[15] = v[15]; this.v[0] = v[0];
=======
        m04 = 0, m05 = 1, m06 = 0, m07 = 0,
        m08 = 0, m09 = 0, m10 = 1, m11 = 0,
        m12 = 0, m13 = 0, m14 = 0, m15 = 1) {
        if (typeof m00 === 'object') {
            this.m01 = m00.m01; this.m02 = m00.m02; this.m03 = m00.m03; this.m04 = m00.m04;
            this.m05 = m00.m05; this.m06 = m00.m06; this.m07 = m00.m07; this.m08 = m00.m08;
            this.m09 = m00.m09; this.m10 = m00.m10; this.m11 = m00.m11; this.m12 = m00.m12;
            this.m13 = m00.m13; this.m14 = m00.m14; this.m15 = m00.m15; this.m00 = m00.m00;
>>>>>>> aaaac379
        } else {
            this.v[1] = m01; this.v[2] = m02; this.v[3] = m03; this.v[4] = m04;
            this.v[5] = m05; this.v[6] = m06; this.v[7] = m07; this.v[8] = m08;
            this.v[9] = m09; this.v[10] = m10; this.v[11] = m11; this.v[12] = m12;
            this.v[13] = m13; this.v[14] = m14; this.v[15] = m15; this.v[0] = m00;
        }
        return this;
    }

    /**
     * @en Returns whether the specified matrices are approximately equal.
     * @zh 判断当前矩阵是否在误差范围内与指定矩阵相等。
     * @param other Comparative matrix
     * @param epsilon The error allowed. It`s should be a non-negative number.
     * @return Returns `true' when the elements of both matrices are equal; otherwise returns `false'.
     */
    public equals (other: Mat4, epsilon = EPSILON): boolean {
        const v = other.v;
        return (
<<<<<<< HEAD
            Math.abs(this.v[0] - v[0]) <= epsilon * Math.max(1.0, Math.abs(this.v[0]), Math.abs(v[0])) &&
            Math.abs(this.v[1] - v[1]) <= epsilon * Math.max(1.0, Math.abs(this.v[1]), Math.abs(v[1])) &&
            Math.abs(this.v[2] - v[2]) <= epsilon * Math.max(1.0, Math.abs(this.v[2]), Math.abs(v[2])) &&
            Math.abs(this.v[3] - v[3]) <= epsilon * Math.max(1.0, Math.abs(this.v[3]), Math.abs(v[3])) &&
            Math.abs(this.v[4] - v[4]) <= epsilon * Math.max(1.0, Math.abs(this.v[4]), Math.abs(v[4])) &&
            Math.abs(this.v[5] - v[5]) <= epsilon * Math.max(1.0, Math.abs(this.v[5]), Math.abs(v[5])) &&
            Math.abs(this.v[6] - v[6]) <= epsilon * Math.max(1.0, Math.abs(this.v[6]), Math.abs(v[6])) &&
            Math.abs(this.v[7] - v[7]) <= epsilon * Math.max(1.0, Math.abs(this.v[7]), Math.abs(v[7])) &&
            Math.abs(this.v[8] - v[8]) <= epsilon * Math.max(1.0, Math.abs(this.v[8]), Math.abs(v[8])) &&
            Math.abs(this.v[9] - v[9]) <= epsilon * Math.max(1.0, Math.abs(this.v[9]), Math.abs(v[9])) &&
            Math.abs(this.v[10] - v[10]) <= epsilon * Math.max(1.0, Math.abs(this.v[10]), Math.abs(v[10])) &&
            Math.abs(this.v[11] - v[11]) <= epsilon * Math.max(1.0, Math.abs(this.v[11]), Math.abs(v[11])) &&
            Math.abs(this.v[12] - v[12]) <= epsilon * Math.max(1.0, Math.abs(this.v[12]), Math.abs(v[12])) &&
            Math.abs(this.v[13] - v[13]) <= epsilon * Math.max(1.0, Math.abs(this.v[13]), Math.abs(v[13])) &&
            Math.abs(this.v[14] - v[14]) <= epsilon * Math.max(1.0, Math.abs(this.v[14]), Math.abs(v[14])) &&
            Math.abs(this.v[15] - v[15]) <= epsilon * Math.max(1.0, Math.abs(this.v[15]), Math.abs(v[15]))
=======
            Math.abs(this.m00 - other.m00) <= epsilon * Math.max(1.0, Math.abs(this.m00), Math.abs(other.m00))
            && Math.abs(this.m01 - other.m01) <= epsilon * Math.max(1.0, Math.abs(this.m01), Math.abs(other.m01))
            && Math.abs(this.m02 - other.m02) <= epsilon * Math.max(1.0, Math.abs(this.m02), Math.abs(other.m02))
            && Math.abs(this.m03 - other.m03) <= epsilon * Math.max(1.0, Math.abs(this.m03), Math.abs(other.m03))
            && Math.abs(this.m04 - other.m04) <= epsilon * Math.max(1.0, Math.abs(this.m04), Math.abs(other.m04))
            && Math.abs(this.m05 - other.m05) <= epsilon * Math.max(1.0, Math.abs(this.m05), Math.abs(other.m05))
            && Math.abs(this.m06 - other.m06) <= epsilon * Math.max(1.0, Math.abs(this.m06), Math.abs(other.m06))
            && Math.abs(this.m07 - other.m07) <= epsilon * Math.max(1.0, Math.abs(this.m07), Math.abs(other.m07))
            && Math.abs(this.m08 - other.m08) <= epsilon * Math.max(1.0, Math.abs(this.m08), Math.abs(other.m08))
            && Math.abs(this.m09 - other.m09) <= epsilon * Math.max(1.0, Math.abs(this.m09), Math.abs(other.m09))
            && Math.abs(this.m10 - other.m10) <= epsilon * Math.max(1.0, Math.abs(this.m10), Math.abs(other.m10))
            && Math.abs(this.m11 - other.m11) <= epsilon * Math.max(1.0, Math.abs(this.m11), Math.abs(other.m11))
            && Math.abs(this.m12 - other.m12) <= epsilon * Math.max(1.0, Math.abs(this.m12), Math.abs(other.m12))
            && Math.abs(this.m13 - other.m13) <= epsilon * Math.max(1.0, Math.abs(this.m13), Math.abs(other.m13))
            && Math.abs(this.m14 - other.m14) <= epsilon * Math.max(1.0, Math.abs(this.m14), Math.abs(other.m14))
            && Math.abs(this.m15 - other.m15) <= epsilon * Math.max(1.0, Math.abs(this.m15), Math.abs(other.m15))
>>>>>>> aaaac379
        );
    }

    /**
     * @en Returns whether the specified matrices are equal.
     * @zh 判断当前矩阵是否与指定矩阵相等。
     * @param other Comparative matrix
     * @return Returns `true' when the elements of both matrices are equal; otherwise returns `false'.
     */
    public strictEquals (other: Mat4): boolean {
<<<<<<< HEAD
        const v = other.v;
        return this.v[0] === other.m00 && this.v[1] === v[1] && this.v[2] === v[2] && this.v[3] === v[3] &&
            this.v[4] === v[4] && this.v[5] === v[5] && this.v[6] === v[6] && this.v[7] === v[7] &&
            this.v[8] === v[8] && this.v[9] === v[9] && this.v[10] === v[10] && this.v[11] === v[11] &&
            this.v[12] === v[12] && this.v[13] === v[13] && this.v[14] === v[14] && this.v[15] === v[15];
=======
        return this.m00 === other.m00 && this.m01 === other.m01 && this.m02 === other.m02 && this.m03 === other.m03
            && this.m04 === other.m04 && this.m05 === other.m05 && this.m06 === other.m06 && this.m07 === other.m07
            && this.m08 === other.m08 && this.m09 === other.m09 && this.m10 === other.m10 && this.m11 === other.m11
            && this.m12 === other.m12 && this.m13 === other.m13 && this.m14 === other.m14 && this.m15 === other.m15;
>>>>>>> aaaac379
    }

    /**
     * @en Returns a string representation of a matrix.
     * @zh 返回当前矩阵的字符串表示。
     * @return 当前矩阵的字符串表示。
     */
    public toString () {
<<<<<<< HEAD
        return '[\n' +
            this.v[0] + ', ' + this.v[1] + ', ' + this.v[2] + ', ' + this.v[3] + ',\n' +
            this.v[4] + ', ' + this.v[5] + ', ' + this.v[6] + ', ' + this.v[7] + ',\n' +
            this.v[8] + ', ' + this.v[9] + ', ' + this.v[10] + ', ' + this.v[11] + ',\n' +
            this.v[12] + ', ' + this.v[13] + ', ' + this.v[14] + ', ' + this.v[15] + '\n' +
            ']';
=======
        return `[\n${
            this.m00}, ${this.m01}, ${this.m02}, ${this.m03},\n${
            this.m04}, ${this.m05}, ${this.m06}, ${this.m07},\n${
            this.m08}, ${this.m09}, ${this.m10}, ${this.m11},\n${
            this.m12}, ${this.m13}, ${this.m14}, ${this.m15}\n`
            + ']';
>>>>>>> aaaac379
    }

    /**
     * @en set the current matrix to an identity matrix.
     * @zh 将当前矩阵设为单位矩阵。
     * @return `this`
     */
    public identity () {
        this.v[0] = 1;
        this.v[1] = 0;
        this.v[2] = 0;
        this.v[3] = 0;
        this.v[4] = 0;
        this.v[5] = 1;
        this.v[6] = 0;
        this.v[7] = 0;
        this.v[8] = 0;
        this.v[9] = 0;
        this.v[10] = 1;
        this.v[11] = 0;
        this.v[12] = 0;
        this.v[13] = 0;
        this.v[14] = 0;
        this.v[15] = 1;
        return this;
    }

    /**
     * @en set the current matrix to an zero matrix.
     * @zh 将当前矩阵设为 0矩阵。
     * @return `this`
     */
    public zero () {
        this.m00 = 0;
        this.m01 = 0;
        this.m02 = 0;
        this.m03 = 0;
        this.m04 = 0;
        this.m05 = 0;
        this.m06 = 0;
        this.m07 = 0;
        this.m08 = 0;
        this.m09 = 0;
        this.m10 = 0;
        this.m11 = 0;
        this.m12 = 0;
        this.m13 = 0;
        this.m14 = 0;
        this.m15 = 0;
        return this;
    }

    /**
     * @en Transposes the current matrix.
     * @zh 计算当前矩阵的转置矩阵。
     */
    public transpose () {
<<<<<<< HEAD
        const a01 = this.v[1], a02 = this.v[2], a03 = this.v[3], a12 = this.v[6], a13 = this.v[7], a23 = this.v[11];
        this.v[1] = this.v[4];
        this.v[2] = this.v[8];
        this.v[3] = this.v[12];
        this.v[4] = a01;
        this.v[6] = this.v[9];
        this.v[7] = this.v[13];
        this.v[8] = a02;
        this.v[9] = a12;
        this.v[11] = this.v[14];
        this.v[12] = a03;
        this.v[13] = a13;
        this.v[14] = a23;
=======
        const a01 = this.m01; const a02 = this.m02; const a03 = this.m03; const a12 = this.m06; const a13 = this.m07; const a23 = this.m11;
        this.m01 = this.m04;
        this.m02 = this.m08;
        this.m03 = this.m12;
        this.m04 = a01;
        this.m06 = this.m09;
        this.m07 = this.m13;
        this.m08 = a02;
        this.m09 = a12;
        this.m11 = this.m14;
        this.m12 = a03;
        this.m13 = a13;
        this.m14 = a23;
>>>>>>> aaaac379
        return this;
    }

    /**
     * @en Inverts the current matrix. When matrix is not invertible the matrix will be set to zeros.
     * @zh 计算当前矩阵的逆矩阵。注意，在矩阵不可逆时，会返回一个全为 0 的矩阵。
     */
    public invert () {
        const a00 = this.v[0]; const a01 = this.v[1]; const a02 = this.v[2]; const a03 = this.v[3];
        const a10 = this.v[4]; const a11 = this.v[5]; const a12 = this.v[6]; const a13 = this.v[7];
        const a20 = this.v[8]; const a21 = this.v[9]; const a22 = this.v[10]; const a23 = this.v[11];
        const a30 = this.v[12]; const a31 = this.v[13]; const a32 = this.v[14]; const a33 = this.v[15];

        const b00 = a00 * a11 - a01 * a10;
        const b01 = a00 * a12 - a02 * a10;
        const b02 = a00 * a13 - a03 * a10;
        const b03 = a01 * a12 - a02 * a11;
        const b04 = a01 * a13 - a03 * a11;
        const b05 = a02 * a13 - a03 * a12;
        const b06 = a20 * a31 - a21 * a30;
        const b07 = a20 * a32 - a22 * a30;
        const b08 = a20 * a33 - a23 * a30;
        const b09 = a21 * a32 - a22 * a31;
        const b10 = a21 * a33 - a23 * a31;
        const b11 = a22 * a33 - a23 * a32;

        // Calculate the determinant
        let det = b00 * b11 - b01 * b10 + b02 * b09 + b03 * b08 - b04 * b07 + b05 * b06;

        if (det === 0) {
            this.set(0, 0, 0, 0, 0, 0, 0, 0, 0, 0, 0, 0, 0, 0, 0, 0);
            return this;
        }
        det = 1.0 / det;

        this.v[0] = (a11 * b11 - a12 * b10 + a13 * b09) * det;
        this.v[1] = (a02 * b10 - a01 * b11 - a03 * b09) * det;
        this.v[2] = (a31 * b05 - a32 * b04 + a33 * b03) * det;
        this.v[3] = (a22 * b04 - a21 * b05 - a23 * b03) * det;
        this.v[4] = (a12 * b08 - a10 * b11 - a13 * b07) * det;
        this.v[5] = (a00 * b11 - a02 * b08 + a03 * b07) * det;
        this.v[6] = (a32 * b02 - a30 * b05 - a33 * b01) * det;
        this.v[7] = (a20 * b05 - a22 * b02 + a23 * b01) * det;
        this.v[8] = (a10 * b10 - a11 * b08 + a13 * b06) * det;
        this.v[9] = (a01 * b08 - a00 * b10 - a03 * b06) * det;
        this.v[10] = (a30 * b04 - a31 * b02 + a33 * b00) * det;
        this.v[11] = (a21 * b02 - a20 * b04 - a23 * b00) * det;
        this.v[12] = (a11 * b07 - a10 * b09 - a12 * b06) * det;
        this.v[13] = (a00 * b09 - a01 * b07 + a02 * b06) * det;
        this.v[14] = (a31 * b01 - a30 * b03 - a32 * b00) * det;
        this.v[15] = (a20 * b03 - a21 * b01 + a22 * b00) * det;

        return this;
    }

    /**
     * @en Calculates the determinant of the current matrix.
     * @zh 计算当前矩阵的行列式。
     * @return 当前矩阵的行列式。
     */
    public determinant (): number {
        const a00 = this.v[0]; const a01 = this.v[1]; const a02 = this.v[2]; const a03 = this.v[3];
        const a10 = this.v[4]; const a11 = this.v[5]; const a12 = this.v[6]; const a13 = this.v[7];
        const a20 = this.v[8]; const a21 = this.v[9]; const a22 = this.v[10]; const a23 = this.v[11];
        const a30 = this.v[12]; const a31 = this.v[13]; const a32 = this.v[14]; const a33 = this.v[15];

        const b00 = a00 * a11 - a01 * a10;
        const b01 = a00 * a12 - a02 * a10;
        const b02 = a00 * a13 - a03 * a10;
        const b03 = a01 * a12 - a02 * a11;
        const b04 = a01 * a13 - a03 * a11;
        const b05 = a02 * a13 - a03 * a12;
        const b06 = a20 * a31 - a21 * a30;
        const b07 = a20 * a32 - a22 * a30;
        const b08 = a20 * a33 - a23 * a30;
        const b09 = a21 * a32 - a22 * a31;
        const b10 = a21 * a33 - a23 * a31;
        const b11 = a22 * a33 - a23 * a32;

        // Calculate the determinant
        return b00 * b11 - b01 * b10 + b02 * b09 + b03 * b08 - b04 * b07 + b05 * b06;
    }

    /**
     * @en Adds the current matrix and another matrix to the current matrix.
     * @zh 矩阵加法。将当前矩阵与指定矩阵的相加，结果返回给当前矩阵。
     * @param mat the second operand
     */
    public add (mat: Mat4) {
<<<<<<< HEAD
        const v = mat.v;
        this.v[0] = this.v[0] + v[0];
        this.v[1] = this.v[1] + v[1];
        this.v[2] = this.v[2] + v[2];
        this.v[3] = this.v[3] + v[3];
        this.v[4] = this.v[4] + v[4];
        this.v[5] = this.v[5] + v[5];
        this.v[6] = this.v[6] + v[6];
        this.v[7] = this.v[7] + v[7];
        this.v[8] = this.v[8] + v[8];
        this.v[9] = this.v[9] + v[9];
        this.v[10] = this.v[10] + v[10];
        this.v[11] = this.v[11] + v[11];
        this.v[12] = this.v[12] + v[12];
        this.v[13] = this.v[13] + v[13];
        this.v[14] = this.v[14] + v[14];
        this.v[15] = this.v[15] + v[15];
=======
        this.m00 += mat.m00;
        this.m01 += mat.m01;
        this.m02 += mat.m02;
        this.m03 += mat.m03;
        this.m04 += mat.m04;
        this.m05 += mat.m05;
        this.m06 += mat.m06;
        this.m07 += mat.m07;
        this.m08 += mat.m08;
        this.m09 += mat.m09;
        this.m10 += mat.m10;
        this.m11 += mat.m11;
        this.m12 += mat.m12;
        this.m13 += mat.m13;
        this.m14 += mat.m14;
        this.m15 += mat.m15;
>>>>>>> aaaac379
        return this;
    }

    /**
     * @en Subtracts another matrix from the current matrix.
     * @zh 计算矩阵减法。将当前矩阵减去指定矩阵的结果赋值给当前矩阵。
     * @param mat the second operand
     */
    public subtract (mat: Mat4) {
<<<<<<< HEAD
        const v = mat.v;
        this.v[0] = this.v[0] - v[0];
        this.v[1] = this.v[1] - v[1];
        this.v[2] = this.v[2] - v[2];
        this.v[3] = this.v[3] - v[3];
        this.v[4] = this.v[4] - v[4];
        this.v[5] = this.v[5] - v[5];
        this.v[6] = this.v[6] - v[6];
        this.v[7] = this.v[7] - v[7];
        this.v[8] = this.v[8] - v[8];
        this.v[9] = this.v[9] - v[9];
        this.v[10] = this.v[10] - v[10];
        this.v[11] = this.v[11] - v[11];
        this.v[12] = this.v[12] - v[12];
        this.v[13] = this.v[13] - v[13];
        this.v[14] = this.v[14] - v[14];
        this.v[15] = this.v[15] - v[15];
=======
        this.m00 -= mat.m00;
        this.m01 -= mat.m01;
        this.m02 -= mat.m02;
        this.m03 -= mat.m03;
        this.m04 -= mat.m04;
        this.m05 -= mat.m05;
        this.m06 -= mat.m06;
        this.m07 -= mat.m07;
        this.m08 -= mat.m08;
        this.m09 -= mat.m09;
        this.m10 -= mat.m10;
        this.m11 -= mat.m11;
        this.m12 -= mat.m12;
        this.m13 -= mat.m13;
        this.m14 -= mat.m14;
        this.m15 -= mat.m15;
>>>>>>> aaaac379
        return this;
    }

    /**
     * @en Multiply the current matrix with another matrix.
     * @zh 矩阵乘法。将当前矩阵左乘指定矩阵的结果赋值给当前矩阵。
     * @param mat the second operand
     */
    public multiply (mat: Mat4) {
        const a00 = this.v[0]; const a01 = this.v[1]; const a02 = this.v[2]; const a03 = this.v[3];
        const a10 = this.v[4]; const a11 = this.v[5]; const a12 = this.v[6]; const a13 = this.v[7];
        const a20 = this.v[8]; const a21 = this.v[9]; const a22 = this.v[10]; const a23 = this.v[11];
        const a30 = this.v[12]; const a31 = this.v[13]; const a32 = this.v[14]; const a33 = this.v[15];
        const v = mat.v;
        // Cache only the current line of the second matrix
<<<<<<< HEAD
        let b0 = v[0], b1 = v[1], b2 = v[2], b3 = v[3];
        this.v[0] = b0 * a00 + b1 * a10 + b2 * a20 + b3 * a30;
        this.v[1] = b0 * a01 + b1 * a11 + b2 * a21 + b3 * a31;
        this.v[2] = b0 * a02 + b1 * a12 + b2 * a22 + b3 * a32;
        this.v[3] = b0 * a03 + b1 * a13 + b2 * a23 + b3 * a33;

        b0 = v[4]; b1 = v[5]; b2 = v[6]; b3 = v[7];
        this.v[4] = b0 * a00 + b1 * a10 + b2 * a20 + b3 * a30;
        this.v[5] = b0 * a01 + b1 * a11 + b2 * a21 + b3 * a31;
        this.v[6] = b0 * a02 + b1 * a12 + b2 * a22 + b3 * a32;
        this.v[7] = b0 * a03 + b1 * a13 + b2 * a23 + b3 * a33;

        b0 = v[8]; b1 = v[9]; b2 = v[10]; b3 = v[11];
        this.v[8] = b0 * a00 + b1 * a10 + b2 * a20 + b3 * a30;
        this.v[9] = b0 * a01 + b1 * a11 + b2 * a21 + b3 * a31;
        this.v[10] = b0 * a02 + b1 * a12 + b2 * a22 + b3 * a32;
        this.v[11] = b0 * a03 + b1 * a13 + b2 * a23 + b3 * a33;

        b0 = v[12]; b1 = v[13]; b2 = v[14]; b3 = v[15];
        this.v[12] = b0 * a00 + b1 * a10 + b2 * a20 + b3 * a30;
        this.v[13] = b0 * a01 + b1 * a11 + b2 * a21 + b3 * a31;
        this.v[14] = b0 * a02 + b1 * a12 + b2 * a22 + b3 * a32;
        this.v[15] = b0 * a03 + b1 * a13 + b2 * a23 + b3 * a33;
=======
        let b0 = mat.m00; let b1 = mat.m01; let b2 = mat.m02; let b3 = mat.m03;
        this.m00 = b0 * a00 + b1 * a10 + b2 * a20 + b3 * a30;
        this.m01 = b0 * a01 + b1 * a11 + b2 * a21 + b3 * a31;
        this.m02 = b0 * a02 + b1 * a12 + b2 * a22 + b3 * a32;
        this.m03 = b0 * a03 + b1 * a13 + b2 * a23 + b3 * a33;

        b0 = mat.m04; b1 = mat.m05; b2 = mat.m06; b3 = mat.m07;
        this.m04 = b0 * a00 + b1 * a10 + b2 * a20 + b3 * a30;
        this.m05 = b0 * a01 + b1 * a11 + b2 * a21 + b3 * a31;
        this.m06 = b0 * a02 + b1 * a12 + b2 * a22 + b3 * a32;
        this.m07 = b0 * a03 + b1 * a13 + b2 * a23 + b3 * a33;

        b0 = mat.m08; b1 = mat.m09; b2 = mat.m10; b3 = mat.m11;
        this.m08 = b0 * a00 + b1 * a10 + b2 * a20 + b3 * a30;
        this.m09 = b0 * a01 + b1 * a11 + b2 * a21 + b3 * a31;
        this.m10 = b0 * a02 + b1 * a12 + b2 * a22 + b3 * a32;
        this.m11 = b0 * a03 + b1 * a13 + b2 * a23 + b3 * a33;

        b0 = mat.m12; b1 = mat.m13; b2 = mat.m14; b3 = mat.m15;
        this.m12 = b0 * a00 + b1 * a10 + b2 * a20 + b3 * a30;
        this.m13 = b0 * a01 + b1 * a11 + b2 * a21 + b3 * a31;
        this.m14 = b0 * a02 + b1 * a12 + b2 * a22 + b3 * a32;
        this.m15 = b0 * a03 + b1 * a13 + b2 * a23 + b3 * a33;
>>>>>>> aaaac379
        return this;
    }

    /**
     * @en Multiply each element of the current matrix by a scalar number.
     * @zh 矩阵数乘。将当前矩阵与指定标量的数乘结果赋值给当前矩阵。
     * @param scalar amount to scale the matrix's elements by
     */
    public multiplyScalar (scalar: number) {
<<<<<<< HEAD
        this.v[0] = this.v[0] * scalar;
        this.v[1] = this.v[1] * scalar;
        this.v[2] = this.v[2] * scalar;
        this.v[3] = this.v[3] * scalar;
        this.v[4] = this.v[4] * scalar;
        this.v[5] = this.v[5] * scalar;
        this.v[6] = this.v[6] * scalar;
        this.v[7] = this.v[7] * scalar;
        this.v[8] = this.v[8] * scalar;
        this.v[9] = this.v[9] * scalar;
        this.v[10] = this.v[10] * scalar;
        this.v[11] = this.v[11] * scalar;
        this.v[12] = this.v[12] * scalar;
        this.v[13] = this.v[13] * scalar;
        this.v[14] = this.v[14] * scalar;
        this.v[15] = this.v[15] * scalar;
=======
        this.m00 *= scalar;
        this.m01 *= scalar;
        this.m02 *= scalar;
        this.m03 *= scalar;
        this.m04 *= scalar;
        this.m05 *= scalar;
        this.m06 *= scalar;
        this.m07 *= scalar;
        this.m08 *= scalar;
        this.m09 *= scalar;
        this.m10 *= scalar;
        this.m11 *= scalar;
        this.m12 *= scalar;
        this.m13 *= scalar;
        this.m14 *= scalar;
        this.m15 *= scalar;
>>>>>>> aaaac379
        return this;
    }

    /**
     * @en Translate the current matrix by the given vector
     * @zh 将当前矩阵左乘位移矩阵的结果赋值给当前矩阵，位移矩阵由各个轴的位移给出。
     * @param vec vector to translate by
     */
    public translate (vec: Vec3) {
        console.warn('function changed');
        const v = vec.v;
        this.v[12] += v[0];
        this.v[13] += v[1];
        this.v[14] += v[2];
        return this;
    }

    /**
     * @en Multiply the current matrix with a scale vector.
     * @zh 将当前矩阵左乘缩放矩阵的结果赋值给当前矩阵，缩放矩阵由各个轴的缩放给出。
     * @param vec vector to scale by
     */
    public scale (vec: Vec3) {
<<<<<<< HEAD
        const v = vec.v;
        const x = v[0], y = v[1], z = v[2];
        this.v[0] *= x;
        this.v[1] *= x;
        this.v[2] *= x;
        this.v[3] *= x;
        this.v[4] *= y;
        this.v[5] *= y;
        this.v[6] *= y;
        this.v[7] *= y;
        this.v[8] *= z;
        this.v[9] *= z;
        this.v[10] *= z;
        this.v[11] *= z;
=======
        const x = vec.x; const y = vec.y; const z = vec.z;
        this.m00 *= x;
        this.m01 *= x;
        this.m02 *= x;
        this.m03 *= x;
        this.m04 *= y;
        this.m05 *= y;
        this.m06 *= y;
        this.m07 *= y;
        this.m08 *= z;
        this.m09 *= z;
        this.m10 *= z;
        this.m11 *= z;
>>>>>>> aaaac379
        return this;
    }

    /**
     * @en Rotates the current matrix by the given angle around the given axis
     * @zh 将当前矩阵左乘旋转矩阵的结果赋值给当前矩阵，旋转矩阵由旋转轴和旋转角度给出。
     * @param rad Angle of rotation (in radians)
     * @param axis Axis of rotation
     */
    public rotate (rad: number, axis: Vec3) {
        let x = axis.x; let y = axis.y; let z = axis.z;

        let len = Math.sqrt(x * x + y * y + z * z);

        if (Math.abs(len) < EPSILON) {
            return null;
        }

        len = 1 / len;
        x *= len;
        y *= len;
        z *= len;

        const s = Math.sin(rad);
        const c = Math.cos(rad);
        const t = 1 - c;

        const a00 = this.v[0]; const a01 = this.v[1]; const a02 = this.v[2]; const a03 = this.v[3];
        const a10 = this.v[4]; const a11 = this.v[5]; const a12 = this.v[6]; const a13 = this.v[7];
        const a20 = this.v[8]; const a21 = this.v[9]; const a22 = this.v[10]; const a23 = this.v[11];

        // Construct the elements of the rotation matrix
        const b00 = x * x * t + c; const b01 = y * x * t + z * s; const b02 = z * x * t - y * s;
        const b10 = x * y * t - z * s; const b11 = y * y * t + c; const b12 = z * y * t + x * s;
        const b20 = x * z * t + y * s; const b21 = y * z * t - x * s; const b22 = z * z * t + c;

        // Perform rotation-specific matrix multiplication
        this.v[0] = a00 * b00 + a10 * b01 + a20 * b02;
        this.v[1] = a01 * b00 + a11 * b01 + a21 * b02;
        this.v[2] = a02 * b00 + a12 * b01 + a22 * b02;
        this.v[3] = a03 * b00 + a13 * b01 + a23 * b02;
        this.v[4] = a00 * b10 + a10 * b11 + a20 * b12;
        this.v[5] = a01 * b10 + a11 * b11 + a21 * b12;
        this.v[6] = a02 * b10 + a12 * b11 + a22 * b12;
        this.v[7] = a03 * b10 + a13 * b11 + a23 * b12;
        this.v[8] = a00 * b20 + a10 * b21 + a20 * b22;
        this.v[9] = a01 * b20 + a11 * b21 + a21 * b22;
        this.v[10] = a02 * b20 + a12 * b21 + a22 * b22;
        this.v[11] = a03 * b20 + a13 * b21 + a23 * b22;

        return this;
    }

    /**
     * @en Returns the translation vector component of a transformation matrix.
     * @zh 从当前矩阵中计算出位移变换的部分，并以各个轴上位移的形式赋值给出口向量。
     * @param out Vector to receive translation component.
     */
    public getTranslation (out: Vec3) {
        out.x = this.v[12];
        out.y = this.v[13];
        out.z = this.v[14];

        return out;
    }

    /**
     * @en Returns the scale factor component of a transformation matrix
     * @zh 从当前矩阵中计算出缩放变换的部分，并以各个轴上缩放的形式赋值给出口向量。
     * @param out Vector to receive scale component
     */
    public getScale (out: Vec3) {
        const o = out.v;
        const t = m3_1.v;
        const m00 = t[0] = this.v[0];
        const m01 = t[1] = this.v[1];
        const m02 = t[2] = this.v[2];
        const m04 = t[3] = this.v[4];
        const m05 = t[4] = this.v[5];
        const m06 = t[5] = this.v[6];
        const m08 = t[6] = this.v[8];
        const m09 = t[7] = this.v[9];
        const m10 = t[8] = this.v[10];
        o[0] = Math.sqrt(m00 * m00 + m01 * m01 + m02 * m02);
        o[1] = Math.sqrt(m04 * m04 + m05 * m05 + m06 * m06);
        o[2] = Math.sqrt(m08 * m08 + m09 * m09 + m10 * m10);
        // account for refections
        if (Mat3.determinant(m3_1) < 0) { out.x *= -1; }
        return out;
    }

    /**
     * @en Returns the rotation factor component of a transformation matrix
     * @zh 从当前矩阵中计算出旋转变换的部分，并以四元数的形式赋值给出口四元数。
     * @param out Vector to receive rotation component
     */
    public getRotation (out: Quat) {
        const trace = this.v[0] + this.v[5] + this.v[10];
        let S = 0;

        if (trace > 0) {
            S = Math.sqrt(trace + 1.0) * 2;
            out.w = 0.25 * S;
            out.x = (this.v[6] - this.v[9]) / S;
            out.y = (this.v[8] - this.v[2]) / S;
            out.z = (this.v[1] - this.v[4]) / S;
        } else if ((this.v[0] > this.v[5]) && (this.v[0] > this.v[10])) {
            S = Math.sqrt(1.0 + this.v[0] - this.v[5] - this.v[10]) * 2;
            out.w = (this.v[6] - this.v[9]) / S;
            out.x = 0.25 * S;
            out.y = (this.v[1] + this.v[4]) / S;
            out.z = (this.v[8] + this.v[2]) / S;
        } else if (this.v[5] > this.v[10]) {
            S = Math.sqrt(1.0 + this.v[5] - this.v[0] - this.v[10]) * 2;
            out.w = (this.v[8] - this.v[2]) / S;
            out.x = (this.v[1] + this.v[4]) / S;
            out.y = 0.25 * S;
            out.z = (this.v[6] + this.v[9]) / S;
        } else {
            S = Math.sqrt(1.0 + this.v[10] - this.v[0] - this.v[5]) * 2;
            out.w = (this.v[1] - this.v[4]) / S;
            out.x = (this.v[8] + this.v[2]) / S;
            out.y = (this.v[6] + this.v[9]) / S;
            out.z = 0.25 * S;
        }

        return out;
    }

    /**
     * @en Resets the matrix values by the given rotation quaternion, translation vector and scale vector
     * @zh 重置当前矩阵的值，使其表示指定的旋转、缩放、位移依次组合的变换。
     * @param q Rotation quaternion
     * @param v Translation vector
     * @param s Scaling vector
     * @return `this`
     */
    public fromRTS (q: Quat, v: Vec3, s: Vec3) {
        const x = q.x; const y = q.y; const z = q.z; const w = q.w;
        const x2 = x + x;
        const y2 = y + y;
        const z2 = z + z;

        const xx = x * x2;
        const xy = x * y2;
        const xz = x * z2;
        const yy = y * y2;
        const yz = y * z2;
        const zz = z * z2;
        const wx = w * x2;
        const wy = w * y2;
        const wz = w * z2;
        const sx = s.x;
        const sy = s.y;
        const sz = s.z;

        this.v[0] = (1 - (yy + zz)) * sx;
        this.v[1] = (xy + wz) * sx;
        this.v[2] = (xz - wy) * sx;
        this.v[3] = 0;
        this.v[4] = (xy - wz) * sy;
        this.v[5] = (1 - (xx + zz)) * sy;
        this.v[6] = (yz + wx) * sy;
        this.v[7] = 0;
        this.v[8] = (xz + wy) * sz;
        this.v[9] = (yz - wx) * sz;
        this.v[10] = (1 - (xx + yy)) * sz;
        this.v[11] = 0;
        this.v[12] = v.x;
        this.v[13] = v.y;
        this.v[14] = v.z;
        this.v[15] = 1;

        return this;
    }

    /**
     * @en Resets the current matrix from the given quaternion.
     * @zh 重置当前矩阵的值，使其表示指定四元数表示的旋转变换。
     * @param q Rotation quaternion
     * @return `this`
     */
    public fromQuat (q: Quat) {
        const x = q.x; const y = q.y; const z = q.z; const w = q.w;
        const x2 = x + x;
        const y2 = y + y;
        const z2 = z + z;

        const xx = x * x2;
        const yx = y * x2;
        const yy = y * y2;
        const zx = z * x2;
        const zy = z * y2;
        const zz = z * z2;
        const wx = w * x2;
        const wy = w * y2;
        const wz = w * z2;

        this.v[0] = 1 - yy - zz;
        this.v[1] = yx + wz;
        this.v[2] = zx - wy;
        this.v[3] = 0;

        this.v[4] = yx - wz;
        this.v[5] = 1 - xx - zz;
        this.v[6] = zy + wx;
        this.v[7] = 0;

        this.v[8] = zx + wy;
        this.v[9] = zy - wx;
        this.v[10] = 1 - xx - yy;
        this.v[11] = 0;

        this.v[12] = 0;
        this.v[13] = 0;
        this.v[14] = 0;
        this.v[15] = 1;

        return this;
    }
}

const v3_1 = new Vec3();
const m3_1 = new Mat3();

CCClass.fastDefine('cc.Mat4', Mat4, {
    m00: 1,
    m01: 0,
    m02: 0,
    m03: 0,
    m04: 0,
    m05: 1,
    m06: 0,
    m07: 0,
    m08: 0,
    m09: 0,
    m10: 1,
    m11: 0,
    m12: 0,
    m13: 0,
    m14: 0,
    m15: 1,
});
legacyCC.Mat4 = Mat4;

export function mat4 (other: Mat4): Mat4;
export function mat4 (
    m00?: number, m01?: number, m02?: number, m03?: number,
    m10?: number, m11?: number, m12?: number, m13?: number,
    m20?: number, m21?: number, m22?: number, m23?: number,
    m30?: number, m31?: number, m32?: number, m33?: number): Mat4;

export function mat4 (
    m00?: Mat4 | number, m01?, m02?, m03?,
    m10?, m11?, m12?, m13?,
    m20?, m21?, m22?, m23?,
    m30?, m31?, m32?, m33?,
) {
    return new Mat4(m00 as any, m01, m02, m03, m10, m11, m12, m13, m20, m21, m22, m23, m30, m31, m32, m33);
}

legacyCC.mat4 = mat4;<|MERGE_RESOLUTION|>--- conflicted
+++ resolved
@@ -1629,21 +1629,13 @@
      * @zh 克隆当前矩阵。
      */
     public clone () {
-<<<<<<< HEAD
         const v = this.v;
         return new Mat4(
             v[0], v[1], v[2], v[3],
             v[4], v[5], v[6], v[7],
             v[8], v[9], v[10], v[11],
-            v[12], v[13], v[14], v[15]);
-=======
-        return new Mat4(
-            this.m00, this.m01, this.m02, this.m03,
-            this.m04, this.m05, this.m06, this.m07,
-            this.m08, this.m09, this.m10, this.m11,
-            this.m12, this.m13, this.m14, this.m15,
+            v[12], v[13], v[14], v[15],
         );
->>>>>>> aaaac379
     }
 
     /**
@@ -1666,26 +1658,15 @@
         m12?: number, m13?: number, m14?: number, m15?: number);
 
     public set (m00: Mat4 | number = 1, m01 = 0, m02 = 0, m03 = 0,
-<<<<<<< HEAD
-                m04 = 0, m05 = 1, m06 = 0, m07 = 0,
-                m08 = 0, m09 = 0, m10 = 1, m11 = 0,
-                m12 = 0, m13 = 0, m14 = 0, m15 = 1) {
+        m04 = 0, m05 = 1, m06 = 0, m07 = 0,
+        m08 = 0, m09 = 0, m10 = 1, m11 = 0,
+        m12 = 0, m13 = 0, m14 = 0, m15 = 1) {
         if (m00 && typeof m00 === 'object') {
             const v = m00.v;
             this.v[1] = v[1]; this.v[2] = v[2]; this.v[3] = v[3]; this.v[4] = v[4];
             this.v[5] = v[5]; this.v[6] = v[6]; this.v[7] = v[7]; this.v[8] = v[8];
             this.v[9] = v[9]; this.v[10] = v[10]; this.v[11] = v[11]; this.v[12] = v[12];
             this.v[13] = v[13]; this.v[14] = v[14]; this.v[15] = v[15]; this.v[0] = v[0];
-=======
-        m04 = 0, m05 = 1, m06 = 0, m07 = 0,
-        m08 = 0, m09 = 0, m10 = 1, m11 = 0,
-        m12 = 0, m13 = 0, m14 = 0, m15 = 1) {
-        if (typeof m00 === 'object') {
-            this.m01 = m00.m01; this.m02 = m00.m02; this.m03 = m00.m03; this.m04 = m00.m04;
-            this.m05 = m00.m05; this.m06 = m00.m06; this.m07 = m00.m07; this.m08 = m00.m08;
-            this.m09 = m00.m09; this.m10 = m00.m10; this.m11 = m00.m11; this.m12 = m00.m12;
-            this.m13 = m00.m13; this.m14 = m00.m14; this.m15 = m00.m15; this.m00 = m00.m00;
->>>>>>> aaaac379
         } else {
             this.v[1] = m01; this.v[2] = m02; this.v[3] = m03; this.v[4] = m04;
             this.v[5] = m05; this.v[6] = m06; this.v[7] = m07; this.v[8] = m08;
@@ -1705,41 +1686,22 @@
     public equals (other: Mat4, epsilon = EPSILON): boolean {
         const v = other.v;
         return (
-<<<<<<< HEAD
-            Math.abs(this.v[0] - v[0]) <= epsilon * Math.max(1.0, Math.abs(this.v[0]), Math.abs(v[0])) &&
-            Math.abs(this.v[1] - v[1]) <= epsilon * Math.max(1.0, Math.abs(this.v[1]), Math.abs(v[1])) &&
-            Math.abs(this.v[2] - v[2]) <= epsilon * Math.max(1.0, Math.abs(this.v[2]), Math.abs(v[2])) &&
-            Math.abs(this.v[3] - v[3]) <= epsilon * Math.max(1.0, Math.abs(this.v[3]), Math.abs(v[3])) &&
-            Math.abs(this.v[4] - v[4]) <= epsilon * Math.max(1.0, Math.abs(this.v[4]), Math.abs(v[4])) &&
-            Math.abs(this.v[5] - v[5]) <= epsilon * Math.max(1.0, Math.abs(this.v[5]), Math.abs(v[5])) &&
-            Math.abs(this.v[6] - v[6]) <= epsilon * Math.max(1.0, Math.abs(this.v[6]), Math.abs(v[6])) &&
-            Math.abs(this.v[7] - v[7]) <= epsilon * Math.max(1.0, Math.abs(this.v[7]), Math.abs(v[7])) &&
-            Math.abs(this.v[8] - v[8]) <= epsilon * Math.max(1.0, Math.abs(this.v[8]), Math.abs(v[8])) &&
-            Math.abs(this.v[9] - v[9]) <= epsilon * Math.max(1.0, Math.abs(this.v[9]), Math.abs(v[9])) &&
-            Math.abs(this.v[10] - v[10]) <= epsilon * Math.max(1.0, Math.abs(this.v[10]), Math.abs(v[10])) &&
-            Math.abs(this.v[11] - v[11]) <= epsilon * Math.max(1.0, Math.abs(this.v[11]), Math.abs(v[11])) &&
-            Math.abs(this.v[12] - v[12]) <= epsilon * Math.max(1.0, Math.abs(this.v[12]), Math.abs(v[12])) &&
-            Math.abs(this.v[13] - v[13]) <= epsilon * Math.max(1.0, Math.abs(this.v[13]), Math.abs(v[13])) &&
-            Math.abs(this.v[14] - v[14]) <= epsilon * Math.max(1.0, Math.abs(this.v[14]), Math.abs(v[14])) &&
-            Math.abs(this.v[15] - v[15]) <= epsilon * Math.max(1.0, Math.abs(this.v[15]), Math.abs(v[15]))
-=======
-            Math.abs(this.m00 - other.m00) <= epsilon * Math.max(1.0, Math.abs(this.m00), Math.abs(other.m00))
-            && Math.abs(this.m01 - other.m01) <= epsilon * Math.max(1.0, Math.abs(this.m01), Math.abs(other.m01))
-            && Math.abs(this.m02 - other.m02) <= epsilon * Math.max(1.0, Math.abs(this.m02), Math.abs(other.m02))
-            && Math.abs(this.m03 - other.m03) <= epsilon * Math.max(1.0, Math.abs(this.m03), Math.abs(other.m03))
-            && Math.abs(this.m04 - other.m04) <= epsilon * Math.max(1.0, Math.abs(this.m04), Math.abs(other.m04))
-            && Math.abs(this.m05 - other.m05) <= epsilon * Math.max(1.0, Math.abs(this.m05), Math.abs(other.m05))
-            && Math.abs(this.m06 - other.m06) <= epsilon * Math.max(1.0, Math.abs(this.m06), Math.abs(other.m06))
-            && Math.abs(this.m07 - other.m07) <= epsilon * Math.max(1.0, Math.abs(this.m07), Math.abs(other.m07))
-            && Math.abs(this.m08 - other.m08) <= epsilon * Math.max(1.0, Math.abs(this.m08), Math.abs(other.m08))
-            && Math.abs(this.m09 - other.m09) <= epsilon * Math.max(1.0, Math.abs(this.m09), Math.abs(other.m09))
-            && Math.abs(this.m10 - other.m10) <= epsilon * Math.max(1.0, Math.abs(this.m10), Math.abs(other.m10))
-            && Math.abs(this.m11 - other.m11) <= epsilon * Math.max(1.0, Math.abs(this.m11), Math.abs(other.m11))
-            && Math.abs(this.m12 - other.m12) <= epsilon * Math.max(1.0, Math.abs(this.m12), Math.abs(other.m12))
-            && Math.abs(this.m13 - other.m13) <= epsilon * Math.max(1.0, Math.abs(this.m13), Math.abs(other.m13))
-            && Math.abs(this.m14 - other.m14) <= epsilon * Math.max(1.0, Math.abs(this.m14), Math.abs(other.m14))
-            && Math.abs(this.m15 - other.m15) <= epsilon * Math.max(1.0, Math.abs(this.m15), Math.abs(other.m15))
->>>>>>> aaaac379
+            Math.abs(this.v[0] - v[0]) <= epsilon * Math.max(1.0, Math.abs(this.v[0]), Math.abs(v[0]))
+            && Math.abs(this.v[1] - v[1]) <= epsilon * Math.max(1.0, Math.abs(this.v[1]), Math.abs(v[1]))
+            && Math.abs(this.v[2] - v[2]) <= epsilon * Math.max(1.0, Math.abs(this.v[2]), Math.abs(v[2]))
+            && Math.abs(this.v[3] - v[3]) <= epsilon * Math.max(1.0, Math.abs(this.v[3]), Math.abs(v[3]))
+            && Math.abs(this.v[4] - v[4]) <= epsilon * Math.max(1.0, Math.abs(this.v[4]), Math.abs(v[4]))
+            && Math.abs(this.v[5] - v[5]) <= epsilon * Math.max(1.0, Math.abs(this.v[5]), Math.abs(v[5]))
+            && Math.abs(this.v[6] - v[6]) <= epsilon * Math.max(1.0, Math.abs(this.v[6]), Math.abs(v[6]))
+            && Math.abs(this.v[7] - v[7]) <= epsilon * Math.max(1.0, Math.abs(this.v[7]), Math.abs(v[7]))
+            && Math.abs(this.v[8] - v[8]) <= epsilon * Math.max(1.0, Math.abs(this.v[8]), Math.abs(v[8]))
+            && Math.abs(this.v[9] - v[9]) <= epsilon * Math.max(1.0, Math.abs(this.v[9]), Math.abs(v[9]))
+            && Math.abs(this.v[10] - v[10]) <= epsilon * Math.max(1.0, Math.abs(this.v[10]), Math.abs(v[10]))
+            && Math.abs(this.v[11] - v[11]) <= epsilon * Math.max(1.0, Math.abs(this.v[11]), Math.abs(v[11]))
+            && Math.abs(this.v[12] - v[12]) <= epsilon * Math.max(1.0, Math.abs(this.v[12]), Math.abs(v[12]))
+            && Math.abs(this.v[13] - v[13]) <= epsilon * Math.max(1.0, Math.abs(this.v[13]), Math.abs(v[13]))
+            && Math.abs(this.v[14] - v[14]) <= epsilon * Math.max(1.0, Math.abs(this.v[14]), Math.abs(v[14]))
+            && Math.abs(this.v[15] - v[15]) <= epsilon * Math.max(1.0, Math.abs(this.v[15]), Math.abs(v[15]))
         );
     }
 
@@ -1750,18 +1712,11 @@
      * @return Returns `true' when the elements of both matrices are equal; otherwise returns `false'.
      */
     public strictEquals (other: Mat4): boolean {
-<<<<<<< HEAD
         const v = other.v;
-        return this.v[0] === other.m00 && this.v[1] === v[1] && this.v[2] === v[2] && this.v[3] === v[3] &&
-            this.v[4] === v[4] && this.v[5] === v[5] && this.v[6] === v[6] && this.v[7] === v[7] &&
-            this.v[8] === v[8] && this.v[9] === v[9] && this.v[10] === v[10] && this.v[11] === v[11] &&
-            this.v[12] === v[12] && this.v[13] === v[13] && this.v[14] === v[14] && this.v[15] === v[15];
-=======
-        return this.m00 === other.m00 && this.m01 === other.m01 && this.m02 === other.m02 && this.m03 === other.m03
-            && this.m04 === other.m04 && this.m05 === other.m05 && this.m06 === other.m06 && this.m07 === other.m07
-            && this.m08 === other.m08 && this.m09 === other.m09 && this.m10 === other.m10 && this.m11 === other.m11
-            && this.m12 === other.m12 && this.m13 === other.m13 && this.m14 === other.m14 && this.m15 === other.m15;
->>>>>>> aaaac379
+        return this.v[0] === other.m00 && this.v[1] === v[1] && this.v[2] === v[2] && this.v[3] === v[3]
+            && this.v[4] === v[4] && this.v[5] === v[5] && this.v[6] === v[6] && this.v[7] === v[7]
+            && this.v[8] === v[8] && this.v[9] === v[9] && this.v[10] === v[10] && this.v[11] === v[11]
+            && this.v[12] === v[12] && this.v[13] === v[13] && this.v[14] === v[14] && this.v[15] === v[15];
     }
 
     /**
@@ -1770,21 +1725,12 @@
      * @return 当前矩阵的字符串表示。
      */
     public toString () {
-<<<<<<< HEAD
-        return '[\n' +
-            this.v[0] + ', ' + this.v[1] + ', ' + this.v[2] + ', ' + this.v[3] + ',\n' +
-            this.v[4] + ', ' + this.v[5] + ', ' + this.v[6] + ', ' + this.v[7] + ',\n' +
-            this.v[8] + ', ' + this.v[9] + ', ' + this.v[10] + ', ' + this.v[11] + ',\n' +
-            this.v[12] + ', ' + this.v[13] + ', ' + this.v[14] + ', ' + this.v[15] + '\n' +
-            ']';
-=======
         return `[\n${
-            this.m00}, ${this.m01}, ${this.m02}, ${this.m03},\n${
-            this.m04}, ${this.m05}, ${this.m06}, ${this.m07},\n${
-            this.m08}, ${this.m09}, ${this.m10}, ${this.m11},\n${
-            this.m12}, ${this.m13}, ${this.m14}, ${this.m15}\n`
-            + ']';
->>>>>>> aaaac379
+            this.v[0]}, ${this.v[1]}, ${this.v[2]}, ${this.v[3]},\n${
+            this.v[4]}, ${this.v[5]}, ${this.v[6]}, ${this.v[7]},\n${
+            this.v[8]}, ${this.v[9]}, ${this.v[10]}, ${this.v[11]},\n${
+            this.v[12]}, ${this.v[13]}, ${this.v[14]}, ${this.v[15]}\n`
+            + `]`;
     }
 
     /**
@@ -1842,8 +1788,7 @@
      * @zh 计算当前矩阵的转置矩阵。
      */
     public transpose () {
-<<<<<<< HEAD
-        const a01 = this.v[1], a02 = this.v[2], a03 = this.v[3], a12 = this.v[6], a13 = this.v[7], a23 = this.v[11];
+        const a01 = this.v[1]; const a02 = this.v[2]; const a03 = this.v[3]; const a12 = this.v[6]; const a13 = this.v[7]; const a23 = this.v[11];
         this.v[1] = this.v[4];
         this.v[2] = this.v[8];
         this.v[3] = this.v[12];
@@ -1856,21 +1801,6 @@
         this.v[12] = a03;
         this.v[13] = a13;
         this.v[14] = a23;
-=======
-        const a01 = this.m01; const a02 = this.m02; const a03 = this.m03; const a12 = this.m06; const a13 = this.m07; const a23 = this.m11;
-        this.m01 = this.m04;
-        this.m02 = this.m08;
-        this.m03 = this.m12;
-        this.m04 = a01;
-        this.m06 = this.m09;
-        this.m07 = this.m13;
-        this.m08 = a02;
-        this.m09 = a12;
-        this.m11 = this.m14;
-        this.m12 = a03;
-        this.m13 = a13;
-        this.m14 = a23;
->>>>>>> aaaac379
         return this;
     }
 
@@ -1960,42 +1890,23 @@
      * @param mat the second operand
      */
     public add (mat: Mat4) {
-<<<<<<< HEAD
         const v = mat.v;
-        this.v[0] = this.v[0] + v[0];
-        this.v[1] = this.v[1] + v[1];
-        this.v[2] = this.v[2] + v[2];
-        this.v[3] = this.v[3] + v[3];
-        this.v[4] = this.v[4] + v[4];
-        this.v[5] = this.v[5] + v[5];
-        this.v[6] = this.v[6] + v[6];
-        this.v[7] = this.v[7] + v[7];
-        this.v[8] = this.v[8] + v[8];
-        this.v[9] = this.v[9] + v[9];
-        this.v[10] = this.v[10] + v[10];
-        this.v[11] = this.v[11] + v[11];
-        this.v[12] = this.v[12] + v[12];
-        this.v[13] = this.v[13] + v[13];
-        this.v[14] = this.v[14] + v[14];
-        this.v[15] = this.v[15] + v[15];
-=======
-        this.m00 += mat.m00;
-        this.m01 += mat.m01;
-        this.m02 += mat.m02;
-        this.m03 += mat.m03;
-        this.m04 += mat.m04;
-        this.m05 += mat.m05;
-        this.m06 += mat.m06;
-        this.m07 += mat.m07;
-        this.m08 += mat.m08;
-        this.m09 += mat.m09;
-        this.m10 += mat.m10;
-        this.m11 += mat.m11;
-        this.m12 += mat.m12;
-        this.m13 += mat.m13;
-        this.m14 += mat.m14;
-        this.m15 += mat.m15;
->>>>>>> aaaac379
+        this.v[0] += v[0];
+        this.v[1] += v[1];
+        this.v[2] += v[2];
+        this.v[3] += v[3];
+        this.v[4] += v[4];
+        this.v[5] += v[5];
+        this.v[6] += v[6];
+        this.v[7] += v[7];
+        this.v[8] += v[8];
+        this.v[9] += v[9];
+        this.v[10] += v[10];
+        this.v[11] += v[11];
+        this.v[12] += v[12];
+        this.v[13] += v[13];
+        this.v[14] += v[14];
+        this.v[15] += v[15];
         return this;
     }
 
@@ -2005,42 +1916,23 @@
      * @param mat the second operand
      */
     public subtract (mat: Mat4) {
-<<<<<<< HEAD
         const v = mat.v;
-        this.v[0] = this.v[0] - v[0];
-        this.v[1] = this.v[1] - v[1];
-        this.v[2] = this.v[2] - v[2];
-        this.v[3] = this.v[3] - v[3];
-        this.v[4] = this.v[4] - v[4];
-        this.v[5] = this.v[5] - v[5];
-        this.v[6] = this.v[6] - v[6];
-        this.v[7] = this.v[7] - v[7];
-        this.v[8] = this.v[8] - v[8];
-        this.v[9] = this.v[9] - v[9];
-        this.v[10] = this.v[10] - v[10];
-        this.v[11] = this.v[11] - v[11];
-        this.v[12] = this.v[12] - v[12];
-        this.v[13] = this.v[13] - v[13];
-        this.v[14] = this.v[14] - v[14];
-        this.v[15] = this.v[15] - v[15];
-=======
-        this.m00 -= mat.m00;
-        this.m01 -= mat.m01;
-        this.m02 -= mat.m02;
-        this.m03 -= mat.m03;
-        this.m04 -= mat.m04;
-        this.m05 -= mat.m05;
-        this.m06 -= mat.m06;
-        this.m07 -= mat.m07;
-        this.m08 -= mat.m08;
-        this.m09 -= mat.m09;
-        this.m10 -= mat.m10;
-        this.m11 -= mat.m11;
-        this.m12 -= mat.m12;
-        this.m13 -= mat.m13;
-        this.m14 -= mat.m14;
-        this.m15 -= mat.m15;
->>>>>>> aaaac379
+        this.v[0] -= v[0];
+        this.v[1] -= v[1];
+        this.v[2] -= v[2];
+        this.v[3] -= v[3];
+        this.v[4] -= v[4];
+        this.v[5] -= v[5];
+        this.v[6] -= v[6];
+        this.v[7] -= v[7];
+        this.v[8] -= v[8];
+        this.v[9] -= v[9];
+        this.v[10] -= v[10];
+        this.v[11] -= v[11];
+        this.v[12] -= v[12];
+        this.v[13] -= v[13];
+        this.v[14] -= v[14];
+        this.v[15] -= v[15];
         return this;
     }
 
@@ -2056,8 +1948,7 @@
         const a30 = this.v[12]; const a31 = this.v[13]; const a32 = this.v[14]; const a33 = this.v[15];
         const v = mat.v;
         // Cache only the current line of the second matrix
-<<<<<<< HEAD
-        let b0 = v[0], b1 = v[1], b2 = v[2], b3 = v[3];
+        let b0 = v[0]; let b1 = v[1]; let b2 = v[2]; let b3 = v[3];
         this.v[0] = b0 * a00 + b1 * a10 + b2 * a20 + b3 * a30;
         this.v[1] = b0 * a01 + b1 * a11 + b2 * a21 + b3 * a31;
         this.v[2] = b0 * a02 + b1 * a12 + b2 * a22 + b3 * a32;
@@ -2080,31 +1971,6 @@
         this.v[13] = b0 * a01 + b1 * a11 + b2 * a21 + b3 * a31;
         this.v[14] = b0 * a02 + b1 * a12 + b2 * a22 + b3 * a32;
         this.v[15] = b0 * a03 + b1 * a13 + b2 * a23 + b3 * a33;
-=======
-        let b0 = mat.m00; let b1 = mat.m01; let b2 = mat.m02; let b3 = mat.m03;
-        this.m00 = b0 * a00 + b1 * a10 + b2 * a20 + b3 * a30;
-        this.m01 = b0 * a01 + b1 * a11 + b2 * a21 + b3 * a31;
-        this.m02 = b0 * a02 + b1 * a12 + b2 * a22 + b3 * a32;
-        this.m03 = b0 * a03 + b1 * a13 + b2 * a23 + b3 * a33;
-
-        b0 = mat.m04; b1 = mat.m05; b2 = mat.m06; b3 = mat.m07;
-        this.m04 = b0 * a00 + b1 * a10 + b2 * a20 + b3 * a30;
-        this.m05 = b0 * a01 + b1 * a11 + b2 * a21 + b3 * a31;
-        this.m06 = b0 * a02 + b1 * a12 + b2 * a22 + b3 * a32;
-        this.m07 = b0 * a03 + b1 * a13 + b2 * a23 + b3 * a33;
-
-        b0 = mat.m08; b1 = mat.m09; b2 = mat.m10; b3 = mat.m11;
-        this.m08 = b0 * a00 + b1 * a10 + b2 * a20 + b3 * a30;
-        this.m09 = b0 * a01 + b1 * a11 + b2 * a21 + b3 * a31;
-        this.m10 = b0 * a02 + b1 * a12 + b2 * a22 + b3 * a32;
-        this.m11 = b0 * a03 + b1 * a13 + b2 * a23 + b3 * a33;
-
-        b0 = mat.m12; b1 = mat.m13; b2 = mat.m14; b3 = mat.m15;
-        this.m12 = b0 * a00 + b1 * a10 + b2 * a20 + b3 * a30;
-        this.m13 = b0 * a01 + b1 * a11 + b2 * a21 + b3 * a31;
-        this.m14 = b0 * a02 + b1 * a12 + b2 * a22 + b3 * a32;
-        this.m15 = b0 * a03 + b1 * a13 + b2 * a23 + b3 * a33;
->>>>>>> aaaac379
         return this;
     }
 
@@ -2114,41 +1980,22 @@
      * @param scalar amount to scale the matrix's elements by
      */
     public multiplyScalar (scalar: number) {
-<<<<<<< HEAD
-        this.v[0] = this.v[0] * scalar;
-        this.v[1] = this.v[1] * scalar;
-        this.v[2] = this.v[2] * scalar;
-        this.v[3] = this.v[3] * scalar;
-        this.v[4] = this.v[4] * scalar;
-        this.v[5] = this.v[5] * scalar;
-        this.v[6] = this.v[6] * scalar;
-        this.v[7] = this.v[7] * scalar;
-        this.v[8] = this.v[8] * scalar;
-        this.v[9] = this.v[9] * scalar;
-        this.v[10] = this.v[10] * scalar;
-        this.v[11] = this.v[11] * scalar;
-        this.v[12] = this.v[12] * scalar;
-        this.v[13] = this.v[13] * scalar;
-        this.v[14] = this.v[14] * scalar;
-        this.v[15] = this.v[15] * scalar;
-=======
-        this.m00 *= scalar;
-        this.m01 *= scalar;
-        this.m02 *= scalar;
-        this.m03 *= scalar;
-        this.m04 *= scalar;
-        this.m05 *= scalar;
-        this.m06 *= scalar;
-        this.m07 *= scalar;
-        this.m08 *= scalar;
-        this.m09 *= scalar;
-        this.m10 *= scalar;
-        this.m11 *= scalar;
-        this.m12 *= scalar;
-        this.m13 *= scalar;
-        this.m14 *= scalar;
-        this.m15 *= scalar;
->>>>>>> aaaac379
+        this.v[0] *= scalar;
+        this.v[1] *= scalar;
+        this.v[2] *= scalar;
+        this.v[3] *= scalar;
+        this.v[4] *= scalar;
+        this.v[5] *= scalar;
+        this.v[6] *= scalar;
+        this.v[7] *= scalar;
+        this.v[8] *= scalar;
+        this.v[9] *= scalar;
+        this.v[10] *= scalar;
+        this.v[11] *= scalar;
+        this.v[12] *= scalar;
+        this.v[13] *= scalar;
+        this.v[14] *= scalar;
+        this.v[15] *= scalar;
         return this;
     }
 
@@ -2172,9 +2019,8 @@
      * @param vec vector to scale by
      */
     public scale (vec: Vec3) {
-<<<<<<< HEAD
         const v = vec.v;
-        const x = v[0], y = v[1], z = v[2];
+        const x = v[0]; const y = v[1]; const z = v[2];
         this.v[0] *= x;
         this.v[1] *= x;
         this.v[2] *= x;
@@ -2187,21 +2033,6 @@
         this.v[9] *= z;
         this.v[10] *= z;
         this.v[11] *= z;
-=======
-        const x = vec.x; const y = vec.y; const z = vec.z;
-        this.m00 *= x;
-        this.m01 *= x;
-        this.m02 *= x;
-        this.m03 *= x;
-        this.m04 *= y;
-        this.m05 *= y;
-        this.m06 *= y;
-        this.m07 *= y;
-        this.m08 *= z;
-        this.m09 *= z;
-        this.m10 *= z;
-        this.m11 *= z;
->>>>>>> aaaac379
         return this;
     }
 
