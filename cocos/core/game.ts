/*
 Copyright (c) 2013-2016 Chukong Technologies Inc.
 Copyright (c) 2017-2020 Xiamen Yaji Software Co., Ltd.

 http://www.cocos.com

 Permission is hereby granted, free of charge, to any person obtaining a copy
 of this software and associated engine source code (the "Software"), a limited,
  worldwide, royalty-free, non-assignable, revocable and non-exclusive license
 to use Cocos Creator solely to develop games on your target platforms. You shall
  not use Cocos Creator software for developing other software or tools that's
  used for developing games. You are not granted to publish, distribute,
  sublicense, and/or sell copies of Cocos Creator.

 The software or tools in this License Agreement are licensed, not sold.
 Xiamen Yaji Software Co., Ltd. reserves all rights not expressly granted to you.

 THE SOFTWARE IS PROVIDED "AS IS", WITHOUT WARRANTY OF ANY KIND, EXPRESS OR
 IMPLIED, INCLUDING BUT NOT LIMITED TO THE WARRANTIES OF MERCHANTABILITY,
 FITNESS FOR A PARTICULAR PURPOSE AND NONINFRINGEMENT. IN NO EVENT SHALL THE
 AUTHORS OR COPYRIGHT HOLDERS BE LIABLE FOR ANY CLAIM, DAMAGES OR OTHER
 LIABILITY, WHETHER IN AN ACTION OF CONTRACT, TORT OR OTHERWISE, ARISING FROM,
 OUT OF OR IN CONNECTION WITH THE SOFTWARE OR THE USE OR OTHER DEALINGS IN
 THE SOFTWARE.
*/
/**
 * @packageDocumentation
 * @module core
 */

import { EDITOR, HTML5, JSB, PREVIEW, RUNTIME_BASED, TEST } from 'internal:constants';
import { systemInfo } from 'pal/system-info';
import { ConfigOrientation } from 'pal/screen-adapter';
import { IAssetManagerOptions } from './asset-manager/asset-manager';
import { EventTarget } from './event';
import { input } from '../input';
import * as debug from './platform/debug';
import { Device, DeviceInfo, Swapchain, SwapchainInfo } from './gfx';
import { sys } from './platform/sys';
import { macro } from './platform/macro';
import { ICustomJointTextureLayout } from '../3d/skeletal-animation/skeletal-animation-utils';
import { legacyCC, VERSION } from './global-exports';
import { IPhysicsConfig } from '../physics/framework/physics-config';
import { bindingMappingInfo } from './pipeline/define';
import { SplashScreen } from './splash-screen';
import { RenderPipeline } from './pipeline';
import { Node } from './scene-graph/node';
import { BrowserType } from '../../pal/system-info/enum-type';
import { Layers } from './scene-graph';
import { log2 } from './math/bits';
import { garbageCollectionManager } from './data/garbage-collection';
import { screen } from './platform/screen';

interface ISceneInfo {
    url: string;
    uuid: string;
}

export interface LayerItem {
    name: string;
    value: number;
}

/**
 * @zh
 * 游戏配置。
 * @en
 * Game configuration.
 */
export interface IGameConfig {
    /**
     * @zh
     * 设置 debug 模式，在浏览器中这个选项会被忽略。
     * @en
     * Set debug mode, only valid in non-browser environment.
     */
    debugMode?: debug.DebugMode;

    /**
     * @zh
     * 当 showFPS 为 true 的时候界面的左下角将显示 fps 的信息，否则被隐藏。
     * @en
     * Left bottom corner fps information will show when "showFPS" equals true, otherwise it will be hide.
     */
    showFPS?: boolean;

    /**
     * @zh
     * 暴露类名让 Chrome DevTools 可以识别，如果开启会稍稍降低类的创建过程的性能，但对对象构造没有影响。
     * @en
     * Expose class name to chrome debug tools, the class intantiate performance is a little bit slower when exposed.
     */
    exposeClassName?: boolean;

    /**
     * @zh
     * 设置想要的帧率你的游戏，但真正的FPS取决于你的游戏实现和运行环境。
     * @en
     * Set the wanted frame rate for your game, but the real fps depends on your game implementation and the running environment.
     */
    frameRate?: number;

    /**
     * @zh
     * Web 页面上的 Canvas Element ID，仅适用于 web 端。
     * @en
     * Sets the id of your canvas element on the web page, it's useful only on web.
     */
    id?: string | HTMLElement;

    /**
     * @zh
     * 渲染模式。
     * 设置渲染器类型，仅适用于 web 端：
     * - 0 - 通过引擎自动选择。
     * - 1 - 强制使用 canvas 渲染。
     * - 2 - 强制使用 WebGL 渲染，但是在部分 Android 浏览器中这个选项会被忽略。
     * - 3 - 使用空渲染器，可以用于测试和服务器端环境，目前暂时用于 Cocos 内部测试使用
     * @en
     * Sets the renderer type, only useful on web:
     * - 0 - Automatically chosen by engine.
     * - 1 - Forced to use canvas renderer.
     * - 2 - Forced to use WebGL renderer, but this will be ignored on mobile browsers.
     * - 3 - Use Headless Renderer, which is useful in test or server env, only for internal use by cocos team for now
     */
    renderMode?: 0 | 1 | 2 | 3;

    /**
     * @zh
     * 当前包中可用场景。
     * @en
     * Include available scenes in the current bundle.
     */
    scenes?: ISceneInfo[];

    /**
     * For internal use.
     */
    jsList?: string[];

    /**
     * Render pipeline resources
     */
    renderPipeline?: string;

    /**
     * Asset Manager initialization options
     */
    assetOptions?: IAssetManagerOptions;

    /**
     * GPU instancing options
     */
    customJointTextureLayouts?: ICustomJointTextureLayout[];

    /**
     * Physics system config
     */
    physics?: IPhysicsConfig;

    /**
     * User layers config
     */
    layers?: LayerItem[];

    /**
     * The adapter stores various platform-related objects.
     */
    adapter?: {
        canvas: HTMLCanvasElement,
        frame: HTMLDivElement,
        container: HTMLDivElement,
        [x: string]: any,
    };

    /**
     * The orientation from the builder configuration.
     * Available value can be 'auto', 'landscape', 'portrait'.
     */
    orientation?: ConfigOrientation;
    /**
     * Determine whether the game frame exact fits the screen.
     * Now it only works on Web platform.
     */
    exactFitScreen: boolean,
}

/**
 * @en An object to boot the game.
 * @zh 包含游戏主体信息并负责驱动游戏的游戏对象。
 */
export class Game extends EventTarget {
    /**
     * @en Event triggered when game hide to background.<br>
     * Please note that this event is not 100% guaranteed to be fired on Web platform,<br>
     * on native platforms, it corresponds to enter background event, os status bar or notification center may not trigger this event.
     * @zh 游戏进入后台时触发的事件。<br>
     * 请注意，在 WEB 平台，这个事件不一定会 100% 触发，这完全取决于浏览器的回调行为。<br>
     * 在原生平台，它对应的是应用被切换到后台事件，下拉菜单和上拉状态栏等不一定会触发这个事件，这取决于系统行为。
     * @example
     * ```ts
     * import { game, audioEngine } from 'cc';
     * game.on(Game.EVENT_HIDE, function () {
     *     audioEngine.pauseMusic();
     *     audioEngine.pauseAllEffects();
     * });
     * ```
     */
    public static readonly EVENT_HIDE = 'game_on_hide';

    /**
     * @en Event triggered when game back to foreground<br>
     * Please note that this event is not 100% guaranteed to be fired on Web platform,<br>
     * on native platforms, it corresponds to enter foreground event.
     * @zh 游戏进入前台运行时触发的事件。<br>
     * 请注意，在 WEB 平台，这个事件不一定会 100% 触发，这完全取决于浏览器的回调行为。<br>
     * 在原生平台，它对应的是应用被切换到前台事件。
     */
    public static readonly EVENT_SHOW: string = 'game_on_show';

    /**
     * @en Event triggered when system in low memory status.<br>
     * This event is only triggered on native iOS/Android platform.
     * @zh 程序在内存不足时触发的事件。<br>
     * 该事件只会在 iOS/Android 平台触发。
     */
    public static readonly EVENT_LOW_MEMORY: string = 'game_on_low_memory';

    /**
     * @en Event triggered after game inited, at this point all engine objects and game scripts are loaded
     * @zh 游戏启动后的触发事件，此时加载所有的引擎对象和游戏脚本。
     */
    public static readonly EVENT_GAME_INITED = 'game_inited';

    /**
     * @en Event triggered after engine inited, at this point you will be able to use all engine classes.<br>
     * It was defined as EVENT_RENDERER_INITED in cocos creator v1.x and renamed in v2.0.
     * Since Cocos Creator v3.0, EVENT_RENDERER_INITED is a new event, look up define for details.
     * @zh 在引擎初始化之后触发的事件，此时您能够使用引擎所有的类。<br>
     * 它在 Cocos Creator v1.x 版本中名字为 EVENT_RENDERER_INITED，在 v2.0 更名为 EVENT_ENGINE_INITED
     * 并在 Cocos Creator v3.0 中将 EVENT_RENDERER_INITED 用作为渲染器初始化的事件。
     */
    public static readonly EVENT_ENGINE_INITED = 'engine_inited';

    /**
     * @en Event triggered after renderer inited, at this point you will be able to use all gfx renderer feature.<br>
     * @zh 在渲染器初始化之后触发的事件，此事件在 EVENT_ENGINE_INITED 之前触发，此时开始可使用 gfx 渲染框架。
     */
    public static readonly EVENT_RENDERER_INITED: string = 'renderer_inited';

    /**
     * @en Event triggered when game restart
     * @zh 调用restart后，触发事件
     */
    public static readonly EVENT_RESTART = 'game_on_restart';

    /**
     * @en Web Canvas 2d API as renderer backend.
     * @zh 使用 Web Canvas 2d API 作为渲染器后端。
     */
    public static readonly RENDER_TYPE_CANVAS = 0;
    /**
     * @en WebGL API as renderer backend.
     * @zh 使用 WebGL API 作为渲染器后端。
     */
    public static readonly RENDER_TYPE_WEBGL = 1;
    /**
     * @en OpenGL API as renderer backend.
     * @zh 使用 OpenGL API 作为渲染器后端。
     */
    public static readonly RENDER_TYPE_OPENGL = 2;

    /**
     * @en Headless Renderer, usually used in test or server env
     * @zh 空渲染器，通常用于测试环境或服务器端模式
     */
    public static readonly RENDER_TYPE_HEADLESS = 3;

    /**
     * @en If delta time since last frame is more than this threshold in seconds,
     * the game timer will consider user is debugging and adjust the delta time to [[frameTime]].
     * @zh 如果距离上一帧的帧间隔超过了这个阈值（单位是 s），那么就会被认为正在调试，帧间隔会被自动调节为 [[frameTime]].
     */
    public static DEBUG_DT_THRESHOLD = 1;

    /**
     * @en The outer frame of the game canvas; parent of game container.
     * @zh 游戏画布的外框，container 的父容器。
     *
     * @deprecated since 3.4.0, frame is a concept on web standard, please manager screens via the `screen` module.
     */
    public frame: HTMLDivElement | null = null;
    /**
     * @en The container of game canvas.
     * @zh 游戏画布的容器。
     *
     * @deprecated since 3.4.0, container is a concept on web standard, please manager screens via the `screen` module.
     */
    public container: HTMLDivElement | null = null;
    /**
     * @en The canvas of the game.
     * @zh 游戏的画布。
     */
    public canvas: HTMLCanvasElement | null = null;

    /**
     * @en The renderer backend of the game.
     * @zh 游戏的渲染器类型。
     */
    public renderType = -1;

    public eventTargetOn = super.on;
    public eventTargetOnce = super.once;

    /**
     * @en
     * The current game configuration,
     * please be noticed any modification directly on this object after the game initialization won't take effect.
     * @zh
     * 当前的游戏配置
     * 注意：请不要直接修改这个对象，它不会有任何效果。
     */
    public config: NormalizedGameConfig = {} as NormalizedGameConfig;

    /**
     * @en Callback when the scripts of engine have been load.
     * @zh 当引擎完成启动后的回调函数。
     * @method onStart
     */
    public onStart: Game.OnStart | null = null;

    /**
     * @en Indicates whether the engine and the renderer has been initialized
     * @zh 引擎和渲染器是否以完成初始化
     */
    public get inited () {
        return this._inited;
    }

    /**
     * @en Expected frame rate of the game.
     * @zh 游戏的设定帧率。
     */
    public get frameRate () {
        return this._frameRate;
    }
    public set frameRate (frameRate: number | string) {
        if (typeof frameRate !== 'number') {
            frameRate = parseInt(frameRate, 10);
            if (Number.isNaN(frameRate)) {
                frameRate = 60;
            }
        }
        this._frameRate = frameRate;
        this.frameTime = 1000 / frameRate;
        this._setAnimFrame();
    }

    /**
     * @en The delta time since last frame, unit: s.
     * @zh 获取上一帧的增量时间，以秒为单位。
     */
    public get deltaTime () {
        return this._deltaTime;
    }

    /**
     * @en The total passed time since game start, unit: ms
     * @zh 获取从游戏开始到现在总共经过的时间，以毫秒为单位
     */
    public get totalTime () {
        return performance.now() - this._initTime;
    }

    /**
     * @en The start time of the current frame in milliseconds.
     * @zh 获取当前帧开始的时间（以 ms 为单位）。
     */
    public get frameStartTime () {
        return this._startTime;
    }

    /**
     * @en The expected delta time of each frame in milliseconds
     * @zh 期望帧率对应的每帧时间（以 ms 为单位）
     */
    public frameTime = 1000 / 60;

    public collisionMatrix = [];
    public groupList: any[] = [];

    public _persistRootNodes = {};

    public _gfxDevice: Device | null = null;
    public _swapchain: Swapchain | null = null;
    // states
    public _configLoaded = false; // whether config loaded
    public _isCloning = false;    // deserializing or instantiating
    private _inited = false;
    private _engineInited = false; // whether the engine has inited
    private _rendererInitialized = false;
    private _paused = true;
    // frame control
    private _frameRate = 60;
    private _intervalId = 0; // interval target of main
    private _initTime = 0;
    private _startTime = 0;
    private _deltaTime = 0.0;
    private declare _frameCB: (time: number) => void;

    // @Methods

    //  @Game play control

    /**
     * @en Set frame rate of game.
     * @zh 设置游戏帧率。
     * @deprecated since v3.3.0 please use [[game.frameRate]]
     */
    public setFrameRate (frameRate: number | string) {
        this.frameRate = frameRate;
    }

    /**
     * @en Get frame rate set for the game, it doesn't represent the real frame rate.
     * @zh 获取设置的游戏帧率（不等同于实际帧率）。
     * @return frame rate
     * @deprecated since v3.3.0 please use [[game.frameRate]]
     */
    public getFrameRate (): number {
        return this.frameRate as number;
    }

    /**
     * @en Run the game frame by frame with a fixed delta time correspond to frame rate.
     * @zh 以固定帧间隔执行一帧游戏循环，帧间隔与设定的帧率匹配。
     */
    public step () {
        legacyCC.director.tick(this.frameTime / 1000);
    }

    /**
     * @en Pause the game main loop. This will pause:<br>
     * game logic execution, rendering process, event manager, background music and all audio effects.<br>
     * This is different with `director.pause` which only pause the game logic execution.<br>
     * @zh 暂停游戏主循环。包含：游戏逻辑，渲染，事件处理，背景音乐和所有音效。这点和只暂停游戏逻辑的 `director.pause` 不同。
     */
    public pause () {
        if (this._paused) { return; }
        this._paused = true;
        if (this._intervalId) {
            window.cAF(this._intervalId);
            this._intervalId = 0;
        }
    }

    /**
     * @en Resume the game from pause. This will resume:<br>
     * game logic execution, rendering process, event manager, background music and all audio effects.<br>
     * @zh 恢复游戏主循环。包含：游戏逻辑，渲染，事件处理，背景音乐和所有音效。
     */
    public resume () {
        if (!this._paused) { return; }
        // @ts-expect-error _clearEvents is a private method.
        input._clearEvents();
        if (this._intervalId) {
            window.cAF(this._intervalId);
            this._intervalId = 0;
        }
        this._paused = false;
        this._updateCallback();
        this._intervalId = window.rAF(this._frameCB);
    }

    /**
     * @en Check whether the game is paused.
     * @zh 判断游戏是否暂停。
     */
    public isPaused (): boolean {
        return this._paused;
    }

    /**
     * @en Restart game.
     * @zh 重新开始游戏
     */
    public restart (): Promise<void> {
        const endFramePromise = new Promise<void>((resolve) => legacyCC.director.once(legacyCC.Director.EVENT_END_FRAME, () => resolve()) as void);
        return endFramePromise.then(() => {
            for (const id in this._persistRootNodes) {
                this.removePersistRootNode(this._persistRootNodes[id]);
            }

            // Clear scene
            legacyCC.director.getScene().destroy();
            legacyCC.Object._deferredDestroy();

            legacyCC.director.reset();
            this.pause();
            return this._setRenderPipelineNShowSplash().then(() => {
                this.resume();
                this._safeEmit(Game.EVENT_RESTART);
            });
        });
    }

    /**
     * @en End game, it will close the game window
     * @zh 退出游戏
     */
    public end () {
        systemInfo.close();
    }

    /**
     * @en
     * Register an callback of a specific event type on the game object.<br>
     * This type of event should be triggered via `emit`.<br>
     * @zh
     * 注册 game 的特定事件类型回调。这种类型的事件应该被 `emit` 触发。<br>
     *
     * @param type - A string representing the event type to listen for.
     * @param callback - The callback that will be invoked when the event is dispatched.<br>
     *                              The callback is ignored if it is a duplicate (the callbacks are unique).
     * @param target - The target (this object) to invoke the callback, can be null
     * @param once - After the first invocation, whether the callback should be unregistered.
     * @return - Just returns the incoming callback so you can save the anonymous function easier.
     */
    public on (type: string, callback: () => void, target?: any, once?: boolean): any {
        // Make sure EVENT_ENGINE_INITED callbacks to be invoked
        if ((this._engineInited && type === Game.EVENT_ENGINE_INITED)
            || (this._inited && type === Game.EVENT_GAME_INITED)
            || (this._rendererInitialized && type === Game.EVENT_RENDERER_INITED)) {
            callback.call(target);
        }
        return this.eventTargetOn(type, callback, target, once);
    }

    /**
     * @en
     * Register an callback of a specific event type on the game object,<br>
     * the callback will remove itself after the first time it is triggered.<br>
     * @zh
     * 注册 game 的特定事件类型回调，回调会在第一时间被触发后删除自身。
     *
     * @param type - A string representing the event type to listen for.
     * @param callback - The callback that will be invoked when the event is dispatched.<br>
     *                              The callback is ignored if it is a duplicate (the callbacks are unique).
     * @param target - The target (this object) to invoke the callback, can be null
     */
    public once (type: string, callback: () => void, target?: any): any {
        // Make sure EVENT_ENGINE_INITED callbacks to be invoked
        if (this._engineInited && type === Game.EVENT_ENGINE_INITED) {
            return callback.call(target);
        }
        return this.eventTargetOnce(type, callback, target);
    }

    /**
     * @en Init game with configuration object.
     * @zh 使用指定的配置初始化引擎。
     * @param config - Pass configuration object
     */
    public init (config: IGameConfig) {
        this._initConfig(config);
        // TODO: unify the screen initialization workflow.
        if (HTML5) {
            // @ts-expect-error access private method.
            screen._init({
                configOrientation: config.orientation || 'auto',
                exactFitScreen: config.exactFitScreen,
            });
        }
        // Init assetManager
        if (this.config.assetOptions) {
            legacyCC.assetManager.init(this.config.assetOptions);
        }

        if (this.config.layers) {
            const userLayers: LayerItem[] = this.config.layers;
            for (let i = 0; i < userLayers.length; i++) {
                const layer = userLayers[i];
                const bitNum = log2(layer.value);
                Layers.addLayer(layer.name, bitNum);
            }
        }

        return this._initEngine().then(() => {
            if (!EDITOR) {
                this._initEvents();
            }

            if (legacyCC.director.root && legacyCC.director.root.dataPoolManager) {
                legacyCC.director.root.dataPoolManager.jointTexturePool.registerCustomTextureLayouts(config.customJointTextureLayouts);
            }
            return this._engineInited;
        });
    }

    /**
     * @en Run game with configuration object and onStart function.
     * @zh 运行游戏，并且指定引擎配置和 onStart 的回调。
     * @param onStart - function to be executed after game initialized
     */
    public run (onStart?: Game.OnStart): Promise<void>;

    public run (configOrCallback?: Game.OnStart | IGameConfig, onStart?: Game.OnStart) {
        // To compatible with older version,
        // we allow the `run(config, onstart?)` form. But it's deprecated.
        let initPromise: Promise<boolean> | undefined;
        if (typeof configOrCallback !== 'function' && configOrCallback) {
            initPromise = this.init(configOrCallback);
            this.onStart = onStart ?? null;
        } else {
            this.onStart = configOrCallback ?? null;
        }
        garbageCollectionManager.init();

        return Promise.resolve(initPromise).then(() => this._setRenderPipelineNShowSplash()).then(() => {
            if (!HTML5) {
                // @ts-expect-error access private method.
                screen._init({
                    configOrientation: 'auto',
                    exactFitScreen: true,
                });
            }
        });
    }

    //  @ Persist root node section
    /**
     * @en
     * Add a persistent root node to the game, the persistent node won't be destroyed during scene transition.<br>
     * The target node must be placed in the root level of hierarchy, otherwise this API won't have any effect.
     * @zh
     * 声明常驻根节点，该节点不会在场景切换中被销毁。<br>
     * 目标节点必须位于为层级的根节点，否则无效。
     * @param node - The node to be made persistent
     */
    public addPersistRootNode (node: Node) {
        if (!legacyCC.Node.isNode(node) || !node.uuid) {
            debug.warnID(3800);
            return;
        }
        const id = node.uuid;
        if (!this._persistRootNodes[id]) {
            const scene = legacyCC.director._scene;
            if (legacyCC.isValid(scene)) {
                if (!node.parent) {
                    node.parent = scene;
                } else if (!(node.parent instanceof legacyCC.Scene)) {
                    debug.warnID(3801);
                    return;
                } else if (node.parent !== scene) {
                    debug.warnID(3802);
                    return;
                } else {
                    node._originalSceneId = scene.uuid;
                }
            }
            this._persistRootNodes[id] = node;
            node._persistNode = true;
            legacyCC.assetManager._releaseManager._addPersistNodeRef(node);
        }
    }

    /**
     * @en Remove a persistent root node.
     * @zh 取消常驻根节点。
     * @param node - The node to be removed from persistent node list
     */
    public removePersistRootNode (node: Node) {
        const id = node.uuid || '';
        if (node === this._persistRootNodes[id]) {
            delete this._persistRootNodes[id];
            node._persistNode = false;
            node._originalSceneId = '';
            legacyCC.assetManager._releaseManager._removePersistNodeRef(node);
        }
    }

    /**
     * @en Check whether the node is a persistent root node.
     * @zh 检查节点是否是常驻根节点。
     * @param node - The node to be checked
     */
    public isPersistRootNode (node: { _persistNode: any; }): boolean {
        return !!node._persistNode;
    }

    //  @Engine loading

    private _initDeviceAsync () {
        return Promise.resolve(this._initDevice()).then(() => {
            legacyCC.director._init();
        });
    }

    private _initEngine () {
        return Promise.resolve(this._initDeviceAsync()).then(() => {
            // Log engine version
            debug.log(`Cocos Creator v${VERSION}`);
            this.emit(Game.EVENT_ENGINE_INITED);
            this._engineInited = true;
            if (legacyCC.internal.dynamicAtlasManager) { legacyCC.internal.dynamicAtlasManager.enabled = !macro.CLEANUP_IMAGE_CACHE; }
        });
    }

    // @Methods

    //  @Time ticker section
    private _setAnimFrame () {
        const frameRate = this._frameRate;
        if (JSB) {
            // @ts-expect-error JSB Call
            jsb.setPreferredFramesPerSecond(frameRate);
            window.rAF = window.requestAnimationFrame;
            window.cAF = window.cancelAnimationFrame;
        } else {
            const rAF = window.requestAnimationFrame = window.requestAnimationFrame
                || window.webkitRequestAnimationFrame
                || window.mozRequestAnimationFrame
                || window.oRequestAnimationFrame
                || window.msRequestAnimationFrame;
            if (frameRate !== 60 && frameRate !== 30) {
                window.rAF = this._stTime.bind(this);
                window.cAF = this._ctTime;
            } else {
                window.rAF = rAF || this._stTime.bind(this);
                window.cAF = window.cancelAnimationFrame
                    || window.cancelRequestAnimationFrame
                    || window.msCancelRequestAnimationFrame
                    || window.mozCancelRequestAnimationFrame
                    || window.oCancelRequestAnimationFrame
                    || window.webkitCancelRequestAnimationFrame
                    || window.msCancelAnimationFrame
                    || window.mozCancelAnimationFrame
                    || window.webkitCancelAnimationFrame
                    || window.ocancelAnimationFrame
                    || this._ctTime;

                // update callback function for 30 fps version
                this._updateCallback();
            }
        }
    }
    private _stTime (callback: () => void) {
        const currTime = performance.now();
        const elapseTime = Math.max(0, (currTime - this._startTime));
        const timeToCall = Math.max(0, this.frameTime - elapseTime);
        const id = window.setTimeout(callback, timeToCall);
        return id;
    }
    private _ctTime (id: number | undefined) {
        window.clearTimeout(id);
    }
    private _calculateDT (now?: number) {
        if (!now) now = performance.now();
        this._deltaTime = now > this._startTime ? (now - this._startTime) / 1000 : 0;
        if (this._deltaTime > Game.DEBUG_DT_THRESHOLD) {
            this._deltaTime = this.frameTime / 1000;
        }
        this._startTime = now;
        return this._deltaTime;
    }

    private _updateCallback () {
        const director = legacyCC.director;
        let callback;
        if (!JSB && !RUNTIME_BASED && this._frameRate === 30) {
            let skip = true;
            callback = (time: number) => {
                this._intervalId = window.rAF(this._frameCB);
                skip = !skip;
                if (skip) {
                    return;
                }
                director.tick(this._calculateDT(time));
            };
        } else {
            callback = (time: number) => {
                director.tick(this._calculateDT(time));
                this._intervalId = window.rAF(this._frameCB);
            };
        }
        this._frameCB = callback;
    }

    // Run game.
    private _runMainLoop () {
        if (!this._inited || (EDITOR && !legacyCC.GAME_VIEW)) {
            return;
        }
        const config = this.config;
        const director = legacyCC.director;

        debug.setDisplayStats(!!config.showFPS);
        director.startAnimation();
        this.resume();
    }

    // @Game loading section
    private _initConfig (config: IGameConfig) {
        // Configs adjustment
        if (typeof config.debugMode !== 'number') {
            config.debugMode = debug.DebugMode.NONE;
        }
        config.exposeClassName = !!config.exposeClassName;
        if (typeof config.frameRate !== 'number') {
            config.frameRate = 60;
        }
        const renderMode = config.renderMode;
        if (typeof renderMode !== 'number' || renderMode > 3 || renderMode < 0) {
            config.renderMode = 0;
        }
        config.showFPS = !!config.showFPS;

        debug._resetDebugSetting(config.debugMode);

        this.config = config as NormalizedGameConfig;
        this._configLoaded = true;

        this.frameRate = config.frameRate;
    }

    private _determineRenderType () {
        const config = this.config;
        const userRenderMode = parseInt(config.renderMode as any, 10);

        // Determine RenderType
        this.renderType = Game.RENDER_TYPE_CANVAS;
        let supportRender = false;

        if (userRenderMode === 1) {
            this.renderType = Game.RENDER_TYPE_CANVAS;
            supportRender = true;
        } else if (userRenderMode === 0 || userRenderMode === 2) {
            this.renderType = Game.RENDER_TYPE_WEBGL;
            supportRender = true;
        } else if (userRenderMode === 3) {
            this.renderType = Game.RENDER_TYPE_HEADLESS;
            supportRender = true;
        }

        if (!supportRender) {
            throw new Error(debug.getError(3820, userRenderMode));
        }
    }
    // _initDevice
    private _initDevice () {
        // Avoid setup to be called twice.
        if (this._rendererInitialized) { return; }

        // Obtain platform-related objects through the adapter
        const adapter = this.config.adapter;
        if (adapter) {
            this.canvas = adapter.canvas;
            this.frame = adapter.frame;
            this.container = adapter.container;
        }

        this._determineRenderType();
        return this._constructDevice();
    }

    private async _constructDevice () {
        // WebGL context created successfully
        if (this.renderType === Game.RENDER_TYPE_WEBGL) {
            const deviceInfo = new DeviceInfo(bindingMappingInfo);

            if (JSB && window.gfx) {
                this._gfxDevice = gfx.DeviceManager.create(deviceInfo);
            } else {
                let useWebGL2 = (!!window.WebGL2RenderingContext);
                const userAgent = window.navigator.userAgent.toLowerCase();
                if (userAgent.indexOf('safari') !== -1 && userAgent.indexOf('chrome') === -1
                    || sys.browserType === BrowserType.UC // UC browser implementation doesn't conform to WebGL2 standard
                ) {
                    useWebGL2 = false;
                }

                const deviceCtors: Constructor<Device>[] = [];
                if (useWebGL2 && legacyCC.WebGL2Device) {
<<<<<<< HEAD
                    // ctors.push(legacyCC.WebGL2Device);
                }
                if (legacyCC.WebGLDevice) {
                    //ctors.push(legacyCC.WebGLDevice);
                }
                if (legacyCC.WebGPUDevice) {
                    ctors.push(legacyCC.WebGPUDevice);
                }
                if (legacyCC.EmptyDevice) {
                    //ctors.push(legacyCC.EmptyDevice);
                }

                for (let i = 0; i < ctors.length; i++) {
                    this._gfxDevice = new ctors[i]();
                    // eslint-disable-next-line no-await-in-loop
                    const success = await this._gfxDevice.initialize(deviceInfo);
                    if (success) {
                        break;
                    }
=======
                    deviceCtors.push(legacyCC.WebGL2Device);
                }
                if (legacyCC.WebGLDevice) {
                    deviceCtors.push(legacyCC.WebGLDevice);
                }
                if (legacyCC.EmptyDevice) {
                    deviceCtors.push(legacyCC.EmptyDevice);
                }

                Device.canvas = this.canvas!;
                for (let i = 0; i < deviceCtors.length; i++) {
                    this._gfxDevice = new deviceCtors[i]();
                    if (this._gfxDevice.initialize(deviceInfo)) { break; }
>>>>>>> c1dccb9c
                }
            }
        } else if (this.renderType === Game.RENDER_TYPE_HEADLESS && legacyCC.EmptyDevice) {
            this._gfxDevice = new legacyCC.EmptyDevice();
            // eslint-disable-next-line no-void
            void this._gfxDevice!.initialize(new DeviceInfo(bindingMappingInfo));
        }

        if (!this._gfxDevice) {
            // todo fix here for wechat game
            debug.error('can not support canvas rendering in 3D');
            this.renderType = Game.RENDER_TYPE_CANVAS;
            return false;
        }

        const swapchainInfo = new SwapchainInfo(this.canvas!);
        const windowSize = screen.windowSize;
        swapchainInfo.width = windowSize.width;
        swapchainInfo.height = windowSize.height;
        this._swapchain = this._gfxDevice.createSwapchain(swapchainInfo);

        this.canvas!.oncontextmenu = () => false;
        return true;
    }

    private _initEvents () {
        systemInfo.on('show', this._onShow, this);
        systemInfo.on('hide', this._onHide, this);
    }

    private _onHide () {
        this.emit(Game.EVENT_HIDE);
        this.pause();
    }

    private _onShow () {
        this.emit(Game.EVENT_SHOW);
        this.resume();
    }

    private _setRenderPipelineNShowSplash () {
        // The test environment does not currently support the renderer
        if (TEST) {
            return Promise.resolve((() => {
                this._rendererInitialized = true;
                this._safeEmit(Game.EVENT_RENDERER_INITED);
                this._inited = true;
                this._setAnimFrame();
                this._runMainLoop();
                this._safeEmit(Game.EVENT_GAME_INITED);
                if (this.onStart) {
                    this.onStart();
                }
            })());
        }
        return Promise.resolve(this._setupRenderPipeline()).then(
            () => Promise.resolve(this._showSplashScreen()).then(
                () => {
                    this._inited = true;
                    this._initTime = performance.now();
                    this._runMainLoop();
                    this._safeEmit(Game.EVENT_GAME_INITED);
                    if (this.onStart) {
                        this.onStart();
                    }
                },
            ),
        );
    }

    private _setupRenderPipeline () {
        const { renderPipeline } = this.config;
        if (!renderPipeline) {
            return this._setRenderPipeline();
        }
        return new Promise<RenderPipeline>((resolve, reject) => {
            legacyCC.assetManager.loadAny(renderPipeline, (err, asset) => ((err || !(asset instanceof RenderPipeline))
                ? reject(err)
                : resolve(asset)));
        }).then((asset) => {
            this._setRenderPipeline(asset);
        }).catch((reason) => {
            debug.warn(reason);
            debug.warn(`Failed load render pipeline: ${renderPipeline}, engine failed to initialize, will fallback to default pipeline`);
            this._setRenderPipeline();
        });
    }

    private _showSplashScreen () {
        if (!EDITOR && !PREVIEW && legacyCC.internal.SplashScreen) {
            const splashScreen = legacyCC.internal.SplashScreen.instance as SplashScreen;
            splashScreen.main(legacyCC.director.root);
            return new Promise<void>((resolve) => {
                splashScreen.setOnFinish(() => resolve());
                splashScreen.loadFinish = true;
            });
        }
        return null;
    }

    private _setRenderPipeline (rppl?: RenderPipeline) {
        if (!legacyCC.director.root.setRenderPipeline(rppl)) {
            this._setRenderPipeline();
        }

        this._rendererInitialized = true;
        this._safeEmit(Game.EVENT_RENDERER_INITED);
    }

    private _safeEmit (event) {
        if (EDITOR) {
            try {
                this.emit(event);
            } catch (e) {
                debug.warn(e);
            }
        } else {
            this.emit(event);
        }
    }
}

export declare namespace Game {
    export type OnStart = () => void;
}

legacyCC.Game = Game;

/**
 * @en
 * This is a Game instance.
 * @zh
 * 这是一个 Game 类的实例，包含游戏主体信息并负责驱动游戏的游戏对象。
 */
export const game = legacyCC.game = new Game();

type NormalizedGameConfig = IGameConfig & {
    frameRate: NonNullable<IGameConfig['frameRate']>;
};<|MERGE_RESOLUTION|>--- conflicted
+++ resolved
@@ -881,41 +881,22 @@
 
                 const deviceCtors: Constructor<Device>[] = [];
                 if (useWebGL2 && legacyCC.WebGL2Device) {
-<<<<<<< HEAD
-                    // ctors.push(legacyCC.WebGL2Device);
+                    // deviceCtors.push(legacyCC.WebGL2Device);
                 }
                 if (legacyCC.WebGLDevice) {
-                    //ctors.push(legacyCC.WebGLDevice);
+                    // deviceCtors.push(legacyCC.WebGLDevice);
+                }
+                if (legacyCC.EmptyDevice) {
+                    // deviceCtors.push(legacyCC.EmptyDevice);
                 }
                 if (legacyCC.WebGPUDevice) {
-                    ctors.push(legacyCC.WebGPUDevice);
+                    deviceCtors.push(legacyCC.WebGPUDevice);
                 }
-                if (legacyCC.EmptyDevice) {
-                    //ctors.push(legacyCC.EmptyDevice);
-                }
-
-                for (let i = 0; i < ctors.length; i++) {
-                    this._gfxDevice = new ctors[i]();
+                for (let i = 0; i < deviceCtors.length; i++) {
+                    this._gfxDevice = new deviceCtors[i]();
                     // eslint-disable-next-line no-await-in-loop
                     const success = await this._gfxDevice.initialize(deviceInfo);
-                    if (success) {
-                        break;
-                    }
-=======
-                    deviceCtors.push(legacyCC.WebGL2Device);
-                }
-                if (legacyCC.WebGLDevice) {
-                    deviceCtors.push(legacyCC.WebGLDevice);
-                }
-                if (legacyCC.EmptyDevice) {
-                    deviceCtors.push(legacyCC.EmptyDevice);
-                }
-
-                Device.canvas = this.canvas!;
-                for (let i = 0; i < deviceCtors.length; i++) {
-                    this._gfxDevice = new deviceCtors[i]();
-                    if (this._gfxDevice.initialize(deviceInfo)) { break; }
->>>>>>> c1dccb9c
+                    if (success) { break; }
                 }
             }
         } else if (this.renderType === Game.RENDER_TYPE_HEADLESS && legacyCC.EmptyDevice) {
