--- conflicted
+++ resolved
@@ -669,14 +669,7 @@
     }
 
     private _initEngine () {
-<<<<<<< HEAD
         return Promise.resolve(this._initDeviceAsync()).then(() => {
-=======
-        this._initDevice();
-        const director = legacyCC.director;
-        return Promise.resolve(director._init()).then(() => {
-            legacyCC.view.init();
->>>>>>> 45f7a7a5
             // Log engine version
             debug.log(`Cocos Creator v${VERSION}`);
             this.emit(Game.EVENT_ENGINE_INITED);
