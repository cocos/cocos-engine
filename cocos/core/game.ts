--- conflicted
+++ resolved
@@ -792,25 +792,21 @@
 
         // TODO: adapter for editor & preview
         let localCanvas: HTMLCanvasElement;
-<<<<<<< HEAD
-        if (CC_JSB) {
+        if (JSB) {
             let localContainer: HTMLElement;
             this.container = localContainer = document.createElement<'div'>('div');
-            this.frame = this.frame = document.documentElement;
+            this.frame = document.documentElement;
             if (cc.sys.browserType === cc.sys.BROWSER_TYPE_WECHAT_GAME_SUB) {
                 localCanvas = window.sharedCanvas || wx.getSharedCanvas();
             }
-            else if (CC_JSB) {
+            else if (JSB) {
                 localCanvas = window.__canvas;
             }
             else {
                 localCanvas = window.canvas;
             }
             this.canvas = localCanvas;
-        } else if (CC_EDITOR || CC_PREVIEW) {
-=======
-        if (EDITOR || PREVIEW) {
->>>>>>> 808ca091
+        } else if (EDITOR || PREVIEW) {
             const el = this.config.id;
             let width: any;
             let height: any;
@@ -824,25 +820,11 @@
                 width = (element as HTMLCanvasElement).width;
                 height = (element as HTMLCanvasElement).height;
 
-<<<<<<< HEAD
                 // it is already a canvas, we wrap it around with a div
                 this.canvas = localCanvas = (element as HTMLCanvasElement);
                 this.container = localContainer = document.createElement<'div'>('div');
                 if (localCanvas && localCanvas.parentNode) {
                     localCanvas.parentNode.insertBefore(localContainer, localCanvas);
-=======
-            if (JSB) {
-                this.container = localContainer = document.createElement<'div'>('div');
-                this.frame = localContainer.parentNode === document.body ? document.documentElement : localContainer.parentNode;
-                if (cc.sys.browserType === cc.sys.BROWSER_TYPE_WECHAT_GAME_SUB) {
-                    localCanvas = window.sharedCanvas || wx.getSharedCanvas();
-                }
-                else if (JSB) {
-                    localCanvas = window.__canvas;
-                }
-                else {
-                    localCanvas = window.canvas;
->>>>>>> 808ca091
                 }
             } else {
                 // we must make a new canvas and place into this element
@@ -1007,4 +989,4 @@
 }
 
 cc.Game = Game;
-export const game = cc.game = new Game();
+export const game = cc.game = new Game();