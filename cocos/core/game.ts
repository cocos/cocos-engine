/*
 Copyright (c) 2013-2016 Chukong Technologies Inc.
 Copyright (c) 2017-2020 Xiamen Yaji Software Co., Ltd.

 http://www.cocos.com

 Permission is hereby granted, free of charge, to any person obtaining a copy
 of this software and associated engine source code (the "Software"), a limited,
  worldwide, royalty-free, non-assignable, revocable and non-exclusive license
 to use Cocos Creator solely to develop games on your target platforms. You shall
  not use Cocos Creator software for developing other software or tools that's
  used for developing games. You are not granted to publish, distribute,
  sublicense, and/or sell copies of Cocos Creator.

 The software or tools in this License Agreement are licensed, not sold.
 Xiamen Yaji Software Co., Ltd. reserves all rights not expressly granted to you.

 THE SOFTWARE IS PROVIDED "AS IS", WITHOUT WARRANTY OF ANY KIND, EXPRESS OR
 IMPLIED, INCLUDING BUT NOT LIMITED TO THE WARRANTIES OF MERCHANTABILITY,
 FITNESS FOR A PARTICULAR PURPOSE AND NONINFRINGEMENT. IN NO EVENT SHALL THE
 AUTHORS OR COPYRIGHT HOLDERS BE LIABLE FOR ANY CLAIM, DAMAGES OR OTHER
 LIABILITY, WHETHER IN AN ACTION OF CONTRACT, TORT OR OTHERWISE, ARISING FROM,
 OUT OF OR IN CONNECTION WITH THE SOFTWARE OR THE USE OR OTHER DEALINGS IN
 THE SOFTWARE.
*/
/**
 * @packageDocumentation
 * @module core
 */

import { EDITOR, JSB, PREVIEW, RUNTIME_BASED } from 'internal:constants';
import { system } from 'pal/system';
import { IAssetManagerOptions } from './asset-manager/asset-manager';
import { EventTarget } from './event/event-target';
import * as debug from './platform/debug';
import inputManager from './platform/event-manager/input-manager';
import { Device, DeviceInfo } from './gfx';
import { sys } from './platform/sys';
import { macro } from './platform/macro';
import { ICustomJointTextureLayout } from '../3d/skeletal-animation/skeletal-animation-utils';
import { legacyCC, VERSION } from './global-exports';
import { IPhysicsConfig } from '../physics/framework/physics-config';
import { bindingMappingInfo } from './pipeline/define';
import { SplashScreen } from './splash-screen';
import { RenderPipeline } from './pipeline';
import { Node } from './scene-graph/node';
import { BrowserType } from '../../pal/system/enum-type';
<<<<<<< HEAD
import { garbageCollectionManager } from './data/garbage-collection';
=======
import { Layers } from './scene-graph';
import { log2 } from './math/bits';
>>>>>>> af125149

interface ISceneInfo {
    url: string;
    uuid: string;
}

export interface LayerItem {
    name: string;
    value: number;
}

/**
 * @zh
 * 游戏配置。
 * @en
 * Game configuration.
 */
export interface IGameConfig {
    /**
     * @zh
     * 设置 debug 模式，在浏览器中这个选项会被忽略。
     * @en
     * Set debug mode, only valid in non-browser environment.
     */
    debugMode?: debug.DebugMode;

    /**
     * @zh
     * 当 showFPS 为 true 的时候界面的左下角将显示 fps 的信息，否则被隐藏。
     * @en
     * Left bottom corner fps information will show when "showFPS" equals true, otherwise it will be hide.
     */
    showFPS?: boolean;

    /**
     * @zh
     * 暴露类名让 Chrome DevTools 可以识别，如果开启会稍稍降低类的创建过程的性能，但对对象构造没有影响。
     * @en
     * Expose class name to chrome debug tools, the class intantiate performance is a little bit slower when exposed.
     */
    exposeClassName?: boolean;

    /**
     * @zh
     * 设置想要的帧率你的游戏，但真正的FPS取决于你的游戏实现和运行环境。
     * @en
     * Set the wanted frame rate for your game, but the real fps depends on your game implementation and the running environment.
     */
    frameRate?: number;

    /**
     * @zh
     * Web 页面上的 Canvas Element ID，仅适用于 web 端。
     * @en
     * Sets the id of your canvas element on the web page, it's useful only on web.
     */
    id?: string | HTMLElement;

    /**
     * @zh
     * 渲染模式。
     * 设置渲染器类型，仅适用于 web 端：
     * - 0 - 通过引擎自动选择。
     * - 1 - 强制使用 canvas 渲染。
     * - 2 - 强制使用 WebGL 渲染，但是在部分 Android 浏览器中这个选项会被忽略。
     * @en
     * Sets the renderer type, only useful on web:
     * - 0 - Automatically chosen by engine.
     * - 1 - Forced to use canvas renderer.
     * - 2 - Forced to use WebGL renderer, but this will be ignored on mobile browsers.
     */
    renderMode?: 0 | 1 | 2;

    /**
     * @zh
     * 当前包中可用场景。
     * @en
     * Include available scenes in the current bundle.
     */
    scenes?: ISceneInfo[];

    /**
     * For internal use.
     */
    registerSystemEvent?: boolean;

    /**
     * For internal use.
     */
    collisionMatrix?: never[];

    /**
     * For internal use.
     */
    groupList?: any[];

    /**
     * For internal use.
     */
    jsList?: string[];

    /**
     * Render pipeline resources
     */
    renderPipeline?: string;

    /**
     * Asset Manager initialization options
     */
    assetOptions?: IAssetManagerOptions;

    /**
     * GPU instancing options
     */
    customJointTextureLayouts?: ICustomJointTextureLayout[];

    /**
     * Physics system config
     */
    physics?: IPhysicsConfig;

    /**
     * User layers config
     */
    layers?: LayerItem[];
}

/**
 * @en An object to boot the game.
 * @zh 包含游戏主体信息并负责驱动游戏的游戏对象。
 */
export class Game extends EventTarget {
    /**
     * @en Event triggered when game hide to background.<br>
     * Please note that this event is not 100% guaranteed to be fired on Web platform,<br>
     * on native platforms, it corresponds to enter background event, os status bar or notification center may not trigger this event.
     * @zh 游戏进入后台时触发的事件。<br>
     * 请注意，在 WEB 平台，这个事件不一定会 100% 触发，这完全取决于浏览器的回调行为。<br>
     * 在原生平台，它对应的是应用被切换到后台事件，下拉菜单和上拉状态栏等不一定会触发这个事件，这取决于系统行为。
     * @example
     * ```ts
     * import { game, audioEngine } from 'cc';
     * game.on(Game.EVENT_HIDE, function () {
     *     audioEngine.pauseMusic();
     *     audioEngine.pauseAllEffects();
     * });
     * ```
     */
    public static EVENT_HIDE = 'game_on_hide';

    /**
     * @en Event triggered when game back to foreground<br>
     * Please note that this event is not 100% guaranteed to be fired on Web platform,<br>
     * on native platforms, it corresponds to enter foreground event.
     * @zh 游戏进入前台运行时触发的事件。<br>
     * 请注意，在 WEB 平台，这个事件不一定会 100% 触发，这完全取决于浏览器的回调行为。<br>
     * 在原生平台，它对应的是应用被切换到前台事件。
     */
    public static readonly EVENT_SHOW: string = 'game_on_show';

    /**
     * @en Event triggered when system in low memory status.<br>
     * This event is only triggered on native iOS/Android platform.
     * @zh 程序在内存不足时触发的事件。<br>
     * 该事件只会在 iOS/Android 平台触发。
     */
    public static readonly EVENT_LOW_MEMORY: string = 'game_on_low_memory';

    /**
     * @en Event triggered after game inited, at this point all engine objects and game scripts are loaded
     * @zh 游戏启动后的触发事件，此时加载所有的引擎对象和游戏脚本。
     */
    public static EVENT_GAME_INITED = 'game_inited';

    /**
     * @en Event triggered after engine inited, at this point you will be able to use all engine classes.<br>
     * It was defined as EVENT_RENDERER_INITED in cocos creator v1.x and renamed in v2.0.
     * Since Cocos Creator v3.0, EVENT_RENDERER_INITED is a new event, look up define for details.
     * @zh 在引擎初始化之后触发的事件，此时您能够使用引擎所有的类。<br>
     * 它在 Cocos Creator v1.x 版本中名字为 EVENT_RENDERER_INITED，在 v2.0 更名为 EVENT_ENGINE_INITED
     * 并在 Cocos Creator v3.0 中将 EVENT_RENDERER_INITED 用作为渲染器初始化的事件。
     */
    public static EVENT_ENGINE_INITED = 'engine_inited';

    /**
     * @en Event triggered after renderer inited, at this point you will be able to use all gfx renderer feature.<br>
     * @zh 在渲染器初始化之后触发的事件，此事件在 EVENT_ENGINE_INITED 之前触发，此时开始可使用 gfx 渲染框架。
     */
    public static readonly EVENT_RENDERER_INITED: string = 'renderer_inited';

    /**
     * @en Event triggered when game restart
     * @zh 调用restart后，触发事件
     */
    public static EVENT_RESTART = 'game_on_restart';

    /**
     * @en Web Canvas 2d API as renderer backend.
     * @zh 使用 Web Canvas 2d API 作为渲染器后端。
     */
    public static RENDER_TYPE_CANVAS = 0;
    /**
     * @en WebGL API as renderer backend.
     * @zh 使用 WebGL API 作为渲染器后端。
     */
    public static RENDER_TYPE_WEBGL = 1;
    /**
     * @en OpenGL API as renderer backend.
     * @zh 使用 OpenGL API 作为渲染器后端。
     */
    public static RENDER_TYPE_OPENGL = 2;

    /**
     * @en The outer frame of the game canvas; parent of game container.
     * @zh 游戏画布的外框，container 的父容器。
     */
    public frame: Record<string, unknown> | null = null;
    /**
     * @en The container of game canvas.
     * @zh 游戏画布的容器。
     */
    public container: HTMLDivElement | null = null;
    /**
     * @en The canvas of the game.
     * @zh 游戏的画布。
     */
    public canvas: HTMLCanvasElement | null = null;

    /**
     * @en The renderer backend of the game.
     * @zh 游戏的渲染器类型。
     */
    public renderType = -1;

    public eventTargetOn = super.on;
    public eventTargetOnce = super.once;

    /**
     * @en
     * The current game configuration,
     * please be noticed any modification directly on this object after the game initialization won't take effect.
     * @zh
     * 当前的游戏配置
     * 注意：请不要直接修改这个对象，它不会有任何效果。
     */
    public config: NormalizedGameConfig = {} as NormalizedGameConfig;

    /**
     * @en Callback when the scripts of engine have been load.
     * @zh 当引擎完成启动后的回调函数。
     * @method onStart
     */
    public onStart: Game.OnStart | null = null;

    /**
     * @en Indicates whether the engine and the renderer has been initialized
     * @zh 引擎和渲染器是否以完成初始化
     */
    public get inited () {
        return this._inited;
    }

    public get frameTime () {
        return this._frameTime;
    }

    public collisionMatrix = [];
    public groupList: any[] = [];

    public _persistRootNodes = {};

    // states
    public _paused = true; // whether the game is paused
    public _configLoaded = false; // whether config loaded
    public _isCloning = false;    // deserializing or instantiating

    private _inited = false;
    private _engineInited = false; // whether the engine has inited
    private _rendererInitialized = false;
    private _gfxDevice: Device | null = null;

    private _intervalId: number | null = null; // interval target of main

    private declare _lastTime: number;
    private declare _frameTime: number;

    // @Methods

    //  @Game play control

    /**
     * @en Set frame rate of game.
     * @zh 设置游戏帧率。
     */
    public setFrameRate (frameRate: number | string) {
        const config = this.config;
        if (typeof frameRate !== 'number') {
            frameRate = parseInt(frameRate, 10);
            if (Number.isNaN(frameRate)) {
                frameRate = 60;
            }
        }
        config.frameRate = frameRate;
        this._paused = true;
        this._setAnimFrame();
        this._runMainLoop();
    }

    /**
     * @en Get frame rate set for the game, it doesn't represent the real frame rate.
     * @zh 获取设置的游戏帧率（不等同于实际帧率）。
     * @return frame rate
     */
    public getFrameRate (): number {
        return this.config.frameRate || 0;
    }

    /**
     * @en Run the game frame by frame.
     * @zh 执行一帧游戏循环。
     */
    public step () {
        legacyCC.director.mainLoop();
    }

    /**
     * @en Pause the game main loop. This will pause:<br>
     * game logic execution, rendering process, event manager, background music and all audio effects.<br>
     * This is different with `director.pause` which only pause the game logic execution.<br>
     * @zh 暂停游戏主循环。包含：游戏逻辑，渲染，事件处理，背景音乐和所有音效。这点和只暂停游戏逻辑的 `director.pause` 不同。
     */
    public pause () {
        if (this._paused) { return; }
        this._paused = true;
        // Pause main loop
        if (this._intervalId) {
            window.cAF(this._intervalId);
            this._intervalId = 0;
        }
    }

    /**
     * @en Resume the game from pause. This will resume:<br>
     * game logic execution, rendering process, event manager, background music and all audio effects.<br>
     * @zh 恢复游戏主循环。包含：游戏逻辑，渲染，事件处理，背景音乐和所有音效。
     */
    public resume () {
        if (!this._paused) { return; }
        // Resume main loop
        this._runMainLoop();
    }

    /**
     * @en Check whether the game is paused.
     * @zh 判断游戏是否暂停。
     */
    public isPaused (): boolean {
        return this._paused;
    }

    /**
     * @en Restart game.
     * @zh 重新开始游戏
     */
    public restart (): Promise<void> {
        const afterDrawPromise = new Promise<void>((resolve) => legacyCC.director.once(legacyCC.Director.EVENT_AFTER_DRAW, () => resolve()) as void);
        return afterDrawPromise.then(() => {
            for (const id in this._persistRootNodes) {
                this.removePersistRootNode(this._persistRootNodes[id]);
            }

            // Clear scene
            legacyCC.director.getScene().destroy();
            legacyCC.Object._deferredDestroy();

            legacyCC.director.reset();
            this.pause();
            return this._setRenderPipelineNShowSplash().then(() => {
                this.resume();
                this._safeEmit(Game.EVENT_RESTART);
            });
        });
    }

    /**
     * @en End game, it will close the game window
     * @zh 退出游戏
     */
    public end () {
        system.close();
    }

    /**
     * @en
     * Register an callback of a specific event type on the game object.<br>
     * This type of event should be triggered via `emit`.<br>
     * @zh
     * 注册 game 的特定事件类型回调。这种类型的事件应该被 `emit` 触发。<br>
     *
     * @param type - A string representing the event type to listen for.
     * @param callback - The callback that will be invoked when the event is dispatched.<br>
     *                              The callback is ignored if it is a duplicate (the callbacks are unique).
     * @param target - The target (this object) to invoke the callback, can be null
     * @param once - After the first invocation, whether the callback should be unregistered.
     * @return - Just returns the incoming callback so you can save the anonymous function easier.
     */
    public on (type: string, callback: () => void, target?: any, once?: boolean): any {
        // Make sure EVENT_ENGINE_INITED callbacks to be invoked
        if (this._engineInited && type === Game.EVENT_ENGINE_INITED) {
            return callback.call(target);
        }
        return this.eventTargetOn(type, callback, target, once);
    }

    /**
     * @en
     * Register an callback of a specific event type on the game object,<br>
     * the callback will remove itself after the first time it is triggered.<br>
     * @zh
     * 注册 game 的特定事件类型回调，回调会在第一时间被触发后删除自身。
     *
     * @param type - A string representing the event type to listen for.
     * @param callback - The callback that will be invoked when the event is dispatched.<br>
     *                              The callback is ignored if it is a duplicate (the callbacks are unique).
     * @param target - The target (this object) to invoke the callback, can be null
     */
    public once (type: string, callback: () => void, target?: any): any {
        // Make sure EVENT_ENGINE_INITED callbacks to be invoked
        if (this._engineInited && type === Game.EVENT_ENGINE_INITED) {
            return callback.call(target);
        }
        return this.eventTargetOnce(type, callback, target);
    }

    /**
     * @en Init game with configuration object.
     * @zh 使用指定的配置初始化引擎。
     * @param config - Pass configuration object
     */
    public init (config: IGameConfig) {
        this._initConfig(config);
        // Init assetManager
        if (this.config.assetOptions) {
            legacyCC.assetManager.init(this.config.assetOptions);
        }

<<<<<<< HEAD
        garbageCollectionManager.init();
        garbageCollectionManager.addCCClassObjectToRoot(legacyCC.director);
=======
        if (this.config.layers) {
            const userLayers: LayerItem[] = this.config.layers;
            for (let i = 0; i < userLayers.length; i++) {
                const layer = userLayers[i];
                const bitNum = log2(layer.value);
                Layers.addLayer(layer.name, bitNum);
            }
        }
>>>>>>> af125149

        return this._initEngine().then(() => {
            if (!EDITOR) {
                this._initEvents();
            }

            if (legacyCC.director.root.dataPoolManager) {
                legacyCC.director.root.dataPoolManager.jointTexturePool.registerCustomTextureLayouts(config.customJointTextureLayouts);
            }
            return this._engineInited;
        });
    }

    /**
     * @en Run game with configuration object and onStart function.
     * @zh 运行游戏，并且指定引擎配置和 onStart 的回调。
     * @param onStart - function to be executed after game initialized
     */
    public run (onStart?: Game.OnStart): Promise<void>;

    public run (configOrCallback?: Game.OnStart | IGameConfig, onStart?: Game.OnStart) {
        // To compatible with older version,
        // we allow the `run(config, onstart?)` form. But it's deprecated.
        let initPromise: Promise<boolean> | undefined;
        if (typeof configOrCallback !== 'function' && configOrCallback) {
            initPromise = this.init(configOrCallback);
            this.onStart = onStart ?? null;
        } else {
            this.onStart = configOrCallback ?? null;
        }

        return Promise.resolve(initPromise).then(() => {
            // register system events
            if (!EDITOR && game.config.registerSystemEvent) {
                inputManager.registerSystemEvent();
            }

            return this._setRenderPipelineNShowSplash();
        });
    }

    //  @ Persist root node section
    /**
     * @en
     * Add a persistent root node to the game, the persistent node won't be destroyed during scene transition.<br>
     * The target node must be placed in the root level of hierarchy, otherwise this API won't have any effect.
     * @zh
     * 声明常驻根节点，该节点不会在场景切换中被销毁。<br>
     * 目标节点必须位于为层级的根节点，否则无效。
     * @param node - The node to be made persistent
     */
    public addPersistRootNode (node: Node) {
        if (!legacyCC.Node.isNode(node) || !node.uuid) {
            debug.warnID(3800);
            return;
        }
        const id = node.uuid;
        if (!this._persistRootNodes[id]) {
            const scene = legacyCC.director._scene;
            if (legacyCC.isValid(scene)) {
                if (!node.parent) {
                    node.parent = scene;
                } else if (!(node.parent instanceof legacyCC.Scene)) {
                    debug.warnID(3801);
                    return;
                } else if (node.parent !== scene) {
                    debug.warnID(3802);
                    return;
                } else {
                    node._originalSceneId = scene.uuid;
                }
            }
            this._persistRootNodes[id] = node;
            node._persistNode = true;
        }
    }

    /**
     * @en Remove a persistent root node.
     * @zh 取消常驻根节点。
     * @param node - The node to be removed from persistent node list
     */
    public removePersistRootNode (node: Node) {
        const id = node.uuid || '';
        if (node === this._persistRootNodes[id]) {
            delete this._persistRootNodes[id];
            node._persistNode = false;
            node._originalSceneId = '';
        }
    }

    /**
     * @en Check whether the node is a persistent root node.
     * @zh 检查节点是否是常驻根节点。
     * @param node - The node to be checked
     */
    public isPersistRootNode (node: { _persistNode: any; }): boolean {
        return !!node._persistNode;
    }

    //  @Engine loading

    private _initEngine () {
        this._initDevice();
        return Promise.resolve(legacyCC.director._init()).then(() => {
            // Log engine version
            debug.log(`Cocos Creator v${VERSION}`);
            this.emit(Game.EVENT_ENGINE_INITED);
            this._engineInited = true;
            legacyCC.internal.dynamicAtlasManager.enabled = !macro.CLEANUP_IMAGE_CACHE;
        });
    }

    // @Methods

    //  @Time ticker section
    private _setAnimFrame () {
        this._lastTime = performance.now();
        const frameRate = this.config.frameRate;
        this._frameTime = 1000 / frameRate;
        if (JSB) {
            // @ts-expect-error JSB Call
            jsb.setPreferredFramesPerSecond(frameRate);
            window.rAF = window.requestAnimationFrame;
            window.cAF = window.cancelAnimationFrame;
        } else {
            if (this._intervalId) {
                window.cAF(this._intervalId);
                this._intervalId = 0;
            }

            const rAF = window.requestAnimationFrame = window.requestAnimationFrame
                     || window.webkitRequestAnimationFrame
                     || window.mozRequestAnimationFrame
                     || window.oRequestAnimationFrame
                     || window.msRequestAnimationFrame;
            if (frameRate !== 60 && frameRate !== 30) {
                // @ts-expect-error Compatibility
                window.rAF = rAF ? this._stTimeWithRAF : this._stTime;
                window.cAF = this._ctTime;
            } else {
                window.rAF = rAF || this._stTime;
                window.cAF = window.cancelAnimationFrame
                    || window.cancelRequestAnimationFrame
                    || window.msCancelRequestAnimationFrame
                    || window.mozCancelRequestAnimationFrame
                    || window.oCancelRequestAnimationFrame
                    || window.webkitCancelRequestAnimationFrame
                    || window.msCancelAnimationFrame
                    || window.mozCancelAnimationFrame
                    || window.webkitCancelAnimationFrame
                    || window.ocancelAnimationFrame
                    || this._ctTime;
            }
        }
    }

    private _stTimeWithRAF (callback) {
        const currTime = performance.now();
        const elapseTime = Math.max(0, (currTime - game._lastTime));
        const timeToCall = Math.max(0, game._frameTime - elapseTime);
        const id = window.setTimeout(() => {
            window.requestAnimationFrame(callback);
        }, timeToCall);
        game._lastTime = currTime + timeToCall;
        return id;
    }

    private _stTime (callback: () => void) {
        const currTime = performance.now();
        const elapseTime = Math.max(0, (currTime - game._lastTime));
        const timeToCall = Math.max(0, game._frameTime - elapseTime);
        const id = window.setTimeout(callback, timeToCall);
        game._lastTime = currTime + timeToCall;
        return id;
    }
    private _ctTime (id: number | undefined) {
        window.clearTimeout(id);
    }
    // Run game.
    private _runMainLoop () {
        if (!this._inited || (EDITOR && !legacyCC.GAME_VIEW)) {
            return;
        }
        const config = this.config;
        const director = legacyCC.director;
        const frameRate = config.frameRate;

        debug.setDisplayStats(!!config.showFPS);

        director.startAnimation();

        let callback;
        if (!JSB && !RUNTIME_BASED && frameRate === 30) {
            let skip = true;
            callback = (time: number) => {
                this._intervalId = window.rAF(callback);
                skip = !skip;
                if (skip) {
                    return;
                }
                director.mainLoop(time);
            };
        } else {
            callback = (time: number) => {
                this._intervalId = window.rAF(callback);
                director.mainLoop(time);
            };
        }

        if (this._intervalId) {
            window.cAF(this._intervalId);
            this._intervalId = 0;
        }

        this._intervalId = window.rAF(callback);
        this._paused = false;
    }

    // @Game loading section
    private _initConfig (config: IGameConfig) {
        // Configs adjustment
        if (typeof config.debugMode !== 'number') {
            config.debugMode = debug.DebugMode.NONE;
        }
        config.exposeClassName = !!config.exposeClassName;
        if (typeof config.frameRate !== 'number') {
            config.frameRate = 60;
        }
        const renderMode = config.renderMode;
        if (typeof renderMode !== 'number' || renderMode > 2 || renderMode < 0) {
            config.renderMode = 0;
        }
        if (typeof config.registerSystemEvent !== 'boolean') {
            config.registerSystemEvent = true;
        }
        config.showFPS = !!config.showFPS;

        // Collide Map and Group List
        this.collisionMatrix = config.collisionMatrix || [];
        this.groupList = config.groupList || [];

        debug._resetDebugSetting(config.debugMode);

        this.config = config as NormalizedGameConfig;
        this._configLoaded = true;

        this._setAnimFrame();
    }

    private _determineRenderType () {
        const config = this.config;
        const userRenderMode = parseInt(config.renderMode as any, 10);

        // Determine RenderType
        this.renderType = Game.RENDER_TYPE_CANVAS;
        let supportRender = false;

        if (userRenderMode === 0) {
            if (legacyCC.sys.capabilities.opengl) {
                this.renderType = Game.RENDER_TYPE_WEBGL;
                supportRender = true;
            } else if (legacyCC.sys.capabilities.canvas) {
                this.renderType = Game.RENDER_TYPE_CANVAS;
                supportRender = true;
            }
        } else if (userRenderMode === 1 && legacyCC.sys.capabilities.canvas) {
            this.renderType = Game.RENDER_TYPE_CANVAS;
            supportRender = true;
        } else if (userRenderMode === 2 && legacyCC.sys.capabilities.opengl) {
            this.renderType = Game.RENDER_TYPE_WEBGL;
            supportRender = true;
        }

        if (!supportRender) {
            throw new Error(debug.getError(3820, userRenderMode));
        }
    }

    private _initDevice () {
        // Avoid setup to be called twice.
        if (this._rendererInitialized) { return; }

        this.canvas = (this.config as any).adapter.canvas;
        this.frame = (this.config as any).adapter.frame;
        this.container = (this.config as any).adapter.container;

        this._determineRenderType();

        // WebGL context created successfully
        if (this.renderType === Game.RENDER_TYPE_WEBGL) {
            const ctors: Constructor<Device>[] = [];

            const opts = new DeviceInfo(
                this.canvas as HTMLCanvasElement,
                EDITOR || macro.ENABLE_WEBGL_ANTIALIAS,
                false,
                window.devicePixelRatio,
                sys.windowPixelResolution.width,
                sys.windowPixelResolution.height,
                bindingMappingInfo,
            );

            if (JSB && window.gfx) {
                this._gfxDevice = gfx.DeviceManager.create(opts);
            } else {
                let useWebGL2 = (!!window.WebGL2RenderingContext);
                const userAgent = window.navigator.userAgent.toLowerCase();
                if (userAgent.indexOf('safari') !== -1 && userAgent.indexOf('chrome') === -1
                    || system.browserType === BrowserType.UC // UC browser implementation doesn't conform to WebGL2 standard
                ) {
                    useWebGL2 = false;
                }
                if (useWebGL2 && legacyCC.WebGL2Device) {
                    ctors.push(legacyCC.WebGL2Device);
                }
                if (legacyCC.WebGLDevice) {
                    ctors.push(legacyCC.WebGLDevice);
                }

                for (let i = 0; i < ctors.length; i++) {
                    this._gfxDevice = new ctors[i]();
                    if (this._gfxDevice.initialize(opts)) { break; }
                }
            }
        }

        if (!this._gfxDevice) {
            // todo fix here for wechat game
            debug.error('can not support canvas rendering in 3D');
            this.renderType = Game.RENDER_TYPE_CANVAS;
            return;
        }

        this.canvas!.oncontextmenu = () => false;
    }

    private _initEvents () {
        system.onShow(this._onShow.bind(this));
        system.onHide(this._onHide.bind(this));
    }

    private _onHide () {
        this.emit(Game.EVENT_HIDE);
        this.pause();
    }

    private _onShow () {
        this.emit(Game.EVENT_SHOW);
        this.resume();
    }

    private _setRenderPipelineNShowSplash () {
        return Promise.resolve(this._setupRenderPipeline()).then(
            () => Promise.resolve(this._showSplashScreen()).then(
                () => {
                    this._inited = true;
                    this._setAnimFrame();
                    this._runMainLoop();
                    this._safeEmit(Game.EVENT_GAME_INITED);
                    if (this.onStart) {
                        this.onStart();
                    }
                },
            ),
        );
    }

    private _setupRenderPipeline () {
        const { renderPipeline } = this.config;
        if (!renderPipeline) {
            return this._setRenderPipeline();
        }
        return new Promise<RenderPipeline>((resolve, reject) => {
            legacyCC.assetManager.loadAny(renderPipeline, (err, asset) => ((err || !(asset instanceof RenderPipeline))
                ? reject(err)
                : resolve(asset)));
        }).then((asset) => {
            this._setRenderPipeline(asset);
        }).catch((reason) => {
            debug.warn(reason);
            debug.warn(`Failed load render pipeline: ${renderPipeline}, engine failed to initialize, will fallback to default pipeline`);
            this._setRenderPipeline();
        });
    }

    private _showSplashScreen () {
        if (!EDITOR && !PREVIEW && legacyCC.internal.SplashScreen) {
            const splashScreen = legacyCC.internal.SplashScreen.instance as SplashScreen;
            splashScreen.main(legacyCC.director.root);
            return new Promise<void>((resolve) => {
                splashScreen.setOnFinish(() => resolve());
                splashScreen.loadFinish = true;
            });
        }
        return null;
    }

    private _setRenderPipeline (rppl?: RenderPipeline) {
        if (!legacyCC.director.root.setRenderPipeline(rppl)) {
            this._setRenderPipeline();
        }

        this._rendererInitialized = true;
        this._safeEmit(Game.EVENT_RENDERER_INITED);
    }

    private _safeEmit (event) {
        if (EDITOR) {
            try {
                this.emit(event);
            } catch (e) {
                debug.warn(e);
            }
        } else {
            this.emit(event);
        }
    }
}

export declare namespace Game {
    export type OnStart = () => void;
}

legacyCC.Game = Game;

/**
 * @en
 * This is a Game instance.
 * @zh
 * 这是一个 Game 类的实例，包含游戏主体信息并负责驱动游戏的游戏对象。
 */
export const game = legacyCC.game = new Game();

type NormalizedGameConfig = IGameConfig & {
    frameRate: NonNullable<IGameConfig['frameRate']>;
};<|MERGE_RESOLUTION|>--- conflicted
+++ resolved
@@ -45,12 +45,9 @@
 import { RenderPipeline } from './pipeline';
 import { Node } from './scene-graph/node';
 import { BrowserType } from '../../pal/system/enum-type';
-<<<<<<< HEAD
-import { garbageCollectionManager } from './data/garbage-collection';
-=======
 import { Layers } from './scene-graph';
 import { log2 } from './math/bits';
->>>>>>> af125149
+import { garbageCollectionManager } from './data/garbage-collection';
 
 interface ISceneInfo {
     url: string;
@@ -497,19 +494,12 @@
             legacyCC.assetManager.init(this.config.assetOptions);
         }
 
-<<<<<<< HEAD
-        garbageCollectionManager.init();
-        garbageCollectionManager.addCCClassObjectToRoot(legacyCC.director);
-=======
         if (this.config.layers) {
             const userLayers: LayerItem[] = this.config.layers;
             for (let i = 0; i < userLayers.length; i++) {
                 const layer = userLayers[i];
-                const bitNum = log2(layer.value);
-                Layers.addLayer(layer.name, bitNum);
-            }
-        }
->>>>>>> af125149
+            }
+        }
 
         return this._initEngine().then(() => {
             if (!EDITOR) {
