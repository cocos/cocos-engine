/*
 Copyright (c) 2019-2020 Xiamen Yaji Software Co., Ltd.

 https://www.cocos.com/

 Permission is hereby granted, free of charge, to any person obtaining a copy
 of this software and associated engine source code (the "Software"), a limited,
 worldwide, royalty-free, non-assignable, revocable and non-exclusive license
 to use Cocos Creator solely to develop games on your target platforms. You shall
 not use Cocos Creator software for developing other software or tools that's
 used for developing games. You are not granted to publish, distribute,
 sublicense, and/or sell copies of Cocos Creator.

 The software or tools in this License Agreement are licensed, not sold.
 Xiamen Yaji Software Co., Ltd. reserves all rights not expressly granted to you.

 THE SOFTWARE IS PROVIDED "AS IS", WITHOUT WARRANTY OF ANY KIND, EXPRESS OR
 IMPLIED, INCLUDING BUT NOT LIMITED TO THE WARRANTIES OF MERCHANTABILITY,
 FITNESS FOR A PARTICULAR PURPOSE AND NONINFRINGEMENT. IN NO EVENT SHALL THE
 AUTHORS OR COPYRIGHT HOLDERS BE LIABLE FOR ANY CLAIM, DAMAGES OR OTHER
 LIABILITY, WHETHER IN AN ACTION OF CONTRACT, TORT OR OTHERWISE, ARISING FROM,
 OUT OF OR IN CONNECTION WITH THE SOFTWARE OR THE USE OR OTHER DEALINGS IN
 THE SOFTWARE.
*/
/**
 * @packageDocumentation
 * @hidden
 */

import { UIStaticBatch } from '../../../ui';
import { Material } from '../../assets/material';
import { Canvas, UIComponent, UIRenderable } from '../../components/ui-base';
import { Texture, Device, Attribute, Sampler, DescriptorSetInfo } from '../../gfx';
import { Pool, RecyclePool } from '../../memop';
import { CachedArray } from '../../memop/cached-array';
import { Camera } from '../scene/camera';
import { Model } from '../scene/model';
import { RenderScene } from '../scene/render-scene';
import { Root } from '../../root';
import { Layers, Node } from '../../scene-graph';
import { MeshBuffer } from './mesh-buffer';
import { StencilManager } from './stencil-manager';
import { UIDrawBatch } from './ui-draw-batch';
import { UIMaterial } from './ui-material';
import * as UIVertexFormat from './ui-vertex-format';
import { legacyCC } from '../../global-exports';
import { DescriptorSetHandle, DSPool, SubModelPool, SubModelView } from '../core/memory-pools';
import { ModelLocalBindings } from '../../pipeline/define';
import { EffectAsset, RenderTexture, SpriteFrame } from '../../assets';
import { programLib } from '../core/program-lib';
import { TextureBase } from '../../assets/texture-base';
import { sys } from '../../platform/sys';

const _dsInfo = new DescriptorSetInfo(null!);

/**
 * @zh
 * UI 渲染流程
 */
export class UI {
    get renderScene (): RenderScene {
        return this._scene;
    }

    get currBufferBatch () {
        if (this._currMeshBuffer) return this._currMeshBuffer;
        // create if not set
        this._currMeshBuffer = this.acquireBufferBatch();
        return this._currMeshBuffer;
    }

    set currBufferBatch (buffer: MeshBuffer|null) {
        if (buffer) {
            this._currMeshBuffer = buffer;
        }
    }

    get batches () {
        return this._batches;
    }

    /**
     * Acquire a new mesh buffer if the vertex layout differs from the current one.
     * @param attributes
     */
    public acquireBufferBatch (attributes: Attribute[] = UIVertexFormat.vfmtPosUvColor) {
        const strideBytes = attributes === UIVertexFormat.vfmtPosUvColor ? 36 /* 9x4 */ : UIVertexFormat.getAttributeStride(attributes);
        if (!this._currMeshBuffer || (this._currMeshBuffer.vertexFormatBytes) !== strideBytes) {
            this._requireBufferBatch(attributes);
            return this._currMeshBuffer;
        }
        return this._currMeshBuffer;
    }

    set currStaticRoot (value: UIStaticBatch | null) {
        this._currStaticRoot = value;
    }

    public device: Device;
    private _screens: Canvas[] = [];
    private _bufferBatchPool: RecyclePool<MeshBuffer> = new RecyclePool(() => new MeshBuffer(this), 128);
    private _drawBatchPool: Pool<UIDrawBatch>;
    private _scene: RenderScene;
    private _meshBuffers: Map<number, MeshBuffer[]> = new Map();
    private _meshBufferUseCount: Map<number, number> = new Map();
    private _uiMaterials: Map<number, UIMaterial> = new Map<number, UIMaterial>();
    private _canvasMaterials: Map<number, Map<number, number>> = new Map<number, Map<number, number>>();
    private _batches: CachedArray<UIDrawBatch>;
<<<<<<< HEAD
    private _doUploadBuffersCall: Map<any, Function> = new Map();
=======
    private _doUploadBuffersCall: Map<any, ((ui:UI) => void)> = new Map();
    private _uiModelPool: Pool<UIBatchModel> | null = null;
    private _modelInUse: CachedArray<UIBatchModel>;
    // batcher
>>>>>>> 17c4946b
    private _emptyMaterial = new Material();
    private _currMaterial: Material = this._emptyMaterial;
    private _currTexture: Texture | null = null;
    private _currSampler: Sampler | null = null;
    private _currCanvas: Canvas | null = null;
    private _currMeshBuffer: MeshBuffer | null = null;
    private _currStaticRoot: UIStaticBatch | null = null;
    private _currComponent: UIRenderable | null = null;
    private _currTransform: Node | null = null;
    private _currTextureHash = 0;
    private _currSamplerHash = 0;
    private _currMaterialHash = 0;
    private _currMaterialUniformHash = 0;
    private _parentOpacity = 1;
    // DescriptorSet Cache Map
    private _descriptorSetCacheMap = new Map<number, Map<number, DescriptorSetHandle>>();

    constructor (private _root: Root) {
        this.device = _root.device;
        this._scene = this._root.createScene({
            name: 'GUIScene',
        });
        this._batches = new CachedArray(64);
        this._drawBatchPool = new Pool(() => new UIDrawBatch(), 128);
    }

    public initialize () {
        return true;
    }

    public destroy () {
        for (let i = 0; i < this._batches.length; i++) {
            if (this._batches.array[i]) {
                this._batches.array[i].destroy(this);
            }
        }
        this._batches.destroy();

        for (const size of this._meshBuffers.keys()) {
            const buffers = this._meshBuffers.get(size);
            if (buffers) {
                buffers.forEach((buffer) => buffer.destroy());
            }
        }

        if (this._drawBatchPool) {
            this._drawBatchPool.destroy((obj) => {
                obj.destroy(this);
            });
        }

        if (this._descriptorSetCacheMap) {
            this._destroyDescriptorSet();
        }

        this._meshBuffers.clear();
        legacyCC.director.root.destroyScene(this._scene);
    }

    public getRenderSceneGetter () {
        return Object.getOwnPropertyDescriptor(Object.getPrototypeOf(this), 'renderScene')!.get!.bind(this);
    }

    public _getUIMaterial (mat: Material): UIMaterial {
        if (this._uiMaterials.has(mat.hash)) {
            return this._uiMaterials.get(mat.hash)!;
        }
        const uiMat = new UIMaterial();
        uiMat.initialize({ material: mat });
        this._uiMaterials.set(mat.hash, uiMat);
        return uiMat;
    }

    public _removeUIMaterial (hash: number) {
        if (this._uiMaterials.has(hash)) {
            if (this._uiMaterials.get(hash)!.decrease() === 0) {
                this._uiMaterials.delete(hash);
            }
        }
    }

    /**
     * @en
     * Add the managed Canvas.
     *
     * @zh
     * 添加屏幕组件管理。
     *
     * @param comp - 屏幕组件。
     */
    public addScreen (comp: Canvas) {
        const screens = this._screens;
        // clear the canvas old visibility cache in canvasMaterial list
        for (let i = 0; i < screens.length; i++) {
            const screen = screens[i];
            if (screen.camera) {
                const visibility = screen.camera.visibility;
                const matRecord = this._canvasMaterials.get(visibility);
                if (matRecord) {
                    const matHashInter = matRecord.keys();
                    let matHash = matHashInter.next();
                    while (!matHash.done) {
                        this._removeUIMaterial(matHash.value);
                        matHash = matHashInter.next();
                    }

                    matRecord.clear();
                }
            }
        }

        this._screens.push(comp);
        this._screens.sort(this._screenSort);
        for (let i = 0; i < screens.length; i++) {
            const element = screens[i];
            if (element.camera) {
                element.camera.visibility = Layers.BitMask.UI_2D | (i + 1);
                if (!this._canvasMaterials.has(element.camera.visibility)) {
                    this._canvasMaterials.set(element.camera.visibility, new Map<number, number>());
                }
            }
        }
    }

    /**
     * @en
     * Get the Canvas by number.
     *
     * @zh
     * 通过屏幕编号获得屏幕组件。
     *
     * @param visibility - 屏幕编号。
     */
    public getScreen (visibility: number) {
        const screens = this._screens;
        for (let i = 0; i < screens.length; ++i) {
            const screen = screens[i];
            if (screen.camera) {
                if (screen.camera.visibility === visibility) {
                    return screen;
                }
            }
        }

        return null;
    }

    /**
     * @zh
     * Removes the Canvas from the list.
     *
     * @param comp - 被移除的屏幕。
     */
    public removeScreen (comp: Canvas) {
        const idx = this._screens.indexOf(comp);
        if (idx === -1) {
            return;
        }

        this._screens.splice(idx, 1);
        if (comp.camera) {
<<<<<<< HEAD
            const matRecord = this._canvasMaterials.get(comp.camera.visibility);
            const matHashInter = matRecord!.keys();
=======
            const matRecord = this._canvasMaterials.get(comp.camera.view.visibility);
            if (!matRecord) { return; }
            const matHashInter = matRecord.keys();
>>>>>>> 17c4946b
            let matHash = matHashInter.next();
            while (!matHash.done) {
                this._removeUIMaterial(matHash.value);
                matHash = matHashInter.next();
            }

            matRecord.clear();
        }

        for (let i = idx; i < this._screens.length; i++) {
            const camera = this._screens[i].camera;
            if (camera) {
                const matRecord = this._canvasMaterials.get(camera.visibility)!;
                camera.visibility = Layers.BitMask.UI_2D | (i + 1);
                const newMatRecord = this._canvasMaterials.get(camera.visibility)!;
                matRecord.forEach((value: number, key: number) => {
                    newMatRecord.set(key, value);
                });

                matRecord.clear();
            }
        }
    }

    public sortScreens () {
        this._screens.sort(this._screenSort);
    }

    public addUploadBuffersFunc (target: any, func: ((ui:UI) => void)) {
        this._doUploadBuffersCall.set(target, func);
    }

    public removeUploadBuffersFunc (target: any) {
        this._doUploadBuffersCall.delete(target);
    }

    public update () {
        const screens = this._screens;
        for (let i = 0; i < screens.length; ++i) {
            const screen = screens[i];
            if (!screen.enabledInHierarchy) {
                continue;
            }

            this._currCanvas = screen;
            this._recursiveScreenNode(screen.node);
        }

        let batchPriority = 0;
        this._scene.removeBatches();
        if (this._batches.length) {
            for (let i = 0; i < this._batches.length; ++i) {
                const batch = this._batches.array[i];

                if (batch.model) {
                    const camera = batch.camera || this._scene.cameras[0];
                    if (camera) {
<<<<<<< HEAD
                        const visFlags = camera.visibility;
                        batch.model.visFlags = visFlags;
                        batch.model.node.layer = visFlags;
=======
                        if (camera.view) {
                            const visFlags = camera.view.visibility;
                            batch.model.visFlags = visFlags;
                            batch.model.node.layer = visFlags;
                        }
>>>>>>> 17c4946b
                    }
                    const subModels = batch.model.subModels;
                    for (let j = 0; j < subModels.length; j++) {
                        subModels[j].priority = batchPriority++;
                    }
                } else {
                    const descriptorSetTextureMap = this._descriptorSetCacheMap.get(batch.textureHash);
                    if (descriptorSetTextureMap && descriptorSetTextureMap.has(batch.samplerHash)) {
                        batch.hDescriptorSet = descriptorSetTextureMap.get(batch.samplerHash)!;
                    } else {
                        this._initDescriptorSet(batch);
                        const descriptorSet = DSPool.get(batch.hDescriptorSet);

                        const binding = ModelLocalBindings.SAMPLER_SPRITE;
                        descriptorSet.bindTexture(binding, batch.texture!);
                        descriptorSet.bindSampler(binding, batch.sampler!);
                        descriptorSet.update();

                        if (descriptorSetTextureMap) {
                            this._descriptorSetCacheMap.get(batch.textureHash)!.set(batch.samplerHash, batch.hDescriptorSet);
                        } else {
                            this._descriptorSetCacheMap.set(batch.textureHash, new Map([[batch.samplerHash, batch.hDescriptorSet]]));
                        }
                    }
                }

<<<<<<< HEAD
                if (batch.camera) {
                    const visibility = batch.camera.visibility;
                    batch.visFlags = visibility;
                    if (this._canvasMaterials.get(visibility)!.get(batch.material!.hash) == null) {
                        this._canvasMaterials.get(visibility)!.set(batch.material!.hash, 1);
=======
                    const uiModel = this._uiModelPool!.alloc();
                    uiModel.directInitialize(batch);
                    this._scene.addModel(uiModel);
                    uiModel.subModels[0].priority = batchPriority++;
                    if (batch.camera) {
                        if (batch.camera.view) {
                            const viewVisibility = batch.camera.view.visibility;
                            uiModel.visFlags = viewVisibility;
                            if (this._canvasMaterials.has(viewVisibility)) {
                                if (!this._canvasMaterials.get(viewVisibility)!.has(batch.material!.hash)) {
                                    this._canvasMaterials.get(viewVisibility)!.set(batch.material!.hash, 1);
                                }
                            }
                        }
>>>>>>> 17c4946b
                    }
                }

                this._scene.addBatch(batch);
            }
        }
    }

    public uploadBuffers () {
        if (this._batches.length > 0) {
            const calls = this._doUploadBuffersCall;
            for (const key of calls.keys()) {
                const list = calls.get(key);
                list!.call(key, this);
            }

            const buffers = this._meshBuffers;
            for (const i of buffers.keys()) {
                const list = buffers.get(i);
                if (list) {
                    list.forEach((bb) => {
                        bb.uploadBuffers();
                        bb.reset();
                    });
                }
            }
        }
    }

    public reset () {
        for (let i = 0; i < this._batches.length; ++i) {
            const batch = this._batches.array[i];
            if (batch.isStatic) {
                continue;
            }

            batch.clear();
            this._drawBatchPool.free(batch);
        }

        this._parentOpacity = 1;
        this._currMaterial = this._emptyMaterial;
        this._currCanvas = null;
        this._currTexture = null;
        this._currSampler = null;
        this._currComponent = null;
        this._currTransform = null;
        this._meshBufferUseCount.clear();
        this._batches.clear();
        this._currMaterialHash = 0;
        this._currMaterialUniformHash = 0;
        StencilManager.sharedManager!.reset();
    }

    /**
     * @en
     * Render component data submission process of UI.
     * The submitted vertex data is the UI for world coordinates.
     * For example: The UI components except Graphics and UIModel.
     *
     * @zh
     * UI 渲染组件数据提交流程（针对提交的顶点数据是世界坐标的提交流程，例如：除 Graphics 和 UIModel 的大部分 ui 组件）。
     * 此处的数据最终会生成需要提交渲染的 model 数据。
     *
     * @param comp - 当前执行组件。
     * @param frame - 当前执行组件贴图。
     * @param assembler - 当前组件渲染数据组装器。
     */
    public commitComp (comp: UIRenderable, frame: TextureBase | SpriteFrame | RenderTexture | null, assembler: any, transform: Node | null) {
        const renderComp = comp;
        let texture;
        let samp;
        let textureHash = 0;
        let samplerHash = 0;
        if (frame) {
            texture = frame.getGFXTexture();
            samp = frame.getGFXSampler();
            textureHash = frame.getHash();
            samplerHash = frame.getSamplerHash();
        } else {
            texture = null;
            samp = null;
        }

        const mat = renderComp.getRenderMaterial(0);
        const matHash = mat!.hash;
        const matUniformHash = renderComp.updateMaterialUniformHash(mat!);

        // use material judgment merge is increasingly impossible, change to hash is more possible
        if (this._currMaterialHash !== matHash || this._currMaterialUniformHash !== matUniformHash
            || this._currTextureHash !== textureHash || this._currSamplerHash !== samplerHash || this._currTransform !== transform
        ) {
            this.autoMergeBatches(this._currComponent!);
            this._currComponent = renderComp;
            this._currTransform = transform;
            this._currMaterial = mat!;
            this._currTexture = texture;
            this._currSampler = samp;
            this._currTextureHash = textureHash;
            this._currSamplerHash = samplerHash;
            this._currMaterialHash = renderComp.getRenderMaterial(0)!.hash;
            this._currMaterialUniformHash = renderComp.materialUniformHash;
        }

        if (assembler) {
            assembler.fillBuffers(renderComp, this);
            this._applyOpacity(renderComp);
        }
    }

    /**
     * @en
     * Render component data submission process of UI.
     * The submitted vertex data is the UI for local coordinates.
     * For example: The UI components of Graphics and UIModel.
     *
     * @zh
     * UI 渲染组件数据提交流程（针对例如： Graphics 和 UIModel 等数据量较为庞大的 ui 组件）。
     *
     * @param comp - 当前执行组件。
     * @param model - 提交渲染的 model 数据。
     * @param mat - 提交渲染的材质。
     */
    public commitModel (comp: UIComponent | UIRenderable, model: Model | null, mat: Material | null) {
        // if the last comp is spriteComp, previous comps should be batched.
        if (this._currMaterial !== this._emptyMaterial) {
            this.autoMergeBatches(this._currComponent!);
        }

        if (mat) {
            let rebuild = false;
            if (comp instanceof UIRenderable) {
                rebuild = StencilManager.sharedManager!.handleMaterial(mat, comp);
            } else {
                rebuild = StencilManager.sharedManager!.handleMaterial(mat);
            }
            if (rebuild) {
                const state = StencilManager.sharedManager!.pattern;
                StencilManager.sharedManager!.applyStencil(mat, state);
            }
            if (rebuild && model) {
                for (let i = 0; i < model.subModels.length; i++) {
                    model.setSubModelMaterial(i, mat);
                }
            }
        }

        const uiCanvas = this._currCanvas;
        const curDrawBatch = this._drawBatchPool.alloc();
<<<<<<< HEAD
        const subModel = model!.subModels[0];
        if (subModel) {
            curDrawBatch.camera = uiCanvas && uiCanvas.camera!;
            curDrawBatch.model = model;
            curDrawBatch.bufferBatch = null;
            curDrawBatch.material = mat;
            curDrawBatch.texture = null;
            curDrawBatch.sampler = null;
            curDrawBatch.useLocalData = null;
            curDrawBatch.hDescriptorSet = SubModelPool.get(subModel.handle, SubModelView.DESCRIPTOR_SET);
            curDrawBatch.hInputAssembler = SubModelPool.get(subModel.handle, SubModelView.INPUT_ASSEMBLER);

            // reset current render state to null
            this._currMaterial = this._emptyMaterial;
            this._currComponent = null;
            this._currTransform = null;
            this._currTexture = null;
            this._currSampler = null;
            this._currTextureHash = 0;
            this._currSamplerHash = 0;
            this._currMaterialHash = 0;
            this._currMaterialUniformHash = 0;

            this._batches.push(curDrawBatch);
        }
=======
        if (!uiCanvas?.camera) { return; }
        curDrawBatch.camera = uiCanvas && uiCanvas.camera;
        curDrawBatch.model = model;
        curDrawBatch.bufferBatch = null;
        curDrawBatch.material = mat;
        curDrawBatch.texture = null;
        curDrawBatch.sampler = null;
        curDrawBatch.useLocalData = null;

        // reset current render state to null
        this._currMaterial = this._emptyMaterial;
        this._currComponent = null;
        this._currTransform = null;
        this._currTexture = null;
        this._currSampler = null;
        this._currTextureHash = 0;
        this._currSamplerHash = 0;
        this._currMaterialHash = 0;
        this._currMaterialUniformHash = 0;

        this._batches.push(curDrawBatch);
>>>>>>> 17c4946b
    }

    /**
     * @en
     * Submit separate render data.
     * This data does not participate in the batch.
     *
     * @zh
     * 提交独立渲染数据.
     * @param comp 静态组件
     */
    public commitStaticBatch (comp: UIStaticBatch) {
        this._batches.concat(comp.drawBatchList);
        this.finishMergeBatches();
    }

    /**
     * @en
     * End a section of render data and submit according to the batch condition.
     *
     * @zh
     * 根据合批条件，结束一段渲染数据并提交。
     */
    public autoMergeBatches (renderComp?: UIRenderable) {
        const buffer = this.currBufferBatch;
        const uiCanvas = this._currCanvas;
        const hIA = buffer?.recordBatch();
        let mat = this._currMaterial;
        if (!hIA || !mat) {
            return;
        }
        if (renderComp) {
            if (StencilManager.sharedManager!.handleMaterial(mat, renderComp)) {
                this._currMaterial = mat = renderComp.material!;
                const state = StencilManager.sharedManager!.pattern;
                StencilManager.sharedManager!.applyStencil(mat, state);
            }
            renderComp.updateMaterialUniformHash(mat);
        }

        const curDrawBatch = this._currStaticRoot ? this._currStaticRoot._requireDrawBatch() : this._drawBatchPool.alloc();
        if (!uiCanvas?.camera) { return; }
        curDrawBatch.camera = uiCanvas && uiCanvas.camera;
        curDrawBatch.bufferBatch = buffer;
        curDrawBatch.material = mat;
        curDrawBatch.texture = this._currTexture!;
        curDrawBatch.sampler = this._currSampler;
        curDrawBatch.hInputAssembler = hIA;
        curDrawBatch.useLocalData = this._currTransform;
        curDrawBatch.textureHash = this._currTextureHash;
        curDrawBatch.samplerHash = this._currSamplerHash;

        this._batches.push(curDrawBatch);

        buffer!.vertexStart = buffer!.vertexOffset;
        buffer!.indicesStart = buffer!.indicesOffset;
        buffer!.byteStart = buffer!.byteOffset;

        // HACK: After sharing buffer between drawcalls, the performance degradation a lots on iOS 14 or iPad OS 14 device
        // TODO: Maybe it can be removed after Apple fixes it?
        if (sys.__isWebIOS14OrIPadOS14Env) {
            this._currMeshBuffer = null;
        }
    }

    /**
     * @en
     * Force changes to current batch data and merge
     *
     * @zh
     * 强行修改当前批次数据并合并。
     *
     * @param material - 当前批次的材质。
     * @param sprite - 当前批次的精灵帧。
     */
    public forceMergeBatches (material: Material, frame: TextureBase | SpriteFrame | RenderTexture | null, renderComp?: UIRenderable) {
        this._currMaterial = material;

        if (frame) {
            this._currTexture = frame.getGFXTexture();
            this._currSampler = frame.getGFXSampler();
            this._currTextureHash = frame.getHash();
            this._currSamplerHash = frame.getSamplerHash();
        } else {
            this._currTexture = this._currSampler = null;
            this._currTextureHash = this._currSamplerHash = 0;
        }

        this.autoMergeBatches(renderComp);
    }

    /**
     * @en
     * Forced to merge the data of the previous batch to start a new batch.
     *
     * @zh
     * 强制合并上一个批次的数据，开启新一轮合批。
     */
    public finishMergeBatches () {
        this.autoMergeBatches();
        this._currMaterial = this._emptyMaterial;
        this._currTexture = null;
        this._currComponent = null;
        this._currTransform = null;
        this._currTextureHash = 0;
        this._currSamplerHash = 0;
        this._currMaterialHash = 0;
        this._currMaterialUniformHash = 0;
    }

    /**
     * @en
     * Force to change the current material.
     *
     * @zh
     * 强制刷新材质。
     */
    public flushMaterial (mat: Material) {
        this._currMaterial = mat;
    }

    private _destroyUIMaterials () {
        const matIter = this._uiMaterials.values();
        let result = matIter.next();
        while (!result.done) {
            const uiMat = result.value;
            uiMat.destroy();
            result = matIter.next();
        }
        this._uiMaterials.clear();
    }

    public walk (node: Node, level = 0) {
        const len = node.children.length;

        const parentOpacity = this._parentOpacity;
        this._parentOpacity *= node._uiProps.opacity;

        this._preProcess(node);
        if (len > 0 && !node._static) {
            const children = node.children;
            for (let i = 0; i < children.length; ++i) {
                const child = children[i];
                this.walk(child, level);
            }
        }

        this._postProcess(node);
        this._parentOpacity = parentOpacity;

        level += 1;
    }

    private _preProcess (node: Node) {
        if (!node._uiProps.uiTransformComp) {
            return;
        }

        // parent changed can flush child visibility
        node._uiProps.uiTransformComp._canvas = this._currCanvas;
        const render = node._uiProps.uiComp;
        if (render && render.enabledInHierarchy) {
            render.updateAssembler(this);
        }
    }

    private _postProcess (node: Node) {
        const render = node._uiProps.uiComp;
        if (render && render.enabledInHierarchy) {
            render.postUpdateAssembler(this);
        }
    }

    private _recursiveScreenNode (screen: Node) {
        this.walk(screen);
        this.autoMergeBatches(this._currComponent!);
    }

    private _createMeshBuffer (attributes: Attribute[]): MeshBuffer {
        const batch = this._bufferBatchPool.add();
        batch.initialize(attributes, this._requireBufferBatch.bind(this, attributes));
        const strideBytes = UIVertexFormat.getAttributeStride(attributes);
        let buffers = this._meshBuffers.get(strideBytes);
        if (!buffers) { buffers = []; this._meshBuffers.set(strideBytes, buffers); }
        buffers.push(batch);
        return batch;
    }

    private _requireBufferBatch (attributes: Attribute[]) {
        const strideBytes = UIVertexFormat.getAttributeStride(attributes);
        let buffers = this._meshBuffers.get(strideBytes);
        if (!buffers) { buffers = []; this._meshBuffers.set(strideBytes, buffers); }
        const meshBufferUseCount = this._meshBufferUseCount.get(strideBytes) || 0;

        if (meshBufferUseCount >= buffers.length) {
            this._currMeshBuffer = this._createMeshBuffer(attributes);
        } else {
            this._currMeshBuffer = buffers[meshBufferUseCount];
        }
        this._meshBufferUseCount.set(strideBytes, meshBufferUseCount + 1);
        if (arguments.length === 2) {
            this._currMeshBuffer.request(arguments[0], arguments[1]);
        }
    }

    private _screenSort (a: Canvas, b: Canvas) {
        const delta = a.priority - b.priority;
        return delta === 0 ? a.node.getSiblingIndex() - b.node.getSiblingIndex() : delta;
    }

    private _applyOpacity (comp: UIRenderable) {
        const color = comp.color.a / 255;
        const opacity = (this._parentOpacity *= color);
        const currMeshBuffer = this.currBufferBatch!;
        const byteOffset = currMeshBuffer.byteOffset >> 2;
        const vBuf = currMeshBuffer.vData!;
        const lastByteOffset = currMeshBuffer.lastByteOffset >> 2;
        const stride = currMeshBuffer.vertexFormatBytes / 4;
        for (let i = lastByteOffset; i < byteOffset; i += stride) {
            vBuf[i + MeshBuffer.OPACITY_OFFSET] *= opacity;
        }

        currMeshBuffer.lastByteOffset = currMeshBuffer.byteOffset;
    }

    private _initDescriptorSet (batch: UIDrawBatch) {
        const root = legacyCC.director.root;

        const programName = EffectAsset.get('sprite')!.shaders[0].name;
        _dsInfo.layout = programLib.getDescriptorSetLayout(root.device, programName, true);
        batch.hDescriptorSet = DSPool.alloc(root.device, _dsInfo);
    }

    private _releaseDescriptorSetCache (textureHash: number) {
        if (this._descriptorSetCacheMap.has(textureHash)) {
            this._descriptorSetCacheMap.get(textureHash)!.forEach((value) => {
                DSPool.free(value);
            });
            this._descriptorSetCacheMap.delete(textureHash);
        }
    }

    private _destroyDescriptorSet () {
        this._descriptorSetCacheMap.forEach((value, key, map) => {
            value.forEach((hDescriptorSet) => {
                DSPool.free(hDescriptorSet);
            });
        });
        this._descriptorSetCacheMap.clear();
    }
}<|MERGE_RESOLUTION|>--- conflicted
+++ resolved
@@ -106,14 +106,7 @@
     private _uiMaterials: Map<number, UIMaterial> = new Map<number, UIMaterial>();
     private _canvasMaterials: Map<number, Map<number, number>> = new Map<number, Map<number, number>>();
     private _batches: CachedArray<UIDrawBatch>;
-<<<<<<< HEAD
-    private _doUploadBuffersCall: Map<any, Function> = new Map();
-=======
     private _doUploadBuffersCall: Map<any, ((ui:UI) => void)> = new Map();
-    private _uiModelPool: Pool<UIBatchModel> | null = null;
-    private _modelInUse: CachedArray<UIBatchModel>;
-    // batcher
->>>>>>> 17c4946b
     private _emptyMaterial = new Material();
     private _currMaterial: Material = this._emptyMaterial;
     private _currTexture: Texture | null = null;
@@ -275,14 +268,9 @@
 
         this._screens.splice(idx, 1);
         if (comp.camera) {
-<<<<<<< HEAD
             const matRecord = this._canvasMaterials.get(comp.camera.visibility);
-            const matHashInter = matRecord!.keys();
-=======
-            const matRecord = this._canvasMaterials.get(comp.camera.view.visibility);
             if (!matRecord) { return; }
             const matHashInter = matRecord.keys();
->>>>>>> 17c4946b
             let matHash = matHashInter.next();
             while (!matHash.done) {
                 this._removeUIMaterial(matHash.value);
@@ -340,17 +328,9 @@
                 if (batch.model) {
                     const camera = batch.camera || this._scene.cameras[0];
                     if (camera) {
-<<<<<<< HEAD
                         const visFlags = camera.visibility;
                         batch.model.visFlags = visFlags;
                         batch.model.node.layer = visFlags;
-=======
-                        if (camera.view) {
-                            const visFlags = camera.view.visibility;
-                            batch.model.visFlags = visFlags;
-                            batch.model.node.layer = visFlags;
-                        }
->>>>>>> 17c4946b
                     }
                     const subModels = batch.model.subModels;
                     for (let j = 0; j < subModels.length; j++) {
@@ -377,28 +357,11 @@
                     }
                 }
 
-<<<<<<< HEAD
                 if (batch.camera) {
                     const visibility = batch.camera.visibility;
                     batch.visFlags = visibility;
                     if (this._canvasMaterials.get(visibility)!.get(batch.material!.hash) == null) {
                         this._canvasMaterials.get(visibility)!.set(batch.material!.hash, 1);
-=======
-                    const uiModel = this._uiModelPool!.alloc();
-                    uiModel.directInitialize(batch);
-                    this._scene.addModel(uiModel);
-                    uiModel.subModels[0].priority = batchPriority++;
-                    if (batch.camera) {
-                        if (batch.camera.view) {
-                            const viewVisibility = batch.camera.view.visibility;
-                            uiModel.visFlags = viewVisibility;
-                            if (this._canvasMaterials.has(viewVisibility)) {
-                                if (!this._canvasMaterials.get(viewVisibility)!.has(batch.material!.hash)) {
-                                    this._canvasMaterials.get(viewVisibility)!.set(batch.material!.hash, 1);
-                                }
-                            }
-                        }
->>>>>>> 17c4946b
                     }
                 }
 
@@ -548,10 +511,10 @@
 
         const uiCanvas = this._currCanvas;
         const curDrawBatch = this._drawBatchPool.alloc();
-<<<<<<< HEAD
+        if (!uiCanvas?.camera) { return; }
         const subModel = model!.subModels[0];
         if (subModel) {
-            curDrawBatch.camera = uiCanvas && uiCanvas.camera!;
+            curDrawBatch.camera = uiCanvas && uiCanvas.camera;
             curDrawBatch.model = model;
             curDrawBatch.bufferBatch = null;
             curDrawBatch.material = mat;
@@ -574,29 +537,6 @@
 
             this._batches.push(curDrawBatch);
         }
-=======
-        if (!uiCanvas?.camera) { return; }
-        curDrawBatch.camera = uiCanvas && uiCanvas.camera;
-        curDrawBatch.model = model;
-        curDrawBatch.bufferBatch = null;
-        curDrawBatch.material = mat;
-        curDrawBatch.texture = null;
-        curDrawBatch.sampler = null;
-        curDrawBatch.useLocalData = null;
-
-        // reset current render state to null
-        this._currMaterial = this._emptyMaterial;
-        this._currComponent = null;
-        this._currTransform = null;
-        this._currTexture = null;
-        this._currSampler = null;
-        this._currTextureHash = 0;
-        this._currSamplerHash = 0;
-        this._currMaterialHash = 0;
-        this._currMaterialUniformHash = 0;
-
-        this._batches.push(curDrawBatch);
->>>>>>> 17c4946b
     }
 
     /**
