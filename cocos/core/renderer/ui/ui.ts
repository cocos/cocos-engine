/*
 Copyright (c) 2019-2020 Xiamen Yaji Software Co., Ltd.

 https://www.cocos.com/

 Permission is hereby granted, free of charge, to any person obtaining a copy
 of this software and associated engine source code (the "Software"), a limited,
 worldwide, royalty-free, non-assignable, revocable and non-exclusive license
 to use Cocos Creator solely to develop games on your target platforms. You shall
 not use Cocos Creator software for developing other software or tools that's
 used for developing games. You are not granted to publish, distribute,
 sublicense, and/or sell copies of Cocos Creator.

 The software or tools in this License Agreement are licensed, not sold.
 Xiamen Yaji Software Co., Ltd. reserves all rights not expressly granted to you.

 THE SOFTWARE IS PROVIDED "AS IS", WITHOUT WARRANTY OF ANY KIND, EXPRESS OR
 IMPLIED, INCLUDING BUT NOT LIMITED TO THE WARRANTIES OF MERCHANTABILITY,
 FITNESS FOR A PARTICULAR PURPOSE AND NONINFRINGEMENT. IN NO EVENT SHALL THE
 AUTHORS OR COPYRIGHT HOLDERS BE LIABLE FOR ANY CLAIM, DAMAGES OR OTHER
 LIABILITY, WHETHER IN AN ACTION OF CONTRACT, TORT OR OTHERWISE, ARISING FROM,
 OUT OF OR IN CONNECTION WITH THE SOFTWARE OR THE USE OR OTHER DEALINGS IN
 THE SOFTWARE.
*/
/**
 * @packageDocumentation
 * @hidden
 */

import { UIStaticBatch } from '../../../ui';
import { Material } from '../../assets/material';
import { Canvas, UIComponent, UIRenderable } from '../../components/ui-base';
import { Texture, Device, Attribute, Sampler, DescriptorSetInfo } from '../../gfx';
import { Pool, RecyclePool } from '../../memop';
import { CachedArray } from '../../memop/cached-array';
import { Camera } from '../scene/camera';
import { Model } from '../scene/model';
import { RenderScene } from '../scene/render-scene';
import { Root } from '../../root';
import { Layers, Node } from '../../scene-graph';
import { MeshBuffer } from './mesh-buffer';
import { StencilManager } from './stencil-manager';
import { UIBatchModel } from './ui-batch-model';
import { UIDrawBatch } from './ui-draw-batch';
import { UIMaterial } from './ui-material';
import * as UIVertexFormat from './ui-vertex-format';
import { legacyCC } from '../../global-exports';
import { DescriptorSetHandle, DSPool } from '../core/memory-pools';
import { ModelLocalBindings } from '../../pipeline/define';
import { EffectAsset, RenderTexture, SpriteFrame } from '../../assets';
import { programLib } from '../core/program-lib';
import { TextureBase } from '../../assets/texture-base';
import { sys } from '../../platform/sys';

const isIOS14OrIPadOS14Device = sys.os === sys.OS_IOS
    && sys.isBrowser
    && /(iPhone OS 1[4-9])|(Version\/1[4-9][\.\d]*)|(iOS 1[4-9])/.test(window.navigator.userAgent);

const _dsInfo = new DescriptorSetInfo(null!);

/**
 * @zh
 * UI 渲染流程
 */
export class UI {
    get renderScene (): RenderScene {
        return this._scene;
    }

    get currBufferBatch () {
        if (this._currMeshBuffer) return this._currMeshBuffer;
        // create if not set
        this._currMeshBuffer = this.acquireBufferBatch();
        return this._currMeshBuffer;
    }

    set currBufferBatch (buffer: MeshBuffer|null) {
        if (buffer) {
            this._currMeshBuffer = buffer;
        }
    }

    /**
     * Acquire a new mesh buffer if the vertex layout differs from the current one.
     * @param attributes
     */
    public acquireBufferBatch (attributes: Attribute[] = UIVertexFormat.vfmtPosUvColor) {
        const strideBytes = attributes === UIVertexFormat.vfmtPosUvColor ? 36 /* 9x4 */ : UIVertexFormat.getAttributeStride(attributes);
        if (!this._currMeshBuffer || (this._currMeshBuffer.vertexFormatBytes) !== strideBytes) {
            this._requireBufferBatch(attributes);
            return this._currMeshBuffer;
        }
        return this._currMeshBuffer;
    }

    set currStaticRoot (value: UIStaticBatch | null) {
        this._currStaticRoot = value;
    }

    public device: Device;
    private _screens: Canvas[] = [];
    private _bufferBatchPool: RecyclePool<MeshBuffer> = new RecyclePool(() => new MeshBuffer(this), 128);
    private _drawBatchPool: Pool<UIDrawBatch>;
    private _scene: RenderScene;
    private _meshBuffers: Map<number, MeshBuffer[]> = new Map();
    private _meshBufferUseCount: Map<number, number> = new Map();
    private _uiMaterials: Map<number, UIMaterial> = new Map<number, UIMaterial>();
    private _canvasMaterials: Map<number, Map<number, number>> = new Map<number, Map<number, number>>();
    private _batches: CachedArray<UIDrawBatch>;
    private _uiModelPool: Pool<UIBatchModel> | null = null;
    private _modelInUse: CachedArray<UIBatchModel>;
    // batcher
    private _emptyMaterial = new Material();
    private _currMaterial: Material = this._emptyMaterial;
    private _currTexture: Texture | null = null;
    private _currSampler: Sampler | null = null;
    private _currCanvas: Canvas | null = null;
    private _currMeshBuffer: MeshBuffer | null = null;
    private _currStaticRoot: UIStaticBatch | null = null;
    private _currComponent: UIRenderable | null = null;
    private _currTransform: Node | null = null;
    private _currTextureHash = 0;
    private _currSamplerHash = 0;
    private _currMaterialHash = 0;
    private _currMaterialUniformHash = 0;
    private _parentOpacity = 1;
    // DescriptorSet Cache Map
    private _descriptorSetCacheMap = new Map<number, Map<number, DescriptorSetHandle>>();

    constructor (private _root: Root) {
        this.device = _root.device;
        this._scene = this._root.createScene({
            name: 'GUIScene',
        });
        this._uiModelPool = new Pool(() => {
            const model = legacyCC.director.root.createModel(UIBatchModel) as UIBatchModel;
            model.enabled = true;
            model.visFlags |= Layers.Enum.UI_3D;
            return model;
        }, 2);
        this._modelInUse = new CachedArray<UIBatchModel>(10);
        this._batches = new CachedArray(64);

        this._drawBatchPool = new Pool(() => new UIDrawBatch(), 128);
    }

    public initialize () {
        return true;
    }

    public destroy () {
        for (let i = 0; i < this._batches.length; i++) {
            if (this._batches.array[i]) {
                this._batches.array[i].destroy(this);
            }
        }
        this._batches.destroy();

        for (const size of this._meshBuffers.keys()) {
            const buffers = this._meshBuffers.get(size);
            if (buffers) {
                buffers.forEach((buffer) => buffer.destroy());
            }
        }

        if (this._drawBatchPool) {
            this._drawBatchPool.destroy((obj) => {
                obj.destroy(this);
            });
        }

        if (this._uiModelPool) {
            this._uiModelPool.destroy((obj) => {
                obj.destroy();
            });
        }

        if (this._descriptorSetCacheMap) {
            this._destoryDescriptorSet();
        }

        this._meshBuffers.clear();
        legacyCC.director.root.destroyScene(this._scene);
    }

    public getRenderSceneGetter () {
        return Object.getOwnPropertyDescriptor(Object.getPrototypeOf(this), 'renderScene')!.get!.bind(this);
    }

    public _getUIMaterial (mat: Material): UIMaterial {
        if (this._uiMaterials.has(mat.hash)) {
            return this._uiMaterials.get(mat.hash)!;
        }
        const uiMat = new UIMaterial();
        uiMat.initialize({ material: mat });
        this._uiMaterials.set(mat.hash, uiMat);
        return uiMat;
    }

    public _removeUIMaterial (hash: number) {
        if (this._uiMaterials.has(hash)) {
            if (this._uiMaterials.get(hash)!.decrease() === 0) {
                this._uiMaterials.delete(hash);
            }
        }
    }

    /**
     * @en
     * Add the managed Canvas.
     *
     * @zh
     * 添加屏幕组件管理。
     *
     * @param comp - 屏幕组件。
     */
    public addScreen (comp: Canvas) {
        const screens = this._screens;
        // clear the canvas old visibility cache in canvasMaterial list
        for (let i = 0; i < screens.length; i++) {
            const screen = screens[i];
            if (screen.camera) {
                const visibility = screen.camera.view.visibility;
                const matRecord = this._canvasMaterials.get(visibility);
                if (matRecord) {
                    const matHashInter = matRecord.keys();
                    let matHash = matHashInter.next();
                    while (!matHash.done) {
                        this._removeUIMaterial(matHash.value);
                        matHash = matHashInter.next();
                    }

                    matRecord.clear();
                }
            }
        }

        this._screens.push(comp);
        this._screens.sort(this._screenSort);
        for (let i = 0; i < screens.length; i++) {
            const element = screens[i];
            if (element.camera) {
                element.camera.view.visibility = Layers.BitMask.UI_2D | (i + 1);
                if (!this._canvasMaterials.has(element.camera.view.visibility)) {
                    this._canvasMaterials.set(element.camera.view.visibility, new Map<number, number>());
                }
            }
        }
    }

    /**
     * @en
     * Get the Canvas by number.
     *
     * @zh
     * 通过屏幕编号获得屏幕组件。
     *
     * @param visibility - 屏幕编号。
     */
    public getScreen (visibility: number) {
        const screens = this._screens;
        for (let i = 0; i < screens.length; ++i) {
            const screen = screens[i];
            if (screen.camera) {
                if (screen.camera.view.visibility === visibility) {
                    return screen;
                }
            }
        }

        return null;
    }

    /**
     * @zh
     * Removes the Canvas from the list.
     *
     * @param comp - 被移除的屏幕。
     */
    public removeScreen (comp: Canvas) {
        const idx = this._screens.indexOf(comp);
        if (idx === -1) {
            return;
        }

        this._screens.splice(idx, 1);
        if (comp.camera) {
            const matRecord = this._canvasMaterials.get(comp.camera.view.visibility);
            const matHashInter = matRecord!.keys();
            let matHash = matHashInter.next();
            while (!matHash.done) {
                this._removeUIMaterial(matHash.value);
                matHash = matHashInter.next();
            }

            matRecord!.clear();
        }

        let camera: Camera | null;
        for (let i = idx; i < this._screens.length; i++) {
            camera = this._screens[i].camera;
            if (camera) {
                const matRecord = this._canvasMaterials.get(camera.view.visibility)!;
                camera.view.visibility = Layers.BitMask.UI_2D | (i + 1);
                const newMatRecord = this._canvasMaterials.get(camera.view.visibility)!;
                matRecord.forEach((value: number, key: number) => {
                    newMatRecord.set(key, value);
                });

                matRecord.clear();
            }
        }
    }

    public sortScreens () {
        this._screens.sort(this._screenSort);
    }

    public update () {
        const screens = this._screens;
        for (let i = 0; i < screens.length; ++i) {
            const screen = screens[i];
            if (!screen.enabledInHierarchy) {
                continue;
            }

            this._currCanvas = screen;
            this._recursiveScreenNode(screen.node);
        }

        let batchPriority = 0;

        for (let m = 0; m < this._modelInUse.length; m++) {
            this._scene.removeModel(this._modelInUse.get(m));
            this._uiModelPool!.free(this._modelInUse.get(m));
        }
        this._modelInUse.clear();

        if (this._batches.length) {
            for (let i = 0; i < this._batches.length; ++i) {
                const batch = this._batches.array[i];

                if (batch.model) {
                    const camera = batch.camera || this._scene.cameras[0];
                    if (camera) {
                        const visFlags = camera.view.visibility;
                        batch.model.visFlags = visFlags;
                        batch.model.node.layer = visFlags;
                    }
                    const subModels = batch.model.subModels;
                    for (let j = 0; j < subModels.length; j++) {
                        subModels[j].priority = batchPriority++;
                    }
                } else {
                    const descriptorSetTextureMap = this._descriptorSetCacheMap.get(batch.textureHash);
                    if (descriptorSetTextureMap && descriptorSetTextureMap.has(batch.samplerHash)) {
                        batch.hDescriptorSet = descriptorSetTextureMap.get(batch.samplerHash)!;
                    } else {
                        this._initDescriptorSet(batch);
                        const descriptorSet = DSPool.get(batch.hDescriptorSet);

                        const binding = ModelLocalBindings.SAMPLER_SPRITE;
                        descriptorSet.bindTexture(binding, batch.texture!);
                        descriptorSet.bindSampler(binding, batch.sampler!);
                        descriptorSet.update();

                        if (descriptorSetTextureMap) {
                            this._descriptorSetCacheMap.get(batch.textureHash)!.set(batch.samplerHash, batch.hDescriptorSet);
                        } else {
                            this._descriptorSetCacheMap.set(batch.textureHash, new Map([[batch.samplerHash, batch.hDescriptorSet]]));
                        }
                    }

                    const uiModel = this._uiModelPool!.alloc();
                    uiModel.directInitialize(batch);
                    this._scene.addModel(uiModel);
                    uiModel.subModels[0].priority = batchPriority++;
                    if (batch.camera) {
                        const viewVisibility = batch.camera.view.visibility;
                        uiModel.visFlags = viewVisibility;
                        if (this._canvasMaterials.get(viewVisibility)!.get(batch.material!.hash) == null) {
                            this._canvasMaterials.get(viewVisibility)!.set(batch.material!.hash, 1);
                        }
                    }
                    this._modelInUse.push(uiModel);
                }
            }
        }
    }

    public uploadBuffers () {
        if (this._batches.length > 0) {
            const buffers = this._meshBuffers;
            for (const i of buffers.keys()) {
                const list = buffers.get(i);
                if (list) {
                    list.forEach((bb) => {
                        bb.uploadBuffers();
                        bb.reset();
                    });
                }
            }
        }

        for (let i = 0; i < this._batches.length; ++i) {
            const batch = this._batches.array[i];
            if (batch.isStatic) {
                continue;
            }

            batch.clear();
            this._drawBatchPool.free(batch);
        }

        this._parentOpacity = 1;
        this._batches.clear();
        this._currMaterial = this._emptyMaterial;
        this._currCanvas = null;
        this._currTexture = null;
        this._currSampler = null;
        this._currComponent = null;
        this._currTransform = null;
        this._meshBufferUseCount.clear();
        this._currMaterialHash = 0;
        this._currMaterialUniformHash = 0;
        StencilManager.sharedManager!.reset();
    }

    /**
     * @en
     * Render component data submission process of UI.
     * The submitted vertex data is the UI for world coordinates.
     * For example: The UI components except Graphics and UIModel.
     *
     * @zh
     * UI 渲染组件数据提交流程（针对提交的顶点数据是世界坐标的提交流程，例如：除 Graphics 和 UIModel 的大部分 ui 组件）。
     * 此处的数据最终会生成需要提交渲染的 model 数据。
     *
     * @param comp - 当前执行组件。
     * @param frame - 当前执行组件贴图。
     * @param assembler - 当前组件渲染数据组装器。
     */
    public commitComp (comp: UIRenderable, frame: TextureBase | SpriteFrame | RenderTexture | null, assembler: any, transform: Node | null) {
        const renderComp = comp;
        let texture;
        let samp;
        let textureHash = 0;
        let samplerHash = 0;
        if (frame) {
            texture = frame.getGFXTexture();
            samp = frame.getGFXSampler();
            textureHash = frame.getHash();
            samplerHash = frame.getSamplerHash();
        } else {
            texture = null;
            samp = null;
        }

        const mat = renderComp.getRenderMaterial(0);
        const matHash = mat!.hash;
        const matUniformHash = renderComp.updateMaterialUniformHash(mat!);

        // use material judgment merge is increasingly impossible, change to hash is more possible
        if (this._currMaterialHash !== matHash || this._currMaterialUniformHash !== matUniformHash
            || this._currTextureHash !== textureHash || this._currSamplerHash !== samplerHash || this._currTransform !== transform
        ) {
            this.autoMergeBatches(this._currComponent!);
            this._currComponent = renderComp;
            this._currTransform = transform;
            this._currMaterial = mat!;
            this._currTexture = texture;
            this._currSampler = samp;
            this._currTextureHash = textureHash;
            this._currSamplerHash = samplerHash;
            this._currMaterialHash = renderComp.getRenderMaterial(0)!.hash;
            this._currMaterialUniformHash = renderComp.materialUniformHash;
        }

        if (assembler) {
            assembler.fillBuffers(renderComp, this);
            this._applyOpacity(renderComp);
        }
    }

    /**
     * @en
     * Render component data submission process of UI.
     * The submitted vertex data is the UI for local coordinates.
     * For example: The UI components of Graphics and UIModel.
     *
     * @zh
     * UI 渲染组件数据提交流程（针对例如： Graphics 和 UIModel 等数据量较为庞大的 ui 组件）。
     *
     * @param comp - 当前执行组件。
     * @param model - 提交渲染的 model 数据。
     * @param mat - 提交渲染的材质。
     */
    public commitModel (comp: UIComponent | UIRenderable, model: Model | null, mat: Material | null) {
        // if the last comp is spriteComp, previous comps should be batched.
        if (this._currMaterial !== this._emptyMaterial) {
            this.autoMergeBatches(this._currComponent!);
        }

        if (mat) {
            let rebuild = false;
            if (comp instanceof UIRenderable) {
                rebuild = StencilManager.sharedManager!.handleMaterial(mat, comp);
            } else {
                rebuild = StencilManager.sharedManager!.handleMaterial(mat);
            }
            if (rebuild) {
                const state = StencilManager.sharedManager!.pattern;
                StencilManager.sharedManager!.applyStencil(mat, state);
            }
            if (rebuild && model) {
                for (let i = 0; i < model.subModels.length; i++) {
                    model.setSubModelMaterial(i, mat);
                }
            }
        }

        const uiCanvas = this._currCanvas;
        const curDrawBatch = this._drawBatchPool.alloc();
        curDrawBatch.camera = uiCanvas && uiCanvas.camera;
        curDrawBatch.model = model;
        curDrawBatch.bufferBatch = null;
        curDrawBatch.material = mat;
        curDrawBatch.texture = null;
        curDrawBatch.sampler = null;
        curDrawBatch.useLocalData = null;

        // reset current render state to null
        this._currMaterial = this._emptyMaterial;
        this._currComponent = null;
        this._currTransform = null;
        this._currTexture = null;
        this._currSampler = null;
        this._currTextureHash = 0;
        this._currSamplerHash = 0;
        this._currMaterialHash = 0;
        this._currMaterialUniformHash = 0;

        this._batches.push(curDrawBatch);
    }

    /**
     * @en
     * Submit separate render data.
     * This data does not participate in the batch.
     *
     * @zh
     * 提交独立渲染数据.
     * @param comp 静态组件
     */
    public commitStaticBatch (comp: UIStaticBatch) {
        this._batches.concat(comp.drawBatchList);
        this.finishMergeBatches();
    }

    /**
     * @en
     * End a section of render data and submit according to the batch condition.
     *
     * @zh
     * 根据合批条件，结束一段渲染数据并提交。
     */
    public autoMergeBatches (renderComp?: UIRenderable) {
        const buffer = this.currBufferBatch;
        const uiCanvas = this._currCanvas;
        const hIA = buffer?.recordBatch();
        let mat = this._currMaterial;
        if (!hIA || !mat) {
            return;
        }
        if (renderComp) {
            if (StencilManager.sharedManager!.handleMaterial(mat, renderComp)) {
                this._currMaterial = mat = renderComp.material!;
                const state = StencilManager.sharedManager!.pattern;
                StencilManager.sharedManager!.applyStencil(mat, state);
            }
            renderComp.updateMaterialUniformHash(mat);
        }

        const curDrawBatch = this._currStaticRoot ? this._currStaticRoot._requireDrawBatch() : this._drawBatchPool.alloc();
        curDrawBatch.camera = uiCanvas && uiCanvas.camera;
        curDrawBatch.bufferBatch = buffer;
        curDrawBatch.material = mat;
        curDrawBatch.texture = this._currTexture!;
        curDrawBatch.sampler = this._currSampler;
        curDrawBatch.hInputAssembler = hIA;
        curDrawBatch.useLocalData = this._currTransform;
        curDrawBatch.textureHash = this._currTextureHash;
        curDrawBatch.samplerHash = this._currSamplerHash;

        this._batches.push(curDrawBatch);

<<<<<<< HEAD
        buffer.vertexStart = buffer.vertexOffset;
        buffer.indicesStart = buffer.indicesOffset;
        buffer.byteStart = buffer.byteOffset;

        // HACK: After sharing buffer between drawcalls, the performance degradation a lots on iOS 14 or iPad OS 14 device
        // TODO: Maybe it can be removed after Apple fixes it?
        if (isIOS14OrIPadOS14Device) {
            this._requireBufferBatch();
        }
=======
        buffer!.vertexStart = buffer!.vertexOffset;
        buffer!.indicesStart = buffer!.indicesOffset;
        buffer!.byteStart = buffer!.byteOffset;
>>>>>>> f987b161
    }

    /**
     * @en
     * Force changes to current batch data and merge
     *
     * @zh
     * 强行修改当前批次数据并合并。
     *
     * @param material - 当前批次的材质。
     * @param sprite - 当前批次的精灵帧。
     */
    public forceMergeBatches (material: Material, frame: TextureBase | SpriteFrame | RenderTexture | null, renderComp?: UIRenderable) {
        this._currMaterial = material;

        if (frame) {
            this._currTexture = frame.getGFXTexture();
            this._currSampler = frame.getGFXSampler();
            this._currTextureHash = frame.getHash();
            this._currSamplerHash = frame.getSamplerHash();
        } else {
            this._currTexture = this._currSampler = null;
            this._currTextureHash = this._currSamplerHash = 0;
        }

        this.autoMergeBatches(renderComp);
    }

    /**
     * @en
     * Forced to merge the data of the previous batch to start a new batch.
     *
     * @zh
     * 强制合并上一个批次的数据，开启新一轮合批。
     */
    public finishMergeBatches () {
        this.autoMergeBatches();
        this._currMaterial = this._emptyMaterial;
        this._currTexture = null;
        this._currComponent = null;
        this._currTransform = null;
        this._currTextureHash = 0;
        this._currSamplerHash = 0;
        this._currMaterialHash = 0;
        this._currMaterialUniformHash = 0;
    }

    /**
     * @en
     * Force to change the current material.
     *
     * @zh
     * 强制刷新材质。
     */
    public flushMaterial (mat: Material) {
        this._currMaterial = mat;
    }

    private _destroyUIMaterials () {
        const matIter = this._uiMaterials.values();
        let result = matIter.next();
        while (!result.done) {
            const uiMat = result.value;
            uiMat.destroy();
            result = matIter.next();
        }
        this._uiMaterials.clear();
    }

    public walk (node: Node, level = 0) {
        const len = node.children.length;

        const parentOpacity = this._parentOpacity;
        this._parentOpacity *= node._uiProps.opacity;

        this._preprocess(node);
        if (len > 0 && !node._static) {
            const children = node.children;
            for (let i = 0; i < children.length; ++i) {
                const child = children[i];
                this.walk(child, level);
            }
        }

        this._postprocess(node);
        this._parentOpacity = parentOpacity;

        level += 1;
    }

    private _preprocess (node: Node) {
        if (!node._uiProps.uiTransformComp) {
            return;
        }

        // parent changed can flush child visibility
        node._uiProps.uiTransformComp._canvas = this._currCanvas;
        const render = node._uiProps.uiComp;
        if (render && render.enabledInHierarchy) {
            render.updateAssembler(this);
        }
    }

    private _postprocess (node: Node) {
        const render = node._uiProps.uiComp;
        if (render && render.enabledInHierarchy) {
            render.postUpdateAssembler(this);
        }
    }

    private _recursiveScreenNode (screen: Node) {
        this.walk(screen);
        this.autoMergeBatches(this._currComponent!);
    }

    private _createMeshBuffer (attributes: Attribute[]): MeshBuffer {
        const batch = this._bufferBatchPool.add();
        batch.initialize(attributes, this._requireBufferBatch.bind(this, attributes));
        const strideBytes = UIVertexFormat.getAttributeStride(attributes);
        let buffers = this._meshBuffers.get(strideBytes);
        if (!buffers) { buffers = []; this._meshBuffers.set(strideBytes, buffers); }
        buffers.push(batch);
        return batch;
    }

    private _requireBufferBatch (attributes: Attribute[]) {
        const strideBytes = UIVertexFormat.getAttributeStride(attributes);
        let buffers = this._meshBuffers.get(strideBytes);
        if (!buffers) { buffers = []; this._meshBuffers.set(strideBytes, buffers); }
        const meshBufferUseCount = this._meshBufferUseCount.get(strideBytes) || 0;

        if (meshBufferUseCount >= buffers.length) {
            this._currMeshBuffer = this._createMeshBuffer(attributes);
        } else {
            this._currMeshBuffer = buffers[meshBufferUseCount];
        }
        this._meshBufferUseCount.set(strideBytes, meshBufferUseCount + 1);
        if (arguments.length === 2) {
            this._currMeshBuffer.request(arguments[0], arguments[1]);
        }
    }

    private _screenSort (a: Canvas, b: Canvas) {
        const delta = a.priority - b.priority;
        return delta === 0 ? a.node.getSiblingIndex() - b.node.getSiblingIndex() : delta;
    }

    private _applyOpacity (comp: UIRenderable) {
        const color = comp.color.a / 255;
        const opacity = (this._parentOpacity *= color);
        const currMeshBuffer = this.currBufferBatch!;
        const byteOffset = currMeshBuffer.byteOffset >> 2;
        const vbuf = currMeshBuffer.vData!;
        const lastByteOffset = currMeshBuffer.lastByteOffset >> 2;
        const stride = currMeshBuffer.vertexFormatBytes / 4;
        for (let i = lastByteOffset; i < byteOffset; i += stride) {
            vbuf[i + MeshBuffer.OPACITY_OFFSET] = opacity;
        }

        currMeshBuffer.lastByteOffset = currMeshBuffer.byteOffset;
    }

    private _initDescriptorSet (batch: UIDrawBatch) {
        const root = legacyCC.director.root;

        const programName = EffectAsset.get('sprite')!.shaders[0].name;
        _dsInfo.layout = programLib.getDescriptorSetLayout(root.device, programName, true);
        batch.hDescriptorSet = DSPool.alloc(root.device, _dsInfo);
    }

    private _releaseDescriptorSetCache (textureHash: number) {
        if (this._descriptorSetCacheMap.has(textureHash)) {
            this._descriptorSetCacheMap.get(textureHash)!.forEach((value) => {
                DSPool.free(value);
            });
            this._descriptorSetCacheMap.delete(textureHash);
        }
    }

    private _destoryDescriptorSet () {
        this._descriptorSetCacheMap.forEach((value, key, map) => {
            value.forEach((hDescriptorSet) => {
                DSPool.free(hDescriptorSet);
            });
        });
        this._descriptorSetCacheMap.clear();
    }
}<|MERGE_RESOLUTION|>--- conflicted
+++ resolved
@@ -594,21 +594,15 @@
 
         this._batches.push(curDrawBatch);
 
-<<<<<<< HEAD
-        buffer.vertexStart = buffer.vertexOffset;
-        buffer.indicesStart = buffer.indicesOffset;
-        buffer.byteStart = buffer.byteOffset;
+        buffer!.vertexStart = buffer!.vertexOffset;
+        buffer!.indicesStart = buffer!.indicesOffset;
+        buffer!.byteStart = buffer!.byteOffset;
 
         // HACK: After sharing buffer between drawcalls, the performance degradation a lots on iOS 14 or iPad OS 14 device
         // TODO: Maybe it can be removed after Apple fixes it?
         if (isIOS14OrIPadOS14Device) {
             this._requireBufferBatch();
         }
-=======
-        buffer!.vertexStart = buffer!.vertexOffset;
-        buffer!.indicesStart = buffer!.indicesOffset;
-        buffer!.byteStart = buffer!.byteOffset;
->>>>>>> f987b161
     }
 
     /**
