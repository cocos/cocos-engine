--- conflicted
+++ resolved
@@ -193,9 +193,6 @@
     }
     public set invisibleOcclusionRange (val: number) {
         this._invisibleOcclusionRange = val;
-        if (JSB) {
-            this._nativeObj!.invisibleOcclusionRange = val;
-        }
     }
 
     /**
@@ -207,9 +204,6 @@
     }
     public set shadowDistance (val: number) {
         this._shadowDistance = val;
-        if (JSB) {
-            this._nativeObj!.shadowDistance = val;
-        }
     }
 
     /**
@@ -330,16 +324,9 @@
     public get fixedArea (): boolean {
         return this._fixedArea;
     }
-<<<<<<< HEAD
-    public set autoAdapt (val: boolean) {
-        this._autoAdapt = val;
-=======
+
     public set fixedArea (val: boolean) {
         this._fixedArea = val;
-        if (JSB) {
-            this._nativeObj!.fixedArea = val;
-        }
->>>>>>> b11686b4
     }
 
     public get matLight () {
@@ -426,15 +413,9 @@
         this.bias = shadowsInfo.bias;
         this.normalBias = shadowsInfo.normalBias;
         this.maxReceived = shadowsInfo.maxReceived;
-<<<<<<< HEAD
-        this.autoAdapt = shadowsInfo.autoAdapt;
+        this.fixedArea = shadowsInfo.fixedArea;
         this._enabled = shadowsInfo.enabled;
         this._type = this.enabled ? shadowsInfo.type : SHADOW_TYPE_NONE;
-=======
-        this.fixedArea = shadowsInfo.fixedArea;
-        this._setEnable(shadowsInfo.enabled);
-        this._setType(shadowsInfo.type);
->>>>>>> b11686b4
         this.saturation = shadowsInfo.saturation;
     }
 
