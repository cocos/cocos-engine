--- conflicted
+++ resolved
@@ -130,13 +130,9 @@
 
     set normal (val: Vec3) {
         Vec3.copy(this._normal, val);
-<<<<<<< HEAD
-        this.dirty = true;
-=======
         if (JSB) {
             ShadowsPool.setVec3(this._handle, ShadowsView.NORMAL, this._normal);
         }
->>>>>>> aaaac379
     }
 
     /**
@@ -246,12 +242,9 @@
     }
     public set size (val: Vec2) {
         this._size = val;
-<<<<<<< HEAD
-=======
         if (JSB) {
             ShadowsPool.setVec2(this._handle, ShadowsView.SIZE, this._size);
         }
->>>>>>> aaaac379
     }
 
     /**
@@ -382,9 +375,6 @@
         return this._handle;
     }
 
-<<<<<<< HEAD
-    protected declare _normal: Vec3;
-=======
     /**
      * @en The bounding sphere of the shadow map.
      * @zh 用于计算阴影 Shadow map 的场景包围球.
@@ -398,12 +388,11 @@
     public maxReceived = 4;
 
     protected _normal = new Vec3(0, 1, 0);
->>>>>>> aaaac379
     protected _shadowColor = new Color(0, 0, 0, 76);
     protected _matLight = new Mat4();
     protected _material: Material | null = null;
     protected _instancingMaterial: Material | null = null;
-    protected declare _size: Vec2;
+    protected _size: Vec2 = new Vec2(512, 512);
     protected _handle: ShadowsHandle = NULL_HANDLE;
     protected _enabled = false;
     protected _distance = 0;
@@ -427,16 +416,6 @@
         }
     }
 
-<<<<<<< HEAD
-    constructor () {
-        this._handle = ShadowsPool.alloc();
-        const normal = ShadowsPool.getTypedArray(this._handle, ShadowsView.NORMAL, ShadowsView.NORMAL + 3);
-        const size = ShadowsPool.getTypedArray(this._handle, ShadowsView.SIZE, ShadowsView.SIZE + 2);
-        normal.set([0, 1, 0]);
-        size.set([512, 512]);
-        this._normal = new Vec3(normal);
-        this._size = new Vec2(size);
-=======
     public getPlanarShader (patches: IMacroPatch[] | null): ShaderHandle {
         if (!this._material) {
             this._material = new Material();
@@ -495,7 +474,6 @@
         this.autoAdapt = shadowsInfo.autoAdapt;
         this._setEnable(shadowsInfo.enabled);
         this._setType(shadowsInfo.type);
->>>>>>> aaaac379
     }
 
     public activate () {
