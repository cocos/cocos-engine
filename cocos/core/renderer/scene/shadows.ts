--- conflicted
+++ resolved
@@ -219,12 +219,10 @@
      */
     public pcf = PCFType.HARD;
     /**
-<<<<<<< HEAD
      * @en shadow Map size has been modified
      * @zh 阴影贴图大小是否被修改
      */
     public shadowMapDirty: boolean = false;
-=======
      * @en get or set shadow bias
      * @zh 获取或者设置阴影偏移量
      */
@@ -234,7 +232,6 @@
      * @zh 获取或设置阴影生成范围
      */
     public receiveSphere: sphere = new sphere();
->>>>>>> da6ec26b
 
     public activate () {
         if (this._type === ShadowType.ShadowMap) {
