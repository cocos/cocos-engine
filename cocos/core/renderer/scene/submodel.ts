import { EDITOR } from 'internal:constants';
import { Material } from '../../assets/material';
import { RenderingSubMesh } from '../../assets/mesh';
import { GFXCommandBuffer } from '../../gfx/command-buffer';
import { GFXDevice } from '../../gfx/device';
import { GFXInputAssembler } from '../../gfx/input-assembler';
import { RenderPriority } from '../../pipeline/define';
<<<<<<< HEAD
import { legacyCC } from '../../global-exports';
=======
import { IMacroPatch } from '../core/pass';
import { GFXShader } from '../../gfx/shader';
import { GFXDynamicState, GFXPrimitiveMode } from '../../gfx/define';
import { GFXBlendState, GFXDepthStencilState, GFXRasterizerState } from '../../gfx/pipeline-state';
import { GFXPipelineLayout } from '../../gfx/pipeline-layout';
import { GFXBindingLayout } from '../../gfx';

export interface IPSOCreateInfo {
    shader: GFXShader;
    primitive: GFXPrimitiveMode;
    rasterizerState: GFXRasterizerState;
    depthStencilState: GFXDepthStencilState;
    blendState: GFXBlendState;
    dynamicStates: GFXDynamicState[];
    pipelineLayout: GFXPipelineLayout;
    bindingLayout: GFXBindingLayout;
    hash: number;
}
>>>>>>> f44822c9

export class SubModel {

    public priority: RenderPriority = RenderPriority.DEFAULT;
    protected _psoCreateInfos: IPSOCreateInfo[] = [];
    protected _subMeshObject: RenderingSubMesh | null = null;
    protected _material: Material | null = null;
    protected _inputAssembler: GFXInputAssembler | null = null;
    protected _cmdBuffers: GFXCommandBuffer[] = [];
    protected _pathces? : IMacroPatch[];

    get psoInfos() {
        return this._psoCreateInfos;
    }

    set subMeshData (sm) {
        if (this._inputAssembler) {
            this._inputAssembler.destroy();
        }
        this._subMeshObject = sm;
        if (this._inputAssembler) {
            this._inputAssembler.initialize(sm);
        } else {
            this._inputAssembler = (legacyCC.director.root.device as GFXDevice).createInputAssembler(sm);
        }
    }

    get subMeshData () {
        return this._subMeshObject!;
    }

    set material (material) {
        this.destroyPipelineRelatedResource();

        this._material = material;
        this.getPipelineCreateInfo();
    }

    get material () {
        return this._material;
    }

    get passes () {
        return this._material!.passes;
    }

    get inputAssembler () {
        return this._inputAssembler;
    }

    public initialize (subMesh: RenderingSubMesh, mat: Material, patches? : IMacroPatch[]) {
        this.subMeshData = subMesh;
        this._pathces = patches;
        this.material = mat;
    }

    public destroy () {
        if (this._inputAssembler) {
            this._inputAssembler.destroy();
            this._inputAssembler = null;
        }
        this.destroyPipelineRelatedResource();
        this._material = null;
    }

    public update() {
        for (let i = 0; i < this.passes.length; ++i) {
            const pass = this.passes[i];
            pass.update();
            this._psoCreateInfos[i].hash = pass.hash;
        }

        this.updateLayout();
    }

    public updateLayout() {
        for (let i = 0; i < this._psoCreateInfos.length; ++i) {
            let psoCreateInfo = this._psoCreateInfos[i];
            if (psoCreateInfo) {
                psoCreateInfo.bindingLayout.update();
            }
        }
    }

    public onPipelineStateChanged() {
        const materail = this._material;
        if (!materail) {
            return;
        }

        const passes = materail.passes;
        for (let j = 0; j < passes.length; ++j) {
            const pass = passes[j];
            pass.beginChangeStatesSilently();
            pass.tryCompile(); // force update shaders
            pass.endChangeStatesSilently();
        }
        this._psoCreateInfos.length = 0;

        this.getPipelineCreateInfo();
    }

    protected getPipelineCreateInfo() {
        if (!this._material) {
            return;
        }

        const passes = this._material.passes;
        for (let i = 0; i < passes.length; ++i) {
            const psoCreateInfo = passes[i].getPipelineCreateInfo(this._pathces);
            if (psoCreateInfo) {
                this._psoCreateInfos[i] = psoCreateInfo;
            }
        }
    }

<<<<<<< HEAD
    protected recordCommandBuffer (index: number) {
        const device = legacyCC.director.root.device as GFXDevice;
        const pso = this._psos![index];
        if (this._cmdBuffers[index] == null) {
            const cmdBufferInfo = {
                allocator: device.commandAllocator,
                type: GFXCommandBufferType.SECONDARY,
            };
            this._cmdBuffers[index] = device.createCommandBuffer(cmdBufferInfo);
        } else if (this._cmdBuffers[index].status === GFXStatus.UNREADY) {
            this._cmdBuffers[index].initialize({
                allocator: device.commandAllocator,
                type: GFXCommandBufferType.SECONDARY,
            });
=======
    protected destroyPipelineRelatedResource() {
        const len = this._psoCreateInfos.length;
        if (len == 0) {
            return;
        }

        for (let i = 0; i < len; ++i) {
            const { bindingLayout: bl, pipelineLayout: pl } = this._psoCreateInfos[i];
            bl.destroy();
            pl.destroy();
>>>>>>> f44822c9
        }
        this._psoCreateInfos.length = 0;
    }
}<|MERGE_RESOLUTION|>--- conflicted
+++ resolved
@@ -5,15 +5,13 @@
 import { GFXDevice } from '../../gfx/device';
 import { GFXInputAssembler } from '../../gfx/input-assembler';
 import { RenderPriority } from '../../pipeline/define';
-<<<<<<< HEAD
-import { legacyCC } from '../../global-exports';
-=======
 import { IMacroPatch } from '../core/pass';
 import { GFXShader } from '../../gfx/shader';
 import { GFXDynamicState, GFXPrimitiveMode } from '../../gfx/define';
 import { GFXBlendState, GFXDepthStencilState, GFXRasterizerState } from '../../gfx/pipeline-state';
 import { GFXPipelineLayout } from '../../gfx/pipeline-layout';
 import { GFXBindingLayout } from '../../gfx';
+import { legacyCC } from '../../global-exports';
 
 export interface IPSOCreateInfo {
     shader: GFXShader;
@@ -26,7 +24,6 @@
     bindingLayout: GFXBindingLayout;
     hash: number;
 }
->>>>>>> f44822c9
 
 export class SubModel {
 
@@ -38,7 +35,7 @@
     protected _cmdBuffers: GFXCommandBuffer[] = [];
     protected _pathces? : IMacroPatch[];
 
-    get psoInfos() {
+    get psoInfos () {
         return this._psoCreateInfos;
     }
 
@@ -92,7 +89,7 @@
         this._material = null;
     }
 
-    public update() {
+    public update () {
         for (let i = 0; i < this.passes.length; ++i) {
             const pass = this.passes[i];
             pass.update();
@@ -102,16 +99,16 @@
         this.updateLayout();
     }
 
-    public updateLayout() {
+    public updateLayout () {
         for (let i = 0; i < this._psoCreateInfos.length; ++i) {
-            let psoCreateInfo = this._psoCreateInfos[i];
+            const psoCreateInfo = this._psoCreateInfos[i];
             if (psoCreateInfo) {
                 psoCreateInfo.bindingLayout.update();
             }
         }
     }
 
-    public onPipelineStateChanged() {
+    public onPipelineStateChanged () {
         const materail = this._material;
         if (!materail) {
             return;
@@ -129,7 +126,7 @@
         this.getPipelineCreateInfo();
     }
 
-    protected getPipelineCreateInfo() {
+    protected getPipelineCreateInfo () {
         if (!this._material) {
             return;
         }
@@ -143,25 +140,9 @@
         }
     }
 
-<<<<<<< HEAD
-    protected recordCommandBuffer (index: number) {
-        const device = legacyCC.director.root.device as GFXDevice;
-        const pso = this._psos![index];
-        if (this._cmdBuffers[index] == null) {
-            const cmdBufferInfo = {
-                allocator: device.commandAllocator,
-                type: GFXCommandBufferType.SECONDARY,
-            };
-            this._cmdBuffers[index] = device.createCommandBuffer(cmdBufferInfo);
-        } else if (this._cmdBuffers[index].status === GFXStatus.UNREADY) {
-            this._cmdBuffers[index].initialize({
-                allocator: device.commandAllocator,
-                type: GFXCommandBufferType.SECONDARY,
-            });
-=======
-    protected destroyPipelineRelatedResource() {
+    protected destroyPipelineRelatedResource () {
         const len = this._psoCreateInfos.length;
-        if (len == 0) {
+        if (len === 0) {
             return;
         }
 
@@ -169,7 +150,6 @@
             const { bindingLayout: bl, pipelineLayout: pl } = this._psoCreateInfos[i];
             bl.destroy();
             pl.destroy();
->>>>>>> f44822c9
         }
         this._psoCreateInfos.length = 0;
     }
