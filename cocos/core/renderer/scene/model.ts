/*
 Copyright (c) 2020 Xiamen Yaji Software Co., Ltd.

 https://www.cocos.com/

 Permission is hereby granted, free of charge, to any person obtaining a copy
 of this software and associated engine source code (the "Software"), a limited,
 worldwide, royalty-free, non-assignable, revocable and non-exclusive license
 to use Cocos Creator solely to develop games on your target platforms. You shall
 not use Cocos Creator software for developing other software or tools that's
 used for developing games. You are not granted to publish, distribute,
 sublicense, and/or sell copies of Cocos Creator.

 The software or tools in this License Agreement are licensed, not sold.
 Xiamen Yaji Software Co., Ltd. reserves all rights not expressly granted to you.

 THE SOFTWARE IS PROVIDED "AS IS", WITHOUT WARRANTY OF ANY KIND, EXPRESS OR
 IMPLIED, INCLUDING BUT NOT LIMITED TO THE WARRANTIES OF MERCHANTABILITY,
 FITNESS FOR A PARTICULAR PURPOSE AND NONINFRINGEMENT. IN NO EVENT SHALL THE
 AUTHORS OR COPYRIGHT HOLDERS BE LIABLE FOR ANY CLAIM, DAMAGES OR OTHER
 LIABILITY, WHETHER IN AN ACTION OF CONTRACT, TORT OR OTHERWISE, ARISING FROM,
 OUT OF OR IN CONNECTION WITH THE SOFTWARE OR THE USE OR OTHER DEALINGS IN
 THE SOFTWARE.
 */

// Copyright (c) 2017-2020 Xiamen Yaji Software Co., Ltd.
import { builtinResMgr } from '../../builtin/builtin-res-mgr';
import { Material } from '../../assets/material';
import { RenderingSubMesh } from '../../assets/rendering-sub-mesh';
import { AABB } from '../../geometry/aabb';
import { Node } from '../../scene-graph';
import { Layers } from '../../scene-graph/layers';
import { RenderScene } from './render-scene';
import { Texture2D } from '../../assets/texture-2d';
import { SubModel } from './submodel';
import { Pass, IMacroPatch, BatchingSchemes } from '../core/pass';
import { legacyCC } from '../../global-exports';
import { Mat4, Vec3, Vec4 } from '../../math';
import { Attribute, DescriptorSet, Device, Buffer, BufferInfo, getTypedArrayConstructor,
    BufferUsageBit, FormatInfos, MemoryUsageBit, Filter, Address, Feature, SamplerInfo } from '../../gfx';
import { INST_MAT_WORLD, UBOLocal, UBOWorldBound, UNIFORM_LIGHTMAP_TEXTURE_BINDING } from '../../pipeline/define';
<<<<<<< HEAD
=======
import { NativeBakedSkinningModel, NativeModel, NativeSkinningModel } from './native-scene';
>>>>>>> a42259dc

const m4_1 = new Mat4();

const shadowMapPatches: IMacroPatch[] = [
    { name: 'CC_RECEIVE_SHADOW', value: true },
];

export interface IInstancedAttributeBlock {
    buffer: Uint8Array;
    views: TypedArray[];
    attributes: Attribute[];
}

export enum ModelType {
    DEFAULT,
    SKINNING,
    BAKED_SKINNING,
    BATCH_2D,
    PARTICLE_BATCH,
    LINE,
}

function uploadMat4AsVec4x3 (mat: Mat4, v1: ArrayBufferView, v2: ArrayBufferView, v3: ArrayBufferView) {
    v1[0] = mat.m00; v1[1] = mat.m01; v1[2] = mat.m02; v1[3] = mat.m12;
    v2[0] = mat.m04; v2[1] = mat.m05; v2[2] = mat.m06; v2[3] = mat.m13;
    v3[0] = mat.m08; v3[1] = mat.m09; v3[2] = mat.m10; v3[3] = mat.m14;
}

const lightmapSamplerHash = new SamplerInfo(
    Filter.LINEAR,
    Filter.LINEAR,
    Filter.NONE,
    Address.CLAMP,
    Address.CLAMP,
    Address.CLAMP,
);

const lightmapSamplerWithMipHash = new SamplerInfo(
    Filter.LINEAR,
    Filter.LINEAR,
    Filter.LINEAR,
    Address.CLAMP,
    Address.CLAMP,
    Address.CLAMP,
);

/**
 * A representation of a model
 */
export class Model {
    get subModels () {
        return this._subModels;
    }

    get inited (): boolean {
        return this._inited;
    }

    get worldBounds () {
        return this._worldBounds!;
    }

    get modelBounds () {
        return this._modelBounds;
    }

    get localBuffer () {
        return this._localBuffer;
    }

    get worldBoundBuffer () {
        return this._worldBoundBuffer;
    }

    get updateStamp () {
        return this._updateStamp;
    }

    get isInstancingEnabled () {
        return this._instMatWorldIdx >= 0;
    }

    get receiveShadow () {
        return this._receiveShadow;
    }

    set receiveShadow (val) {
        this._receiveShadow = val;
        this.onMacroPatchesStateChanged();
    }

    get castShadow () {
        return this._castShadow;
    }

    set castShadow (val) {
        this._castShadow = val;
    }

    get node () : Node {
        return this._node;
    }

    set node (n: Node) {
        this._node = n;
    }

    get transform () : Node {
        return this._transform;
    }

    set transform (n: Node) {
        this._transform = n;
    }

    get visFlags () : number {
        return this._visFlags;
    }

    set visFlags (val: number) {
        this._visFlags = val;
    }

    get enabled () : boolean {
        return this._enabled;
    }

    set enabled (val: boolean) {
        this._enabled = val;
    }

    public type = ModelType.DEFAULT;
    public scene: RenderScene | null = null;
    public isDynamicBatching = false;
    public instancedAttributes: IInstancedAttributeBlock = { buffer: null!, views: [], attributes: [] };

    protected _worldBounds: AABB | null = null;
    protected _modelBounds: AABB | null = null;
    protected _subModels: SubModel[] = [];
    protected _node: Node = null!;
    protected _transform: Node = null!;

    protected _device: Device;
    protected _inited = false;
    protected _descriptorSetCount = 1;
    protected _updateStamp = -1;
    protected _localDataUpdated = true;

    protected _localData = new Float32Array(UBOLocal.COUNT);
    protected _localBuffer: Buffer | null = null;
    private _instMatWorldIdx = -1;
    private _lightmap: Texture2D | null = null;
    private _lightmapUVParam: Vec4 = new Vec4();

    protected _worldBoundBuffer: Buffer | null = null;

    protected _receiveShadow = false;
    protected _castShadow = false;
    protected _enabled = true;
    protected _visFlags = Layers.Enum.NONE;

    /**
     * Setup a default empty model
     */
    constructor () {
        this._device = legacyCC.director.root.device;
    }

    public initialize () {
        if (this._inited) {
            return;
        }
        this._receiveShadow = true;
        this.castShadow = false;
        this.enabled = true;
        this.visFlags = Layers.Enum.NONE;
        this._inited = true;
    }

    public destroy () {
        const subModels = this._subModels;
        for (let i = 0; i < subModels.length; i++) {
            this._subModels[i].destroy();
        }
        if (this._localBuffer) {
            this._localBuffer.destroy();
            this._localBuffer = null;
        }
        if (this._worldBoundBuffer) {
            this._worldBoundBuffer.destroy();
            this._worldBoundBuffer = null;
        }
        this._worldBounds = null;
        this._modelBounds = null;
        this._subModels.length = 0;
        this._inited = false;
        this._localDataUpdated = true;
        this._transform = null!;
        this._node = null!;
        this.isDynamicBatching = false;
    }

    public attachToScene (scene: RenderScene) {
        this.scene = scene;
        this._localDataUpdated = true;
    }

    public detachFromScene () {
        this.scene = null;
    }

    public updateTransform (stamp: number) {
        const node = this.transform;
        // @ts-expect-error TS2445
        if (node.hasChangedFlags || node._dirtyFlags) {
            node.updateWorldTransform();
            this._localDataUpdated = true;
            const worldBounds = this._worldBounds;
            if (this._modelBounds && worldBounds) {
                // @ts-expect-error TS2445
                this._modelBounds.transform(node._mat, node._pos, node._rot, node._scale, worldBounds);
            }
        }
    }

    public updateWorldBound () {
        const node = this.transform;
        if (node !== null) {
            node.updateWorldTransform();
            this._localDataUpdated = true;
            const worldBounds = this._worldBounds;
            if (this._modelBounds && worldBounds) {
                // @ts-expect-error TS2445
                this._modelBounds.transform(node._mat, node._pos, node._rot, node._scale, worldBounds);
            }
        }
    }

    public updateUBOs (stamp: number) {
        const subModels = this._subModels;
        for (let i = 0; i < subModels.length; i++) {
            subModels[i].update();
        }
        this._updateStamp = stamp;

        if (!this._localDataUpdated) { return; }
        this._localDataUpdated = false;

        // @ts-expect-error using private members here for efficiency
        const worldMatrix = this.transform._mat;
        const idx = this._instMatWorldIdx;
        if (idx >= 0) {
            const attrs = this.instancedAttributes.views;
            uploadMat4AsVec4x3(worldMatrix, attrs[idx], attrs[idx + 1], attrs[idx + 2]);
        } else if (this._localBuffer) {
            Mat4.toArray(this._localData, worldMatrix, UBOLocal.MAT_WORLD_OFFSET);
            Mat4.inverseTranspose(m4_1, worldMatrix);

            Mat4.toArray(this._localData, m4_1, UBOLocal.MAT_WORLD_IT_OFFSET);
            this._localBuffer.update(this._localData);
        }
    }

    /**
     * Create the bounding shape of this model
     * @param minPos the min position of the model
     * @param maxPos the max position of the model
     */
    public createBoundingShape (minPos?: Vec3, maxPos?: Vec3) {
        if (!minPos || !maxPos) { return; }
        this._modelBounds = AABB.fromPoints(AABB.create(), minPos, maxPos);
        this._worldBounds = AABB.clone(this._modelBounds);
    }

    private _createSubModel () {
        return new SubModel();
    }

    public initSubModel (idx: number, subMeshData: RenderingSubMesh, mat: Material) {
        this.initialize();

        let isNewSubModel = false;
        if (this._subModels[idx] == null) {
            this._subModels[idx] = this._createSubModel();
            isNewSubModel = true;
        } else {
            this._subModels[idx].destroy();
        }
        this._subModels[idx].initialize(subMeshData, mat.passes, this.getMacroPatches(idx));

        // This is a temporary solution
        // It should not be written in a fixed way, or modified by the user
        this._subModels[idx].initPlanarShadowShader();
        this._subModels[idx].initPlanarShadowInstanceShader();

        this._updateAttributesAndBinding(idx);
    }

    public setSubModelMesh (idx: number, subMesh: RenderingSubMesh) {
        if (!this._subModels[idx]) { return; }
        this._subModels[idx].subMesh = subMesh;
    }

    public setSubModelMaterial (idx: number, mat: Material) {
        if (!this._subModels[idx]) { return; }
        this._subModels[idx].passes = mat.passes;
        this._updateAttributesAndBinding(idx);
    }

    public onGlobalPipelineStateChanged () {
        const subModels = this._subModels;
        for (let i = 0; i < subModels.length; i++) {
            subModels[i].onPipelineStateChanged();
        }
    }

    public onMacroPatchesStateChanged () {
        const subModels = this._subModels;
        for (let i = 0; i < subModels.length; i++) {
            subModels[i].onMacroPatchesStateChanged(this.getMacroPatches(i));
        }
    }

    public updateLightingmap (texture: Texture2D | null, uvParam: Vec4) {
        Vec4.toArray(this._localData, uvParam, UBOLocal.LIGHTINGMAP_UVPARAM);
        this._localDataUpdated = true;
        this._lightmap = texture;
        this._lightmapUVParam = uvParam;

        if (texture === null) {
            texture = builtinResMgr.get<Texture2D>('empty-texture');
        }

        const gfxTexture = texture.getGFXTexture();
        if (gfxTexture) {
            const sampler = this._device.getSampler(texture.mipmaps.length > 1 ? lightmapSamplerWithMipHash : lightmapSamplerHash);
            const subModels = this._subModels;
            for (let i = 0; i < subModels.length; i++) {
                const { descriptorSet } = subModels[i];
                // TODO: should manage lightmap macro switches automatically
                // USE_LIGHTMAP -> CC_USE_LIGHTMAP
                descriptorSet.bindTexture(UNIFORM_LIGHTMAP_TEXTURE_BINDING, gfxTexture);
                descriptorSet.bindSampler(UNIFORM_LIGHTMAP_TEXTURE_BINDING, sampler);
                descriptorSet.update();
            }
        }
    }

    public getMacroPatches (subModelIndex: number): IMacroPatch[] | null {
        return this.receiveShadow ? shadowMapPatches : null;
    }

    protected _updateAttributesAndBinding (subModelIndex: number) {
        const subModel = this._subModels[subModelIndex];
        if (!subModel) { return; }

        this._initLocalDescriptors(subModelIndex);
        this._updateLocalDescriptors(subModelIndex, subModel.descriptorSet);

        this._initWorldBoundDescriptors(subModelIndex);
        this._updateWorldBoundDescriptors(subModelIndex, subModel.worldBoundDescriptorSet);

        const shader = subModel.passes[0].getShaderVariant(subModel.patches)!;
        this._updateInstancedAttributes(shader.attributes, subModel.passes[0]);
    }

    protected _getInstancedAttributeIndex (name: string) {
        const { attributes } = this.instancedAttributes;
        for (let i = 0; i < attributes.length; i++) {
            if (attributes[i].name === name) { return i; }
        }
        return -1;
    }

    private _setInstMatWorldIdx (idx: number) {
        this._instMatWorldIdx = idx;
    }

    // sub-classes can override the following functions if needed

    // for now no submodel level instancing attributes
    protected _updateInstancedAttributes (attributes: Attribute[], pass: Pass) {
        if (!pass.device.hasFeature(Feature.INSTANCED_ARRAYS)) { return; }
        // free old data

        let size = 0;
        for (let j = 0; j < attributes.length; j++) {
            const attribute = attributes[j];
            if (!attribute.isInstanced) { continue; }
            size += FormatInfos[attribute.format].size;
        }

        const attrs = this.instancedAttributes;
        attrs.buffer = new Uint8Array(size);
        attrs.views.length = attrs.attributes.length = 0;
        let offset = 0;
        for (let j = 0; j < attributes.length; j++) {
            const attribute = attributes[j];
            if (!attribute.isInstanced) { continue; }
            const attr = new Attribute();
            attr.format = attribute.format;
            attr.name = attribute.name;
            attr.isNormalized = attribute.isNormalized;
            attr.location = attribute.location;
            attrs.attributes.push(attr);

            const info = FormatInfos[attribute.format];

            const typeViewArray = new (getTypedArrayConstructor(info))(attrs.buffer.buffer, offset, info.count);
            attrs.views.push(typeViewArray);
            offset += info.size;
        }
        if (pass.batchingScheme === BatchingSchemes.INSTANCING) { pass.getInstancedBuffer().destroy(); } // instancing IA changed
        this._setInstMatWorldIdx(this._getInstancedAttributeIndex(INST_MAT_WORLD));
        this._localDataUpdated = true;
    }

    protected _initLocalDescriptors (subModelIndex: number) {
        if (!this._localBuffer) {
            this._localBuffer = this._device.createBuffer(new BufferInfo(
                BufferUsageBit.UNIFORM | BufferUsageBit.TRANSFER_DST,
                MemoryUsageBit.DEVICE,
                UBOLocal.SIZE,
                UBOLocal.SIZE,
            ));
        }
    }

    protected _initWorldBoundDescriptors (subModelIndex: number) {
        if (!this._worldBoundBuffer) {
            this._worldBoundBuffer = this._device.createBuffer(new BufferInfo(
                BufferUsageBit.UNIFORM | BufferUsageBit.TRANSFER_DST,
                MemoryUsageBit.DEVICE,
                UBOWorldBound.SIZE,
                UBOWorldBound.SIZE,
            ));
        }
    }

    protected _updateLocalDescriptors (subModelIndex: number, descriptorSet: DescriptorSet) {
        if (this._localBuffer) descriptorSet.bindBuffer(UBOLocal.BINDING, this._localBuffer);
    }

    protected _updateWorldBoundDescriptors (subModelIndex: number, descriptorSet: DescriptorSet) {
        if (this._worldBoundBuffer) descriptorSet.bindBuffer(UBOWorldBound.BINDING, this._worldBoundBuffer);
    }
}<|MERGE_RESOLUTION|>--- conflicted
+++ resolved
@@ -39,10 +39,6 @@
 import { Attribute, DescriptorSet, Device, Buffer, BufferInfo, getTypedArrayConstructor,
     BufferUsageBit, FormatInfos, MemoryUsageBit, Filter, Address, Feature, SamplerInfo } from '../../gfx';
 import { INST_MAT_WORLD, UBOLocal, UBOWorldBound, UNIFORM_LIGHTMAP_TEXTURE_BINDING } from '../../pipeline/define';
-<<<<<<< HEAD
-=======
-import { NativeBakedSkinningModel, NativeModel, NativeSkinningModel } from './native-scene';
->>>>>>> a42259dc
 
 const m4_1 = new Mat4();
 
