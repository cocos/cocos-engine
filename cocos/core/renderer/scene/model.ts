--- conflicted
+++ resolved
@@ -173,13 +173,9 @@
 
     set visFlags (val: number) {
         this._visFlags = val;
-<<<<<<< HEAD
         if (JSB) {
             this._nativeObj!.seVisFlag(val);
         }
-=======
-        ModelPool.set(this._handle, ModelView.VIS_FLAGS, val);
->>>>>>> 77c3e94f
     }
 
     get enabled () : boolean {
@@ -188,13 +184,9 @@
 
     set enabled (val: boolean) {
         this._enabled = val;
-<<<<<<< HEAD
         if (JSB) {
             this._nativeObj!.setEnabled(val);
         }
-=======
-        ModelPool.set(this._handle, ModelView.ENABLED, val ? 1 : 0);
->>>>>>> 77c3e94f
     }
 
     public type = ModelType.DEFAULT;
