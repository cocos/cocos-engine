--- conflicted
+++ resolved
@@ -4,25 +4,21 @@
 import { RenderingSubMesh } from '../../assets/mesh';
 import { aabb } from '../../geometry';
 import { GFXBuffer } from '../../gfx/buffer';
-import { getTypedArrayConstructor, GFXBufferUsageBit, GFXFormat, GFXFormatInfos, GFXMemoryUsageBit, GFXFilter, GFXAddress } from '../../gfx/define';
+import { GFXBufferUsageBit, GFXFormat, GFXMemoryUsageBit, GFXFilter, GFXAddress } from '../../gfx/define';
 import { GFXDevice } from '../../gfx/device';
 import { GFXPipelineState } from '../../gfx/pipeline-state';
 import { Mat4, Vec3, Vec4} from '../../math';
 import { Pool } from '../../memop';
-import { INST_MAT_WORLD, UBOForwardLight, UBOLocal, UniformBinding, UniformLightingMapSampler } from '../../pipeline/define';
+import { UBOForwardLight, UBOLocal, UniformLightingMapSampler } from '../../pipeline/define';
 import { Node } from '../../scene-graph';
 import { Layers } from '../../scene-graph/layers';
 import { RenderScene } from './render-scene';
-<<<<<<< HEAD
-import { SubModel } from './submodel';
-import { legacyCC } from '../../global-exports';
 import { Texture2D } from '../..';
 import { genSamplerHash, samplerLib} from '../../renderer/core/sampler-lib';
 import { GFXSampler } from '../../gfx';
-=======
 import { SubModel, IPSOCreateInfo } from './submodel';
 import { Pass } from '../core/pass';
->>>>>>> f44822c9
+import { legacyCC } from '../../global-exports';
 
 const m4_1 = new Mat4();
 
@@ -106,7 +102,6 @@
     protected _implantPSOs: GFXPipelineState[] = [];
     protected _localData = new Float32Array(UBOLocal.COUNT);
     protected _localBuffer: GFXBuffer | null = null;
-    //protected _lightBuffer: GFXBuffer | null = null;
     protected _inited = false;
     protected _updateStamp = -1;
     protected _transformUpdated = true;
@@ -202,14 +197,10 @@
             }
 
             for (const sub of this._subModels) {
-                if (sub.psos === null) {
-                    continue;
-                }
-
-                for (let i = 0; i < sub.psos.length; i++) {
-                    sub.psos[i].pipelineLayout.layouts[0].bindTextureView(UniformLightingMapSampler.binding, textureView);
-                    sub.psos[i].pipelineLayout.layouts[0].bindSampler(UniformLightingMapSampler.binding, sampler);
-                    sub.psos[i].pipelineLayout.layouts[0].update();
+                for (let i = 0; i < sub.psoInfos.length; i++) {
+                    sub.psoInfos[i].pipelineLayout.layouts[0].bindTextureView(UniformLightingMapSampler.binding, textureView);
+                    sub.psoInfos[i].pipelineLayout.layouts[0].bindSampler(UniformLightingMapSampler.binding, sampler);
+                    sub.psoInfos[i].pipelineLayout.layouts[0].update();
                 }
             }
         }
@@ -291,7 +282,7 @@
         if (idx >= 0) { this._implantPSOs.splice(idx, 1); }
     }
 
-    protected updateAttributesAndBinding(subModelIndex : number) {
+    protected updateAttributesAndBinding (subModelIndex : number) {
         const subModel = this._subModels[subModelIndex];
         if (!subModel) {
             return;
@@ -301,23 +292,13 @@
         for (let i = 0; i < psoCreateInfos.length; ++i) {
             const bindingLayout = psoCreateInfos[i].pipelineLayout.layouts[0];
             if (this._localBuffer) { bindingLayout.bindBuffer(UBOLocal.BLOCK.binding, this._localBuffer); }
-            if (this._lightBuffer) { bindingLayout.bindBuffer(UBOForwardLight.BLOCK.binding, this._lightBuffer); }
         }
 
         this.updateInstancedAttributeList(psoCreateInfos[0], subModel.passes[0]);
     }
 
-<<<<<<< HEAD
-    protected createPipelineState (pass: Pass, subModelIdx: number, patches?: IMacroPatch[]) {
-        const pso = pass.createPipelineState(patches)!;
-        const bindingLayout = pso.pipelineLayout.layouts[0];
-        if (this._localBuffer) { bindingLayout.bindBuffer(UBOLocal.BLOCK.binding, this._localBuffer); }
-        //if (this._lightBuffer) { bindingLayout.bindBuffer(UBOForwardLight.BLOCK.binding, this._lightBuffer); }
-        return pso;
-=======
-    protected getMacroPatches(subModelIndex: number) : any {
+    protected getMacroPatches (subModelIndex: number) : any {
         return undefined;
->>>>>>> f44822c9
     }
 
     // for now no submodel level instancing attributes
