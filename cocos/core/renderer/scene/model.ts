--- conflicted
+++ resolved
@@ -189,43 +189,12 @@
             texture = builtinResMgr.get<Texture2D>('empty-texture');
         }
 
-<<<<<<< HEAD
-        const texture = tex.getGFXTexture();
-
-        if (texture !== null) {
-            let sampler: GFXSampler;
-            if (tex.mipmaps.length > 1) {
-                const samplerHash = genSamplerHash([
-                    GFXFilter.LINEAR,
-                    GFXFilter.LINEAR,
-                    GFXFilter.LINEAR,
-                    GFXAddress.CLAMP,
-                    GFXAddress.CLAMP,
-                    GFXAddress.CLAMP,
-                ]);
-                sampler = samplerLib.getSampler(this._device, samplerHash);
-            }
-            else {
-                const samplerHash = genSamplerHash([
-                    GFXFilter.NONE,
-                    GFXFilter.NONE,
-                    GFXFilter.NONE,
-                    GFXAddress.CLAMP,
-                    GFXAddress.CLAMP,
-                    GFXAddress.CLAMP,
-                ]);
-                sampler = samplerLib.getSampler(this._device, samplerHash);
-            }
-
-=======
-        const textureView = texture.getGFXTextureView();
-
-        if (textureView !== null) {
+        const gfxTexture = texture.getGFXTexture();
+        if (gfxTexture !== null) {
             const sampler = samplerLib.getSampler(this._device, texture.mipmaps.length > 1 ? lightmapSamplerWithMipHash : lightmapSamplerHash);
->>>>>>> d4ba6cc0
             for (const sub of this._subModels) {
                 for (let i = 0; i < sub.psoInfos.length; i++) {
-                    sub.psoInfos[i].bindingLayout.bindTexture(UniformLightingMapSampler.binding, texture);
+                    sub.psoInfos[i].bindingLayout.bindTexture(UniformLightingMapSampler.binding, gfxTexture);
                     sub.psoInfos[i].bindingLayout.bindSampler(UniformLightingMapSampler.binding, sampler);
                     sub.psoInfos[i].bindingLayout.update();
                 }
