/*
 Copyright (c) 2020 Xiamen Yaji Software Co., Ltd.

 https://www.cocos.com/

 Permission is hereby granted, free of charge, to any person obtaining a copy
 of this software and associated engine source code (the "Software"), a limited,
 worldwide, royalty-free, non-assignable, revocable and non-exclusive license
 to use Cocos Creator solely to develop games on your target platforms. You shall
 not use Cocos Creator software for developing other software or tools that's
 used for developing games. You are not granted to publish, distribute,
 sublicense, and/or sell copies of Cocos Creator.

 The software or tools in this License Agreement are licensed, not sold.
 Xiamen Yaji Software Co., Ltd. reserves all rights not expressly granted to you.

 THE SOFTWARE IS PROVIDED "AS IS", WITHOUT WARRANTY OF ANY KIND, EXPRESS OR
 IMPLIED, INCLUDING BUT NOT LIMITED TO THE WARRANTIES OF MERCHANTABILITY,
 FITNESS FOR A PARTICULAR PURPOSE AND NONINFRINGEMENT. IN NO EVENT SHALL THE
 AUTHORS OR COPYRIGHT HOLDERS BE LIABLE FOR ANY CLAIM, DAMAGES OR OTHER
 LIABILITY, WHETHER IN AN ACTION OF CONTRACT, TORT OR OTHERWISE, ARISING FROM,
 OUT OF OR IN CONNECTION WITH THE SOFTWARE OR THE USE OR OTHER DEALINGS IN
 THE SOFTWARE.
 */

// Copyright (c) 2017-2020 Xiamen Yaji Software Co., Ltd.
import { JSB } from 'internal:constants';
import { builtinResMgr } from '../../builtin/builtin-res-mgr';
import { Material } from '../../assets/material';
import { RenderingSubMesh } from '../../assets/rendering-sub-mesh';
import { AABB } from '../../geometry';
import { Pool } from '../../memop';
import { Node } from '../../scene-graph';
import { Layers } from '../../scene-graph/layers';
import { RenderScene } from './render-scene';
import { Texture2D } from '../../assets/texture-2d';
import { SubModel } from './submodel';
import { Pass, IMacroPatch, BatchingSchemes } from '../core/pass';
import { legacyCC } from '../../global-exports';
import { InstancedBuffer } from '../../pipeline/instanced-buffer';

import { Mat4, Vec3, Vec4 } from '../../math';
import { genSamplerHash, samplerLib } from '../core/sampler-lib';
import { ShaderPool, SubModelPool, SubModelView, ModelHandle, SubModelArrayPool, ModelPool,
    ModelView, AABBHandle, AABBPool, AABBView, NULL_HANDLE, AttributeArrayPool,
    RawBufferPool, freeHandleArray, ObjectPool, PoolType } from '../core/memory-pools';
import { Attribute, DescriptorSet, Device, Buffer, BufferInfo, getTypedArrayConstructor,
    BufferUsageBit, FormatInfos, MemoryUsageBit, Filter, Address, Feature } from '../../gfx';
import { INST_MAT_WORLD, UBOLocal, UNIFORM_LIGHTMAP_TEXTURE_BINDING } from '../../pipeline/define';

const AttrPool = new ObjectPool(PoolType.ATTRIBUTE, (_: never[], obj?: Attribute) => obj || new Attribute());

const m4_1 = new Mat4();

const _subModelPool = new Pool(() => new SubModel(), 32);

const shadowMapPatches: IMacroPatch[] = [
    { name: 'CC_RECEIVE_SHADOW', value: true },
];

export interface IInstancedAttributeBlock {
    buffer: Uint8Array;
    views: TypedArray[];
    attributes: Attribute[];
}

export enum ModelType {
    DEFAULT,
    SKINNING,
    BAKED_SKINNING,
    BATCH_2D,
    PARTICLE_BATCH,
    LINE,
}

function uploadMat4AsVec4x3 (mat: Mat4, v1: ArrayBufferView, v2: ArrayBufferView, v3: ArrayBufferView) {
    v1[0] = mat.m00; v1[1] = mat.m01; v1[2] = mat.m02; v1[3] = mat.m12;
    v2[0] = mat.m04; v2[1] = mat.m05; v2[2] = mat.m06; v2[3] = mat.m13;
    v3[0] = mat.m08; v3[1] = mat.m09; v3[2] = mat.m10; v3[3] = mat.m14;
}

const lightmapSamplerHash = genSamplerHash([
    Filter.LINEAR,
    Filter.LINEAR,
    Filter.NONE,
    Address.CLAMP,
    Address.CLAMP,
    Address.CLAMP,
]);

const lightmapSamplerWithMipHash = genSamplerHash([
    Filter.LINEAR,
    Filter.LINEAR,
    Filter.LINEAR,
    Address.CLAMP,
    Address.CLAMP,
    Address.CLAMP,
]);

/**
 * A representation of a model
 */
export class Model {
    get subModels () {
        return this._subModels;
    }

    get inited (): boolean {
        return this._inited;
    }

    get worldBounds () {
        return this._worldBounds!;
    }

    get modelBounds () {
        return this._modelBounds;
    }

    get localBuffer () {
        return this._localBuffer;
    }

    get updateStamp () {
        return this._updateStamp;
    }

    get isInstancingEnabled () {
        return this._instMatWorldIdx >= 0;
    }

    get receiveShadow () {
        return this._receiveShadow;
    }

    set receiveShadow (val) {
        this._setReceiveShadow(val);
        this.onMacroPatchesStateChanged();
    }

    get castShadow () {
        return this._castShadow;
    }

    set castShadow (val) {
        this._castShadow = val;
        if (JSB) {
            ModelPool.set(this._handle, ModelView.CAST_SHADOW, val ? 1 : 0);
<<<<<<< HEAD
            this._nativeObj.setCastShadow(val);
=======
>>>>>>> 77d7befa
        }
    }

    get handle () {
        return this._handle;
    }

    get node () : Node {
        return this._node;
    }

    set node (n: Node) {
        this._node = n;
        ModelPool.set(this._handle, ModelView.NODE, n.handle);
        if (JSB) {
            this._nativeObj.setNode(n.native);
        }
    }

    get transform () : Node {
        return this._transform;
    }

    set transform (n: Node) {
        this._transform = n;
        ModelPool.set(this._handle, ModelView.TRANSFORM, n.handle);
        if (JSB) {
            this._nativeObj.setTransform(n.native);
        }
    }

    get visFlags () : number {
        return this._visFlags;
    }

    set visFlags (val: number) {
        this._visFlags = val;
        if (JSB) {
            ModelPool.set(this._handle, ModelView.VIS_FLAGS, val);
<<<<<<< HEAD
            this._nativeObj.seVisFlag(val);
=======
>>>>>>> 77d7befa
        }
    }

    get enabled () : boolean {
        return this._enabled;
    }

    set enabled (val: boolean) {
        this._enabled = val;
        if (JSB) {
            ModelPool.set(this._handle, ModelView.ENABLED, val ? 1 : 0);
<<<<<<< HEAD
            this._nativeObj.setEnabled(val);
        }
    }

    get native (): any {
        return this._nativeObj;
=======
        }
>>>>>>> 77d7befa
    }

    public type = ModelType.DEFAULT;
    public scene: RenderScene | null = null;
    public isDynamicBatching = false;
    public instancedAttributes: IInstancedAttributeBlock = { buffer: null!, views: [], attributes: [] };

    protected _worldBounds: AABB | null = null;
    protected _modelBounds: AABB | null = null;
    protected _subModels: SubModel[] = [];
    protected _node: Node = null!;
    protected _transform: Node = null!;

    protected _device: Device;
    protected _inited = false;
    protected _descriptorSetCount = 1;
    protected _updateStamp = -1;
    protected _transformUpdated = true;
    protected _handle: ModelHandle = NULL_HANDLE;
    protected _hWorldBounds: AABBHandle = NULL_HANDLE;

    protected _localData = new Float32Array(UBOLocal.COUNT);
    protected _localBuffer: Buffer | null = null;
    private _instMatWorldIdx = -1;
    private _lightmap: Texture2D | null = null;
    private _lightmapUVParam: Vec4 = new Vec4();

    protected _receiveShadow = false;
    protected _castShadow = false;
    protected _enabled = true;
    protected _visFlags = Layers.Enum.NONE;
<<<<<<< HEAD
    protected _nativeObj: any;

    get native (): any {
        return this._nativeObj;
    }
=======
>>>>>>> 77d7befa

    /**
     * Setup a default empty model
     */
    constructor () {
        this._device = legacyCC.director.root.device;
    }

    private _setReceiveShadow (val: boolean) {
        this._receiveShadow = val;
        if (JSB) {
            ModelPool.set(this._handle, ModelView.RECEIVE_SHADOW, val ? 1 : 0);
<<<<<<< HEAD
            this._nativeObj.setReceiveShadow(val);
=======
>>>>>>> 77d7befa
        }
    }

    private _init () {
        this._handle = ModelPool.alloc();
        const hSubModelArray = SubModelArrayPool.alloc();
        const hInstancedAttrArray = AttributeArrayPool.alloc();
        ModelPool.set(this._handle, ModelView.INSTANCED_ATTR_ARRAY, hInstancedAttrArray);
        ModelPool.set(this._handle, ModelView.SUB_MODEL_ARRAY, hSubModelArray);
<<<<<<< HEAD
        if (JSB) this._nativeObj = new ns.Model();
=======
>>>>>>> 77d7befa
    }

    public initialize () {
        if (this._inited) {
            return;
        }
        this._init();
        this._setReceiveShadow(true);
        this.castShadow = false;
        this.enabled = true;
        this.visFlags = Layers.Enum.NONE;
        this._inited = true;
    }

    private _destroySubmodel (subModel: SubModel) {
        subModel.destroy();
        if (JSB) {
            _subModelPool.free(subModel);
        }
    }

    private _destroy () {
        if (JSB) {
            if (this._handle) {
                const hSubModelArray = ModelPool.get(this._handle, ModelView.SUB_MODEL_ARRAY);
                // don't free submodel handles here since they are just references
                if (hSubModelArray) SubModelArrayPool.free(hSubModelArray);

                const hOldBuffer = ModelPool.get(this._handle, ModelView.INSTANCED_BUFFER);
                if (hOldBuffer) RawBufferPool.free(hOldBuffer);
                const hAttrArray = ModelPool.get(this._handle, ModelView.INSTANCED_ATTR_ARRAY);
                if (hAttrArray) freeHandleArray(hAttrArray, AttributeArrayPool, AttrPool);

                ModelPool.free(this._handle);
                this._handle = NULL_HANDLE;
            }

            if (this._hWorldBounds) {
                AABBPool.free(this._hWorldBounds);
                this._hWorldBounds = NULL_HANDLE;
            }
<<<<<<< HEAD
            this._nativeObj = null;
=======
>>>>>>> 77d7befa
        }
    }

    public destroy () {
        const subModels = this._subModels;
        for (let i = 0; i < subModels.length; i++) {
            const subModel = this._subModels[i];
            this._destroySubmodel(subModel);
        }
        if (this._localBuffer) {
            this._localBuffer.destroy();
            this._localBuffer = null;
        }
        this._worldBounds = null;
        this._modelBounds = null;
        this._subModels.length = 0;
        this._inited = false;
        this._transformUpdated = true;
        this._transform = null!;
        this._node = null!;
        this.isDynamicBatching = false;

        this._destroy();
    }

    public attachToScene (scene: RenderScene) {
        this.scene = scene;
    }

    public detachFromScene () {
        this.scene = null;
    }

    public updateTransform (stamp: number) {
        const node = this.transform;
        // @ts-expect-error TS2445
        if (node.hasChangedFlags || node._dirtyFlags) {
            node.updateWorldTransform();
            if (JSB) {
                node.native.updateWorldTransform();
            }
            this._transformUpdated = true;
            const worldBounds = this._worldBounds;
            if (this._modelBounds && worldBounds) {
                // @ts-expect-error TS2445
                this._modelBounds.transform(node._mat, node._pos, node._rot, node._scale, worldBounds);
                this._updateNativeWorldBounds();
            }
        }
    }

    public updateWorldBound () {
        const node = this.transform;
        if (node !== null) {
            node.updateWorldTransform();
            if (JSB) {
                node.native.updateWorldTransform();
            }
            this._transformUpdated = true;
            const worldBounds = this._worldBounds;
            if (this._modelBounds && worldBounds) {
                // @ts-expect-error TS2445
                this._modelBounds.transform(node._mat, node._pos, node._rot, node._scale, worldBounds);
                this._updateNativeWorldBounds();
            }
        }
    }

    private _applyLocalData () {
        if (JSB) {
            // this.native.setLocalData(this._localData);
        }
    }

    private _applyLocalBuffer () {
        if (JSB) {
            this.native.setLocalBuffer(this._localBuffer);
        }
    }

    public updateUBOs (stamp: number) {
        const subModels = this._subModels;
        for (let i = 0; i < subModels.length; i++) {
            subModels[i].update();
        }
        this._updateStamp = stamp;

        if (!this._transformUpdated) { return; }
        this._transformUpdated = false;

        // @ts-expect-error using private members here for efficiency
        const worldMatrix = this.transform._mat;
        const idx = this._instMatWorldIdx;
        if (idx >= 0) {
            const attrs = this.instancedAttributes.views;
            uploadMat4AsVec4x3(worldMatrix, attrs[idx], attrs[idx + 1], attrs[idx + 2]);
        } else if (this._localBuffer) {
            Mat4.toArray(this._localData, worldMatrix, UBOLocal.MAT_WORLD_OFFSET);
            Mat4.inverseTranspose(m4_1, worldMatrix);
            Mat4.toArray(this._localData, m4_1, UBOLocal.MAT_WORLD_IT_OFFSET);
            this._localBuffer.update(this._localData);
            this._applyLocalData();
            this._applyLocalBuffer();
        }
    }

    private _updateNativeWorldBounds () {
        if (JSB) {
            if (this._hWorldBounds === NULL_HANDLE) {
                this._hWorldBounds = AABBPool.alloc();
                ModelPool.set(this._handle, ModelView.WORLD_BOUNDS, this._hWorldBounds);
            }
            AABBPool.setVec3(this._hWorldBounds, AABBView.CENTER, this._worldBounds!.center);
            AABBPool.setVec3(this._hWorldBounds, AABBView.HALF_EXTENSION, this._worldBounds!.halfExtents);
            this._nativeObj.setWolrdBounds(this._worldBounds!.native);
            this._nativeObj.setModelBounds(this._modelBounds!.native);
        }
    }

    private _updateNativeWorldBounds () {
        if (JSB) {
            if (this._hWorldBounds === NULL_HANDLE) {
                this._hWorldBounds = AABBPool.alloc();
                ModelPool.set(this._handle, ModelView.WORLD_BOUNDS, this._hWorldBounds);
            }
            AABBPool.setVec3(this._hWorldBounds, AABBView.CENTER, this._worldBounds!.center);
            AABBPool.setVec3(this._hWorldBounds, AABBView.HALF_EXTENSION, this._worldBounds!.halfExtents);
        }
    }

    /**
     * Create the bounding shape of this model
     * @param minPos the min position of the model
     * @param maxPos the max position of the model
     */
    public createBoundingShape (minPos?: Vec3, maxPos?: Vec3) {
        if (!minPos || !maxPos) { return; }
        this._modelBounds = AABB.fromPoints(AABB.create(), minPos, maxPos);
        this._worldBounds = AABB.clone(this._modelBounds);
        this._updateNativeWorldBounds();
    }

    private _createSubModel () {
        if (JSB) {
            return _subModelPool.alloc();
        }
        return new SubModel();
    }

    public initSubModel (idx: number, subMeshData: RenderingSubMesh, mat: Material) {
        this.initialize();

        let isNewSubModel = false;
        if (this._subModels[idx] == null) {
            this._subModels[idx] = this._createSubModel();
            isNewSubModel = true;
        } else {
            this._subModels[idx].destroy();
        }
        this._subModels[idx].initialize(subMeshData, mat.passes, this.getMacroPatches(idx));

        // This is a temporary solution
        // It should not be written in a fixed way, or modified by the user
        this._subModels[idx].initPlanarShadowShader();
        this._subModels[idx].initPlanarShadowInstanceShader();

        this._updateAttributesAndBinding(idx);
        if (isNewSubModel && JSB) {
            const hSubModelArray = ModelPool.get(this._handle, ModelView.SUB_MODEL_ARRAY);
            SubModelArrayPool.assign(hSubModelArray, idx, this._subModels[idx].handle);
        }
    }

    public setSubModelMesh (idx: number, subMesh: RenderingSubMesh) {
        if (!this._subModels[idx]) { return; }
        this._subModels[idx].subMesh = subMesh;
    }

    public setSubModelMaterial (idx: number, mat: Material) {
        if (!this._subModels[idx]) { return; }
        this._subModels[idx].passes = mat.passes;
        this._updateAttributesAndBinding(idx);
    }

    public onGlobalPipelineStateChanged () {
        const subModels = this._subModels;
        for (let i = 0; i < subModels.length; i++) {
            subModels[i].onPipelineStateChanged();
        }
    }

    public onMacroPatchesStateChanged () {
        const subModels = this._subModels;
        for (let i = 0; i < subModels.length; i++) {
            subModels[i].onMacroPatchesStateChanged(this.getMacroPatches(i));
        }
    }

    public updateLightingmap (texture: Texture2D | null, uvParam: Vec4) {
        Vec4.toArray(this._localData, uvParam, UBOLocal.LIGHTINGMAP_UVPARAM);
        this._applyLocalData();
        this._lightmap = texture;
        this._lightmapUVParam = uvParam;

        if (texture === null) {
            texture = builtinResMgr.get<Texture2D>('empty-texture');
        }

        const gfxTexture = texture.getGFXTexture();
        if (gfxTexture) {
            const sampler = samplerLib.getSampler(this._device, texture.mipmaps.length > 1 ? lightmapSamplerWithMipHash : lightmapSamplerHash);
            const subModels = this._subModels;
            for (let i = 0; i < subModels.length; i++) {
                const { descriptorSet } = subModels[i];
                // TODO: should manage lightmap macro switches automatically
                // USE_LIGHTMAP -> CC_USE_LIGHTMAP
                descriptorSet.bindTexture(UNIFORM_LIGHTMAP_TEXTURE_BINDING, gfxTexture);
                descriptorSet.bindSampler(UNIFORM_LIGHTMAP_TEXTURE_BINDING, sampler);
                descriptorSet.update();
            }
        }
    }

    public getMacroPatches (subModelIndex: number): IMacroPatch[] | null {
        return this.receiveShadow ? shadowMapPatches : null;
    }

    protected _updateAttributesAndBinding (subModelIndex: number) {
        const subModel = this._subModels[subModelIndex];
        if (!subModel) { return; }

        this._initLocalDescriptors(subModelIndex);
        this._updateLocalDescriptors(subModelIndex, subModel.descriptorSet);

        const shader = ShaderPool.get(SubModelPool.get(subModel.handle, SubModelView.SHADER_0));
        this._updateInstancedAttributes(shader.attributes, subModel.passes[0]);
    }

    protected _getInstancedAttributeIndex (name: string) {
        const { attributes } = this.instancedAttributes;
        for (let i = 0; i < attributes.length; i++) {
            if (attributes[i].name === name) { return i; }
        }
        return -1;
    }

    private _setInstMatWorldIdx (idx: number) {
        this._instMatWorldIdx = idx;
        if (JSB) {
            this.native.setInstmatWorldIdx(idx);
        }
    }

    // private _updateNativeInstanceAttribute (size: number, ele: any) {
    //     if (JSB) {
    //         this.native.getInstancedAttributeBlock().resize
    //     }
    // }

    // sub-classes can override the following functions if needed

    // for now no submodel level instancing attributes
    protected _updateInstancedAttributes (attributes: Attribute[], pass: Pass) {
        if (!pass.device.hasFeature(Feature.INSTANCED_ARRAYS)) { return; }
        // free old data
        const hOldBuffer = ModelPool.get(this._handle, ModelView.INSTANCED_BUFFER);
        if (hOldBuffer) RawBufferPool.free(hOldBuffer);
        const hAttrArray = ModelPool.get(this._handle, ModelView.INSTANCED_ATTR_ARRAY);
        if (hAttrArray) freeHandleArray(hAttrArray, AttributeArrayPool, AttrPool, false);

        let size = 0;
        for (let j = 0; j < attributes.length; j++) {
            const attribute = attributes[j];
            if (!attribute.isInstanced) { continue; }
            size += FormatInfos[attribute.format].size;
        }
        const hBuffer = RawBufferPool.alloc(size);
        const buffer = RawBufferPool.getBuffer(hBuffer);
        ModelPool.set(this._handle, ModelView.INSTANCED_BUFFER, hBuffer);

        const attrs = this.instancedAttributes;
        attrs.buffer = new Uint8Array(buffer);
        attrs.views.length = attrs.attributes.length = 0;
        let offset = 0;
        for (let j = 0; j < attributes.length; j++) {
            const attribute = attributes[j];
            if (!attribute.isInstanced) { continue; }
            const hAttr = AttrPool.alloc();
            const attr = AttrPool.get(hAttr);
            attr.format = attribute.format;
            attr.name = attribute.name;
            attr.isNormalized = attribute.isNormalized;
            attr.location = attribute.location;
            attrs.attributes.push(attr);
            AttributeArrayPool.push(hAttrArray, hAttr);

            const info = FormatInfos[attribute.format];
            attrs.views.push(new (getTypedArrayConstructor(info))(buffer, offset, info.count));
            offset += info.size;
        }
        if (pass.batchingScheme === BatchingSchemes.INSTANCING) { InstancedBuffer.get(pass).destroy(); } // instancing IA changed
        this._setInstMatWorldIdx(this._getInstancedAttributeIndex(INST_MAT_WORLD));
        this._transformUpdated = true;
    }

    protected _initLocalDescriptors (subModelIndex: number) {
        if (!this._localBuffer) {
            this._localBuffer = this._device.createBuffer(new BufferInfo(
                BufferUsageBit.UNIFORM | BufferUsageBit.TRANSFER_DST,
                MemoryUsageBit.HOST | MemoryUsageBit.DEVICE,
                UBOLocal.SIZE,
                UBOLocal.SIZE,
            ));
            this._applyLocalBuffer();
        }
    }

    protected _updateLocalDescriptors (subModelIndex: number, descriptorSet: DescriptorSet) {
        if (this._localBuffer) descriptorSet.bindBuffer(UBOLocal.BINDING, this._localBuffer);
    }
}<|MERGE_RESOLUTION|>--- conflicted
+++ resolved
@@ -146,10 +146,7 @@
         this._castShadow = val;
         if (JSB) {
             ModelPool.set(this._handle, ModelView.CAST_SHADOW, val ? 1 : 0);
-<<<<<<< HEAD
             this._nativeObj.setCastShadow(val);
-=======
->>>>>>> 77d7befa
         }
     }
 
@@ -189,10 +186,7 @@
         this._visFlags = val;
         if (JSB) {
             ModelPool.set(this._handle, ModelView.VIS_FLAGS, val);
-<<<<<<< HEAD
             this._nativeObj.seVisFlag(val);
-=======
->>>>>>> 77d7befa
         }
     }
 
@@ -204,16 +198,8 @@
         this._enabled = val;
         if (JSB) {
             ModelPool.set(this._handle, ModelView.ENABLED, val ? 1 : 0);
-<<<<<<< HEAD
             this._nativeObj.setEnabled(val);
         }
-    }
-
-    get native (): any {
-        return this._nativeObj;
-=======
-        }
->>>>>>> 77d7befa
     }
 
     public type = ModelType.DEFAULT;
@@ -245,14 +231,11 @@
     protected _castShadow = false;
     protected _enabled = true;
     protected _visFlags = Layers.Enum.NONE;
-<<<<<<< HEAD
     protected _nativeObj: any;
 
     get native (): any {
         return this._nativeObj;
     }
-=======
->>>>>>> 77d7befa
 
     /**
      * Setup a default empty model
@@ -265,10 +248,7 @@
         this._receiveShadow = val;
         if (JSB) {
             ModelPool.set(this._handle, ModelView.RECEIVE_SHADOW, val ? 1 : 0);
-<<<<<<< HEAD
             this._nativeObj.setReceiveShadow(val);
-=======
->>>>>>> 77d7befa
         }
     }
 
@@ -278,10 +258,7 @@
         const hInstancedAttrArray = AttributeArrayPool.alloc();
         ModelPool.set(this._handle, ModelView.INSTANCED_ATTR_ARRAY, hInstancedAttrArray);
         ModelPool.set(this._handle, ModelView.SUB_MODEL_ARRAY, hSubModelArray);
-<<<<<<< HEAD
         if (JSB) this._nativeObj = new ns.Model();
-=======
->>>>>>> 77d7befa
     }
 
     public initialize () {
@@ -323,10 +300,7 @@
                 AABBPool.free(this._hWorldBounds);
                 this._hWorldBounds = NULL_HANDLE;
             }
-<<<<<<< HEAD
             this._nativeObj = null;
-=======
->>>>>>> 77d7befa
         }
     }
 
@@ -443,17 +417,6 @@
             AABBPool.setVec3(this._hWorldBounds, AABBView.HALF_EXTENSION, this._worldBounds!.halfExtents);
             this._nativeObj.setWolrdBounds(this._worldBounds!.native);
             this._nativeObj.setModelBounds(this._modelBounds!.native);
-        }
-    }
-
-    private _updateNativeWorldBounds () {
-        if (JSB) {
-            if (this._hWorldBounds === NULL_HANDLE) {
-                this._hWorldBounds = AABBPool.alloc();
-                ModelPool.set(this._handle, ModelView.WORLD_BOUNDS, this._hWorldBounds);
-            }
-            AABBPool.setVec3(this._hWorldBounds, AABBView.CENTER, this._worldBounds!.center);
-            AABBPool.setVec3(this._hWorldBounds, AABBView.HALF_EXTENSION, this._worldBounds!.halfExtents);
         }
     }
 
