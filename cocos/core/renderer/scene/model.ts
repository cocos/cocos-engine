--- conflicted
+++ resolved
@@ -330,16 +330,12 @@
     }
 
     public getMacroPatches (subModelIndex: number) : IMacroPatch[] | undefined {
-<<<<<<< HEAD
         if (this.receiveShadow) {
             this._subModelPatchMask = SubModelPatchMask.Shadow;
             return shadowMap_Patches;
         }
 
         this._subModelPatchMask = SubModelPatchMask.None;
-=======
-        if (this.receiveShadow) return shadowMap_Patches;
->>>>>>> 26df6fb1
         return undefined;
     }
 
