--- conflicted
+++ resolved
@@ -280,13 +280,10 @@
         if (this._isProjDirty || this._curTransform !== orientation) {
             this._curTransform = orientation;
             let projectionSignY = this._device.screenSpaceSignY;
-<<<<<<< HEAD
-=======
-            if (this._window && this._window.hasOffScreenAttachments) { // when drawing offscreen...
+            if (this._window && this._window.hasOffScreenAttachments) { // when  offscreen...
                 projectionSignY *= this._device.UVSpaceSignY; // apply sign-Y correction
-                orientation = SurfaceTransform.IDENTITY; // no pre-rotation
+                orientation = SurfaceTransform.IDENTITY; // no pre-rotationdrawing
             }
->>>>>>> 4461eb1d
             if (this._proj === CameraProjection.PERSPECTIVE) {
                 Mat4.perspective(this._matProj, this._fov, this._aspect, this._nearClip, this._farClip,
                     this._fovAxis === CameraFOVAxis.VERTICAL, this._device.clipSpaceMinZ, projectionSignY, orientation);
