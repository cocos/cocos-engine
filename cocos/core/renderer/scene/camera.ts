--- conflicted
+++ resolved
@@ -138,33 +138,14 @@
     private _orthoHeight = 10.0;
     private _fovAxis = CameraFOVAxis.VERTICAL;
     private _fov: number = toRadian(45);
-<<<<<<< HEAD
-    private _nearClip: number = 1.0;
-    private _farClip: number = 1000.0;
-    private _clearColor: Color = new Color(51, 51, 51, 255);
-    private declare _viewport: Rect;
-=======
     private _nearClip = 1.0;
     private _farClip = 1000.0;
     private _clearColor = new Color(0.2, 0.2, 0.2, 1);
     private _viewport: Rect = new Rect(0, 0, 1, 1);
     private _curTransform = SurfaceTransform.IDENTITY;
->>>>>>> aaaac379
     private _isProjDirty = true;
-    private declare _matView: Mat4;
+    private _matView: Mat4 = new Mat4();
     private _matViewInv: Mat4 | null = null;
-<<<<<<< HEAD
-    private declare _matProj: Mat4;
-    private declare _matProjInv: Mat4;
-    private declare _matViewProj: Mat4;
-    private declare _matViewProjInv: Mat4;
-    private _frustum: frustum = new frustum();
-    private declare _forward: Vec3;
-    private declare _position: Vec3;
-    private _view: RenderView | null = null;
-    private _visibility = CAMERA_DEFAULT_MASK;
-    private _priority: number = 0;
-=======
     private _matProj: Mat4 = new Mat4();
     private _matProjInv: Mat4 = new Mat4();
     private _matViewProj: Mat4 = new Mat4();
@@ -173,7 +154,6 @@
     private _forward: Vec3 = new Vec3();
     private _position: Vec3 = new Vec3();
     private _priority = 0;
->>>>>>> aaaac379
     private _aperture: CameraAperture = CameraAperture.F16_0;
     private _apertureValue: number;
     private _shutter: CameraShutter = CameraShutter.D125;
@@ -196,6 +176,7 @@
         this._apertureValue = FSTOPS[this._aperture];
         this._shutterValue = SHUTTERS[this._shutter];
         this._isoValue = ISOS[this._iso];
+
         this._aspect = this.screenScale = 1;
 
         if (!correctionMatrices.length) {
@@ -214,27 +195,8 @@
         }
     }
 
-<<<<<<< HEAD
-        this._aspect = this.screenScale = 1;
-        const handle = this._poolHandle = CameraPool.alloc();
-        CameraPool.set(handle, CameraView.WIDTH, 1);
-        CameraPool.set(handle, CameraView.HEIGHT, 1);
-        CameraPool.set(handle, CameraView.CLEAR_FLAG, GFXClearFlag.NONE);
-        CameraPool.set(handle, CameraView.CLEAR_DEPTH, 1.0);
-        CameraPool.set(handle, CameraView.NODE, this._node.handle);
-        this._viewport = new Rect(CameraPool.getTypedArray(handle, CameraView.VIEW_PORT, CameraView.VIEW_PORT + 4));
-        this._position = new Vec3(CameraPool.getTypedArray(handle, CameraView.POSITION, CameraView.POSITION + 3));
-        this._forward = new Vec3(CameraPool.getTypedArray(handle, CameraView.FORWARD, CameraView.FORWARD + 3));
-        this._matView = new Mat4(CameraPool.getTypedArray(handle, CameraView.MAT_VIEW, CameraView.MAT_VIEW + 16));
-        this._matViewProj = new Mat4(CameraPool.getTypedArray(handle, CameraView.MAT_VIEW_PROJ, CameraView.MAT_VIEW_PROJ + 16));
-        this._matViewProjInv = new Mat4(CameraPool.getTypedArray(handle, CameraView.MAT_VIEW_PROJ_INV, CameraView.MAT_VIEW_PROJ_INV + 16));
-        this._matProj = new Mat4(CameraPool.getTypedArray(handle, CameraView.MAT_PROJ, CameraView.MAT_PROJ + 16));
-        this._matProjInv = new Mat4(CameraPool.getTypedArray(handle, CameraView.MAT_PROJ_INV, CameraView.MAT_PROJ_INV + 16));
-        if (this._scene) CameraPool.set(handle, CameraView.SCENE, this._scene.handle);
-=======
     private _setHeight (val) {
         this._height = val;
->>>>>>> aaaac379
         if (JSB) {
             CameraPool.set(this._poolHandle, CameraView.HEIGHT, val);
         }
@@ -328,24 +290,18 @@
         // view matrix
         if (this._node.hasChangedFlags || forceUpdate) {
             Mat4.invert(this._matView, this._node.worldMatrix);
-<<<<<<< HEAD
-=======
             if (JSB) {
                 CameraPool.setMat4(this._poolHandle, CameraView.MAT_VIEW, this._matView);
             }
->>>>>>> aaaac379
             this._forward.x = -this._matView.m02;
             this._forward.y = -this._matView.m06;
             this._forward.z = -this._matView.m10;
             this._node.getWorldPosition(this._position);
-<<<<<<< HEAD
-=======
             if (JSB) {
                 CameraPool.setVec3(this._poolHandle, CameraView.POSITION, this._position);
                 CameraPool.setVec3(this._poolHandle, CameraView.FORWARD, this._forward);
             }
             viewProjDirty = true;
->>>>>>> aaaac379
         }
 
         // projection matrix
@@ -367,15 +323,12 @@
                     this._device.capabilities.clipSpaceMinZ, projectionSignY, orientation);
             }
             Mat4.invert(this._matProjInv, this._matProj);
-<<<<<<< HEAD
-=======
             if (JSB) {
                 CameraPool.setMat4(this._poolHandle, CameraView.MAT_PROJ, this._matProj);
                 CameraPool.setMat4(this._poolHandle, CameraView.MAT_PROJ_INV, this._matProjInv);
             }
             viewProjDirty = true;
             this._isProjDirty = false;
->>>>>>> aaaac379
         }
 
         // view-projection
@@ -383,38 +336,11 @@
             Mat4.multiply(this._matViewProj, this._matProj, this._matView);
             Mat4.invert(this._matViewProjInv, this._matViewProj);
             this._frustum.update(this._matViewProj, this._matViewProjInv);
-<<<<<<< HEAD
-            this.recordFrustumInSharedMemory();
-        }
-
-        this._isProjDirty = false;
-    }
-
-    public getSplitFrustum (out: frustum, nearClip: number, farClip: number) {
-        if (!this._node) return;
-
-        nearClip = Math.max(nearClip, this._nearClip);
-        farClip = Math.min(farClip, this._farClip);
-
-        // view matrix
-        Mat4.invert(this._matView,  this._node.worldMatrix);
-
-        // projection matrix
-        if (this._proj === CameraProjection.PERSPECTIVE) {
-            Mat4.perspective(_tempMat1, this._fov, this._aspect, nearClip, farClip,
-                this._fovAxis === CameraFOVAxis.VERTICAL, this._device.clipSpaceMinZ, this._device.screenSpaceSignY);
-        } else {
-            const x = this._orthoHeight * this._aspect;
-            const y = this._orthoHeight;
-            Mat4.ortho(_tempMat1, -x, x, -y, y, nearClip, farClip,
-                this._device.clipSpaceMinZ, this._device.screenSpaceSignY);
-=======
             if (JSB) {
                 CameraPool.setMat4(this._poolHandle, CameraView.MAT_VIEW_PROJ, this._matViewProj);
                 CameraPool.setMat4(this._poolHandle, CameraView.MAT_VIEW_PROJ_INV, this._matViewProjInv);
             }
             recordFrustumToSharedMemory(this._frustumHandle, this._frustum);
->>>>>>> aaaac379
         }
     }
 
@@ -510,14 +436,6 @@
     }
 
     set viewport (val) {
-<<<<<<< HEAD
-        const signY = this._device.screenSpaceSignY;
-        this._viewport.x = val.x;
-        if (signY > 0) { this._viewport.y = val.y; }
-        else { this._viewport.y = 1 - val.y - val.height; }
-        this._viewport.width = val.width;
-        this._viewport.height = val.height;
-=======
         const { x, width, height } = val;
         const y = this._device.capabilities.clipSpaceSignY < 0 ? 1 - val.y - height : val.y;
 
@@ -551,7 +469,6 @@
         if (JSB) {
             CameraPool.setVec4(this._poolHandle, CameraView.VIEW_PORT, this._viewport);
         }
->>>>>>> aaaac379
         this.resize(this.width, this.height);
     }
 
@@ -582,14 +499,10 @@
     }
 
     set matView (val) {
-<<<<<<< HEAD
-        this._matView.set(val);
-=======
         this._matView = val;
         if (JSB) {
             CameraPool.setMat4(this._poolHandle, CameraView.MAT_VIEW, this._matView);
         }
->>>>>>> aaaac379
     }
 
     get matView () {
@@ -605,14 +518,10 @@
     }
 
     set matProj (val) {
-<<<<<<< HEAD
-        this._matProj.set(val);
-=======
         this._matProj = val;
         if (JSB) {
             CameraPool.setMat4(this._poolHandle, CameraView.MAT_PROJ, this._matProj);
         }
->>>>>>> aaaac379
     }
 
     get matProj () {
@@ -620,14 +529,10 @@
     }
 
     set matProjInv (val) {
-<<<<<<< HEAD
-        this._matProjInv.set(val);
-=======
         this._matProjInv = val;
         if (JSB) {
             CameraPool.setMat4(this._poolHandle, CameraView.MAT_PROJ_INV, this._matProjInv);
         }
->>>>>>> aaaac379
     }
 
     get matProjInv () {
@@ -635,14 +540,10 @@
     }
 
     set matViewProj (val) {
-<<<<<<< HEAD
-        this._matViewProj.set(val);
-=======
         this._matViewProj = val;
         if (JSB) {
             CameraPool.setMat4(this._poolHandle, CameraView.MAT_VIEW_PROJ, this._matViewProj);
         }
->>>>>>> aaaac379
     }
 
     get matViewProj () {
@@ -650,14 +551,10 @@
     }
 
     set matViewProjInv (val) {
-<<<<<<< HEAD
-        this._matViewProjInv.set(val);
-=======
         this._matViewProjInv = val;
         if (JSB) {
             CameraPool.setMat4(this._poolHandle, CameraView.MAT_VIEW_PROJ_INV, this._matViewProjInv);
         }
->>>>>>> aaaac379
     }
 
     get matViewProjInv () {
@@ -683,14 +580,10 @@
     }
 
     set forward (val) {
-<<<<<<< HEAD
-        this._forward.set(val);
-=======
         this._forward = val;
         if (JSB) {
             CameraPool.setVec3(this._poolHandle, CameraView.FORWARD, this._forward);
         }
->>>>>>> aaaac379
     }
 
     get forward () {
@@ -698,14 +591,10 @@
     }
 
     set position (val) {
-<<<<<<< HEAD
-        this._position.set(val);
-=======
         this._position = val;
         if (JSB) {
             CameraPool.setVec3(this._poolHandle, CameraView.POSITION, this._position);
         }
->>>>>>> aaaac379
     }
 
     get position () {
