--- conflicted
+++ resolved
@@ -290,18 +290,12 @@
         if (this._isProjDirty || this._curTransform !== orientation) {
             this._curTransform = orientation;
             let projectionSignY = this._device.screenSpaceSignY;
-<<<<<<< HEAD
-            // if (this._view && (this._view.window.hasOffScreenAttachments)) {
             if (this._view && 
                 (this._view.window.hasOffScreenAttachments || 
                  this._view.flows.some((f) => f.name === 'GbufferFlow') ||
-                 this._view.flows.some((f) => f.name === 'LightingFlow'))) {
-                projectionSignY *= this._device.UVSpaceSignY; // need flipping if drawing on render targets
-=======
-            if (this._view && this._view.window.hasOffScreenAttachments) { // when drawing offscreen...
+                 this._view.flows.some((f) => f.name === 'LightingFlow'))) { // when drawing offscreen...
                 projectionSignY *= this._device.UVSpaceSignY; // apply sign-Y correction
                 orientation = SurfaceTransform.IDENTITY; // no pre-rotation
->>>>>>> 0c7a987f
             }
             if (this._proj === CameraProjection.PERSPECTIVE) {
                 Mat4.perspective(this._matProj, this._fov, this._aspect, this._nearClip, this._farClip,
