--- conflicted
+++ resolved
@@ -22,13 +22,8 @@
  OUT OF OR IN CONNECTION WITH THE SOFTWARE OR THE USE OR OTHER DEALINGS IN
  THE SOFTWARE.
  */
-
-<<<<<<< HEAD
+import { EDITOR } from 'internal:constants';
 import { Frustum, Ray } from '../../geometry';
-=======
-import { EDITOR, JSB } from 'internal:constants';
-import { enums, Frustum, Ray } from '../../geometry';
->>>>>>> b11686b4
 import { SurfaceTransform, ClearFlagBit, Device, Color, ClearFlags } from '../../gfx';
 import {
     lerp, Mat4, Rect, toRadian, Vec3, IVec4Like,
@@ -39,11 +34,7 @@
 import { legacyCC } from '../../global-exports';
 import { RenderWindow } from '../core/render-window';
 import { preTransforms } from '../../math/mat4';
-<<<<<<< HEAD
-=======
-import { NativeCamera } from './native-scene';
 import { warnID } from '../../platform/debug';
->>>>>>> b11686b4
 
 export enum CameraFOVAxis {
     VERTICAL,
@@ -190,29 +181,6 @@
         }
     }
 
-<<<<<<< HEAD
-=======
-    private _setWidth (val: number) {
-        this._width = val;
-        if (JSB) {
-            this._nativeObj!.width = val;
-        }
-    }
-
-    private _setHeight (val: number) {
-        this._height = val;
-        if (JSB) {
-            this._nativeObj!.height = val;
-        }
-    }
-
-    private _setScene (scene: RenderScene | null) {
-        this._scene = scene;
-        if (JSB) {
-            this._nativeObj!.scene = scene ? scene.native : null;
-        }
-    }
-
     private _updateAspect (oriented = true) {
         this._aspect = (this.window.width * this._viewport.width) / (this.window.height * this._viewport.height);
         // window size/viewport is pre-rotated, but aspect should be oriented to acquire the correct projection
@@ -222,16 +190,6 @@
             if (orientation % 2) this._aspect = 1 / this._aspect;
         }
         this._isProjDirty = true;
-
-        if (JSB) this._nativeObj!.aspect = this._aspect;
-    }
-
-    protected _init (info: ICameraInfo) {
-        if (JSB) {
-            this._nativeObj = new NativeCamera();
-            if (this._scene) this._nativeObj.scene = this._scene.native;
-            this._nativeObj.frustum = this._frustum;
-        }
     }
 
     /**
@@ -248,7 +206,6 @@
         return 10000.0;
     }
 
->>>>>>> b11686b4
     public initialize (info: ICameraInfo) {
         this.node = info.node;
         this._width = 1;
@@ -285,7 +242,6 @@
     public resize (width: number, height: number) {
         if (!this._window) return;
 
-<<<<<<< HEAD
         this._width = width;
         this._width = width;
         this._height = height;
@@ -296,18 +252,7 @@
     public setFixedSize (width: number, height: number) {
         this._width = width;
         this._height = height;
-        this._aspect = (width * this._viewport.width) / (height * this._viewport.height);
-=======
-        this._setWidth(width);
-        this._setHeight(height);
         this._updateAspect();
-    }
-
-    public setFixedSize (width: number, height: number) {
-        this._setWidth(width);
-        this._setHeight(height);
-        this._updateAspect(false);
->>>>>>> b11686b4
         this.isWindowSize = false;
     }
 
@@ -353,9 +298,6 @@
                 Mat4.ortho(this._matProj, -x, x, -y, y, this._nearClip, this._farClip,
                     this._device.capabilities.clipSpaceMinZ, projectionSignY, orientation);
             }
-            if (JSB) {
-                this._nativeObj!.aspect = this._aspect;
-            }
             Mat4.invert(this._matProjInv, this._matProj);
             viewProjDirty = true;
             this._isProjDirty = false;
@@ -414,9 +356,6 @@
 
     set fov (fov) {
         this._fov = fov;
-        if (JSB) {
-            this._nativeObj!.fov = fov;
-        }
         this._isProjDirty = true;
     }
 
@@ -426,9 +365,6 @@
 
     set nearClip (nearClip) {
         this._nearClip = nearClip;
-        if (JSB) {
-            this._nativeObj!.nearClip = this._nearClip;
-        }
         this._isProjDirty = true;
     }
 
@@ -438,9 +374,6 @@
 
     set farClip (farClip) {
         this._farClip = farClip;
-        if (JSB) {
-            this._nativeObj!.farClip = this._farClip;
-        }
         this._isProjDirty = true;
     }
 
@@ -508,18 +441,12 @@
             break;
         default:
         }
-<<<<<<< HEAD
-
-=======
+
         this._orientedViewport.x = x;
         this._orientedViewport.y = y;
         this._orientedViewport.width = width;
         this._orientedViewport.height = height;
 
-        if (JSB) {
-            this._nativeObj!.viewPort = this._viewport;
-        }
->>>>>>> b11686b4
         this.resize(this.width, this.height);
     }
 
@@ -543,65 +470,22 @@
         return this._aspect;
     }
 
-<<<<<<< HEAD
-    set matView (val) {
-        this._matView = val;
-    }
-
-=======
->>>>>>> b11686b4
     get matView () {
         return this._matView;
     }
 
-<<<<<<< HEAD
-    set matViewInv (val: Mat4 | null) {
-        this._matViewInv = val;
-    }
-
-    get matViewInv () {
-        return this._matViewInv || this._node!.worldMatrix as Mat4;
-    }
-
-    set matProj (val) {
-        this._matProj = val;
-    }
-
-=======
->>>>>>> b11686b4
     get matProj () {
         return this._matProj;
     }
 
-<<<<<<< HEAD
-    set matProjInv (val) {
-        this._matProjInv = val;
-    }
-
-=======
->>>>>>> b11686b4
     get matProjInv () {
         return this._matProjInv;
     }
 
-<<<<<<< HEAD
-    set matViewProj (val) {
-        this._matViewProj = val;
-    }
-
-=======
->>>>>>> b11686b4
     get matViewProj () {
         return this._matViewProj;
     }
 
-<<<<<<< HEAD
-    set matViewProjInv (val) {
-        this._matViewProjInv = val;
-    }
-
-=======
->>>>>>> b11686b4
     get matViewProjInv () {
         return this._matViewProjInv;
     }
@@ -616,12 +500,6 @@
 
     set window (val) {
         this._window = val;
-<<<<<<< HEAD
-=======
-        if (JSB && val) {
-            this._nativeObj!.window = this._window.native;
-        }
->>>>>>> b11686b4
     }
 
     get window () {
