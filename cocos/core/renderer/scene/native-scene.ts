--- conflicted
+++ resolved
@@ -1,8 +1,3 @@
-<<<<<<< HEAD
-import { BatchView2D } from '..';
-import { IJointTransform } from '../../animation/skeletal-animation-utils';
-=======
->>>>>>> 1173412d
 import { IFlatBuffer } from '../../assets/rendering-sub-mesh';
 import { AABB, Frustum } from '../../geometry';
 import { Attribute, Buffer, ClearFlags, Color as GFXColor, DescriptorSet, Framebuffer, InputAssembler, Shader } from '../../gfx';
@@ -16,186 +11,186 @@
 export type NativeNode = InstanceType<typeof NativeNode>;
 
 export const NativeModel: Constructor<{
-     setReceiveShadow (val: boolean): void;
-     setEnabled (val: boolean): void;
-     seVisFlag (val: number): void;
-     setTransform (n: Node): void;
-     setNode (n: Node): void;
-     setCastShadow (val: boolean): void;
-     setLocalBuffer (buf: Buffer | null): void;
-     setWolrdBounds (val: AABB | null): void;
-     addSubModel (val: NativeSubModel): void;
-     setInstmatWorldIdx (idx: number): void;
-     setInstancedBuffer (buffer: ArrayBuffer): void;
-     setInstanceAttributes (attrs: Attribute[]): void;
-     setInstancedAttrBlock(buffer: ArrayBuffer, views: ArrayBuffer[], attrs: Attribute[]);
+    setReceiveShadow (val: boolean): void;
+    setEnabled (val: boolean): void;
+    seVisFlag (val: number): void;
+    setTransform (n: Node): void;
+    setNode (n: Node): void;
+    setCastShadow (val: boolean): void;
+    setLocalBuffer (buf: Buffer | null): void;
+    setWolrdBounds (val: AABB | null): void;
+    addSubModel (val: NativeSubModel): void;
+    setInstmatWorldIdx (idx: number): void;
+    setInstancedBuffer (buffer: ArrayBuffer): void;
+    setInstanceAttributes (attrs: Attribute[]): void;
+    setInstancedAttrBlock(buffer: ArrayBuffer, views: ArrayBuffer[], attrs: Attribute[]);
 }> = null!;
 export type NativeModel = InstanceType<typeof NativeModel>;
 
 export const NativeSkinningModel: Constructor<{
-     setReceiveShadow (val: boolean): void;
-     setEnabled (val: boolean): void;
-     seVisFlag (val: number): void;
-     setTransform (n: Node): void;
-     setNode (n: Node): void;
-     setCastShadow (val: boolean): void;
-     setLocalBuffer (buf: Buffer | null): void;
-     setWolrdBounds (val: AABB | null): void;
-     addSubModel (val: NativeSubModel): void;
-     setInstmatWorldIdx (idx: number): void;
-     setInstancedBuffer (buffer: ArrayBuffer): void;
-     setInstanceAttributes (attrs: Attribute[]): void;
-     setInstancedAttrBlock(buffer: ArrayBuffer, views: ArrayBuffer[], attrs: Attribute[]);
-     setJoints(joints: NativeJointInfo[]): void;
-     setBufferIndices(indices: number[]):void;
-     setBuffers(bufs: Buffer[]):void;
-     updateLocalDescriptors(submodelIdx: number, descriptorSet: DescriptorSet);
+    setReceiveShadow (val: boolean): void;
+    setEnabled (val: boolean): void;
+    seVisFlag (val: number): void;
+    setTransform (n: Node): void;
+    setNode (n: Node): void;
+    setCastShadow (val: boolean): void;
+    setLocalBuffer (buf: Buffer | null): void;
+    setWolrdBounds (val: AABB | null): void;
+    addSubModel (val: NativeSubModel): void;
+    setInstmatWorldIdx (idx: number): void;
+    setInstancedBuffer (buffer: ArrayBuffer): void;
+    setInstanceAttributes (attrs: Attribute[]): void;
+    setInstancedAttrBlock(buffer: ArrayBuffer, views: ArrayBuffer[], attrs: Attribute[]);
+    setJoints(joints: NativeJointInfo[]): void;
+    setBufferIndices(indices: number[]):void;
+    setBuffers(bufs: Buffer[]):void;
+    updateLocalDescriptors(submodelIdx: number, descriptorSet: DescriptorSet);
 }> = null!;
 export type NativeSkinningModel = InstanceType<typeof NativeSkinningModel>;
 
 export const NativeLight: Constructor<{
-     setType (type: LightType): void;
-     setColor (color: Vec3): void;
-     setUseColorTemperature (enable: boolean): void;
-     setColorTemperatureRGB (color: Vec3): void;
-     setNode (n: Node): void;
+    setType (type: LightType): void;
+    setColor (color: Vec3): void;
+    setUseColorTemperature (enable: boolean): void;
+    setColorTemperatureRGB (color: Vec3): void;
+    setNode (n: Node): void;
 }> = null!;
 export type NativeLight = InstanceType<typeof NativeLight>;
 
 export const NativeDirectionalLight: Constructor<{
-     setDirection (dir: Vec3): void;
-     setIlluminance (lum: number): void;
+    setDirection (dir: Vec3): void;
+    setIlluminance (lum: number): void;
 } & NativeLight> = null!;
 export type NativeDirectionalLight = InstanceType<typeof NativeDirectionalLight>;
 
 export const NativeSphereLight: Constructor<{
-     setPosition (pos: Vec3): void;
-     setAABB (aabb: AABB): void;
-     setSize (size: number): void;
-     setRange (range: number): void;
-     setIlluminance (lum: number): void;
+    setPosition (pos: Vec3): void;
+    setAABB (aabb: AABB): void;
+    setSize (size: number): void;
+    setRange (range: number): void;
+    setIlluminance (lum: number): void;
 }  & NativeLight> = null!;
 export type NativeSphereLight = InstanceType<typeof NativeSphereLight>;
 
 export const NativeSpotLight: Constructor<{
-     setDirection (dir: Vec3): void;
-     setFrustum (frs: Frustum): void;
-     setAABB (aabb: AABB): void;
-     setPosition (pos: Vec3): void;
-     setSize (size: number): void;
-     setRange (range: number): void;
-     setAspect (aspect: number): void;
-     setAngle (angle: number): void;
-     setIlluminance (lum: number): void;
+    setDirection (dir: Vec3): void;
+    setFrustum (frs: Frustum): void;
+    setAABB (aabb: AABB): void;
+    setPosition (pos: Vec3): void;
+    setSize (size: number): void;
+    setRange (range: number): void;
+    setAspect (aspect: number): void;
+    setAngle (angle: number): void;
+    setIlluminance (lum: number): void;
 } & NativeLight> = null!;
 export type NativeSpotLight = InstanceType<typeof NativeSpotLight>;
 
 export const NaitveSkybox: Constructor<{
-     enabled: boolean;
-     useIBL: boolean;
-     isRGBE: boolean;
-     model: NativeModel | null;
+    enabled: boolean;
+    useIBL: boolean;
+    isRGBE: boolean;
+    model: NativeModel | null;
 }> = null!;
 export type NaitveSkybox = InstanceType<typeof NaitveSkybox>;
 
 export const NativeFog: Constructor<{
-     type: number;
-     enabled: boolean;
-     color: Color;
-     density: number;
-     start: number;
-     end: number;
-     atten: number;
-     top: number;
-     range: number;
+    type: number;
+    enabled: boolean;
+    color: Color;
+    density: number;
+    start: number;
+    end: number;
+    atten: number;
+    top: number;
+    range: number;
 }> = null!;
 export type NativeFog = InstanceType<typeof NativeFog>;
 
 export const NativeRenderWindow: Constructor<{
-     hasOffScreenAttachments: boolean;
-     hasOnScreenAttachments: boolean;
-     frameBuffer: Framebuffer;
+    hasOffScreenAttachments: boolean;
+    hasOnScreenAttachments: boolean;
+    frameBuffer: Framebuffer;
 }> = null!;
 export type NativeRenderWindow = InstanceType<typeof NativeRenderWindow>;
 
 export const NativeCamera: Constructor<{
-     width: number;
-     height: number;
-     scene: NativeRenderScene | null;
-     frustum: Frustum;
-     matView: Mat4;
-     matViewProj: Mat4;
-     matViewProjInv: Mat4;
-     matProj: Mat4;
-     matProjInv: Mat4;
-     position: Vec3;
-     forward: Vec3;
-     node: NativeNode | null;
-     clearColor: GFXColor;
-     viewPort: Rect;
-     window: NativeRenderWindow | null;
-     visibility: number;
-     clearFlag: ClearFlags;
-     clearDepth: number;
-     clearStencil: number;
-     exposure: number;
+    width: number;
+    height: number;
+    scene: NativeRenderScene | null;
+    frustum: Frustum;
+    matView: Mat4;
+    matViewProj: Mat4;
+    matViewProjInv: Mat4;
+    matProj: Mat4;
+    matProjInv: Mat4;
+    position: Vec3;
+    forward: Vec3;
+    node: NativeNode | null;
+    clearColor: GFXColor;
+    viewPort: Rect;
+    window: NativeRenderWindow | null;
+    visibility: number;
+    clearFlag: ClearFlags;
+    clearDepth: number;
+    clearStencil: number;
+    exposure: number;
 }> = null!;
 export type NativeCamera = InstanceType<typeof NativeCamera>;
 
 export const NativePass: Constructor<{
-     update(): void;
-     setPriority(val: number): void;
-     setStage(val: number): void;
-     setPhase(val: number): void;
-     setPrimitive(val: number): void;
-     setRasterizerState(val): void;
-     setDepthStencilState(val): void;
-     setBlendState(val): void;
-     setDescriptorSet(val): void;
-     setBatchingScheme(val: number): void;
-     setDynamicState(val: number): void;
-     setHash(val: number): void;
-     setPipelineLayout(val): void;
+    update(): void;
+    setPriority(val: number): void;
+    setStage(val: number): void;
+    setPhase(val: number): void;
+    setPrimitive(val: number): void;
+    setRasterizerState(val): void;
+    setDepthStencilState(val): void;
+    setBlendState(val): void;
+    setDescriptorSet(val): void;
+    setBatchingScheme(val: number): void;
+    setDynamicState(val: number): void;
+    setHash(val: number): void;
+    setPipelineLayout(val): void;
 }> = null!;
 export type NativePass = InstanceType<typeof NativePass>;
 
 export const NativeSubModel: Constructor<{
-     setDescriptorSet(val: DescriptorSet | null): void;
-     setInputAssembler(val: InputAssembler | null): void;
-     setRenderingSubMesh(val: IFlatBuffer[]): void;
-     setPlanarShader(val: Shader | null): void;
-     setPlanarInstanceShader(val: Shader | null): void;
-     setPasses(val: NativePass[]): void;
-     setShaders(val: (Shader | null)[]): void;
-     setPriority(val: RenderPriority): void;
+    setDescriptorSet(val: DescriptorSet | null): void;
+    setInputAssembler(val: InputAssembler | null): void;
+    setRenderingSubMesh(val: IFlatBuffer[]): void;
+    setPlanarShader(val: Shader | null): void;
+    setPlanarInstanceShader(val: Shader | null): void;
+    setPasses(val: NativePass[]): void;
+    setShaders(val: (Shader | null)[]): void;
+    setPriority(val: RenderPriority): void;
 }> = null!;
 export type NativeSubModel = InstanceType<typeof NativeSubModel>;
 
 export const NativeDrawBatch2D: Constructor<{
-     visFlags: number;
-     inputAssembler: InputAssembler | null;
-     descriptorSet: DescriptorSet | null;
-     passes: NativePass[];
-     shaders: Shader[];
+    visFlags: number;
+    inputAssembler: InputAssembler | null;
+    descriptorSet: DescriptorSet | null;
+    passes: NativePass[];
+    shaders: Shader[];
 }> = null!;
 export type NativeDrawBatch2D = InstanceType<typeof NativeDrawBatch2D>;
 
 export const NativeRenderScene: Constructor<{
-     update(): void;
-     setMainLight (l: NativeLight | null): void;
-     addSphereLight (l: NativeLight | null): void;
-     removeSphereLight (l: NativeLight | null): void;
-     addSpotLight (l: NativeLight | null): void;
-     removeSpotLight (l: NativeLight | null): void;
-     removeSphereLights (): void;
-     removeSpotLights (): void;
-     addModel (m: NativeModel): void;
-     addSkinningModel (m: NativeModel): void;
-     removeModel (m: NativeModel): void;
-     removeModels (): void;
-     addBatch (batch: NativeDrawBatch2D): void;
-     removeBatch (index: number): void;
-     removeBatches (): void;
+    update(): void;
+    setMainLight (l: NativeLight | null): void;
+    addSphereLight (l: NativeLight | null): void;
+    removeSphereLight (l: NativeLight | null): void;
+    addSpotLight (l: NativeLight | null): void;
+    removeSpotLight (l: NativeLight | null): void;
+    removeSphereLights (): void;
+    removeSpotLights (): void;
+    addModel (m: NativeModel): void;
+    addSkinningModel (m: NativeModel): void;
+    removeModel (m: NativeModel): void;
+    removeModels (): void;
+    addBatch (batch: NativeDrawBatch2D): void;
+    removeBatch (index: number): void;
+    removeBatches (): void;
 }> = null!;
 export type NativeRenderScene = InstanceType<typeof NativeRenderScene>;
 
@@ -208,66 +203,66 @@
 export type NativeAmbient = InstanceType<typeof NativeAmbient>;
 
 export const NativeShadow: Constructor<{
-     normal: Vec3;
-     distance: number;
-     color: Color;
-     nearValue: number;
-     farValue: number;
-     aspect: number;
-     orthoSize: number;
-     size: Vec2;
-     pcfType: number;
-     shadowMapDirty: boolean;
-     bias: number;
-     packing: boolean;
-     linear: boolean;
-     selfShadow: boolean;
-     normalBias: number;
-     autoAdapt: boolean;
-     planarPass: NativePass;
-     instancePass: NativePass;
-     enabled: boolean;
-     shadowType: number;
+    normal: Vec3;
+    distance: number;
+    color: Color;
+    nearValue: number;
+    farValue: number;
+    aspect: number;
+    orthoSize: number;
+    size: Vec2;
+    pcfType: number;
+    shadowMapDirty: boolean;
+    bias: number;
+    packing: boolean;
+    linear: boolean;
+    selfShadow: boolean;
+    normalBias: number;
+    autoAdapt: boolean;
+    planarPass: NativePass;
+    instancePass: NativePass;
+    enabled: boolean;
+    shadowType: number;
 }> = null!;
 export type NativeShadow = InstanceType<typeof NativeShadow>;
 
 export const NativeRoot: Constructor<{
-     cumulativeTime: number;
-     frameTime: number;
+    cumulativeTime: number;
+    frameTime: number;
 }> = null!;
 export type NativeRoot = InstanceType<typeof NativeRoot>;
 
 export const NativeJointTransform: Constructor<{
-     node: Node;
-     local: Mat4;
-     world: Mat4;
-     stamp: number;
+    node: Node;
+    local: Mat4;
+    world: Mat4;
+    stamp: number;
 }> = null!;
 export type NativeJointTransform = InstanceType<typeof NativeJointTransform>;
 
 export const NativeJointInfo: Constructor<{
-     bound: AABB;
-     target: Node;
-     bindpose: Mat4;
-     transform: NativeJointTransform | null;
-     parents: NativeJointTransform[];
-     buffers: number[];
-     indices: number[];
+    bound: AABB;
+    target: Node;
+    bindpose: Mat4;
+    transform: NativeJointTransform | null;
+    parents: NativeJointTransform[];
+    buffers: number[];
+    indices: number[];
 }> = null!;
 export type NativeJointInfo = InstanceType<typeof NativeJointInfo>;
 
 export const NativePipelineSharedSceneData: Constructor<{
-     isHDR: boolean;
-     shadingScale: number;
-     fpScale: number;
-     fog: NativeFog;
-     ambient: NativeAmbient;
-     skybox: NaitveSkybox;
-     shadow: NativeShadow;
-     deferredLightPassShader: Shader | null;
-     deferredLightPass: NativePass;
-     deferredPostPassShader: Shader | null;
-     deferredPostPass: NativePass;
+    isHDR: boolean;
+    shadingScale: number;
+    fpScale: number;
+    fog: NativeFog;
+    ambient: NativeAmbient;
+    skybox: NaitveSkybox;
+    shadow: NativeShadow;
+    deferredLightPassShader: Shader | null;
+    deferredLightPass: NativePass;
+    deferredPostPassShader: Shader | null;
+    deferredPostPass: NativePass;
 }> = null!;
 
 export type NativePipelineSharedSceneData = InstanceType<typeof NativePipelineSharedSceneData>;