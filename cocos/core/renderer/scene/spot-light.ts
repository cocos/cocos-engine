--- conflicted
+++ resolved
@@ -197,28 +197,16 @@
     }
 
     /**
-<<<<<<< HEAD
-     * @en The setter will take the value as the full spot angle,
-     * but the getter will give you the consine value of the half spot angle: `cos(angle / 2)`.
-     * As the in-consistence is not acceptable for a property, please do not use it.
-     * @zh 赋值时这个属性会把输入值当做聚光灯光照区域的全角弧度，但是获取时返回的是 `cos(angle / 2)`。
-     * 由于这种不一致性，请不要使用这个值。
-     * @internal
-=======
      * @en The setter will take the value as the cone angle,
      * but the getter will give you the cosine value of the half cone angle: `cos(angle / 2)`.
      * As the in-consistence is not acceptable for a property, please do not use it.
      * @zh 赋值时这个属性会把输入值当做聚光灯光照区域的锥角，但是获取时返回的是 cos(angle / 2)。
      * 由于这种不一致性，请不要使用这个属性。
->>>>>>> f0925edd
+     * @internal
      */
     get spotAngle () {
         return this._spotAngle;
     }
-<<<<<<< HEAD
-=======
-
->>>>>>> f0925edd
     set spotAngle (val: number) {
         this._angle = val;
         this._spotAngle = Math.cos(val * 0.5);
@@ -237,29 +225,6 @@
         return this._angle;
     }
 
-<<<<<<< HEAD
-=======
-    /**
-     * @internal
-     */
-    set aspect (val: number) {
-        this._aspect = val;
-        if (JSB) {
-            (this._nativeObj! as NativeSpotLight).setAspect(val);
-        }
-
-        this._needUpdate = true;
-    }
-
-    get aspect (): number {
-        return this._aspect;
-    }
-
-    /**
-     * @en The AABB bounding box of the lighting area
-     * @zh 受光源影响范围的 AABB 包围盒
-     */
->>>>>>> f0925edd
     get aabb () {
         return this._aabb;
     }
