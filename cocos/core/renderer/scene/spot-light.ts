--- conflicted
+++ resolved
@@ -90,10 +90,6 @@
         return this._range;
     }
 
-<<<<<<< HEAD
-    set luminance (lum: number) {
-        this._luminance = lum;
-=======
     get luminance (): number {
         const isHDR = (legacyCC.director.root).pipeline.pipelineSceneData.isHDR;
         if (isHDR) {
@@ -116,11 +112,6 @@
     }
     set luminanceHDR (value: number) {
         this._luminanceHDR = value;
-
-        if (JSB) {
-            (this._nativeObj! as NativeSpotLight).setLuminanceHDR(value);
-        }
->>>>>>> b11686b4
     }
 
     get luminanceLDR () {
@@ -128,10 +119,6 @@
     }
     set luminanceLDR (value: number) {
         this._luminanceLDR = value;
-
-        if (JSB) {
-            (this._nativeObj! as NativeSpotLight).setLuminanceLDR(value);
-        }
     }
 
     get direction (): Vec3 {
