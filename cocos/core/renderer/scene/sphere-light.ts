/*
 Copyright (c) 2020 Xiamen Yaji Software Co., Ltd.

 https://www.cocos.com/

 Permission is hereby granted, free of charge, to any person obtaining a copy
 of this software and associated engine source code (the "Software"), a limited,
 worldwide, royalty-free, non-assignable, revocable and non-exclusive license
 to use Cocos Creator solely to develop games on your target platforms. You shall
 not use Cocos Creator software for developing other software or tools that's
 used for developing games. You are not granted to publish, distribute,
 sublicense, and/or sell copies of Cocos Creator.

 The software or tools in this License Agreement are licensed, not sold.
 Xiamen Yaji Software Co., Ltd. reserves all rights not expressly granted to you.

 THE SOFTWARE IS PROVIDED "AS IS", WITHOUT WARRANTY OF ANY KIND, EXPRESS OR
 IMPLIED, INCLUDING BUT NOT LIMITED TO THE WARRANTIES OF MERCHANTABILITY,
 FITNESS FOR A PARTICULAR PURPOSE AND NONINFRINGEMENT. IN NO EVENT SHALL THE
 AUTHORS OR COPYRIGHT HOLDERS BE LIABLE FOR ANY CLAIM, DAMAGES OR OTHER
 LIABILITY, WHETHER IN AN ACTION OF CONTRACT, TORT OR OTHERWISE, ARISING FROM,
 OUT OF OR IN CONNECTION WITH THE SOFTWARE OR THE USE OR OTHER DEALINGS IN
 THE SOFTWARE.
 */

import { AABB } from '../../geometry';
import { legacyCC } from '../../global-exports';
import { Vec3 } from '../../math';
import { Light, LightType, nt2lm } from './light';

export class SphereLight extends Light {
    get position () {
        return this._pos;
    }

    set size (size: number) {
        this._size = size;
    }

    get size (): number {
        return this._size;
    }

    set range (range: number) {
        this._range = range;

        this._needUpdate = true;
    }

    get range (): number {
        return this._range;
    }

<<<<<<< HEAD
    set luminance (lum: number) {
        this._luminance = lum;
=======
    get luminance (): number {
        const isHDR = (legacyCC.director.root).pipeline.pipelineSceneData.isHDR;
        if (isHDR) {
            return this._luminanceHDR;
        } else {
            return this._luminanceLDR;
        }
    }
    set luminance (value: number) {
        const isHDR = (legacyCC.director.root).pipeline.pipelineSceneData.isHDR;
        if (isHDR) {
            this.luminanceHDR = value;
        } else {
            this.luminanceLDR = value;
        }
    }

    get luminanceHDR () {
        return this._luminanceHDR;
    }
    set luminanceHDR (value: number) {
        this._luminanceHDR = value;

        if (JSB) {
            (this._nativeObj! as NativeSphereLight).setLuminanceHDR(value);
        }
>>>>>>> b11686b4
    }

    set luminanceLDR (value: number) {
        this._luminanceLDR = value;

        if (JSB) {
            (this._nativeObj! as NativeSphereLight).setLuminanceLDR(value);
        }
    }

    get aabb () {
        return this._aabb;
    }

    protected _needUpdate = false;
    protected _size = 0.15;
    protected _range = 1.0;
    protected _luminanceHDR = 0;
    protected _luminanceLDR = 0;
    protected _pos: Vec3;
    protected _aabb: AABB;

    constructor () {
        super();
        this._aabb = AABB.create();
        this._pos = new Vec3();
        this._type = LightType.SPHERE;
    }

    public initialize () {
        super.initialize();

        const size = 0.15;
        this.size = size;
        this.range = 1.0;
        this.luminance = 1700 / nt2lm(size);
        this.luminanceLDR = 1.0;
    }

    public update () {
        if (this._node && (this._node.hasChangedFlags || this._needUpdate)) {
            this._node.getWorldPosition(this._pos);
            const range = this._range;
            AABB.set(this._aabb, this._pos.x, this._pos.y, this._pos.z, range, range, range);
            this._needUpdate = false;
        }
    }
}<|MERGE_RESOLUTION|>--- conflicted
+++ resolved
@@ -51,10 +51,6 @@
         return this._range;
     }
 
-<<<<<<< HEAD
-    set luminance (lum: number) {
-        this._luminance = lum;
-=======
     get luminance (): number {
         const isHDR = (legacyCC.director.root).pipeline.pipelineSceneData.isHDR;
         if (isHDR) {
@@ -77,19 +73,10 @@
     }
     set luminanceHDR (value: number) {
         this._luminanceHDR = value;
-
-        if (JSB) {
-            (this._nativeObj! as NativeSphereLight).setLuminanceHDR(value);
-        }
->>>>>>> b11686b4
     }
 
     set luminanceLDR (value: number) {
         this._luminanceLDR = value;
-
-        if (JSB) {
-            (this._nativeObj! as NativeSphereLight).setLuminanceLDR(value);
-        }
     }
 
     get aabb () {
