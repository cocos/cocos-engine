/*
 Copyright (c) 2020 Xiamen Yaji Software Co., Ltd.

 https://www.cocos.com/

 Permission is hereby granted, free of charge, to any person obtaining a copy
 of this software and associated engine source code (the "Software"), a limited,
 worldwide, royalty-free, non-assignable, revocable and non-exclusive license
 to use Cocos Creator solely to develop games on your target platforms. You shall
 not use Cocos Creator software for developing other software or tools that's
 used for developing games. You are not granted to publish, distribute,
 sublicense, and/or sell copies of Cocos Creator.

 The software or tools in this License Agreement are licensed, not sold.
 Xiamen Yaji Software Co., Ltd. reserves all rights not expressly granted to you.

 THE SOFTWARE IS PROVIDED "AS IS", WITHOUT WARRANTY OF ANY KIND, EXPRESS OR
 IMPLIED, INCLUDING BUT NOT LIMITED TO THE WARRANTIES OF MERCHANTABILITY,
 FITNESS FOR A PARTICULAR PURPOSE AND NONINFRINGEMENT. IN NO EVENT SHALL THE
 AUTHORS OR COPYRIGHT HOLDERS BE LIABLE FOR ANY CLAIM, DAMAGES OR OTHER
 LIABILITY, WHETHER IN AN ACTION OF CONTRACT, TORT OR OTHERWISE, ARISING FROM,
 OUT OF OR IN CONNECTION WITH THE SOFTWARE OR THE USE OR OTHER DEALINGS IN
 THE SOFTWARE.
 */

<<<<<<< HEAD
import { Color, Vec3 } from '../../math';
=======
import { JSB } from 'internal:constants';
import { Color, Vec3, Vec4 } from '../../math';
>>>>>>> b11686b4
import { legacyCC } from '../../global-exports';
import { AmbientInfo } from '../../scene-graph/scene-globals';

export class Ambient {
    public static SUN_ILLUM = 65000.0;
    public static SKY_ILLUM = 20000.0;

    /**
     * @en Enable ambient
     * @zh 是否开启环境光
     */
    set enabled (val: boolean) {
        this._enabled = val;
    }
    get enabled (): boolean {
        return this._enabled;
    }
    /**
     * @en Sky color
     * @zh 天空颜色
     */
    get skyColor (): Vec4 {
        const isHDR = (legacyCC.director.root).pipeline.pipelineSceneData.isHDR;
        if (isHDR) {
            return this._skyColorHDR;
        } else {
            return this._skyColorLDR;
        }
    }

<<<<<<< HEAD
    set skyColor (color: Color) {
        this._skyColor.set(color);
        Color.toArray(this._colorArray, this._skyColor);
=======
    set skyColor (color: Vec4) {
        const isHDR = (legacyCC.director.root).pipeline.pipelineSceneData.isHDR;
        if (isHDR) {
            this._skyColorHDR.x = color.x;
            this._skyColorHDR.y = color.y;
            this._skyColorHDR.z = color.z;
        } else {
            this._skyColorLDR.x = color.x;
            this._skyColorLDR.y = color.y;
            this._skyColorLDR.z = color.z;
        }
        if (JSB) {
            this._nativeObj!.skyColor = isHDR ? this._skyColorHDR : this._skyColorLDR;
        }
>>>>>>> b11686b4
    }

    /**
     * @en Sky illuminance
     * @zh 天空亮度
     */
    get skyIllum (): number {
        const isHDR = (legacyCC.director.root).pipeline.pipelineSceneData.isHDR;
        if (isHDR) {
            return this._skyIllumHDR;
        } else {
            return this._skyIllumLDR;
        }
    }

    set skyIllum (illum: number) {
<<<<<<< HEAD
        this._skyIllum = illum;
=======
        const isHDR = (legacyCC.director.root).pipeline.pipelineSceneData.isHDR;
        if (isHDR) {
            this._skyIllumHDR = illum;
        } else {
            this._skyIllumLDR = illum;
        }
        if (JSB) {
            this._nativeObj!.skyIllum = isHDR ? this._skyIllumHDR : this._skyIllumLDR;
        }
>>>>>>> b11686b4
    }
    /**
     * @en Ground color
     * @zh 地面颜色
     */
    get groundAlbedo (): Vec4 {
        const isHDR = (legacyCC.director.root).pipeline.pipelineSceneData.isHDR;
        if (isHDR) {
            return this._groundAlbedoHDR;
        } else {
            return this._groundAlbedoLDR;
        }
    }

<<<<<<< HEAD
    set groundAlbedo (color: Color) {
        this._groundAlbedo.set(color);
        Vec3.toArray(this._albedoArray, this._groundAlbedo);
=======
    set groundAlbedo (color: Vec4) {
        const isHDR = (legacyCC.director.root).pipeline.pipelineSceneData.isHDR;
        if (isHDR) {
            this._groundAlbedoHDR.x = color.x;
            this._groundAlbedoHDR.y = color.y;
            this._groundAlbedoHDR.z = color.z;
        } else {
            this._groundAlbedoLDR.x = color.x;
            this._groundAlbedoLDR.y = color.y;
            this._groundAlbedoLDR.z = color.z;
        }

        if (JSB) {
            this._nativeObj!.groundAlbedo = isHDR ? this._groundAlbedoHDR : this._groundAlbedoLDR;
        }
>>>>>>> b11686b4
    }

    protected _groundAlbedoHDR = new Vec4(0.2, 0.2, 0.2, 1.0);
    protected _skyColorHDR = new Vec4(0.2, 0.5, 0.8, 1.0);
    protected _skyIllumHDR = 0;

    protected _groundAlbedoLDR = new Vec4(0.2, 0.2, 0.2, 1.0);
    protected _skyColorLDR = new Vec4(0.2, 0.5, 0.8, 1.0);
    protected _skyIllumLDR = 0;

    protected _enabled = false;
<<<<<<< HEAD
    protected _skyIllum = 0;
=======
    protected declare _nativeObj: NativeAmbient | null;

    get native (): NativeAmbient {
        return this._nativeObj!;
    }

    constructor () {
        if (JSB) {
            this._nativeObj = new NativeAmbient();
        }
    }
>>>>>>> b11686b4

    public initialize (ambientInfo: AmbientInfo) {
        // Init HDR/LDR from serialized data on load
        this._skyColorHDR = ambientInfo.skyColorHDR;
        this._groundAlbedoHDR.x = ambientInfo.groundAlbedoHDR.x;
        this._groundAlbedoHDR.y = ambientInfo.groundAlbedoHDR.y;
        this._groundAlbedoHDR.z = ambientInfo.groundAlbedoHDR.z;
        this._skyIllumHDR = ambientInfo.skyIllumHDR;

        this._skyColorLDR = ambientInfo.skyColorLDR;
        this._groundAlbedoLDR.x = ambientInfo.groundAlbedoLDR.x;
        this._groundAlbedoLDR.y = ambientInfo.groundAlbedoLDR.y;
        this._groundAlbedoLDR.z = ambientInfo.groundAlbedoLDR.z;
        this._skyIllumLDR = ambientInfo.skyIllumLDR;

        if (JSB) {
            this._nativeObj!.skyIllum = this.skyIllum;
            this._nativeObj!.skyColor = this.skyColor;
            this._nativeObj!.groundAlbedo = this.groundAlbedo;
        }
    }
}

legacyCC.Ambient = Ambient;<|MERGE_RESOLUTION|>--- conflicted
+++ resolved
@@ -23,12 +23,7 @@
  THE SOFTWARE.
  */
 
-<<<<<<< HEAD
-import { Color, Vec3 } from '../../math';
-=======
-import { JSB } from 'internal:constants';
-import { Color, Vec3, Vec4 } from '../../math';
->>>>>>> b11686b4
+import { Vec4 } from '../../math';
 import { legacyCC } from '../../global-exports';
 import { AmbientInfo } from '../../scene-graph/scene-globals';
 
@@ -59,11 +54,6 @@
         }
     }
 
-<<<<<<< HEAD
-    set skyColor (color: Color) {
-        this._skyColor.set(color);
-        Color.toArray(this._colorArray, this._skyColor);
-=======
     set skyColor (color: Vec4) {
         const isHDR = (legacyCC.director.root).pipeline.pipelineSceneData.isHDR;
         if (isHDR) {
@@ -75,10 +65,6 @@
             this._skyColorLDR.y = color.y;
             this._skyColorLDR.z = color.z;
         }
-        if (JSB) {
-            this._nativeObj!.skyColor = isHDR ? this._skyColorHDR : this._skyColorLDR;
-        }
->>>>>>> b11686b4
     }
 
     /**
@@ -95,19 +81,12 @@
     }
 
     set skyIllum (illum: number) {
-<<<<<<< HEAD
-        this._skyIllum = illum;
-=======
         const isHDR = (legacyCC.director.root).pipeline.pipelineSceneData.isHDR;
         if (isHDR) {
             this._skyIllumHDR = illum;
         } else {
             this._skyIllumLDR = illum;
         }
-        if (JSB) {
-            this._nativeObj!.skyIllum = isHDR ? this._skyIllumHDR : this._skyIllumLDR;
-        }
->>>>>>> b11686b4
     }
     /**
      * @en Ground color
@@ -122,11 +101,6 @@
         }
     }
 
-<<<<<<< HEAD
-    set groundAlbedo (color: Color) {
-        this._groundAlbedo.set(color);
-        Vec3.toArray(this._albedoArray, this._groundAlbedo);
-=======
     set groundAlbedo (color: Vec4) {
         const isHDR = (legacyCC.director.root).pipeline.pipelineSceneData.isHDR;
         if (isHDR) {
@@ -138,11 +112,6 @@
             this._groundAlbedoLDR.y = color.y;
             this._groundAlbedoLDR.z = color.z;
         }
-
-        if (JSB) {
-            this._nativeObj!.groundAlbedo = isHDR ? this._groundAlbedoHDR : this._groundAlbedoLDR;
-        }
->>>>>>> b11686b4
     }
 
     protected _groundAlbedoHDR = new Vec4(0.2, 0.2, 0.2, 1.0);
@@ -154,21 +123,6 @@
     protected _skyIllumLDR = 0;
 
     protected _enabled = false;
-<<<<<<< HEAD
-    protected _skyIllum = 0;
-=======
-    protected declare _nativeObj: NativeAmbient | null;
-
-    get native (): NativeAmbient {
-        return this._nativeObj!;
-    }
-
-    constructor () {
-        if (JSB) {
-            this._nativeObj = new NativeAmbient();
-        }
-    }
->>>>>>> b11686b4
 
     public initialize (ambientInfo: AmbientInfo) {
         // Init HDR/LDR from serialized data on load
@@ -183,12 +137,6 @@
         this._groundAlbedoLDR.y = ambientInfo.groundAlbedoLDR.y;
         this._groundAlbedoLDR.z = ambientInfo.groundAlbedoLDR.z;
         this._skyIllumLDR = ambientInfo.skyIllumLDR;
-
-        if (JSB) {
-            this._nativeObj!.skyIllum = this.skyIllum;
-            this._nativeObj!.skyColor = this.skyColor;
-            this._nativeObj!.groundAlbedo = this.groundAlbedo;
-        }
     }
 }
 
