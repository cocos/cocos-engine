--- conflicted
+++ resolved
@@ -225,11 +225,6 @@
                 if (this._mainLight.node) { // trigger update
                     this._mainLight.node.hasChangedFlags |= TransformBit.ROTATION;
                 }
-<<<<<<< HEAD
-            } else if (JSB) {
-                this._nativeObj.setMainLight(null);
-=======
->>>>>>> 1c152b97
             }
         }
     }
