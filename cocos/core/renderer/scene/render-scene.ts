--- conflicted
+++ resolved
@@ -24,11 +24,7 @@
  */
 
 import { PREVIEW } from 'internal:constants';
-<<<<<<< HEAD
 import { IBArray } from '../../assets/rendering-sub-mesh';
-=======
-import { IBArray } from '../../assets/mesh';
->>>>>>> f15be6fe
 import { AABB, intersect, Ray, Triangle } from '../../geometry';
 import { PrimitiveMode } from '../../gfx/define';
 import { Mat4, Vec3 } from '../../math';
