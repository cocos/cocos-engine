import { IBArray } from '../../assets/mesh';
import { aabb, intersect, ray, triangle } from '../../geometry';
import { GFXPrimitiveMode } from '../../gfx/define';
import { Mat4, Vec3 } from '../../math';
import { RecyclePool } from '../../memop';
import { Root } from '../../root';
import { Node } from '../../scene-graph';
import { Layers } from '../../scene-graph/layers';
import { Camera } from './camera';
import { DirectionalLight } from './directional-light';
import { Model, ModelType } from './model';
import { SphereLight } from './sphere-light';
import { SpotLight } from './spot-light';
import { PREVIEW } from 'internal:constants';
import { TransformBit } from '../../scene-graph/node-enum';
import { legacyCC } from '../../global-exports';
import { ShadowInfo } from './shadowInfo';

export interface IRenderSceneInfo {
    name: string;
}

export interface ISceneNodeInfo {
    name: string;
    isStatic?: boolean;
    // parent: Node;
}

export interface IRaycastResult {
    node: Node;
    distance: number;
}

export class RenderScene {

    get root (): Root {
        return this._root;
    }

    get name (): string {
        return this._name;
    }

    get cameras (): Camera[] {
        return this._cameras;
    }

    get mainLight (): DirectionalLight | null {
        return this._mainLight;
    }

    get sphereLights (): SphereLight[] {
        return this._sphereLights;
    }

    get spotLights (): SpotLight[] {
        return this._spotLights;
    }

    get models (): Model[] {
        return this._models;
    }

    get shadowInfo (): ShadowInfo {
        return this._shadowInfo;
    }

    /**
     * @zh
     * 获取 raycastAllCanvas 后的检测结果
     */
    get rayResultCanvas () {
        return resultCanvas;
    }

    /**
     * @zh
     * 获取 raycastAllModels 后的检测结果
     */
    get rayResultModels () {
        return resultModels;
    }

    /**
     * @zh
     * 获取 raycastAll 后的检测结果
     */
    get rayResultAll () {
        return resultAll;
    }

    /**
     * @zh
     * 获取 raycastSingleModel 后的检测结果
     */
    get rayResultSingleModel () {
        return resultSingleModel;
    }

    public static registerCreateFunc (root: Root) {
        root._createSceneFun = (_root: Root): RenderScene => new RenderScene(_root);
    }

    private _root: Root;
    private _name: string = '';
    private _cameras: Camera[] = [];
    private _models: Model[] = [];
    private _directionalLights: DirectionalLight[] = [];
    private _sphereLights: SphereLight[] = [];
    private _spotLights: SpotLight[] = [];
    private _mainLight: DirectionalLight | null = null;
    private _modelId: number = 0;
<<<<<<< HEAD

    constructor (root: Root) {
        this._root = root;
=======
    private _fog: Fog;
    private _shadowInfo: ShadowInfo;

    constructor (root: Root) {
        this._root = root;
        this._ambient = new Ambient(this);
        this._skybox = new Skybox(this);
        this._planarShadows = new PlanarShadows(this);
        this._fog = new Fog(this);
        this._shadowInfo = ShadowInfo.instance;
>>>>>>> 591be73b
    }

    public initialize (info: IRenderSceneInfo): boolean {
        this._name = info.name;
        return true;
    }

    public destroy () {
        this.removeCameras();
        this.removeSphereLights();
        this.removeSpotLights();
        this.removeModels();
    }

    public addCamera (cam: Camera) {
        cam.attachToScene(this);
        this._cameras.push(cam);
    }

    public removeCamera (camera: Camera) {
        for (let i = 0; i < this._cameras.length; ++i) {
            if (this._cameras[i] === camera) {
                this._cameras.splice(i, 1);
                camera.detachFromScene();
                return;
            }
        }
    }

    public removeCameras () {
        for (const camera of this._cameras) {
            camera.detachFromScene();
        }
        this._cameras.splice(0);
    }

    public setMainLight (dl: DirectionalLight) {
        this._mainLight = dl;
    }

    public unsetMainLight (dl: DirectionalLight) {
        if (this._mainLight === dl) {
            const dlList = this._directionalLights;
            if (dlList.length) {
                this._mainLight = dlList[dlList.length - 1];
                if (this._mainLight.node) { // trigger update
                    this._mainLight.node.hasChangedFlags |= TransformBit.ROTATION;
                }
            } else {
                this._mainLight = null;
            }
        }
    }

    public addDirectionalLight (dl: DirectionalLight) {
        dl.attachToScene(this);
        this._directionalLights.push(dl);
    }

    public removeDirectionalLight (dl: DirectionalLight) {
        for (let i = 0; i < this._directionalLights.length; ++i) {
            if (this._directionalLights[i] === dl) {
                dl.detachFromScene();
                this._directionalLights.splice(i, 1);
                return;
            }
        }
    }

    public addSphereLight (pl: SphereLight) {
        pl.attachToScene(this);
        this._sphereLights.push(pl);
    }

    public removeSphereLight (pl: SphereLight) {
        for (let i = 0; i < this._sphereLights.length; ++i) {
            if (this._sphereLights[i] === pl) {
                pl.detachFromScene();
                this._sphereLights.splice(i, 1);
                return;
            }
        }
    }

    public addSpotLight (sl: SpotLight) {
        sl.attachToScene(this);
        this._spotLights.push(sl);
    }

    public removeSpotLight (sl: SpotLight) {
        for (let i = 0; i < this._spotLights.length; ++i) {
            if (this._spotLights[i] === sl) {
                sl.detachFromScene();
                this._spotLights.splice(i, 1);
                return;
            }
        }
    }

    public removeSphereLights () {
        for (let i = 0; i < this._sphereLights.length; ++i) {
            this._sphereLights[i].detachFromScene();
        }
        this._sphereLights.length = 0;
    }

    public removeSpotLights () {
        for (let i = 0; i < this._spotLights.length; ++i) {
            this._spotLights[i].detachFromScene();
        }
        this._spotLights = [];
    }

    public addModel (m: Model) {
        m.attachToScene(this);
        this._models.push(m);
    }

    public removeModel (model: Model) {
        const pipeline = legacyCC.director.root.pipeline;
        for (let i = 0; i < this._models.length; ++i) {
            if (this._models[i] === model) {
                pipeline.planarShadows.destroyShadowData(model);
                model.detachFromScene();
                this._models.splice(i, 1);
                return;
            }
        }
    }

    public removeModels () {
        const pipeline = legacyCC.director.root.pipeline;
        for (const m of this._models) {
            pipeline.planarShadows.destroyShadowData(m);
            m.detachFromScene();
        }
        this._models.length = 0;
    }

    public onGlobalPipelineStateChanged () {
        for (const m of this._models) {
            m.onGlobalPipelineStateChanged();
        }
    }

    public generateModelId (): number {
        return this._modelId++;
    }

    /**
     * @en
     * Cast a ray into the scene, record all the intersected models and ui2d nodes in the result array
     * @param worldRay the testing ray
     * @param mask the layer mask to filter the models
     * @param distance the max distance , Infinity by default
     * @returns boolean , ray is hit or not
     * @note getter of this.rayResultAll can get recently result
     * @zh
     * 传入一条射线检测场景中所有的 3D 模型和 UI2D Node
     * @param worldRay 世界射线
     * @param mask mask 用于标记所有要检测的层，默认为 Default | UI2D
     * @param distance 射线检测的最大距离, 默认为 Infinity
     * @returns boolean , 射线是否有击中
     * @note 通过 this.rayResultAll 可以获取到最近的结果
     */
    public raycastAll (worldRay: ray, mask = Layers.Enum.DEFAULT | Layers.Enum.UI_2D, distance = Infinity): boolean {
        const r_3d = this.raycastAllModels(worldRay, mask, distance);
        const r_ui2d = this.raycastAllCanvas(worldRay, mask, distance);
        const isHit = r_3d || r_ui2d;
        resultAll.length = 0;
        if (isHit) {
            Array.prototype.push.apply(resultAll, resultModels);
            Array.prototype.push.apply(resultAll, resultCanvas);
        }
        return isHit;
    }

    /**
     * @en
     * Cast a ray into the scene, record all the intersected models in the result array
     * @param worldRay the testing ray
     * @param mask the layer mask to filter the models
     * @param distance the max distance , Infinity by default
     * @returns boolean , ray is hit or not
     * @note getter of this.rayResultModels can get recently result
     * @zh
     * 传入一条射线检测场景中所有的 3D 模型。
     * @param worldRay 世界射线
     * @param mask 用于标记所有要检测的层，默认为 Default
     * @param distance 射线检测的最大距离, 默认为 Infinity
     * @returns boolean , 射线是否有击中
     * @note 通过 this.rayResultModels 可以获取到最近的结果
     */
    public raycastAllModels (worldRay: ray, mask = Layers.Enum.DEFAULT, distance = Infinity): boolean {
        pool.reset();
        for (const m of this._models) {
            const transform = m.transform;
            if (!transform || !m.enabled || !(m.node.layer & (mask & ~Layers.Enum.IGNORE_RAYCAST)) || !m.worldBounds) { continue; }
            // broadphase
            let d = intersect.ray_aabb(worldRay, m.worldBounds);
            if (d <= 0 || d >= distance) { continue; }
            if (m.type === ModelType.DEFAULT) {
                // transform ray back to model space
                Mat4.invert(m4, transform.getWorldMatrix(m4));
                Vec3.transformMat4(modelRay.o, worldRay.o, m4);
                Vec3.normalize(modelRay.d, Vec3.transformMat4Normal(modelRay.d, worldRay.d, m4));
                d = Infinity; const subModels = m.subModels;
                for (let i = 0; i < subModels.length; ++i) {
                    const subMesh = subModels[i].subMesh;
                    if (subMesh && subMesh.geometricInfo) {
                        const { positions: vb, indices: ib, doubleSided: sides } = subMesh.geometricInfo;
                        narrowphase(vb, ib!, subMesh.primitiveMode, sides!, distance);
                        d = Math.min(d, narrowDis * Vec3.multiply(v3, modelRay.d, transform.worldScale).length());
                    }
                }
            }
            if (d < distance) {
                const r = pool.add();
                r.node = m.node;
                r.distance = d;
                resultModels[pool.length - 1] = r;
            }
        }
        resultModels.length = pool.length;
        return resultModels.length > 0;
    }

    /**
     * @en
     * Before you raycast the model, make sure the model is not null
     * @param worldRay the testing ray
     * @param model the testing model
     * @param mask the layer mask to filter the models
     * @param distance the max distance , Infinity by default
     * @returns boolean , ray is hit or not
     * @zh
     * 传入一条射线和一个 3D 模型进行射线检测。
     * @param worldRay 世界射线
     * @param model 进行检测的模型
     * @param mask 用于标记所有要检测的层，默认为 Default
     * @param distance 射线检测的最大距离, 默认为 Infinity
     * @returns boolean , 射线是否有击中
     */
    public raycastSingleModel (worldRay: ray, model: Model, mask = Layers.Enum.DEFAULT, distance = Infinity): boolean {
        if (PREVIEW) {
            if (model == null) { console.error(' 检测前请保证 model 不为 null '); }
        }
        pool.reset();
        const m = model;
        const transform = m.transform;
        if (!transform || !m.enabled || !(m.node.layer & (mask & ~Layers.Enum.IGNORE_RAYCAST)) || !m.worldBounds) { return false; }
        // broadphase
        let d = intersect.ray_aabb(worldRay, m.worldBounds);
        if (d <= 0 || d >= distance) { return false; }
        if (m.type === ModelType.DEFAULT) {
            // transform ray back to model space
            Mat4.invert(m4, transform.getWorldMatrix(m4));
            Vec3.transformMat4(modelRay.o, worldRay.o, m4);
            Vec3.normalize(modelRay.d, Vec3.transformMat4Normal(modelRay.d, worldRay.d, m4));
            d = Infinity; const subModels = m.subModels;
            for (let i = 0; i < subModels.length; ++i) {
                const subMesh = subModels[i].subMesh;
                if (subMesh && subMesh.geometricInfo) {
                    const { positions: vb, indices: ib, doubleSided: sides } = subMesh.geometricInfo;
                    narrowphase(vb, ib!, subMesh.primitiveMode, sides!, distance);
                    d = Math.min(d, narrowDis * Vec3.multiply(v3, modelRay.d, transform.worldScale).length());
                }
            }
        }
        if (d < distance) {
            const r = pool.add();
            r.node = m.node;
            r.distance = d;
            resultSingleModel[pool.length - 1] = r;
        }
        resultSingleModel.length = pool.length;
        return resultSingleModel.length > 0;
    }

    /**
     * @en
     * Cast a ray into the scene, detect all canvas and its children
     * @param worldRay the testing ray
     * @param mask the layer mask to filter all ui2d aabb
     * @param distance the max distance , Infinity by default
     * @returns boolean , ray is hit or not
     * @note getter of this.rayResultCanvas can get recently result
     * @zh
     * 传入一条射线检测场景中所有的 Canvas 以及 Canvas 下的 Node
     * @param worldRay 世界射线
     * @param mask 用于标记所有要检测的层，默认为 UI_2D
     * @param distance 射线检测的最大距离, 默认为 Infinity
     * @returns boolean , 射线是否有击中
     * @note 通过 this.rayResultCanvas 可以获取到最近的结果
     */
    public raycastAllCanvas (worldRay: ray, mask = Layers.Enum.UI_2D, distance = Infinity): boolean {
        poolUI.reset();
        const canvasComs = legacyCC.director.getScene().getComponentsInChildren(legacyCC.CanvasComponent);
        if (canvasComs != null && canvasComs.length > 0) {
            for (let i = 0; i < canvasComs.length; i++) {
                const canvasNode = canvasComs[i].node;
                if (canvasNode != null && canvasNode.active) {
                    this._raycastUI2DNodeRecursiveChildren(worldRay, canvasNode, mask, distance);
                }
            }
        }
        resultCanvas.length = poolUI.length;
        return resultCanvas.length > 0;
    }

    private _raycastUI2DNode (worldRay: ray, ui2dNode: Node, mask = Layers.Enum.UI_2D, distance = Infinity) {
        if (PREVIEW) {
            if (ui2dNode == null) { console.error('make sure UINode is not null'); }
        }
        const uiTransform = ui2dNode._uiProps.uiTransformComp;
        if (uiTransform == null || ui2dNode.layer & Layers.Enum.IGNORE_RAYCAST || !(ui2dNode.layer & mask)) { return; }
        uiTransform.getComputeAABB(aabbUI);
        const d = intersect.ray_aabb(worldRay, aabbUI);

        if (d <= 0) {
            return;
        } else if (d < distance) {
            const r = poolUI.add();
            r.node = ui2dNode;
            r.distance = d;
            return r;
        }
    }

    private _raycastUI2DNodeRecursiveChildren (worldRay: ray, parent: Node, mask = Layers.Enum.UI_2D, distance = Infinity) {
        const result = this._raycastUI2DNode(worldRay, parent, mask, distance);
        if (result != null) {
            resultCanvas[poolUI.length - 1] = result;
        }
        for (const node of parent.children) {
            if (node != null && node.active) {
                this._raycastUI2DNodeRecursiveChildren(worldRay, node, mask, distance);
            }
        }
    }
}

const modelRay = ray.create();
const v3 = new Vec3();
const m4 = new Mat4();
let narrowDis = Infinity;
const tri = triangle.create();
const pool = new RecyclePool<IRaycastResult>(() => {
    return { node: null!, distance: Infinity };
}, 8);
const resultModels: IRaycastResult[] = [];
/** Canvas raycast result pool */
const aabbUI = new aabb();
const poolUI = new RecyclePool<IRaycastResult>(() => {
    return { node: null!, distance: Infinity };
}, 8);
const resultCanvas: IRaycastResult[] = [];
/** raycast all */
const resultAll: IRaycastResult[] = [];
/** raycast single model */
const resultSingleModel: IRaycastResult[] = [];

const narrowphase = (vb: Float32Array, ib: IBArray, pm: GFXPrimitiveMode, sides: boolean, distance = Infinity) => {
    narrowDis = distance;
    if (pm === GFXPrimitiveMode.TRIANGLE_LIST) {
        const cnt = ib.length;
        for (let j = 0; j < cnt; j += 3) {
            const i0 = ib[j] * 3;
            const i1 = ib[j + 1] * 3;
            const i2 = ib[j + 2] * 3;
            Vec3.set(tri.a, vb[i0], vb[i0 + 1], vb[i0 + 2]);
            Vec3.set(tri.b, vb[i1], vb[i1 + 1], vb[i1 + 2]);
            Vec3.set(tri.c, vb[i2], vb[i2 + 1], vb[i2 + 2]);
            const dist = intersect.ray_triangle(modelRay, tri, sides);
            if (dist <= 0 || dist >= narrowDis) { continue; }
            narrowDis = dist;
        }
    } else if (pm === GFXPrimitiveMode.TRIANGLE_STRIP) {
        const cnt = ib.length - 2;
        let rev = 0;
        for (let j = 0; j < cnt; j += 1) {
            const i0 = ib[j - rev] * 3;
            const i1 = ib[j + rev + 1] * 3;
            const i2 = ib[j + 2] * 3;
            Vec3.set(tri.a, vb[i0], vb[i0 + 1], vb[i0 + 2]);
            Vec3.set(tri.b, vb[i1], vb[i1 + 1], vb[i1 + 2]);
            Vec3.set(tri.c, vb[i2], vb[i2 + 1], vb[i2 + 2]);
            rev = ~rev;
            const dist = intersect.ray_triangle(modelRay, tri, sides);
            if (dist <= 0 || dist >= narrowDis) { continue; }
            narrowDis = dist;
        }
    } else if (pm === GFXPrimitiveMode.TRIANGLE_FAN) {
        const cnt = ib.length - 1;
        const i0 = ib[0] * 3;
        Vec3.set(tri.a, vb[i0], vb[i0 + 1], vb[i0 + 2]);
        for (let j = 1; j < cnt; j += 1) {
            const i1 = ib[j] * 3;
            const i2 = ib[j + 1] * 3;
            Vec3.set(tri.b, vb[i1], vb[i1 + 1], vb[i1 + 2]);
            Vec3.set(tri.c, vb[i2], vb[i2 + 1], vb[i2 + 2]);
            const dist = intersect.ray_triangle(modelRay, tri, sides);
            if (dist <= 0 || dist >= narrowDis) { continue; }
            narrowDis = dist;
        }
    }
};<|MERGE_RESOLUTION|>--- conflicted
+++ resolved
@@ -110,22 +110,11 @@
     private _spotLights: SpotLight[] = [];
     private _mainLight: DirectionalLight | null = null;
     private _modelId: number = 0;
-<<<<<<< HEAD
+    private _shadowInfo: ShadowInfo;
 
     constructor (root: Root) {
         this._root = root;
-=======
-    private _fog: Fog;
-    private _shadowInfo: ShadowInfo;
-
-    constructor (root: Root) {
-        this._root = root;
-        this._ambient = new Ambient(this);
-        this._skybox = new Skybox(this);
-        this._planarShadows = new PlanarShadows(this);
-        this._fog = new Fog(this);
         this._shadowInfo = ShadowInfo.instance;
->>>>>>> 591be73b
     }
 
     public initialize (info: IRenderSceneInfo): boolean {
