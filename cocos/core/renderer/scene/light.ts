--- conflicted
+++ resolved
@@ -93,12 +93,9 @@
 
     set color (color: Vec3) {
         this._color.set(color);
-<<<<<<< HEAD
-=======
         if (JSB) {
             LightPool.setVec3(this._handle, LightView.COLOR, color);
         }
->>>>>>> aaaac379
     }
 
     get color (): Vec3 {
@@ -119,12 +116,9 @@
     set colorTemperature (val: number) {
         this._colorTemp = val;
         ColorTemperatureToRGB(this._colorTempRGB, this._colorTemp);
-<<<<<<< HEAD
-=======
         if (JSB) {
             LightPool.setVec3(this._handle, LightView.COLOR_TEMPERATURE_RGB, this._colorTempRGB);
         }
->>>>>>> aaaac379
     }
 
     get colorTemperature (): number {
@@ -169,11 +163,6 @@
         return this._handle;
     }
 
-<<<<<<< HEAD
-    protected declare _color: Vec3;
-    protected _colorTemp: number = 6550.0;
-    protected declare _colorTempRGB: Vec3;
-=======
     protected _baked = false;
 
     protected _color: Vec3 = new Vec3(1, 1, 1);
@@ -182,7 +171,6 @@
 
     protected _colorTempRGB: Vec3 = new Vec3(1, 1, 1);
 
->>>>>>> aaaac379
     protected _scene: RenderScene | null = null;
 
     protected _node: Node | null = null;
@@ -194,19 +182,9 @@
     protected _type: LightType = LightType.UNKNOWN;
 
     public initialize () {
-<<<<<<< HEAD
-        this._handle = LightPool.alloc();
-        const color = LightPool.getTypedArray(this._handle, LightView.COLOR, LightView.COLOR + 3);
-        const colorTempRGB = LightPool.getTypedArray(this._handle, LightView.COLOR_TEMPERATURE_RGB, LightView.COLOR_TEMPERATURE_RGB + 3);
-        color.set([1, 1, 1]);
-        colorTempRGB.set([1, 1, 1])
-        this._color = new Vec3(color);
-        this._colorTempRGB = new Vec3(colorTempRGB);
-=======
         this._init();
         this.color = new Vec3(1, 1, 1);
         this.colorTemperature = 6550.0;
->>>>>>> aaaac379
     }
 
     public attachToScene (scene: RenderScene) {
