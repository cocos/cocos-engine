/*
 Copyright (c) 2020 Xiamen Yaji Software Co., Ltd.

 https://www.cocos.com/

 Permission is hereby granted, free of charge, to any person obtaining a copy
 of this software and associated engine source code (the "Software"), a limited,
 worldwide, royalty-free, non-assignable, revocable and non-exclusive license
 to use Cocos Creator solely to develop games on your target platforms. You shall
 not use Cocos Creator software for developing other software or tools that's
 used for developing games. You are not granted to publish, distribute,
 sublicense, and/or sell copies of Cocos Creator.

 The software or tools in this License Agreement are licensed, not sold.
 Xiamen Yaji Software Co., Ltd. reserves all rights not expressly granted to you.

 THE SOFTWARE IS PROVIDED "AS IS", WITHOUT WARRANTY OF ANY KIND, EXPRESS OR
 IMPLIED, INCLUDING BUT NOT LIMITED TO THE WARRANTIES OF MERCHANTABILITY,
 FITNESS FOR A PARTICULAR PURPOSE AND NONINFRINGEMENT. IN NO EVENT SHALL THE
 AUTHORS OR COPYRIGHT HOLDERS BE LIABLE FOR ANY CLAIM, DAMAGES OR OTHER
 LIABILITY, WHETHER IN AN ACTION OF CONTRACT, TORT OR OTHERWISE, ARISING FROM,
 OUT OF OR IN CONNECTION WITH THE SOFTWARE OR THE USE OR OTHER DEALINGS IN
 THE SOFTWARE.
 */

import { JSB } from 'internal:constants';
import { builtinResMgr } from '../../builtin';
import { Material } from '../../assets/material';
import { Mesh } from '../../../3d/assets/mesh';
import { TextureCube } from '../../assets/texture-cube';
import { UNIFORM_ENVIRONMENT_BINDING, UNIFORM_DIFFUSEMAP_BINDING } from '../../pipeline/define';
import { MaterialInstance } from '../core/material-instance';
import { Model } from './model';
import { legacyCC } from '../../global-exports';
import { SkyboxInfo } from '../../scene-graph/scene-globals';
import { Root } from '../../root';
import { NaitveSkybox } from './native-scene';
import { GlobalDSManager } from '../../pipeline/global-descriptor-set-manager';
import { Device } from '../../gfx';

let skybox_mesh: Mesh | null = null;
let skybox_material: Material | null = null;

export class Skybox {
    get model (): Model | null {
        return this._model;
    }

    /**
     * @en Whether activate skybox in the scene
     * @zh 是否启用天空盒？
     */
    get enabled (): boolean {
        return this._enabled;
    }

    set enabled (val: boolean) {
        this._setEnabled(val);
        if (val) this.activate(); else this._updatePipeline();
    }
    /**
     * @en HDR
     * @zh 是否启用环境光照？
     */
    get useHDR (): boolean {
        return this._useHDR;
    }

    set useHDR (val: boolean) {
        this._setUseHDR(val);
        const tex = this.envmap;
        this.envmap = tex;
    }

    /**
     * @en Whether use HDR
     * @zh TODO
     */
    get useIBL (): boolean {
        return this._useIBL;
    }

    set useIBL (val: boolean) {
        this._setUseIBL(val);
        this._updatePipeline();
    }

    /**
     * @en Whether use diffuse convolution map lighting
     * @zh TODO
     */
    get useDiffusemap (): boolean {
        return this._useDiffusemap;
    }

    set useDiffusemap (val: boolean) {
        this._useDiffusemap = val;
        this._updateGlobalBinding();
        this._updatePipeline();
    }

    /**
     * @en Whether enable RGBE data support in skybox shader
     * @zh 是否需要开启 shader 内的 RGBE 数据支持？
     */
    get isRGBE (): boolean {
        if (this.envmap) {
            return this.envmap.isRGBE;
        } else {
            return false;
        }
    }

    /**
     * @en The texture cube used for the skybox
     * @zh 使用的立方体贴图
     */
    get envmap (): TextureCube | null {
        const isHDR = (legacyCC.director.root as Root).pipeline.pipelineSceneData.isHDR;
        if (isHDR) {
            return this._envmap_hdr;
        } else {
            return this._envmap_ldr;
        }
    }

    /**
     * @en The texture cube used diffuse reflection convolution map
     * @zh TODO
     */
    get diffusemap (): TextureCube | null {
        const isHDR = (legacyCC.director.root as Root).pipeline.pipelineSceneData.isHDR;
        if (isHDR) {
            return this._diffusemap_hdr;
        } else {
            return this._diffusemap_ldr;
        }
    }
    set diffusemap (val: TextureCube | null) {
        const isHDR = (legacyCC.director.root as Root).pipeline.pipelineSceneData.isHDR;
        if (isHDR) {
            this._diffusemap_hdr = val;
        } else {
            this._diffusemap_ldr = val;
        }
        if (val) {
            this._updateGlobalBinding();
            this._updatePipeline();
        }
    }

    set envmap (val: TextureCube | null) {
        const isHDR = (legacyCC.director.root as Root).pipeline.pipelineSceneData.isHDR;
        if (isHDR) {
            this._envmap_hdr = val || this._default;
            if (this._envmap_hdr) {
                (legacyCC.director.root as Root).pipeline.pipelineSceneData.ambient.albedoArray[3] = this._envmap_hdr.mipmapLevel;
                this._updateGlobalBinding();
            }
        } else {
            this._envmap_ldr = val || this._default;
            if (this._envmap_ldr) {
                (legacyCC.director.root as Root).pipeline.pipelineSceneData.ambient.albedoArray[3] = this._envmap_ldr.mipmapLevel;
                this._updateGlobalBinding();
            }
        }

        if (val) {
            if (JSB) {
                this._nativeObj!.isRGBE = val.isRGBE;
            }

            if (skybox_material) {
                skybox_material.recompileShaders({ USE_RGBE_CUBEMAP: val.isRGBE });
            }

            if (this._model) {
                this._model.setSubModelMaterial(0, skybox_material!);
            }
        }

        this._updatePipeline();
    }

    protected _envmap_ldr: TextureCube | null = null;
    protected _envmap_hdr: TextureCube | null = null;
    protected _diffusemap_ldr: TextureCube | null = null;
    protected _diffusemap_hdr: TextureCube | null = null;
    protected _globalDSManager: GlobalDSManager | null = null;
    protected _model: Model | null = null;
    protected _default: TextureCube | null = null;
    protected _enabled = false;
    protected _useIBL = false;
    protected _useHDR = false;
    protected _useDiffusemap = false;
    protected declare _nativeObj: NaitveSkybox | null;

    get native (): NaitveSkybox {
        return this._nativeObj!;
    }

    private _setEnabled (val) {
        this._enabled = val;
        if (JSB) {
            this._nativeObj!.enabled = val;
        }
    }

    private _setUseIBL (val) {
        this._useIBL = val;
        if (JSB) {
            this._nativeObj!.useIBL = val;
        }
    }

    private _setUseHDR (val) {
        this._useHDR = val;
        /*
        if (JSB) {
            this._nativeObj!.useIBL = val;
        }
        */
    }

    private _setUseDiffusemap (val) {
        this._useDiffusemap = val;
    }

    public initialize (skyboxInfo: SkyboxInfo) {
        this._setEnabled(skyboxInfo.enabled);
        this._setUseIBL(skyboxInfo.useIBL);
        this._setUseDiffusemap(skyboxInfo.applyDiffuseMap);
        this._setUseHDR(skyboxInfo.useHDR);
    }

    public initializeEnvMaps (envmap_hdr: TextureCube | null, envmap_ldr: TextureCube | null) {
        this._envmap_hdr = envmap_hdr;
        this._envmap_ldr = envmap_ldr;
    }

    public initializeDiffuseMaps (diffusemap_hdr: TextureCube | null, diffusemap_ldr: TextureCube | null) {
        this._diffusemap_hdr = diffusemap_hdr;
        this._diffusemap_ldr = diffusemap_ldr;
    }

    public activate () {
        const pipeline = legacyCC.director.root.pipeline;
        const ambient = pipeline.pipelineSceneData.ambient;
        this._globalDSManager = pipeline.globalDSManager;
        this._default = builtinResMgr.get<TextureCube>('default-cube-texture');

        if (!this._model) {
            this._model = legacyCC.director.root.createModel(legacyCC.renderer.scene.Model) as Model;
            // @ts-expect-error private member access
            this._model._initLocalDescriptors = () => {};
            if (JSB) {
                this._nativeObj!.model = this._model.native;
            }
        }
        let isRGBE = this._default.isRGBE;
        if (this.envmap) {
            isRGBE = this.envmap.isRGBE;
        }

        if (!skybox_material) {
            const mat = new Material();
            mat.initialize({ effectName: 'skybox', defines: { USE_RGBE_CUBEMAP: isRGBE } });
            skybox_material = new MaterialInstance({ parent: mat });
        }

        if (this.enabled) {
            if (!skybox_mesh) { skybox_mesh = legacyCC.utils.createMesh(legacyCC.primitives.box({ width: 2, height: 2, length: 2 })) as Mesh; }
            this._model.initSubModel(0, skybox_mesh.renderingSubMeshes[0], skybox_material);
        }

        if (!this.envmap) {
            this.envmap = this._default;
        }

        if (!this.diffusemap) {
            this.diffusemap = this._default;
        }

        this._updateGlobalBinding();
        this._updatePipeline();
    }

    protected _updatePipeline () {
        const value = this.useIBL ? (this.isRGBE ? 2 : 1) : 0;
        const root = legacyCC.director.root as Root;
        const pipeline = root.pipeline;
        const current = pipeline.macros.CC_USE_IBL;
        // if (current === value) { return; }
        pipeline.macros.CC_USE_IBL = value;
        pipeline.macros.CC_USE_DIFFUSEMAP = (this.useDiffusemap && this.diffusemap) ? (this.isRGBE ? 2 : 1) : 0;
        pipeline.macros.CC_USE_HDR = this.useHDR;
        root.onGlobalPipelineStateChanged();
    }

    protected _updateGlobalBinding () {
<<<<<<< HEAD
        const textureEnvmap = this.envmap!.getGFXTexture()!;
        const device = legacyCC.director.root.device as Device;
        const sampler = device.getSampler(this.envmap!.getSamplerInfo());

=======
        const texture = this.envmap!.getGFXTexture()!;
        const device = legacyCC.director.root.device as Device;
        const sampler = device.getSampler(this.envmap!.getSamplerInfo());
>>>>>>> 0abb5828
        this._globalDSManager!.bindSampler(UNIFORM_ENVIRONMENT_BINDING, sampler);
        this._globalDSManager!.bindTexture(UNIFORM_ENVIRONMENT_BINDING, textureEnvmap);

        if (this.diffusemap) {
            const textureDiffusemap = this.diffusemap.getGFXTexture()!;
            const samplerDiffusemap = device.getSampler(this.diffusemap.getSamplerInfo());

            this._globalDSManager!.bindSampler(UNIFORM_DIFFUSEMAP_BINDING, samplerDiffusemap);
            this._globalDSManager!.bindTexture(UNIFORM_DIFFUSEMAP_BINDING, textureDiffusemap);
        }

        this._globalDSManager!.update();
    }

    protected _destroy () {
        if (JSB) {
            this._nativeObj = null;
        }
    }

    public destroy () {
        this._destroy();
    }
}

legacyCC.Skybox = Skybox;<|MERGE_RESOLUTION|>--- conflicted
+++ resolved
@@ -298,16 +298,11 @@
     }
 
     protected _updateGlobalBinding () {
-<<<<<<< HEAD
+
         const textureEnvmap = this.envmap!.getGFXTexture()!;
         const device = legacyCC.director.root.device as Device;
         const sampler = device.getSampler(this.envmap!.getSamplerInfo());
 
-=======
-        const texture = this.envmap!.getGFXTexture()!;
-        const device = legacyCC.director.root.device as Device;
-        const sampler = device.getSampler(this.envmap!.getSamplerInfo());
->>>>>>> 0abb5828
         this._globalDSManager!.bindSampler(UNIFORM_ENVIRONMENT_BINDING, sampler);
         this._globalDSManager!.bindTexture(UNIFORM_ENVIRONMENT_BINDING, textureEnvmap);
 
