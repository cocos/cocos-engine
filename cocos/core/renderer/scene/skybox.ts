--- conflicted
+++ resolved
@@ -208,52 +208,8 @@
     protected _useIBL = false;
     protected _useHDR = true;
     protected _useDiffuseMap = false;
-<<<<<<< HEAD
     protected _editableMaterial: MaterialInstance | null = null;
-=======
-    protected declare _nativeObj: NaitveSkybox | null;
-
-    /**
-     * @internal
-     */
-    get native (): NaitveSkybox {
-        return this._nativeObj!;
-    }
-
-    constructor () {
-        if (JSB) {
-            this._nativeObj = new NaitveSkybox();
-        }
-    }
-
-    private _setEnabled (val) {
-        this._enabled = val;
-        if (JSB) {
-            this._nativeObj!.enabled = val;
-        }
-    }
-
-    private _setUseIBL (val) {
-        this._useIBL = val;
-        if (JSB) {
-            this._nativeObj!.useIBL = val;
-        }
-    }
-
-    private _setUseHDR (val) {
-        this._useHDR = val;
-        if (JSB) {
-            this._nativeObj!.useHDR = val;
-        }
-    }
-
-    private _setUseDiffuseMap (val) {
-        this._useDiffuseMap = val;
-        if (JSB) {
-            this._nativeObj!.useDiffuseMap = val;
-        }
-    }
->>>>>>> 9be02257
+
 
     public initialize (skyboxInfo: SkyboxInfo) {
         this._enabled = skyboxInfo.enabled;
