--- conflicted
+++ resolved
@@ -23,11 +23,7 @@
  THE SOFTWARE.
  */
 
-<<<<<<< HEAD
-=======
-import { JSB } from 'internal:constants';
 import { legacyCC } from '../../global-exports';
->>>>>>> b11686b4
 import { Vec3 } from '../../math';
 import { Ambient } from './ambient';
 import { Light, LightType } from './light';
@@ -49,10 +45,6 @@
     }
 
     // in Lux(lx)
-<<<<<<< HEAD
-    set illuminance (illum: number) {
-        this._illuminance = illum;
-=======
     get illuminance (): number {
         const isHDR = (legacyCC.director.root).pipeline.pipelineSceneData.isHDR;
         if (isHDR) {
@@ -75,10 +67,6 @@
     }
     set illuminanceHDR (value: number) {
         this._illuminanceHDR = value;
-        if (JSB) {
-            (this._nativeObj as NativeDirectionalLight).setIlluminanceHDR(value);
-        }
->>>>>>> b11686b4
     }
 
     get illuminanceLDR () {
@@ -86,9 +74,6 @@
     }
     set illuminanceLDR (value: number) {
         this._illuminanceLDR = value;
-        if (JSB) {
-            (this._nativeObj as NativeDirectionalLight).setIlluminanceLDR(value);
-        }
     }
 
     constructor () {
