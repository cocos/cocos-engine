--- conflicted
+++ resolved
@@ -20,13 +20,8 @@
 
 interface IShadowRenderData {
     model: Model;
-<<<<<<< HEAD
     psoCIs: IPSOCreateInfo[];
     instancedBuffer: PassInstancedBuffer | null;
-=======
-    psoCIs: number[];
-    instancedBuffer: InstancedBuffer | null;
->>>>>>> 26df6fb1
 }
 
 export class PlanarShadows {
