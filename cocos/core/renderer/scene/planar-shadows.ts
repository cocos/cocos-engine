--- conflicted
+++ resolved
@@ -3,23 +3,18 @@
 import { aabb, frustum, intersect } from '../../geometry';
 import { GFXPipelineState } from '../../gfx/pipeline-state';
 import { Color, Mat4, Quat, Vec3 } from '../../math';
-import { UBOShadow, SetIndex } from '../../pipeline/define';
+import { UBOShadow, SetIndex} from '../../pipeline/define';
 import { DirectionalLight } from './directional-light';
 import { Model } from './model';
 import { SphereLight } from './sphere-light';
 import { GFXCommandBuffer, GFXDevice, GFXRenderPass, GFXDescriptorSet, GFXShader } from '../../gfx';
 import { InstancedBuffer } from '../../pipeline/instanced-buffer';
 import { PipelineStateManager } from '../../pipeline/pipeline-state-manager';
-<<<<<<< HEAD
-import { BindingLayoutPool, PSOCIPool, PSOCIView } from '../core/memory-pools';
 import { ccclass, property } from '../../data/class-decorator';
 import { CCFloat, CCBoolean } from '../../data/utils/attribute';
-import { Node } from '../../scene-graph';
 import { legacyCC } from '../../global-exports';
 import { RenderScene } from './render-scene';
-=======
 import { DSPool, ShaderPool, PassPool, PassView } from '../core/memory-pools';
->>>>>>> 359e8647
 
 const _forward = new Vec3(0, 0, -1);
 const _v3 = new Vec3();
@@ -85,11 +80,9 @@
 
     set shadowColor (color: Color) {
         Color.toArray(this._data, color, UBOShadow.SHADOW_COLOR_OFFSET);
-<<<<<<< HEAD
-        this._globalBinding!.buffer!.update(this.data);
-=======
-        this._globalDescriptorSet.getBuffer(UBOShadow.BLOCK.binding).update(this.data);
->>>>>>> 359e8647
+        if (this._globalDescriptorSet) {
+            this._globalDescriptorSet.getBuffer(UBOShadow.BLOCK.binding).update(this.data);
+        }
     }
 
     get matLight () {
@@ -113,29 +106,15 @@
         1, 0, 0, 0, 0, 1, 0, 0, 0, 0, 1, 0, 0, 0, 0, 1, // matLightPlaneProj
         0.0, 0.0, 0.0, 0.3, // shadowColor
     ]);
-<<<<<<< HEAD
-    protected _globalBinding: IInternalBindingInst | null = null;
     protected _record = new Map<Model, IShadowRenderData>();
     protected _pendingModels: IShadowRenderData[] = [];
     protected _material: Material | null = null;
     protected _instancingMaterial: Material | null = null;
     protected _device: GFXDevice|null = null;
-
+    protected _globalDescriptorSet: GFXDescriptorSet | null = null;
     public activate () {
         const pipeline = legacyCC.director.root.pipeline;
-        this._globalBinding = pipeline.globalBindings.get(UBOShadow.BLOCK.name)!;
-=======
-    protected _globalDescriptorSet: GFXDescriptorSet;
-    protected _record = new Map<Model, IShadowRenderData>();
-    protected _pendingModels: IShadowRenderData[] = [];
-    protected _material: Material;
-    protected _instancingMaterial: Material;
-    protected _device: GFXDevice | null = null;
-
-    constructor (scene: RenderScene) {
-        this._scene = scene;
-        this._globalDescriptorSet = scene.root.pipeline.descriptorSet;
->>>>>>> 359e8647
+        this._globalDescriptorSet = pipeline.descriptorSet;
         this._material = new Material();
         this._material.initialize({ effectName: 'pipeline/planar-shadow' });
         this._instancingMaterial = new Material();
@@ -166,11 +145,7 @@
         m.m14 = lz * d;
         m.m15 = NdL;
         Mat4.toArray(this.data, this._matLight);
-<<<<<<< HEAD
-        this._globalBinding!.buffer!.update(this.data);
-=======
-        this._globalDescriptorSet.getBuffer(UBOShadow.BLOCK.binding).update(this.data);
->>>>>>> 359e8647
+        this._globalDescriptorSet!.getBuffer(UBOShadow.BLOCK.binding).update(this.data);
     }
 
     public updateDirLight (light: DirectionalLight) {
@@ -198,11 +173,7 @@
         m.m14 = lz * d;
         m.m15 = 1;
         Mat4.toArray(this.data, this._matLight, UBOShadow.MAT_LIGHT_PLANE_PROJ_OFFSET);
-<<<<<<< HEAD
-        this._globalBinding!.buffer!.update(this.data);
-=======
-        this._globalDescriptorSet.getBuffer(UBOShadow.BLOCK.binding).update(this.data);
->>>>>>> 359e8647
+        this._globalDescriptorSet!.getBuffer(UBOShadow.BLOCK.binding).update(this.data);
     }
 
     public updateShadowList (scene: RenderScene, frstm: frustum, stamp: number, shadowVisible = false) {
@@ -228,14 +199,10 @@
         this._device = device;
         const models = this._pendingModels;
         const modelLen = models.length;
-<<<<<<< HEAD
-        const buffer = InstancedBuffer.get(this._instancingMaterial!.passes[0], device);
-=======
         if (!modelLen) { return; }
-        const buffer = InstancedBuffer.get(this._instancingMaterial.passes[0]);
->>>>>>> 359e8647
+        const buffer = InstancedBuffer.get(this._instancingMaterial!.passes[0]);
         if (buffer) { buffer.clear(); }
-        const hPass = this._material.passes[0].handle;
+        const hPass = this._material!.passes[0].handle;
         let descriptorSet = DSPool.get(PassPool.get(hPass, PassView.DESCRIPTOR_SET));
         cmdBuff.bindDescriptorSet(SetIndex.MATERIAL, descriptorSet);
         for (let i = 0; i < modelLen; i++) {
@@ -277,69 +244,25 @@
     }
 
     public createShadowData (model: Model): IShadowRenderData {
-<<<<<<< HEAD
-        const psoCIs: number[] = [];
-        const material = model.isInstancingEnabled ? this._instancingMaterial! : this._material!;
-        for (let i = 0; i < model.subModelNum; i++) {
-            const psoCI = material.passes[0].createPipelineStateCI(model.getMacroPatches(i));
-            if (psoCI) {
-                model.insertImplantPSOCI(psoCI, i); // add back to model to sync binding layouts
-                BindingLayoutPool.get(PSOCIPool.get(psoCI, PSOCIView.BINDING_LAYOUT)).update();
-                psoCIs.push(psoCI);
-            }
-=======
         const shaders: GFXShader[] = [];
         const material = model.isInstancingEnabled ? this._instancingMaterial : this._material;
-        const instancedBuffer = model.isInstancingEnabled ? InstancedBuffer.get(material.passes[0]) : null;
+        const instancedBuffer = model.isInstancingEnabled ? InstancedBuffer.get(material!.passes[0]) : null;
         const subModels = model.subModels;
         for (let i = 0; i < subModels.length; i++) {
-            const hShader = material.passes[0].getShaderVariant(model.getMacroPatches(i));
+            const hShader = material!.passes[0].getShaderVariant(model.getMacroPatches(i));
             shaders.push(ShaderPool.get(hShader));
->>>>>>> 359e8647
         }
         return { model, shaders, instancedBuffer };
     }
 
     public destroyShadowData (model: Model) {
-<<<<<<< HEAD
-        const data = this._record.get(model);
-        if (!data) { return; }
-        const material = data.instancedBuffer ? this._instancingMaterial! : this._material!;
-        for (let i = 0; i < data.psoCIs.length; i++) {
-            const psoCI = data.psoCIs[i];
-            model.removeImplantPSOCI(psoCI);
-            material.passes[0].destroyPipelineStateCI(psoCI);
-        }
-=======
->>>>>>> 359e8647
         this._record.delete(model);
     }
 
     public destroy () {
-<<<<<<< HEAD
-        this.onGlobalPipelineStateChanged();
+        this._record.clear();
         if (this._material) {
             this._material.destroy();
         }
-
-        if (this._instancingMaterial) {
-            this._instancingMaterial.destroy();
-        }
-    }
-
-    /**
-     * @en Set plane which receives shadow with the given node's world transformation
-     * @zh 根据指定节点的世界变换设置阴影接收平面的信息
-     * @param node The node for setting up the plane
-     */
-    public setPlaneFromNode (node: Node) {
-        node.getWorldRotation(_qt);
-        this.normal = Vec3.transformQuat(_v3, _up, _qt);
-        node.getWorldPosition(_v3);
-        this.distance = Vec3.dot(this._normal, _v3);
-=======
-        this._record.clear();
-        this._material.destroy();
->>>>>>> 359e8647
     }
 }