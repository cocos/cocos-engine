/*
 Copyright (c) 2020 Xiamen Yaji Software Co., Ltd.

 https://www.cocos.com/

 Permission is hereby granted, free of charge, to any person obtaining a copy
 of this software and associated engine source code (the "Software"), a limited,
 worldwide, royalty-free, non-assignable, revocable and non-exclusive license
 to use Cocos Creator solely to develop games on your target platforms. You shall
 not use Cocos Creator software for developing other software or tools that's
 used for developing games. You are not granted to publish, distribute,
 sublicense, and/or sell copies of Cocos Creator.

 The software or tools in this License Agreement are licensed, not sold.
 Xiamen Yaji Software Co., Ltd. reserves all rights not expressly granted to you.

 THE SOFTWARE IS PROVIDED "AS IS", WITHOUT WARRANTY OF ANY KIND, EXPRESS OR
 IMPLIED, INCLUDING BUT NOT LIMITED TO THE WARRANTIES OF MERCHANTABILITY,
 FITNESS FOR A PARTICULAR PURPOSE AND NONINFRINGEMENT. IN NO EVENT SHALL THE
 AUTHORS OR COPYRIGHT HOLDERS BE LIABLE FOR ANY CLAIM, DAMAGES OR OTHER
 LIABILITY, WHETHER IN AN ACTION OF CONTRACT, TORT OR OTHERWISE, ARISING FROM,
 OUT OF OR IN CONNECTION WITH THE SOFTWARE OR THE USE OR OTHER DEALINGS IN
 THE SOFTWARE.
 */

import { Enum } from '../../value-types';
import { Color, Vec4 } from '../../math';
import { legacyCC } from '../../global-exports';
import { FogInfo } from '../../scene-graph/scene-globals';
<<<<<<< HEAD
=======
import { NativeFog } from './native-scene';
import { SRGBToLinear } from '../../pipeline/pipeline-funcs';

const _v4 = new Vec4();
>>>>>>> b11686b4

/**
 * @zh
 * 全局雾类型。
 * @en
 * The global fog type
 * @static
 * @enum FogInfo.FogType
 */
export const FogType = Enum({
    /**
     * @zh
     * 线性雾。
     * @en
     * Linear fog
     * @readonly
     */
    LINEAR: 0,
    /**
     * @zh
     * 指数雾。
     * @en
     * Exponential fog
     * @readonly
     */
    EXP: 1,
    /**
     * @zh
     * 指数平方雾。
     * @en
     * Exponential square fog
     * @readonly
     */
    EXP_SQUARED: 2,
    /**
     * @zh
     * 层叠雾。
     * @en
     * Layered fog
     * @readonly
     */
    LAYERED: 3,
});

const FOG_TYPE_NONE = FogType.LAYERED + 1;

export class Fog {
    /**
     * @zh 是否启用全局雾效
     * @en Enable global fog
     */
    set enabled (val: boolean) {
<<<<<<< HEAD
        this._enabled = val;
        if (!val) this._type = FOG_TYPE_NONE;
        val ? this.activate() : this._updatePipeline();
=======
        this._setEnable(val);
        if (!val) {
            this._type = FOG_TYPE_NONE;
            this._updatePipeline();
        } else {
            this.activate();
        }
>>>>>>> b11686b4
    }

    get enabled (): boolean {
        return this._enabled;
    }

    /**
     * @zh 是否启用精确雾效(像素雾)计算
     * @en Enable accurate fog (pixel fog)
     */
    set accurate (val: boolean) {
        this._setAccurate(val);
        this._updatePipeline();
    }

    get accurate (): boolean {
        return this._accurate;
    }

    /**
     * @zh 全局雾颜色
     * @en Global fog color
     */
    set fogColor (val: Color) {
        this._fogColor.set(val);
<<<<<<< HEAD
        Color.toArray(this._colorArray, this._fogColor);
=======
        _v4.set(val.x, val.y, val.z, val.w);
        SRGBToLinear(this._colorArray, _v4);
        if (JSB) {
            this._nativeObj!.color = this._fogColor;
        }
>>>>>>> b11686b4
    }

    get fogColor () {
        return this._fogColor;
    }

    /**
     * @zh 当前雾化类型。
     * @en The current global fog type.
     * @returns {FogType}
     * Returns the current global fog type
     * - -1:Disable global Fog
     * - 0:Linear fog
     * - 1:Exponential fog
     * - 2:Exponential square fog
     * - 3:Layered fog
     */
    get type (): number {
        return this._type;
    }
    set type (val: number) {
        this._type = this.enabled ? val : FOG_TYPE_NONE;
        if (this.enabled) this._updatePipeline();
    }

    /**
     * @zh 全局雾浓度
     * @en Global fog density
     */
    get fogDensity (): number {
        return this._fogDensity;
    }

    set fogDensity (val: number) {
        this._fogDensity = val;
    }
    /**
     * @zh 雾效起始位置，只适用于线性雾
     * @en Global fog start position, only for linear fog
     */
    get fogStart (): number {
        return this._fogStart;
    }

    set fogStart (val: number) {
        this._fogStart = val;
    }

    /**
     * @zh 雾效结束位置，只适用于线性雾
     * @en Global fog end position, only for linear fog
     */
    get fogEnd (): number {
        return this._fogEnd;
    }

    set fogEnd (val: number) {
        this._fogEnd = val;
    }

    /**
     * @zh 雾效衰减
     * @en Global fog attenuation
     */
    get fogAtten (): number {
        return this._fogAtten;
    }

    set fogAtten (val: number) {
        this._fogAtten = val;
    }

    /**
     * @zh 雾效顶部范围，只适用于层级雾
     * @en Global fog top range, only for layered fog
     */
    get fogTop (): number {
        return this._fogTop;
    }

    set fogTop (val: number) {
        this._fogTop = val;
    }

    /**
     * @zh 雾效范围，只适用于层级雾
     * @en Global fog range, only for layered fog
     */
    get fogRange (): number {
        return this._fogRange;
    }

    set fogRange (val: number) {
        this._fogRange = val;
    }
    get colorArray (): Readonly<Vec4> {
        return this._colorArray;
    }
    protected _fogColor = new Color('#C8C8C8');
    protected _colorArray: Vec4 = new Vec4(0.2, 0.2, 0.2, 1.0);
    protected _enabled = false;
    protected _accurate = false;
    protected _type = 0;
    protected _fogDensity = 0.3;
    protected _fogStart = 0.5;
    protected _fogEnd = 300;
    protected _fogAtten = 5;
    protected _fogTop = 1.5;
    protected _fogRange = 1.2;

    protected _setAccurate (val) {
        this._accurate = val;
        if (JSB) {
            this._nativeObj!.accurate = val;
        }
    }

    public initialize (fogInfo : FogInfo) {
        this.fogColor = fogInfo.fogColor;
<<<<<<< HEAD
        this._enabled = fogInfo.enabled;
        this._type = this.enabled ? fogInfo.type : FOG_TYPE_NONE;
=======
        this._setEnable(fogInfo.enabled);
        this._setAccurate(fogInfo.accurate);
        this._setType(fogInfo.type);
>>>>>>> b11686b4
        this.fogDensity = fogInfo.fogDensity;
        this.fogStart = fogInfo.fogStart;
        this.fogEnd = fogInfo.fogEnd;
        this.fogAtten = fogInfo.fogAtten;
        this.fogTop = fogInfo.fogTop;
        this.fogRange = fogInfo.fogRange;
    }

    public activate () {
        this._updatePipeline();
    }

    protected _updatePipeline () {
        const root = legacyCC.director.root;
        const value = this.enabled ? this.type : FOG_TYPE_NONE;
        const accurateValue = this.accurate ? 1 : 0;
        const pipeline = root.pipeline;
        if (pipeline.macros.CC_USE_FOG === value && pipeline.macros.CC_USE_ACCURATE_FOG === accurateValue) {
            return;
        }
        pipeline.macros.CC_USE_FOG = value;
        pipeline.macros.CC_USE_ACCURATE_FOG = accurateValue;
        root.onGlobalPipelineStateChanged();
    }
}

legacyCC.Fog = Fog;
<|MERGE_RESOLUTION|>--- conflicted
+++ resolved
@@ -1,289 +1,261 @@
-/*
- Copyright (c) 2020 Xiamen Yaji Software Co., Ltd.
-
- https://www.cocos.com/
-
- Permission is hereby granted, free of charge, to any person obtaining a copy
- of this software and associated engine source code (the "Software"), a limited,
- worldwide, royalty-free, non-assignable, revocable and non-exclusive license
- to use Cocos Creator solely to develop games on your target platforms. You shall
- not use Cocos Creator software for developing other software or tools that's
- used for developing games. You are not granted to publish, distribute,
- sublicense, and/or sell copies of Cocos Creator.
-
- The software or tools in this License Agreement are licensed, not sold.
- Xiamen Yaji Software Co., Ltd. reserves all rights not expressly granted to you.
-
- THE SOFTWARE IS PROVIDED "AS IS", WITHOUT WARRANTY OF ANY KIND, EXPRESS OR
- IMPLIED, INCLUDING BUT NOT LIMITED TO THE WARRANTIES OF MERCHANTABILITY,
- FITNESS FOR A PARTICULAR PURPOSE AND NONINFRINGEMENT. IN NO EVENT SHALL THE
- AUTHORS OR COPYRIGHT HOLDERS BE LIABLE FOR ANY CLAIM, DAMAGES OR OTHER
- LIABILITY, WHETHER IN AN ACTION OF CONTRACT, TORT OR OTHERWISE, ARISING FROM,
- OUT OF OR IN CONNECTION WITH THE SOFTWARE OR THE USE OR OTHER DEALINGS IN
- THE SOFTWARE.
- */
-
-import { Enum } from '../../value-types';
-import { Color, Vec4 } from '../../math';
-import { legacyCC } from '../../global-exports';
-import { FogInfo } from '../../scene-graph/scene-globals';
-<<<<<<< HEAD
-=======
-import { NativeFog } from './native-scene';
-import { SRGBToLinear } from '../../pipeline/pipeline-funcs';
-
-const _v4 = new Vec4();
->>>>>>> b11686b4
-
-/**
- * @zh
- * 全局雾类型。
- * @en
- * The global fog type
- * @static
- * @enum FogInfo.FogType
- */
-export const FogType = Enum({
-    /**
-     * @zh
-     * 线性雾。
-     * @en
-     * Linear fog
-     * @readonly
-     */
-    LINEAR: 0,
-    /**
-     * @zh
-     * 指数雾。
-     * @en
-     * Exponential fog
-     * @readonly
-     */
-    EXP: 1,
-    /**
-     * @zh
-     * 指数平方雾。
-     * @en
-     * Exponential square fog
-     * @readonly
-     */
-    EXP_SQUARED: 2,
-    /**
-     * @zh
-     * 层叠雾。
-     * @en
-     * Layered fog
-     * @readonly
-     */
-    LAYERED: 3,
-});
-
-const FOG_TYPE_NONE = FogType.LAYERED + 1;
-
-export class Fog {
-    /**
-     * @zh 是否启用全局雾效
-     * @en Enable global fog
-     */
-    set enabled (val: boolean) {
-<<<<<<< HEAD
-        this._enabled = val;
-        if (!val) this._type = FOG_TYPE_NONE;
-        val ? this.activate() : this._updatePipeline();
-=======
-        this._setEnable(val);
-        if (!val) {
-            this._type = FOG_TYPE_NONE;
-            this._updatePipeline();
-        } else {
-            this.activate();
-        }
->>>>>>> b11686b4
-    }
-
-    get enabled (): boolean {
-        return this._enabled;
-    }
-
-    /**
-     * @zh 是否启用精确雾效(像素雾)计算
-     * @en Enable accurate fog (pixel fog)
-     */
-    set accurate (val: boolean) {
-        this._setAccurate(val);
-        this._updatePipeline();
-    }
-
-    get accurate (): boolean {
-        return this._accurate;
-    }
-
-    /**
-     * @zh 全局雾颜色
-     * @en Global fog color
-     */
-    set fogColor (val: Color) {
-        this._fogColor.set(val);
-<<<<<<< HEAD
-        Color.toArray(this._colorArray, this._fogColor);
-=======
-        _v4.set(val.x, val.y, val.z, val.w);
-        SRGBToLinear(this._colorArray, _v4);
-        if (JSB) {
-            this._nativeObj!.color = this._fogColor;
-        }
->>>>>>> b11686b4
-    }
-
-    get fogColor () {
-        return this._fogColor;
-    }
-
-    /**
-     * @zh 当前雾化类型。
-     * @en The current global fog type.
-     * @returns {FogType}
-     * Returns the current global fog type
-     * - -1:Disable global Fog
-     * - 0:Linear fog
-     * - 1:Exponential fog
-     * - 2:Exponential square fog
-     * - 3:Layered fog
-     */
-    get type (): number {
-        return this._type;
-    }
-    set type (val: number) {
-        this._type = this.enabled ? val : FOG_TYPE_NONE;
-        if (this.enabled) this._updatePipeline();
-    }
-
-    /**
-     * @zh 全局雾浓度
-     * @en Global fog density
-     */
-    get fogDensity (): number {
-        return this._fogDensity;
-    }
-
-    set fogDensity (val: number) {
-        this._fogDensity = val;
-    }
-    /**
-     * @zh 雾效起始位置，只适用于线性雾
-     * @en Global fog start position, only for linear fog
-     */
-    get fogStart (): number {
-        return this._fogStart;
-    }
-
-    set fogStart (val: number) {
-        this._fogStart = val;
-    }
-
-    /**
-     * @zh 雾效结束位置，只适用于线性雾
-     * @en Global fog end position, only for linear fog
-     */
-    get fogEnd (): number {
-        return this._fogEnd;
-    }
-
-    set fogEnd (val: number) {
-        this._fogEnd = val;
-    }
-
-    /**
-     * @zh 雾效衰减
-     * @en Global fog attenuation
-     */
-    get fogAtten (): number {
-        return this._fogAtten;
-    }
-
-    set fogAtten (val: number) {
-        this._fogAtten = val;
-    }
-
-    /**
-     * @zh 雾效顶部范围，只适用于层级雾
-     * @en Global fog top range, only for layered fog
-     */
-    get fogTop (): number {
-        return this._fogTop;
-    }
-
-    set fogTop (val: number) {
-        this._fogTop = val;
-    }
-
-    /**
-     * @zh 雾效范围，只适用于层级雾
-     * @en Global fog range, only for layered fog
-     */
-    get fogRange (): number {
-        return this._fogRange;
-    }
-
-    set fogRange (val: number) {
-        this._fogRange = val;
-    }
-    get colorArray (): Readonly<Vec4> {
-        return this._colorArray;
-    }
-    protected _fogColor = new Color('#C8C8C8');
-    protected _colorArray: Vec4 = new Vec4(0.2, 0.2, 0.2, 1.0);
-    protected _enabled = false;
-    protected _accurate = false;
-    protected _type = 0;
-    protected _fogDensity = 0.3;
-    protected _fogStart = 0.5;
-    protected _fogEnd = 300;
-    protected _fogAtten = 5;
-    protected _fogTop = 1.5;
-    protected _fogRange = 1.2;
-
-    protected _setAccurate (val) {
-        this._accurate = val;
-        if (JSB) {
-            this._nativeObj!.accurate = val;
-        }
-    }
-
-    public initialize (fogInfo : FogInfo) {
-        this.fogColor = fogInfo.fogColor;
-<<<<<<< HEAD
-        this._enabled = fogInfo.enabled;
-        this._type = this.enabled ? fogInfo.type : FOG_TYPE_NONE;
-=======
-        this._setEnable(fogInfo.enabled);
-        this._setAccurate(fogInfo.accurate);
-        this._setType(fogInfo.type);
->>>>>>> b11686b4
-        this.fogDensity = fogInfo.fogDensity;
-        this.fogStart = fogInfo.fogStart;
-        this.fogEnd = fogInfo.fogEnd;
-        this.fogAtten = fogInfo.fogAtten;
-        this.fogTop = fogInfo.fogTop;
-        this.fogRange = fogInfo.fogRange;
-    }
-
-    public activate () {
-        this._updatePipeline();
-    }
-
-    protected _updatePipeline () {
-        const root = legacyCC.director.root;
-        const value = this.enabled ? this.type : FOG_TYPE_NONE;
-        const accurateValue = this.accurate ? 1 : 0;
-        const pipeline = root.pipeline;
-        if (pipeline.macros.CC_USE_FOG === value && pipeline.macros.CC_USE_ACCURATE_FOG === accurateValue) {
-            return;
-        }
-        pipeline.macros.CC_USE_FOG = value;
-        pipeline.macros.CC_USE_ACCURATE_FOG = accurateValue;
-        root.onGlobalPipelineStateChanged();
-    }
-}
-
-legacyCC.Fog = Fog;
+/*
+ Copyright (c) 2020 Xiamen Yaji Software Co., Ltd.
+
+ https://www.cocos.com/
+
+ Permission is hereby granted, free of charge, to any person obtaining a copy
+ of this software and associated engine source code (the "Software"), a limited,
+ worldwide, royalty-free, non-assignable, revocable and non-exclusive license
+ to use Cocos Creator solely to develop games on your target platforms. You shall
+ not use Cocos Creator software for developing other software or tools that's
+ used for developing games. You are not granted to publish, distribute,
+ sublicense, and/or sell copies of Cocos Creator.
+
+ The software or tools in this License Agreement are licensed, not sold.
+ Xiamen Yaji Software Co., Ltd. reserves all rights not expressly granted to you.
+
+ THE SOFTWARE IS PROVIDED "AS IS", WITHOUT WARRANTY OF ANY KIND, EXPRESS OR
+ IMPLIED, INCLUDING BUT NOT LIMITED TO THE WARRANTIES OF MERCHANTABILITY,
+ FITNESS FOR A PARTICULAR PURPOSE AND NONINFRINGEMENT. IN NO EVENT SHALL THE
+ AUTHORS OR COPYRIGHT HOLDERS BE LIABLE FOR ANY CLAIM, DAMAGES OR OTHER
+ LIABILITY, WHETHER IN AN ACTION OF CONTRACT, TORT OR OTHERWISE, ARISING FROM,
+ OUT OF OR IN CONNECTION WITH THE SOFTWARE OR THE USE OR OTHER DEALINGS IN
+ THE SOFTWARE.
+ */
+
+import { Enum } from '../../value-types';
+import { Color, Vec4 } from '../../math';
+import { legacyCC } from '../../global-exports';
+import { FogInfo } from '../../scene-graph/scene-globals';
+import { SRGBToLinear } from '../../pipeline/pipeline-funcs';
+
+const _v4 = new Vec4();
+
+/**
+ * @zh
+ * 全局雾类型。
+ * @en
+ * The global fog type
+ * @static
+ * @enum FogInfo.FogType
+ */
+export const FogType = Enum({
+    /**
+     * @zh
+     * 线性雾。
+     * @en
+     * Linear fog
+     * @readonly
+     */
+    LINEAR: 0,
+    /**
+     * @zh
+     * 指数雾。
+     * @en
+     * Exponential fog
+     * @readonly
+     */
+    EXP: 1,
+    /**
+     * @zh
+     * 指数平方雾。
+     * @en
+     * Exponential square fog
+     * @readonly
+     */
+    EXP_SQUARED: 2,
+    /**
+     * @zh
+     * 层叠雾。
+     * @en
+     * Layered fog
+     * @readonly
+     */
+    LAYERED: 3,
+});
+
+const FOG_TYPE_NONE = FogType.LAYERED + 1;
+
+export class Fog {
+    /**
+     * @zh 是否启用全局雾效
+     * @en Enable global fog
+     */
+    set enabled (val: boolean) {
+        this._enabled = val;
+        if (!val) {
+            this._type = FOG_TYPE_NONE;
+            this._updatePipeline();
+        } else {
+            this.activate();
+        }
+    }
+
+    get enabled (): boolean {
+        return this._enabled;
+    }
+
+    /**
+     * @zh 是否启用精确雾效(像素雾)计算
+     * @en Enable accurate fog (pixel fog)
+     */
+    set accurate (val: boolean) {
+        this._accurate = val;
+        this._updatePipeline();
+    }
+
+    get accurate (): boolean {
+        return this._accurate;
+    }
+
+    /**
+     * @zh 全局雾颜色
+     * @en Global fog color
+     */
+    set fogColor (val: Color) {
+        this._fogColor.set(val);
+
+        _v4.set(val.x, val.y, val.z, val.w);
+        SRGBToLinear(this._colorArray, _v4);
+    }
+
+    get fogColor () {
+        return this._fogColor;
+    }
+
+    /**
+     * @zh 当前雾化类型。
+     * @en The current global fog type.
+     * @returns {FogType}
+     * Returns the current global fog type
+     * - -1:Disable global Fog
+     * - 0:Linear fog
+     * - 1:Exponential fog
+     * - 2:Exponential square fog
+     * - 3:Layered fog
+     */
+    get type (): number {
+        return this._type;
+    }
+    set type (val: number) {
+        this._type = this.enabled ? val : FOG_TYPE_NONE;
+        if (this.enabled) this._updatePipeline();
+    }
+
+    /**
+     * @zh 全局雾浓度
+     * @en Global fog density
+     */
+    get fogDensity (): number {
+        return this._fogDensity;
+    }
+
+    set fogDensity (val: number) {
+        this._fogDensity = val;
+    }
+    /**
+     * @zh 雾效起始位置，只适用于线性雾
+     * @en Global fog start position, only for linear fog
+     */
+    get fogStart (): number {
+        return this._fogStart;
+    }
+
+    set fogStart (val: number) {
+        this._fogStart = val;
+    }
+
+    /**
+     * @zh 雾效结束位置，只适用于线性雾
+     * @en Global fog end position, only for linear fog
+     */
+    get fogEnd (): number {
+        return this._fogEnd;
+    }
+
+    set fogEnd (val: number) {
+        this._fogEnd = val;
+    }
+
+    /**
+     * @zh 雾效衰减
+     * @en Global fog attenuation
+     */
+    get fogAtten (): number {
+        return this._fogAtten;
+    }
+
+    set fogAtten (val: number) {
+        this._fogAtten = val;
+    }
+
+    /**
+     * @zh 雾效顶部范围，只适用于层级雾
+     * @en Global fog top range, only for layered fog
+     */
+    get fogTop (): number {
+        return this._fogTop;
+    }
+
+    set fogTop (val: number) {
+        this._fogTop = val;
+    }
+
+    /**
+     * @zh 雾效范围，只适用于层级雾
+     * @en Global fog range, only for layered fog
+     */
+    get fogRange (): number {
+        return this._fogRange;
+    }
+
+    set fogRange (val: number) {
+        this._fogRange = val;
+    }
+    get colorArray (): Readonly<Vec4> {
+        return this._colorArray;
+    }
+    protected _fogColor = new Color('#C8C8C8');
+    protected _colorArray: Vec4 = new Vec4(0.2, 0.2, 0.2, 1.0);
+    protected _enabled = false;
+    protected _accurate = false;
+    protected _type = 0;
+    protected _fogDensity = 0.3;
+    protected _fogStart = 0.5;
+    protected _fogEnd = 300;
+    protected _fogAtten = 5;
+    protected _fogTop = 1.5;
+    protected _fogRange = 1.2;
+
+    public initialize (fogInfo : FogInfo) {
+        this.fogColor = fogInfo.fogColor;
+        this._enabled = fogInfo.enabled;
+        this._type = this.enabled ? fogInfo.type : FOG_TYPE_NONE;
+        this._accurate = fogInfo.accurate;
+        this.fogDensity = fogInfo.fogDensity;
+        this.fogStart = fogInfo.fogStart;
+        this.fogEnd = fogInfo.fogEnd;
+        this.fogAtten = fogInfo.fogAtten;
+        this.fogTop = fogInfo.fogTop;
+        this.fogRange = fogInfo.fogRange;
+    }
+
+    public activate () {
+        this._updatePipeline();
+    }
+
+    protected _updatePipeline () {
+        const root = legacyCC.director.root;
+        const value = this.enabled ? this.type : FOG_TYPE_NONE;
+        const accurateValue = this.accurate ? 1 : 0;
+        const pipeline = root.pipeline;
+        if (pipeline.macros.CC_USE_FOG === value && pipeline.macros.CC_USE_ACCURATE_FOG === accurateValue) {
+            return;
+        }
+        pipeline.macros.CC_USE_FOG = value;
+        pipeline.macros.CC_USE_ACCURATE_FOG = accurateValue;
+        root.onGlobalPipelineStateChanged();
+    }
+}
+
+legacyCC.Fog = Fog;