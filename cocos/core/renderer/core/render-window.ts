/*
 Copyright (c) 2020 Xiamen Yaji Software Co., Ltd.

 https://www.cocos.com/

 Permission is hereby granted, free of charge, to any person obtaining a copy
 of this software and associated engine source code (the "Software"), a limited,
 worldwide, royalty-free, non-assignable, revocable and non-exclusive license
 to use Cocos Creator solely to develop games on your target platforms. You shall
 not use Cocos Creator software for developing other software or tools that's
 used for developing games. You are not granted to publish, distribute,
 sublicense, and/or sell copies of Cocos Creator.

 The software or tools in this License Agreement are licensed, not sold.
 Xiamen Yaji Software Co., Ltd. reserves all rights not expressly granted to you.

 THE SOFTWARE IS PROVIDED "AS IS", WITHOUT WARRANTY OF ANY KIND, EXPRESS OR
 IMPLIED, INCLUDING BUT NOT LIMITED TO THE WARRANTIES OF MERCHANTABILITY,
 FITNESS FOR A PARTICULAR PURPOSE AND NONINFRINGEMENT. IN NO EVENT SHALL THE
 AUTHORS OR COPYRIGHT HOLDERS BE LIABLE FOR ANY CLAIM, DAMAGES OR OTHER
 LIABILITY, WHETHER IN AN ACTION OF CONTRACT, TORT OR OTHERWISE, ARISING FROM,
 OUT OF OR IN CONNECTION WITH THE SOFTWARE OR THE USE OR OTHER DEALINGS IN
 THE SOFTWARE.
 */
<<<<<<< HEAD
=======
import { JSB } from 'internal:constants';
import { screenAdapter } from 'pal/screen-adapter';
import { Orientation } from '../../../../pal/screen-adapter/enum-type';
>>>>>>> b11686b4
import {
    TextureType, TextureUsageBit, Format, RenderPass, Texture, Framebuffer,
    RenderPassInfo, Device, TextureInfo, FramebufferInfo, Swapchain, SurfaceTransform,
} from '../../gfx';
import { Root } from '../../root';
import { Camera } from '../scene';

export interface IRenderWindowInfo {
    title?: string;
    width: number;
    height: number;
    renderPassInfo: RenderPassInfo;
    swapchain?: Swapchain;
}

const orientationMap: Record<Orientation, SurfaceTransform> = {
    [Orientation.PORTRAIT]: SurfaceTransform.IDENTITY,
    [Orientation.LANDSCAPE_RIGHT]: SurfaceTransform.ROTATE_90,
    [Orientation.PORTRAIT_UPSIDE_DOWN]: SurfaceTransform.ROTATE_180,
    [Orientation.LANDSCAPE_LEFT]: SurfaceTransform.ROTATE_270,
};

/**
 * @en The render window represents the render target, it could be an off screen frame buffer or the on screen buffer.
 * @zh 渲染窗口代表了一个渲染目标，可以是离屏的帧缓冲，也可以是屏幕缓冲
 */
export class RenderWindow {
    /**
     * @en Get window width. Pre-rotated (i.e. rotationally invariant, always in identity/portrait mode) if possible.
     * If you want to get oriented size instead, you should use [[Camera.width]] which corresponds to the current screen rotation.
     * @zh 获取窗口宽度。如果支持交换链预变换，返回值将始终处于单位旋转（竖屏）坐标系下。如果需要获取旋转后的尺寸，请使用 [[Camera.width]]。
     */
    get width (): number {
        return this._width;
    }

    /**
     * @en Get window height. Pre-rotated (i.e. rotationally invariant, always in identity/portrait mode) if possible.
     * If you want to get oriented size instead, you should use [[Camera.width]] which corresponds to the current screen rotation.
     * @zh 获取窗口高度。如果支持交换链预变换，返回值将始终处于单位旋转（竖屏）坐标系下。如果需要获取旋转后的尺寸，请使用 [[Camera.height]]。
     */
    get height (): number {
        return this._height;
    }

    /**
     * @en Get the swapchain for this window, if there is one
     * @zh 如果存在的话，获取此窗口的交换链
     */
    get swapchain () {
        return this._swapchain;
    }

    /**
     * @en Get window frame buffer.
     * @zh 帧缓冲对象。
     */
    get framebuffer (): Framebuffer {
        return this._framebuffer!;
    }

    get cameras () {
        return this._cameras;
    }

    /**
     * @private
     */
    public static registerCreateFunc (root: Root) {
        root._createWindowFun = (_root: Root): RenderWindow => new RenderWindow(_root);
    }

    protected _title = '';
    protected _width = 1;
    protected _height = 1;
    protected _swapchain: Swapchain = null!;
    protected _renderPass: RenderPass | null = null;
    protected _colorTextures: Texture[] = [];
    protected _depthStencilTexture: Texture | null = null;
    protected _cameras: Camera[] = [];
    protected _hasOnScreenAttachments = false;
    protected _hasOffScreenAttachments = false;
    protected _framebuffer: Framebuffer | null = null;

<<<<<<< HEAD
    private constructor (root: Root) {
    }

    public initialize (device: Device, info: IRenderWindowInfo): boolean {
=======
    private constructor (root: Root) {}

    public initialize (device: Device, info: IRenderWindowInfo): boolean {
        this._init();

>>>>>>> b11686b4
        if (info.title !== undefined) {
            this._title = info.title;
        }

        if (info.swapchain !== undefined) {
            this._swapchain = info.swapchain;
        }

        this._width = info.width;
        this._height = info.height;
        this._renderPass = device.createRenderPass(info.renderPassInfo);

        if (info.swapchain) {
            this._setSwapchain(info.swapchain);
            this._colorTextures.push(info.swapchain.colorTexture);
            this._depthStencilTexture = info.swapchain.depthStencilTexture;
        } else {
            for (let i = 0; i < info.renderPassInfo.colorAttachments.length; i++) {
                this._colorTextures.push(device.createTexture(new TextureInfo(
                    TextureType.TEX2D,
                    TextureUsageBit.COLOR_ATTACHMENT | TextureUsageBit.SAMPLED | TextureUsageBit.TRANSFER_SRC,
                    info.renderPassInfo.colorAttachments[i].format,
                    this._width,
                    this._height,
<<<<<<< HEAD
                ));
                this._hasOffScreenAttachments = true;
            } else {
                this._hasOnScreenAttachments = true;
=======
                )));
>>>>>>> b11686b4
            }
            if (info.renderPassInfo.depthStencilAttachment.format !== Format.UNKNOWN) {
                this._depthStencilTexture = device.createTexture(new TextureInfo(
                    TextureType.TEX2D,
                    TextureUsageBit.DEPTH_STENCIL_ATTACHMENT | TextureUsageBit.SAMPLED,
                    info.renderPassInfo.depthStencilAttachment.format,
                    this._width,
                    this._height,
                ));
<<<<<<< HEAD
                this._hasOffScreenAttachments = true;
            }
        } else {
            this._hasOnScreenAttachments = true;
        }
        this._framebuffer = device.createFramebuffer(new FramebufferInfo(
            this._renderPass,
            this._colorTextures,
            this._depthStencilTexture,
        ));
        return true;
    }

=======
            }
        }

        this._setFrameBuffer(device.createFramebuffer(new FramebufferInfo(
            this._renderPass,
            this._colorTextures,
            this._depthStencilTexture,
        )));

        return true;
    }

>>>>>>> b11686b4
    public destroy () {
        this.clearCameras();

        if (this._framebuffer) {
            this._framebuffer.destroy();
            this._framebuffer = null;
        }

        if (this._depthStencilTexture) {
            this._depthStencilTexture.destroy();
            this._depthStencilTexture = null;
        }

        for (let i = 0; i < this._colorTextures.length; i++) {
            const colorTexture = this._colorTextures[i];
            if (colorTexture) {
                colorTexture.destroy();
            }
        }
        this._colorTextures.length = 0;
<<<<<<< HEAD
        this.framebuffer.destroy();
=======

        this._destroy();
>>>>>>> b11686b4
    }

    /**
     * @en Resize window.
     * @zh 重置窗口大小。
     * @param width The new width.
     * @param height The new height.
     */
    public resize (width: number, height: number) {
        if (this._swapchain) {
            this._swapchain.resize(width, height, orientationMap[screenAdapter.orientation]);
            this._width = this._swapchain.width;
            this._height = this._swapchain.height;
        } else {
            for (let i = 0; i < this._colorTextures.length; i++) {
                this._colorTextures[i].resize(width, height);
            }
            if (this._depthStencilTexture) {
                this._depthStencilTexture.resize(width, height);
            }
            this._width = width;
            this._height = height;
        }

        if (this.framebuffer) {
            this.framebuffer.destroy();
            this.framebuffer.initialize(new FramebufferInfo(
                this._renderPass!,
                this._colorTextures,
                this._depthStencilTexture,
            ));
        }

        for (const camera of this._cameras) {
            camera.resize(width, height);
        }
    }

    public extractRenderCameras (cameras: Camera[]) {
        for (let j = 0; j < this._cameras.length; j++) {
            const camera = this._cameras[j];
            if (camera.enabled) {
                camera.update();
                cameras.push(camera);
            }
        }
    }

    /**
     * @zh
     * 添加渲染相机
     * @param camera 渲染相机
     */
    public attachCamera (camera: Camera) {
        for (let i = 0; i < this._cameras.length; i++) {
            if (this._cameras[i] === camera) {
                return;
            }
        }
        this._cameras.push(camera);
        this.sortCameras();
    }

    /**
     * @zh
     * 移除渲染相机
     * @param camera 相机
     */
    public detachCamera (camera: Camera) {
        for (let i = 0; i < this._cameras.length; ++i) {
            if (this._cameras[i] === camera) {
                this._cameras.splice(i, 1);
                return;
            }
        }
    }

    /**
     * @zh
     * 销毁全部渲染相机
     */
    public clearCameras () {
        this._cameras.length = 0;
    }

    public sortCameras () {
        this._cameras.sort((a: Camera, b: Camera) => a.priority - b.priority);
    }

    // ====================== Native Specific ====================== //

    private _init () {
        if (JSB) {
            this._nativeObj = new NativeRenderWindow();
        }
    }

    private _destroy () {
        if (JSB) {
            this._nativeObj = null;
        }
    }

    private _setSwapchain (val: Swapchain) {
        this._swapchain = val;
        if (JSB) {
            this._nativeObj!.swapchain = val;
        }
    }

    private _setFrameBuffer (val: Framebuffer) {
        this._framebuffer = val;
        if (JSB) {
            this._nativeObj!.frameBuffer = val;
        }
    }
}<|MERGE_RESOLUTION|>--- conflicted
+++ resolved
@@ -22,12 +22,9 @@
  OUT OF OR IN CONNECTION WITH THE SOFTWARE OR THE USE OR OTHER DEALINGS IN
  THE SOFTWARE.
  */
-<<<<<<< HEAD
-=======
 import { JSB } from 'internal:constants';
 import { screenAdapter } from 'pal/screen-adapter';
 import { Orientation } from '../../../../pal/screen-adapter/enum-type';
->>>>>>> b11686b4
 import {
     TextureType, TextureUsageBit, Format, RenderPass, Texture, Framebuffer,
     RenderPassInfo, Device, TextureInfo, FramebufferInfo, Swapchain, SurfaceTransform,
@@ -112,18 +109,10 @@
     protected _hasOffScreenAttachments = false;
     protected _framebuffer: Framebuffer | null = null;
 
-<<<<<<< HEAD
     private constructor (root: Root) {
     }
 
     public initialize (device: Device, info: IRenderWindowInfo): boolean {
-=======
-    private constructor (root: Root) {}
-
-    public initialize (device: Device, info: IRenderWindowInfo): boolean {
-        this._init();
-
->>>>>>> b11686b4
         if (info.title !== undefined) {
             this._title = info.title;
         }
@@ -137,7 +126,7 @@
         this._renderPass = device.createRenderPass(info.renderPassInfo);
 
         if (info.swapchain) {
-            this._setSwapchain(info.swapchain);
+            this._swapchain = info.swapchain;
             this._colorTextures.push(info.swapchain.colorTexture);
             this._depthStencilTexture = info.swapchain.depthStencilTexture;
         } else {
@@ -148,14 +137,7 @@
                     info.renderPassInfo.colorAttachments[i].format,
                     this._width,
                     this._height,
-<<<<<<< HEAD
-                ));
-                this._hasOffScreenAttachments = true;
-            } else {
-                this._hasOnScreenAttachments = true;
-=======
                 )));
->>>>>>> b11686b4
             }
             if (info.renderPassInfo.depthStencilAttachment.format !== Format.UNKNOWN) {
                 this._depthStencilTexture = device.createTexture(new TextureInfo(
@@ -165,34 +147,18 @@
                     this._width,
                     this._height,
                 ));
-<<<<<<< HEAD
                 this._hasOffScreenAttachments = true;
             }
-        } else {
-            this._hasOnScreenAttachments = true;
         }
         this._framebuffer = device.createFramebuffer(new FramebufferInfo(
             this._renderPass,
             this._colorTextures,
             this._depthStencilTexture,
         ));
+
         return true;
     }
 
-=======
-            }
-        }
-
-        this._setFrameBuffer(device.createFramebuffer(new FramebufferInfo(
-            this._renderPass,
-            this._colorTextures,
-            this._depthStencilTexture,
-        )));
-
-        return true;
-    }
-
->>>>>>> b11686b4
     public destroy () {
         this.clearCameras();
 
@@ -213,12 +179,7 @@
             }
         }
         this._colorTextures.length = 0;
-<<<<<<< HEAD
         this.framebuffer.destroy();
-=======
-
-        this._destroy();
->>>>>>> b11686b4
     }
 
     /**
@@ -307,32 +268,4 @@
     public sortCameras () {
         this._cameras.sort((a: Camera, b: Camera) => a.priority - b.priority);
     }
-
-    // ====================== Native Specific ====================== //
-
-    private _init () {
-        if (JSB) {
-            this._nativeObj = new NativeRenderWindow();
-        }
-    }
-
-    private _destroy () {
-        if (JSB) {
-            this._nativeObj = null;
-        }
-    }
-
-    private _setSwapchain (val: Swapchain) {
-        this._swapchain = val;
-        if (JSB) {
-            this._nativeObj!.swapchain = val;
-        }
-    }
-
-    private _setFrameBuffer (val: Framebuffer) {
-        this._framebuffer = val;
-        if (JSB) {
-            this._nativeObj!.frameBuffer = val;
-        }
-    }
 }