--- conflicted
+++ resolved
@@ -90,13 +90,6 @@
         return this._cameras;
     }
 
-    /**
-     * @private
-     */
-    public static registerCreateFunc (root: Root) {
-        root._createWindowFun = (_root: Root): RenderWindow => new RenderWindow(_root);
-    }
-
     protected _title = '';
     protected _width = 1;
     protected _height = 1;
@@ -109,16 +102,14 @@
     protected _hasOffScreenAttachments = false;
     protected _framebuffer: Framebuffer | null = null;
 
-<<<<<<< HEAD
-    private constructor (root: Root) {
-=======
-    /**
-     * @internal
-     */
-    get native () {
-        return this._nativeObj;
->>>>>>> 27b19b6f
-    }
+    /**
+     * @private
+     */
+    public static registerCreateFunc (root: Root) {
+        root._createWindowFun = (_root: Root): RenderWindow => new RenderWindow(_root);
+    }
+
+    private constructor (root: Root) {}
 
     public initialize (device: Device, info: IRenderWindowInfo): boolean {
         if (info.title !== undefined) {
