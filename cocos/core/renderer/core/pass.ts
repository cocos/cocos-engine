/*
 Copyright (c) 2017-2020 Xiamen Yaji Software Co., Ltd.

 http://www.cocos.com

 Permission is hereby granted, free of charge, to any person obtaining a copy
 of this software and associated engine source code (the "Software"), a limited,
  worldwide, royalty-free, non-assignable, revocable and non-exclusive license
 to use Cocos Creator solely to develop games on your target platforms. You shall
  not use Cocos Creator software for developing other software or tools that's
  used for developing games. You are not granted to publish, distribute,
  sublicense, and/or sell copies of Cocos Creator.

 The software or tools in this License Agreement are licensed, not sold.
 Xiamen Yaji Software Co., Ltd. reserves all rights not expressly granted to you.

 THE SOFTWARE IS PROVIDED "AS IS", WITHOUT WARRANTY OF ANY KIND, EXPRESS OR
 IMPLIED, INCLUDING BUT NOT LIMITED TO THE WARRANTIES OF MERCHANTABILITY,
 FITNESS FOR A PARTICULAR PURPOSE AND NONINFRINGEMENT. IN NO EVENT SHALL THE
 AUTHORS OR COPYRIGHT HOLDERS BE LIABLE FOR ANY CLAIM, DAMAGES OR OTHER
 LIABILITY, WHETHER IN AN ACTION OF CONTRACT, TORT OR OTHERWISE, ARISING FROM,
 OUT OF OR IN CONNECTION WITH THE SOFTWARE OR THE USE OR OTHER DEALINGS IN
 THE SOFTWARE.
*/

/**
 * @packageDocumentation
 * @module material
 */

import { EDITOR } from 'internal:constants';
import { builtinResMgr } from '../../3d/builtin/init';
import { IPassInfo, IPassStates, IPropertyInfo } from '../../assets/effect-asset';
import { TextureBase } from '../../assets/texture-base';
import { RenderPassStage, RenderPriority } from '../../pipeline/define';
import { getPhaseID } from '../../pipeline/pass-phase';
import { Root } from '../../root';
import { murmurhash2_32_gc } from '../../utils/murmurhash2_gc';
import { IProgramInfo, programLib } from './program-lib';
import { samplerLib } from './sampler-lib';
import { PassView, PassPool, DSPool, PassHandle, ShaderHandle, NULL_HANDLE } from './memory-pools';
import { customizeType, getBindingFromHandle, getPropertyTypeFromHandle, getDefaultFromType,
    getOffsetFromHandle, getTypeFromHandle, MacroRecord, MaterialProperty, type2reader, type2writer, PropertyType } from './pass-utils';
<<<<<<< HEAD
import { BufferUsageBit, GetTypeSize, MemoryUsageBit, PrimitiveMode,
    Type, DynamicStateFlagBit, Feature } from '../../gfx/define';
import { DescriptorSetLayoutInfo, Texture,  Device, Buffer, BufferInfo, BufferViewInfo,
    Sampler, DescriptorSet, DescriptorSetInfo } from '../../gfx';
import { Color } from '../../gfx/define-class';
import { BlendStateBuffer } from '../../animation/skeletal-animation-blending';
=======
import { DescriptorSetLayoutInfo, Texture,  Device, Buffer, BufferInfo, BufferViewInfo,
    Sampler, DescriptorSet, DescriptorSetInfo, BlendState, BlendTarget, DepthStencilState,
    RasterizerState, BufferUsageBit, GetTypeSize, MemoryUsageBit, PrimitiveMode,
    Type, DynamicStateFlagBit, DynamicStateFlags, Feature } from '../../gfx';
>>>>>>> 3e8b6ec7

export interface IPassInfoFull extends IPassInfo {
    // generated part
    passIndex: number;
    defines: MacroRecord;
    stateOverrides?: PassOverrides;
}
export type PassOverrides = RecursivePartial<IPassStates>;

export interface IMacroPatch {
    name: string;
    value: boolean | number | string;
}

interface IPassDynamics {
    [type: number]: {
        dirty: boolean,
        value: number[],
    };
}

const _bufferInfo = new BufferInfo(
    BufferUsageBit.UNIFORM | BufferUsageBit.TRANSFER_DST,
    MemoryUsageBit.HOST | MemoryUsageBit.DEVICE,
);

const _bufferViewInfo = new BufferViewInfo(null!);
const _dsLayoutInfo = new DescriptorSetLayoutInfo();

const _dsInfo = new DescriptorSetInfo(null!);

export enum BatchingSchemes {
    INSTANCING = 1,
    VB_MERGING = 2,
};

// tslint:disable: no-shadowed-variable
export declare namespace Pass {
    export type getPropertyTypeFromHandle = typeof getPropertyTypeFromHandle;
    export type getTypeFromHandle = typeof getTypeFromHandle;
    export type getBindingFromHandle = typeof getBindingFromHandle;
    export type fillPipelineInfo = typeof Pass.fillPipelineInfo;
    export type getPassHash = typeof Pass.getPassHash;
    export type getOffsetFromHandle = typeof getOffsetFromHandle;
    export type PropertyType = typeof PropertyType;
}
// tslint:enable: no-shadowed-variable

/**
 * @en Render pass, store actual resources for the rendering process
 * @zh 渲染 pass，储存实际描述绘制过程的各项资源。
 */
export class Pass {
    /**
     * @en The binding type enums of the property
     * @zh Uniform 的绑定类型（UBO 或贴图等）
     */
    public static PropertyType = PropertyType;

    /**
     * @en Gets the binding type of the property with handle
     * @zh 根据 handle 获取 uniform 的绑定类型（UBO 或贴图等）。
     */
    public static getPropertyTypeFromHandle = getPropertyTypeFromHandle;

    /**
     * @en Gets the type of member in uniform buffer object with the handle
     * @zh 根据 handle 获取 UBO member 的具体类型。
     */
    public static getTypeFromHandle = getTypeFromHandle;

    /**
     * @en Gets the binding with handle
     * @zh 根据 handle 获取 binding。
     */
    public static getBindingFromHandle = getBindingFromHandle;

    /**
     * @en Fill a pass represented by the given pass handle with the given override info
     * @param hPass The pass handle point to the pass
     * @param info The pass override info
     */
    public static fillPipelineInfo (pass: Pass, info: PassOverrides) {
        const hPass = pass.handle;
        if (info.priority !== undefined) { PassPool.set(hPass, PassView.PRIORITY, info.priority); }
        if (info.primitive !== undefined) { PassPool.set(hPass, PassView.PRIMITIVE, info.primitive); }
        if (info.stage !== undefined) { PassPool.set(hPass, PassView.STAGE, info.stage); }
        if (info.dynamicStates !== undefined) { PassPool.set(hPass, PassView.DYNAMIC_STATES, info.dynamicStates); }
        if (info.phase !== undefined) { PassPool.set(hPass, PassView.PHASE, getPhaseID(info.phase)); }

        const bs = pass._bs;
        if (info.blendState) {
            const bsInfo = info.blendState;
            const targets = bsInfo.targets;
            if (targets) {
                targets.forEach((t, i) => {
                    bs.setTarget(i, t as BlendTarget);
                });
            }

            if (bsInfo.isA2C !== undefined) { bs.isA2C = bsInfo.isA2C; }
            if (bsInfo.isIndepend !== undefined) { bs.isIndepend = bsInfo.isIndepend; }
            if (bsInfo.blendColor !== undefined) { bs.blendColor = bsInfo.blendColor as Color; }
        }
        pass._rs.assign(info.rasterizerState as RasterizerState);
        pass._dss.assign(info.depthStencilState as DepthStencilState);
    }

    /**
     * @en Get pass hash value by [[Pass]] hash information.
     * @zh 根据 [[Pass]] 的哈希信息获取哈希值。
     *
     * @param hPass Handle of the pass info used to compute hash value.
     */
    public static getPassHash (pass: Pass, hShader: ShaderHandle) {
        const hPass = pass.handle;
        let res = hShader + ',' + PassPool.get(hPass, PassView.PRIMITIVE) + ',' + PassPool.get(hPass, PassView.DYNAMIC_STATES);
        res += serializeBlendState(pass._bs);
        res += serializeDepthStencilState(pass._dss);
        res += serializeRasterizerState(pass._rs);

        return murmurhash2_32_gc(res, 666);
    }

    protected static getOffsetFromHandle = getOffsetFromHandle;

    // internal resources
    protected _rootBuffer: Buffer | null = null;
    protected _rootBufferDirty = false;
    protected _buffers: Buffer[] = [];
    protected _descriptorSet: DescriptorSet = null!;
    // internal data
    protected _passIndex = 0;
    protected _propertyIndex = 0;
    protected _programName = '';
    protected _dynamics: IPassDynamics = {};
    protected _propertyHandleMap: Record<string, number> = {};
    protected _rootBlock: ArrayBuffer | null = null;
    protected _blocks: Float32Array[] = [];
    protected _shaderInfo: IProgramInfo = null!;
    protected _defines: MacroRecord = {};
    protected _properties: Record<string, IPropertyInfo> = {};
    // external references
    protected _root: Root;
    protected _device: Device;
    // native data
    protected _hShaderDefault: ShaderHandle = NULL_HANDLE;
    protected _handle: PassHandle = NULL_HANDLE;
    protected _bs: BlendState = new BlendState();
    protected _dss: DepthStencilState = new DepthStencilState();
    protected _rs: RasterizerState = new RasterizerState();


    constructor (root: Root) {
        this._root = root;
        this._device = root.device;
    }

    /**
     * @en Initialize the pass with given pass info, shader will be compiled in the init process
     * @zh 根据指定参数初始化当前 pass，shader 会在这一阶段就尝试编译。
     */
    public initialize (info: IPassInfoFull) {
        this._doInit(info);
        this.resetUBOs();
        this.resetTextures();
        this.tryCompile();
    }

    /**
     * @en Get the handle of a UBO member, or specific channels of it.
     * @zh 获取指定 UBO 成员，或其更具体分量的读写句柄。默认以成员自身的类型为目标读写类型（即读写时必须传入与成员类型相同的变量）。
     * @param name Name of the target UBO member.
     * @param offset Channel offset into the member.
     * @param targetType Target type of the handle, i.e. the type of data when read/write to it.
     * @example
     * ```
     * import { Vec3, gfx } from 'cc';
     * // say 'pbrParams' is a uniform vec4
     * const hParams = pass.getHandle('pbrParams'); // get the default handle
     * pass.setUniform(hAlbedo, new Vec3(1, 0, 0)); // wrong! pbrParams.w is NaN now
     *
     * // say 'albedoScale' is a uniform vec4, and we only want to modify the w component in the form of a single float
     * const hThreshold = pass.getHandle('albedoScale', 3, gfx.Type.FLOAT);
     * pass.setUniform(hThreshold, 0.5); // now, albedoScale.w = 0.5
     * ```
     */
    public getHandle (name: string, offset = 0, targetType = Type.UNKNOWN) {
        let handle = this._propertyHandleMap[name]; if (!handle) { return 0; }
        if (targetType) { handle = customizeType(handle, targetType); }
        else if (offset) { handle = customizeType(handle, getTypeFromHandle(handle) - offset); }
        return handle + offset;
    }

    /**
     * @en Gets the uniform binding with its name
     * @zh 获取指定 uniform 的 binding。
     * @param name The name of target uniform
     */
    public getBinding (name: string) {
        const handle = this.getHandle(name);
        if (!handle) { return -1; }
        return Pass.getBindingFromHandle(handle);
    }

    /**
     * @en Sets a vector type uniform value, if a uniform requires frequent update, please use this method.
     * @zh 设置指定普通向量类 uniform 的值，如果需要频繁更新请尽量使用此接口。
     * @param handle The handle for the target uniform
     * @param value New value
     */
    public setUniform (handle: number, value: MaterialProperty) {
        const binding = Pass.getBindingFromHandle(handle);
        const type = Pass.getTypeFromHandle(handle);
        const ofs = Pass.getOffsetFromHandle(handle);
        const block = this._blocks[binding];
        type2writer[type](block, value, ofs);
        this._rootBufferDirty = true;
    }

    /**
     * @en Gets a uniform's value.
     * @zh 获取指定普通向量类 uniform 的值。
     * @param handle The handle for the target uniform
     * @param out The output property to store the result
     */
    public getUniform (handle: number, out: MaterialProperty) {
        const binding = Pass.getBindingFromHandle(handle);
        const type = Pass.getTypeFromHandle(handle);
        const ofs = Pass.getOffsetFromHandle(handle);
        const block = this._blocks[binding];
        return type2reader[type](block, out, ofs);
    }

    /**
     * @en Sets an array type uniform value, if a uniform requires frequent update, please use this method.
     * @zh 设置指定数组类 uniform 的值，如果需要频繁更新请尽量使用此接口。
     * @param handle The handle for the target uniform
     * @param value New value
     */
    public setUniformArray (handle: number, value: MaterialProperty[]) {
        const binding = Pass.getBindingFromHandle(handle);
        const type = Pass.getTypeFromHandle(handle);
        const stride = GetTypeSize(type) >> 2;
        const block = this._blocks[binding];
        let ofs = Pass.getOffsetFromHandle(handle);
        for (let i = 0; i < value.length; i++, ofs += stride) {
            if (value[i] === null) { continue; }
            type2writer[type](block, value[i], ofs);
        }
        this._rootBufferDirty = true;
    }

    /**
     * @en Bind a GFX [[Texture]] the the given uniform binding
     * @zh 绑定实际 GFX [[Texture]] 到指定 binding。
     * @param binding The binding for target uniform of texture type
     * @param value Target texture
     */
    public bindTexture (binding: number, value: Texture, index?: number) {
        this._descriptorSet.bindTexture(binding, value, index || 0);
    }

    /**
     * @en Bind a GFX [[Sampler]] the the given uniform binding
     * @zh 绑定实际 GFX [[Sampler]] 到指定 binding。
     * @param binding The binding for target uniform of sampler type
     * @param value Target sampler
     */
    public bindSampler (binding: number, value: Sampler, index?: number) {
        this._descriptorSet.bindSampler(binding, value, index || 0);
    }

    /**
     * @en Sets the dynamic pipeline state property at runtime
     * @zh 设置运行时 pass 内可动态更新的管线状态属性。
     * @param state Target dynamic state
     * @param value Target value
     */
    public setDynamicState (state: DynamicStateFlagBit, value: any) {
        const ds = this._dynamics[state];
        if (ds && ds.value === value) { return; }
        ds.value = value; ds.dirty = true;
    }

    /**
     * @en Override all pipeline states with the given pass override info.
     * @zh 重载当前所有管线状态。
     * @param original The original pass info
     * @param value The override pipeline state info
     */
    public overridePipelineStates (original: IPassInfo, overrides: PassOverrides) {
        console.warn('base pass cannot override states, please use pass instance instead.');
    }

    /**
     * @en Update the current uniforms data.
     * @zh 更新当前 Uniform 数据。
     */
    public update () {
        if (this._rootBufferDirty && this._rootBuffer) {
            this._rootBuffer.update(this._rootBlock!);
            this._rootBufferDirty = false;
        }
        this._descriptorSet.update();
    }

    /**
     * @en Destroy the current pass.
     * @zh 销毁当前 pass。
     */
    public destroy () {
        for (let i = 0; i < this._shaderInfo.blocks.length; i++) {
            const u = this._shaderInfo.blocks[i];
            this._buffers[u.binding].destroy();
        }
        this._buffers = [];

        if (this._rootBuffer) {
            this._rootBuffer.destroy();
            this._rootBlock = null;
        }

        // textures are reused
        this._descriptorSet = null!;

        this._rs.destroy();
        this._dss.destroy();
        this._bs.destroy();

        if (this._handle) {
            DSPool.free(PassPool.get(this._handle, PassView.DESCRIPTOR_SET));
            PassPool.free(this._handle); this._handle = NULL_HANDLE;
        }
    }

    /**
     * @en Resets the value of the given uniform by name to the default value in [[EffectAsset]].
     * This method does not support array type uniform.
     * @zh 重置指定（非数组） Uniform 为 [[EffectAsset]] 默认值。
     */
    public resetUniform (name: string) {
        const handle = this.getHandle(name);
        if (!handle) return;
        const type = Pass.getTypeFromHandle(handle);
        const binding = Pass.getBindingFromHandle(handle);
        const ofs = Pass.getOffsetFromHandle(handle);
        const block = this._blocks[binding];
        const info = this._properties[name];
        const value = info && info.value || getDefaultFromType(type);
        type2writer[type](block, value, ofs);
        this._rootBufferDirty = true;
    }

    /**
     * @en Resets the value of the given texture by name to the default value in [[EffectAsset]].
     * @zh 重置指定贴图为 [[EffectAsset]] 默认值。
     */
    public resetTexture (name: string, index?: number) {
        const handle = this.getHandle(name);
        if (!handle) return;
        const type = Pass.getTypeFromHandle(handle);
        const binding = Pass.getBindingFromHandle(handle);
        const info = this._properties[name];
        const value = info && info.value;
        const texName = value ? value + '-texture' : getDefaultFromType(type) as string;
        const textureBase = builtinResMgr.get<TextureBase>(texName);
        const texture = textureBase && textureBase.getGFXTexture()!;
        const samplerHash = info && (info.samplerHash !== undefined) ? info.samplerHash : textureBase && textureBase.getSamplerHash();
        const sampler = samplerLib.getSampler(this._device, samplerHash);
        this._descriptorSet.bindSampler(binding, sampler, index);
        this._descriptorSet.bindTexture(binding, texture, index);
    }

    /**
     * @en Resets all uniform buffer objects to the default values in [[EffectAsset]]
     * @zh 重置所有 UBO 为默认值。
     */
    public resetUBOs () {
        for (let i = 0; i < this._shaderInfo.blocks.length; i++) {
            const u = this._shaderInfo.blocks[i];
            const block = this._blocks[u.binding];
            let ofs = 0;
            for (let j = 0; j < u.members.length; j++) {
                const cur = u.members[j];
                const info = this._properties[cur.name];
                const givenDefault = info && info.value;
                const value = (givenDefault ? givenDefault : getDefaultFromType(cur.type)) as number[];
                const size = (GetTypeSize(cur.type) >> 2) * cur.count;
                for (let k = 0; k + value.length <= size; k += value.length) { block.set(value, ofs + k); }
                ofs += size;
            }
        }
        this._rootBufferDirty = true;
    }

    /**
     * @en Resets all textures and samplers to the default values in [[EffectAsset]]
     * @zh 重置所有 texture 和 sampler 为初始默认值。
     */
    public resetTextures () {
        for (let i = 0; i < this._shaderInfo.samplers.length; i++) {
            const u = this._shaderInfo.samplers[i];
            for (let j = 0; j < u.count; j++) {
                this.resetTexture(u.name, j);
            }
        }
    }

    /**
     * @en Try to compile the shader and retrieve related resources references.
     * @zh 尝试编译 shader 并获取相关资源引用。
     */
    public tryCompile () {
        const pipeline = this._root.pipeline;
        if (!pipeline) { return false; }
        this._syncBatchingScheme();
        this._hShaderDefault = programLib.getGFXShader(this._device, this._programName, this._defines, pipeline);
        if (!this._hShaderDefault) { console.warn(`create shader ${this._programName} failed`); return false; }
        PassPool.set(this._handle, PassView.PIPELINE_LAYOUT, programLib.getTemplate(this._programName).hPipelineLayout);
        PassPool.set(this._handle, PassView.HASH, Pass.getPassHash(this, this._hShaderDefault));
        return true;
    }

    /**
     * @en Gets the shader variant of the current pass and given macro patches
     * @zh 结合指定的编译宏组合获取当前 Pass 的 Shader Variant
     * @param patches The macro patches
     */
    public getShaderVariant (patches: IMacroPatch[] | null = null): ShaderHandle {
        if (!this._hShaderDefault && !this.tryCompile()) {
            console.warn(`pass resources incomplete`);
            return NULL_HANDLE;
        }

        if (!patches) {
            return this._hShaderDefault;
        }

        if (EDITOR) {
            for (let i = 0; i < patches.length; i++) {
                if (!patches[i].name.startsWith('CC_')) {
                    console.warn('cannot patch non-builtin macros');
                    return NULL_HANDLE;
                }
            }
        }

        const pipeline = this._root.pipeline!;
        for (let i = 0; i < patches.length; i++) {
            const patch = patches[i];
            this._defines[patch.name] = patch.value;
        }

        const hShader = programLib.getGFXShader(this._device, this._programName, this._defines, pipeline);

        for (let i = 0; i < patches.length; i++) {
            const patch = patches[i];
            delete this._defines[patch.name];
        }
        return hShader;
    }

    // internal use
    /**
     * @private
     */
    public beginChangeStatesSilently () {}
    /**
     * @private
     */
    public endChangeStatesSilently () {}

    protected _doInit (info: IPassInfoFull, copyDefines = false) {
        const handle = this._handle = PassPool.alloc();
        PassPool.set(handle, PassView.PRIORITY, RenderPriority.DEFAULT);
        PassPool.set(handle, PassView.STAGE, RenderPassStage.DEFAULT);
        PassPool.set(handle, PassView.PHASE, getPhaseID('default'));
        PassPool.set(handle, PassView.PRIMITIVE, PrimitiveMode.TRIANGLE_LIST);
        PassPool.set(handle, PassView.RASTERIZER_STATE, this._rs.handle);
        PassPool.set(handle, PassView.DEPTH_STENCIL_STATE, this._dss.handle);
        PassPool.set(handle, PassView.BLEND_STATE, this._bs.handle);

        this._passIndex = info.passIndex;
        this._propertyIndex = info.propertyIndex !== undefined ? info.propertyIndex : info.passIndex;
        this._programName = info.program;
        this._defines = copyDefines ? Object.assign({}, info.defines) : info.defines;
        this._shaderInfo = programLib.getTemplate(info.program);
        this._properties = info.properties || this._properties;
        // pipeline state
        const device = this._device;
        Pass.fillPipelineInfo(this, info);
        if (info.stateOverrides) { Pass.fillPipelineInfo(this, info.stateOverrides); }

        // init descriptor set
        _dsInfo.layout = programLib.getDescriptorSetLayout(this._device, info.program);
        const dsHandle = DSPool.alloc(this._device, _dsInfo);
        PassPool.set(this._handle, PassView.DESCRIPTOR_SET, dsHandle);
        this._descriptorSet = DSPool.get(dsHandle);

        // calculate total size required
        const { blocks, blockSizes } = this._shaderInfo;
        const alignment = device.uboOffsetAlignment;
        const startOffsets: number[] = [];
        let lastSize = 0; let lastOffset = 0;
        for (let i = 0; i < blocks.length; i++) {
            const size = blockSizes[i];
            startOffsets.push(lastOffset);
            lastOffset += Math.ceil(size / alignment) * alignment;
            lastSize = size;
        }
        // create gfx buffer resource
        const totalSize = startOffsets[startOffsets.length - 1] + lastSize;
        if (totalSize) {
            // https://bugs.chromium.org/p/chromium/issues/detail?id=988988
            _bufferInfo.size = Math.ceil(totalSize / 16) * 16;
            this._rootBuffer = device.createBuffer(_bufferInfo);
            this._rootBlock = new ArrayBuffer(totalSize);
        }
        // create buffer views
        for (let i = 0, count = 0; i < blocks.length; i++) {
            const binding = blocks[i].binding;
            const size = blockSizes[i];
            _bufferViewInfo.buffer = this._rootBuffer!;
            _bufferViewInfo.offset = startOffsets[count++];
            _bufferViewInfo.range = Math.ceil(size / 16) * 16;
            const bufferView = this._buffers[binding] = device.createBuffer(_bufferViewInfo);
            // non-builtin UBO data pools, note that the effect compiler
            // guarantees these bindings to be consecutive, starting from 0 and non-array-typed
            this._blocks[binding] = new Float32Array(this._rootBlock!, _bufferViewInfo.offset,
                size / Float32Array.BYTES_PER_ELEMENT);
            this._descriptorSet.bindBuffer(binding, bufferView);
        }
        // store handles
        const directHandleMap = this._propertyHandleMap = this._shaderInfo.handleMap;
        const indirectHandleMap: Record<string, number> = {};
        for (const name in this._properties) {
            const prop = this._properties[name];
            if (!prop.handleInfo) { continue; }
            indirectHandleMap[name] = this.getHandle.apply(this, prop.handleInfo)!;
        }
        Object.assign(directHandleMap, indirectHandleMap);
    }

    protected _syncBatchingScheme () {
        if (this._defines.USE_INSTANCING) {
            if (this._device.hasFeature(Feature.INSTANCED_ARRAYS)) {
                PassPool.set(this._handle, PassView.BATCHING_SCHEME, BatchingSchemes.INSTANCING);
            } else {
                this._defines.USE_INSTANCING = false;
                PassPool.set(this._handle, PassView.BATCHING_SCHEME, 0);
            }
        } else if (this._defines.USE_BATCHING) {
            PassPool.set(this._handle, PassView.BATCHING_SCHEME, BatchingSchemes.VB_MERGING);
        } else {
            PassPool.set(this._handle, PassView.BATCHING_SCHEME, 0);
        }
    }

    // infos
    get root () { return this._root; }
    get device () { return this._device; }
    get shaderInfo () { return this._shaderInfo; }
    get localSetLayout () { return programLib.getDescriptorSetLayout(this._device, this._programName, true); }
    get program () { return this._programName; }
    get properties () { return this._properties; }
    get defines () { return this._defines; }
    get passIndex () { return this._passIndex; }
    get propertyIndex () { return this._propertyIndex; }
    // data
    get dynamics () { return this._dynamics; }
    get blocks () { return this._blocks; }
    // states
    get handle () { return this._handle; }
    get priority () { return PassPool.get(this._handle, PassView.PRIORITY); }
    get primitive () { return PassPool.get(this._handle, PassView.PRIMITIVE); }
    get stage () { return PassPool.get(this._handle, PassView.STAGE); }
    get phase () { return PassPool.get(this._handle, PassView.PHASE); }
    get rasterizerState () { return this._rs; }
    get depthStencilState () { return this._dss; }
    get blendState () { return this._bs; }
    get dynamicStates () { return PassPool.get(this._handle, PassView.DYNAMIC_STATES); }
    get batchingScheme () { return PassPool.get(this._handle, PassView.BATCHING_SCHEME); }
    get descriptorSet () { return this._descriptorSet; }
    get hash () { return PassPool.get(this._handle, PassView.HASH); }

    get rootBufferDirty () { return this._rootBufferDirty; }
}

function serializeBlendState (bs: BlendState) {
    let res = `,bs,${bs.isA2C},${bs.blendColor}`;
    for (const t of bs.targets) {
        res += `,bt,${t.blend},${t.blendEq},${t.blendAlphaEq},${t.blendColorMask}`;
        res += `,${t.blendSrc},${t.blendDst},${t.blendSrcAlpha},${t.blendDstAlpha}`;
    }
    return res;
}

function serializeRasterizerState (rs: RasterizerState) {
    return ',rs,' + rs.cullMode + ',' + rs.depthBias + ',' + rs.isFrontFaceCCW;
}

function serializeDepthStencilState (dss: DepthStencilState) {
    let res = `,dss,${dss.depthTest},${dss.depthWrite},${dss.depthFunc}`;
    res += `,${dss.stencilTestFront},${dss.stencilFuncFront},${dss.stencilRefFront},${dss.stencilReadMaskFront}`;
    res += `,${dss.stencilFailOpFront},${dss.stencilZFailOpFront},${dss.stencilPassOpFront},${dss.stencilWriteMaskFront}`;
    res += `,${dss.stencilTestBack},${dss.stencilFuncBack},${dss.stencilRefBack},${dss.stencilReadMaskBack}`;
    res += `,${dss.stencilFailOpBack},${dss.stencilZFailOpBack},${dss.stencilPassOpBack},${dss.stencilWriteMaskBack}`;
    return res;
}
<|MERGE_RESOLUTION|>--- conflicted
+++ resolved
@@ -41,19 +41,12 @@
 import { PassView, PassPool, DSPool, PassHandle, ShaderHandle, NULL_HANDLE } from './memory-pools';
 import { customizeType, getBindingFromHandle, getPropertyTypeFromHandle, getDefaultFromType,
     getOffsetFromHandle, getTypeFromHandle, MacroRecord, MaterialProperty, type2reader, type2writer, PropertyType } from './pass-utils';
-<<<<<<< HEAD
 import { BufferUsageBit, GetTypeSize, MemoryUsageBit, PrimitiveMode,
     Type, DynamicStateFlagBit, Feature } from '../../gfx/define';
 import { DescriptorSetLayoutInfo, Texture,  Device, Buffer, BufferInfo, BufferViewInfo,
     Sampler, DescriptorSet, DescriptorSetInfo } from '../../gfx';
 import { Color } from '../../gfx/define-class';
-import { BlendStateBuffer } from '../../animation/skeletal-animation-blending';
-=======
-import { DescriptorSetLayoutInfo, Texture,  Device, Buffer, BufferInfo, BufferViewInfo,
-    Sampler, DescriptorSet, DescriptorSetInfo, BlendState, BlendTarget, DepthStencilState,
-    RasterizerState, BufferUsageBit, GetTypeSize, MemoryUsageBit, PrimitiveMode,
-    Type, DynamicStateFlagBit, DynamicStateFlags, Feature } from '../../gfx';
->>>>>>> 3e8b6ec7
+import { BlendState, BlendTarget, DepthStencilState, RasterizerState } from '../../gfx';
 
 export interface IPassInfoFull extends IPassInfo {
     // generated part
