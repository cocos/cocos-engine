/*
 Copyright (c) 2017-2018 Xiamen Yaji Software Co., Ltd.

 http://www.cocos.com

 Permission is hereby granted, free of charge, to any person obtaining a copy
 of this software and associated engine source code (the "Software"), a limited,
  worldwide, royalty-free, non-assignable, revocable and non-exclusive license
 to use Cocos Creator solely to develop games on your target platforms. You shall
  not use Cocos Creator software for developing other software or tools that's
  used for developing games. You are not granted to publish, distribute,
  sublicense, and/or sell copies of Cocos Creator.

 The software or tools in this License Agreement are licensed, not sold.
 Xiamen Yaji Software Co., Ltd. reserves all rights not expressly granted to you.

 THE SOFTWARE IS PROVIDED "AS IS", WITHOUT WARRANTY OF ANY KIND, EXPRESS OR
 IMPLIED, INCLUDING BUT NOT LIMITED TO THE WARRANTIES OF MERCHANTABILITY,
 FITNESS FOR A PARTICULAR PURPOSE AND NONINFRINGEMENT. IN NO EVENT SHALL THE
 AUTHORS OR COPYRIGHT HOLDERS BE LIABLE FOR ANY CLAIM, DAMAGES OR OTHER
 LIABILITY, WHETHER IN AN ACTION OF CONTRACT, TORT OR OTHERWISE, ARISING FROM,
 OUT OF OR IN CONNECTION WITH THE SOFTWARE OR THE USE OR OTHER DEALINGS IN
 THE SOFTWARE.
*/

/**
 * @category material
 */

import { EDITOR } from 'internal:constants';
import { builtinResMgr } from '../../3d/builtin/init';
import { IPassInfo, IPassStates, IPropertyInfo } from '../../assets/effect-asset';
import { TextureBase } from '../../assets/texture-base';
import { GFXBindingLayout, IGFXBindingLayoutInfo } from '../../gfx/binding-layout';
import { GFXBuffer, IGFXBufferInfo } from '../../gfx/buffer';
import { GFXBindingType, GFXBufferUsageBit, GFXDynamicStateFlags,
    GFXGetTypeSize, GFXMemoryUsageBit, GFXPrimitiveMode, GFXType } from '../../gfx/define';
import { GFXFeature, GFXDevice } from '../../gfx/device';
import { GFXBlendState, GFXBlendTarget, GFXDepthStencilState, GFXRasterizerState } from '../../gfx/pipeline-state';
import { GFXSampler } from '../../gfx/sampler';
import { GFXTexture } from '../../gfx/texture';
import { isBuiltinBinding, RenderPassStage, RenderPriority } from '../../pipeline/define';
import { getPhaseID } from '../../pipeline/pass-phase';
import { Root } from '../../root';
import { murmurhash2_32_gc } from '../../utils/murmurhash2_gc';
import { customizeType, getBindingFromHandle, getBindingTypeFromHandle,
    getDefaultFromType, getOffsetFromHandle, getTypeFromHandle, IDefineMap, MaterialProperty, type2reader, type2writer } from './pass-utils';
import { IProgramInfo, programLib } from './program-lib';
import { samplerLib } from './sampler-lib';
import { PassInfoView, BlendStatePool, RasterizerStatePool, DepthStencilStatePool, PassInfoPool, BindingLayoutPool, ShaderPool, PSOCIPool, PSOCIView } from './memory-pools';

export interface IPassInfoFull extends IPassInfo {
    // generated part
    passIndex: number;
    defines: IDefineMap;
    stateOverrides?: PassOverrides;
}
export type PassOverrides = RecursivePartial<IPassStates>;

export interface IBlock {
    view: Float32Array;
    dirty: boolean;
}

export interface IMacroPatch {
    name: string;
    value: boolean | number | string;
}

interface IPassDynamics {
    [type: number]: {
        dirty: boolean,
        value: number[],
    };
}

interface IPassHashInfo {
    program: string;
    defines: IDefineMap;
    primitive: GFXPrimitiveMode;
    rasterizerState: GFXRasterizerState;
    depthStencilState: GFXDepthStencilState;
    blendState: GFXBlendState;
    dynamicStates: GFXDynamicStateFlags;
}

const _bfInfo: IGFXBufferInfo = {
    memUsage: GFXMemoryUsageBit.HOST | GFXMemoryUsageBit.DEVICE,
    size: 0,
    usage: GFXBufferUsageBit.UNIFORM | GFXBufferUsageBit.TRANSFER_DST,
};

const _blInfo: IGFXBindingLayoutInfo = {
    shader: null!,
};

export enum BatchingSchemes {
    INSTANCING = 1,
    VB_MERGING = 2,
};

// tslint:disable: no-shadowed-variable
export declare namespace Pass {
    export type getBindingTypeFromHandle = typeof getBindingTypeFromHandle;
    export type getTypeFromHandle = typeof getTypeFromHandle;
    export type getBindingFromHandle = typeof getBindingFromHandle;
    export type fillinPipelineInfo = typeof Pass.fillinPipelineInfo;
    export type getPassHash = typeof Pass.getPassHash;
    export type getOffsetFromHandle = typeof getOffsetFromHandle;
}
// tslint:enable: no-shadowed-variable

/**
 * @zh
 * 渲染 pass，储存实际描述绘制过程的各项资源。
 */
export class Pass {
    /**
     * @zh
     * 根据 handle 获取 unform 的绑定类型（UBO 或贴图等）。
     */
    public static getBindingTypeFromHandle = getBindingTypeFromHandle;
    /**
     * @zh
     * 根据 handle 获取 UBO member 的具体类型。
     */
    public static getTypeFromHandle = getTypeFromHandle;
    /**
     * @zh
     * 根据 handle 获取 binding。
     */
    public static getBindingFromHandle = getBindingFromHandle;

    public static fillinPipelineInfo (handle: number, info: PassOverrides) {
        if (info.priority !== undefined) { PassInfoPool.set(handle, PassInfoView.PRIORITY, info.priority); }
        if (info.primitive !== undefined) { PassInfoPool.set(handle, PassInfoView.PRIMITIVE, info.primitive); }
        if (info.stage !== undefined) { PassInfoPool.set(handle, PassInfoView.STAGE, info.stage); }
        if (info.dynamicStates !== undefined) { PassInfoPool.set(handle, PassInfoView.DYNAMIC_STATES, info.dynamicStates); }
        if (info.phase !== undefined) { PassInfoPool.set(handle, PassInfoView.PHASE, getPhaseID(info.phase)); }

        const bs = BlendStatePool.get(PassInfoPool.get(handle, PassInfoView.BLEND_STATE));
        if (info.blendState) {
            const bsInfo = info.blendState;
            if (bsInfo.targets) {
                bsInfo.targets.forEach((t, i) => Object.assign(
                bs.targets[i] || (bs.targets[i] = new GFXBlendTarget()), t));
            }
            if (bsInfo.isA2C !== undefined) { bs.isA2C = bsInfo.isA2C; }
            if (bsInfo.isIndepend !== undefined) { bs.isIndepend = bsInfo.isIndepend; }
            if (bsInfo.blendColor !== undefined) { Object.assign(bs.blendColor, bsInfo.blendColor); }
        }
        Object.assign(RasterizerStatePool.get(PassInfoPool.get(handle, PassInfoView.RASTERIZER_STATE)), info.rasterizerState);
        Object.assign(DepthStencilStatePool.get(PassInfoPool.get(handle, PassInfoView.DEPTH_STENCIL_STATE)), info.depthStencilState);
    }

    /**
     * @en
     * Get pass hash value by [[Pass]] hash information.
     * @zh
     * 根据 [[Pass]] 的哈希信息获取哈希值。
     *
     * @param handle Handle of the pass info used to compute hash value.
     */
<<<<<<< HEAD
    public static getPassHash (handle: number, shaderHandle: number) {
        let res = shaderHandle + ',' + PassInfoPool.get(handle, PassInfoView.PRIMITIVE) + ',' + PassInfoPool.get(handle, PassInfoView.DYNAMIC_STATES);
        res += serializeBlendState(BlendStatePool.get(PassInfoPool.get(handle, PassInfoView.BLEND_STATE)));
        res += serializeDepthStencilState(DepthStencilStatePool.get(PassInfoPool.get(handle, PassInfoView.DEPTH_STENCIL_STATE)));
        res += serializeRasterizerState(RasterizerStatePool.get(PassInfoPool.get(handle, PassInfoView.RASTERIZER_STATE)));
=======
    public static getPSOHash (psoInfo: IPSOHashInfo) {
        const shaderKey = programLib.getKey(psoInfo.program, psoInfo.defines);
        let res = shaderKey + ',' + psoInfo.primitive;
        res += serializeBlendState(psoInfo.blendState);
        res += serializeDepthStencilState(psoInfo.depthStencilState);
        res += serializeRasterizerState(psoInfo.rasterizerState);
        res += serializeDynamicState(psoInfo.dynamicStates);
>>>>>>> f5eb94f8
        return murmurhash2_32_gc(res, 666);
    }

    protected static getOffsetFromHandle = getOffsetFromHandle;
    // internal resources
    protected _buffers: Record<number, GFXBuffer> = {};
    protected _samplers: Record<number, GFXSampler> = {};
    protected _resources: GFXBindingLayout[] = [];
    protected _textures: Record<number, GFXTexture> = {};
    // internal data
    protected _passIndex = 0;
    protected _propertyIndex = 0;
    protected _programName = '';
    protected _dynamics: IPassDynamics = {};
    protected _handleMap: Record<string, number> = {};
    protected _blocks: IBlock[] = [];
    protected _shaderInfo: IProgramInfo = null!;
    protected _defines: IDefineMap = {};
    protected _properties: Record<string, IPropertyInfo> = {};
    // external references
    protected _root: Root;
    protected _device: GFXDevice;
    // native data
    protected _defaultShaderHandle: number = 0;
    protected _infoHandle: number = 0;

    constructor (root: Root) {
        this._root = root;
        this._device = root.device;
    }

    /**
     * @zh
     * 根据指定参数初始化当前 pass，shader 会在这一阶段就尝试编译。
     */
    public initialize (info: IPassInfoFull) {
        this._doInit(info);
        this.resetUBOs();
        this.resetTextures();
    }

    /**
     * @en
     * Get the handle of a UBO member, or specific channels of it.
     * @zh
     * 获取指定 UBO 成员，或其更具体分量的读写句柄。默认以成员自身的类型为目标读写类型（即读写时必须传入与成员类型相同的变量）。
     * @param name Name of the target UBO member.
     * @param offset Channel offset into the member.
     * @param targetType Target type of the handle, i.e. the type of data when read/write to it.
     * @example
     * ```
     * // say 'pbrParams' is a uniform vec4
     * const hParams = pass.getHandle('pbrParams'); // get the default handle
     * pass.setUniform(hAlbedo, cc.v3(1, 0, 0)); // wrong! pbrParams.w is NaN now
     *
     * // say 'albedoScale' is a uniform vec4, and we only want to modify the w component in the form of a single float
     * const hThreshold = pass.getHandle('albedoScale', 3, cc.GFXType.FLOAT);
     * pass.setUniform(hThreshold, 0.5); // now, albedoScale.w = 0.5
     * ```
     */
    public getHandle (name: string, offset = 0, targetType = GFXType.UNKNOWN): number | undefined {
        let handle = this._handleMap[name]; if (!handle) { return; }
        if (targetType) { handle = customizeType(handle, targetType); }
        else if (offset) { handle = customizeType(handle, getTypeFromHandle(handle) - offset); }
        return handle + offset;
    }

    /**
     * @zh
     * 获取指定 uniform 的 binding。
     * @param name 目标 uniform 名。
     */
    public getBinding (name: string) {
        const handle = this.getHandle(name);
        if (handle === undefined) { return; }
        return Pass.getBindingFromHandle(handle);
    }

    /**
     * @zh
     * 设置指定普通向量类 uniform 的值，如果需要频繁更新请尽量使用此接口。
     * @param handle 目标 uniform 的 handle。
     * @param value 目标值。
     */
    public setUniform (handle: number, value: MaterialProperty) {
        const binding = Pass.getBindingFromHandle(handle);
        const type = Pass.getTypeFromHandle(handle);
        const ofs = Pass.getOffsetFromHandle(handle);
        const block = this._blocks[binding];
        type2writer[type](block.view, value, ofs);
        block.dirty = true;
    }

    /**
     * @zh
     * 获取指定普通向量类 uniform 的值。
     * @param handle 目标 uniform 的 handle。
     * @param out 输出向量。
     */
    public getUniform (handle: number, out: MaterialProperty) {
        const binding = Pass.getBindingFromHandle(handle);
        const type = Pass.getTypeFromHandle(handle);
        const ofs = Pass.getOffsetFromHandle(handle);
        const block = this._blocks[binding];
        return type2reader[type](block.view, out, ofs);
    }

    /**
     * @zh
     * 设置指定数组类 uniform 的值，如果需要频繁更新请尽量使用此接口。
     * @param handle 目标 uniform 的 handle。
     * @param value 目标值。
     */
    public setUniformArray (handle: number, value: MaterialProperty[]) {
        const binding = Pass.getBindingFromHandle(handle);
        const type = Pass.getTypeFromHandle(handle);
        const stride = GFXGetTypeSize(type) >> 2;
        const block = this._blocks[binding];
        let ofs = Pass.getOffsetFromHandle(handle);
        for (let i = 0; i < value.length; i++, ofs += stride) {
            if (value[i] === null) { continue; }
            type2writer[type](block.view, value[i], ofs);
        }
        block.dirty = true;
    }

    /**
     * @zh
     * 绑定实际 [[GFXBuffer]] 到指定 binding。
     * @param binding 目标 UBO 的 binding。
     * @param value 目标 buffer。
     */
    public bindBuffer (binding: number, value: GFXBuffer) {
        if (this._buffers[binding] === value) { return; }
        this._buffers[binding] = value;
        const len = this._resources.length;
        for (let i = 0; i < len; i++) {
            const res = this._resources[i];
            res.bindBuffer(binding, value);
        }
    }

    /**
     * @zh
     * 绑定实际 [[GFXTexture]] 到指定 binding。
     * @param binding 目标贴图类 uniform 的 binding。
     * @param value 目标 texture
     */
    public bindTexture (binding: number, value: GFXTexture) {
        if (this._textures[binding] === value) { return; }
        this._textures[binding] = value;
        const len = this._resources.length;
        for (let i = 0; i < len; i++) {
            const res = this._resources[i];
            res.bindTexture(binding, value);
        }
    }

    /**
     * @zh
     * 绑定实际 [[GFXSampler]] 到指定 binding。
     * @param binding 目标贴图类 uniform 的 binding。
     * @param value 目标 sampler。
     */
    public bindSampler (binding: number, value: GFXSampler) {
        if (this._samplers[binding] === value) { return; }
        this._samplers[binding] = value;
        const len = this._resources.length;
        for (let i = 0; i < len; i++) {
            const res = this._resources[i];
            res.bindSampler(binding, value);
        }
    }

    /**
     * @zh
     * 设置运行时 pass 内可动态更新的管线状态属性。
     * @param state 目标管线状态。
     * @param value 目标值。
     */
    public setDynamicState (state: GFXDynamicStateFlags, value: any) {
        const ds = this._dynamics[state];
        if (ds && ds.value === value) { return; }
        ds.value = value; ds.dirty = true;
    }

    /**
     * @zh
     * 重载当前所有管线状态。
     * @param original 原始管线状态。
     * @param value 管线状态重载值。
     */
    public overridePipelineStates (original: IPassInfo, overrides: PassOverrides) {
        console.warn('base pass cannot override states, please use pass instance instead.');
    }

    /**
     * @zh
     * 更新当前 Uniform 数据。
     */
    public update () {
        const len = this._blocks.length;
        for (let i = 0; i < len; i++) {
            const block = this._blocks[i];
            if (block.dirty) {
                this._buffers[i].update(block.view);
                block.dirty = false;
            }
        }
        const source = this._root.pipeline.globalBindings;
        const target = this._shaderInfo.builtins.globals;
        const samplerLen = target.samplers.length;
        for (let i = 0; i < samplerLen; i++) {
            const s = target.samplers[i];
            const info = source.get(s.name)!;
            if (info.sampler) { this.bindSampler(info.samplerInfo!.binding, info.sampler); }
            this.bindTexture(info.samplerInfo!.binding, info.texture!);
        }
    }

    /**
     * @zh
     * 销毁当前 pass。
     */
    public destroy () {
        for (const u of this._shaderInfo.blocks) {
            if (isBuiltinBinding(u.binding)) { continue; }
            this._buffers[u.binding].destroy();
        }
        this._buffers = {};
        // textures are reused
        this._samplers = {};
        this._textures = {};

        if (this._infoHandle) {
            RasterizerStatePool.free(PassInfoPool.get(this._infoHandle, PassInfoView.RASTERIZER_STATE));
            DepthStencilStatePool.free(PassInfoPool.get(this._infoHandle, PassInfoView.DEPTH_STENCIL_STATE));
            BlendStatePool.free(PassInfoPool.get(this._infoHandle, PassInfoView.BLEND_STATE));
            PassInfoPool.free(this._infoHandle); this._infoHandle = 0;
        }
    }

    /**
     * @zh
     * 重置指定（非数组） Uniform 为 Effect 默认值。
     */
    public resetUniform (name: string) {
        const handle = this.getHandle(name)!;
        const type = Pass.getTypeFromHandle(handle);
        const binding = Pass.getBindingFromHandle(handle);
        const ofs = Pass.getOffsetFromHandle(handle);
        const block = this._blocks[binding];
        const info = this._properties[name];
        const value = info && info.value || getDefaultFromType(type);
        type2writer[type](block.view, value, ofs);
        block.dirty = true;
    }

    /**
     * @zh
     * 重置指定贴图为 Effect 默认值。
     */
    public resetTexture (name: string) {
        const handle = this.getHandle(name)!;
        const type = Pass.getTypeFromHandle(handle);
        const binding = Pass.getBindingFromHandle(handle);
        const info = this._properties[name];
        const value = info && info.value;
        const texName = value ? value + '-texture' : getDefaultFromType(type) as string;
        const textureBase = builtinResMgr.get<TextureBase>(texName);
        const texture = textureBase && textureBase.getGFXTexture()!;
        const samplerHash = info && (info.samplerHash !== undefined) ? info.samplerHash : textureBase.getSamplerHash();
        const sampler = samplerLib.getSampler(this._device, samplerHash);
        this._textures[binding] = texture;
        this._samplers[binding] = sampler;
        for (let i = 0; i < this._resources.length; i++) {
            const res = this._resources[i];
            res.bindSampler(binding, sampler);
            res.bindTexture(binding, texture);
        }
    }

    /**
     * @zh
     * 重置所有 UBO 为默认值。
     */
    public resetUBOs () {
        for (const u of this._shaderInfo.blocks) {
            if (isBuiltinBinding(u.binding)) { continue; }
            const block: IBlock = this._blocks[u.binding];
            if (!block) { continue; }
            let ofs = 0;
            for (let i = 0; i < u.members.length; i++) {
                const cur = u.members[i];
                const info = this._properties[cur.name];
                const givenDefault = info && info.value;
                const value = (givenDefault ? givenDefault : getDefaultFromType(cur.type)) as number[];
                const size = (GFXGetTypeSize(cur.type) >> 2) * cur.count;
                for (let j = 0; j + value.length <= size; j += value.length) { block.view.set(value, ofs + j); }
                ofs += size;
            }
            block.dirty = true;
        }
    }

    /**
     * @zh
     * 重置所有 texture 和 sampler 为初始默认值。
     */
    public resetTextures () {
        for (const u of this._shaderInfo.samplers) {
            if (isBuiltinBinding(u.binding)) { continue; }
            this.resetTexture(u.name);
        }
    }

    /**
     * @zh
     * 尝试编译 shader 并获取相关资源引用。
     * @param defineOverrides shader 预处理宏定义重载
     */
    public tryCompile () {
<<<<<<< HEAD
        const pipeline = this._root.pipeline;
        if (!pipeline) { return null; }
        this._syncBatchingScheme();
        Object.assign(this._defines, pipeline.macros);
        const key = programLib.getKey(this._programName, this._defines);
        this._defaultShaderHandle = programLib.getGFXShader(this._device, this._programName, this._defines, pipeline, key);
        if (!this._defaultShaderHandle) { console.warn(`create shader ${this._programName} failed`); return false; }
        PassInfoPool.set(this._infoHandle, PassInfoView.HASH, Pass.getPassHash(this._infoHandle, this._defaultShaderHandle));
=======
        const pipeline = (cc.director.root as Root).pipeline;
        if (!pipeline) { this._hash = Pass.getPSOHash(this); return null; }
        this._dynamicBatchingSync();
        this._renderPass = pipeline.getRenderPass(this._stage);
        if (!this._renderPass) { console.warn(`illegal pass stage.`); return false; }
        Object.assign(this._defines, pipeline.macros);
        const key = programLib.getKey(this._programName, this._defines);
        const res = programLib.getGFXShader(this._device, this._programName, this._defines, pipeline, key);
        if (!res.shader) { console.warn(`create shader ${this._programName} failed`); return false; }
        this._shader = res.shader; this._bindings = res.bindings; this._inputState = res.inputState;
        this._hash = Pass.getPSOHash(this);
>>>>>>> f5eb94f8
        return true;
    }

    /**
     * @zh
     * 根据当前 pass 持有的信息创建 [[IPSOCreateInfo]]。
     * @en
     * Create [[IPSOCreateInfo]] from pass.
     * @param patches the marcos to be used in shader.
     */
    public createPipelineStateCI (patches?: IMacroPatch[]) {
        if ((!this._defaultShaderHandle) && !this.tryCompile()) {
            console.warn(`pass resources not complete, create PSO hash info failed`);
            return 0;
        }
        const res = patches ? this._getShaderWithBuiltinMacroPatches (patches) : null;
        const shaderHandle = res || this._defaultShaderHandle;
        _blInfo.shader = ShaderPool.get(shaderHandle);
        // bind resources
        const bindingLayoutHandle = BindingLayoutPool.alloc(this._device, _blInfo);
        const bindingLayout = BindingLayoutPool.get(bindingLayoutHandle);
        for (const b in this._buffers) {
            bindingLayout.bindBuffer(parseInt(b), this._buffers[b]);
        }
        for (const s in this._samplers) {
            bindingLayout.bindSampler(parseInt(s), this._samplers[s]);
        }
        for (const t in this._textures) {
            bindingLayout.bindTexture(parseInt(t), this._textures[t]);
        }
        // bind pipeline builtins
        const source = this._root.pipeline.globalBindings;
        const target = this._shaderInfo.builtins.globals;
        for (const b of target.blocks) {
            const info = source.get(b.name);
            if (!info || info.type !== GFXBindingType.UNIFORM_BUFFER) { console.warn(`builtin UBO '${b.name}' not available!`); continue; }
            bindingLayout.bindBuffer(info.blockInfo!.binding, info.buffer!);
        }
        for (const s of target.samplers) {
            const info = source.get(s.name);
            if (!info || info.type !== GFXBindingType.SAMPLER) { console.warn(`builtin texture '${s.name}' not available!`); continue; }
            if (info.sampler) { bindingLayout.bindSampler(info.samplerInfo!.binding, info.sampler); }
            bindingLayout.bindTexture(info.samplerInfo!.binding, info.texture!);
        }
        this._resources.push(bindingLayout);
        const psociHandle = PSOCIPool.alloc();
        PSOCIPool.set(psociHandle, PSOCIView.PASS_INFO, this._infoHandle);
        PSOCIPool.set(psociHandle, PSOCIView.BINDING_LAYOUT, bindingLayoutHandle);
        PSOCIPool.set(psociHandle, PSOCIView.SHADER, shaderHandle);
        return psociHandle;
    }

    /**
     * @zh
     * 销毁此 Pass 创建的 [[IPSOCreateInfo]]。
     * @en
     * Delete [[IPSOCreateInfo]] from pass.
     * @param psoci the PSO create info created by this pass
     */
    public destroyPipelineStateCI (psociHandle: number) {
        const bindingLayoutHandle = PSOCIPool.get(psociHandle, PSOCIView.BINDING_LAYOUT);
        const bindingLayout = BindingLayoutPool.get(bindingLayoutHandle);
        for (let i = 0; i < this._resources.length; i++) {
            if (this._resources[i] === bindingLayout) {
                BindingLayoutPool.free(bindingLayoutHandle);
                this._resources.splice(i, 1);
                break;
            }
        }
        PSOCIPool.free(psociHandle);
    }

    // internal use
    public beginChangeStatesSilently () {}
    public endChangeStatesSilently () {}

    protected _doInit (info: IPassInfoFull, copyDefines = false) {
        const handle = this._infoHandle = PassInfoPool.alloc();
        PassInfoPool.set(handle, PassInfoView.PRIORITY, RenderPriority.DEFAULT);
        PassInfoPool.set(handle, PassInfoView.STAGE, RenderPassStage.DEFAULT);
        PassInfoPool.set(handle, PassInfoView.PHASE, getPhaseID('default'));
        PassInfoPool.set(handle, PassInfoView.PRIMITIVE, GFXPrimitiveMode.TRIANGLE_LIST);
        PassInfoPool.set(handle, PassInfoView.RASTERIZER_STATE, RasterizerStatePool.alloc());
        PassInfoPool.set(handle, PassInfoView.DEPTH_STENCIL_STATE, DepthStencilStatePool.alloc());
        PassInfoPool.set(handle, PassInfoView.BLEND_STATE, BlendStatePool.alloc());

        this._passIndex = info.passIndex;
        this._propertyIndex = info.propertyIndex !== undefined ? info.propertyIndex : info.passIndex;
        this._programName = info.program;
        this._defines = copyDefines ? Object.assign({}, info.defines) : info.defines;
        this._shaderInfo = programLib.getTemplate(info.program);
        this._properties = info.properties || this._properties;
        // pipeline state
        const device = this._device;
<<<<<<< HEAD
        Pass.fillinPipelineInfo(handle, info);
        if (info.stateOverrides) { Pass.fillinPipelineInfo(handle, info.stateOverrides); }
=======
        Pass.fillinPipelineInfo(this, info);
        if (info.stateOverrides) { Pass.fillinPipelineInfo(this, info.stateOverrides); }
>>>>>>> f5eb94f8

        const blocks = this._shaderInfo.blocks;
        for (let i = 0; i < blocks.length; i++) {
            const { size, binding } = blocks[i];
            if (isBuiltinBinding(binding)) { continue; }
            // create gfx buffer resource
            _bfInfo.size = Math.ceil(size / 16) * 16; // https://bugs.chromium.org/p/chromium/issues/detail?id=988988
            this._buffers[binding] = device.createBuffer(_bfInfo);
            // non-builtin UBO data pools, note that the effect compiler
            // guarantees these bindings to be consecutive, starting from 0
            const buffer = new ArrayBuffer(size);
            this._blocks[binding] = { view: new Float32Array(buffer), dirty: false };
        }
        // store handles
        const directHandleMap = this._handleMap = this._shaderInfo.handleMap;
        const indirectHandleMap: Record<string, number> = {};
        for (const name in this._properties) {
            const prop = this._properties[name];
            if (!prop.handleInfo) { continue; }
            indirectHandleMap[name] = this.getHandle.apply(this, prop.handleInfo)!;
        }
        Object.assign(directHandleMap, indirectHandleMap);
        this.tryCompile();
    }

    protected _syncBatchingScheme () {
        if (this._defines.USE_INSTANCING) {
            if (this._device.hasFeature(GFXFeature.INSTANCED_ARRAYS)) {
                PassInfoPool.set(this._infoHandle, PassInfoView.BATCHING_SCHEME, BatchingSchemes.INSTANCING);
            } else {
                this._defines.USE_INSTANCING = false;
                PassInfoPool.set(this._infoHandle, PassInfoView.BATCHING_SCHEME, 0);
            }
        } else if (this._defines.USE_BATCHING) {
            PassInfoPool.set(this._infoHandle, PassInfoView.BATCHING_SCHEME, BatchingSchemes.VB_MERGING);
        } else {
            PassInfoPool.set(this._infoHandle, PassInfoView.BATCHING_SCHEME, 0);
        }
    }

    protected _getShaderWithBuiltinMacroPatches (patches: IMacroPatch[]) {
        if (EDITOR) {
            for (let i = 0; i < patches.length; i++) {
                if (!patches[i].name.startsWith('CC_')) {
                    console.warn('cannot patch non-builtin macros');
                    return null;
                }
            }
        }
        const pipeline = this._root.pipeline;
        if (!pipeline) { return null; }
        for (let i = 0; i < patches.length; i++) {
            const patch = patches[i];
            this._defines[patch.name] = patch.value;
        }
        const res = programLib.getGFXShader(this._device, this._programName, this._defines, pipeline);
        for (let i = 0; i < patches.length; i++) {
            const patch = patches[i];
            delete this._defines[patch.name];
        }
        return res;
    }

    // infos
    get root () { return this._root; }
    get device () { return this._device; }
    get shaderInfo () { return this._shaderInfo; }
    get program () { return this._programName; }
    get properties () { return this._properties; }
    get defines () { return this._defines; }
    get passIndex () { return this._passIndex; }
    get propertyIndex () { return this._propertyIndex; }
    // data
    get dynamics () { return this._dynamics; }
    get blocks () { return this._blocks; }
    // states
    get priority () { return PassInfoPool.get(this._infoHandle, PassInfoView.PRIORITY); }
    get primitive () { return PassInfoPool.get(this._infoHandle, PassInfoView.PRIMITIVE); }
    get stage () { return PassInfoPool.get(this._infoHandle, PassInfoView.STAGE); }
    get phase () { return PassInfoPool.get(this._infoHandle, PassInfoView.PHASE); }
    get rasterizerState () { return RasterizerStatePool.get(PassInfoPool.get(this._infoHandle, PassInfoView.RASTERIZER_STATE)); }
    get depthStencilState () { return DepthStencilStatePool.get(PassInfoPool.get(this._infoHandle, PassInfoView.DEPTH_STENCIL_STATE)); }
    get blendState () { return BlendStatePool.get(PassInfoPool.get(this._infoHandle, PassInfoView.BLEND_STATE)); }
    get dynamicStates () { return PassInfoPool.get(this._infoHandle, PassInfoView.DYNAMIC_STATES); }
    get batchingScheme () { return PassInfoPool.get(this._infoHandle, PassInfoView.BATCHING_SCHEME); }
    get hash () { return PassInfoPool.get(this._infoHandle, PassInfoView.HASH); }
}

function serializeBlendState (bs: GFXBlendState) {
    let res = `,bs,${bs.isA2C},${bs.blendColor}`;
    for (const t of bs.targets) {
        res += `,bt,${t.blend},${t.blendEq},${t.blendAlphaEq},${t.blendColorMask}`;
        res += `,${t.blendSrc},${t.blendDst},${t.blendSrcAlpha},${t.blendDstAlpha}`;
    }
    return res;
}

function serializeRasterizerState (rs: GFXRasterizerState) {
    return ',rs,' + rs.cullMode + ',' + rs.depthBias + ',' + rs.isFrontFaceCCW;
}

function serializeDepthStencilState (dss: GFXDepthStencilState) {
    let res = `,dss,${dss.depthTest},${dss.depthWrite},${dss.depthFunc}`;
    res += `,${dss.stencilTestFront},${dss.stencilFuncFront},${dss.stencilRefFront},${dss.stencilReadMaskFront}`;
    res += `,${dss.stencilFailOpFront},${dss.stencilZFailOpFront},${dss.stencilPassOpFront},${dss.stencilWriteMaskFront}`;
    res += `,${dss.stencilTestBack},${dss.stencilFuncBack},${dss.stencilRefBack},${dss.stencilReadMaskBack}`;
    res += `,${dss.stencilFailOpBack},${dss.stencilZFailOpBack},${dss.stencilPassOpBack},${dss.stencilWriteMaskBack}`;
    return res;
}

function serializeDynamicState (dynamicStates: GFXDynamicState[]) {
    let res = ',ds';
    for (const ds in dynamicStates) {
        res += ',' + ds;
    }
    return res;
}<|MERGE_RESOLUTION|>--- conflicted
+++ resolved
@@ -161,21 +161,11 @@
      *
      * @param handle Handle of the pass info used to compute hash value.
      */
-<<<<<<< HEAD
     public static getPassHash (handle: number, shaderHandle: number) {
         let res = shaderHandle + ',' + PassInfoPool.get(handle, PassInfoView.PRIMITIVE) + ',' + PassInfoPool.get(handle, PassInfoView.DYNAMIC_STATES);
         res += serializeBlendState(BlendStatePool.get(PassInfoPool.get(handle, PassInfoView.BLEND_STATE)));
         res += serializeDepthStencilState(DepthStencilStatePool.get(PassInfoPool.get(handle, PassInfoView.DEPTH_STENCIL_STATE)));
         res += serializeRasterizerState(RasterizerStatePool.get(PassInfoPool.get(handle, PassInfoView.RASTERIZER_STATE)));
-=======
-    public static getPSOHash (psoInfo: IPSOHashInfo) {
-        const shaderKey = programLib.getKey(psoInfo.program, psoInfo.defines);
-        let res = shaderKey + ',' + psoInfo.primitive;
-        res += serializeBlendState(psoInfo.blendState);
-        res += serializeDepthStencilState(psoInfo.depthStencilState);
-        res += serializeRasterizerState(psoInfo.rasterizerState);
-        res += serializeDynamicState(psoInfo.dynamicStates);
->>>>>>> f5eb94f8
         return murmurhash2_32_gc(res, 666);
     }
 
@@ -498,7 +488,6 @@
      * @param defineOverrides shader 预处理宏定义重载
      */
     public tryCompile () {
-<<<<<<< HEAD
         const pipeline = this._root.pipeline;
         if (!pipeline) { return null; }
         this._syncBatchingScheme();
@@ -507,19 +496,6 @@
         this._defaultShaderHandle = programLib.getGFXShader(this._device, this._programName, this._defines, pipeline, key);
         if (!this._defaultShaderHandle) { console.warn(`create shader ${this._programName} failed`); return false; }
         PassInfoPool.set(this._infoHandle, PassInfoView.HASH, Pass.getPassHash(this._infoHandle, this._defaultShaderHandle));
-=======
-        const pipeline = (cc.director.root as Root).pipeline;
-        if (!pipeline) { this._hash = Pass.getPSOHash(this); return null; }
-        this._dynamicBatchingSync();
-        this._renderPass = pipeline.getRenderPass(this._stage);
-        if (!this._renderPass) { console.warn(`illegal pass stage.`); return false; }
-        Object.assign(this._defines, pipeline.macros);
-        const key = programLib.getKey(this._programName, this._defines);
-        const res = programLib.getGFXShader(this._device, this._programName, this._defines, pipeline, key);
-        if (!res.shader) { console.warn(`create shader ${this._programName} failed`); return false; }
-        this._shader = res.shader; this._bindings = res.bindings; this._inputState = res.inputState;
-        this._hash = Pass.getPSOHash(this);
->>>>>>> f5eb94f8
         return true;
     }
 
@@ -614,13 +590,8 @@
         this._properties = info.properties || this._properties;
         // pipeline state
         const device = this._device;
-<<<<<<< HEAD
         Pass.fillinPipelineInfo(handle, info);
         if (info.stateOverrides) { Pass.fillinPipelineInfo(handle, info.stateOverrides); }
-=======
-        Pass.fillinPipelineInfo(this, info);
-        if (info.stateOverrides) { Pass.fillinPipelineInfo(this, info.stateOverrides); }
->>>>>>> f5eb94f8
 
         const blocks = this._shaderInfo.blocks;
         for (let i = 0; i < blocks.length; i++) {
