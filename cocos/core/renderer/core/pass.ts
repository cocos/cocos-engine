/*
 Copyright (c) 2017-2020 Xiamen Yaji Software Co., Ltd.

 http://www.cocos.com

 Permission is hereby granted, free of charge, to any person obtaining a copy
 of this software and associated engine source code (the "Software"), a limited,
  worldwide, royalty-free, non-assignable, revocable and non-exclusive license
 to use Cocos Creator solely to develop games on your target platforms. You shall
  not use Cocos Creator software for developing other software or tools that's
  used for developing games. You are not granted to publish, distribute,
  sublicense, and/or sell copies of Cocos Creator.

 The software or tools in this License Agreement are licensed, not sold.
 Xiamen Yaji Software Co., Ltd. reserves all rights not expressly granted to you.

 THE SOFTWARE IS PROVIDED "AS IS", WITHOUT WARRANTY OF ANY KIND, EXPRESS OR
 IMPLIED, INCLUDING BUT NOT LIMITED TO THE WARRANTIES OF MERCHANTABILITY,
 FITNESS FOR A PARTICULAR PURPOSE AND NONINFRINGEMENT. IN NO EVENT SHALL THE
 AUTHORS OR COPYRIGHT HOLDERS BE LIABLE FOR ANY CLAIM, DAMAGES OR OTHER
 LIABILITY, WHETHER IN AN ACTION OF CONTRACT, TORT OR OTHERWISE, ARISING FROM,
 OUT OF OR IN CONNECTION WITH THE SOFTWARE OR THE USE OR OTHER DEALINGS IN
 THE SOFTWARE.
*/

import { EDITOR } from 'internal:constants';
import { Root } from '../../root';
import { TextureBase } from '../../assets/texture-base';
import { builtinResMgr } from '../../builtin/builtin-res-mgr';
import { getPhaseID } from '../../pipeline/pass-phase';
import { murmurhash2_32_gc } from '../../utils/murmurhash2_gc';
import { BufferUsageBit, DynamicStateFlagBit, DynamicStateFlags, Feature, GetTypeSize, MemoryUsageBit, PrimitiveMode, Type, Color,
    BlendState, BlendTarget, Buffer, BufferInfo, BufferViewInfo, DepthStencilState, DescriptorSet,
    DescriptorSetInfo, DescriptorSetLayout, Device, RasterizerState, Sampler, Texture, Shader, PipelineLayout,
} from '../../gfx';
import { EffectAsset } from '../../assets/effect-asset';
import { IProgramInfo, programLib } from './program-lib';
import { MacroRecord, MaterialProperty, customizeType, getBindingFromHandle, getDefaultFromType,
    getOffsetFromHandle, getTypeFromHandle, type2reader, type2writer, getCountFromHandle,
} from './pass-utils';
import { RenderPassStage, RenderPriority } from '../../pipeline/define';
import { errorID } from '../../platform/debug';
import { InstancedBuffer } from '../../pipeline/instanced-buffer';
import { BatchedBuffer } from '../../pipeline/batched-buffer';

export interface IPassInfoFull extends EffectAsset.IPassInfo {
    // generated part
    passIndex: number;
    defines: MacroRecord;
    stateOverrides?: PassOverrides;
}
export type PassOverrides = RecursivePartial<EffectAsset.IPassStates>;

export interface IMacroPatch {
    name: string;
    value: boolean | number | string;
}

interface IPassDynamics {
    [type: number]: {
        dirty: boolean;
        value: number;
    };
}

const _bufferInfo = new BufferInfo(
    BufferUsageBit.UNIFORM | BufferUsageBit.TRANSFER_DST,
    MemoryUsageBit.DEVICE,
);

const _bufferViewInfo = new BufferViewInfo(null!);

const _dsInfo = new DescriptorSetInfo(null!);

export enum BatchingSchemes {
    NONE = 0,
    INSTANCING = 1,
    VB_MERGING = 2,
}

export declare namespace Pass {
    export type getTypeFromHandle = typeof Pass.getTypeFromHandle;
    export type getBindingFromHandle = typeof Pass.getBindingFromHandle;
    export type fillPipelineInfo = typeof Pass.fillPipelineInfo;
    export type getPassHash = typeof Pass.getPassHash;
    export type getCountFromHandle = typeof Pass.getCountFromHandle;
}

/**
 * @en Render pass, store actual resources for the rendering process
 * @zh 渲染 pass，储存实际描述绘制过程的各项资源。
 */
export class Pass {
    /**
     * @en Get the type of member in uniform buffer object with the handle
     * @zh 根据 handle 获取 uniform 的具体类型。
     */
    public static getTypeFromHandle = getTypeFromHandle;

    /**
     * @en Get the binding with handle
     * @zh 根据 handle 获取 binding。
     */
    public static getBindingFromHandle = getBindingFromHandle;

    /**
     * @en Get the array length with handle
     * @zh 根据 handle 获取数组长度。
     */
    public static getCountFromHandle = getCountFromHandle;

    protected static getOffsetFromHandle = getOffsetFromHandle;

    /**
     * @en Fill a pass represented by the given pass handle with the given override info
     * @param hPass The pass handle point to the pass
     * @param info The pass override info
     */
    public static fillPipelineInfo (pass: Pass, info: PassOverrides): void {
        if (info.priority !== undefined) { pass._priority = info.priority; }
        if (info.primitive !== undefined) { pass._primitive = info.primitive; }
        if (info.stage !== undefined) { pass._stage = info.stage; }
        if (info.dynamicStates !== undefined) { pass._dynamicStates = info.dynamicStates; }
        if (info.phase !== undefined) { pass._phase = getPhaseID(info.phase); }

        const bs = pass._bs;
        if (info.blendState) {
            const bsInfo = info.blendState;
            const { targets } = bsInfo;
            if (targets) {
                targets.forEach((t, i) => {
                    bs.setTarget(i, t as BlendTarget);
                });
            }

            if (bsInfo.isA2C !== undefined) { bs.isA2C = bsInfo.isA2C; }
            if (bsInfo.isIndepend !== undefined) { bs.isIndepend = bsInfo.isIndepend; }
            if (bsInfo.blendColor !== undefined) { bs.blendColor = bsInfo.blendColor as Color; }
        }
        pass._rs.assign(info.rasterizerState as RasterizerState);
        pass._dss.assign(info.depthStencilState as DepthStencilState);
    }

    /**
     * @en Get pass hash value by [[renderer.Pass]] hash information.
     * @zh 根据 [[renderer.Pass]] 的哈希信息获取哈希值。
     *
     * @param hPass Handle of the pass info used to compute hash value.
     */
    public static getPassHash (pass: Pass): number {
        const shaderKey = programLib.getKey(pass.program, pass.defines);
        let res = `${shaderKey},${pass._primitive},${pass._dynamicStates}`;
        res += serializeBlendState(pass._bs);
        res += serializeDepthStencilState(pass._dss);
        res += serializeRasterizerState(pass._rs);

        return murmurhash2_32_gc(res, 666);
    }

    // internal resources
    protected _rootBuffer: Buffer | null = null;
    protected _buffers: Buffer[] = [];
    protected _descriptorSet: DescriptorSet = null!;
    protected _pipelineLayout: PipelineLayout = null!;
    // internal data
    protected _passIndex = 0;
    protected _propertyIndex = 0;
    protected _programName = '';
    protected _dynamics: IPassDynamics = {};
    protected _propertyHandleMap: Record<string, number> = {};
    protected _rootBlock: ArrayBuffer | null = null;
    protected _blocksInt: Int32Array[] = [];
    protected _blocks: Float32Array[] = [];
    protected _shaderInfo: IProgramInfo = null!;
    protected _defines: MacroRecord = {};
    protected _properties: Record<string, EffectAsset.IPropertyInfo> = {};
    protected _shader: Shader | null = null
    protected _bs: BlendState = new BlendState();
    protected _dss: DepthStencilState = new DepthStencilState();
    protected _rs: RasterizerState = new RasterizerState();
    protected _priority: RenderPriority = RenderPriority.DEFAULT;
    protected _stage: RenderPassStage = RenderPassStage.DEFAULT;
    protected _phase = getPhaseID('default');
    protected _primitive: PrimitiveMode = PrimitiveMode.TRIANGLE_LIST;
    protected _batchingScheme: BatchingSchemes = BatchingSchemes.NONE;
    protected _dynamicStates: DynamicStateFlagBit = DynamicStateFlagBit.NONE;
    protected _instancedBuffers: Record<number, InstancedBuffer> = {};
    protected _batchedBuffers: Record<number, BatchedBuffer> = {};
    protected _hash = 0;
    // external references
    protected _root: Root;
    protected _device: Device;

    protected  _rootBufferDirty = false;

    constructor (root: Root) {
        this._root = root;
        this._device = root.device;
    }

    /**
     * @en Initialize the pass with given pass info, shader will be compiled in the init process
     * @zh 根据指定参数初始化当前 pass，shader 会在这一阶段就尝试编译。
     */
    public initialize (info: IPassInfoFull): void {
        this._doInit(info);
        this.resetUBOs();
        this.resetTextures();
        this.tryCompile();
    }

    /**
     * @en Get the handle of a UBO member, or specific channels of it.
     * @zh 获取指定 UBO 成员，或其更具体分量的读写句柄。默认以成员自身的类型为目标读写类型（即读写时必须传入与成员类型相同的变量）。
     * @param name Name of the target UBO member.
     * @param offset Channel offset into the member.
     * @param targetType Target type of the handle, i.e. the type of data when read/write to it.
     * @example
     * ```
     * import { Vec3, gfx } from 'cc';
     * // say 'pbrParams' is a uniform vec4
     * const hParams = pass.getHandle('pbrParams'); // get the default handle
     * pass.setUniform(hAlbedo, new Vec3(1, 0, 0)); // wrong! pbrParams.w is NaN now
     *
     * // say 'albedoScale' is a uniform vec4, and we only want to modify the w component in the form of a single float
     * const hThreshold = pass.getHandle('albedoScale', 3, gfx.Type.FLOAT);
     * pass.setUniform(hThreshold, 0.5); // now, albedoScale.w = 0.5
     * ```
     */
    public getHandle (name: string, offset = 0, targetType = Type.UNKNOWN): number {
        let handle = this._propertyHandleMap[name]; if (!handle) { return 0; }
        if (targetType) {
            handle = customizeType(handle, targetType);
        } else if (offset) {
            handle = customizeType(handle, getTypeFromHandle(handle) - offset);
        }
        return handle + offset;
    }

    /**
     * @en Gets the uniform binding with its name
     * @zh 获取指定 uniform 的 binding。
     * @param name The name of target uniform
     */
    public getBinding (name: string): number {
        const handle = this.getHandle(name);
        if (!handle) { return -1; }
        return Pass.getBindingFromHandle(handle);
    }

    /**
     * @en Sets a vector type uniform value, if a uniform requires frequent update, please use this method.
     * @zh 设置指定普通向量类 uniform 的值，如果需要频繁更新请尽量使用此接口。
     * @param handle The handle for the target uniform
     * @param value New value
     */
    public setUniform (handle: number, value: MaterialProperty): void {
        const binding = Pass.getBindingFromHandle(handle);
        const type = Pass.getTypeFromHandle(handle);
        const ofs = Pass.getOffsetFromHandle(handle);
        const block = this._getBlockView(type, binding);
        type2writer[type](block, value, ofs);
        this._rootBufferDirty = true;
    }

    /**
     * @en Gets a uniform's value.
     * @zh 获取指定普通向量类 uniform 的值。
     * @param handle The handle for the target uniform
     * @param out The output property to store the result
     */
    public getUniform<T extends MaterialProperty> (handle: number, out: T): T {
        const binding = Pass.getBindingFromHandle(handle);
        const type = Pass.getTypeFromHandle(handle);
        const ofs = Pass.getOffsetFromHandle(handle);
        const block = this._getBlockView(type, binding);
        return type2reader[type](block, out, ofs) as T;
    }

    /**
     * @en Sets an array type uniform value, if a uniform requires frequent update, please use this method.
     * @zh 设置指定数组类 uniform 的值，如果需要频繁更新请尽量使用此接口。
     * @param handle The handle for the target uniform
     * @param value New value
     */
    public setUniformArray (handle: number, value: MaterialProperty[]): void {
        const binding = Pass.getBindingFromHandle(handle);
        const type = Pass.getTypeFromHandle(handle);
        const stride = GetTypeSize(type) >> 2;
        const block = this._getBlockView(type, binding);
        let ofs = Pass.getOffsetFromHandle(handle);
        for (let i = 0; i < value.length; i++, ofs += stride) {
            if (value[i] === null) { continue; }
            type2writer[type](block, value[i], ofs);
        }
        this._rootBufferDirty = true;
    }

    /**
     * @en Bind a GFX [[gfx.Texture]] the the given uniform binding
     * @zh 绑定实际 GFX [[gfx.Texture]] 到指定 binding。
     * @param binding The binding for target uniform of texture type
     * @param value Target texture
     */
    public bindTexture (binding: number, value: Texture, index?: number): void {
        this._descriptorSet.bindTexture(binding, value, index || 0);
    }

    /**
     * @en Bind a GFX [[gfx.Sampler]] the the given uniform binding
     * @zh 绑定实际 GFX [[gfx.Sampler]] 到指定 binding。
     * @param binding The binding for target uniform of sampler type
     * @param value Target sampler
     */
    public bindSampler (binding: number, value: Sampler, index?: number): void {
        this._descriptorSet.bindSampler(binding, value, index || 0);
    }

    /**
     * @en Sets the dynamic pipeline state property at runtime
     * @zh 设置运行时 pass 内可动态更新的管线状态属性。
     * @param state Target dynamic state
     * @param value Target value
     */
    public setDynamicState (state: DynamicStateFlagBit, value: number): void {
        const ds = this._dynamics[state];
        if (ds && ds.value === value) { return; }
        ds.value = value; ds.dirty = true;
    }

    /**
     * @en Override all pipeline states with the given pass override info.
     * @zh 重载当前所有管线状态。
     * @param original The original pass info
     * @param value The override pipeline state info
     */
    public overridePipelineStates (original: EffectAsset.IPassInfo, overrides: PassOverrides): void {
        console.warn('base pass cannot override states, please use pass instance instead.');
    }

    public _setRootBufferDirty (val: boolean) {
        this._rootBufferDirty = val;
    }

    /**
     * @en Update the current uniforms data.
     * @zh 更新当前 Uniform 数据。
     */
    public update (): void {
        if (!this._descriptorSet) {
            errorID(12006);
            return;
        }

        if (this._rootBuffer && this._rootBufferDirty) {
            this._rootBuffer.update(this._rootBlock!);
            this._rootBufferDirty = false;
        }
        this._descriptorSet.update();
    }

    public getInstancedBuffer (extraKey = 0) {
        return this._instancedBuffers[extraKey] || (this._instancedBuffers[extraKey] = new InstancedBuffer(this));
    }

    public getBatchedBuffer (extraKey = 0) {
        return this._batchedBuffers[extraKey] || (this._batchedBuffers[extraKey] = new BatchedBuffer(this));
    }

    /**
     * @en Destroy the current pass.
     * @zh 销毁当前 pass。
     */
    public destroy (): void {
        for (let i = 0; i < this._shaderInfo.blocks.length; i++) {
            const u = this._shaderInfo.blocks[i];
            this._buffers[u.binding].destroy();
        }
        this._buffers = [];

        if (this._rootBuffer) {
            this._rootBuffer.destroy();
            this._rootBuffer = null;
        }

        for (const ib in this._instancedBuffers) {
            this._instancedBuffers[ib].destroy();
        }

        for (const bb in this._batchedBuffers) {
            this._batchedBuffers[bb].destroy();
        }

        this._descriptorSet.destroy();
        this._rs.destroy();
        this._dss.destroy();
        this._bs.destroy();
    }

    /**
     * @en Resets the value of the given uniform by name to the default value in [[EffectAsset]].
     * This method does not support array type uniform.
     * @zh 重置指定（非数组） Uniform 为 [[EffectAsset]] 默认值。
     */
    public resetUniform (name: string): void {
        const handle = this.getHandle(name);
        if (!handle) { return; }
        const type = Pass.getTypeFromHandle(handle);
        const binding = Pass.getBindingFromHandle(handle);
        const ofs = Pass.getOffsetFromHandle(handle);
        const count = Pass.getCountFromHandle(handle);
        const block = this._getBlockView(type, binding);
        const info = this._properties[name];
        const givenDefault = info && info.value;
        const value = (givenDefault || getDefaultFromType(type)) as number[];
        const size = (GetTypeSize(type) >> 2) * count;
        for (let k = 0; k + value.length <= size; k += value.length) { block.set(value, ofs + k); }
        this._rootBufferDirty = true;
    }

    /**
     * @en Resets the value of the given texture by name to the default value in [[EffectAsset]].
     * @zh 重置指定贴图为 [[EffectAsset]] 默认值。
     */
    public resetTexture (name: string, index?: number): void {
        const handle = this.getHandle(name);
        if (!handle) { return; }
        const type = Pass.getTypeFromHandle(handle);
        const binding = Pass.getBindingFromHandle(handle);
        const info = this._properties[name];
        const value = info && info.value;
        const texName = value ? `${value as string}-texture` : getDefaultFromType(type) as string;
        const textureBase = builtinResMgr.get<TextureBase>(texName);
        const texture = textureBase && textureBase.getGFXTexture()!;
        const samplerInfo = info && info.samplerHash !== undefined
            ? Sampler.unpackFromHash(info.samplerHash) : textureBase && textureBase.getSamplerInfo();
        const sampler = this._device.getSampler(samplerInfo);
        this._descriptorSet.bindSampler(binding, sampler, index);
        this._descriptorSet.bindTexture(binding, texture, index);
    }

    /**
     * @en Resets all uniform buffer objects to the default values in [[EffectAsset]]
     * @zh 重置所有 UBO 为默认值。
     */
    public resetUBOs (): void {
        for (let i = 0; i < this._shaderInfo.blocks.length; i++) {
            const u = this._shaderInfo.blocks[i];
            let ofs = 0;
            for (let j = 0; j < u.members.length; j++) {
                const cur = u.members[j];
                const block = this._getBlockView(cur.type, u.binding);
                const info = this._properties[cur.name];
                const givenDefault = info && info.value;
                const value = (givenDefault || getDefaultFromType(cur.type)) as number[];
                const size = (GetTypeSize(cur.type) >> 2) * cur.count;
                for (let k = 0; k + value.length <= size; k += value.length) { block.set(value, ofs + k); }
                ofs += size;
            }
        }
        this._rootBufferDirty = true;
    }

    /**
     * @en Resets all textures and samplers to the default values in [[EffectAsset]]
     * @zh 重置所有 texture 和 sampler 为初始默认值。
     */
    public resetTextures (): void {
        for (let i = 0; i < this._shaderInfo.samplerTextures.length; i++) {
            const u = this._shaderInfo.samplerTextures[i];
            for (let j = 0; j < u.count; j++) {
                this.resetTexture(u.name, j);
            }
        }
    }

    /**
     * @en Try to compile the shader and retrieve related resources references.
     * @zh 尝试编译 shader 并获取相关资源引用。
     */
    public tryCompile (): boolean {
        const { pipeline } = this._root;
        if (!pipeline) { return false; }
        this._syncBatchingScheme();
        const shader = programLib.getGFXShader(this._device, this._programName, this._defines, pipeline);
        if (!shader) { console.warn(`create shader ${this._programName} failed`); return false; }
        this._shader = shader;
        this._pipelineLayout = programLib.getTemplateInfo(this._programName).pipelineLayout;
        this._hash = Pass.getPassHash(this);
        return true;
    }

    /**
     * @en Gets the shader variant of the current pass and given macro patches
     * @zh 结合指定的编译宏组合获取当前 Pass 的 Shader Variant
     * @param patches The macro patches
     */
    public getShaderVariant (patches: IMacroPatch[] | null = null): Shader | null {
        if (!this._shader && !this.tryCompile()) {
            console.warn('pass resources incomplete');
            return null;
        }

        if (!patches) {
            return this._shader;
        }

        if (EDITOR) {
            for (let i = 0; i < patches.length; i++) {
                if (!patches[i].name.startsWith('CC_')) {
                    console.warn('cannot patch non-builtin macros');
                    return null;
                }
            }
        }

        const { pipeline } = this._root;
        for (let i = 0; i < patches.length; i++) {
            const patch = patches[i];
            this._defines[patch.name] = patch.value;
        }

        const shader = programLib.getGFXShader(this._device, this._programName, this._defines, pipeline);

        for (let i = 0; i < patches.length; i++) {
            const patch = patches[i];
            delete this._defines[patch.name];
        }
        return shader;
    }

    // internal use
    /**
     * @private
     */
    public beginChangeStatesSilently (): void {}

    /**
     * @private
     */
    public endChangeStatesSilently (): void {}

    protected _doInit (info: IPassInfoFull, copyDefines = false): void {
        this._priority = RenderPriority.DEFAULT;
        this._stage = RenderPassStage.DEFAULT;
        this._phase = getPhaseID('default');
        this._primitive = PrimitiveMode.TRIANGLE_LIST;

        this._passIndex = info.passIndex;
        this._propertyIndex = info.propertyIndex !== undefined ? info.propertyIndex : info.passIndex;
        this._programName = info.program;
        this._defines = copyDefines ? ({ ...info.defines }) : info.defines;
        this._shaderInfo = programLib.getTemplate(info.program);
        this._properties = info.properties || this._properties;

        const device = this._device;
        Pass.fillPipelineInfo(this, info);
        if (info.stateOverrides) { Pass.fillPipelineInfo(this, info.stateOverrides); }

        // init descriptor set
<<<<<<< HEAD
        const director = legacyCC.director;
        if (director.root.usesCustomPipeline) {
            const root = legacyCC.director.root;
            const ppl: Pipeline = root.customPipeline;
            const ds = ppl.getDescriptorSetLayout(info.program, UpdateFrequency.PER_BATCH);
            if (ds) {
                _dsInfo.layout = ds;
            }
        } else {
            _dsInfo.layout = programLib.getDescriptorSetLayout(this._device, info.program);
        }
=======
        _dsInfo.layout = programLib.getDescriptorSetLayout(this._device, info.program);
>>>>>>> ac54e492
        this._descriptorSet = this._device.createDescriptorSet(_dsInfo);

        // calculate total size required
        const blocks = this._shaderInfo.blocks;
        const tmplInfo = programLib.getTemplateInfo(info.program);
        const { blockSizes, handleMap } = tmplInfo;
        const alignment = device.capabilities.uboOffsetAlignment;
        const startOffsets: number[] = [];
        let lastSize = 0; let lastOffset = 0;
        for (let i = 0; i < blocks.length; i++) {
            const size = blockSizes[i];
            startOffsets.push(lastOffset);
            lastOffset += Math.ceil(size / alignment) * alignment;
            lastSize = size;
        }
        // create gfx buffer resource
        const totalSize = startOffsets[startOffsets.length - 1] + lastSize;
        if (totalSize) {
            // https://bugs.chromium.org/p/chromium/issues/detail?id=988988
            _bufferInfo.size = Math.ceil(totalSize / 16) * 16;
            this._rootBuffer = device.createBuffer(_bufferInfo);
            this._rootBlock = new ArrayBuffer(totalSize);
        }
        // create buffer views
        for (let i = 0, count = 0; i < blocks.length; i++) {
            const { binding } = blocks[i];
            const size = blockSizes[i];
            _bufferViewInfo.buffer = this._rootBuffer!;
            _bufferViewInfo.offset = startOffsets[count++];
            _bufferViewInfo.range = Math.ceil(size / 16) * 16;
            const bufferView = this._buffers[binding] = device.createBuffer(_bufferViewInfo);
            // non-builtin UBO data pools, note that the effect compiler
            // guarantees these bindings to be consecutive, starting from 0 and non-array-typed
            this._blocks[binding] = new Float32Array(this._rootBlock!, _bufferViewInfo.offset,
                size / Float32Array.BYTES_PER_ELEMENT);
            this._blocksInt[binding] = new Int32Array(this._blocks[binding].buffer, this._blocks[binding].byteOffset, this._blocks[binding].length);
            this._descriptorSet.bindBuffer(binding, bufferView);
        }
        // store handles
        const directHandleMap = this._propertyHandleMap = handleMap;
        const indirectHandleMap: Record<string, number> = {};
        for (const name in this._properties) {
            const prop = this._properties[name];
            if (!prop.handleInfo) { continue; }
            indirectHandleMap[name] = this.getHandle.apply(this, prop.handleInfo)!;
        }
        Object.assign(directHandleMap, indirectHandleMap);
    }

    protected _syncBatchingScheme (): void {
        if (this._defines.USE_INSTANCING) {
            if (this._device.hasFeature(Feature.INSTANCED_ARRAYS)) {
                this._batchingScheme = BatchingSchemes.INSTANCING;
            } else {
                this._defines.USE_INSTANCING = false;
                this._batchingScheme = BatchingSchemes.NONE;
            }
        } else if (this._defines.USE_BATCHING) {
            this._batchingScheme = BatchingSchemes.VB_MERGING;
        } else {
            this._batchingScheme = BatchingSchemes.NONE;
        }
    }

    private _getBlockView (type: Type, binding: number) {
        return type < Type.FLOAT ? this._blocksInt[binding] : this._blocks[binding];
    }

    // Only for UI
    private _initPassFromTarget (target: Pass, dss: DepthStencilState, bs: BlendState, hashFactor: number) {
        this._priority = target.priority;
        this._stage = target.stage;
        this._phase = target.phase;
        this._batchingScheme = target.batchingScheme;
        this._primitive = target.primitive;
        this._dynamicStates = target.dynamicStates;
        this._bs = bs;
        this._dss = dss;
        this._descriptorSet = target.descriptorSet;
        this._rs = target.rasterizerState;
        this._passIndex = target.passIndex;
        this._propertyIndex = target.propertyIndex;
        this._programName = target.program;
        this._defines = target.defines;
        this._shaderInfo = target._shaderInfo;
        this._properties = target._properties;

        this._blocks = target._blocks;
        this._blocksInt = target._blocksInt;
        this._dynamics =  target._dynamics;

        this._shader = target._shader;

        this._pipelineLayout = programLib.getTemplateInfo(this._programName).pipelineLayout;
        this._hash = target._hash ^ hashFactor;
    }

    // infos
    get root (): Root { return this._root; }
    get device (): Device { return this._device; }
    get shaderInfo (): IProgramInfo { return this._shaderInfo; }
    get localSetLayout (): DescriptorSetLayout {
        return programLib.getDescriptorSetLayout(this._device, this._programName, true);
    }
    get program (): string { return this._programName; }
    get properties (): Record<string, EffectAsset.IPropertyInfo> { return this._properties; }
    get defines (): Record<string, string | number | boolean> { return this._defines; }
    get passIndex (): number { return this._passIndex; }
    get propertyIndex (): number { return this._propertyIndex; }
    // data
    get dynamics (): IPassDynamics { return this._dynamics; }
    get blocks (): Float32Array[] { return this._blocks; }
    get blocksInt (): Int32Array[] { return this._blocksInt; }
    get rootBufferDirty (): boolean { return this._rootBufferDirty; }
    // states
    get priority (): RenderPriority { return this._priority; }
    get primitive (): PrimitiveMode { return this._primitive; }
    get stage (): RenderPassStage { return this._stage; }
    get phase (): number { return this._phase; }
    get rasterizerState (): RasterizerState { return this._rs; }
    get depthStencilState (): DepthStencilState { return this._dss; }
    get blendState (): BlendState { return this._bs; }
    get dynamicStates (): DynamicStateFlags { return this._dynamicStates; }
    get batchingScheme (): BatchingSchemes { return this._batchingScheme; }
    get descriptorSet (): DescriptorSet { return this._descriptorSet; }
    get hash (): number { return this._hash; }
    get pipelineLayout (): PipelineLayout { return this._pipelineLayout; }
}

function serializeBlendState (bs: BlendState): string {
    let res = `,bs,${bs.isA2C}`;
    for (const t of bs.targets) {
        res += `,bt,${t.blend},${t.blendEq},${t.blendAlphaEq},${t.blendColorMask}`;
        res += `,${t.blendSrc},${t.blendDst},${t.blendSrcAlpha},${t.blendDstAlpha}`;
    }
    return res;
}

function serializeRasterizerState (rs: RasterizerState): string {
    return `,rs,${rs.cullMode},${rs.depthBias},${rs.isFrontFaceCCW}`;
}

function serializeDepthStencilState (dss: DepthStencilState): string {
    let res = `,dss,${dss.depthTest},${dss.depthWrite},${dss.depthFunc}`;
    res += `,${dss.stencilTestFront},${dss.stencilFuncFront},${dss.stencilRefFront},${dss.stencilReadMaskFront}`;
    res += `,${dss.stencilFailOpFront},${dss.stencilZFailOpFront},${dss.stencilPassOpFront},${dss.stencilWriteMaskFront}`;
    res += `,${dss.stencilTestBack},${dss.stencilFuncBack},${dss.stencilRefBack},${dss.stencilReadMaskBack}`;
    res += `,${dss.stencilFailOpBack},${dss.stencilZFailOpBack},${dss.stencilPassOpBack},${dss.stencilWriteMaskBack}`;
    return res;
}<|MERGE_RESOLUTION|>--- conflicted
+++ resolved
@@ -558,21 +558,7 @@
         if (info.stateOverrides) { Pass.fillPipelineInfo(this, info.stateOverrides); }
 
         // init descriptor set
-<<<<<<< HEAD
-        const director = legacyCC.director;
-        if (director.root.usesCustomPipeline) {
-            const root = legacyCC.director.root;
-            const ppl: Pipeline = root.customPipeline;
-            const ds = ppl.getDescriptorSetLayout(info.program, UpdateFrequency.PER_BATCH);
-            if (ds) {
-                _dsInfo.layout = ds;
-            }
-        } else {
-            _dsInfo.layout = programLib.getDescriptorSetLayout(this._device, info.program);
-        }
-=======
         _dsInfo.layout = programLib.getDescriptorSetLayout(this._device, info.program);
->>>>>>> ac54e492
         this._descriptorSet = this._device.createDescriptorSet(_dsInfo);
 
         // calculate total size required
