--- conflicted
+++ resolved
@@ -540,12 +540,8 @@
     FLAT_BUFFER_ARRAY,
     INSTANCED_BUFFER_ARRAY,
     LIGHT_ARRAY,
-<<<<<<< HEAD
     BLEND_TARGET_ARRAY,
-    // raw buffer
-=======
     // raw resources
->>>>>>> 3e8b6ec7
     RAW_BUFFER = 300,
     RAW_OBJECT = 400,
 }
@@ -586,13 +582,7 @@
 export type BlendTargetArrayHandle = IHandle<PoolType.BLEND_TARGET_ARRAY>;
 
 // don't reuse any of these data-only structs, for GFX objects may directly reference them
-<<<<<<< HEAD
-=======
-export const RasterizerStatePool = new ObjectPool(PoolType.RASTERIZER_STATE, (_: never[]) => new RasterizerState(), (_: RasterizerState) => undefined);
-export const DepthStencilStatePool = new ObjectPool(PoolType.DEPTH_STENCIL_STATE, (_: never[]) => new DepthStencilState(), (_: DepthStencilState) => undefined);
-export const BlendStatePool = new ObjectPool(PoolType.BLEND_STATE, (_: never[]) => new BlendState(), (_: BlendState) => undefined);
-
->>>>>>> 3e8b6ec7
+
 export const AttrPool = new ObjectPool(PoolType.ATTRIBUTE, (_: never[], obj?: Attribute) => obj || new Attribute());
 
 // TODO: could use Labeled Tuple Element feature here after next babel update (required TS4.0+ support)
