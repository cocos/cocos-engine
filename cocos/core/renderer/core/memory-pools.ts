/*
 Copyright (c) 2017-2020 Xiamen Yaji Software Co., Ltd.

 http://www.cocos.com

 Permission is hereby granted, free of charge, to any person obtaining a copy
 of this software and associated engine source code (the "Software"), a limited,
  worldwide, royalty-free, non-assignable, revocable and non-exclusive license
 to use Cocos Creator solely to develop games on your target platforms. You shall
  not use Cocos Creator software for developing other software or tools that's
  used for developing games. You are not granted to publish, distribute,
  sublicense, and/or sell copies of Cocos Creator.

 The software or tools in this License Agreement are licensed, not sold.
 Xiamen Yaji Software Co., Ltd. reserves all rights not expressly granted to you.

 THE SOFTWARE IS PROVIDED "AS IS", WITHOUT WARRANTY OF ANY KIND, EXPRESS OR
 IMPLIED, INCLUDING BUT NOT LIMITED TO THE WARRANTIES OF MERCHANTABILITY,
 FITNESS FOR A PARTICULAR PURPOSE AND NONINFRINGEMENT. IN NO EVENT SHALL THE
 AUTHORS OR COPYRIGHT HOLDERS BE LIABLE FOR ANY CLAIM, DAMAGES OR OTHER
 LIABILITY, WHETHER IN AN ACTION OF CONTRACT, TORT OR OTHERWISE, ARISING FROM,
 OUT OF OR IN CONNECTION WITH THE SOFTWARE OR THE USE OR OTHER DEALINGS IN
 THE SOFTWARE.
*/

/**
 * @packageDocumentation
 * @hidden
 */

import { DEBUG, JSB } from 'internal:constants';
import { NativeBufferPool, NativeObjectPool, NativeBufferAllocator } from './native-pools';
import { GFXRasterizerState, GFXDepthStencilState, GFXBlendState, GFXDescriptorSetInfo,
    GFXDevice, GFXDescriptorSet, GFXShaderInfo, GFXShader, GFXInputAssemblerInfo, GFXInputAssembler,
    GFXPipelineLayoutInfo, GFXPipelineLayout, GFXFramebuffer, GFXFramebufferInfo, GFXPrimitiveMode,
    GFXDynamicStateFlags, GFXClearFlag, GFXAttribute } from '../../gfx';
import { RenderPassStage } from '../../pipeline/define';
import { BatchingSchemes } from './pass';
import { Layers } from '../../scene-graph/layers';
import { Vec2, Vec3, Quat, Color, Rect, Mat4, IVec2Like, IVec3Like, IVec4Like, IMat4Like } from '../../math';
import { plane } from '../../geometry';

interface IMemoryPool<P extends PoolType> {
    free (handle: IHandle<P>): void;
}

// a little hacky, but works (different specializations should not be assignable to each other)
interface IHandle<P extends PoolType> extends Number {
    // we make this non-optional so that even plain numbers would not be directly assignable to handles.
    // this strictness will introduce some casting hassle in the pool implementation itself
    // but becomes generally more useful for client code type checking.
    _: P;
}

enum BufferDataType {
    UINT32,
    FLOAT32,
    NEVER,
}

type BufferManifest = { [key: string]: number | string; COUNT: number; };
type StandardBufferElement = number | IHandle<PoolType>;
type GeneralBufferElement = StandardBufferElement | IVec2Like | IVec3Like | IVec4Like | IMat4Like;
type BufferTypeManifest<E extends BufferManifest> = { [key in E[keyof E]]: GeneralBufferElement };
type BufferDataTypeManifest<E extends BufferManifest> = { [key in E[keyof E]]: BufferDataType };

class BufferPool<P extends PoolType, E extends BufferManifest, M extends BufferTypeManifest<E>> implements IMemoryPool<P> {

    // naming convension:
    // this._bufferViews[chunk][entry][element]

    private _dataType: BufferDataTypeManifest<E>;
    private _elementCount: number;
    private _entryBits: number;

    private _stride: number;
    private _entriesPerChunk: number;
    private _entryMask: number;
    private _chunkMask: number;
    private _poolFlag: number;

    private _arrayBuffers: ArrayBuffer[] = [];
    private _freelists: number[][] = [];
    private _uint32BufferViews: Uint32Array[][] = [];
    private _float32BufferViews: Float32Array[][] = [];
    private _hasUint32: boolean = false;
    private _hasFloat32: boolean = false;

    private _nativePool: NativeBufferPool;

    constructor (poolType: P, dataType: BufferDataTypeManifest<E>, enumType: E, entryBits = 8) {
        this._elementCount = enumType.COUNT;
        this._entryBits = entryBits;
        this._dataType = dataType;

        const bytesPerElement = 4;
        this._stride = bytesPerElement * this._elementCount;
        this._entriesPerChunk = 1 << entryBits;
        this._entryMask = this._entriesPerChunk - 1;
        this._poolFlag = 1 << 30;
        this._chunkMask = ~(this._entryMask | this._poolFlag);
        this._nativePool = new NativeBufferPool(poolType, entryBits, this._stride);

        let type: BufferDataType = BufferDataType.NEVER;
        let hasFloat32 = false; let hasUint32 = false;
        for (const e in dataType) {
            hasFloat32 = this._hasFloat32;
            hasUint32 = this._hasUint32;
            if (hasUint32 && hasFloat32) {
                break;
            }

            type = dataType[e];
            if (!hasFloat32 && type === BufferDataType.FLOAT32) {
                this._hasFloat32 = true;
            } else if (!hasUint32 && type === BufferDataType.UINT32) {
                this._hasUint32 = true;
            }
        }
    }

    public alloc (): IHandle<P> {
        let i = 0;
        for (; i < this._freelists.length; i++) {
            const list = this._freelists[i];
            if (list.length) {
                const j = list[list.length - 1]; list.length--;
                return (i << this._entryBits) + j + this._poolFlag as unknown as IHandle<P>;
            }
        }
        // add a new chunk
        const buffer = this._nativePool.allocateNewChunk();
        const float32BufferViews: Float32Array[] = [];
        const uint32BufferViews: Uint32Array[] = [];
        const freelist: number[] = [];
        const hasFloat32 = this._hasFloat32;
        const hasUint32 = this._hasUint32;
        for (let j = 0; j < this._entriesPerChunk; j++) {
            if (hasFloat32) float32BufferViews.push(new Float32Array(buffer, this._stride * j, this._elementCount));
            if (hasUint32) uint32BufferViews.push(new Uint32Array(buffer, this._stride * j, this._elementCount))
            if (j) freelist.push(j);
        }
        this._arrayBuffers.push(buffer);
        if (hasUint32) this._uint32BufferViews.push(uint32BufferViews);
        if (hasFloat32) this._float32BufferViews.push(float32BufferViews);
        this._freelists.push(freelist);
        return (i << this._entryBits) + this._poolFlag as unknown as IHandle<P>; // guarantees the handle is always not zero
    }

    /**
     * Get the specified element out from buffer pool.
     *
     * Note the type inference does not work when `element` is not directly
     * an pre-declared enum value: (e.g. when doing arithmetic operations)
     * ```ts
     * SubModelPool.get(handle, SubModelView.SHADER_0 + passIndex); // the return value will have type GeneralBufferElement
     * ```
     *
     * To properly declare the variable type, you have two options:
     * ```ts
     * const hShader = SubModelPool.get(handle, SubModelView.SHADER_0 + passIndex) as ShaderHandle; // option #1
     * const hShader = SubModelPool.get<SubModelView.SHADER_0>(handle, SubModelView.SHADER_0 + passIndex); // option #2
     * ```
     */
    public get<K extends E[keyof E]> (handle: IHandle<P>, element: K): Extract<M[K], StandardBufferElement> {
        const chunk = (this._chunkMask & handle as unknown as number) >> this._entryBits;
        const entry = this._entryMask & handle as unknown as number;
        const bufferViews = this._dataType[element] === BufferDataType.UINT32 ? this._uint32BufferViews : this._float32BufferViews;
        if (DEBUG && (!handle || chunk < 0 || chunk >= bufferViews.length ||
            entry < 0 || entry >= this._entriesPerChunk || this._freelists[chunk].find((n) => n === entry))) {
            console.warn('invalid buffer pool handle');
            return 0 as Extract<M[K], StandardBufferElement>;
        }
        return bufferViews[chunk][entry][element as number] as Extract<M[K], StandardBufferElement>;
    }

    public set<K extends E[keyof E]> (handle: IHandle<P>, element: K, value: Extract<M[K], StandardBufferElement>) {
        const chunk = (this._chunkMask & handle as unknown as number) >> this._entryBits;
        const entry = this._entryMask & handle as unknown as number;
        const bufferViews = this._dataType[element] === BufferDataType.UINT32 ? this._uint32BufferViews : this._float32BufferViews;
        if (DEBUG && (!handle || chunk < 0 || chunk >= bufferViews.length ||
            entry < 0 || entry >= this._entriesPerChunk || this._freelists[chunk].find((n) => n === entry))) {
            console.warn('invalid buffer pool handle');
            return;
        }
        bufferViews[chunk][entry][element as number] = value as number;
    }

    public setVec2<K extends E[keyof E]> (handle: IHandle<P>, element: K, vec2: Extract<M[K], IVec2Like>) {
        // Web engine has Vec2 property, don't record it in shared memory.
        if (!JSB) return;

        const chunk = (this._chunkMask & handle as unknown as number) >> this._entryBits;
        const entry = this._entryMask & handle as unknown as number;
        const bufferViews = this._dataType[element] === BufferDataType.UINT32 ? this._uint32BufferViews : this._float32BufferViews;
        if (DEBUG && (!handle || chunk < 0 || chunk >= bufferViews.length ||
            entry < 0 || entry >= this._entriesPerChunk || this._freelists[chunk].find((n) => n === entry))) {
            console.warn('invalid buffer pool handle');
            return;
        }
        let index = element as unknown as number;
        const view = bufferViews[chunk][entry];
        view[index++] = vec2.x; view[index++] = vec2.y;
    }

    public setVec3<K extends E[keyof E]> (handle: IHandle<P>, element: K, vec3: Extract<M[K], IVec3Like>) {
        // Web engine has Vec3 property, don't record it in shared memory.
        if (!JSB) return;

        const chunk = (this._chunkMask & handle as unknown as number) >> this._entryBits;
        const entry = this._entryMask & handle as unknown as number;
        const bufferViews = this._dataType[element] === BufferDataType.UINT32 ? this._uint32BufferViews : this._float32BufferViews;
        if (DEBUG && (!handle || chunk < 0 || chunk >= bufferViews.length ||
            entry < 0 || entry >= this._entriesPerChunk || this._freelists[chunk].find((n) => n === entry))) {
            console.warn('invalid buffer pool handle');
            return;
        }
        let index = element as unknown as number;
        const view = bufferViews[chunk][entry];
        view[index++] = vec3.x; view[index++] = vec3.y; view[index] = vec3.z;
    }

    public setVec4<K extends E[keyof E]> (handle: IHandle<P>, element: K, vec4: Extract<M[K], IVec4Like>) {
        // Web engine has Vec4 property, don't record it in shared memory.
        if (!JSB) return;

        const chunk = (this._chunkMask & handle as unknown as number) >> this._entryBits;
        const entry = this._entryMask & handle as unknown as number;
        const bufferViews = this._dataType[element] === BufferDataType.UINT32 ? this._uint32BufferViews : this._float32BufferViews;
        if (DEBUG && (!handle || chunk < 0 || chunk >= bufferViews.length ||
            entry < 0 || entry >= this._entriesPerChunk || this._freelists[chunk].find((n) => n === entry))) {
            console.warn('invalid buffer pool handle');
            return;
        }
        let index = element as unknown as number;
        const view = bufferViews[chunk][entry];
        view[index++] = vec4.x; view[index++] = vec4.y;
        view[index++] = vec4.z; view[index]   = vec4.w;
    }

    public setMat4<K extends E[keyof E]> (handle: IHandle<P>, element: K, mat4: Extract<M[K], IMat4Like>) {
        // Web engine has mat4 property, don't record it in shared memory.
        if (!JSB) return;

        const chunk = (this._chunkMask & handle as unknown as number) >> this._entryBits;
        const entry = this._entryMask & handle as unknown as number;
        const bufferViews = this._dataType[element] === BufferDataType.UINT32 ? this._uint32BufferViews : this._float32BufferViews;
        if (DEBUG && (!handle || chunk < 0 || chunk >= bufferViews.length ||
            entry < 0 || entry >= this._entriesPerChunk || this._freelists[chunk].find((n) => n === entry))) {
            console.warn('invalid buffer pool handle');
            return;
        }
        let index = element as unknown as number;
        const view = bufferViews[chunk][entry];
        view[index++] = mat4.m00; view[index++] = mat4.m01; view[index++] = mat4.m02; view[index++] = mat4.m03;
        view[index++] = mat4.m04; view[index++] = mat4.m05; view[index++] = mat4.m06; view[index++] = mat4.m07;
        view[index++] = mat4.m08; view[index++] = mat4.m09; view[index++] = mat4.m10; view[index++] = mat4.m11;
        view[index++] = mat4.m12; view[index++] = mat4.m13; view[index++] = mat4.m14; view[index]   = mat4.m15;
    }

    public free (handle: IHandle<P>) {
        const chunk = (this._chunkMask & handle as unknown as number) >> this._entryBits;
        const entry = this._entryMask & handle as unknown as number;
        if (DEBUG && (!handle || chunk < 0 || chunk >= this._freelists.length ||
            entry < 0 || entry >= this._entriesPerChunk || this._freelists[chunk].find((n) => n === entry))) {
            console.warn('invalid buffer pool handle');
            return;
        }
        const bufferViews = this._hasUint32 ? this._uint32BufferViews : this._float32BufferViews;
        bufferViews[chunk][entry].fill(0);
        this._freelists[chunk].push(entry);
    }
}

class ObjectPool<T, P extends PoolType, A extends any[]> implements IMemoryPool<P> {

    private _ctor: (args: A, obj?: T) => T;
    private _dtor?: (obj: T) => void;
    private _indexMask: number;
    private _poolFlag: number;

    private _array: T[] = [];
    private _freelist: number[] = [];

    private _nativePool: NativeObjectPool<T>;

    constructor (poolType: P, ctor: (args: A, obj?: T) => T, dtor?: (obj: T) => void) {
        this._ctor = ctor;
        if (dtor) { this._dtor = dtor; }
        this._poolFlag = 1 << 29;
        this._indexMask = ~this._poolFlag;
        this._nativePool = new NativeObjectPool(poolType, this._array);
    }

    public alloc (...args: A): IHandle<P> {
        const freelist = this._freelist;
        let i = -1;
        if (freelist.length) {
            i = freelist[freelist.length - 1];
            freelist.length--;
            this._array[i] = this._ctor(arguments as unknown as A, this._array[i]);
        }
        if (i < 0) {
            i = this._array.length;
            const obj = this._ctor(arguments as unknown as A);
            if (!obj) { return 0 as unknown as IHandle<P>; }
            this._array.push(obj);
        }
        return i + this._poolFlag as unknown as IHandle<P>; // guarantees the handle is always not zero
    }

    public get (handle: IHandle<P>) {
        const index = this._indexMask & handle as unknown as number;
        if (DEBUG && (!handle || index < 0 || index >= this._array.length || this._freelist.find((n) => n === index))) {
            console.warn('invalid object pool handle');
            return null!;
        }
        return this._array[index];
    }

    public free (handle: IHandle<P>) {
        const index = this._indexMask & handle as unknown as number;
        if (DEBUG && (!handle || index < 0 || index >= this._array.length || this._freelist.find((n) => n === index))) {
            console.warn('invalid object pool handle');
            return;
        }
        if (this._dtor) { this._dtor(this._array[index]); }
        this._freelist.push(index);
    }
}

class BufferAllocator<P extends PoolType> implements IMemoryPool<P> {

    protected _nativeBufferAllocator: NativeBufferAllocator;
    protected _buffers = new Map<number, ArrayBuffer>();
    protected _nextBufferIdx: number = 0;
    protected _poolFlag: number;
    protected _bufferIdxMask: number;

    constructor (poolType: P) {
        this._poolFlag = 1 << 30;
        this._bufferIdxMask = ~this._poolFlag;
        this._nativeBufferAllocator = new NativeBufferAllocator(poolType);
    }

    public alloc (size: number): IHandle<P> {
        const bufferIdx = this._nextBufferIdx++;
        const buffer = this._nativeBufferAllocator.alloc(bufferIdx, size);
        this._buffers.set(bufferIdx, buffer);
        return (bufferIdx | this._poolFlag) as unknown as IHandle<P>;
    }

    public free (handle: IHandle<P>) {
        const bufferIdx = this._bufferIdxMask & handle as unknown as number;
        if (!this._buffers.get(bufferIdx)) {
            if (DEBUG) console.warn('invalid buffer allocator handle');
            return;
        }
        this._nativeBufferAllocator.free(bufferIdx);
        this._buffers.delete(bufferIdx);
    }

    public getBuffer (handle: IHandle<P>): ArrayBuffer {
        const bufferIdx = this._bufferIdxMask & handle as unknown as number;
        const buffer = this._buffers.get(bufferIdx);
        if (!buffer) {
            if (DEBUG) console.warn('invalid array pool index or invalid array handle');
            return null!;
        }
        return buffer;
    }
}

class TypedArrayPool<P extends PoolType, T extends TypedArrayConstructor, D extends StandardBufferElement>
    extends BufferAllocator<P> implements IMemoryPool<P> {

    declare protected _buffers: Map<number, InstanceType<T>>;
    protected _viewCtor: T;
    protected _size: number;
    protected _step: number;

    constructor (poolType: P, viewCtor: T, size: number, step?: number) {
        super(poolType);
        this._viewCtor = viewCtor;
        this._size = size * viewCtor.BYTES_PER_ELEMENT;
        this._step = step || size;
    }

    public alloc (): IHandle<P> {
        const bufferIdx = this._nextBufferIdx++;
        const buffer = this._nativeBufferAllocator.alloc(bufferIdx, this._size);
        this._buffers.set(bufferIdx, new this._viewCtor(buffer) as InstanceType<T>);
        return (bufferIdx | this._poolFlag) as unknown as IHandle<P>;
    }

    // no direct buffer accesses for array pools
    public getBuffer (handle: IHandle<P>): never { return null!; }

    public assign (handle: IHandle<P>, index: number, value: D) {
        const bufferIdx = this._bufferIdxMask & handle as unknown as number;
        let array = this._buffers.get(bufferIdx);
        if (!array) {
            if (DEBUG) console.warn('invalid array pool handle');
            return;
        }

        // First element is the length of array.
        index = index + 1;
        if (index >= array.length) {
            let newSize = array.length;
            while (index >= newSize) newSize += this._step;
            newSize *= this._viewCtor.BYTES_PER_ELEMENT;
            const newArray = new this._viewCtor(this._nativeBufferAllocator.alloc(bufferIdx, newSize)) as InstanceType<T>;
            newArray.set(array); array = newArray;
            this._buffers.set(bufferIdx, array);
        }
        array[index] = value as unknown as number;

        // There may be holes in the array.
        const len = array[0];
        array[0] = index > len ? index : len;
    }

    public erase (handle: IHandle<P>, index: number) {
        const bufferIdx = this._bufferIdxMask & handle as unknown as number;
        const array = this._buffers.get(bufferIdx);
        if (!array || index >= array[0]) {
            if (DEBUG) console.warn('invalid array pool index or invalid array handle');
            return;
        }
        for (let i = index + 1; i < array[0]; ++i) {
            array[i] = array[i + 1];
        }
        --array[0];
    }

    public push (handle: IHandle<P>, value: D) {
        const bufferIdx = this._bufferIdxMask & handle as unknown as number;
        const array = this._buffers.get(bufferIdx);
        if (!array) {
            if (DEBUG) console.warn('invalid array pool handle');
            return;
        }

        this.assign(handle, array[0], value);
    }

    public pop (handle: IHandle<P>) {
        const bufferIdx = this._bufferIdxMask & handle as unknown as number;
        const array = this._buffers.get(bufferIdx);
        if (!array) {
            if (DEBUG) console.warn('invalid array pool handle');
            return;
        }

        if (array[0] === 0) {
            return;
        } else {
            --array[0];
        }
    }

    public clear (handle: IHandle<P>) {
        const bufferIdx = this._bufferIdxMask & handle as unknown as number;
        const array = this._buffers.get(bufferIdx);
        if (!array) {
            if (DEBUG) console.warn('invalid array pool handle');
            return;
        }
        array[0] = 0;
    }

    public get (handle: IHandle<P>, index: number): D {
        const bufferIdx = this._bufferIdxMask & handle as unknown as number;
        const array = this._buffers.get(bufferIdx);
        if (!array || index >= array[0]) {
            if (DEBUG) console.warn('invalid array pool handle');
            return 0 as D;
        }
        return array[index + 1] as D;
    }

    public length (handle: IHandle<P>) {
        const bufferIdx = this._bufferIdxMask & handle as unknown as number;
        const array = this._buffers.get(bufferIdx);
        if (!array) {
            if (DEBUG) console.warn('invalid array pool handle');
            return 0;
        }
        return array[0];
    }
}

export function freeHandleArray<P extends PoolType, H extends IHandle<PoolType>> (
    arrayHandle: IHandle<P>,
    arrayPool: TypedArrayPool<P, Uint32ArrayConstructor, H>,
    elementPool: IMemoryPool<H['_']>,
    freeArrayItself = true,
) {
    const count = arrayPool.length(arrayHandle);
    for (let i = 0; i < count; i++) {
        const element = arrayPool.get(arrayHandle, i);
        if (element) elementPool.free(element);
    }
    if (freeArrayItself) arrayPool.free(arrayHandle);
    else arrayPool.clear(arrayHandle);
}

enum PoolType {
    // objects
    RASTERIZER_STATE,
    DEPTH_STENCIL_STATE,
    BLEND_STATE,
    ATTRIBUTE,
    DESCRIPTOR_SETS,
    SHADER,
    INPUT_ASSEMBLER,
    PIPELINE_LAYOUT,
    FRAMEBUFFER,
    // buffers
    PASS = 100,
    SUB_MODEL,
    MODEL,
    SCENE,
    CAMERA,
    NODE,
    ROOT,
    AABB,
    RENDER_WINDOW,
    FRUSTUM,
    AMBIENT,
    FOG,
    SKYBOX,
    SHADOW,
    LIGHT,
    SPHERE,
    INSTANCED_ATTRIBUTE,
    FLAT_BUFFER,
    SUB_MESH,
    // arrays
    SUB_MODEL_ARRAY = 200,
    MODEL_ARRAY,
    ATTRIBUTE_ARRAY,
    FLAT_BUFFER_ARRAY,
    INSTANCED_BUFFER_ARRAY,
    LIGHT_ARRAY,
    // raw buffer
    RAW_BUFFER = 300,
}

export const NULL_HANDLE = 0 as unknown as IHandle<any>;

export type RasterizerStateHandle = IHandle<PoolType.RASTERIZER_STATE>;
export type DepthStencilStateHandle = IHandle<PoolType.DEPTH_STENCIL_STATE>;
export type BlendStateHandle = IHandle<PoolType.BLEND_STATE>;
export type AttributeHandle = IHandle<PoolType.ATTRIBUTE>;
export type DescriptorSetHandle = IHandle<PoolType.DESCRIPTOR_SETS>;
export type ShaderHandle = IHandle<PoolType.SHADER>;
export type InputAssemblerHandle = IHandle<PoolType.INPUT_ASSEMBLER>;
export type PipelineLayoutHandle = IHandle<PoolType.PIPELINE_LAYOUT>;
export type FramebufferHandle = IHandle<PoolType.FRAMEBUFFER>;
export type PassHandle = IHandle<PoolType.PASS>;
export type SubModelHandle = IHandle<PoolType.SUB_MODEL>;
export type ModelHandle = IHandle<PoolType.MODEL>;
export type SceneHandle = IHandle<PoolType.SCENE>;
export type CameraHandle = IHandle<PoolType.CAMERA>;
export type NodeHandle = IHandle<PoolType.NODE>;
export type RootHandle = IHandle<PoolType.ROOT>;
export type AABBHandle = IHandle<PoolType.AABB>;
export type FrustumHandle = IHandle<PoolType.FRUSTUM>;
export type RenderWindowHandle = IHandle<PoolType.RENDER_WINDOW>;
export type SubModelArrayHandle = IHandle<PoolType.SUB_MODEL_ARRAY>;
export type AttributeArrayHandle = IHandle<PoolType.ATTRIBUTE_ARRAY>;
export type ModelArrayHandle = IHandle<PoolType.MODEL_ARRAY>;
export type RawBufferHandle = IHandle<PoolType.RAW_BUFFER>;
export type AmbientHandle = IHandle<PoolType.AMBIENT>;
export type FogHandle = IHandle<PoolType.FOG>;
export type SkyboxHandle = IHandle<PoolType.SKYBOX>;
export type ShadowsHandle = IHandle<PoolType.SHADOW>;
export type LightHandle = IHandle<PoolType.LIGHT>;
export type SphereHandle = IHandle<PoolType.SPHERE>;
export type SubMeshHandle = IHandle<PoolType.SUB_MESH>;
export type FlatBufferHandle = IHandle<PoolType.FLAT_BUFFER>;
export type FlatBufferArrayHandle = IHandle<PoolType.FLAT_BUFFER_ARRAY>;
export type LightArrayHandle = IHandle<PoolType.LIGHT_ARRAY>;

// don't reuse any of these data-only structs, for GFX objects may directly reference them
export const RasterizerStatePool = new ObjectPool(PoolType.RASTERIZER_STATE, (_: never[]) => new GFXRasterizerState());
export const DepthStencilStatePool = new ObjectPool(PoolType.DEPTH_STENCIL_STATE, (_: never[]) => new GFXDepthStencilState());
export const BlendStatePool = new ObjectPool(PoolType.BLEND_STATE, (_: never[]) => new GFXBlendState());

export const AttrPool = new ObjectPool(PoolType.ATTRIBUTE, (_: never[], obj?: GFXAttribute) => obj || new GFXAttribute());

// TODO: could use Labeled Tuple Element feature here after next babel update (required TS4.0+ support)
export const ShaderPool = new ObjectPool(PoolType.SHADER,
    (args: [GFXDevice, GFXShaderInfo], obj?: GFXShader) => obj ? (obj.initialize(args[1]), obj) : args[0].createShader(args[1]),
    (obj: GFXShader) => obj && obj.destroy(),
);
export const DSPool = new ObjectPool(PoolType.DESCRIPTOR_SETS,
    (args: [GFXDevice, GFXDescriptorSetInfo], obj?: GFXDescriptorSet) => obj ? (obj.initialize(args[1]), obj) : args[0].createDescriptorSet(args[1]),
    (obj: GFXDescriptorSet) => obj && obj.destroy(),
);
export const IAPool = new ObjectPool(PoolType.INPUT_ASSEMBLER,
    (args: [GFXDevice, GFXInputAssemblerInfo], obj?: GFXInputAssembler) => obj ? (obj.initialize(args[1]), obj) : args[0].createInputAssembler(args[1]),
    (obj: GFXInputAssembler) => obj && obj.destroy(),
);
export const PipelineLayoutPool = new ObjectPool(PoolType.PIPELINE_LAYOUT,
    (args: [GFXDevice, GFXPipelineLayoutInfo], obj?: GFXPipelineLayout) => obj ? (obj.initialize(args[1]), obj) : args[0].createPipelineLayout(args[1]),
    (obj: GFXPipelineLayout) => obj && obj.destroy(),
);
export const FramebufferPool = new ObjectPool(PoolType.FRAMEBUFFER,
    (args: [GFXDevice, GFXFramebufferInfo], obj?: GFXFramebuffer) => obj ? (obj.initialize(args[1]), obj) : args[0].createFramebuffer(args[1]),
    (obj: GFXFramebuffer) => obj && obj.destroy(),
);

export const SubModelArrayPool = new TypedArrayPool<PoolType.SUB_MODEL_ARRAY, Uint32ArrayConstructor, SubModelHandle>
(PoolType.SUB_MODEL_ARRAY, Uint32Array, 8, 4);
export const ModelArrayPool = new TypedArrayPool<PoolType.MODEL_ARRAY, Uint32ArrayConstructor, ModelHandle>(PoolType.MODEL_ARRAY, Uint32Array, 32, 16);
export const AttributeArrayPool = new TypedArrayPool<PoolType.ATTRIBUTE_ARRAY, Uint32ArrayConstructor, AttributeHandle>
(PoolType.ATTRIBUTE_ARRAY, Uint32Array, 8, 4);
export const FlatBufferArrayPool = new TypedArrayPool<PoolType.FLAT_BUFFER_ARRAY, Uint32ArrayConstructor, FlatBufferHandle>
(PoolType.FLAT_BUFFER_ARRAY, Uint32Array, 8, 4);
export const LightArrayPool = new TypedArrayPool<PoolType.LIGHT_ARRAY, Uint32ArrayConstructor, LightHandle>(PoolType.LIGHT_ARRAY, Uint32Array, 8, 4);

export const RawBufferPool = new BufferAllocator(PoolType.RAW_BUFFER);

export enum PassView {
    PRIORITY,
    STAGE,
    PHASE,
    BATCHING_SCHEME,
    PRIMITIVE,
    DYNAMIC_STATES,
    HASH,
    RASTERIZER_STATE,    // handle
    DEPTH_STENCIL_STATE, // handle
    BLEND_STATE,         // handle
    DESCRIPTOR_SET,      // handle
    PIPELINE_LAYOUT,     // handle
    COUNT,
}
interface IPassViewType extends BufferTypeManifest<typeof PassView> {
    [PassView.PRIORITY]: number;
    [PassView.STAGE]: RenderPassStage;
    [PassView.PHASE]: number;
    [PassView.BATCHING_SCHEME]: BatchingSchemes;
    [PassView.PRIMITIVE]: GFXPrimitiveMode;
    [PassView.DYNAMIC_STATES]: GFXDynamicStateFlags;
    [PassView.HASH]: number;
    [PassView.RASTERIZER_STATE]: RasterizerStateHandle;
    [PassView.DEPTH_STENCIL_STATE]: DepthStencilStateHandle;
    [PassView.BLEND_STATE]: BlendStateHandle;
    [PassView.DESCRIPTOR_SET]: DescriptorSetHandle;
    [PassView.PIPELINE_LAYOUT]: PipelineLayoutHandle;
    [PassView.COUNT]: never;
}
const passViewDataType: BufferDataTypeManifest<typeof PassView> = {
    [PassView.PRIORITY]: BufferDataType.UINT32,
    [PassView.STAGE]: BufferDataType.UINT32,
    [PassView.PHASE]: BufferDataType.UINT32,
    [PassView.BATCHING_SCHEME]: BufferDataType.UINT32,
    [PassView.PRIMITIVE]: BufferDataType.UINT32,
    [PassView.DYNAMIC_STATES]: BufferDataType.UINT32,
    [PassView.HASH]: BufferDataType.UINT32,
    [PassView.RASTERIZER_STATE]: BufferDataType.UINT32,
    [PassView.DEPTH_STENCIL_STATE]: BufferDataType.UINT32,
    [PassView.BLEND_STATE]: BufferDataType.UINT32,
    [PassView.DESCRIPTOR_SET]: BufferDataType.UINT32,
    [PassView.PIPELINE_LAYOUT]: BufferDataType.UINT32,
    [PassView.COUNT]: BufferDataType.NEVER
}
// Theoretically we only have to declare the type view here while all the other arguments can be inferred.
// but before the official support of Partial Type Argument Inference releases, (microsoft/TypeScript#26349)
// we'll have to explicitly declare all these types.
export const PassPool = new BufferPool<PoolType.PASS, typeof PassView, IPassViewType>(PoolType.PASS, passViewDataType, PassView);

export enum SubModelView {
    PRIORITY,
    PASS_COUNT,
    PASS_0,          // handle
    PASS_1,          // handle
    PASS_2,          // handle
    PASS_3,          // handle
    SHADER_0,        // handle
    SHADER_1,        // handle
    SHADER_2,        // handle
    SHADER_3,        // handle
    DESCRIPTOR_SET,  // handle
    INPUT_ASSEMBLER, // handle
    SUB_MESH,        // handle
    COUNT,
}
interface ISubModelViewType extends BufferTypeManifest<typeof SubModelView> {
    [SubModelView.PRIORITY]: number;
    [SubModelView.PASS_COUNT]: number;
    [SubModelView.PASS_0]: PassHandle;
    [SubModelView.PASS_1]: PassHandle;
    [SubModelView.PASS_2]: PassHandle;
    [SubModelView.PASS_3]: PassHandle;
    [SubModelView.SHADER_0]: ShaderHandle;
    [SubModelView.SHADER_1]: ShaderHandle;
    [SubModelView.SHADER_2]: ShaderHandle;
    [SubModelView.SHADER_3]: ShaderHandle;
    [SubModelView.DESCRIPTOR_SET]: DescriptorSetHandle;
    [SubModelView.INPUT_ASSEMBLER]: InputAssemblerHandle;
    [SubModelView.SUB_MESH]: SubMeshHandle;
    [SubModelView.COUNT]: never;
}
const subModelViewDataType: BufferDataTypeManifest<typeof SubModelView> = {
    [SubModelView.PRIORITY]: BufferDataType.UINT32,
    [SubModelView.PASS_COUNT]: BufferDataType.UINT32,
    [SubModelView.PASS_0]: BufferDataType.UINT32,
    [SubModelView.PASS_1]: BufferDataType.UINT32,
    [SubModelView.PASS_2]: BufferDataType.UINT32,
    [SubModelView.PASS_3]: BufferDataType.UINT32,
    [SubModelView.SHADER_0]: BufferDataType.UINT32,
    [SubModelView.SHADER_1]: BufferDataType.UINT32,
    [SubModelView.SHADER_2]: BufferDataType.UINT32,
    [SubModelView.SHADER_3]: BufferDataType.UINT32,
    [SubModelView.DESCRIPTOR_SET]: BufferDataType.UINT32,
    [SubModelView.INPUT_ASSEMBLER]: BufferDataType.UINT32,
    [SubModelView.SUB_MESH]: BufferDataType.UINT32,
    [SubModelView.COUNT]: BufferDataType.NEVER,
}
// Theoretically we only have to declare the type view here while all the other arguments can be inferred.
// but before the official support of Partial Type Argument Inference releases, (microsoft/TypeScript#26349)
// we'll have to explicitly declare all these types.
export const SubModelPool = new BufferPool<PoolType.SUB_MODEL, typeof SubModelView, ISubModelViewType>
    (PoolType.SUB_MODEL, subModelViewDataType, SubModelView);

export enum ModelView {
    ENABLED,
    VIS_FLAGS,
    CAST_SHADOW,
    RECEIVE_SHADOW,
    WORLD_BOUNDS,         // handle
    NODE,                 // handle
    TRANSFORM,            // handle
    SUB_MODEL_ARRAY,      // array handle
    INSTANCED_BUFFER,     // raw buffer handle
    INSTANCED_ATTR_ARRAY, // array handle
    COUNT,
}
interface IModelViewType extends BufferTypeManifest<typeof ModelView> {
    [ModelView.ENABLED]: number;
    [ModelView.VIS_FLAGS]: number;
    [ModelView.CAST_SHADOW]: number;
    [ModelView.RECEIVE_SHADOW]: number;
    [ModelView.WORLD_BOUNDS]: AABBHandle;
    [ModelView.NODE]: NodeHandle;
    [ModelView.TRANSFORM]: NodeHandle;
    [ModelView.SUB_MODEL_ARRAY]: SubModelArrayHandle;
    [ModelView.INSTANCED_BUFFER]: RawBufferHandle;
    [ModelView.INSTANCED_ATTR_ARRAY]: AttributeArrayHandle;
    [ModelView.COUNT]: never;
}
const modelViewDataType: BufferDataTypeManifest<typeof ModelView> = {
    [ModelView.ENABLED]: BufferDataType.UINT32,
    [ModelView.VIS_FLAGS]: BufferDataType.UINT32,
    [ModelView.CAST_SHADOW]: BufferDataType.UINT32,
    [ModelView.RECEIVE_SHADOW]: BufferDataType.UINT32,
    [ModelView.WORLD_BOUNDS]: BufferDataType.UINT32,
    [ModelView.NODE]: BufferDataType.UINT32,
    [ModelView.TRANSFORM]: BufferDataType.UINT32,
    [ModelView.SUB_MODEL_ARRAY]: BufferDataType.UINT32,
    [ModelView.INSTANCED_BUFFER]: BufferDataType.UINT32,
    [ModelView.INSTANCED_ATTR_ARRAY]: BufferDataType.UINT32,
    [ModelView.COUNT]: BufferDataType.NEVER
}
// Theoretically we only have to declare the type view here while all the other arguments can be inferred.
// but before the official support of Partial Type Argument Inference releases, (microsoft/TypeScript#26349)
// we'll have to explicitly declare all these types.
export const ModelPool = new BufferPool<PoolType.MODEL, typeof ModelView, IModelViewType>(PoolType.MODEL, modelViewDataType, ModelView);

export enum AABBView {
    CENTER,             // Vec3
    HALF_EXTENSION = 3, // Vec3
    COUNT = 6,
}
interface IAABBViewType extends BufferTypeManifest<typeof AABBView> {
    [AABBView.CENTER]: Vec3;
    [AABBView.HALF_EXTENSION]: Vec3;
    [AABBView.COUNT]: never;
}
const aabbViewDataType: BufferDataTypeManifest<typeof AABBView> = {
    [AABBView.CENTER]: BufferDataType.FLOAT32,
    [AABBView.HALF_EXTENSION]: BufferDataType.FLOAT32,
    [AABBView.COUNT]: BufferDataType.NEVER
}
// Theoretically we only have to declare the type view here while all the other arguments can be inferred.
// but before the official support of Partial Type Argument Inference releases, (microsoft/TypeScript#26349)
// we'll have to explicitly declare all these types.
export const AABBPool = new BufferPool<PoolType.AABB, typeof AABBView, IAABBViewType>(PoolType.AABB, aabbViewDataType, AABBView);

export enum SceneView {
    MAIN_LIGHT,    // handle
    MODEL_ARRAY,   // array handle
    SPHERE_LIGHT_ARRAY, // array handle
    SPOT_LIGHT_ARRAY, // array handle
    COUNT,
}
interface ISceneViewType extends BufferTypeManifest<typeof SceneView> {
    [SceneView.MAIN_LIGHT]: LightHandle;
    [SceneView.MODEL_ARRAY]: ModelArrayHandle;
    [SceneView.SPHERE_LIGHT_ARRAY]: LightArrayHandle;
    [SceneView.SPOT_LIGHT_ARRAY]: LightArrayHandle;
    [SceneView.COUNT]: never;
}
const sceneViewDataType: BufferDataTypeManifest<typeof SceneView> = {
    [SceneView.MAIN_LIGHT]: BufferDataType.UINT32,
    [SceneView.MODEL_ARRAY]: BufferDataType.UINT32,
    [SceneView.SPHERE_LIGHT_ARRAY]: BufferDataType.UINT32,
    [SceneView.SPOT_LIGHT_ARRAY]: BufferDataType.UINT32,
    [SceneView.COUNT]: BufferDataType.NEVER
}
// Theoretically we only have to declare the type view here while all the other arguments can be inferred.
// but before the official support of Partial Type Argument Inference releases, (microsoft/TypeScript#26349)
// we'll have to explicitly declare all these types.
export const ScenePool = new BufferPool<PoolType.SCENE, typeof SceneView, ISceneViewType>(PoolType.SCENE, sceneViewDataType, SceneView);

export enum CameraView {
    WIDTH,
    HEIGHT,
    EXPOSURE,
    CLEAR_FLAG,
    CLEAR_DEPTH,
    CLEAR_STENCIL,
    NODE,                   // handle
    SCENE,                  // handle
    FRUSTUM,                // handle
    FORWARD,                // Vec3
    POSITION = 12,          // Vec3
    VIEW_PORT = 15,         // Rect
    CLEAR_COLOR = 19,       // Color
    MAT_VIEW = 23,          // Mat4
    MAT_VIEW_PROJ = 39,     // Mat4
    MAT_VIEW_PROJ_INV = 55, // Mat4
    MAT_PROJ = 71,          // Mat4
    MAT_PROJ_INV = 87,      // Mat4
    COUNT = 103
}
interface ICameraViewType extends BufferTypeManifest<typeof CameraView> {
    [CameraView.WIDTH]: number;
    [CameraView.HEIGHT]: number;
    [CameraView.EXPOSURE]: number;
    [CameraView.CLEAR_FLAG]: GFXClearFlag;
    [CameraView.CLEAR_DEPTH]: number;
    [CameraView.CLEAR_STENCIL]: number;
    [CameraView.NODE]: NodeHandle;
    [CameraView.SCENE]: SceneHandle;
    [CameraView.FRUSTUM]: FrustumHandle;
    [CameraView.FORWARD]: Vec3;
    [CameraView.POSITION]: Vec3;
    [CameraView.VIEW_PORT]: Rect;
    [CameraView.CLEAR_COLOR]: IVec4Like;
    [CameraView.MAT_VIEW]: Mat4;
    [CameraView.MAT_VIEW_PROJ]: Mat4;
    [CameraView.MAT_VIEW_PROJ_INV]: Mat4;
    [CameraView.MAT_PROJ]: Mat4;
    [CameraView.MAT_PROJ_INV]: Mat4;
    [CameraView.COUNT]: never;
}
const cameraViewDataType: BufferDataTypeManifest<typeof CameraView> = {
    [CameraView.WIDTH]: BufferDataType.UINT32,
    [CameraView.HEIGHT]: BufferDataType.UINT32,
    [CameraView.EXPOSURE]: BufferDataType.FLOAT32,
    [CameraView.CLEAR_FLAG]: BufferDataType.UINT32,
    [CameraView.CLEAR_DEPTH]: BufferDataType.FLOAT32,
    [CameraView.CLEAR_STENCIL]: BufferDataType.UINT32,
    [CameraView.NODE]: BufferDataType.UINT32,
    [CameraView.SCENE]: BufferDataType.UINT32,
    [CameraView.FRUSTUM]: BufferDataType.UINT32,
    [CameraView.FORWARD]: BufferDataType.FLOAT32,
    [CameraView.POSITION]: BufferDataType.FLOAT32,
    [CameraView.VIEW_PORT]: BufferDataType.UINT32,
    [CameraView.CLEAR_COLOR]: BufferDataType.FLOAT32,
    [CameraView.MAT_VIEW]: BufferDataType.FLOAT32,
    [CameraView.MAT_VIEW_PROJ]: BufferDataType.FLOAT32,
    [CameraView.MAT_VIEW_PROJ_INV]: BufferDataType.FLOAT32,
    [CameraView.MAT_PROJ]: BufferDataType.FLOAT32,
    [CameraView.MAT_PROJ_INV]: BufferDataType.FLOAT32,
    [CameraView.COUNT]: BufferDataType.NEVER
}
// Theoretically we only have to declare the type view here while all the other arguments can be inferred.
// but before the official support of Partial Type Argument Inference releases, (microsoft/TypeScript#26349)
// we'll have to explicitly declare all these types.
export const CameraPool = new BufferPool<PoolType.CAMERA, typeof CameraView, ICameraViewType>(PoolType.CAMERA, cameraViewDataType, CameraView);

export enum NodeView {
    FLAGS_CHANGED,
    LAYER,
    WORLD_SCALE,        // Vec3
    WORLD_POSITION = 5, // Vec3
    WORLD_ROTATION = 8, // Quat
    WORLD_MATRIX = 12,  // Mat4
    COUNT = 28
}
interface INodeViewType extends BufferTypeManifest<typeof NodeView> {
    [NodeView.FLAGS_CHANGED]: number;
    [NodeView.LAYER]: Layers.Enum;
    [NodeView.WORLD_SCALE]: Vec3;
    [NodeView.WORLD_POSITION]: Vec3;
    [NodeView.WORLD_ROTATION]: Quat;
    [NodeView.WORLD_MATRIX]: Mat4;
    [NodeView.COUNT]: never;
}
const nodeViewDataType: BufferDataTypeManifest<typeof NodeView> = {
    [NodeView.FLAGS_CHANGED]: BufferDataType.UINT32,
    [NodeView.LAYER]: BufferDataType.UINT32,
    [NodeView.WORLD_SCALE]: BufferDataType.FLOAT32,
    [NodeView.WORLD_POSITION]: BufferDataType.FLOAT32,
    [NodeView.WORLD_ROTATION]: BufferDataType.FLOAT32,
    [NodeView.WORLD_MATRIX]: BufferDataType.FLOAT32,
    [NodeView.COUNT]: BufferDataType.NEVER
}
// @ts-ignore Don't alloc memory for Vec3, Quat, Mat4 on web, as they are accessed by class member variable.
if (!JSB) { delete NodeView[NodeView.COUNT]; NodeView[NodeView.COUNT = NodeView.LAYER + 1] = 'COUNT'; }
// Theoretically we only have to declare the type view here while all the other arguments can be inferred.
// but before the official support of Partial Type Argument Inference releases, (microsoft/TypeScript#26349)
// we'll have to explicitly declare all these types.
export const NodePool = new BufferPool<PoolType.NODE, typeof NodeView, INodeViewType>(PoolType.NODE, nodeViewDataType, NodeView);

export enum RootView {
    CUMULATIVE_TIME,
    FRAME_TIME,
    COUNT
}
interface IRootViewType extends BufferTypeManifest<typeof RootView> {
    [RootView.CUMULATIVE_TIME]: number;
    [RootView.FRAME_TIME]: number;
    [RootView.COUNT]: never;
}
const rootViewDataType: BufferDataTypeManifest<typeof RootView> = {
    [RootView.CUMULATIVE_TIME]: BufferDataType.FLOAT32,
    [RootView.FRAME_TIME]: BufferDataType.FLOAT32,
    [RootView.COUNT]: BufferDataType.NEVER
}
// Theoretically we only have to declare the type view here while all the other arguments can be inferred.
// but before the official support of Partial Type Argument Inference releases, (microsoft/TypeScript#26349)
// we'll have to explicitly declare all these types.
export const RootPool = new BufferPool<PoolType.ROOT, typeof RootView, IRootViewType>(PoolType.ROOT, rootViewDataType, RootView, 1);

export enum RenderWindowView {
    HAS_ON_SCREEN_ATTACHMENTS,
    HAS_OFF_SCREEN_ATTACHMENTS,
    FRAMEBUFFER,  // handle
    COUNT
}
interface IRenderWindowViewType extends BufferTypeManifest<typeof RenderWindowView> {
    [RenderWindowView.HAS_ON_SCREEN_ATTACHMENTS]: number;
    [RenderWindowView.HAS_OFF_SCREEN_ATTACHMENTS]: number;
    [RenderWindowView.FRAMEBUFFER]: FramebufferHandle;
    [RenderWindowView.COUNT]: never;
}
const renderWindowDataType: BufferDataTypeManifest<typeof RenderWindowView> = {
    [RenderWindowView.HAS_ON_SCREEN_ATTACHMENTS]: BufferDataType.UINT32,
    [RenderWindowView.HAS_OFF_SCREEN_ATTACHMENTS]: BufferDataType.UINT32,
    [RenderWindowView.FRAMEBUFFER]: BufferDataType.UINT32,
    [RenderWindowView.COUNT]: BufferDataType.NEVER
}
// Theoretically we only have to declare the type view here while all the other arguments can be inferred.
// but before the official support of Partial Type Argument Inference releases, (microsoft/TypeScript#26349)
// we'll have to explicitly declare all these types.
export const RenderWindowPool = new BufferPool<PoolType.RENDER_WINDOW, typeof RenderWindowView, IRenderWindowViewType>
    (PoolType.RENDER_WINDOW, renderWindowDataType, RenderWindowView, 2);

export enum FrustumView {
    VERTICES,    // Vec3[8]
    PLANES = 24, // plane[6]
    COUNT = 48
}
interface IFrustumViewType extends BufferTypeManifest<typeof FrustumView> {
    [FrustumView.VERTICES]: Vec3;
    [FrustumView.PLANES]: plane;
    [FrustumView.COUNT]: never;
}
const frustumViewDataType: BufferDataTypeManifest<typeof FrustumView> = {
    [FrustumView.VERTICES]: BufferDataType.FLOAT32,
    [FrustumView.PLANES]: BufferDataType.FLOAT32,
    [FrustumView.COUNT]: BufferDataType.NEVER,
}
// Theoretically we only have to declare the type view here while all the other arguments can be inferred.
// but before the official support of Partial Type Argument Inference releases, (microsoft/TypeScript#26349)
// we'll have to explicitly declare all these types.
export const FrustumPool = new BufferPool<PoolType.FRUSTUM, typeof FrustumView, IFrustumViewType>(PoolType.FRUSTUM, frustumViewDataType, FrustumView);

export enum AmbientView {
    ENABLE,
    ILLUM,
    SKY_COLOR,         // Vec4
    GROUND_ALBEDO = 6, // Vec4
    COUNT = 10
}
interface IAmbientViewType extends BufferTypeManifest<typeof AmbientView> {
    [AmbientView.ENABLE]: number;
    [AmbientView.ILLUM]: number;
    [AmbientView.SKY_COLOR]: Color;
    [AmbientView.GROUND_ALBEDO]: Color;
    [AmbientView.COUNT]: never;
}
const ambientViewDataType: BufferDataTypeManifest<typeof AmbientView> = {
    [AmbientView.ENABLE]: BufferDataType.UINT32,
    [AmbientView.ILLUM]: BufferDataType.FLOAT32,
    [AmbientView.SKY_COLOR]: BufferDataType.FLOAT32,
    [AmbientView.GROUND_ALBEDO]: BufferDataType.FLOAT32,
    [AmbientView.COUNT]: BufferDataType.NEVER
}
// @ts-ignore Don't alloc memory for Vec3, Quat, Mat4 on web, as they are accessed by class member variable.
if (!JSB) {delete AmbientView[AmbientView.COUNT]; AmbientView[AmbientView.COUNT = AmbientView.ILLUM + 1] = 'COUNT'; }
// Theoretically we only have to declare the type view here while all the other arguments can be inferred.
// but before the official support of Partial Type Argument Inference releases, (microsoft/TypeScript#26349)
// we'll have to explicitly declare all these types.
export const AmbientPool = new BufferPool<PoolType.AMBIENT, typeof AmbientView, IAmbientViewType>(PoolType.AMBIENT, ambientViewDataType, AmbientView, 1);

export enum SkyboxView {
    ENABLE,
    IS_RGBE,
    USE_IBL,
    MODEL,
    COUNT
}
interface ISkyboxViewType extends BufferTypeManifest<typeof SkyboxView> {
    [SkyboxView.ENABLE]: number;
    [SkyboxView.IS_RGBE]: number;
    [SkyboxView.USE_IBL]: number;
    [SkyboxView.MODEL]: ModelHandle;
    [SkyboxView.COUNT]: never;
}
const skyboxDataType: BufferDataTypeManifest<typeof SkyboxView> = {
    [SkyboxView.ENABLE]: BufferDataType.UINT32,
    [SkyboxView.IS_RGBE]: BufferDataType.UINT32,
    [SkyboxView.USE_IBL]: BufferDataType.UINT32,
    [SkyboxView.MODEL]: BufferDataType.UINT32,
    [SkyboxView.COUNT]: BufferDataType.NEVER
}
// Theoretically we only have to declare the type view here while all the other arguments can be inferred.
// but before the official support of Partial Type Argument Inference releases, (microsoft/TypeScript#26349)
// we'll have to explicitly declare all these types.
export const SkyboxPool = new BufferPool<PoolType.SKYBOX, typeof SkyboxView, ISkyboxViewType>(PoolType.SKYBOX, skyboxDataType, SkyboxView, 1);

export enum FogView {
    ENABLE,
    TYPE,
    DENSITY,
    START,
    END,
    ATTEN,
    TOP,
    RANGE,
    COLOR,
    COUNT = 12
}
interface IFogViewType extends BufferTypeManifest<typeof FogView> {
    [FogView.ENABLE]: number;
    [FogView.TYPE]: number;
    [FogView.DENSITY]: number;
    [FogView.START]: number;
    [FogView.END]: number;
    [FogView.ATTEN]: number;
    [FogView.TOP]: number;
    [FogView.RANGE]: number;
    [FogView.COLOR]: Color;
    [FogView.COUNT]: never;
}
const fogViewDataType: BufferDataTypeManifest<typeof FogView> = {
    [FogView.ENABLE]: BufferDataType.UINT32,
    [FogView.TYPE]: BufferDataType.UINT32,
    [FogView.DENSITY]: BufferDataType.FLOAT32,
    [FogView.START]: BufferDataType.FLOAT32,
    [FogView.END]: BufferDataType.FLOAT32,
    [FogView.ATTEN]: BufferDataType.FLOAT32,
    [FogView.TOP]: BufferDataType.FLOAT32,
    [FogView.RANGE]: BufferDataType.FLOAT32,
    [FogView.COLOR]: BufferDataType.FLOAT32,
    [FogView.COUNT]: BufferDataType.NEVER
}
// @ts-ignore Don't alloc memory for Vec3, Quat, Mat4 on web, as they are accessed by class member variable.
if (!JSB) {delete FogView[FogView.COUNT]; FogView[FogView.COUNT = FogView.RANGE + 1] = 'COUNT'; }
// Theoretically we only have to declare the type view here while all the other arguments can be inferred.
// but before the official support of Partial Type Argument Inference releases, (microsoft/TypeScript#26349)
// we'll have to explicitly declare all these types.
export const FogPool = new BufferPool<PoolType.FOG, typeof FogView, IFogViewType>(PoolType.FOG, fogViewDataType, FogView);

export enum ShadowsView {
    ENABLE,
    DIRTY,
    TYPE,
    DISTANCE,
    INSTANCE_PASS,
    PLANAR_PASS,
    NEAR,
    FAR,
    ASPECT,
    PCF_TYPE,
    BIAS,
    ORTHO_SIZE,
    SPHERE,             // handle
    AUTO_ADAPT,         // boolean
    SPHERE_2,           // handle
    SIZE = 15,          // Vec2
    NORMAL = 17,        // Vec3
    COLOR = 20,         // Vec4
    MAT_LIGHT = 24,     // Mat4
    COUNT = 40
}
interface IShadowsViewType extends BufferTypeManifest<typeof ShadowsView> {
    [ShadowsView.ENABLE]: number;
    [ShadowsView.TYPE]: number;
    [ShadowsView.DISTANCE]: number;
    [ShadowsView.INSTANCE_PASS]: PassHandle;
    [ShadowsView.PLANAR_PASS]: PassHandle;
    [ShadowsView.NEAR]: number;
    [ShadowsView.FAR]: number;
    [ShadowsView.ASPECT]: number;
    [ShadowsView.PCF_TYPE]: number;
    [ShadowsView.BIAS]: number;
    [ShadowsView.DIRTY]: number;
    [ShadowsView.ORTHO_SIZE]: number;
    [ShadowsView.SPHERE]: SphereHandle;
    [ShadowsView.AUTO_ADAPT]: number;
    [ShadowsView.SPHERE_2]: SphereHandle;
    [ShadowsView.SIZE]: Vec2;
    [ShadowsView.NORMAL]: Vec3;
    [ShadowsView.COLOR]: Color;
    [ShadowsView.MAT_LIGHT]: Mat4;
    [ShadowsView.COUNT]: never;
}
const shadowsViewDataType: BufferDataTypeManifest<typeof ShadowsView> = {
    [ShadowsView.ENABLE]: BufferDataType.UINT32,
    [ShadowsView.TYPE]: BufferDataType.UINT32,
    [ShadowsView.DISTANCE]: BufferDataType.FLOAT32,
    [ShadowsView.INSTANCE_PASS]: BufferDataType.UINT32,
    [ShadowsView.PLANAR_PASS]: BufferDataType.UINT32,
    [ShadowsView.NEAR]: BufferDataType.FLOAT32,
    [ShadowsView.FAR]: BufferDataType.FLOAT32,
    [ShadowsView.ASPECT]: BufferDataType.FLOAT32,
    [ShadowsView.PCF_TYPE]: BufferDataType.UINT32,
    [ShadowsView.BIAS]: BufferDataType.FLOAT32,
    [ShadowsView.DIRTY]: BufferDataType.UINT32,
    [ShadowsView.ORTHO_SIZE]: BufferDataType.UINT32,
    [ShadowsView.SPHERE]: BufferDataType.UINT32,
    [ShadowsView.AUTO_ADAPT]: BufferDataType.UINT32,
    [ShadowsView.SPHERE_2]: BufferDataType.UINT32,
    [ShadowsView.SIZE]: BufferDataType.FLOAT32,
    [ShadowsView.NORMAL]: BufferDataType.FLOAT32,
    [ShadowsView.COLOR]: BufferDataType.FLOAT32,
    [ShadowsView.MAT_LIGHT]: BufferDataType.FLOAT32,
    [ShadowsView.COUNT]: BufferDataType.NEVER
}
// @ts-ignore Don't alloc memory for Vec3, Quat, Mat4 on web, as they are accessed by class member variable.
if (!JSB) {delete ShadowsView[ShadowsView.COUNT]; ShadowsView[ShadowsView.COUNT = ShadowsView.SPHERE + 1] = 'COUNT'; }
// Theoretically we only have to declare the type view here while all the other arguments can be inferred.
// but before the official support of Partial Type Argument Inference releases, (microsoft/TypeScript#26349)
// we'll have to explicitly declare all these types.
export const ShadowsPool = new BufferPool<PoolType.SHADOW, typeof ShadowsView, IShadowsViewType>(PoolType.SHADOW, shadowsViewDataType, ShadowsView, 1);

export enum LightView {
    USE_COLOR_TEMPERATURE,
    ILLUMINANCE,
<<<<<<< HEAD
    NODE,                           // handle
    RANGE,
    TYPE,
    AABB,                           // handle
    FRUSTUM,                        // handle
=======
    NODE,                       // handle
    RANGE,
    TYPE,
    AABB,       // handle
    FRUSTUM,    // handle
>>>>>>> a318283a
    SIZE,
    SPOT_ANGLE,
    DIRECTION,                      // Vec3
    COLOR = 12,                     // Vec3
    COLOR_TEMPERATURE_RGB = 15,     // Vec3
    POSITION = 18,                  // Vec3
    COUNT = 21
}
interface ILightViewType extends BufferTypeManifest<typeof LightView> {
    [LightView.USE_COLOR_TEMPERATURE]: number;
    [LightView.ILLUMINANCE]: number;
    [LightView.NODE]:NodeHandle;
    [LightView.RANGE]:number;
    [LightView.TYPE]:number;
    [LightView.AABB]:AABBHandle;
    [LightView.FRUSTUM]:FrustumHandle;
    [LightView.SIZE]:number;
    [LightView.SPOT_ANGLE]:number;
    [LightView.DIRECTION]: Vec3;
    [LightView.COLOR]: Vec3;
    [LightView.COLOR_TEMPERATURE_RGB]: Vec3;
    [LightView.POSITION]: Vec3;
    [LightView.COUNT]: never;
}
const lightViewDataType: BufferDataTypeManifest<typeof LightView> = {
    [LightView.USE_COLOR_TEMPERATURE]: BufferDataType.UINT32,
    [LightView.ILLUMINANCE]: BufferDataType.FLOAT32,
    [LightView.NODE]: BufferDataType.UINT32,
    [LightView.RANGE]: BufferDataType.FLOAT32,
    [LightView.TYPE]: BufferDataType.UINT32,
    [LightView.AABB]: BufferDataType.UINT32,
    [LightView.FRUSTUM]: BufferDataType.UINT32,
    [LightView.SIZE]: BufferDataType.FLOAT32,
    [LightView.SPOT_ANGLE]: BufferDataType.FLOAT32,
    [LightView.DIRECTION]: BufferDataType.FLOAT32,
    [LightView.COLOR]: BufferDataType.FLOAT32,
    [LightView.COLOR_TEMPERATURE_RGB]: BufferDataType.FLOAT32,
    [LightView.POSITION]: BufferDataType.FLOAT32,
    [LightView.COUNT]: BufferDataType.NEVER
}
// Theoretically we only have to declare the type view here while all the other arguments can be inferred.
// but before the official support of Partial Type Argument Inference releases, (microsoft/TypeScript#26349)
// we'll have to explicitly declare all these types.
export const LightPool = new BufferPool<PoolType.LIGHT, typeof LightView, ILightViewType>(PoolType.LIGHT, lightViewDataType, LightView, 3);

export enum SphereView {
    RADIUS,
    CENTER,     // Vec3
    COUNT = 4
}
interface ISphereViewType extends BufferTypeManifest<typeof SphereView> {
    [SphereView.RADIUS]: number;
    [SphereView.CENTER]: Vec3;
    [SphereView.COUNT]: never;
}
const sphereViewDataType: BufferDataTypeManifest<typeof SphereView> = {
    [SphereView.RADIUS]: BufferDataType.FLOAT32,
    [SphereView.CENTER]: BufferDataType.FLOAT32,
    [SphereView.COUNT]: BufferDataType.NEVER
}
// @ts-ignore Don't alloc memory for Vec3, Quat, Mat4 on web, as they are accessed by class member variable.
if (!JSB) {delete SphereView[SphereView.COUNT]; SphereView[SphereView.COUNT = SphereView.RADIUS + 1] = 'COUNT'; }
export const SpherePool = new BufferPool<PoolType.SPHERE, typeof SphereView, ISphereViewType>(PoolType.SPHERE, sphereViewDataType, SphereView, 3);

export enum FlatBufferView {
    STRIDE,
    AMOUNT,
    BUFFER, // raw buffer handle
    COUNT,
}
interface IFlatBufferViewType extends BufferTypeManifest<typeof FlatBufferView> {
    [FlatBufferView.STRIDE]: number;
    [FlatBufferView.AMOUNT]: number;
    [FlatBufferView.BUFFER]: RawBufferHandle;
    [FlatBufferView.COUNT]: never;
}
const flatBufferViewDataType: BufferDataTypeManifest<typeof FlatBufferView> = {
    [FlatBufferView.STRIDE]: BufferDataType.UINT32,
    [FlatBufferView.AMOUNT]: BufferDataType.UINT32,
    [FlatBufferView.BUFFER]: BufferDataType.UINT32,
    [FlatBufferView.COUNT]: BufferDataType.NEVER
}
// Theoretically we only have to declare the type view here while all the other arguments can be inferred.
// but before the official support of Partial Type Argument Inference releases, (microsoft/TypeScript#26349)
// we'll have to explicitly declare all these types.
export const FlatBufferPool = new BufferPool<PoolType.FLAT_BUFFER, typeof FlatBufferView, IFlatBufferViewType>
    (PoolType.FLAT_BUFFER, flatBufferViewDataType, FlatBufferView, 3);

export enum SubMeshView {
    FLAT_BUFFER_ARRAY,    // array handle
    COUNT,
}
interface ISubMeshViewType extends BufferTypeManifest<typeof SubMeshView> {
    [SubMeshView.FLAT_BUFFER_ARRAY]: FlatBufferArrayHandle;
    [SubMeshView.COUNT]: never;
}
const subMeshViewDataType: BufferDataTypeManifest<typeof SubMeshView> = {
    [SubMeshView.FLAT_BUFFER_ARRAY]: BufferDataType.UINT32,
    [SubMeshView.COUNT]: BufferDataType.NEVER,
}
// Theoretically we only have to declare the type view here while all the other arguments can be inferred.
// but before the official support of Partial Type Argument Inference releases, (microsoft/TypeScript#26349)
// we'll have to explicitly declare all these types.
export const SubMeshPool = new BufferPool<PoolType.SUB_MESH, typeof SubMeshView, ISubMeshViewType>
    (PoolType.SUB_MESH, subMeshViewDataType, SubMeshView, 3);<|MERGE_RESOLUTION|>--- conflicted
+++ resolved
@@ -1157,19 +1157,11 @@
 export enum LightView {
     USE_COLOR_TEMPERATURE,
     ILLUMINANCE,
-<<<<<<< HEAD
     NODE,                           // handle
     RANGE,
     TYPE,
     AABB,                           // handle
     FRUSTUM,                        // handle
-=======
-    NODE,                       // handle
-    RANGE,
-    TYPE,
-    AABB,       // handle
-    FRUSTUM,    // handle
->>>>>>> a318283a
     SIZE,
     SPOT_ANGLE,
     DIRECTION,                      // Vec3
