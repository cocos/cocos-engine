/*
 Copyright (c) 2017-2020 Xiamen Yaji Software Co., Ltd.

 http://www.cocos.com

 Permission is hereby granted, free of charge, to any person obtaining a copy
 of this software and associated engine source code (the "Software"), a limited,
  worldwide, royalty-free, non-assignable, revocable and non-exclusive license
 to use Cocos Creator solely to develop games on your target platforms. You shall
  not use Cocos Creator software for developing other software or tools that's
  used for developing games. You are not granted to publish, distribute,
  sublicense, and/or sell copies of Cocos Creator.

 The software or tools in this License Agreement are licensed, not sold.
 Xiamen Yaji Software Co., Ltd. reserves all rights not expressly granted to you.

 THE SOFTWARE IS PROVIDED "AS IS", WITHOUT WARRANTY OF ANY KIND, EXPRESS OR
 IMPLIED, INCLUDING BUT NOT LIMITED TO THE WARRANTIES OF MERCHANTABILITY,
 FITNESS FOR A PARTICULAR PURPOSE AND NONINFRINGEMENT. IN NO EVENT SHALL THE
 AUTHORS OR COPYRIGHT HOLDERS BE LIABLE FOR ANY CLAIM, DAMAGES OR OTHER
 LIABILITY, WHETHER IN AN ACTION OF CONTRACT, TORT OR OTHERWISE, ARISING FROM,
 OUT OF OR IN CONNECTION WITH THE SOFTWARE OR THE USE OR OTHER DEALINGS IN
 THE SOFTWARE.
*/

/**
 * @packageDocumentation
 * @hidden
 */

import { DEBUG, JSB } from 'internal:constants';
import { Layers } from 'cocos/core';
import { NativeBufferPool, NativeObjectPool, NativeBufferAllocator } from './native-pools';
import {
    DescriptorSetInfo,
    Device, DescriptorSet, ShaderInfo, Shader, InputAssemblerInfo, InputAssembler,
    PipelineLayoutInfo, PipelineLayout, Framebuffer, FramebufferInfo, PrimitiveMode,
    DynamicStateFlags, ClearFlag, Color as GFXColor,
} from '../../gfx';
import { RenderPassStage } from '../../pipeline/define';
import { BatchingSchemes } from './pass';
import {
    Vec2, Vec3, Quat, Color, Rect, Mat4, IVec2Like, IVec3Like, IVec4Like, IMat4Like,
} from '../../math';
import { plane } from '../../geometry';

interface IMemoryPool<P extends PoolType> {
    free (handle: IHandle<P>): void;
}

// a little hacky, but works (different specializations should not be assignable to each other)
interface IHandle<P extends PoolType> extends Number {
    // we make this non-optional so that even plain numbers would not be directly assignable to handles.
    // this strictness will introduce some casting hassle in the pool implementation itself
    // but becomes generally more useful for client code type checking.
    _: P;
}

enum BufferDataType {
    UINT32,
    FLOAT32,
    NEVER,
}

type BufferManifest = { [key: string]: number | string; COUNT: number };
type StandardBufferElement = number | IHandle<PoolType>;
type GeneralBufferElement = StandardBufferElement | IVec2Like | IVec3Like | IVec4Like | IMat4Like;
type BufferTypeManifest<E extends BufferManifest> = { [key in E[keyof E]]: GeneralBufferElement };
type BufferDataTypeManifest<E extends BufferManifest> = { [key in E[keyof E]]: BufferDataType };

class BufferPool<P extends PoolType, E extends BufferManifest, M extends BufferTypeManifest<E>> implements IMemoryPool<P> {
    // naming convension:
    // this._bufferViews[chunk][entry][element]

    private _dataType: BufferDataTypeManifest<E>;

    private _elementCount: number;

    private _entryBits: number;

    private _stride: number;

    private _entriesPerChunk: number;

    private _entryMask: number;

    private _chunkMask: number;

    private _poolFlag: number;

    private _arrayBuffers: ArrayBuffer[] = [];

    private _freelists: number[][] = [];

    private _uint32BufferViews: Uint32Array[][] = [];

    private _float32BufferViews: Float32Array[][] = [];

    private _hasUint32 = false;

    private _hasFloat32 = false;

    private _nativePool: NativeBufferPool;

    constructor (poolType: P, dataType: BufferDataTypeManifest<E>, enumType: E, entryBits = 8) {
        this._elementCount = enumType.COUNT;
        this._entryBits = entryBits;
        this._dataType = dataType;

        const bytesPerElement = 4;
        this._stride = bytesPerElement * this._elementCount;
        this._entriesPerChunk = 1 << entryBits;
        this._entryMask = this._entriesPerChunk - 1;
        this._poolFlag = 1 << 30;
        this._chunkMask = ~(this._entryMask | this._poolFlag);
        this._nativePool = new NativeBufferPool(poolType, entryBits, this._stride);

        let type: BufferDataType = BufferDataType.NEVER;
        let hasFloat32 = false; let hasUint32 = false;
        for (const e in dataType) {
            hasFloat32 = this._hasFloat32;
            hasUint32 = this._hasUint32;
            if (hasUint32 && hasFloat32) {
                break;
            }

            type = dataType[e as E[keyof E]];
            if (!hasFloat32 && type === BufferDataType.FLOAT32) {
                this._hasFloat32 = true;
            } else if (!hasUint32 && type === BufferDataType.UINT32) {
                this._hasUint32 = true;
            }
        }
    }

    public alloc (): IHandle<P> {
        let i = 0;
        for (; i < this._freelists.length; i++) {
            const list = this._freelists[i];
            if (list.length) {
                const j = list[list.length - 1]; list.length--;
                return (i << this._entryBits) + j + this._poolFlag as unknown as IHandle<P>;
            }
        }
        // add a new chunk
        const buffer = this._nativePool.allocateNewChunk();
        const float32BufferViews: Float32Array[] = [];
        const uint32BufferViews: Uint32Array[] = [];
        const freelist: number[] = [];
        const hasFloat32 = this._hasFloat32;
        const hasUint32 = this._hasUint32;
        for (let j = 0; j < this._entriesPerChunk; j++) {
            if (hasFloat32) { float32BufferViews.push(new Float32Array(buffer, this._stride * j, this._elementCount)); }
            if (hasUint32) { uint32BufferViews.push(new Uint32Array(buffer, this._stride * j, this._elementCount)); }
            if (j) { freelist.push(j); }
        }
        this._arrayBuffers.push(buffer);
        if (hasUint32) { this._uint32BufferViews.push(uint32BufferViews); }
        if (hasFloat32) { this._float32BufferViews.push(float32BufferViews); }
        this._freelists.push(freelist);
        return (i << this._entryBits) + this._poolFlag as unknown as IHandle<P>; // guarantees the handle is always not zero
    }

    /**
     * Get the specified element out from buffer pool.
     *
     * Note the type inference does not work when `element` is not directly
     * an pre-declared enum value: (e.g. when doing arithmetic operations)
     * ```ts
     * SubModelPool.get(handle, SubModelView.SHADER_0 + passIndex); // the return value will have type GeneralBufferElement
     * ```
     *
     * To properly declare the variable type, you have two options:
     * ```ts
     * const hShader = SubModelPool.get(handle, SubModelView.SHADER_0 + passIndex) as ShaderHandle; // option #1
     * const hShader = SubModelPool.get<SubModelView.SHADER_0>(handle, SubModelView.SHADER_0 + passIndex); // option #2
     * ```
     */
    public get<K extends E[keyof E]> (handle: IHandle<P>, element: K): Extract<M[K], StandardBufferElement> {
        const chunk = (this._chunkMask & handle as unknown as number) >> this._entryBits;
        const entry = this._entryMask & handle as unknown as number;
        const bufferViews = this._dataType[element] === BufferDataType.UINT32 ? this._uint32BufferViews : this._float32BufferViews;
        if (DEBUG && (!handle || chunk < 0 || chunk >= bufferViews.length
            || entry < 0 || entry >= this._entriesPerChunk || this._freelists[chunk].find((n) => n === entry))) {
            console.warn('invalid buffer pool handle');
            return 0 as Extract<M[K], StandardBufferElement>;
        }
        return bufferViews[chunk][entry][element as number] as Extract<M[K], StandardBufferElement>;
    }

    public set<K extends E[keyof E]> (handle: IHandle<P>, element: K, value: Extract<M[K], StandardBufferElement>) {
        const chunk = (this._chunkMask & handle as unknown as number) >> this._entryBits;
        const entry = this._entryMask & handle as unknown as number;
        const bufferViews = this._dataType[element] === BufferDataType.UINT32 ? this._uint32BufferViews : this._float32BufferViews;
        if (DEBUG && (!handle || chunk < 0 || chunk >= bufferViews.length
            || entry < 0 || entry >= this._entriesPerChunk || this._freelists[chunk].find((n) => n === entry))) {
            console.warn('invalid buffer pool handle');
            return;
        }
        bufferViews[chunk][entry][element as number] = value as number;
    }

    public setVec2<K extends E[keyof E]> (handle: IHandle<P>, element: K, vec2: Extract<M[K], IVec2Like>) {
        // Web engine has Vec2 property, don't record it in shared memory.
        if (!JSB) { return; }

        const chunk = (this._chunkMask & handle as unknown as number) >> this._entryBits;
        const entry = this._entryMask & handle as unknown as number;
        const bufferViews = this._dataType[element] === BufferDataType.UINT32 ? this._uint32BufferViews : this._float32BufferViews;
        if (DEBUG && (!handle || chunk < 0 || chunk >= bufferViews.length
            || entry < 0 || entry >= this._entriesPerChunk || this._freelists[chunk].find((n) => n === entry))) {
            console.warn('invalid buffer pool handle');
            return;
        }
        let index = element as unknown as number;
        const view = bufferViews[chunk][entry];
        view[index++] = vec2.x; view[index++] = vec2.y;
    }

    public setVec3<K extends E[keyof E]> (handle: IHandle<P>, element: K, vec3: Extract<M[K], IVec3Like>) {
        // Web engine has Vec3 property, don't record it in shared memory.
        if (!JSB) { return; }

        const chunk = (this._chunkMask & handle as unknown as number) >> this._entryBits;
        const entry = this._entryMask & handle as unknown as number;
        const bufferViews = this._dataType[element] === BufferDataType.UINT32 ? this._uint32BufferViews : this._float32BufferViews;
        if (DEBUG && (!handle || chunk < 0 || chunk >= bufferViews.length
            || entry < 0 || entry >= this._entriesPerChunk || this._freelists[chunk].find((n) => n === entry))) {
            console.warn('invalid buffer pool handle');
            return;
        }
        let index = element as unknown as number;
        const view = bufferViews[chunk][entry];
        view[index++] = vec3.x; view[index++] = vec3.y; view[index] = vec3.z;
    }

    public setVec4<K extends E[keyof E]> (handle: IHandle<P>, element: K, vec4: Extract<M[K], IVec4Like>) {
        // Web engine has Vec4 property, don't record it in shared memory.
        if (!JSB) { return; }

        const chunk = (this._chunkMask & handle as unknown as number) >> this._entryBits;
        const entry = this._entryMask & handle as unknown as number;
        const bufferViews = this._dataType[element] === BufferDataType.UINT32 ? this._uint32BufferViews : this._float32BufferViews;
        if (DEBUG && (!handle || chunk < 0 || chunk >= bufferViews.length
            || entry < 0 || entry >= this._entriesPerChunk || this._freelists[chunk].find((n) => n === entry))) {
            console.warn('invalid buffer pool handle');
            return;
        }
        let index = element as unknown as number;
        const view = bufferViews[chunk][entry];
        view[index++] = vec4.x; view[index++] = vec4.y;
        view[index++] = vec4.z; view[index] = vec4.w;
    }

    public setMat4<K extends E[keyof E]> (handle: IHandle<P>, element: K, mat4: Extract<M[K], IMat4Like>) {
        // Web engine has mat4 property, don't record it in shared memory.
        if (!JSB) { return; }

        const chunk = (this._chunkMask & handle as unknown as number) >> this._entryBits;
        const entry = this._entryMask & handle as unknown as number;
        const bufferViews = this._dataType[element] === BufferDataType.UINT32 ? this._uint32BufferViews : this._float32BufferViews;
        if (DEBUG && (!handle || chunk < 0 || chunk >= bufferViews.length
            || entry < 0 || entry >= this._entriesPerChunk || this._freelists[chunk].find((n) => n === entry))) {
            console.warn('invalid buffer pool handle');
            return;
        }
        let index = element as unknown as number;
        const view = bufferViews[chunk][entry];
        view[index++] = mat4.m00; view[index++] = mat4.m01; view[index++] = mat4.m02; view[index++] = mat4.m03;
        view[index++] = mat4.m04; view[index++] = mat4.m05; view[index++] = mat4.m06; view[index++] = mat4.m07;
        view[index++] = mat4.m08; view[index++] = mat4.m09; view[index++] = mat4.m10; view[index++] = mat4.m11;
        view[index++] = mat4.m12; view[index++] = mat4.m13; view[index++] = mat4.m14; view[index] = mat4.m15;
    }

    public free (handle: IHandle<P>) {
        const chunk = (this._chunkMask & handle as unknown as number) >> this._entryBits;
        const entry = this._entryMask & handle as unknown as number;
        if (DEBUG && (!handle || chunk < 0 || chunk >= this._freelists.length
            || entry < 0 || entry >= this._entriesPerChunk || this._freelists[chunk].find((n) => n === entry))) {
            console.warn('invalid buffer pool handle');
            return;
        }
        const bufferViews = this._hasUint32 ? this._uint32BufferViews : this._float32BufferViews;
        bufferViews[chunk][entry].fill(0);
        this._freelists[chunk].push(entry);
    }
}

export class ObjectPool<T, P extends PoolType, A extends any[]> implements IMemoryPool<P> {
    private _ctor: (args: A, obj?: T) => T;

    private _dtor?: (obj: T) => T | undefined;

    private _indexMask: number;

    private _poolFlag: number;

    private _array: (T | undefined)[] = [];

    private _freelist: number[] = [];

    private _nativePool: NativeObjectPool<T>;

    constructor (poolType: P, ctor: (args: A, obj?: T) => T, dtor?: (obj: T) => T | undefined) {
        this._ctor = ctor;
        if (dtor) { this._dtor = dtor; }
        this._poolFlag = 1 << 29;
        this._indexMask = ~this._poolFlag;
        this._nativePool = new NativeObjectPool(poolType, this._array);
    }

    public alloc (...args: A): IHandle<P> {
        const freelist = this._freelist;
        let i = -1;
        if (freelist.length) {
            i = freelist[freelist.length - 1];
            freelist.length--;
            this._array[i] = this._ctor(arguments as unknown as A, this._array[i]);
        } else {
            i = this._array.length;
            const obj = this._ctor(arguments as unknown as A);
            if (!obj) { return 0 as unknown as IHandle<P>; }
            this._array.push(obj);
        }
        return i + this._poolFlag as unknown as IHandle<P>; // guarantees the handle is always not zero
    }

    public get<R extends T> (handle: IHandle<P>): R {
        const index = this._indexMask & handle as unknown as number;
        if (DEBUG && (!handle || index < 0 || index >= this._array.length || this._freelist.find((n) => n === index))) {
            console.warn('invalid object pool handle');
            return null!;
        }
        return this._array[index] as R;
    }

    public free (handle: IHandle<P>): void {
        const index = this._indexMask & handle as unknown as number;
        if (DEBUG && (!handle || index < 0 || index >= this._array.length || this._freelist.find((n) => n === index))) {
            console.warn('invalid object pool handle');
            return;
        }
        if (this._dtor) { this._array[index] = this._dtor(this._array[index]!); }
        this._freelist.push(index);
    }
}

class BufferAllocator<P extends PoolType> implements IMemoryPool<P> {
    protected _nativeBufferAllocator: NativeBufferAllocator;

    protected _buffers = new Map<number, ArrayBuffer>();

    protected _nextBufferIdx = 0;

    protected _poolFlag: number;

    protected _bufferIdxMask: number;

    constructor (poolType: P) {
        this._poolFlag = 1 << 30;
        this._bufferIdxMask = ~this._poolFlag;
        this._nativeBufferAllocator = new NativeBufferAllocator(poolType);
    }

    public alloc (size: number): IHandle<P> {
        const bufferIdx = this._nextBufferIdx++;
        const buffer = this._nativeBufferAllocator.alloc(bufferIdx, size);
        this._buffers.set(bufferIdx, buffer);
        return (bufferIdx | this._poolFlag) as unknown as IHandle<P>;
    }

    public free (handle: IHandle<P>) {
        const bufferIdx = this._bufferIdxMask & handle as unknown as number;
        if (!this._buffers.get(bufferIdx)) {
            if (DEBUG) { console.warn('invalid buffer allocator handle'); }
            return;
        }
        this._nativeBufferAllocator.free(bufferIdx);
        this._buffers.delete(bufferIdx);
    }

    public getBuffer (handle: IHandle<P>): ArrayBuffer {
        const bufferIdx = this._bufferIdxMask & handle as unknown as number;
        const buffer = this._buffers.get(bufferIdx);
        if (!buffer) {
            if (DEBUG) { console.warn('invalid array pool index or invalid array handle'); }
            return null!;
        }
        return buffer;
    }
}

class TypedArrayPool<P extends PoolType, T extends TypedArrayConstructor, D extends StandardBufferElement>
    extends BufferAllocator<P> implements IMemoryPool<P> {
    declare protected _buffers: Map<number, InstanceType<T>>;

    protected _viewCtor: T;

    protected _size: number;

    protected _step: number;

    constructor (poolType: P, viewCtor: T, size: number, step?: number) {
        super(poolType);
        this._viewCtor = viewCtor;
        this._size = size * viewCtor.BYTES_PER_ELEMENT;
        this._step = step || size;
    }

    public alloc (): IHandle<P> {
        const bufferIdx = this._nextBufferIdx++;
        const buffer = this._nativeBufferAllocator.alloc(bufferIdx, this._size);
        this._buffers.set(bufferIdx, new this._viewCtor(buffer) as InstanceType<T>);
        return (bufferIdx | this._poolFlag) as unknown as IHandle<P>;
    }

    // no direct buffer accesses for array pools
    public getBuffer (handle: IHandle<P>): never { return null!; }

    public assign (handle: IHandle<P>, targetIdx: number, value: D) {
        const bufferIdx = this._bufferIdxMask & handle as unknown as number;
        let array = this._buffers.get(bufferIdx);
        if (!array) {
            if (DEBUG) { console.warn('invalid array pool handle'); }
            return;
        }

        // First element is the length of array.
        const index = targetIdx + 1;
        if (index >= array.length) {
            let newSize = array.length;
            while (index >= newSize) { newSize += this._step; }
            newSize *= this._viewCtor.BYTES_PER_ELEMENT;
            const newArray = new this._viewCtor(this._nativeBufferAllocator.alloc(bufferIdx, newSize)) as InstanceType<T>;
            newArray.set(array); array = newArray;
            this._buffers.set(bufferIdx, array);
        }
        array[index] = value as unknown as number;

        // There may be holes in the array.
        const len = array[0];
        array[0] = index > len ? index : len;
    }

    public erase (handle: IHandle<P>, index: number) {
        const bufferIdx = this._bufferIdxMask & handle as unknown as number;
        const array = this._buffers.get(bufferIdx);
        if (!array || index >= array[0]) {
            if (DEBUG) { console.warn('invalid array pool index or invalid array handle'); }
            return;
        }
        for (let i = index + 1; i < array[0]; ++i) {
            array[i] = array[i + 1];
        }
        --array[0];
    }

    public push (handle: IHandle<P>, value: D) {
        const bufferIdx = this._bufferIdxMask & handle as unknown as number;
        const array = this._buffers.get(bufferIdx);
        if (!array) {
            if (DEBUG) { console.warn('invalid array pool handle'); }
            return;
        }

        this.assign(handle, array[0], value);
    }

    public pop (handle: IHandle<P>) {
        const bufferIdx = this._bufferIdxMask & handle as unknown as number;
        const array = this._buffers.get(bufferIdx);
        if (!array) {
            if (DEBUG) { console.warn('invalid array pool handle'); }
            return;
        }

        if (array[0] !== 0) --array[0];
    }

    public clear (handle: IHandle<P>) {
        const bufferIdx = this._bufferIdxMask & handle as unknown as number;
        const array = this._buffers.get(bufferIdx);
        if (!array) {
            if (DEBUG) { console.warn('invalid array pool handle'); }
            return;
        }
        array[0] = 0;
    }

    public get (handle: IHandle<P>, index: number): D {
        const bufferIdx = this._bufferIdxMask & handle as unknown as number;
        const array = this._buffers.get(bufferIdx);
        if (!array || index >= array[0]) {
            if (DEBUG) { console.warn('invalid array pool handle'); }
            return 0 as D;
        }
        return array[index + 1] as D;
    }

    public length (handle: IHandle<P>) {
        const bufferIdx = this._bufferIdxMask & handle as unknown as number;
        const array = this._buffers.get(bufferIdx);
        if (!array) {
            if (DEBUG) { console.warn('invalid array pool handle'); }
            return 0;
        }
        return array[0];
    }
}

export function freeHandleArray<P extends PoolType, H extends IHandle<PoolType>> (
    arrayHandle: IHandle<P>,
    arrayPool: TypedArrayPool<P, Uint32ArrayConstructor, H>,
    elementPool: IMemoryPool<H['_']>,
    freeArrayItself = true,
): void {
    const count = arrayPool.length(arrayHandle);
    for (let i = 0; i < count; i++) {
        const element = arrayPool.get(arrayHandle, i);
        if (element) { elementPool.free(element); }
    }
    if (freeArrayItself) { arrayPool.free(arrayHandle); } else { arrayPool.clear(arrayHandle); }
}

export enum PoolType {
    // objects
    ATTRIBUTE,
    DESCRIPTOR_SETS,
    SHADER,
    INPUT_ASSEMBLER,
    PIPELINE_LAYOUT,
    FRAMEBUFFER,
    // buffers
    PASS = 100,
    SUB_MODEL,
    MODEL,
    SCENE,
    CAMERA,
    NODE,
    ROOT,
    AABB,
    RENDER_WINDOW,
    FRUSTUM,
    AMBIENT,
    FOG,
    SKYBOX,
    SHADOW,
    LIGHT,
    SPHERE,
    INSTANCED_ATTRIBUTE,
    FLAT_BUFFER,
    SUB_MESH,
    RASTERIZER_STATE,
    DEPTH_STENCIL_STATE,
    BLEND_TARGET,
    BLEND_STATE,
    // arrays
    SUB_MODEL_ARRAY = 200,
    MODEL_ARRAY,
    ATTRIBUTE_ARRAY,
    FLAT_BUFFER_ARRAY,
    INSTANCED_BUFFER_ARRAY,
    LIGHT_ARRAY,
    BLEND_TARGET_ARRAY,
    // raw resources
    RAW_BUFFER = 300,
    RAW_OBJECT = 400,
}

export const NULL_HANDLE = 0 as unknown as IHandle<any>;

export type AttributeHandle = IHandle<PoolType.ATTRIBUTE>;
export type DescriptorSetHandle = IHandle<PoolType.DESCRIPTOR_SETS>;
export type ShaderHandle = IHandle<PoolType.SHADER>;
export type InputAssemblerHandle = IHandle<PoolType.INPUT_ASSEMBLER>;
export type PipelineLayoutHandle = IHandle<PoolType.PIPELINE_LAYOUT>;
export type FramebufferHandle = IHandle<PoolType.FRAMEBUFFER>;
export type PassHandle = IHandle<PoolType.PASS>;
export type SubModelHandle = IHandle<PoolType.SUB_MODEL>;
export type ModelHandle = IHandle<PoolType.MODEL>;
export type SceneHandle = IHandle<PoolType.SCENE>;
export type CameraHandle = IHandle<PoolType.CAMERA>;
export type NodeHandle = IHandle<PoolType.NODE>;
export type RootHandle = IHandle<PoolType.ROOT>;
export type AABBHandle = IHandle<PoolType.AABB>;
export type FrustumHandle = IHandle<PoolType.FRUSTUM>;
export type RenderWindowHandle = IHandle<PoolType.RENDER_WINDOW>;
export type SubModelArrayHandle = IHandle<PoolType.SUB_MODEL_ARRAY>;
export type AttributeArrayHandle = IHandle<PoolType.ATTRIBUTE_ARRAY>;
export type ModelArrayHandle = IHandle<PoolType.MODEL_ARRAY>;
export type RawBufferHandle = IHandle<PoolType.RAW_BUFFER>;
export type RawObjectHandle = IHandle<PoolType.RAW_OBJECT>;
export type AmbientHandle = IHandle<PoolType.AMBIENT>;
export type FogHandle = IHandle<PoolType.FOG>;
export type SkyboxHandle = IHandle<PoolType.SKYBOX>;
export type ShadowsHandle = IHandle<PoolType.SHADOW>;
export type LightHandle = IHandle<PoolType.LIGHT>;
export type SphereHandle = IHandle<PoolType.SPHERE>;
export type SubMeshHandle = IHandle<PoolType.SUB_MESH>;
export type FlatBufferHandle = IHandle<PoolType.FLAT_BUFFER>;
export type FlatBufferArrayHandle = IHandle<PoolType.FLAT_BUFFER_ARRAY>;
export type LightArrayHandle = IHandle<PoolType.LIGHT_ARRAY>;
export type BlendTargetArrayHandle = IHandle<PoolType.BLEND_TARGET_ARRAY>;
export type RasterizerStateHandle = IHandle<PoolType.RASTERIZER_STATE>;
export type DepthStencilStateHandle = IHandle<PoolType.DEPTH_STENCIL_STATE>;
export type BlendTargetHandle = IHandle<PoolType.BLEND_TARGET>;
export type BlendStateHandle = IHandle<PoolType.BLEND_STATE>;

// TODO: could use Labeled Tuple Element feature here after next babel update (required TS4.0+ support)
export const ShaderPool = new ObjectPool(PoolType.SHADER,
    (args: [Device, ShaderInfo], obj?: Shader) => (obj ? (obj.initialize(args[1]), obj) : args[0].createShader(args[1])),
    (obj: Shader) => (obj && obj.destroy(), obj));
export const DSPool = new ObjectPool(PoolType.DESCRIPTOR_SETS,
    (args: [Device, DescriptorSetInfo], obj?: DescriptorSet) => (obj ? (obj.initialize(args[1]), obj) : args[0].createDescriptorSet(args[1])),
    (obj: DescriptorSet) => (obj && obj.destroy(), obj));
export const IAPool = new ObjectPool(PoolType.INPUT_ASSEMBLER,
    (args: [Device, InputAssemblerInfo], obj?: InputAssembler) => (obj ? (obj.initialize(args[1]), obj) : args[0].createInputAssembler(args[1])),
    (obj: InputAssembler) => (obj && obj.destroy(), obj));
export const PipelineLayoutPool = new ObjectPool(PoolType.PIPELINE_LAYOUT,
    (args: [Device, PipelineLayoutInfo], obj?: PipelineLayout) => (obj ? (obj.initialize(args[1]), obj) : args[0].createPipelineLayout(args[1])),
    (obj: PipelineLayout) => (obj && obj.destroy(), obj));
export const FramebufferPool = new ObjectPool(PoolType.FRAMEBUFFER,
    (args: [Device, FramebufferInfo], obj?: Framebuffer) => (obj ? (obj.initialize(args[1]), obj) : args[0].createFramebuffer(args[1])),
    (obj: Framebuffer) => (obj && obj.destroy(), obj));

export const SubModelArrayPool = new TypedArrayPool<PoolType.SUB_MODEL_ARRAY, Uint32ArrayConstructor, SubModelHandle>(
    PoolType.SUB_MODEL_ARRAY, Uint32Array, 8, 4,
);
export const ModelArrayPool = new TypedArrayPool<PoolType.MODEL_ARRAY, Uint32ArrayConstructor, ModelHandle>(
    PoolType.MODEL_ARRAY, Uint32Array, 32, 16,
);
export const AttributeArrayPool = new TypedArrayPool<PoolType.ATTRIBUTE_ARRAY, Uint32ArrayConstructor, AttributeHandle>(
    PoolType.ATTRIBUTE_ARRAY, Uint32Array, 8, 4,
);
export const FlatBufferArrayPool = new TypedArrayPool<PoolType.FLAT_BUFFER_ARRAY, Uint32ArrayConstructor, FlatBufferHandle>(
    PoolType.FLAT_BUFFER_ARRAY, Uint32Array, 8, 4,
);
export const LightArrayPool = new TypedArrayPool<PoolType.LIGHT_ARRAY, Uint32ArrayConstructor, LightHandle>(
    PoolType.LIGHT_ARRAY, Uint32Array, 8, 4,
);
export const BlendTargetArrayPool = new TypedArrayPool<PoolType.BLEND_TARGET_ARRAY, Uint32ArrayConstructor, BlendTargetHandle>(
    PoolType.BLEND_TARGET_ARRAY, Uint32Array, 8, 4,
);

export const RawBufferPool = new BufferAllocator(PoolType.RAW_BUFFER);
export const RawObjectPool = new ObjectPool(PoolType.RAW_OBJECT,
    (args: [Record<string, unknown>?]) => args[0] || {}, (_: Record<string, unknown>) => undefined);

export enum PassView {
    PRIORITY,
    STAGE,
    PHASE,
    BATCHING_SCHEME,
    PRIMITIVE,
    DYNAMIC_STATES,
    HASH,
    RASTERIZER_STATE,    // handle
    DEPTH_STENCIL_STATE, // handle
    BLEND_STATE,         // handle
    DESCRIPTOR_SET,      // handle
    PIPELINE_LAYOUT,     // handle
    COUNT,
}
interface IPassViewType extends BufferTypeManifest<typeof PassView> {
    [PassView.PRIORITY]: number;
    [PassView.STAGE]: RenderPassStage;
    [PassView.PHASE]: number;
    [PassView.BATCHING_SCHEME]: BatchingSchemes;
    [PassView.PRIMITIVE]: PrimitiveMode;
    [PassView.DYNAMIC_STATES]: DynamicStateFlags;
    [PassView.HASH]: number;
    [PassView.RASTERIZER_STATE]: RawBufferHandle;
    [PassView.DEPTH_STENCIL_STATE]: RawBufferHandle;
    [PassView.BLEND_STATE]: RawBufferHandle;
    [PassView.DESCRIPTOR_SET]: DescriptorSetHandle;
    [PassView.PIPELINE_LAYOUT]: PipelineLayoutHandle;
    [PassView.COUNT]: never;
}
const passViewDataType: BufferDataTypeManifest<typeof PassView> = {
    [PassView.PRIORITY]: BufferDataType.UINT32,
    [PassView.STAGE]: BufferDataType.UINT32,
    [PassView.PHASE]: BufferDataType.UINT32,
    [PassView.BATCHING_SCHEME]: BufferDataType.UINT32,
    [PassView.PRIMITIVE]: BufferDataType.UINT32,
    [PassView.DYNAMIC_STATES]: BufferDataType.UINT32,
    [PassView.HASH]: BufferDataType.UINT32,
    [PassView.RASTERIZER_STATE]: BufferDataType.UINT32,
    [PassView.DEPTH_STENCIL_STATE]: BufferDataType.UINT32,
    [PassView.BLEND_STATE]: BufferDataType.UINT32,
    [PassView.DESCRIPTOR_SET]: BufferDataType.UINT32,
    [PassView.PIPELINE_LAYOUT]: BufferDataType.UINT32,
    [PassView.COUNT]: BufferDataType.NEVER,
};
// Theoretically we only have to declare the type view here while all the other arguments can be inferred.
// but before the official support of Partial Type Argument Inference releases, (microsoft/TypeScript#26349)
// we'll have to explicitly declare all these types.
export const PassPool = new BufferPool<PoolType.PASS, typeof PassView, IPassViewType>(PoolType.PASS, passViewDataType, PassView);

export enum SubModelView {
    PRIORITY,
    PASS_COUNT,
    PASS_0,          // handle
    PASS_1,          // handle
    PASS_2,          // handle
    PASS_3,          // handle
    SHADER_0,        // handle
    SHADER_1,        // handle
    SHADER_2,        // handle
    SHADER_3,        // handle
    DESCRIPTOR_SET,  // handle
    INPUT_ASSEMBLER, // handle
    SUB_MESH,        // handle
    COUNT,
}
interface ISubModelViewType extends BufferTypeManifest<typeof SubModelView> {
    [SubModelView.PRIORITY]: number;
    [SubModelView.PASS_COUNT]: number;
    [SubModelView.PASS_0]: PassHandle;
    [SubModelView.PASS_1]: PassHandle;
    [SubModelView.PASS_2]: PassHandle;
    [SubModelView.PASS_3]: PassHandle;
    [SubModelView.SHADER_0]: ShaderHandle;
    [SubModelView.SHADER_1]: ShaderHandle;
    [SubModelView.SHADER_2]: ShaderHandle;
    [SubModelView.SHADER_3]: ShaderHandle;
    [SubModelView.DESCRIPTOR_SET]: DescriptorSetHandle;
    [SubModelView.INPUT_ASSEMBLER]: InputAssemblerHandle;
    [SubModelView.SUB_MESH]: SubMeshHandle;
    [SubModelView.COUNT]: never;
}
const subModelViewDataType: BufferDataTypeManifest<typeof SubModelView> = {
    [SubModelView.PRIORITY]: BufferDataType.UINT32,
    [SubModelView.PASS_COUNT]: BufferDataType.UINT32,
    [SubModelView.PASS_0]: BufferDataType.UINT32,
    [SubModelView.PASS_1]: BufferDataType.UINT32,
    [SubModelView.PASS_2]: BufferDataType.UINT32,
    [SubModelView.PASS_3]: BufferDataType.UINT32,
    [SubModelView.SHADER_0]: BufferDataType.UINT32,
    [SubModelView.SHADER_1]: BufferDataType.UINT32,
    [SubModelView.SHADER_2]: BufferDataType.UINT32,
    [SubModelView.SHADER_3]: BufferDataType.UINT32,
    [SubModelView.DESCRIPTOR_SET]: BufferDataType.UINT32,
    [SubModelView.INPUT_ASSEMBLER]: BufferDataType.UINT32,
    [SubModelView.SUB_MESH]: BufferDataType.UINT32,
    [SubModelView.COUNT]: BufferDataType.NEVER,
};
// Theoretically we only have to declare the type view here while all the other arguments can be inferred.
// but before the official support of Partial Type Argument Inference releases, (microsoft/TypeScript#26349)
// we'll have to explicitly declare all these types.
export const SubModelPool = new BufferPool<PoolType.SUB_MODEL, typeof SubModelView, ISubModelViewType>(
    PoolType.SUB_MODEL, subModelViewDataType, SubModelView,
);

export enum ModelView {
    ENABLED,
    VIS_FLAGS,
    CAST_SHADOW,
    RECEIVE_SHADOW,
    WORLD_BOUNDS,         // handle
    NODE,                 // handle
    TRANSFORM,            // handle
    SUB_MODEL_ARRAY,      // array handle
    INSTANCED_BUFFER,     // raw buffer handle
    INSTANCED_ATTR_ARRAY, // array handle
    COUNT,
}
interface IModelViewType extends BufferTypeManifest<typeof ModelView> {
    [ModelView.ENABLED]: number;
    [ModelView.VIS_FLAGS]: number;
    [ModelView.CAST_SHADOW]: number;
    [ModelView.RECEIVE_SHADOW]: number;
    [ModelView.WORLD_BOUNDS]: AABBHandle;
    [ModelView.NODE]: NodeHandle;
    [ModelView.TRANSFORM]: NodeHandle;
    [ModelView.SUB_MODEL_ARRAY]: SubModelArrayHandle;
    [ModelView.INSTANCED_BUFFER]: RawBufferHandle;
    [ModelView.INSTANCED_ATTR_ARRAY]: AttributeArrayHandle;
    [ModelView.COUNT]: never;
}
const modelViewDataType: BufferDataTypeManifest<typeof ModelView> = {
    [ModelView.ENABLED]: BufferDataType.UINT32,
    [ModelView.VIS_FLAGS]: BufferDataType.UINT32,
    [ModelView.CAST_SHADOW]: BufferDataType.UINT32,
    [ModelView.RECEIVE_SHADOW]: BufferDataType.UINT32,
    [ModelView.WORLD_BOUNDS]: BufferDataType.UINT32,
    [ModelView.NODE]: BufferDataType.UINT32,
    [ModelView.TRANSFORM]: BufferDataType.UINT32,
    [ModelView.SUB_MODEL_ARRAY]: BufferDataType.UINT32,
    [ModelView.INSTANCED_BUFFER]: BufferDataType.UINT32,
    [ModelView.INSTANCED_ATTR_ARRAY]: BufferDataType.UINT32,
    [ModelView.COUNT]: BufferDataType.NEVER,
};
// Theoretically we only have to declare the type view here while all the other arguments can be inferred.
// but before the official support of Partial Type Argument Inference releases, (microsoft/TypeScript#26349)
// we'll have to explicitly declare all these types.
export const ModelPool = new BufferPool<PoolType.MODEL, typeof ModelView, IModelViewType>(PoolType.MODEL, modelViewDataType, ModelView);

export enum AABBView {
    CENTER,             // Vec3
    HALF_EXTENSION = 3, // Vec3
    COUNT = 6,
}
interface IAABBViewType extends BufferTypeManifest<typeof AABBView> {
    [AABBView.CENTER]: Vec3;
    [AABBView.HALF_EXTENSION]: Vec3;
    [AABBView.COUNT]: never;
}
const aabbViewDataType: BufferDataTypeManifest<typeof AABBView> = {
    [AABBView.CENTER]: BufferDataType.FLOAT32,
    [AABBView.HALF_EXTENSION]: BufferDataType.FLOAT32,
    [AABBView.COUNT]: BufferDataType.NEVER,
};
// Theoretically we only have to declare the type view here while all the other arguments can be inferred.
// but before the official support of Partial Type Argument Inference releases, (microsoft/TypeScript#26349)
// we'll have to explicitly declare all these types.
export const AABBPool = new BufferPool<PoolType.AABB, typeof AABBView, IAABBViewType>(PoolType.AABB, aabbViewDataType, AABBView);

export enum SceneView {
    MAIN_LIGHT,    // handle
    MODEL_ARRAY,   // array handle
    SPHERE_LIGHT_ARRAY, // array handle
    SPOT_LIGHT_ARRAY, // array handle
    COUNT,
}
interface ISceneViewType extends BufferTypeManifest<typeof SceneView> {
    [SceneView.MAIN_LIGHT]: LightHandle;
    [SceneView.MODEL_ARRAY]: ModelArrayHandle;
    [SceneView.SPHERE_LIGHT_ARRAY]: LightArrayHandle;
    [SceneView.SPOT_LIGHT_ARRAY]: LightArrayHandle;
    [SceneView.COUNT]: never;
}
const sceneViewDataType: BufferDataTypeManifest<typeof SceneView> = {
    [SceneView.MAIN_LIGHT]: BufferDataType.UINT32,
    [SceneView.MODEL_ARRAY]: BufferDataType.UINT32,
    [SceneView.SPHERE_LIGHT_ARRAY]: BufferDataType.UINT32,
    [SceneView.SPOT_LIGHT_ARRAY]: BufferDataType.UINT32,
    [SceneView.COUNT]: BufferDataType.NEVER,
};
// Theoretically we only have to declare the type view here while all the other arguments can be inferred.
// but before the official support of Partial Type Argument Inference releases, (microsoft/TypeScript#26349)
// we'll have to explicitly declare all these types.
export const ScenePool = new BufferPool<PoolType.SCENE, typeof SceneView, ISceneViewType>(PoolType.SCENE, sceneViewDataType, SceneView);

export enum CameraView {
    WIDTH,
    HEIGHT,
    EXPOSURE,
    CLEAR_FLAG,
    CLEAR_DEPTH,
    CLEAR_STENCIL,
    NODE,                   // handle
    SCENE,                  // handle
    FRUSTUM,                // handle
    FORWARD,                // Vec3
    POSITION = 12,          // Vec3
    VIEW_PORT = 15,         // Rect
    CLEAR_COLOR = 19,       // Color
    MAT_VIEW = 23,          // Mat4
    MAT_VIEW_PROJ = 39,     // Mat4
    MAT_VIEW_PROJ_INV = 55, // Mat4
    MAT_PROJ = 71,          // Mat4
    MAT_PROJ_INV = 87,      // Mat4
    COUNT = 103
}
interface ICameraViewType extends BufferTypeManifest<typeof CameraView> {
    [CameraView.WIDTH]: number;
    [CameraView.HEIGHT]: number;
    [CameraView.EXPOSURE]: number;
    [CameraView.CLEAR_FLAG]: ClearFlag;
    [CameraView.CLEAR_DEPTH]: number;
    [CameraView.CLEAR_STENCIL]: number;
    [CameraView.NODE]: NodeHandle;
    [CameraView.SCENE]: SceneHandle;
    [CameraView.FRUSTUM]: FrustumHandle;
    [CameraView.FORWARD]: Vec3;
    [CameraView.POSITION]: Vec3;
    [CameraView.VIEW_PORT]: Rect;
    [CameraView.CLEAR_COLOR]: IVec4Like;
    [CameraView.MAT_VIEW]: Mat4;
    [CameraView.MAT_VIEW_PROJ]: Mat4;
    [CameraView.MAT_VIEW_PROJ_INV]: Mat4;
    [CameraView.MAT_PROJ]: Mat4;
    [CameraView.MAT_PROJ_INV]: Mat4;
    [CameraView.COUNT]: never;
}
const cameraViewDataType: BufferDataTypeManifest<typeof CameraView> = {
    [CameraView.WIDTH]: BufferDataType.UINT32,
    [CameraView.HEIGHT]: BufferDataType.UINT32,
    [CameraView.EXPOSURE]: BufferDataType.FLOAT32,
    [CameraView.CLEAR_FLAG]: BufferDataType.UINT32,
    [CameraView.CLEAR_DEPTH]: BufferDataType.FLOAT32,
    [CameraView.CLEAR_STENCIL]: BufferDataType.UINT32,
    [CameraView.NODE]: BufferDataType.UINT32,
    [CameraView.SCENE]: BufferDataType.UINT32,
    [CameraView.FRUSTUM]: BufferDataType.UINT32,
    [CameraView.FORWARD]: BufferDataType.FLOAT32,
    [CameraView.POSITION]: BufferDataType.FLOAT32,
    [CameraView.VIEW_PORT]: BufferDataType.FLOAT32,
    [CameraView.CLEAR_COLOR]: BufferDataType.FLOAT32,
    [CameraView.MAT_VIEW]: BufferDataType.FLOAT32,
    [CameraView.MAT_VIEW_PROJ]: BufferDataType.FLOAT32,
    [CameraView.MAT_VIEW_PROJ_INV]: BufferDataType.FLOAT32,
    [CameraView.MAT_PROJ]: BufferDataType.FLOAT32,
    [CameraView.MAT_PROJ_INV]: BufferDataType.FLOAT32,
    [CameraView.COUNT]: BufferDataType.NEVER,
};
// Theoretically we only have to declare the type view here while all the other arguments can be inferred.
// but before the official support of Partial Type Argument Inference releases, (microsoft/TypeScript#26349)
// we'll have to explicitly declare all these types.
export const CameraPool = new BufferPool<PoolType.CAMERA, typeof CameraView, ICameraViewType>(PoolType.CAMERA, cameraViewDataType, CameraView);

export enum NodeView {
    FLAGS_CHANGED,
    LAYER,
    WORLD_SCALE,        // Vec3
    WORLD_POSITION = 5, // Vec3
    WORLD_ROTATION = 8, // Quat
    WORLD_MATRIX = 12,  // Mat4
    COUNT = 28
}
interface INodeViewType extends BufferTypeManifest<typeof NodeView> {
    [NodeView.FLAGS_CHANGED]: number;
    [NodeView.LAYER]: Layers.Enum;
    [NodeView.WORLD_SCALE]: Vec3;
    [NodeView.WORLD_POSITION]: Vec3;
    [NodeView.WORLD_ROTATION]: Quat;
    [NodeView.WORLD_MATRIX]: Mat4;
    [NodeView.COUNT]: never;
}
const nodeViewDataType: BufferDataTypeManifest<typeof NodeView> = {
    [NodeView.FLAGS_CHANGED]: BufferDataType.UINT32,
    [NodeView.LAYER]: BufferDataType.UINT32,
    [NodeView.WORLD_SCALE]: BufferDataType.FLOAT32,
    [NodeView.WORLD_POSITION]: BufferDataType.FLOAT32,
    [NodeView.WORLD_ROTATION]: BufferDataType.FLOAT32,
    [NodeView.WORLD_MATRIX]: BufferDataType.FLOAT32,
    [NodeView.COUNT]: BufferDataType.NEVER,
};
// @ts-expect-error Don't alloc memory for Vec3, Quat, Mat4 on web, as they are accessed by class member variable.
if (!JSB) { delete NodeView[NodeView.COUNT]; NodeView[NodeView.COUNT = NodeView.LAYER + 1] = 'COUNT'; }
// Theoretically we only have to declare the type view here while all the other arguments can be inferred.
// but before the official support of Partial Type Argument Inference releases, (microsoft/TypeScript#26349)
// we'll have to explicitly declare all these types.
export const NodePool = new BufferPool<PoolType.NODE, typeof NodeView, INodeViewType>(PoolType.NODE, nodeViewDataType, NodeView);

export enum RootView {
    CUMULATIVE_TIME,
    FRAME_TIME,
    COUNT
}
interface IRootViewType extends BufferTypeManifest<typeof RootView> {
    [RootView.CUMULATIVE_TIME]: number;
    [RootView.FRAME_TIME]: number;
    [RootView.COUNT]: never;
}
const rootViewDataType: BufferDataTypeManifest<typeof RootView> = {
    [RootView.CUMULATIVE_TIME]: BufferDataType.FLOAT32,
    [RootView.FRAME_TIME]: BufferDataType.FLOAT32,
    [RootView.COUNT]: BufferDataType.NEVER,
};
// Theoretically we only have to declare the type view here while all the other arguments can be inferred.
// but before the official support of Partial Type Argument Inference releases, (microsoft/TypeScript#26349)
// we'll have to explicitly declare all these types.
export const RootPool = new BufferPool<PoolType.ROOT, typeof RootView, IRootViewType>(PoolType.ROOT, rootViewDataType, RootView, 1);

export enum RenderWindowView {
    HAS_ON_SCREEN_ATTACHMENTS,
    HAS_OFF_SCREEN_ATTACHMENTS,
    FRAMEBUFFER,  // handle
    COUNT
}
interface IRenderWindowViewType extends BufferTypeManifest<typeof RenderWindowView> {
    [RenderWindowView.HAS_ON_SCREEN_ATTACHMENTS]: number;
    [RenderWindowView.HAS_OFF_SCREEN_ATTACHMENTS]: number;
    [RenderWindowView.FRAMEBUFFER]: FramebufferHandle;
    [RenderWindowView.COUNT]: never;
}
const renderWindowDataType: BufferDataTypeManifest<typeof RenderWindowView> = {
    [RenderWindowView.HAS_ON_SCREEN_ATTACHMENTS]: BufferDataType.UINT32,
    [RenderWindowView.HAS_OFF_SCREEN_ATTACHMENTS]: BufferDataType.UINT32,
    [RenderWindowView.FRAMEBUFFER]: BufferDataType.UINT32,
    [RenderWindowView.COUNT]: BufferDataType.NEVER,
};
// Theoretically we only have to declare the type view here while all the other arguments can be inferred.
// but before the official support of Partial Type Argument Inference releases, (microsoft/TypeScript#26349)
// we'll have to explicitly declare all these types.
export const RenderWindowPool = new BufferPool<PoolType.RENDER_WINDOW, typeof RenderWindowView, IRenderWindowViewType>(
    PoolType.RENDER_WINDOW, renderWindowDataType, RenderWindowView, 2,
);

export enum FrustumView {
    VERTICES,    // Vec3[8]
    PLANES = 24, // plane[6]
    COUNT = 48
}
interface IFrustumViewType extends BufferTypeManifest<typeof FrustumView> {
    [FrustumView.VERTICES]: Vec3;
    [FrustumView.PLANES]: plane;
    [FrustumView.COUNT]: never;
}
const frustumViewDataType: BufferDataTypeManifest<typeof FrustumView> = {
    [FrustumView.VERTICES]: BufferDataType.FLOAT32,
    [FrustumView.PLANES]: BufferDataType.FLOAT32,
    [FrustumView.COUNT]: BufferDataType.NEVER,
};
// Theoretically we only have to declare the type view here while all the other arguments can be inferred.
// but before the official support of Partial Type Argument Inference releases, (microsoft/TypeScript#26349)
// we'll have to explicitly declare all these types.
export const FrustumPool = new BufferPool<PoolType.FRUSTUM, typeof FrustumView, IFrustumViewType>(PoolType.FRUSTUM, frustumViewDataType, FrustumView);

export enum AmbientView {
    ENABLE,
    ILLUM,
    SKY_COLOR,         // Vec4
    GROUND_ALBEDO = 6, // Vec4
    COUNT = 10
}
interface IAmbientViewType extends BufferTypeManifest<typeof AmbientView> {
    [AmbientView.ENABLE]: number;
    [AmbientView.ILLUM]: number;
    [AmbientView.SKY_COLOR]: Color;
    [AmbientView.GROUND_ALBEDO]: Color;
    [AmbientView.COUNT]: never;
}
const ambientViewDataType: BufferDataTypeManifest<typeof AmbientView> = {
    [AmbientView.ENABLE]: BufferDataType.UINT32,
    [AmbientView.ILLUM]: BufferDataType.FLOAT32,
    [AmbientView.SKY_COLOR]: BufferDataType.FLOAT32,
    [AmbientView.GROUND_ALBEDO]: BufferDataType.FLOAT32,
    [AmbientView.COUNT]: BufferDataType.NEVER,
};
// @ts-expect-error Don't alloc memory for Vec3, Quat, Mat4 on web, as they are accessed by class member variable.
if (!JSB) { delete AmbientView[AmbientView.COUNT]; AmbientView[AmbientView.COUNT = AmbientView.ILLUM + 1] = 'COUNT'; }
// Theoretically we only have to declare the type view here while all the other arguments can be inferred.
// but before the official support of Partial Type Argument Inference releases, (microsoft/TypeScript#26349)
// we'll have to explicitly declare all these types.
export const AmbientPool = new BufferPool<PoolType.AMBIENT, typeof AmbientView, IAmbientViewType>(
    PoolType.AMBIENT, ambientViewDataType, AmbientView, 1,
);

export enum SkyboxView {
    ENABLE,
    IS_RGBE,
    USE_IBL,
    MODEL,
    COUNT
}
interface ISkyboxViewType extends BufferTypeManifest<typeof SkyboxView> {
    [SkyboxView.ENABLE]: number;
    [SkyboxView.IS_RGBE]: number;
    [SkyboxView.USE_IBL]: number;
    [SkyboxView.MODEL]: ModelHandle;
    [SkyboxView.COUNT]: never;
}
const skyboxDataType: BufferDataTypeManifest<typeof SkyboxView> = {
    [SkyboxView.ENABLE]: BufferDataType.UINT32,
    [SkyboxView.IS_RGBE]: BufferDataType.UINT32,
    [SkyboxView.USE_IBL]: BufferDataType.UINT32,
    [SkyboxView.MODEL]: BufferDataType.UINT32,
    [SkyboxView.COUNT]: BufferDataType.NEVER,
};
// Theoretically we only have to declare the type view here while all the other arguments can be inferred.
// but before the official support of Partial Type Argument Inference releases, (microsoft/TypeScript#26349)
// we'll have to explicitly declare all these types.
export const SkyboxPool = new BufferPool<PoolType.SKYBOX, typeof SkyboxView, ISkyboxViewType>(PoolType.SKYBOX, skyboxDataType, SkyboxView, 1);

export enum FogView {
    ENABLE,
    TYPE,
    DENSITY,
    START,
    END,
    ATTEN,
    TOP,
    RANGE,
    COLOR,
    COUNT = 12
}
interface IFogViewType extends BufferTypeManifest<typeof FogView> {
    [FogView.ENABLE]: number;
    [FogView.TYPE]: number;
    [FogView.DENSITY]: number;
    [FogView.START]: number;
    [FogView.END]: number;
    [FogView.ATTEN]: number;
    [FogView.TOP]: number;
    [FogView.RANGE]: number;
    [FogView.COLOR]: Color;
    [FogView.COUNT]: never;
}
const fogViewDataType: BufferDataTypeManifest<typeof FogView> = {
    [FogView.ENABLE]: BufferDataType.UINT32,
    [FogView.TYPE]: BufferDataType.UINT32,
    [FogView.DENSITY]: BufferDataType.FLOAT32,
    [FogView.START]: BufferDataType.FLOAT32,
    [FogView.END]: BufferDataType.FLOAT32,
    [FogView.ATTEN]: BufferDataType.FLOAT32,
    [FogView.TOP]: BufferDataType.FLOAT32,
    [FogView.RANGE]: BufferDataType.FLOAT32,
    [FogView.COLOR]: BufferDataType.FLOAT32,
    [FogView.COUNT]: BufferDataType.NEVER,
};
// @ts-expect-error Don't alloc memory for Vec3, Quat, Mat4 on web, as they are accessed by class member variable.
if (!JSB) { delete FogView[FogView.COUNT]; FogView[FogView.COUNT = FogView.RANGE + 1] = 'COUNT'; }
// Theoretically we only have to declare the type view here while all the other arguments can be inferred.
// but before the official support of Partial Type Argument Inference releases, (microsoft/TypeScript#26349)
// we'll have to explicitly declare all these types.
export const FogPool = new BufferPool<PoolType.FOG, typeof FogView, IFogViewType>(PoolType.FOG, fogViewDataType, FogView);

export enum ShadowsView {
    ENABLE,
    DIRTY,
    TYPE,
    DISTANCE,
    INSTANCE_PASS,
    PLANAR_PASS,
    NEAR,
    FAR,
    ASPECT,
    PCF_TYPE,
    SHADOW_MAP_DIRTY,   // boolean
    BIAS,
    ORTHO_SIZE,
    AUTO_ADAPT,         // boolean
    COLOR = 14,         // Vec4
    SIZE = 18,          // Vec2
    NORMAL = 20,        // Vec3
    MAT_LIGHT = 23,     // Mat4
    COUNT = 39
}
interface IShadowsViewType extends BufferTypeManifest<typeof ShadowsView> {
    [ShadowsView.ENABLE]: number;
    [ShadowsView.DIRTY]: number;
    [ShadowsView.TYPE]: number;
    [ShadowsView.DISTANCE]: number;
    [ShadowsView.INSTANCE_PASS]: PassHandle;
    [ShadowsView.PLANAR_PASS]: PassHandle;
    [ShadowsView.NEAR]: number;
    [ShadowsView.FAR]: number;
    [ShadowsView.ASPECT]: number;
    [ShadowsView.PCF_TYPE]: number;
    [ShadowsView.SHADOW_MAP_DIRTY]: number;
    [ShadowsView.BIAS]: number;
    [ShadowsView.ORTHO_SIZE]: number;
    [ShadowsView.AUTO_ADAPT]: number;
    [ShadowsView.COLOR]: Color;
    [ShadowsView.SIZE]: Vec2;
    [ShadowsView.NORMAL]: Vec3;
    [ShadowsView.MAT_LIGHT]: Mat4;
    [ShadowsView.COUNT]: never;
}
const shadowsViewDataType: BufferDataTypeManifest<typeof ShadowsView> = {
    [ShadowsView.ENABLE]: BufferDataType.UINT32,
    [ShadowsView.DIRTY]: BufferDataType.UINT32,
    [ShadowsView.TYPE]: BufferDataType.UINT32,
    [ShadowsView.DISTANCE]: BufferDataType.FLOAT32,
    [ShadowsView.INSTANCE_PASS]: BufferDataType.UINT32,
    [ShadowsView.PLANAR_PASS]: BufferDataType.UINT32,
    [ShadowsView.NEAR]: BufferDataType.FLOAT32,
    [ShadowsView.FAR]: BufferDataType.FLOAT32,
    [ShadowsView.ASPECT]: BufferDataType.FLOAT32,
    [ShadowsView.PCF_TYPE]: BufferDataType.UINT32,
    [ShadowsView.SHADOW_MAP_DIRTY]: BufferDataType.UINT32,
    [ShadowsView.BIAS]: BufferDataType.FLOAT32,
    [ShadowsView.ORTHO_SIZE]: BufferDataType.FLOAT32,
    [ShadowsView.AUTO_ADAPT]: BufferDataType.UINT32,
    [ShadowsView.COLOR]: BufferDataType.FLOAT32,
    [ShadowsView.SIZE]: BufferDataType.FLOAT32,
    [ShadowsView.NORMAL]: BufferDataType.FLOAT32,
    [ShadowsView.MAT_LIGHT]: BufferDataType.FLOAT32,
    [ShadowsView.COUNT]: BufferDataType.NEVER,
};
// @ts-expect-error Don't alloc memory for Vec3, Quat, Mat4 on web, as they are accessed by class member variable.
if (!JSB) { delete ShadowsView[ShadowsView.COUNT]; ShadowsView[ShadowsView.COUNT = ShadowsView.AUTO_ADAPT + 1] = 'COUNT'; }
// Theoretically we only have to declare the type view here while all the other arguments can be inferred.
// but before the official support of Partial Type Argument Inference releases, (microsoft/TypeScript#26349)
// we'll have to explicitly declare all these types.
export const ShadowsPool = new BufferPool<PoolType.SHADOW, typeof ShadowsView, IShadowsViewType>(
    PoolType.SHADOW, shadowsViewDataType, ShadowsView, 1,
);

export enum LightView {
    USE_COLOR_TEMPERATURE,
    ILLUMINANCE,
    NODE,                           // handle
    RANGE,
    TYPE,
    AABB,                           // handle
    FRUSTUM,                        // handle
    SIZE,
    SPOT_ANGLE,
    ASPECT,
    DIRECTION,                      // Vec3
    COLOR = 13,                     // Vec3
    COLOR_TEMPERATURE_RGB = 16,     // Vec3
    POSITION = 19,                  // Vec3
    COUNT = 22
}
interface ILightViewType extends BufferTypeManifest<typeof LightView> {
    [LightView.USE_COLOR_TEMPERATURE]: number;
    [LightView.ILLUMINANCE]: number;
<<<<<<< HEAD
    [LightView.NODE]:NodeHandle;
    [LightView.RANGE]:number;
    [LightView.TYPE]:number;
    [LightView.AABB]:AABBHandle;
    [LightView.FRUSTUM]:FrustumHandle;
    [LightView.SIZE]:number;
    [LightView.SPOT_ANGLE]:number;
    [LightView.ASPECT]: number;
=======
    [LightView.NODE]: NodeHandle;
    [LightView.RANGE]: number;
    [LightView.TYPE]: number;
    [LightView.AABB]: AABBHandle;
    [LightView.FRUSTUM]: FrustumHandle;
    [LightView.SIZE]: number;
    [LightView.SPOT_ANGLE]: number;
>>>>>>> 8d2ef1fe
    [LightView.DIRECTION]: Vec3;
    [LightView.COLOR]: Vec3;
    [LightView.COLOR_TEMPERATURE_RGB]: Vec3;
    [LightView.POSITION]: Vec3;
    [LightView.COUNT]: never;
}
const lightViewDataType: BufferDataTypeManifest<typeof LightView> = {
    [LightView.USE_COLOR_TEMPERATURE]: BufferDataType.UINT32,
    [LightView.ILLUMINANCE]: BufferDataType.FLOAT32,
    [LightView.NODE]: BufferDataType.UINT32,
    [LightView.RANGE]: BufferDataType.FLOAT32,
    [LightView.TYPE]: BufferDataType.UINT32,
    [LightView.AABB]: BufferDataType.UINT32,
    [LightView.FRUSTUM]: BufferDataType.UINT32,
    [LightView.SIZE]: BufferDataType.FLOAT32,
    [LightView.SPOT_ANGLE]: BufferDataType.FLOAT32,
    [LightView.ASPECT]: BufferDataType.FLOAT32,
    [LightView.DIRECTION]: BufferDataType.FLOAT32,
    [LightView.COLOR]: BufferDataType.FLOAT32,
    [LightView.COLOR_TEMPERATURE_RGB]: BufferDataType.FLOAT32,
    [LightView.POSITION]: BufferDataType.FLOAT32,
    [LightView.COUNT]: BufferDataType.NEVER,
};
// Theoretically we only have to declare the type view here while all the other arguments can be inferred.
// but before the official support of Partial Type Argument Inference releases, (microsoft/TypeScript#26349)
// we'll have to explicitly declare all these types.
export const LightPool = new BufferPool<PoolType.LIGHT, typeof LightView, ILightViewType>(PoolType.LIGHT, lightViewDataType, LightView, 3);

export enum SphereView {
    RADIUS,
    CENTER,     // Vec3
    COUNT = 4
}
interface ISphereViewType extends BufferTypeManifest<typeof SphereView> {
    [SphereView.RADIUS]: number;
    [SphereView.CENTER]: Vec3;
    [SphereView.COUNT]: never;
}
const sphereViewDataType: BufferDataTypeManifest<typeof SphereView> = {
    [SphereView.RADIUS]: BufferDataType.FLOAT32,
    [SphereView.CENTER]: BufferDataType.FLOAT32,
    [SphereView.COUNT]: BufferDataType.NEVER,
};
// @ts-expect-error Don't alloc memory for Vec3, Quat, Mat4 on web, as they are accessed by class member variable.
if (!JSB) { delete SphereView[SphereView.COUNT]; SphereView[SphereView.COUNT = SphereView.RADIUS + 1] = 'COUNT'; }
export const SpherePool = new BufferPool<PoolType.SPHERE, typeof SphereView, ISphereViewType>(PoolType.SPHERE, sphereViewDataType, SphereView, 3);

export enum FlatBufferView {
    STRIDE,
    AMOUNT,
    BUFFER, // raw buffer handle
    COUNT,
}
interface IFlatBufferViewType extends BufferTypeManifest<typeof FlatBufferView> {
    [FlatBufferView.STRIDE]: number;
    [FlatBufferView.AMOUNT]: number;
    [FlatBufferView.BUFFER]: RawBufferHandle;
    [FlatBufferView.COUNT]: never;
}
const flatBufferViewDataType: BufferDataTypeManifest<typeof FlatBufferView> = {
    [FlatBufferView.STRIDE]: BufferDataType.UINT32,
    [FlatBufferView.AMOUNT]: BufferDataType.UINT32,
    [FlatBufferView.BUFFER]: BufferDataType.UINT32,
    [FlatBufferView.COUNT]: BufferDataType.NEVER,
};
// Theoretically we only have to declare the type view here while all the other arguments can be inferred.
// but before the official support of Partial Type Argument Inference releases, (microsoft/TypeScript#26349)
// we'll have to explicitly declare all these types.
export const FlatBufferPool = new BufferPool<PoolType.FLAT_BUFFER, typeof FlatBufferView, IFlatBufferViewType>(
    PoolType.FLAT_BUFFER, flatBufferViewDataType, FlatBufferView, 3,
);

export enum SubMeshView {
    FLAT_BUFFER_ARRAY,    // array handle
    COUNT,
}
interface ISubMeshViewType extends BufferTypeManifest<typeof SubMeshView> {
    [SubMeshView.FLAT_BUFFER_ARRAY]: FlatBufferArrayHandle;
    [SubMeshView.COUNT]: never;
}
const subMeshViewDataType: BufferDataTypeManifest<typeof SubMeshView> = {
    [SubMeshView.FLAT_BUFFER_ARRAY]: BufferDataType.UINT32,
    [SubMeshView.COUNT]: BufferDataType.NEVER,
};
// Theoretically we only have to declare the type view here while all the other arguments can be inferred.
// but before the official support of Partial Type Argument Inference releases, (microsoft/TypeScript#26349)
// we'll have to explicitly declare all these types.
export const SubMeshPool = new BufferPool<PoolType.SUB_MESH, typeof SubMeshView, ISubMeshViewType>(
    PoolType.SUB_MESH, subMeshViewDataType, SubMeshView, 3,
);

export enum RasterizerStateView {
    IS_DISCARD,
    POLYGO_MODEL,
    SHADE_MODEL,
    CULL_MODE,
    IS_FRONT_FACE_CCW,
    DEPTH_BIAS_ENABLED,
    DEPTH_BIAS,
    DEPTH_BIAS_CLAMP,
    DEPTH_BIAS_SLOP,
    IS_DEPTH_CLIP,
    IS_MULTI_SAMPLE,
    LINE_WIDTH,
    COUNT
}
interface IRasterizerStateViewType extends BufferTypeManifest<typeof RasterizerStateView> {
    [RasterizerStateView.IS_DISCARD]: number;
    [RasterizerStateView.POLYGO_MODEL]: number;
    [RasterizerStateView.SHADE_MODEL]: number;
    [RasterizerStateView.CULL_MODE]: number;
    [RasterizerStateView.IS_FRONT_FACE_CCW]: number;
    [RasterizerStateView.DEPTH_BIAS_ENABLED]: number;
    [RasterizerStateView.DEPTH_BIAS]: number;
    [RasterizerStateView.DEPTH_BIAS_CLAMP]: number;
    [RasterizerStateView.DEPTH_BIAS_SLOP]: number;
    [RasterizerStateView.IS_DEPTH_CLIP]: number;
    [RasterizerStateView.IS_MULTI_SAMPLE]: number;
    [RasterizerStateView.LINE_WIDTH]: number;
    [RasterizerStateView.COUNT]: never;
}
const rasterizerStateViewDataType: BufferDataTypeManifest<typeof RasterizerStateView> = {
    [RasterizerStateView.IS_DISCARD]: BufferDataType.UINT32,
    [RasterizerStateView.POLYGO_MODEL]: BufferDataType.UINT32,
    [RasterizerStateView.SHADE_MODEL]: BufferDataType.UINT32,
    [RasterizerStateView.CULL_MODE]: BufferDataType.UINT32,
    [RasterizerStateView.IS_FRONT_FACE_CCW]: BufferDataType.UINT32,
    [RasterizerStateView.DEPTH_BIAS_ENABLED]: BufferDataType.UINT32,
    [RasterizerStateView.DEPTH_BIAS]: BufferDataType.FLOAT32,
    [RasterizerStateView.DEPTH_BIAS_CLAMP]: BufferDataType.FLOAT32,
    [RasterizerStateView.DEPTH_BIAS_SLOP]: BufferDataType.FLOAT32,
    [RasterizerStateView.IS_DEPTH_CLIP]: BufferDataType.UINT32,
    [RasterizerStateView.IS_MULTI_SAMPLE]: BufferDataType.UINT32,
    [RasterizerStateView.LINE_WIDTH]: BufferDataType.FLOAT32,
    [RasterizerStateView.COUNT]: BufferDataType.NEVER,
};
// Theoretically we only have to declare the type view here while all the other arguments can be inferred.
// but before the official support of Partial Type Argument Inference releases, (microsoft/TypeScript#26349)
// we'll have to explicitly declare all these types.
export const RasterizerStatePool = new BufferPool<PoolType.RASTERIZER_STATE, typeof RasterizerStateView, IRasterizerStateViewType>(
    PoolType.RASTERIZER_STATE, rasterizerStateViewDataType, RasterizerStateView, 9,
);

export enum DepthStencilStateView {
    DEPTH_TEST,
    DEPTH_WRITE,
    DEPTH_FUNC,
    STENCIL_TEST_FRONT,
    STENCIL_FUNC_FRONT,
    STENCIL_READ_MASK_FRONT,
    STENCIL_WRITE_MASK_FRONT,
    STENCIL_FAIL_OP_FRONT,
    STENCIL_Z_FAIL_OP_FRONT,
    STENCIL_PASS_OP_FRONT,
    STENCIL_REF_FRONT,
    STENCIL_TEST_BACK,
    STENCIL_FUNC_BACK,
    STENCIL_READ_MADK_BACK,
    STENCIL_WRITE_MASK_BACK,
    STENCIL_FAIL_OP_BACK,
    STENCIL_Z_FAIL_OP_BACK,
    STENCIL_PASS_OP_BACK,
    STENCIL_REF_BACK,
    COUNT,
}
interface IDepthStencilStateViewType extends BufferTypeManifest<typeof DepthStencilStateView> {
    [DepthStencilStateView.DEPTH_TEST]: number;
    [DepthStencilStateView.DEPTH_WRITE]: number;
    [DepthStencilStateView.DEPTH_FUNC]: number;
    [DepthStencilStateView.STENCIL_TEST_FRONT]: number;
    [DepthStencilStateView.STENCIL_FUNC_FRONT]: number;
    [DepthStencilStateView.STENCIL_READ_MASK_FRONT]: number;
    [DepthStencilStateView.STENCIL_WRITE_MASK_FRONT]: number;
    [DepthStencilStateView.STENCIL_FAIL_OP_FRONT]: number;
    [DepthStencilStateView.STENCIL_Z_FAIL_OP_FRONT]: number;
    [DepthStencilStateView.STENCIL_PASS_OP_FRONT]: number;
    [DepthStencilStateView.STENCIL_REF_FRONT]: number;
    [DepthStencilStateView.STENCIL_TEST_BACK]: number;
    [DepthStencilStateView.STENCIL_FUNC_BACK]: number;
    [DepthStencilStateView.STENCIL_READ_MADK_BACK]: number;
    [DepthStencilStateView.STENCIL_WRITE_MASK_BACK]: number;
    [DepthStencilStateView.STENCIL_FAIL_OP_BACK]: number;
    [DepthStencilStateView.STENCIL_Z_FAIL_OP_BACK]: number;
    [DepthStencilStateView.STENCIL_PASS_OP_BACK]: number;
    [DepthStencilStateView.STENCIL_REF_BACK]: number;
    [DepthStencilStateView.COUNT]: never;
}
const depthStencilStateViewDataType: BufferDataTypeManifest<typeof DepthStencilStateView> = {
    [DepthStencilStateView.DEPTH_TEST]: BufferDataType.UINT32,
    [DepthStencilStateView.DEPTH_WRITE]: BufferDataType.UINT32,
    [DepthStencilStateView.DEPTH_FUNC]: BufferDataType.UINT32,
    [DepthStencilStateView.STENCIL_TEST_FRONT]: BufferDataType.UINT32,
    [DepthStencilStateView.STENCIL_FUNC_FRONT]: BufferDataType.UINT32,
    [DepthStencilStateView.STENCIL_READ_MASK_FRONT]: BufferDataType.UINT32,
    [DepthStencilStateView.STENCIL_WRITE_MASK_FRONT]: BufferDataType.UINT32,
    [DepthStencilStateView.STENCIL_FAIL_OP_FRONT]: BufferDataType.UINT32,
    [DepthStencilStateView.STENCIL_Z_FAIL_OP_FRONT]: BufferDataType.UINT32,
    [DepthStencilStateView.STENCIL_PASS_OP_FRONT]: BufferDataType.UINT32,
    [DepthStencilStateView.STENCIL_REF_FRONT]: BufferDataType.UINT32,
    [DepthStencilStateView.STENCIL_TEST_BACK]: BufferDataType.UINT32,
    [DepthStencilStateView.STENCIL_FUNC_BACK]: BufferDataType.UINT32,
    [DepthStencilStateView.STENCIL_READ_MADK_BACK]: BufferDataType.UINT32,
    [DepthStencilStateView.STENCIL_WRITE_MASK_BACK]: BufferDataType.UINT32,
    [DepthStencilStateView.STENCIL_FAIL_OP_BACK]: BufferDataType.UINT32,
    [DepthStencilStateView.STENCIL_Z_FAIL_OP_BACK]: BufferDataType.UINT32,
    [DepthStencilStateView.STENCIL_PASS_OP_BACK]: BufferDataType.UINT32,
    [DepthStencilStateView.STENCIL_REF_BACK]: BufferDataType.UINT32,
    [DepthStencilStateView.COUNT]: BufferDataType.NEVER,
};
// Theoretically we only have to declare the type view here while all the other arguments can be inferred.
// but before the official support of Partial Type Argument Inference releases, (microsoft/TypeScript#26349)
// we'll have to explicitly declare all these types.
export const DepthStencilStatePool = new BufferPool<PoolType.DEPTH_STENCIL_STATE, typeof DepthStencilStateView, IDepthStencilStateViewType>(
    PoolType.DEPTH_STENCIL_STATE, depthStencilStateViewDataType, DepthStencilStateView, 9,
);

export enum BlendTargetView {
    BLEND,
    BLEND_SRC,
    BLEND_DST,
    BLEND_EQ,
    BLEND_SRC_ALPHA,
    BLEND_DST_ALPHA,
    BLEND_ALPHA_EQ,
    BLEND_COLOR_MASK,
    COUNT,
}
interface IBlendTargetViewType extends BufferTypeManifest<typeof BlendTargetView> {
    [BlendTargetView.BLEND]: number;
    [BlendTargetView.BLEND_SRC]: number;
    [BlendTargetView.BLEND_DST]: number;
    [BlendTargetView.BLEND_EQ]: number;
    [BlendTargetView.BLEND_SRC_ALPHA]: number;
    [BlendTargetView.BLEND_DST_ALPHA]: number;
    [BlendTargetView.BLEND_ALPHA_EQ]: number;
    [BlendTargetView.BLEND_COLOR_MASK]: number;
    [BlendTargetView.COUNT]: never;
}
const blendTargetViewDataType: BufferDataTypeManifest<typeof BlendTargetView> = {
    [BlendTargetView.BLEND]: BufferDataType.UINT32,
    [BlendTargetView.BLEND_SRC]: BufferDataType.UINT32,
    [BlendTargetView.BLEND_DST]: BufferDataType.UINT32,
    [BlendTargetView.BLEND_EQ]: BufferDataType.UINT32,
    [BlendTargetView.BLEND_SRC_ALPHA]: BufferDataType.UINT32,
    [BlendTargetView.BLEND_DST_ALPHA]: BufferDataType.UINT32,
    [BlendTargetView.BLEND_ALPHA_EQ]: BufferDataType.UINT32,
    [BlendTargetView.BLEND_COLOR_MASK]: BufferDataType.UINT32,
    [BlendTargetView.COUNT]: BufferDataType.NEVER,
};
// Theoretically we only have to declare the type view here while all the other arguments can be inferred.
// but before the official support of Partial Type Argument Inference releases, (microsoft/TypeScript#26349)
// we'll have to explicitly declare all these types.
export const BlendTargetPool = new BufferPool<PoolType.BLEND_TARGET, typeof BlendTargetView, IBlendTargetViewType>(
    PoolType.BLEND_TARGET, depthStencilStateViewDataType, BlendTargetView, 9,
);

export enum BlendStateView {
    IS_A2C,
    IS_INDEPEND,
    BLEND_COLOR,       // vec4
    BLEND_TARGET = 6,  // array handle
    COUNT = 7,
}
interface IBlendStateViewType extends BufferTypeManifest<typeof BlendStateView> {
    [BlendStateView.IS_A2C]: number;
    [BlendStateView.IS_INDEPEND]: number;
    [BlendStateView.BLEND_COLOR]: GFXColor;
    [BlendStateView.BLEND_TARGET]: BlendTargetArrayHandle;
    [BlendStateView.COUNT]: never;
}
const blendStateViewDataType: BufferDataTypeManifest<typeof BlendStateView> = {
    [BlendStateView.IS_A2C]: BufferDataType.UINT32,
    [BlendStateView.IS_INDEPEND]: BufferDataType.UINT32,
    [BlendStateView.BLEND_COLOR]: BufferDataType.FLOAT32,
    [BlendStateView.BLEND_TARGET]: BufferDataType.UINT32,
    [BlendStateView.COUNT]: BufferDataType.NEVER,
};
// Theoretically we only have to declare the type view here while all the other arguments can be inferred.
// but before the official support of Partial Type Argument Inference releases, (microsoft/TypeScript#26349)
// we'll have to explicitly declare all these types.
export const BlendStatePool = new BufferPool<PoolType.BLEND_STATE, typeof BlendStateView, IBlendStateViewType>(
    PoolType.BLEND_STATE, blendStateViewDataType, BlendStateView, 9,
);<|MERGE_RESOLUTION|>--- conflicted
+++ resolved
@@ -1199,7 +1199,6 @@
 interface ILightViewType extends BufferTypeManifest<typeof LightView> {
     [LightView.USE_COLOR_TEMPERATURE]: number;
     [LightView.ILLUMINANCE]: number;
-<<<<<<< HEAD
     [LightView.NODE]:NodeHandle;
     [LightView.RANGE]:number;
     [LightView.TYPE]:number;
@@ -1208,15 +1207,6 @@
     [LightView.SIZE]:number;
     [LightView.SPOT_ANGLE]:number;
     [LightView.ASPECT]: number;
-=======
-    [LightView.NODE]: NodeHandle;
-    [LightView.RANGE]: number;
-    [LightView.TYPE]: number;
-    [LightView.AABB]: AABBHandle;
-    [LightView.FRUSTUM]: FrustumHandle;
-    [LightView.SIZE]: number;
-    [LightView.SPOT_ANGLE]: number;
->>>>>>> 8d2ef1fe
     [LightView.DIRECTION]: Vec3;
     [LightView.COLOR]: Vec3;
     [LightView.COLOR_TEMPERATURE_RGB]: Vec3;
