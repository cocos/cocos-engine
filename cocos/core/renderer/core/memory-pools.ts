--- conflicted
+++ resolved
@@ -899,21 +899,6 @@
     FRUSTUM,                // handle
     WINDOW,                 // handle
     FORWARD,                // Vec3
-<<<<<<< HEAD
-    POSITION = 12,          // Vec3
-    VIEW_PORT = 15,         // Rect
-    CLEAR_COLOR = 19,       // Color
-    MAT_VIEW = 23,          // Mat4
-    MAT_VIEW_PROJ = 39,     // Mat4
-    MAT_VIEW_PROJ_INV = 55, // Mat4
-    MAT_PROJ = 71,          // Mat4
-    MAT_PROJ_INV = 87,      // Mat4
-    MAT_VIEW_PROJ_OFFSCREEN = 103,     // Mat4
-    MAT_VIEW_PROJ_INV_OFFSCREEN = 119, // Mat4
-    MAT_PROJ_OFFSCREEN = 135,          // Mat4
-    MAT_PROJ_INV_OFFSCREEN = 151,      // Mat4
-    COUNT = 167
-=======
     POSITION = 14,          // Vec3
     VIEW_PORT = 17,         // Rect
     CLEAR_COLOR = 21,       // Color
@@ -923,7 +908,6 @@
     MAT_PROJ = 73,          // Mat4
     MAT_PROJ_INV = 89,      // Mat4
     COUNT = 105
->>>>>>> 4461eb1d
 }
 interface ICameraViewType extends BufferTypeManifest<typeof CameraView> {
     [CameraView.WIDTH]: number;
