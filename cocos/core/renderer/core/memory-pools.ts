--- conflicted
+++ resolved
@@ -1097,21 +1097,11 @@
     BIAS,
     ORTHO_SIZE,
     AUTO_ADAPT,         // boolean
-<<<<<<< HEAD
-    RECEIVE_SPHERE,     // handle
-// ↓↓↓↓↓↓↓↓↓↓↓↓↓ Web don't alloc memory ↓↓↓↓↓↓↓↓↓↓↓↓↓
-    COLOR = 17,         // Vec4
-    SIZE = 21,          // Vec2
-    NORMAL = 23,        // Vec3
-    MAT_LIGHT = 26,     // Mat4
-    COUNT = 42
-=======
     COLOR,              // Vec4
     SIZE = 17,          // Vec2
     NORMAL = 19,        // Vec3
     MAT_LIGHT = 22,     // Mat4
     COUNT = 38
->>>>>>> f4704681
 }
 interface IShadowsViewType extends BufferTypeManifest<typeof ShadowsView> {
     [ShadowsView.ENABLE]: number;
