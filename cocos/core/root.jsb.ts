import { Pool } from './memop';
import { warnID } from './platform';
import { Batcher2D } from '../2d/renderer/batcher-2d';
import legacyCC from '../../predefine';
import { DataPoolManager } from '../3d/skeletal-animation/data-pool-manager';
<<<<<<< HEAD
import { Device, deviceManager } from './gfx';
=======
import { Device } from './gfx';
import { registerRebuildLayoutGraph } from './pipeline/custom/index.jsb';
import { DebugView } from './pipeline/debug-view';
>>>>>>> 524d859d

declare const nr: any;
declare const jsb: any;

export const Root = jsb.Root;

enum LightType {
    DIRECTIONAL,
    SPHERE,
    SPOT,
    UNKNOWN,
}

/**
 * @zh
 * Root描述信息
 */
export interface IRootInfo {
    enableHDR?: boolean;
}

const rootProto: any = Root.prototype;

Object.defineProperty(rootProto, 'batcher2D', {
    configurable: true,
    enumerable: true,
    get(): Batcher2D {
        return this._batcher;
    },
});

Object.defineProperty(rootProto, 'dataPoolManager', {
    configurable: true,
    enumerable: true,
    get(): DataPoolManager {
        return this._dataPoolMgr;
    },
});

Object.defineProperty(rootProto, 'pipelineEvent', {
    configurable: true,
    enumerable: true,
    get () {
        return this._pipelineEvent;
    }
});

Object.defineProperty(rootProto, 'debugView', {
    configurable: true,
    enumerable: true,
    get () {
        return this._debugView;
    }
});

class DummyPipelineEvent {
    on (type: any, callback: any, target?: any, once?: boolean) {}
    once (type: any, callback: any, target?: any) {}
    off (type: any, callback?: any, target?: any) {}
    emit (type: any, arg0?: any, arg1?: any, arg2?: any, arg3?: any, arg4?: any) {}
    targetOff (typeOrTarget: any) {}
    removeAll (typeOrTarget: any) {}
    hasEventListener (type: any, callback?: any, target?: any): boolean { return false; }
}

rootProto._ctor = function (device: Device) {
    this._device = device;
    this._dataPoolMgr = legacyCC.internal.DataPoolManager && new legacyCC.internal.DataPoolManager(device) as DataPoolManager;
    this._modelPools = new Map();
    this._lightPools = new Map();
    this._batcher = null;
    this._pipelineEvent = new DummyPipelineEvent();
    this._debugView = new DebugView();
    this.setDebugViewConfig(this._debugView._nativeConfig);
    this._registerListeners();
};

rootProto.initialize = function (info: IRootInfo) {
    // TODO:
    this._initialize(deviceManager.swapchain);
};

rootProto.createModel = function (ModelCtor) {
    let p = this._modelPools.get(ModelCtor);
    if (!p) {
        this._modelPools.set(ModelCtor, new Pool(() => new ModelCtor(), 10, (obj) => obj.destroy()));
        p = this._modelPools.get(ModelCtor)!;
    }
    const model = p.alloc();
    model.initialize();
    return model;
};

rootProto.removeModel = function (m) {
    const p = this._modelPools.get(m.constructor);
    if (p) {
        p.free(m);
        m.destroy();
        if (m.scene) {
            m.scene.removeModel(m);
        }
    } else {
        warnID(1300, m.constructor.name);
    }
};

rootProto.createLight = function (LightCtor) {
    let l = this._lightPools.get(LightCtor);
    if (!l) {
        this._lightPools.set(LightCtor, new Pool(() => new LightCtor(), 4, (obj) => obj.destroy()));
        l = this._lightPools.get(LightCtor)!;
    }
    const light = l.alloc();
    light.initialize();
    return light;
};

rootProto.destroyLight = function (l) {
    if (l.scene) {
        switch (l.type) {
            case LightType.DIRECTIONAL:
                l.scene.removeDirectionalLight(l);
                break;
            case LightType.SPHERE:
                l.scene.removeSphereLight(l);
                break;
            case LightType.SPOT:
                l.scene.removeSpotLight(l);
                break;
            default:
                break;
        }
    }
    l.destroy();
};

rootProto.recycleLight = function (l) {
    const p = this._lightPools.get(l.constructor);
    if (p) {
        p.free(l);
        if (l.scene) {
            switch (l.type) {
            case LightType.DIRECTIONAL:
                l.scene.removeDirectionalLight(l);
                break;
            case LightType.SPHERE:
                l.scene.removeSphereLight(l);
                break;
            case LightType.SPOT:
                l.scene.removeSpotLight(l);
                break;
            default:
                break;
            }
        }
    }
};

rootProto._onBatch2DInit = function () {
    if (!this._batcher && legacyCC.internal.Batcher2D) {
        this._batcher = new legacyCC.internal.Batcher2D(this);
        if (!this._batcher!.initialize()) {
            this.destroy();
            return false;
        }
    }
};

rootProto._onBatch2DUpdate = function () {
    if (this._batcher) this._batcher.update();
};

rootProto._onBatch2DUploadBuffers = function () {
    if (this._batcher) this._batcher.uploadBuffers();
};

rootProto._onBatch2DReset = function () {
    if (this._batcher) this._batcher.reset();
};

rootProto._onDirectorBeforeCommit = function () {
    legacyCC.director.emit(legacyCC.Director.EVENT_BEFORE_COMMIT);
};

const oldFrameMove = rootProto.frameMove;
rootProto.frameMove = function (deltaTime: number) {
    oldFrameMove.call(this, deltaTime, legacyCC.director.getTotalFrames());
};

const oldSetPipeline = rootProto.setRenderPipeline;
rootProto.setRenderPipeline = function (pipeline) {
    if (this.usesCustomPipeline) {
        const ppl = oldSetPipeline.call(this, null);
        registerRebuildLayoutGraph();
        return ppl;
    } else {
        if (!pipeline) {
            // pipeline should not be created in C++, ._ctor need to be triggered
            pipeline = new nr.ForwardPipeline();
            pipeline.init();
        }
        return oldSetPipeline.call(this, pipeline);
    }
}<|MERGE_RESOLUTION|>--- conflicted
+++ resolved
@@ -3,13 +3,9 @@
 import { Batcher2D } from '../2d/renderer/batcher-2d';
 import legacyCC from '../../predefine';
 import { DataPoolManager } from '../3d/skeletal-animation/data-pool-manager';
-<<<<<<< HEAD
 import { Device, deviceManager } from './gfx';
-=======
-import { Device } from './gfx';
 import { registerRebuildLayoutGraph } from './pipeline/custom/index.jsb';
 import { DebugView } from './pipeline/debug-view';
->>>>>>> 524d859d
 
 declare const nr: any;
 declare const jsb: any;
