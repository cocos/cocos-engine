--- conflicted
+++ resolved
@@ -35,7 +35,7 @@
 import { editorExtrasTag } from '../../data';
 import { ValueType } from '../../value-types';
 
-export function createNodeWithPrefab(node: Node) {
+export function createNodeWithPrefab (node: Node) {
     // @ts-expect-error: private member access
     const prefabInfo = node._prefab;
     if (!prefabInfo) {
@@ -105,7 +105,7 @@
 }
 
 // TODO: more efficient id->Node/Component map
-export function generateTargetMap(node: Node, targetMap: any, isRoot: boolean) {
+export function generateTargetMap (node: Node, targetMap: any, isRoot: boolean) {
     if (!targetMap) {
         return;
     }
@@ -143,7 +143,7 @@
     }
 }
 
-export function getTarget(localID: string[], targetMap: any) {
+export function getTarget (localID: string[], targetMap: any) {
     if (!localID) {
         return null;
     }
@@ -162,7 +162,7 @@
     return target;
 }
 
-export function applyMountedChildren(node: Node, mountedChildren: MountedChildrenInfo[], targetMap: Record<string, any | Node | Component>) {
+export function applyMountedChildren (node: Node, mountedChildren: MountedChildrenInfo[], targetMap: Record<string, any | Node | Component>) {
     if (!mountedChildren) {
         return;
     }
@@ -214,7 +214,7 @@
     }
 }
 
-export function applyMountedComponents(node: Node, mountedComponents: MountedComponentsInfo[], targetMap: Record<string, any | Node | Component>) {
+export function applyMountedComponents (node: Node, mountedComponents: MountedComponentsInfo[], targetMap: Record<string, any | Node | Component>) {
     if (!mountedComponents) {
         return;
     }
@@ -250,7 +250,7 @@
     }
 }
 
-export function applyRemovedComponents(node: Node, removedComponents: TargetInfo[], targetMap: Record<string, any | Node | Component>) {
+export function applyRemovedComponents (node: Node, removedComponents: TargetInfo[], targetMap: Record<string, any | Node | Component>) {
     if (!removedComponents) {
         return;
     }
@@ -272,7 +272,7 @@
     }
 }
 
-export function applyPropertyOverrides(node: Node, propertyOverrides: PropertyOverrideInfo[], targetMap: Record<string, any | Node | Component>) {
+export function applyPropertyOverrides (node: Node, propertyOverrides: PropertyOverrideInfo[], targetMap: Record<string, any | Node | Component>) {
     if (propertyOverrides.length <= 0) {
         return;
     }
@@ -330,7 +330,7 @@
     }
 }
 
-export function applyTargetOverrides(node: BaseNode) {
+export function applyTargetOverrides (node: BaseNode) {
     // @ts-expect-error private member access
     const targetOverrides = node._prefab?.targetOverrides;
     if (targetOverrides) {
@@ -395,13 +395,12 @@
     }
 }
 
-export function expandPrefabInstanceNode(node: Node, recursively = false) {
+export function expandPrefabInstanceNode (node: Node, recursively = false) {
     // @ts-expect-error private member access
     const prefabInfo = node._prefab;
     const prefabInstance = prefabInfo?.instance;
     if (prefabInstance && !prefabInstance.expanded) {
         createNodeWithPrefab(node);
-<<<<<<< HEAD
         // nested prefab should expand before parent(property override order)
         if (recursively) {
             if (node && node.children) {
@@ -410,11 +409,9 @@
                 });
             }
         }
-=======
         // nested prefab children's id will be the same: 3dtask#12511
         // applyNodeAndComponentId(node, node.uuid);
 
->>>>>>> fb9c4a9e
         const targetMap: Record<string, any | Node | Component> = {};
         prefabInstance.targetMap = targetMap;
         generateTargetMap(node, targetMap, true);
@@ -432,7 +429,7 @@
     }
 }
 
-export function expandNestedPrefabInstanceNode(node: BaseNode) {
+export function expandNestedPrefabInstanceNode (node: BaseNode) {
     // @ts-expect-error private member access
     const prefabInfo = node._prefab;
 
