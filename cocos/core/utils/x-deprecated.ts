/*
 Copyright (c) 2020-2023 Xiamen Yaji Software Co., Ltd.

 https://www.cocos.com/

 Permission is hereby granted, free of charge, to any person obtaining a copy
 of this software and associated documentation files (the "Software"), to deal
 in the Software without restriction, including without limitation the rights to
 use, copy, modify, merge, publish, distribute, sublicense, and/or sell copies
 of the Software, and to permit persons to whom the Software is furnished to do so,
 subject to the following conditions:

 The above copyright notice and this permission notice shall be included in
 all copies or substantial portions of the Software.

 THE SOFTWARE IS PROVIDED "AS IS", WITHOUT WARRANTY OF ANY KIND, EXPRESS OR
 IMPLIED, INCLUDING BUT NOT LIMITED TO THE WARRANTIES OF MERCHANTABILITY,
 FITNESS FOR A PARTICULAR PURPOSE AND NONINFRINGEMENT. IN NO EVENT SHALL THE
 AUTHORS OR COPYRIGHT HOLDERS BE LIABLE FOR ANY CLAIM, DAMAGES OR OTHER
 LIABILITY, WHETHER IN AN ACTION OF CONTRACT, TORT OR OTHERWISE, ARISING FROM,
 OUT OF OR IN CONNECTION WITH THE SOFTWARE OR THE USE OR OTHER DEALINGS IN
 THE SOFTWARE.
*/

/* eslint-disable @typescript-eslint/ban-types */
/* eslint-disable import/no-mutable-exports */
/* eslint-disable func-names */
/* eslint-disable @typescript-eslint/no-unsafe-return */
/* eslint-disable prefer-const */

import { DEBUG } from 'internal:constants';
import { error, errorID, warn, warnID } from '../platform/debug';

let defaultLogTimes = 10;

/**
 * @deprecated since v3.6.0, this is an engine private interface that will be removed in the future.
 */
export function setDefaultLogTimes (times: number): void {
    if (times > 0) {
        defaultLogTimes = times;
    }
}

interface IReplacement {
    /** Deprecated property name. */
    name: string;
    /** Times to print log when accessing deprecated property. */
    logTimes?: number;
    /** New property name. */
    newName?: string;
    /** The object to deprecate this property. */
    target?: object;
    /** The name of the object to deprecate this property. */
    targetName?: string;
    /** New function to access the property. If it is valid, `customSetter` and `customGetter` will be ignored. */
    customFunction?: Function;
    /** New setter. */
    customSetter?: (v: any) => void;
    /** New getter. */
    customGetter?: () => any;
    /** Property description used in warning log. */
    suggest?: string;
}

interface IRemoveItem {
    /** Removed property name. */
    name: string;
    /** Times to print log when accessing removed property. */
    logTimes?: number;
    /** Property description used in warning log. */
    suggest?: string;
}

interface IMarkItem {
    /** Deprecated property name. */
    name: string;
    /** Times to print log when accessing deprecated property. */
    logTimes?: number;
    /** Property description used in warning log. */
    suggest?: string;
}

/**
 * @deprecated since v3.6.0, this is an engine private interface that will be removed in the future.
 */
export let replaceProperty: (owner: object, ownerName: string, properties: IReplacement[]) => void;

/**
 * @deprecated since v3.6.0, this is an engine private interface that will be removed in the future.
 */
export let removeProperty: (owner: object, ownerName: string, properties: IRemoveItem[]) => void;

/**
 * @deprecated since v3.6.0, this is an engine private interface that will be removed in the future.
 */
export let markAsWarning: (owner: object, ownerName: string, properties: IMarkItem[]) => void;

let replacePropertyLog: (n: string, dp: string, n2: string, newp: string, f: Function, id: number, s: string) => void;

let markAsWarningLog: (n: string, dp: string, f: Function, id: number, s: string) => void;

let removePropertyLog: (n: string, dp: string, f: Function, id: number, s: string) => void;

// if (DEBUG) {

interface IMeessageItem {
    id: Readonly<number>;
    logTimes: Readonly<number>;
    count: number;
}

let messageID = 0;
const messageMap: Map<number, IMeessageItem> = new Map<number, IMeessageItem>();

replacePropertyLog = (n: string, dp: string, n2: string, newp: string, f: Function, id: number, s: string): void => {
    const item = messageMap.get(id);
    if (item && item.logTimes > item.count) {
        f(`'%s' is deprecated, please use '%s' instead. ${s}`, `${n}.${dp}`, `${n2}.${newp}`);
        item.count++;
    }
};

replaceProperty = (owner: object, ownerName: string, properties: IReplacement[]): void => {
    if (owner == null) return;

    properties.forEach((item: IReplacement): void => {
        const id = messageID++;
        messageMap.set(id, { id, count: 0, logTimes: item.logTimes !== undefined ? item.logTimes : defaultLogTimes });
        const target = item.target != null ? item.target : owner;
        const newName = item.newName != null ? item.newName : item.name;
        const targetName = item.targetName != null ? item.targetName : ownerName;
        const sameTarget = target === owner;
        const suggest = item.suggest ? `(${item.suggest})` : '';
        if (item.customFunction != null) {
            owner[item.name] = function (this: any): any {
                replacePropertyLog(ownerName, item.name, targetName, newName, warn, id, suggest);
                return item.customFunction!.call(this, ...arguments);
            };
        } else if (item.customSetter != null || item.customGetter != null) {
            const hasSetter = item.customSetter != null;
            const hasGetter = item.customGetter != null;
            if (hasSetter && hasGetter) {
                Object.defineProperty(owner, item.name, {
                    get (this): any {
                        replacePropertyLog(ownerName, item.name, targetName, newName, warn, id, suggest);
                        return item.customGetter!.call(this);
                    },
                    set (this, v: any): void {
                        replacePropertyLog(ownerName, item.name, targetName, newName, warn, id, suggest);
                        item.customSetter!.call(this, v);
                    },
                    enumerable: false,
                });
            } else if (hasSetter) {
                Object.defineProperty(owner, item.name, {
                    set (this, v: any): void {
                        replacePropertyLog(ownerName, item.name, targetName, newName, warn, id, suggest);
                        item.customSetter!.call(this, v);
                    },
                    enumerable: false,
                });
            } else if (hasGetter) {
                Object.defineProperty(owner, item.name, {
                    get (this): any {
                        replacePropertyLog(ownerName, item.name, targetName, newName, warn, id, suggest);
                        return item.customGetter!.call(this);
                    },
                    enumerable: false,
                });
            }
        } else {
            Object.defineProperty(owner, item.name, {
                get (this): any {
                    replacePropertyLog(ownerName, item.name, targetName, newName, warn, id, suggest);
                    return sameTarget ? this[newName] : target[newName];
                },
                set (this, v: any): void {
                    replacePropertyLog(ownerName, item.name, targetName, newName, warn, id, suggest);
                    if (sameTarget) {
                        this[newName] = v;
                    } else {
                        target[newName] = v;
                    }
                },
                enumerable: false,
            });
        }
    });
};

removePropertyLog = (n: string, dp: string, f: Function, id: number, s: string): void => {
    const item = messageMap.get(id);
    if (item && item.logTimes > item.count) {
        f(`'%s' has been removed. ${s}`, `${n}.${dp}`);
        item.count++;
    }
};

removeProperty = (owner: object, ownerName: string, properties: IRemoveItem[]): void => {
    if (owner == null) return;

    properties.forEach((item: IRemoveItem): void => {
        const id = messageID++;
        messageMap.set(id, { id, count: 0, logTimes: item.logTimes !== undefined ? item.logTimes : defaultLogTimes });
        const suggest = item.suggest ? `(${item.suggest})` : '';
        Object.defineProperty(owner, item.name, {
            get (this): void {
                return removePropertyLog(ownerName, item.name, error, id, suggest);
            },
            set (this): void {
                removePropertyLog(ownerName, item.name, error, id, suggest);
            },
            enumerable: false,
        });
    });
};

markAsWarningLog = (n: string, dp: string, f: Function, id: number, s: string): void => {
    const item = messageMap.get(id);
    if (item && item.logTimes > item.count) {
        f(`'%s' is deprecated. ${s}`, `${n}.${dp}`);
        item.count++;
    }
};

<<<<<<< HEAD
markAsWarning = (owner: object, ownerName: string, properties: IMarkItem[]): void => {
    if (owner == null) return;
=======
markAsWarning = (owner: object, ownerName: string, properties: IMarkItem[]) => {
    if (!DEBUG || owner == null) return;
>>>>>>> 1aed1fe8

    const _defaultGetSet = (d: PropertyDescriptor, n: string, dp: string, f: Function, id: number, s: string): void => {
        if (d.get) {
            const oldGet = d.get;
            d.get = function (this): any {
                markAsWarningLog(n, dp, f, id, s);
                return oldGet.call(this);
            };
        }
        if (d.set) {
            const oldSet = d.set;
            d.set = function (this, v: any): void {
                markAsWarningLog(n, dp, f, id, s);
                oldSet.call(this, v);
            };
        }
        Object.defineProperty(owner, dp, d);
    };

    properties.forEach((item: IMarkItem): void => {
        const deprecatedProp = item.name;
        const descriptor = Object.getOwnPropertyDescriptor(owner, deprecatedProp);
        if (!descriptor || !descriptor.configurable) { return; }
        const id = messageID++;
        messageMap.set(id, { id, count: 0, logTimes: item.logTimes !== undefined ? item.logTimes : defaultLogTimes });
        const suggest = item.suggest ? `(${item.suggest})` : '';
        if (typeof descriptor.value !== 'undefined') {
            if (typeof descriptor.value === 'function') {
                const oldValue = descriptor.value as Function;
                owner[deprecatedProp] = function (this): any {
                    markAsWarningLog(ownerName, deprecatedProp, warn, id, suggest);
                    return oldValue.call(this, ...arguments);
                };
            } else {
                let oldValue = descriptor.value;
                Object.defineProperty(owner, deprecatedProp, {
                    configurable: true,
                    get (): any {
                        markAsWarningLog(ownerName, deprecatedProp, warn, id, suggest);
                        return oldValue;
                    },
                });
                if (descriptor.writable) {
                    Object.defineProperty(owner, deprecatedProp, {
                        set (value): void {
                            markAsWarningLog(ownerName, deprecatedProp, warn, id, suggest);
                            oldValue = value;
                        },
                    });
                }
            }
        } else {
            _defaultGetSet(descriptor, ownerName, deprecatedProp, warn, id, suggest);
        }
        Object.defineProperty(owner, deprecatedProp, { enumerable: false });
    });
};

// } else {
//     // for compatible

//     replaceProperty = () => { };
//     removeProperty = () => { };
//     markAsWarning = () => { };

//     replacePropertyLog = () => { };
//     removePropertyLog = () => { };
//     markAsWarningLog = () => { };
// }

/**
 * @engineInternal
 */
interface IDeprecateInfo {
    newName?: string;
    since: string;
    removed: boolean,
}

/**
 * @engineInternal
 */
interface TopLevelDeprecateList {
    [name: string]: IDeprecateInfo | undefined;
}

const topLevelDeprecateList: TopLevelDeprecateList = {
};

/**
 * This is an internal method to register the deprecate info of module exported binding name.
 * DO NOT USE THIS INTERFACE.
 *
 * @example
 * ```ts
 * deprecateModuleExportedName({
 *     ButtonComponent: {
 *         newName: 'Button',
 *         since: '1.2.0',
 *         removed: false,
 *     },
 * });
 * ```
 * @engineInternal
 */
export function deprecateModuleExportedName (deprecateList: TopLevelDeprecateList): void {
    for (let deprecateName in deprecateList) {
        const deprecateInfo = deprecateList[deprecateName];
        topLevelDeprecateList[deprecateName] = deprecateInfo;
    }
}

function _checkObsoleteByName (checkName: string): void {
    const deprecateInfo = topLevelDeprecateList[checkName];
    if (!deprecateInfo) {
        return;
    }
    const { newName, since, removed } = deprecateInfo;
    if (removed) {
        if (newName) {
            errorID(16003, checkName, since, newName);
        } else {
            errorID(16002, checkName, since);
        }
    } else if (newName) {
        warnID(16001, checkName, since, newName);
    } else {
        warnID(16000, checkName, since);
    }
}

/**
 * An internal method to check whether the top level interface is deprecated.
 * DO NOT USE THIS INTERFACE.
 *
 * @example
 * ```ts
 * // print deprecate info of ButtonComponent and ToggleComponent
 * import { ButtonComponent, ToggleComponent } from 'cc';
 * ```
 * @engineInternal
 */
export function __checkObsolete__ (checkList: string[]): void {
    for (let checkName of checkList) {
        _checkObsoleteByName(checkName);
    }
}

let _cachedProxy;
/**
 * An internal method to check whether the top level interface is deprecated in namespace.
 * DO NOT USE THIS INTERFACE.
 *
 * @example
 * ```ts
 * import * as cc from 'cc';
 * console.log(cc.ButtonComponent);  // print deprecate info of ButtonComponent
 * ```
 * @engineInternal
 */
export function __checkObsoleteInNamespace__ (ccNamespace: object): any {
    if (!_cachedProxy) {
        if (typeof Proxy === 'undefined') {
            _cachedProxy = {};
        } else {
            _cachedProxy = new Proxy(ccNamespace, {
                get (target, name, receiver): any {
                    // NOTE: for now we use tsc version 4.3.5, which has not supported symbol as index.
                    _checkObsoleteByName(name as string);
                    return Reflect.get(target, name, receiver);
                },
            });
        }
    }
    return _cachedProxy;
}<|MERGE_RESOLUTION|>--- conflicted
+++ resolved
@@ -224,13 +224,8 @@
     }
 };
 
-<<<<<<< HEAD
 markAsWarning = (owner: object, ownerName: string, properties: IMarkItem[]): void => {
-    if (owner == null) return;
-=======
-markAsWarning = (owner: object, ownerName: string, properties: IMarkItem[]) => {
     if (!DEBUG || owner == null) return;
->>>>>>> 1aed1fe8
 
     const _defaultGetSet = (d: PropertyDescriptor, n: string, dp: string, f: Function, id: number, s: string): void => {
         if (d.get) {
