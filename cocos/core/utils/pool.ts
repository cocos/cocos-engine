--- conflicted
+++ resolved
@@ -1,9 +1,5 @@
 /*
-<<<<<<< HEAD
- Copyright (c) 2018-2022 Xiamen Yaji Software Co., Ltd.
-=======
  Copyright (c) 2018-2023 Xiamen Yaji Software Co., Ltd.
->>>>>>> 6f308289
 
  http://www.cocos.com
 
