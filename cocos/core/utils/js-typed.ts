--- conflicted
+++ resolved
@@ -32,19 +32,12 @@
 }
 
 /**
-<<<<<<< HEAD
- * Checks whether the object is an empty object
- */
-export function isEmptyObject (object: any) {
-    for (const key in object) {
-=======
  * Checks if the object `obj` does not have one or more enumerable properties (including properties from proto chain).
  * @param obj The object.
  * @returns The result. Note that if the `obj` is not of type `'object'`, `true` is returned.
  */
 export function isEmptyObject (obj: any) {
     for (const key in obj) {
->>>>>>> 3cb56915
         return false;
     }
     return true;
