/*
 Copyright (c) 2021 Xiamen Yaji Software Co., Ltd.
 http://www.cocos.com
 Permission is hereby granted, free of charge, to any person obtaining a copy
 of this software and associated engine source code (the "Software"), a limited,
  worldwide, royalty-free, non-assignable, revocable and non-exclusive license
 to use Cocos Creator solely to develop games on your target platforms. You shall
  not use Cocos Creator software for developing other software or tools that's
  used for developing games. You are not granted to publish, distribute,
  sublicense, and/or sell copies of Cocos Creator.
 The software or tools in this License Agreement are licensed, not sold.
 Xiamen Yaji Software Co., Ltd. reserves all rights not expressly granted to you.
 THE SOFTWARE IS PROVIDED "AS IS", WITHOUT WARRANTY OF ANY KIND, EXPRESS OR
 IMPLIED, INCLUDING BUT NOT LIMITED TO THE WARRANTIES OF MERCHANTABILITY,
 FITNESS FOR A PARTICULAR PURPOSE AND NONINFRINGEMENT. IN NO EVENT SHALL THE
 AUTHORS OR COPYRIGHT HOLDERS BE LIABLE FOR ANY CLAIM, DAMAGES OR OTHER
 LIABILITY, WHETHER IN AN ACTION OF CONTRACT, TORT OR OTHERWISE, ARISING FROM,
 OUT OF OR IN CONNECTION WITH THE SOFTWARE OR THE USE OR OTHER DEALINGS IN
 THE SOFTWARE.
*/

import {
    displayName,
    editable,
    formerlySerializedAs,
    range,
    readOnly,
    serializable,
    tooltip,
    type,
    visible
// @ts-ignore
} from 'cc.decorator';
import {
    _applyDecoratedDescriptor,
    _assertThisInitialized,
    _initializerDefineProperty,
} from '../data/utils/decorator-jsb-utils';
import { legacyCC } from '../global-exports';
import { CCFloat, CCInteger } from '../data';
import { TextureCube } from '../assets/texture-cube';
import { Enum } from '../value-types';
import { ccclass, displayOrder, rangeMin, rangeStep, slide } from '../data/decorators';
import { EnvironmentLightingType } from '../renderer/scene';
import { Material } from '../assets';

/**
 * @zh
 * 全局雾类型。
 * @en
 * The global fog type
 * @static
 * @enum FogInfo.FogType
 */
export const FogType = Enum({
    /**
     * @zh
     * 线性雾。
     * @en
     * Linear fog
     * @readonly
     */
    LINEAR: 0,
    /**
     * @zh
     * 指数雾。
     * @en
     * Exponential fog
     * @readonly
     */
    EXP: 1,
    /**
     * @zh
     * 指数平方雾。
     * @en
     * Exponential square fog
     * @readonly
     */
    EXP_SQUARED: 2,
    /**
     * @zh
     * 层叠雾。
     * @en
     * Layered fog
     * @readonly
     */
    LAYERED: 3,
});

/**
 * @zh 阴影贴图分辨率。
 * @en The shadow map size.
 * @static
 * @enum Shadows.ShadowSize
 */
export const ShadowSize = Enum({
    /**
     * @zh 分辨率 256 * 256。
     * @en shadow resolution 256 * 256.
     * @readonly
     */
    Low_256x256: 256,

    /**
     * @zh 分辨率 512 * 512。
     * @en shadow resolution 512 * 512.
     * @readonly
     */
    Medium_512x512: 512,

    /**
     * @zh 分辨率 1024 * 1024。
     * @en shadow resolution 1024 * 1024.
     * @readonly
     */
    High_1024x1024: 1024,

    /**
     * @zh 分辨率 2048 * 2048。
     * @en shadow resolution 2048 * 2048.
     * @readonly
     */
    Ultra_2048x2048: 2048,
});

/**
 * @zh 阴影类型。
 * @en The shadow type
 * @enum Shadows.ShadowType
 */
export const ShadowType = Enum({
    /**
     * @zh 平面阴影。
     * @en Planar shadow
     * @property Planar
     * @readonly
     */
    Planar: 0,

    /**
     * @zh 阴影贴图。
     * @en Shadow type
     * @property ShadowMap
     * @readonly
     */
    ShadowMap: 1,
});

// @ts-ignore
export const AmbientInfo = jsb.AmbientInfo;
legacyCC.AmbientInfo = AmbientInfo;

// @ts-ignore
export const SkyboxInfo = jsb.SkyboxInfo;
legacyCC.SkyboxInfo = SkyboxInfo;

<<<<<<< HEAD
=======
(function () {
    const skyboxInfoProto: any = SkyboxInfo.prototype;
    const skyboxInfoDecorator = ccclass('cc.SkyboxInfo');
    const _dec16$1 = type(TextureCube);
    const _dec14$1 = type(TextureCube);
    const _dec17$1 = type(TextureCube);
    const _dec18$1 = type(TextureCube);
    const _dec15$1 = formerlySerializedAs('_envmap');
    const _dec19$1 = visible();
    const _dec20$1 = tooltip();
    const _dec21$1 = tooltip();
    const _dec22$1 = tooltip();
    const _dec23$1 = tooltip();
    const _dec24$1 = type(TextureCube);
    const _dec25$1 = tooltip();
    const _dec26$1 = visible();
    const _dec27$1 = type(TextureCube);

    const _class5$2 = SkyboxInfo;

    const _descriptor7$2 = _applyDecoratedDescriptor(_class5$2.prototype, "_applyDiffuseMap", [serializable], {
        configurable: true,
        enumerable: true,
        writable: true,
        initializer: function initializer () {
            return false;
        }
    });

    const _descriptor8$1 = _applyDecoratedDescriptor(_class5$2.prototype, "_envmap", [serializable, _dec14$1, _dec15$1], {
        configurable: true,
        enumerable: true,
        writable: true,
        initializer: function initializer () {
            return null;
        }
    });

    const _descriptor8$2 = _applyDecoratedDescriptor(_class5$2.prototype, "_envmapHDR", [serializable, _dec14$1, _dec15$1], {
        configurable: true,
        enumerable: true,
        writable: true,
        initializer: function initializer () {
            return null;
        }
    });

    const _descriptor9$1 = _applyDecoratedDescriptor(_class5$2.prototype, "_envmapLDR", [serializable, _dec16$1], {
        configurable: true,
        enumerable: true,
        writable: true,
        initializer: function initializer () {
            return null;
        }
    });

    const _descriptor10$1 = _applyDecoratedDescriptor(_class5$2.prototype, "_diffuseMapHDR", [serializable, _dec17$1], {
        configurable: true,
        enumerable: true,
        writable: true,
        initializer: function initializer () {
            return null;
        }
    });

    const _descriptor11$1 = _applyDecoratedDescriptor(_class5$2.prototype, "_diffuseMapLDR", [serializable, _dec18$1], {
        configurable: true,
        enumerable: true,
        writable: true,
        initializer: function initializer () {
            return null;
        }
    });

    const _descriptor12$1 = _applyDecoratedDescriptor(_class5$2.prototype, "_enabled", [serializable], {
        configurable: true,
        enumerable: true,
        writable: true,
        initializer: function initializer () {
            return false;
        }
    });

    const _descriptor13$1 = _applyDecoratedDescriptor(_class5$2.prototype, "_useIBL", [serializable], {
        configurable: true,
        enumerable: true,
        writable: true,
        initializer: function initializer () {
            return false;
        }
    });

    const _descriptor14$1 = _applyDecoratedDescriptor(_class5$2.prototype, "_useHDR", [serializable], {
        configurable: true,
        enumerable: true,
        writable: true,
        initializer: function initializer () {
            return true;
        }
    });

    const _descriptor15$1 = _applyDecoratedDescriptor(_class5$2.prototype, "_editableMaterial", [serializable], {
        configurable: true,
        enumerable: true,
        writable: true,
        initializer: function initializer () {
            return null;
        }
    });

    _applyDecoratedDescriptor(_class5$2.prototype, "applyDiffuseMap", [_dec19$1, editable, _dec20$1], Object.getOwnPropertyDescriptor(_class5$2.prototype, "applyDiffuseMap"), _class5$2.prototype);
    _applyDecoratedDescriptor(_class5$2.prototype, "enabled", [editable, _dec21$1], Object.getOwnPropertyDescriptor(_class5$2.prototype, "enabled"), _class5$2.prototype);
    _applyDecoratedDescriptor(_class5$2.prototype, "useIBL", [editable, _dec22$1], Object.getOwnPropertyDescriptor(_class5$2.prototype, "useIBL"), _class5$2.prototype);
    _applyDecoratedDescriptor(_class5$2.prototype, "useHDR", [editable, _dec23$1], Object.getOwnPropertyDescriptor(_class5$2.prototype, "useHDR"), _class5$2.prototype);
    _applyDecoratedDescriptor(_class5$2.prototype, "envmap", [editable, _dec24$1, _dec25$1], Object.getOwnPropertyDescriptor(_class5$2.prototype, "envmap"), _class5$2.prototype);
    _applyDecoratedDescriptor(_class5$2.prototype, "diffuseMap", [_dec26$1, editable, readOnly, _dec27$1], Object.getOwnPropertyDescriptor(_class5$2.prototype, "diffuseMap"), _class5$2.prototype);


    skyboxInfoProto._ctor = function () {
        // _initializerDefineProperty(this, "_envmap", _descriptor4$b, this);
        // _initializerDefineProperty(this, "_isRGBE", _descriptor5$8, this);
        // _initializerDefineProperty(this, "_enabled", _descriptor6$3, this);
        // _initializerDefineProperty(this, "_useIBL", _descriptor7$3, this);
    };

    skyboxInfoDecorator(SkyboxInfo);

})();

/**
 * @zh 全局雾相关信息
 * @en Global fog info
 */
>>>>>>> caf8669d
// @ts-ignore
export const FogInfo = jsb.FogInfo;
legacyCC.FogInfo = FogInfo;

// @ts-ignore
export const ShadowsInfo = jsb.ShadowsInfo;
legacyCC.ShadowsInfo = ShadowsInfo;

// @ts-ignore
export const OctreeInfo = jsb.OctreeInfo;
legacyCC.OctreeInfo = OctreeInfo;

// @ts-ignore
export const SceneGlobals = jsb.SceneGlobals;
legacyCC.SceneGlobals = SceneGlobals;

(function () {
    const sceneGlobalsProto: any = SceneGlobals.prototype;

    sceneGlobalsProto._ctor = function () {
        this._ambientRef = null;
        this._shadowsRef = null;
        this._skyboxRef = null;
        this._fogRef = null;
        this._octreeRef = null;
    };

    Object.defineProperty(sceneGlobalsProto, 'ambient', {
        enumerable: true,
        configurable: true,
        get () {
            return this._ambientRef;
        },
        set (v) {
            this._ambientRef = v;
            this.setAmbientInfo(v);
        },
    });

    Object.defineProperty(sceneGlobalsProto, 'shadows', {
        enumerable: true,
        configurable: true,
        get () {
            return this._shadowsRef;
        },
        set (v) {
            this._shadowsRef = v;
            this.setShadowsInfo(v);
        },
    });

    Object.defineProperty(sceneGlobalsProto, '_skybox', {
        enumerable: true,
        configurable: true,
        get () {
            return this._skyboxRef;
        },
        set (v) {
            this._skyboxRef = v;
            this.setSkyboxInfo(v);
        },
    });

    Object.defineProperty(sceneGlobalsProto, 'skybox', {
        enumerable: true,
        configurable: true,
        get () {
            return this._skyboxRef;
        },
        set (v) {
            this._skyboxRef = v;
            this.setSkyboxInfo(v);
        },
    });

    Object.defineProperty(sceneGlobalsProto, 'fog', {
        enumerable: true,
        configurable: true,
        get () {
            return this._fogRef;
        },
        set (v) {
            this._fogRef = v;
            this.setFogInfo(v);
        },
    });

    Object.defineProperty(sceneGlobalsProto, 'octree', {
        enumerable: true,
        configurable: true,
        get () {
            return this._octreeRef;
        },
        set (v) {
            this._octreeRef = v;
            this.setOctreeInfo(v);
        },
    });
})();

// handle meta data, it is generated automatically

const SceneGlobalsProto = SceneGlobals.prototype;
editable(SceneGlobalsProto, 'ambient');
serializable(SceneGlobalsProto, 'ambient');
editable(SceneGlobalsProto, 'shadows');
serializable(SceneGlobalsProto, 'shadows');
serializable(SceneGlobalsProto, '_skybox');
serializable(SceneGlobalsProto, 'fog');
editable(SceneGlobalsProto, 'fog');
type(SkyboxInfo)(SceneGlobalsProto, 'skybox');
editable(SceneGlobalsProto, 'skybox');
serializable(SceneGlobalsProto, 'octree');
editable(SceneGlobalsProto, 'octree');
ccclass('cc.SceneGlobals')(SceneGlobals);

const OctreeInfoProto = OctreeInfo.prototype;
serializable(OctreeInfoProto, '_enabled');
serializable(OctreeInfoProto, '_minPos');
serializable(OctreeInfoProto, '_maxPos');
serializable(OctreeInfoProto, '_depth');
tooltip('i18n:octree_culling.enabled')(OctreeInfoProto, 'enabled');
editable(OctreeInfoProto, 'enabled');
displayName('World MinPos')(OctreeInfoProto, 'minPos');
tooltip('i18n:octree_culling.minPos')(OctreeInfoProto, 'minPos');
editable(OctreeInfoProto, 'minPos');
displayName('World MaxPos')(OctreeInfoProto, 'maxPos');
tooltip('i18n:octree_culling.maxPos')(OctreeInfoProto, 'maxPos');
editable(OctreeInfoProto, 'maxPos');
tooltip('i18n:octree_culling.depth')(OctreeInfoProto, 'depth');
type(CCInteger)(OctreeInfoProto, 'depth');
slide(OctreeInfoProto, 'depth');
range([4, 12, 1])(OctreeInfoProto, 'depth');
editable(OctreeInfoProto, 'depth');
ccclass('cc.OctreeInfo')(OctreeInfo);

const ShadowsInfoProto = ShadowsInfo.prototype;
serializable(ShadowsInfoProto, '_enabled');
serializable(ShadowsInfoProto, '_type');
serializable(ShadowsInfoProto, '_normal');
serializable(ShadowsInfoProto, '_distance');
serializable(ShadowsInfoProto, '_shadowColor');
serializable(ShadowsInfoProto, '_maxReceived');
serializable(ShadowsInfoProto, '_size');
tooltip('i18n:shadow.enabled')(ShadowsInfoProto, 'enabled');
editable(ShadowsInfoProto, 'enabled');
type(ShadowType)(ShadowsInfoProto, 'type');
editable(ShadowsInfoProto, 'type');
visible(function (this) { /* Need to copy source code */ })(ShadowsInfoProto, 'shadowColor');
tooltip('i18n:shadow.planeDirection')(ShadowsInfoProto, 'planeDirection');
visible(function (this) { /* Need to copy source code */ })(ShadowsInfoProto, 'planeDirection');
tooltip('i18n:shadow.planeHeight')(ShadowsInfoProto, 'planeHeight');
visible(function (this) { /* Need to copy source code */ })(ShadowsInfoProto, 'planeHeight');
type(CCFloat)(ShadowsInfoProto, 'planeHeight');
editable(ShadowsInfoProto, 'planeHeight');
visible(function (this) { /* Need to copy source code */ })(ShadowsInfoProto, 'maxReceived');
tooltip('i18n:shadow.maxReceived')(ShadowsInfoProto, 'maxReceived');
type(CCInteger)(ShadowsInfoProto, 'maxReceived');
visible(function (this) { /* Need to copy source code */ })(ShadowsInfoProto, 'shadowMapSize');
tooltip('i18n:shadow.shadowMapSize')(ShadowsInfoProto, 'shadowMapSize');
type(ShadowSize)(ShadowsInfoProto, 'shadowMapSize');
ccclass('cc.ShadowsInfo')(ShadowsInfo);

const FogInfoProto = FogInfo.prototype;
serializable(FogInfoProto, '_type');
serializable(FogInfoProto, '_fogColor');
serializable(FogInfoProto, '_enabled');
serializable(FogInfoProto, '_fogDensity');
serializable(FogInfoProto, '_fogStart');
serializable(FogInfoProto, '_fogEnd');
serializable(FogInfoProto, '_fogAtten');
serializable(FogInfoProto, '_fogTop');
serializable(FogInfoProto, '_fogRange');
serializable(FogInfoProto, '_accurate');
displayOrder(0)(FogInfoProto, 'enabled');
tooltip('i18n:fog.enabled')(FogInfoProto, 'enabled');
editable(FogInfoProto, 'enabled');
displayOrder(0)(FogInfoProto, 'accurate');
tooltip('i18n:fog.accurate')(FogInfoProto, 'accurate');
editable(FogInfoProto, 'accurate');
tooltip('i18n:fog.fogColor')(FogInfoProto, 'fogColor');
editable(FogInfoProto, 'fogColor');
tooltip('i18n:fog.type')(FogInfoProto, 'type');
displayOrder(1)(FogInfoProto, 'type');
type(FogType)(FogInfoProto, 'type');
editable(FogInfoProto, 'type');
tooltip('i18n:fog.fogDensity')(FogInfoProto, 'fogDensity');
slide(FogInfoProto, 'fogDensity');
rangeStep(0.01)(FogInfoProto, 'fogDensity');
range([0, 1])(FogInfoProto, 'fogDensity');
type(CCFloat)(FogInfoProto, 'fogDensity');
visible(function (this) { /* Need to copy source code */ })(FogInfoProto, 'fogDensity');
tooltip('i18n:fog.fogStart')(FogInfoProto, 'fogStart');
rangeStep(0.01)(FogInfoProto, 'fogStart');
type(CCFloat)(FogInfoProto, 'fogStart');
visible(function (this) { /* Need to copy source code */ })(FogInfoProto, 'fogStart');
tooltip('i18n:fog.fogEnd')(FogInfoProto, 'fogEnd');
rangeStep(0.01)(FogInfoProto, 'fogEnd');
type(CCFloat)(FogInfoProto, 'fogEnd');
visible(function (this) { /* Need to copy source code */ })(FogInfoProto, 'fogEnd');
tooltip('i18n:fog.fogAtten')(FogInfoProto, 'fogAtten');
rangeStep(0.01)(FogInfoProto, 'fogAtten');
rangeMin(0.01)(FogInfoProto, 'fogAtten');
type(CCFloat)(FogInfoProto, 'fogAtten');
visible(function (this) { /* Need to copy source code */ })(FogInfoProto, 'fogAtten');
tooltip('i18n:fog.fogTop')(FogInfoProto, 'fogTop');
rangeStep(0.01)(FogInfoProto, 'fogTop');
type(CCFloat)(FogInfoProto, 'fogTop');
visible(function (this) { /* Need to copy source code */ })(FogInfoProto, 'fogTop');
tooltip('i18n:fog.fogRange')(FogInfoProto, 'fogRange');
rangeStep(0.01)(FogInfoProto, 'fogRange');
type(CCFloat)(FogInfoProto, 'fogRange');
visible(function (this) { /* Need to copy source code */ })(FogInfoProto, 'fogRange');
ccclass('cc.FogInfo')(FogInfo);

const SkyboxInfoProto = SkyboxInfo.prototype;
serializable(SkyboxInfoProto, '_envLightingType');
formerlySerializedAs('_envmap')(SkyboxInfoProto, '_envmapHDR');
type(TextureCube)(SkyboxInfoProto, '_envmapHDR');
serializable(SkyboxInfoProto, '_envmapHDR');
type(TextureCube)(SkyboxInfoProto, '_envmapLDR');
serializable(SkyboxInfoProto, '_envmapLDR');
type(TextureCube)(SkyboxInfoProto, '_diffuseMapHDR');
serializable(SkyboxInfoProto, '_diffuseMapHDR');
type(TextureCube)(SkyboxInfoProto, '_diffuseMapLDR');
serializable(SkyboxInfoProto, '_diffuseMapLDR');
serializable(SkyboxInfoProto, '_enabled');
serializable(SkyboxInfoProto, '_useHDR');
type(Material)(SkyboxInfoProto, '_editableMaterial');
serializable(SkyboxInfoProto, '_editableMaterial');
tooltip('i18n:skybox.enabled')(SkyboxInfoProto, 'enabled');
editable(SkyboxInfoProto, 'enabled');
tooltip('i18n:skybox.EnvironmentLightingType')(SkyboxInfoProto, 'envLightingType');
type(EnvironmentLightingType)(SkyboxInfoProto, 'envLightingType');
editable(SkyboxInfoProto, 'envLightingType');
tooltip('i18n:skybox.useHDR')(SkyboxInfoProto, 'useHDR');
editable(SkyboxInfoProto, 'useHDR');
tooltip('i18n:skybox.envmap')(SkyboxInfoProto, 'envmap');
type(TextureCube)(SkyboxInfoProto, 'envmap');
editable(SkyboxInfoProto, 'envmap');
displayOrder(100)(SkyboxInfoProto, 'diffuseMap');
type(TextureCube)(SkyboxInfoProto, 'diffuseMap');
readOnly(SkyboxInfoProto, 'diffuseMap');
editable(SkyboxInfoProto, 'diffuseMap');
visible(function (this) { /* Need to copy source code */ })(SkyboxInfoProto, 'diffuseMap');
tooltip('i18n:skybox.material')(SkyboxInfoProto, 'skyboxMaterial');
type(Material)(SkyboxInfoProto, 'skyboxMaterial');
editable(SkyboxInfoProto, 'skyboxMaterial');
ccclass('cc.SkyboxInfo')(SkyboxInfo);

const AmbientInfoProto = AmbientInfo.prototype;
formerlySerializedAs('_skyColor')(AmbientInfoProto, '_skyColorHDR');
serializable(AmbientInfoProto, '_skyColorHDR');
formerlySerializedAs('_skyIllum')(AmbientInfoProto, '_skyIllumHDR');
serializable(AmbientInfoProto, '_skyIllumHDR');
formerlySerializedAs('_groundAlbedo')(AmbientInfoProto, '_groundAlbedoHDR');
serializable(AmbientInfoProto, '_groundAlbedoHDR');
serializable(AmbientInfoProto, '_skyColorLDR');
serializable(AmbientInfoProto, '_skyIllumLDR');
serializable(AmbientInfoProto, '_groundAlbedoLDR');
tooltip('i18n:ambient.skyLightingColor')(AmbientInfoProto, 'skyLightingColor');
editable(AmbientInfoProto, 'skyLightingColor');
visible(() => { /* Need to copy source code */ })(AmbientInfoProto, 'skyLightingColor');
tooltip('i18n:ambient.skyIllum')(AmbientInfoProto, 'skyIllum');
type(CCFloat)(AmbientInfoProto, 'skyIllum');
editable(AmbientInfoProto, 'skyIllum');
tooltip('i18n:ambient.groundLightingColor')(AmbientInfoProto, 'groundLightingColor');
editable(AmbientInfoProto, 'groundLightingColor');
visible(() => { /* Need to copy source code */ })(AmbientInfoProto, 'groundLightingColor');
ccclass('cc.AmbientInfo')(AmbientInfo);<|MERGE_RESOLUTION|>--- conflicted
+++ resolved
@@ -154,142 +154,7 @@
 export const SkyboxInfo = jsb.SkyboxInfo;
 legacyCC.SkyboxInfo = SkyboxInfo;
 
-<<<<<<< HEAD
-=======
-(function () {
-    const skyboxInfoProto: any = SkyboxInfo.prototype;
-    const skyboxInfoDecorator = ccclass('cc.SkyboxInfo');
-    const _dec16$1 = type(TextureCube);
-    const _dec14$1 = type(TextureCube);
-    const _dec17$1 = type(TextureCube);
-    const _dec18$1 = type(TextureCube);
-    const _dec15$1 = formerlySerializedAs('_envmap');
-    const _dec19$1 = visible();
-    const _dec20$1 = tooltip();
-    const _dec21$1 = tooltip();
-    const _dec22$1 = tooltip();
-    const _dec23$1 = tooltip();
-    const _dec24$1 = type(TextureCube);
-    const _dec25$1 = tooltip();
-    const _dec26$1 = visible();
-    const _dec27$1 = type(TextureCube);
-
-    const _class5$2 = SkyboxInfo;
-
-    const _descriptor7$2 = _applyDecoratedDescriptor(_class5$2.prototype, "_applyDiffuseMap", [serializable], {
-        configurable: true,
-        enumerable: true,
-        writable: true,
-        initializer: function initializer () {
-            return false;
-        }
-    });
-
-    const _descriptor8$1 = _applyDecoratedDescriptor(_class5$2.prototype, "_envmap", [serializable, _dec14$1, _dec15$1], {
-        configurable: true,
-        enumerable: true,
-        writable: true,
-        initializer: function initializer () {
-            return null;
-        }
-    });
-
-    const _descriptor8$2 = _applyDecoratedDescriptor(_class5$2.prototype, "_envmapHDR", [serializable, _dec14$1, _dec15$1], {
-        configurable: true,
-        enumerable: true,
-        writable: true,
-        initializer: function initializer () {
-            return null;
-        }
-    });
-
-    const _descriptor9$1 = _applyDecoratedDescriptor(_class5$2.prototype, "_envmapLDR", [serializable, _dec16$1], {
-        configurable: true,
-        enumerable: true,
-        writable: true,
-        initializer: function initializer () {
-            return null;
-        }
-    });
-
-    const _descriptor10$1 = _applyDecoratedDescriptor(_class5$2.prototype, "_diffuseMapHDR", [serializable, _dec17$1], {
-        configurable: true,
-        enumerable: true,
-        writable: true,
-        initializer: function initializer () {
-            return null;
-        }
-    });
-
-    const _descriptor11$1 = _applyDecoratedDescriptor(_class5$2.prototype, "_diffuseMapLDR", [serializable, _dec18$1], {
-        configurable: true,
-        enumerable: true,
-        writable: true,
-        initializer: function initializer () {
-            return null;
-        }
-    });
-
-    const _descriptor12$1 = _applyDecoratedDescriptor(_class5$2.prototype, "_enabled", [serializable], {
-        configurable: true,
-        enumerable: true,
-        writable: true,
-        initializer: function initializer () {
-            return false;
-        }
-    });
-
-    const _descriptor13$1 = _applyDecoratedDescriptor(_class5$2.prototype, "_useIBL", [serializable], {
-        configurable: true,
-        enumerable: true,
-        writable: true,
-        initializer: function initializer () {
-            return false;
-        }
-    });
-
-    const _descriptor14$1 = _applyDecoratedDescriptor(_class5$2.prototype, "_useHDR", [serializable], {
-        configurable: true,
-        enumerable: true,
-        writable: true,
-        initializer: function initializer () {
-            return true;
-        }
-    });
-
-    const _descriptor15$1 = _applyDecoratedDescriptor(_class5$2.prototype, "_editableMaterial", [serializable], {
-        configurable: true,
-        enumerable: true,
-        writable: true,
-        initializer: function initializer () {
-            return null;
-        }
-    });
-
-    _applyDecoratedDescriptor(_class5$2.prototype, "applyDiffuseMap", [_dec19$1, editable, _dec20$1], Object.getOwnPropertyDescriptor(_class5$2.prototype, "applyDiffuseMap"), _class5$2.prototype);
-    _applyDecoratedDescriptor(_class5$2.prototype, "enabled", [editable, _dec21$1], Object.getOwnPropertyDescriptor(_class5$2.prototype, "enabled"), _class5$2.prototype);
-    _applyDecoratedDescriptor(_class5$2.prototype, "useIBL", [editable, _dec22$1], Object.getOwnPropertyDescriptor(_class5$2.prototype, "useIBL"), _class5$2.prototype);
-    _applyDecoratedDescriptor(_class5$2.prototype, "useHDR", [editable, _dec23$1], Object.getOwnPropertyDescriptor(_class5$2.prototype, "useHDR"), _class5$2.prototype);
-    _applyDecoratedDescriptor(_class5$2.prototype, "envmap", [editable, _dec24$1, _dec25$1], Object.getOwnPropertyDescriptor(_class5$2.prototype, "envmap"), _class5$2.prototype);
-    _applyDecoratedDescriptor(_class5$2.prototype, "diffuseMap", [_dec26$1, editable, readOnly, _dec27$1], Object.getOwnPropertyDescriptor(_class5$2.prototype, "diffuseMap"), _class5$2.prototype);
-
-
-    skyboxInfoProto._ctor = function () {
-        // _initializerDefineProperty(this, "_envmap", _descriptor4$b, this);
-        // _initializerDefineProperty(this, "_isRGBE", _descriptor5$8, this);
-        // _initializerDefineProperty(this, "_enabled", _descriptor6$3, this);
-        // _initializerDefineProperty(this, "_useIBL", _descriptor7$3, this);
-    };
-
-    skyboxInfoDecorator(SkyboxInfo);
-
-})();
-
-/**
- * @zh 全局雾相关信息
- * @en Global fog info
- */
->>>>>>> caf8669d
+
 // @ts-ignore
 export const FogInfo = jsb.FogInfo;
 legacyCC.FogInfo = FogInfo;
