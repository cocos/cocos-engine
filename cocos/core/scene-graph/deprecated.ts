/*
 Copyright (c) 2020 Xiamen Yaji Software Co., Ltd.

 https://www.cocos.com/

 Permission is hereby granted, free of charge, to any person obtaining a copy
 of this software and associated engine source code (the "Software"), a limited,
 worldwide, royalty-free, non-assignable, revocable and non-exclusive license
 to use Cocos Creator solely to develop games on your target platforms. You shall
 not use Cocos Creator software for developing other software or tools that's
 used for developing games. You are not granted to publish, distribute,
 sublicense, and/or sell copies of Cocos Creator.

 The software or tools in this License Agreement are licensed, not sold.
 Xiamen Yaji Software Co., Ltd. reserves all rights not expressly granted to you.

 THE SOFTWARE IS PROVIDED "AS IS", WITHOUT WARRANTY OF ANY KIND, EXPRESS OR
 IMPLIED, INCLUDING BUT NOT LIMITED TO THE WARRANTIES OF MERCHANTABILITY,
 FITNESS FOR A PARTICULAR PURPOSE AND NONINFRINGEMENT. IN NO EVENT SHALL THE
 AUTHORS OR COPYRIGHT HOLDERS BE LIABLE FOR ANY CLAIM, DAMAGES OR OTHER
 LIABILITY, WHETHER IN AN ACTION OF CONTRACT, TORT OR OTHERWISE, ARISING FROM,
 OUT OF OR IN CONNECTION WITH THE SOFTWARE OR THE USE OR OTHER DEALINGS IN
 THE SOFTWARE.
 */

/**
 * @packageDocumentation
 * @hidden
 */

import { EDITOR } from 'internal:constants';
import { ccclass } from 'cc.decorator';
import { BaseNode } from './base-node';
import { replaceProperty, removeProperty } from '../utils/x-deprecated';
import { Layers } from './layers';
import { Node } from './node';
import { Vec2 } from '../math/vec2';
import { Size } from '../math/size';
import { legacyCC } from '../global-exports';
import { CCObject } from '../data/object';
import { warnID } from '../platform/debug';
import { SceneGlobals } from './scene-globals';
<<<<<<< HEAD
import { JSB } from "../default-constants";
=======
import { SystemEventType } from '../../input/types';
import { SystemEvent } from '../../input';
>>>>>>> b11686b4

if (JSB) {
    replaceProperty(Node.prototype, 'Node', [
        {
            name: 'childrenCount',
            newName: 'children.length',
            customGetter (this: Node) {
                return this.children.length;
            },
        },
    ]);
} else {
    replaceProperty(BaseNode.prototype, 'BaseNode', [
        {
            name: 'childrenCount',
            newName: 'children.length',
            customGetter(this: BaseNode) {
                return this.children.length;
            },
        },
    ]);
}

replaceProperty(Node.prototype, 'Node', [
    {
        name: 'width',
        targetName: 'node.getComponent(UITransform)',
        customGetter (this: Node) {
            return this._uiProps.uiTransformComp!.width;
        },
        customSetter (this: Node, value: number) {
            this._uiProps.uiTransformComp!.width = value;
        },
    },
    {
        name: 'height',
        targetName: 'node.getComponent(UITransform)',
        customGetter (this: Node) {
            return this._uiProps.uiTransformComp!.height;
        },
        customSetter (this: Node, value: number) {
            this._uiProps.uiTransformComp!.height = value;
        },
    },
    {
        name: 'anchorX',
        targetName: 'node.getComponent(UITransform)',
        customGetter (this: Node) {
            return this._uiProps.uiTransformComp!.anchorX;
        },
        customSetter (this: Node, value: number) {
            this._uiProps.uiTransformComp!.anchorX = value;
        },
    },
    {
        name: 'anchorY',
        targetName: 'node.getComponent(UITransform)',
        customGetter (this: Node) {
            return this._uiProps.uiTransformComp!.anchorY;
        },
        customSetter (this: Node, value: number) {
            this._uiProps.uiTransformComp!.anchorY = value;
        },
    },
    {
        name: 'getAnchorPoint',
        targetName: 'node.getComponent(UITransform)',
        customFunction (this: Node, out?: Vec2) {
            if (!out) {
                out = new Vec2();
            }
            out.set(this._uiProps.uiTransformComp!.anchorPoint);
            return out;
        },
    },
    {
        name: 'setAnchorPoint',
        targetName: 'node.getComponent(UITransform)',
        customFunction (this: Node, point: Vec2 | number, y?: number) {
            this._uiProps.uiTransformComp!.setAnchorPoint(point, y);
        },
    },
    {
        name: 'getContentSize',
        targetName: 'node.getComponent(UITransform)',
        customFunction (this: Node, out?: Size): Size {
            if (!out) {
                out = new Size();
            }

            out.set(this._uiProps.uiTransformComp!.contentSize);
            return out;
        },
    },
    {
        name: 'setContentSize',
        targetName: 'node.getComponent(UITransform)',
        customFunction (this: Node, size: Size | number, height?: number) {
            if (typeof size === 'number') {
                this._uiProps.uiTransformComp!.setContentSize(size, height!);
            } else {
                this._uiProps.uiTransformComp!.setContentSize(size);
            }
        },
    },
]);

removeProperty(SceneGlobals.prototype, 'SceneGlobals.prototype', [
    {
        name: 'aspect',
    },
    {
        name: 'selfShadow',
    },
    {
        name: 'linear',
    },
    {
        name: 'packing',
    },
    {
        name: 'autoAdapt',
    },
]);

removeProperty(Node.prototype, 'Node.prototype', [
    {
        name: 'addLayer',
    },
    {
        name: 'removeLayer',
    },
]);

removeProperty(Layers, 'Layers', [
    {
        name: 'All',
    },
    {
        name: 'RaycastMask',
    },
    {
        name: 'check',
    },
]);

replaceProperty(Layers, 'Layers', [
    {
        name: 'Default',
        newName: 'DEFAULT',
        target: Layers.Enum,
        targetName: 'Layers.Enum',
    },
    {
        name: 'Always',
        newName: 'ALWAYS',
        target: Layers.Enum,
        targetName: 'Layers.Enum',
    },
    {
        name: 'IgnoreRaycast',
        newName: 'IGNORE_RAYCAST',
        target: Layers.Enum,
        targetName: 'Layers.Enum',
    },
    {
        name: 'Gizmos',
        newName: 'GIZMOS',
        target: Layers.Enum,
        targetName: 'Layers.Enum',
    },
    {
        name: 'Editor',
        newName: 'EDITOR',
        target: Layers.Enum,
        targetName: 'Layers.Enum',
    },
    {
        name: 'UI',
        newName: 'UI_3D',
        target: Layers.Enum,
        targetName: 'Layers.Enum',
    },
    {
        name: 'UI2D',
        newName: 'UI_2D',
        target: Layers.Enum,
        targetName: 'Layers.Enum',
    },
    {
        name: 'SceneGizmo',
        newName: 'SCENE_GIZMO',
        target: Layers.Enum,
        targetName: 'Layers.Enum',
    },
    {
        name: 'makeInclusiveMask',
        newName: 'makeMaskInclude',
        target: Layers,
        targetName: 'Layers',
    },
    {
        name: 'makeExclusiveMask',
        newName: 'makeMaskExclude',
        target: Layers,
        targetName: 'Layers',
    },
]);

removeProperty(Layers.Enum, 'Layers.Enum', [
    {
        name: 'ALWAYS',
    },
]);

removeProperty(Layers.BitMask, 'Layers.BitMask', [
    {
        name: 'ALWAYS',
    },
]);

const HideInHierarchy = CCObject.Flags.HideInHierarchy;
const DontSave = CCObject.Flags.DontSave;

@ccclass('cc.PrivateNode')
export class PrivateNode extends Node {
    constructor (name?: string) {
        super(name);
        warnID(12003, this.name);

        this.hideFlags |= DontSave | HideInHierarchy;
    }
}

if (EDITOR) {
    // check components to avoid missing node reference serialied in previous version
    PrivateNode.prototype._onBatchCreated = function onBatchCreated (dontSyncChildPrefab: boolean) {
        // eslint-disable-next-line @typescript-eslint/ban-ts-comment
        // @ts-expect-error
        for (const comp of this._components) {
            comp.node = this;
        }

        Node.prototype._onBatchCreated.call(this, dontSyncChildPrefab);
    };
}

replaceProperty(SystemEventType, 'SystemEventType', [
    'MOUSE_ENTER',
    'MOUSE_LEAVE',
    'TRANSFORM_CHANGED',
    'SCENE_CHANGED_FOR_PERSISTS',
    'SIZE_CHANGED',
    'ANCHOR_CHANGED',
    'COLOR_CHANGED',
    'CHILD_ADDED',
    'CHILD_REMOVED',
    'PARENT_CHANGED',
    'NODE_DESTROYED',
    'LAYER_CHANGED',
    'SIBLING_ORDER_CHANGED',
].map((name: string) => ({
    name,
    target: Node.EventType,
    targetName: 'Node.EventType',
})));

replaceProperty(Node.EventType, 'Node.EventType', [
    {
        name: 'DEVICEMOTION',
        target: SystemEvent.EventType,
        targetName: 'SystemEvent.EventType',
    },
    {
        name: 'KEY_DOWN',
        target: SystemEvent.EventType,
        targetName: 'SystemEvent.EventType',
    },
    {
        name: 'KEY_UP',
        target: SystemEvent.EventType,
        targetName: 'SystemEvent.EventType',
    },
]);

legacyCC.PrivateNode = PrivateNode;<|MERGE_RESOLUTION|>--- conflicted
+++ resolved
@@ -40,12 +40,9 @@
 import { CCObject } from '../data/object';
 import { warnID } from '../platform/debug';
 import { SceneGlobals } from './scene-globals';
-<<<<<<< HEAD
-import { JSB } from "../default-constants";
-=======
+import { JSB } from '../default-constants';
 import { SystemEventType } from '../../input/types';
 import { SystemEvent } from '../../input';
->>>>>>> b11686b4
 
 if (JSB) {
     replaceProperty(Node.prototype, 'Node', [
@@ -62,7 +59,7 @@
         {
             name: 'childrenCount',
             newName: 'children.length',
-            customGetter(this: BaseNode) {
+            customGetter (this: BaseNode) {
                 return this.children.length;
             },
         },
