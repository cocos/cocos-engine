/*
 Copyright (c) 2017-2020 Xiamen Yaji Software Co., Ltd.

 http://www.cocos.com

 Permission is hereby granted, free of charge, to any person obtaining a copy
 of this software and associated engine source code (the "Software"), a limited,
  worldwide, royalty-free, non-assignable, revocable and non-exclusive license
 to use Cocos Creator solely to develop games on your target platforms. You shall
  not use Cocos Creator software for developing other software or tools that's
  used for developing games. You are not granted to publish, distribute,
  sublicense, and/or sell copies of Cocos Creator.

 The software or tools in this License Agreement are licensed, not sold.
 Xiamen Yaji Software Co., Ltd. reserves all rights not expressly granted to you.

 THE SOFTWARE IS PROVIDED "AS IS", WITHOUT WARRANTY OF ANY KIND, EXPRESS OR
 IMPLIED, INCLUDING BUT NOT LIMITED TO THE WARRANTIES OF MERCHANTABILITY,
 FITNESS FOR A PARTICULAR PURPOSE AND NONINFRINGEMENT. IN NO EVENT SHALL THE
 AUTHORS OR COPYRIGHT HOLDERS BE LIABLE FOR ANY CLAIM, DAMAGES OR OTHER
 LIABILITY, WHETHER IN AN ACTION OF CONTRACT, TORT OR OTHERWISE, ARISING FROM,
 OUT OF OR IN CONNECTION WITH THE SOFTWARE OR THE USE OR OTHER DEALINGS IN
 THE SOFTWARE.
*/

/**
 * @packageDocumentation
 * @module scene-graph
 */

import {
    ccclass, editable, serializable, type,
} from 'cc.decorator';
import { JSB } from 'internal:constants';
import { Layers } from './layers';
import { NodeUIProperties } from './node-ui-properties';
import { SystemEventType } from '../platform/event-manager/event-enum';
import { eventManager } from '../platform/event-manager/event-manager';
import { legacyCC } from '../global-exports';
import { BaseNode, TRANSFORM_ON } from './base-node';
import {
    Mat3, Mat4, Quat, Vec3,
} from '../math';
import {
    NULL_HANDLE, NodeHandle, NodePool, NodeView, RawBufferPool, RawBufferHandle,
} from '../renderer/core/memory-pools';
import { NodeSpace, TransformBit } from './node-enum';
import { applyMountedChildren, applyMountedComponents, applyRemovedComponents,
    applyPropertyOverrides, applyTargetOverrides, createNodeWithPrefab, generateTargetMap } from '../utils/prefab/utils';
import { Component } from '../components';

const v3_a = new Vec3();
const q_a = new Quat();
const q_b = new Quat();
const qt_1 = new Quat();
const m3_1 = new Mat3();
const m3_scaling = new Mat3();
const m4_1 = new Mat4();
const array_a: any[] = [];

class BookOfChange {
    private _chunkHandles: RawBufferHandle[] = [];
    private _chunks: Uint32Array[] = [];
    private _freelists: number[][] = [];

    // these should match with native: cocos/renderer/pipeline/helper/SharedMemory.h Node.getHasChangedFlags
    private static CAPACITY_PER_CHUNK = 256;
    private static BIT_SHIFT = 16;

    constructor () {
        this._createChunk();
    }

    public alloc () {
        const chunkCount = this._freelists.length;
        for (let i = 0; i < chunkCount; ++i) {
            if (!this._freelists[i].length) continue;
            return this._createView(i);
        }
        this._createChunk();
        return this._createView(chunkCount);
    }

    public free (view: Uint32Array, idx: number) {
        const chunkCount = this._freelists.length;
        for (let i = 0; i < chunkCount; ++i) {
            if (this._chunks[i] !== view) continue;
            this._freelists[i].push(idx);
            return;
        }
        // wtf?
    }

    public clear () {
        const chunkCount = this._chunks.length;
        for (let i = 0; i < chunkCount; ++i) {
            this._chunks[i].fill(0);
        }
    }

    private _createChunk () {
        const handle = RawBufferPool.alloc(BookOfChange.CAPACITY_PER_CHUNK * 4);
        this._chunkHandles.push(handle);
        this._chunks.push(new Uint32Array(RawBufferPool.getBuffer(handle)));
        const freelist: number[] = [];
        for (let i = 0; i < BookOfChange.CAPACITY_PER_CHUNK; ++i) freelist.push(i);
        this._freelists.push(freelist);
    }

    private _createView (chunkIdx: number): [Uint32Array, number, number] {
        const chunk = this._chunks[chunkIdx];
        const offset = this._freelists[chunkIdx].pop()!;
        let handle = this._chunkHandles[chunkIdx] as unknown as number;
        handle += offset << BookOfChange.BIT_SHIFT;
        return [chunk, offset, handle];
    }
}

const bookOfChange = new BookOfChange();

/**
 * @zh
 * 场景树中的基本节点，基本特性有：
 * * 具有层级关系
 * * 持有各类组件
 * * 维护空间变换（坐标、旋转、缩放）信息
 */

/**
 * @en
 * Class of all entities in Cocos Creator scenes.
 * Basic functionalities include:
 * * Hierarchy management with parent and children
 * * Components management
 * * Coordinate system with position, scale, rotation in 3d space
 * @zh
 * Cocos Creator 场景中的所有节点类。
 * 基本特性有：
 * * 具有层级关系
 * * 持有各类组件
 * * 维护 3D 空间左边变换（坐标、旋转、缩放）信息
 */
@ccclass('cc.Node')
export class Node extends BaseNode {
    /**
     * @en Event types emitted by Node
     * @zh 节点可能发出的事件类型
     */
    public static EventType = SystemEventType;

    /**
     * @en Coordinates space
     * @zh 空间变换操作的坐标系
     */
    public static NodeSpace = NodeSpace;

    /**
     * @en Bit masks for Node transformation parts
     * @zh 节点变换更新的具体部分
     * @deprecated please use [[Node.TransformBit]]
     */
    public static TransformDirtyBit = TransformBit;

    /**
     * @en Bit masks for Node transformation parts, can be used to determine which part changed in [[SystemEventType.TRANSFORM_CHANGED]] event
     * @zh 节点变换更新的具体部分，可用于判断 [[SystemEventType.TRANSFORM_CHANGED]] 事件的具体类型
     */
    public static TransformBit = TransformBit;

    /**
     * @en Counter to clear node array
     * @zh 清除节点数组计时器
     */
    private static ClearFrame = 0;
    private static ClearRound = 1000;

    // UI 部分的脏数据
    public _uiProps = new NodeUIProperties(this);

    public _static = false;

    // world transform, don't access this directly
    protected _pos = new Vec3();
    protected _rot = new Quat();
    protected _scale = new Vec3(1, 1, 1);
    protected _mat = new Mat4();

    // local transform
    @serializable
    protected _lpos = new Vec3();
    @serializable
    protected _lrot = new Quat();
    @serializable
    protected _lscale = new Vec3(1, 1, 1);
    @serializable
    protected _layer = Layers.Enum.DEFAULT; // the layer this node belongs to

    // local rotation in euler angles, maintained here so that rotation angles could be greater than 360 degree.
    @serializable
    protected _euler = new Vec3();
    protected _dirtyFlags = TransformBit.NONE; // does the world transform need to update?
    protected _hasChangedFlagsChunk: Uint32Array; // has the transform been updated in this frame?
    protected _hasChangedFlagsOffset: number;
    protected _eulerDirty = false;
    protected _poolHandle: NodeHandle = NULL_HANDLE;

    constructor (name?: string) {
        super(name);
        this._poolHandle = NodePool.alloc();
        NodePool.set(this._poolHandle, NodeView.LAYER, this._layer);
        const [chunk, offset, handle] = bookOfChange.alloc();
        this._hasChangedFlagsChunk = chunk;
        this._hasChangedFlagsOffset = offset;
        NodePool.set(this._poolHandle, NodeView.HAS_CHANGED_FLAGS, handle);
    }

    /**
     * @en Determine whether the given object is a normal Node. Will return false if [[Scene]] given.
     * @zh 指定对象是否是普通的节点？如果传入 [[Scene]] 会返回 false。
     */
    public static isNode (obj: unknown): obj is Node {
        return obj instanceof Node && (obj.constructor === Node || !(obj instanceof legacyCC.Scene));
    }

    public destroy () {
        if (this._poolHandle) {
            NodePool.free(this._poolHandle);
            this._poolHandle = NULL_HANDLE;
        }
        bookOfChange.free(this._hasChangedFlagsChunk, this._hasChangedFlagsOffset);
        return super.destroy();
    }

    get handle (): NodeHandle {
        return this._poolHandle;
    }

    /**
     * @en Position in local coordinate system
     * @zh 本地坐标系下的坐标
     */
    // @constget
    public get position (): Readonly<Vec3> {
        return this._lpos;
    }

    public set position (val: Readonly<Vec3>) {
        this.setPosition(val);
    }

    /**
     * @en Position in world coordinate system
     * @zh 世界坐标系下的坐标
     */
    // @constget
    public get worldPosition (): Readonly<Vec3> {
        this.updateWorldTransform();
        return this._pos;
    }

    public set worldPosition (val: Readonly<Vec3>) {
        this.setWorldPosition(val);
    }

    /**
     * @en Rotation in local coordinate system, represented by a quaternion
     * @zh 本地坐标系下的旋转，用四元数表示
     */
    // @constget
    public get rotation (): Readonly<Quat> {
        return this._lrot;
    }

    public set rotation (val: Readonly<Quat>) {
        this.setRotation(val);
    }

    /**
     * @en Rotation in local coordinate system, represented by euler angles
     * @zh 本地坐标系下的旋转，用欧拉角表示
     */
    @type(Vec3)
    set eulerAngles (val: Readonly<Vec3>) {
        this.setRotationFromEuler(val.x, val.y, val.z);
    }

    get eulerAngles () {
        if (this._eulerDirty) {
            Quat.toEuler(this._euler, this._lrot);
            this._eulerDirty = false;
        }
        return this._euler;
    }

    /**
     * @en Rotation in local coordinate system, represented by euler angles, but limited on z axis
     * @zh 本地坐标系下的旋转，用欧拉角表示，但是限定在 z 轴上。
     */
    @editable
    get angle () {
        return this._euler.z;
    }

    set angle (val: number) {
        Vec3.set(this._euler, 0, 0, val);
        Quat.fromAngleZ(this._lrot, val);
        this._eulerDirty = false;

        this.invalidateChildren(TransformBit.ROTATION);
        if (this._eventMask & TRANSFORM_ON) {
            this.emit(SystemEventType.TRANSFORM_CHANGED, TransformBit.ROTATION);
        }
    }

    /**
     * @en Rotation in world coordinate system, represented by a quaternion
     * @zh 世界坐标系下的旋转，用四元数表示
     */
    // @constget
    public get worldRotation (): Readonly<Quat> {
        this.updateWorldTransform();
        return this._rot;
    }

    public set worldRotation (val: Readonly<Quat>) {
        this.setWorldRotation(val);
    }

    /**
     * @en Scale in local coordinate system
     * @zh 本地坐标系下的缩放
     */
    // @constget
    public get scale (): Readonly<Vec3> {
        return this._lscale;
    }

    public set scale (val: Readonly<Vec3>) {
        this.setScale(val);
    }

    /**
     * @en Scale in world coordinate system
     * @zh 世界坐标系下的缩放
     */
    // @constget
    public get worldScale (): Readonly<Vec3> {
        this.updateWorldTransform();
        return this._scale;
    }

    public set worldScale (val: Readonly<Vec3>) {
        this.setWorldScale(val);
    }

    /**
     * @en Local transformation matrix
     * @zh 本地坐标系变换矩阵
     */
    public set matrix (val: Readonly<Mat4>) {
        Mat4.toRTS(val, this._lrot, this._lpos, this._lscale);
        this.invalidateChildren(TransformBit.TRS);
        this._eulerDirty = true;
        if (this._eventMask & TRANSFORM_ON) {
            this.emit(SystemEventType.TRANSFORM_CHANGED, TransformBit.TRS);
        }
    }

    /**
     * @en World transformation matrix
     * @zh 世界坐标系变换矩阵
     */
    // @constget
    public get worldMatrix (): Readonly<Mat4> {
        this.updateWorldTransform();
        return this._mat;
    }

    /**
     * @en The vector representing forward direction in local coordinate system, it's the minus z direction by default
     * @zh 当前节点面向的前方方向，默认前方为 -z 方向
     */
    get forward (): Vec3 {
        return Vec3.transformQuat(new Vec3(), Vec3.FORWARD, this.worldRotation);
    }

    set forward (dir: Vec3) {
        const len = dir.length();
        Vec3.multiplyScalar(v3_a, dir, -1 / len);
        Quat.fromViewUp(q_a, v3_a);
        this.setWorldRotation(q_a);
    }

    /**
     * @en Layer of the current Node, it affects raycast, physics etc, refer to [[Layers]]
     * @zh 节点所属层，主要影响射线检测、物理碰撞等，参考 [[Layers]]
     */
    @editable
    set layer (l) {
        this._layer = l;
        NodePool.set(this._poolHandle, NodeView.LAYER, this._layer);
        this.emit(SystemEventType.LAYER_CHANGED, this._layer);
    }

    get layer () {
        return this._layer;
    }

    /**
     * @en Whether the node's transformation have changed during the current frame.
     * @zh 这个节点的空间变换信息在当前帧内是否有变过？
     */
    get hasChangedFlags () {
        return this._hasChangedFlagsChunk[this._hasChangedFlagsOffset] as TransformBit;
    }

    set hasChangedFlags (val: TransformBit) {
        this._hasChangedFlagsChunk[this._hasChangedFlagsOffset] = val;
    }

    // ===============================
    // hierarchy
    // ===============================

    /**
     * @en Set parent of the node.
     * @zh 设置该节点的父节点。
     * @param value Parent node
     * @param keepWorldTransform Whether keep node's current world transform unchanged after this operation
     */
    public setParent (value: this | null, keepWorldTransform = false) {
        if (keepWorldTransform) { this.updateWorldTransform(); }
        super.setParent(value, keepWorldTransform);
    }

    public _onSetParent (oldParent: this | null, keepWorldTransform: boolean) {
        super._onSetParent(oldParent, keepWorldTransform);
        if (keepWorldTransform) {
            const parent = this._parent;
            if (parent) {
                parent.updateWorldTransform();
                Mat4.multiply(m4_1, Mat4.invert(m4_1, parent._mat), this._mat);
                Mat4.toRTS(m4_1, this._lrot, this._lpos, this._lscale);
            } else {
                Vec3.copy(this._lpos, this._pos);
                Quat.copy(this._lrot, this._rot);
                Vec3.copy(this._lscale, this._scale);
            }
            this._eulerDirty = true;
        }

        this.invalidateChildren(TransformBit.TRS);
    }

    protected _onHierarchyChanged (oldParent: this | null) {
        this.eventProcessor.reattach();
        super._onHierarchyChangedBase(oldParent);
    }

    public _onBatchCreated (dontSyncChildPrefab: boolean) {
        NodePool.set(this._poolHandle, NodeView.LAYER, this._layer);
        NodePool.setVec3(this._poolHandle, NodeView.WORLD_SCALE, this._scale);

        const prefabInstance = this._prefab?.instance;
        if (!dontSyncChildPrefab && prefabInstance) {
            createNodeWithPrefab(this);
        }

        this.hasChangedFlags = TransformBit.TRS;
        this._dirtyFlags = TransformBit.TRS;
        const len = this._children.length;
        for (let i = 0; i < len; ++i) {
            this._children[i]._siblingIndex = i;
            this._children[i]._onBatchCreated(dontSyncChildPrefab);
        }

        // apply mounted children and property overrides after all the nodes in prefabAsset are instantiated
        if (!dontSyncChildPrefab && prefabInstance) {
            const targetMap: Record<string, any | Node | Component> = {};
            prefabInstance.targetMap = targetMap;
            generateTargetMap(this, targetMap, true);

            applyMountedChildren(this, prefabInstance.mountedChildren, targetMap);
            applyRemovedComponents(this, prefabInstance.removedComponents, targetMap);
            applyMountedComponents(this, prefabInstance.mountedComponents, targetMap);
            applyPropertyOverrides(this, prefabInstance.propertyOverrides, targetMap);
        }

        applyTargetOverrides(this);
    }

    public _onBeforeSerialize () {
        // eslint-disable-next-line @typescript-eslint/no-unused-expressions
        this.eulerAngles; // make sure we save the correct eulerAngles
    }

    public _onPostActivated (active: boolean) {
        if (active) { // activated
            eventManager.resumeTarget(this);
            // in case transform updated during deactivated period
            this.invalidateChildren(TransformBit.TRS);
        } else { // deactivated
            eventManager.pauseTarget(this);
        }
    }

    // ===============================
    // transform helper, convenient but not the most efficient
    // ===============================

    /**
     * @en Perform a translation on the node
     * @zh 移动节点
     * @param trans The increment on position
     * @param ns The operation coordinate space
     */
    public translate (trans: Vec3, ns?: NodeSpace): void {
        const space = ns || NodeSpace.LOCAL;
        if (space === NodeSpace.LOCAL) {
            Vec3.transformQuat(v3_a, trans, this._lrot);
            this._lpos.x += v3_a.x;
            this._lpos.y += v3_a.y;
            this._lpos.z += v3_a.z;
        } else if (space === NodeSpace.WORLD) {
            if (this._parent) {
                Quat.invert(q_a, this._parent.worldRotation);
                Vec3.transformQuat(v3_a, trans, q_a);
                const scale = this.worldScale;
                this._lpos.x += v3_a.x / scale.x;
                this._lpos.y += v3_a.y / scale.y;
                this._lpos.z += v3_a.z / scale.z;
            } else {
                this._lpos.x += trans.x;
                this._lpos.y += trans.y;
                this._lpos.z += trans.z;
            }
        }
        this.invalidateChildren(TransformBit.POSITION);
        if (this._eventMask & TRANSFORM_ON) {
            this.emit(SystemEventType.TRANSFORM_CHANGED, TransformBit.POSITION);
        }
        NodePool.setVec3(this._poolHandle, NodeView.WORLD_POSITION, this.worldPosition);
    }

    /**
     * @en Perform a rotation on the node
     * @zh 旋转节点
     * @param trans The increment on position
     * @param ns The operation coordinate space
     */
    public rotate (rot: Quat, ns?: NodeSpace): void {
        const space = ns || NodeSpace.LOCAL;
        Quat.normalize(q_a, rot);

        if (space === NodeSpace.LOCAL) {
            Quat.multiply(this._lrot, this._lrot, q_a);
        } else if (space === NodeSpace.WORLD) {
            const worldRot = this.worldRotation;
            Quat.multiply(q_b, q_a, worldRot);
            Quat.invert(q_a, worldRot);
            Quat.multiply(q_b, q_a, q_b);
            Quat.multiply(this._lrot, this._lrot, q_b);
        }
        this._eulerDirty = true;
        this.invalidateChildren(TransformBit.ROTATION);
        if (this._eventMask & TRANSFORM_ON) {
            this.emit(SystemEventType.TRANSFORM_CHANGED, TransformBit.ROTATION);
        }
        NodePool.setVec4(this._poolHandle, NodeView.WORLD_ROTATION, this.worldRotation);
    }

    /**
     * @en Set the orientation of the node to face the target position, the node is facing minus z direction by default
     * @zh 设置当前节点旋转为面向目标位置，默认前方为 -z 方向
     * @param pos Target position
     * @param up Up direction
     */
    public lookAt (pos: Vec3, up?: Vec3): void {
        this.getWorldPosition(v3_a);
        Vec3.subtract(v3_a, v3_a, pos);
        Vec3.normalize(v3_a, v3_a);
        Quat.fromViewUp(q_a, v3_a, up);
        this.setWorldRotation(q_a);
    }

    // ===============================
    // transform maintainer
    // ===============================

    private _roundTime = 2000;
    private _invalidFrame = 0;
    private _updateFrame = 0;

    /**
     * @en Invalidate the world transform information
     * for this node and all its children recursively
     * @zh 递归标记节点世界变换为 dirty
     * @param dirtyBit The dirty bits to setup to children, can be composed with multiple dirty bits
     */
    public invalidateChildren (dirtyBit: TransformBit) {
        const childDirtyBit = dirtyBit | TransformBit.POSITION;
        array_a[0] = this;

        // we need to recursively iterate this
        // eslint-disable-next-line @typescript-eslint/no-this-alias
        let i = 0;
        while (i >= 0) {
            const cur: this = array_a[i--];
            const hasChangedFlags = cur.hasChangedFlags;
            if (cur.isValid && (cur._dirtyFlags & hasChangedFlags & dirtyBit) !== dirtyBit) {
                cur._dirtyFlags |= dirtyBit;
                // cur.hasChangedFlags = hasChangedFlags | dirtyBit;
                cur._hasChangedFlagsChunk[cur._hasChangedFlagsOffset] = hasChangedFlags | dirtyBit;
                const children = cur._children;
                const len = children.length;
                for (let j = 0; j < len; ++j) array_a[++i] = children[j];
            }
            dirtyBit = childDirtyBit;
        }
<<<<<<< HEAD
=======
        if (this._invalidFrame < this._roundTime) {
            this._invalidFrame++;
        } else {
            array_a.length = 0;
            this._invalidFrame = 0;
        }
>>>>>>> 8570e27b
    }

    /**
     * @en Update the world transform information if outdated
     * @zh 更新节点的世界变换信息
     */
    public updateWorldTransform () {
        if (!this._dirtyFlags) { return; }
        // we need to recursively iterate this
        // eslint-disable-next-line @typescript-eslint/no-this-alias
        let cur: this | null = this;
        let i = 0;
        while (cur && cur._dirtyFlags) {
            // top level node
            array_a[i++] = cur;
            cur = cur._parent;
        }
        let child: this; let dirtyBits = 0;

        let childMat: Mat4;
        let curMat: Mat4;
        let childPos: Vec3;
        let childLPos: Vec3;
        let childRot: Quat;

        while (i) {
            child = array_a[--i];
            dirtyBits |= child._dirtyFlags;
            if (cur) {
                if (dirtyBits & TransformBit.POSITION) {
                    childMat = child._mat;
                    curMat = cur._mat;
                    childPos = child._pos;
                    childLPos = child._lpos;
                    childRot = child._rot;

                    if (childRot.x === 0 && childRot.y === 0 && childRot.z === 0 && childRot.w === 1) {
                        childPos.x = curMat.m12 + childLPos.x;
                        childPos.y = curMat.m13 + childLPos.y;
                        childPos.z = curMat.m14 + childLPos.z;
                    } else {
                        Vec3.transformMat4(childPos, childLPos, curMat);
                    }

                    childMat.m12 = childPos.x;
                    childMat.m13 = childPos.y;
                    childMat.m14 = childPos.z;
                    NodePool.setVec3(child._poolHandle, NodeView.WORLD_POSITION, childPos);
                }
                if (dirtyBits & TransformBit.RS) {
                    Mat4.fromRTS(child._mat, child._lrot, child._lpos, child._lscale);
                    Mat4.multiply(child._mat, cur._mat, child._mat);
                    if (dirtyBits & TransformBit.ROTATION) {
                        Quat.multiply(child._rot, cur._rot, child._lrot);
                        NodePool.setVec4(child._poolHandle, NodeView.WORLD_ROTATION, child._rot);
                    }
                    Mat3.fromQuat(m3_1, Quat.conjugate(qt_1, child._rot));
                    Mat3.multiplyMat4(m3_1, m3_1, child._mat);
                    child._scale.x = m3_1.m00;
                    child._scale.y = m3_1.m04;
                    child._scale.z = m3_1.m08;
                    NodePool.setVec3(child._poolHandle, NodeView.WORLD_SCALE, child._scale);
                }
            } else {
                if (dirtyBits & TransformBit.POSITION) {
                    Vec3.copy(child._pos, child._lpos);
                    child._mat.m12 = child._pos.x;
                    child._mat.m13 = child._pos.y;
                    child._mat.m14 = child._pos.z;
                    NodePool.setVec3(child._poolHandle, NodeView.WORLD_POSITION, child._pos);
                }
                if (dirtyBits & TransformBit.RS) {
                    if (dirtyBits & TransformBit.ROTATION) {
                        Quat.copy(child._rot, child._lrot);
                        NodePool.setVec4(child._poolHandle, NodeView.WORLD_ROTATION, child._rot);
                    }
                    if (dirtyBits & TransformBit.SCALE) {
                        Vec3.copy(child._scale, child._lscale);
                        NodePool.setVec3(child._poolHandle, NodeView.WORLD_SCALE, child._scale);
                        Mat4.fromRTS(child._mat, child._rot, child._pos, child._scale);
                    }
                }
            }

            if (dirtyBits !== TransformBit.NONE) {
                NodePool.setMat4(child._poolHandle, NodeView.WORLD_MATRIX, child._mat);
            }

            child._dirtyFlags = TransformBit.NONE;
            cur = child;
        }
<<<<<<< HEAD
=======
        if (this._updateFrame < this._roundTime) {
            this._updateFrame++;
        } else {
            array_a.length = 0;
            this._updateFrame = 0;
        }
>>>>>>> 8570e27b
    }

    // ===============================
    // transform
    // ===============================

    /**
     * @en Set position in local coordinate system
     * @zh 设置本地坐标
     * @param position Target position
     */
    public setPosition (position: Vec3): void;

    /**
     * @en Set position in local coordinate system
     * @zh 设置本地坐标
     * @param x X axis position
     * @param y Y axis position
     * @param z Z axis position
     */
    public setPosition (x: number, y: number, z?: number): void;

    public setPosition (val: Vec3 | number, y?: number, z?: number): void {
        if (y === undefined && z === undefined) {
            Vec3.copy(this._lpos, val as Vec3);
        } else if (z === undefined) {
            Vec3.set(this._lpos, val as number, y!, this._lpos.z);
        } else {
            Vec3.set(this._lpos, val as number, y!, z);
        }

        this.invalidateChildren(TransformBit.POSITION);
        if (this._eventMask & TRANSFORM_ON) {
            this.emit(SystemEventType.TRANSFORM_CHANGED, TransformBit.POSITION);
        }
    }

    /**
     * @en Get position in local coordinate system, please try to pass `out` vector and reuse it to avoid garbage.
     * @zh 获取本地坐标，注意，尽可能传递复用的 [[Vec3]] 以避免产生垃圾。
     * @param out Set the result to out vector
     * @return If `out` given, the return value equals to `out`, otherwise a new vector will be generated and return
     */
    public getPosition (out?: Vec3): Vec3 {
        if (out) {
            return Vec3.set(out, this._lpos.x, this._lpos.y, this._lpos.z);
        }
        return Vec3.copy(new Vec3(), this._lpos);
    }

    /**
     * @en Set rotation in local coordinate system with a quaternion representing the rotation
     * @zh 用四元数设置本地旋转
     * @param rotation Rotation in quaternion
     */
    public setRotation (rotation: Quat): void;

    /**
     * @en Set rotation in local coordinate system with a quaternion representing the rotation
     * @zh 用四元数设置本地旋转
     * @param x X value in quaternion
     * @param y Y value in quaternion
     * @param z Z value in quaternion
     * @param w W value in quaternion
     */
    public setRotation (x: number, y: number, z: number, w: number): void;

    public setRotation (val: Quat | number, y?: number, z?: number, w?: number) {
        if (y === undefined || z === undefined || w === undefined) {
            Quat.copy(this._lrot, val as Quat);
        } else {
            Quat.set(this._lrot, val as number, y, z, w);
        }
        this._eulerDirty = true;

        this.invalidateChildren(TransformBit.ROTATION);
        if (this._eventMask & TRANSFORM_ON) {
            this.emit(SystemEventType.TRANSFORM_CHANGED, TransformBit.ROTATION);
        }
    }

    /**
     * @en Set rotation in local coordinate system with a vector representing euler angles
     * @zh 用欧拉角设置本地旋转
     * @param rotation Rotation in vector
     */
    public setRotationFromEuler (rotation: Vec3): void;

    /**
     * @en Set rotation in local coordinate system with euler angles
     * @zh 用欧拉角设置本地旋转
     * @param x X axis rotation
     * @param y Y axis rotation
     * @param z Z axis rotation
     */
    public setRotationFromEuler (x: number, y: number, zOpt?: number): void;

    public setRotationFromEuler (val: Vec3 | number, y?: number, zOpt?: number): void {
        const z = zOpt === undefined ? this._euler.z : zOpt;

        if (y === undefined) {
            Vec3.copy(this._euler, val as Vec3);
            Quat.fromEuler(this._lrot, (val as Vec3).x, (val as Vec3).y, (val as Vec3).z);
        } else {
            Vec3.set(this._euler, val as number, y, z);
            Quat.fromEuler(this._lrot, val as number, y, z);
        }

        this._eulerDirty = false;

        this.invalidateChildren(TransformBit.ROTATION);
        if (this._eventMask & TRANSFORM_ON) {
            this.emit(SystemEventType.TRANSFORM_CHANGED, TransformBit.ROTATION);
        }
    }

    /**
     * @en Get rotation as quaternion in local coordinate system, please try to pass `out` quaternion and reuse it to avoid garbage.
     * @zh 获取本地旋转，注意，尽可能传递复用的 [[Quat]] 以避免产生垃圾。
     * @param out Set the result to out quaternion
     * @return If `out` given, the return value equals to `out`, otherwise a new quaternion will be generated and return
     */
    public getRotation (out?: Quat): Quat {
        if (out) {
            return Quat.set(out, this._lrot.x, this._lrot.y, this._lrot.z, this._lrot.w);
        }
        return Quat.copy(new Quat(), this._lrot);
    }

    /**
     * @en Set scale in local coordinate system
     * @zh 设置本地缩放
     * @param scale Target scale
     */
    public setScale (scale: Vec3): void;

    /**
     * @en Set scale in local coordinate system
     * @zh 设置本地缩放
     * @param x X axis scale
     * @param y Y axis scale
     * @param z Z axis scale
     */
    public setScale (x: number, y: number, z?: number): void;

    public setScale (val: Vec3 | number, y?: number, z?: number) {
        if (y === undefined && z === undefined) {
            Vec3.copy(this._lscale, val as Vec3);
        } else if (z === undefined) {
            Vec3.set(this._lscale, val as number, y!, this._lscale.z);
        } else {
            Vec3.set(this._lscale, val as number, y!, z);
        }

        this.invalidateChildren(TransformBit.SCALE);
        if (this._eventMask & TRANSFORM_ON) {
            this.emit(SystemEventType.TRANSFORM_CHANGED, TransformBit.SCALE);
        }
    }

    /**
     * @en Get scale in local coordinate system, please try to pass `out` vector and reuse it to avoid garbage.
     * @zh 获取本地缩放，注意，尽可能传递复用的 [[Vec3]] 以避免产生垃圾。
     * @param out Set the result to out vector
     * @return If `out` given, the return value equals to `out`, otherwise a new vector will be generated and return
     */
    public getScale (out?: Vec3): Vec3 {
        if (out) {
            return Vec3.set(out, this._lscale.x, this._lscale.y, this._lscale.z);
        }
        return Vec3.copy(new Vec3(), this._lscale);
    }

    /**
     * @en Inversely transform a point from world coordinate system to local coordinate system.
     * @zh 逆向变换一个空间点，一般用于将世界坐标转换到本地坐标系中。
     * @param out The result point in local coordinate system will be stored in this vector
     * @param p A position in world coordinate system
     */
    public inverseTransformPoint (out: Vec3, p: Vec3) {
        Vec3.copy(out, p);
        // we need to recursively iterate this
        // eslint-disable-next-line @typescript-eslint/no-this-alias
        let cur = this;
        let i = 0;
        while (cur._parent) {
            array_a[i++] = cur;
            cur = cur._parent;
        }
        while (i >= 0) {
            Vec3.transformInverseRTS(out, out, cur._lrot, cur._lpos, cur._lscale);
            cur = array_a[--i];
        }
        return out;
    }

    /**
     * @en Set position in world coordinate system
     * @zh 设置世界坐标
     * @param position Target position
     */
    public setWorldPosition (position: Vec3): void;

    /**
     * @en Set position in world coordinate system
     * @zh 设置世界坐标
     * @param x X axis position
     * @param y Y axis position
     * @param z Z axis position
     */
    public setWorldPosition (x: number, y: number, z: number): void;

    public setWorldPosition (val: Vec3 | number, y?: number, z?: number) {
        if (y === undefined || z === undefined) {
            Vec3.copy(this._pos, val as Vec3);
        } else {
            Vec3.set(this._pos, val as number, y, z);
        }
        NodePool.setVec3(this._poolHandle, NodeView.WORLD_POSITION, this._pos);
        const parent = this._parent;
        const local = this._lpos;
        if (parent) {
            // TODO: benchmark these approaches
            /* */
            parent.updateWorldTransform();
            Vec3.transformMat4(local, this._pos, Mat4.invert(m4_1, parent._mat));
            /* *
            parent.inverseTransformPoint(local, this._pos);
            /* */
        } else {
            Vec3.copy(local, this._pos);
        }

        this.invalidateChildren(TransformBit.POSITION);
        if (this._eventMask & TRANSFORM_ON) {
            this.emit(SystemEventType.TRANSFORM_CHANGED, TransformBit.POSITION);
        }
    }

    /**
     * @en Get position in world coordinate system, please try to pass `out` vector and reuse it to avoid garbage.
     * @zh 获取世界坐标，注意，尽可能传递复用的 [[Vec3]] 以避免产生垃圾。
     * @param out Set the result to out vector
     * @return If `out` given, the return value equals to `out`, otherwise a new vector will be generated and return
     */
    public getWorldPosition (out?: Vec3): Vec3 {
        this.updateWorldTransform();
        if (out) {
            return Vec3.copy(out, this._pos);
        }
        return Vec3.copy(new Vec3(), this._pos);
    }

    /**
     * @en Set rotation in world coordinate system with a quaternion representing the rotation
     * @zh 用四元数设置世界坐标系下的旋转
     * @param rotation Rotation in quaternion
     */
    public setWorldRotation (rotation: Quat): void;

    /**
     * @en Set rotation in world coordinate system with a quaternion representing the rotation
     * @zh 用四元数设置世界坐标系下的旋转
     * @param x X value in quaternion
     * @param y Y value in quaternion
     * @param z Z value in quaternion
     * @param w W value in quaternion
     */
    public setWorldRotation (x: number, y: number, z: number, w: number): void;

    public setWorldRotation (val: Quat | number, y?: number, z?: number, w?: number) {
        if (y === undefined || z === undefined || w === undefined) {
            Quat.copy(this._rot, val as Quat);
        } else {
            Quat.set(this._rot, val as number, y, z, w);
        }
        NodePool.setVec4(this._poolHandle, NodeView.WORLD_ROTATION, this._rot);
        if (this._parent) {
            this._parent.updateWorldTransform();
            Quat.multiply(this._lrot, Quat.conjugate(this._lrot, this._parent._rot), this._rot);
        } else {
            Quat.copy(this._lrot, this._rot);
        }
        this._eulerDirty = true;

        this.invalidateChildren(TransformBit.ROTATION);
        if (this._eventMask & TRANSFORM_ON) {
            this.emit(SystemEventType.TRANSFORM_CHANGED, TransformBit.ROTATION);
        }
    }

    /**
     * @en Set rotation in world coordinate system with euler angles
     * @zh 用欧拉角设置世界坐标系下的旋转
     * @param x X axis rotation
     * @param y Y axis rotation
     * @param z Z axis rotation
     */
    public setWorldRotationFromEuler (x: number, y: number, z: number): void {
        Quat.fromEuler(this._rot, x, y, z);
        if (this._parent) {
            this._parent.updateWorldTransform();
            Quat.multiply(this._lrot, Quat.conjugate(this._lrot, this._parent._rot), this._rot);
        } else {
            Quat.copy(this._lrot, this._rot);
        }
        this._eulerDirty = true;

        this.invalidateChildren(TransformBit.ROTATION);
        if (this._eventMask & TRANSFORM_ON) {
            this.emit(SystemEventType.TRANSFORM_CHANGED, TransformBit.ROTATION);
        }
    }

    /**
     * @en Get rotation as quaternion in world coordinate system, please try to pass `out` quaternion and reuse it to avoid garbage.
     * @zh 获取世界坐标系下的旋转，注意，尽可能传递复用的 [[Quat]] 以避免产生垃圾。
     * @param out Set the result to out quaternion
     * @return If `out` given, the return value equals to `out`, otherwise a new quaternion will be generated and return
     */
    public getWorldRotation (out?: Quat): Quat {
        this.updateWorldTransform();
        if (out) {
            return Quat.copy(out, this._rot);
        }
        return Quat.copy(new Quat(), this._rot);
    }

    /**
     * @en Set scale in world coordinate system
     * @zh 设置世界坐标系下的缩放
     * @param scale Target scale
     */
    public setWorldScale (scale: Vec3): void;

    /**
     * @en Set scale in world coordinate system
     * @zh 设置世界坐标系下的缩放
     * @param x X axis scale
     * @param y Y axis scale
     * @param z Z axis scale
     */
    public setWorldScale (x: number, y: number, z: number): void;

    public setWorldScale (val: Vec3 | number, y?: number, z?: number) {
        if (y === undefined || z === undefined) {
            Vec3.copy(this._scale, val as Vec3);
        } else {
            Vec3.set(this._scale, val as number, y, z);
        }
        NodePool.setVec3(this._poolHandle, NodeView.WORLD_SCALE, this._scale);
        const parent = this._parent;
        if (parent) {
            parent.updateWorldTransform();
            Mat3.fromQuat(m3_1, Quat.conjugate(qt_1, parent._rot));
            Mat3.multiplyMat4(m3_1, m3_1, parent._mat);
            m3_scaling.m00 = this._scale.x;
            m3_scaling.m04 = this._scale.y;
            m3_scaling.m08 = this._scale.z;
            Mat3.multiply(m3_1, m3_scaling, Mat3.invert(m3_1, m3_1));
            this._lscale.x = Vec3.set(v3_a, m3_1.m00, m3_1.m01, m3_1.m02).length();
            this._lscale.y = Vec3.set(v3_a, m3_1.m03, m3_1.m04, m3_1.m05).length();
            this._lscale.z = Vec3.set(v3_a, m3_1.m06, m3_1.m07, m3_1.m08).length();
        } else {
            Vec3.copy(this._lscale, this._scale);
        }

        this.invalidateChildren(TransformBit.SCALE);
        if (this._eventMask & TRANSFORM_ON) {
            this.emit(SystemEventType.TRANSFORM_CHANGED, TransformBit.SCALE);
        }
    }

    /**
     * @en Get scale in world coordinate system, please try to pass `out` vector and reuse it to avoid garbage.
     * @zh 获取世界缩放，注意，尽可能传递复用的 [[Vec3]] 以避免产生垃圾。
     * @param out Set the result to out vector
     * @return If `out` given, the return value equals to `out`, otherwise a new vector will be generated and return
     */
    public getWorldScale (out?: Vec3): Vec3 {
        this.updateWorldTransform();
        if (out) {
            return Vec3.copy(out, this._scale);
        }
        return Vec3.copy(new Vec3(), this._scale);
    }

    /**
     * @en Get a world transform matrix
     * @zh 获取世界变换矩阵
     * @param out Set the result to out matrix
     * @return If `out` given, the return value equals to `out`, otherwise a new matrix will be generated and return
     */
    public getWorldMatrix (out?: Mat4): Mat4 {
        this.updateWorldTransform();
        const target = out || new Mat4();
        return Mat4.copy(target, this._mat);
    }

    /**
     * @en Get a world transform matrix with only rotation and scale
     * @zh 获取只包含旋转和缩放的世界变换矩阵
     * @param out Set the result to out matrix
     * @return If `out` given, the return value equals to `out`, otherwise a new matrix will be generated and return
     */
    public getWorldRS (out?: Mat4): Mat4 {
        this.updateWorldTransform();
        const target = out || new Mat4();
        Mat4.copy(target, this._mat);
        target.m12 = 0; target.m13 = 0; target.m14 = 0;
        return target;
    }

    /**
     * @en Get a world transform matrix with only rotation and translation
     * @zh 获取只包含旋转和位移的世界变换矩阵
     * @param out Set the result to out matrix
     * @return If `out` given, the return value equals to `out`, otherwise a new matrix will be generated and return
     */
    public getWorldRT (out?: Mat4): Mat4 {
        this.updateWorldTransform();
        const target = out || new Mat4();
        return Mat4.fromRT(target, this._rot, this._pos);
    }

    /**
     * @en Set local transformation with rotation, position and scale separately.
     * @zh 一次性设置所有局部变换（平移、旋转、缩放）信息
     * @param rot The rotation
     * @param pos The position
     * @param scale The scale
     */
    public setRTS (rot?: Quat | Vec3, pos?: Vec3, scale?: Vec3) {
        let dirtyBit: TransformBit = 0;
        if (rot) {
            dirtyBit |= TransformBit.ROTATION;
            if ((rot as Quat).w !== undefined) {
                Quat.copy(this._lrot, rot as Quat);
                this._eulerDirty = true;
            } else {
                Vec3.copy(this._euler, rot);
                Quat.fromEuler(this._lrot, rot.x, rot.y, rot.z);
                this._eulerDirty = false;
            }
        }
        if (pos) {
            Vec3.copy(this._lpos, pos);
            dirtyBit |= TransformBit.POSITION;
        }
        if (scale) {
            Vec3.copy(this._lscale, scale);
            dirtyBit |= TransformBit.SCALE;
        }
        if (dirtyBit) {
            this.invalidateChildren(dirtyBit);
            if (this._eventMask & TRANSFORM_ON) {
                this.emit(SystemEventType.TRANSFORM_CHANGED, dirtyBit);
            }
        }
    }

    /**
     * @en
     * Pause all system events which is dispatched by [[SystemEvent]].
     * If recursive is set to true, then this API will pause the node system events for the node and all nodes in its sub node tree.
     * @zh
     * 暂停所有 [[SystemEvent]] 派发的系统事件。
     * 如果传递 recursive 为 true，那么这个 API 将暂停本节点和它的子树上所有节点的节点系统事件。
     *
     * @param recursive Whether pause system events recursively for the child node tree
     */
    public pauseSystemEvents (recursive: boolean): void {
        eventManager.pauseTarget(this, recursive);
    }

    /**
     * @en
     * Resume all paused system events which is dispatched by [[SystemEvent]].
     * If recursive is set to true, then this API will resume the node system events for the node and all nodes in its sub node tree.
     *
     * @zh
     * 恢复所有 [[SystemEvent]] 派发的系统事件。
     * 如果传递 recursive 为 true，那么这个 API 将恢复本节点和它的子树上所有节点的节点系统事件。
     *
     * @param recursive Whether resume system events recursively for the child node tree
     */
    public resumeSystemEvents (recursive: boolean): void {
        eventManager.resumeTarget(this, recursive);
    }

    /**
     * @en
     * clear all node dirty state.
     * @zh
     * 清除所有节点的脏标记。
     */
    public static resetHasChangedFlags () {
        bookOfChange.clear();
    }

    /**
     * @en
     * clear node array
     * @zh
     * 清除节点数组
     */
    public static clearNodeArray () {
        if (Node.ClearFrame < Node.ClearRound) {
            Node.ClearFrame++;
        } else {
            Node.ClearFrame = 0;
            array_a.length = 0;
        }
    }

    /**
     * @en
     * Synchronize the js transform to the native layer.
     * @zh
     * js 变换信息同步到原生层。
     */
    public syncToNativeTransform () {
        const v = this.hasChangedFlags;
        if (v) {
            if (v & TransformBit.POSITION) { NodePool.setVec3(this._poolHandle, NodeView.WORLD_POSITION, this.worldPosition); }
            if (v & TransformBit.ROTATION) { NodePool.setVec4(this._poolHandle, NodeView.WORLD_ROTATION, this.worldRotation); }
            if (v & TransformBit.SCALE) { NodePool.setVec3(this._poolHandle, NodeView.WORLD_SCALE, this.worldScale); }
        }
    }

    /**
     * @en
     * Synchronize the native transform to the js layer.
     * @zh
     * 原生变换信息同步到 js 层。
     */
    public syncFromNativeTransform () {
        const v = this.hasChangedFlags;
        if (v) {
            if (v & TransformBit.POSITION) {
                NodePool.getVec3(this._poolHandle, NodeView.WORLD_POSITION, v3_a);
                this.setWorldPosition(v3_a);
            }
            if (v & TransformBit.ROTATION) {
                NodePool.getVec4(this._poolHandle, NodeView.WORLD_ROTATION, q_a);
                this.setWorldRotation(q_a);
            }
            if (v & TransformBit.SCALE) {
                NodePool.getVec3(this._poolHandle, NodeView.WORLD_SCALE, v3_a);
                this.setWorldScale(v3_a);
            }
        }
    }
}

legacyCC.Node = Node;<|MERGE_RESOLUTION|>--- conflicted
+++ resolved
@@ -617,15 +617,6 @@
             }
             dirtyBit = childDirtyBit;
         }
-<<<<<<< HEAD
-=======
-        if (this._invalidFrame < this._roundTime) {
-            this._invalidFrame++;
-        } else {
-            array_a.length = 0;
-            this._invalidFrame = 0;
-        }
->>>>>>> 8570e27b
     }
 
     /**
@@ -717,15 +708,6 @@
             child._dirtyFlags = TransformBit.NONE;
             cur = child;
         }
-<<<<<<< HEAD
-=======
-        if (this._updateFrame < this._roundTime) {
-            this._updateFrame++;
-        } else {
-            array_a.length = 0;
-            this._updateFrame = 0;
-        }
->>>>>>> 8570e27b
     }
 
     // ===============================
