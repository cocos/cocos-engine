/*
 Copyright (c) 2017-2020 Xiamen Yaji Software Co., Ltd.

 http://www.cocos.com

 Permission is hereby granted, free of charge, to any person obtaining a copy
 of this software and associated engine source code (the "Software"), a limited,
  worldwide, royalty-free, non-assignable, revocable and non-exclusive license
 to use Cocos Creator solely to develop games on your target platforms. You shall
  not use Cocos Creator software for developing other software or tools that's
  used for developing games. You are not granted to publish, distribute,
  sublicense, and/or sell copies of Cocos Creator.

 The software or tools in this License Agreement are licensed, not sold.
 Xiamen Yaji Software Co., Ltd. reserves all rights not expressly granted to you.

 THE SOFTWARE IS PROVIDED "AS IS", WITHOUT WARRANTY OF ANY KIND, EXPRESS OR
 IMPLIED, INCLUDING BUT NOT LIMITED TO THE WARRANTIES OF MERCHANTABILITY,
 FITNESS FOR A PARTICULAR PURPOSE AND NONINFRINGEMENT. IN NO EVENT SHALL THE
 AUTHORS OR COPYRIGHT HOLDERS BE LIABLE FOR ANY CLAIM, DAMAGES OR OTHER
 LIABILITY, WHETHER IN AN ACTION OF CONTRACT, TORT OR OTHERWISE, ARISING FROM,
 OUT OF OR IN CONNECTION WITH THE SOFTWARE OR THE USE OR OTHER DEALINGS IN
 THE SOFTWARE.
*/

/**
 * @packageDocumentation
 * @module scene-graph
 */

import {
    ccclass, editable, serializable, type,
} from 'cc.decorator';
import { EDITOR, JSB } from 'internal:constants';
import { Layers } from './layers';
import { NodeUIProperties } from './node-ui-properties';
import { eventManager } from '../platform/event-manager/event-manager';
import { legacyCC } from '../global-exports';
import { BaseNode, TRANSFORM_ON } from './base-node';
import { Mat3, Mat4, Quat, Vec3 } from '../math';
import { NULL_HANDLE, NodePool, NodeView, NodeHandle  } from '../renderer/core/memory-pools';
import { NodeSpace, TransformBit } from './node-enum';
import { applyMountedChildren, applyMountedComponents, applyRemovedComponents,
    applyPropertyOverrides, applyTargetOverrides, createNodeWithPrefab, generateTargetMap } from '../utils/prefab/utils';
import { Component } from '../components';
import { NativeNode } from '../renderer/scene/native-scene';
import { FloatArray } from '../math/type-define';
import { NodeEventType } from './node-event';
import { CustomSerializable, deserializeTag, editorExtrasTag, SerializationContext, SerializationInput, SerializationOutput, serializeTag } from '../data';

const v3_a = new Vec3();
const q_a = new Quat();
const q_b = new Quat();
const qt_1 = new Quat();
const m3_1 = new Mat3();
const m3_scaling = new Mat3();
const m4_1 = new Mat4();
const dirtyNodes: any[] = [];
const nativeDirtyNodes: any[] = [];
class BookOfChange {
    private _chunks: Uint32Array[] = [];
    private _freelists: number[][] = [];

    // these should match with native: cocos/renderer/pipeline/helper/SharedMemory.h Node.getHasChangedFlags
    private static CAPACITY_PER_CHUNK = 256;

    constructor () {
        this._createChunk();
    }

    public alloc () {
        const chunkCount = this._freelists.length;
        for (let i = 0; i < chunkCount; ++i) {
            if (!this._freelists[i].length) continue;
            return this._createView(i);
        }
        this._createChunk();
        return this._createView(chunkCount);
    }

    public free (view: Uint32Array, idx: number) {
        const chunkCount = this._freelists.length;
        for (let i = 0; i < chunkCount; ++i) {
            if (this._chunks[i] !== view) continue;
            this._freelists[i].push(idx);
            return;
        }
    }

    public clear () {
        const chunkCount = this._chunks.length;
        for (let i = 0; i < chunkCount; ++i) {
            this._chunks[i].fill(0);
        }
    }

    private _createChunk () {
        this._chunks.push(new Uint32Array(BookOfChange.CAPACITY_PER_CHUNK));
        const freelist: number[] = [];
        for (let i = 0; i < BookOfChange.CAPACITY_PER_CHUNK; ++i) freelist.push(i);
        this._freelists.push(freelist);
    }

    private _createView (chunkIdx: number): [Uint32Array, number] {
        const chunk = this._chunks[chunkIdx];
        const offset = this._freelists[chunkIdx].pop()!;
        return [chunk, offset];
    }
}

const bookOfChange = new BookOfChange();

const reserveContentsForAllSyncablePrefabTag = Symbol('ReserveContentsForAllSyncablePrefab');

/**
 * @zh
 * 场景树中的基本节点，基本特性有：
 * * 具有层级关系
 * * 持有各类组件
 * * 维护空间变换（坐标、旋转、缩放）信息
 */

/**
 * @en
 * Class of all entities in Cocos Creator scenes.
 * Basic functionalities include:
 * * Hierarchy management with parent and children
 * * Components management
 * * Coordinate system with position, scale, rotation in 3d space
 * @zh
 * Cocos Creator 场景中的所有节点类。
 * 基本特性有：
 * * 具有层级关系
 * * 持有各类组件
 * * 维护 3D 空间左边变换（坐标、旋转、缩放）信息
 */
@ccclass('cc.Node')
export class Node extends BaseNode implements CustomSerializable {
    /**
     * @en Event types emitted by Node
     * @zh 节点可能发出的事件类型
     */
    public static EventType = NodeEventType;

    /**
     * @en Coordinates space
     * @zh 空间变换操作的坐标系
     */
    public static NodeSpace = NodeSpace;

    /**
     * @en Bit masks for Node transformation parts
     * @zh 节点变换更新的具体部分
     * @deprecated please use [[Node.TransformBit]]
     */
    public static TransformDirtyBit = TransformBit;

    /**
     * @en Bit masks for Node transformation parts, can be used to determine which part changed in [[NodeEventType.TRANSFORM_CHANGED]] event
     * @zh 节点变换更新的具体部分，可用于判断 [[NodeEventType.TRANSFORM_CHANGED]] 事件的具体类型
     */
    public static TransformBit = TransformBit;

    /**
     * @internal
     */
    public static reserveContentsForAllSyncablePrefabTag = reserveContentsForAllSyncablePrefabTag;

    // UI 部分的脏数据
    public _uiProps = new NodeUIProperties(this);

    /**
     * @en Counter to clear node array
     * @zh 清除节点数组计时器
     */
    private static ClearFrame = 0;
    private static ClearRound = 1000;

    public _static = false;

    // world transform, don't access this directly
    protected declare _pos: Vec3;

    protected declare _rot: Quat;

    protected declare _scale: Vec3;

    protected declare _mat: Mat4;

    // local transform
    @serializable
    protected _lpos = new Vec3();

    @serializable
    protected _lrot = new Quat();

    @serializable
    protected _lscale = new Vec3(1, 1, 1);

    @serializable
    protected _layer = Layers.Enum.DEFAULT; // the layer this node belongs to

    // local rotation in euler angles, maintained here so that rotation angles could be greater than 360 degree.
    @serializable
    protected _euler = new Vec3();

    private _dirtyFlagsPri = TransformBit.NONE; // does the world transform need to update?

    protected get _dirtyFlags () {
        return this._dirtyFlagsPri;
    }

    protected set _dirtyFlags (flags) {
        this._dirtyFlagsPri = flags;
        if (JSB) {
            this._nativeDirtyFlag[0] = flags;
        }
    }

    protected _eulerDirty = false;
    protected _nodeHandle: NodeHandle = NULL_HANDLE;
    protected declare _hasChangedFlagsChunk: Uint32Array; // has the transform been updated in this frame?
    protected declare _hasChangedFlagsOffset: number;
    protected declare _nativeObj: NativeNode | null;
    protected declare _nativeLayer: Uint32Array;
    protected declare _nativeDirtyFlag: Uint32Array;

    protected _init () {
        const [chunk, offset] = bookOfChange.alloc();
        this._hasChangedFlagsChunk = chunk;
        this._hasChangedFlagsOffset = offset;
        if (JSB) {
            // new node
            this._nodeHandle = NodePool.alloc();
            this._pos = new Vec3(NodePool.getTypedArray(this._nodeHandle, NodeView.WORLD_POSITION) as any);
            this._rot = new Quat(NodePool.getTypedArray(this._nodeHandle, NodeView.WORLD_ROTATION) as any);
            this._scale = new Vec3(NodePool.getTypedArray(this._nodeHandle, NodeView.WORLD_SCALE) as any);

            this._lpos = new Vec3(NodePool.getTypedArray(this._nodeHandle, NodeView.LOCAL_POSITION) as any);
            this._lrot = new Quat(NodePool.getTypedArray(this._nodeHandle, NodeView.LOCAL_ROTATION) as any);
            this._lscale = new Vec3(NodePool.getTypedArray(this._nodeHandle, NodeView.LOCAL_SCALE) as any);

            this._mat = new Mat4(NodePool.getTypedArray(this._nodeHandle, NodeView.WORLD_MATRIX) as any);
            this._nativeLayer = NodePool.getTypedArray(this._nodeHandle, NodeView.LAYER) as Uint32Array;
            this._nativeDirtyFlag = NodePool.getTypedArray(this._nodeHandle, NodeView.DIRTY_FLAG) as Uint32Array;
            this._scale.set(1, 1, 1);
            this._lscale.set(1, 1, 1);
            this._nativeLayer[0] = this._layer;
            this._nativeObj = new NativeNode();
            const flagBuffer = new Uint32Array(chunk.buffer, chunk.byteOffset + offset * 4, 1);
            this._nativeObj.initWithData(NodePool.getBuffer(this._nodeHandle), flagBuffer, nativeDirtyNodes);
        } else {
            this._pos = new Vec3();
            this._rot = new Quat();
            this._scale = new Vec3(1, 1, 1);
            this._mat = new Mat4();
        }
    }

    constructor (name?: string) {
        super(name);
        this._init();
    }

    /**
     * @en Determine whether the given object is a normal Node. Will return false if [[Scene]] given.
     * @zh 指定对象是否是普通的节点？如果传入 [[Scene]] 会返回 false。
     */
    public static isNode (obj: unknown): obj is Node {
        return obj instanceof Node && (obj.constructor === Node || !(obj instanceof legacyCC.Scene));
    }

    protected _onPreDestroy () {
        const result = this._onPreDestroyBase();
        if (JSB) {
            if (this._nodeHandle) {
                NodePool.free(this._nodeHandle);
                this._nodeHandle = NULL_HANDLE;
            }
            this._nativeObj = null;
        }
        bookOfChange.free(this._hasChangedFlagsChunk, this._hasChangedFlagsOffset);
        return result;
    }

    get native (): any {
        return this._nativeObj;
    }

    /**
     * @en Position in local coordinate system
     * @zh 本地坐标系下的坐标
     */
    // @constget
    public get position (): Readonly<Vec3> {
        return this._lpos;
    }

    public set position (val: Readonly<Vec3>) {
        this.setPosition(val as Vec3);
    }

    /**
     * @en Position in world coordinate system
     * @zh 世界坐标系下的坐标
     */
    // @constget
    public get worldPosition (): Readonly<Vec3> {
        this.updateWorldTransform();
        return this._pos;
    }

    public set worldPosition (val: Readonly<Vec3>) {
        this.setWorldPosition(val as Vec3);
    }

    /**
     * @en Rotation in local coordinate system, represented by a quaternion
     * @zh 本地坐标系下的旋转，用四元数表示
     */
    // @constget
    public get rotation (): Readonly<Quat> {
        return this._lrot;
    }

    public set rotation (val: Readonly<Quat>) {
        this.setRotation(val as Quat);
    }

    /**
     * @en Rotation in local coordinate system, represented by euler angles
     * @zh 本地坐标系下的旋转，用欧拉角表示
     */
    @type(Vec3)
    set eulerAngles (val: Readonly<Vec3>) {
        this.setRotationFromEuler(val.x, val.y, val.z);
    }

    get eulerAngles () {
        if (this._eulerDirty) {
            Quat.toEuler(this._euler, this._lrot);
            this._eulerDirty = false;
        }
        return this._euler;
    }

    /**
     * @en Rotation in local coordinate system, represented by euler angles, but limited on z axis
     * @zh 本地坐标系下的旋转，用欧拉角表示，但是限定在 z 轴上。
     */
    @editable
    get angle () {
        return this._euler.z;
    }

    set angle (val: number) {
        Vec3.set(this._euler, 0, 0, val);
        Quat.fromAngleZ(this._lrot, val);
        this._eulerDirty = false;

        this.invalidateChildren(TransformBit.ROTATION);
        if (this._eventMask & TRANSFORM_ON) {
            this.emit(NodeEventType.TRANSFORM_CHANGED, TransformBit.ROTATION);
        }
    }

    /**
     * @en Rotation in world coordinate system, represented by a quaternion
     * @zh 世界坐标系下的旋转，用四元数表示
     */
    // @constget
    public get worldRotation (): Readonly<Quat> {
        this.updateWorldTransform();
        return this._rot;
    }

    public set worldRotation (val: Readonly<Quat>) {
        this.setWorldRotation(val as Quat);
    }

    /**
     * @en Scale in local coordinate system
     * @zh 本地坐标系下的缩放
     */
    // @constget
    public get scale (): Readonly<Vec3> {
        return this._lscale;
    }

    public set scale (val: Readonly<Vec3>) {
        this.setScale(val as Vec3);
    }

    /**
     * @en Scale in world coordinate system
     * @zh 世界坐标系下的缩放
     */
    // @constget
    public get worldScale (): Readonly<Vec3> {
        this.updateWorldTransform();
        return this._scale;
    }

    public set worldScale (val: Readonly<Vec3>) {
        this.setWorldScale(val as Vec3);
    }

    /**
     * @en Local transformation matrix
     * @zh 本地坐标系变换矩阵
     */
    public set matrix (val: Readonly<Mat4>) {
        Mat4.toRTS(val, this._lrot, this._lpos, this._lscale);
        this.invalidateChildren(TransformBit.TRS);
        this._eulerDirty = true;
        if (this._eventMask & TRANSFORM_ON) {
            this.emit(NodeEventType.TRANSFORM_CHANGED, TransformBit.TRS);
        }
    }

    /**
     * @en World transformation matrix
     * @zh 世界坐标系变换矩阵
     */
    // @constget
    public get worldMatrix (): Readonly<Mat4> {
        this.updateWorldTransform();
        return this._mat;
    }

    /**
     * @en The vector representing forward direction in local coordinate system, it's the minus z direction by default
     * @zh 当前节点面向的前方方向，默认前方为 -z 方向
     */
    get forward (): Vec3 {
        return Vec3.transformQuat(new Vec3(), Vec3.FORWARD, this.worldRotation);
    }

    set forward (dir: Vec3) {
        const len = dir.length();
        Vec3.multiplyScalar(v3_a, dir, -1 / len);
        Quat.fromViewUp(q_a, v3_a);
        this.setWorldRotation(q_a);
    }

    /**
     * @en Return the up direction vertor of this node in world space.
     * @zh 返回当前节点在世界空间中朝上的方向向量
     */
    get up (): Vec3 {
        return Vec3.transformQuat(new Vec3(), Vec3.UP, this.worldRotation);
    }

    /**
     * @en Return the right direction vector of this node in world space.
     * @zh 返回当前节点在世界空间中朝右的方向向量
     */
    get right (): Vec3 {
        return Vec3.transformQuat(new Vec3(), Vec3.RIGHT, this.worldRotation);
    }

    /**
     * @en Layer of the current Node, it affects raycast, physics etc, refer to [[Layers]]
     * @zh 节点所属层，主要影响射线检测、物理碰撞等，参考 [[Layers]]
     */
    @editable
    set layer (l) {
        this._layer = l;
        if (JSB) {
            this._nativeLayer[0] = this._layer;
        }
        this.emit(NodeEventType.LAYER_CHANGED, this._layer);
    }

    get layer () {
        return this._layer;
    }

    /**
     * @en Whether the node's transformation have changed during the current frame.
     * @zh 这个节点的空间变换信息在当前帧内是否有变过？
     */
    get hasChangedFlags () {
        return this._hasChangedFlagsChunk[this._hasChangedFlagsOffset] as TransformBit;
    }

    set hasChangedFlags (val: number) {
        this._hasChangedFlagsChunk[this._hasChangedFlagsOffset] = val;
    }

    public [serializeTag] (serializationOutput: SerializationOutput, context: SerializationContext) {
        if (!EDITOR) {
            serializationOutput.writeThis();
            return;
        }

        // Detects if this node is mounted node of `PrefabInstance`
        // TODO: optimize
        const isMountedChild = () => !!(this[editorExtrasTag] as any)?.mountedRoot;

        // Returns if this node is under `PrefabInstance`
        // eslint-disable-next-line arrow-body-style
        const isSyncPrefab = () => {
            // 1. Under `PrefabInstance`, but not mounted
            // 2. If the mounted node is a `PrefabInstance`, it's also a "sync prefab".
            return this._prefab?.root?._prefab?.instance && (this?._prefab?.instance || !isMountedChild());
        };

        const canDiscardByPrefabRoot = () => !(context.customArguments[(reserveContentsForAllSyncablePrefabTag) as any]
            || !isSyncPrefab() || context.root === this);

        if (canDiscardByPrefabRoot()) {
            // discard props disallow to synchronize
            const isRoot = this._prefab?.root === this;
            if (isRoot) {
                serializationOutput.writeProperty('_objFlags', this._objFlags);
                serializationOutput.writeProperty('_parent', this._parent);
                serializationOutput.writeProperty('_prefab', this._prefab);
                // TODO: editorExtrasTag may be a symbol in the future
                serializationOutput.writeProperty(editorExtrasTag, this[editorExtrasTag]);
            } else {
                // should not serialize child node of synchronizable prefab
            }
        } else {
            serializationOutput.writeThis();
        }
    }

    // ===============================
    // hierarchy
    // ===============================

    /**
     * @en Set parent of the node.
     * @zh 设置该节点的父节点。
     * @param value Parent node
     * @param keepWorldTransform Whether keep node's current world transform unchanged after this operation
     */
    public setParent (value: this | null, keepWorldTransform = false) {
        if (keepWorldTransform) { this.updateWorldTransform(); }
        super.setParent(value, keepWorldTransform);
        if (JSB) {
            this._nativeObj!.setParent(this.parent ? this.parent.native : null);
        }
    }

    public _onSetParent (oldParent: this | null, keepWorldTransform: boolean) {
        super._onSetParent(oldParent, keepWorldTransform);
        if (keepWorldTransform) {
            const parent = this._parent;
            if (parent) {
                parent.updateWorldTransform();
                Mat4.multiply(m4_1, Mat4.invert(m4_1, parent._mat), this._mat);
                Mat4.toRTS(m4_1, this._lrot, this._lpos, this._lscale);
            } else {
                Vec3.copy(this._lpos, this._pos);
                Quat.copy(this._lrot, this._rot);
                Vec3.copy(this._lscale, this._scale);
            }
            this._eulerDirty = true;
        }

        this.invalidateChildren(TransformBit.TRS);
    }

    protected _onHierarchyChanged (oldParent: this | null) {
        this.eventProcessor.reattach();
        super._onHierarchyChangedBase(oldParent);
    }

    public _onBatchCreated (dontSyncChildPrefab: boolean) {
        if (JSB) {
            this._nativeLayer[0] = this._layer;
            this._nativeObj!.setParent(this.parent?.native);
        }
        const prefabInstance = this._prefab?.instance;
        if (!dontSyncChildPrefab && prefabInstance) {
            createNodeWithPrefab(this);
        }

        this.hasChangedFlags = TransformBit.TRS;
<<<<<<< HEAD
        this._setDirtyFlags(TransformBit.TRS);
=======
        this._dirtyFlags |= TransformBit.TRS;
        this._uiProps.uiTransformDirty = true;
>>>>>>> 434249da
        const len = this._children.length;
        for (let i = 0; i < len; ++i) {
            this._children[i]._siblingIndex = i;
            this._children[i]._onBatchCreated(dontSyncChildPrefab);
        }

        // apply mounted children and property overrides after all the nodes in prefabAsset are instantiated
        if (!dontSyncChildPrefab && prefabInstance) {
            const targetMap: Record<string, any | Node | Component> = {};
            prefabInstance.targetMap = targetMap;
            generateTargetMap(this, targetMap, true);

            applyMountedChildren(this, prefabInstance.mountedChildren, targetMap);
            applyRemovedComponents(this, prefabInstance.removedComponents, targetMap);
            applyMountedComponents(this, prefabInstance.mountedComponents, targetMap);
            applyPropertyOverrides(this, prefabInstance.propertyOverrides, targetMap);
        }

        applyTargetOverrides(this);
    }

    public _onBeforeSerialize () {
        // eslint-disable-next-line @typescript-eslint/no-unused-expressions
        this.eulerAngles; // make sure we save the correct eulerAngles
    }

    public _onPostActivated (active: boolean) {
        if (active) { // activated
            eventManager.resumeTarget(this);
            // in case transform updated during deactivated period
            this.invalidateChildren(TransformBit.TRS);
        } else { // deactivated
            eventManager.pauseTarget(this);
        }
    }

    // ===============================
    // transform helper, convenient but not the most efficient
    // ===============================

    /**
     * @en Perform a translation on the node
     * @zh 移动节点
     * @param trans The increment on position
     * @param ns The operation coordinate space
     */
    public translate (trans: Vec3, ns?: NodeSpace): void {
        const space = ns || NodeSpace.LOCAL;
        if (space === NodeSpace.LOCAL) {
            Vec3.transformQuat(v3_a, trans, this._lrot);
            this._lpos.x += v3_a.x;
            this._lpos.y += v3_a.y;
            this._lpos.z += v3_a.z;
        } else if (space === NodeSpace.WORLD) {
            if (this._parent) {
                Quat.invert(q_a, this._parent.worldRotation);
                Vec3.transformQuat(v3_a, trans, q_a);
                const scale = this.worldScale;
                this._lpos.x += v3_a.x / scale.x;
                this._lpos.y += v3_a.y / scale.y;
                this._lpos.z += v3_a.z / scale.z;
            } else {
                this._lpos.x += trans.x;
                this._lpos.y += trans.y;
                this._lpos.z += trans.z;
            }
        }
        this.invalidateChildren(TransformBit.POSITION);
        if (this._eventMask & TRANSFORM_ON) {
            this.emit(NodeEventType.TRANSFORM_CHANGED, TransformBit.POSITION);
        }
    }

    /**
     * @en Perform a rotation on the node
     * @zh 旋转节点
     * @param trans The increment on position
     * @param ns The operation coordinate space
     */
    public rotate (rot: Quat, ns?: NodeSpace): void {
        const space = ns || NodeSpace.LOCAL;
        Quat.normalize(q_a, rot);

        if (space === NodeSpace.LOCAL) {
            Quat.multiply(this._lrot, this._lrot, q_a);
        } else if (space === NodeSpace.WORLD) {
            const worldRot = this.worldRotation;
            Quat.multiply(q_b, q_a, worldRot);
            Quat.invert(q_a, worldRot);
            Quat.multiply(q_b, q_a, q_b);
            Quat.multiply(this._lrot, this._lrot, q_b);
        }
        this._eulerDirty = true;
        this.invalidateChildren(TransformBit.ROTATION);
        if (this._eventMask & TRANSFORM_ON) {
            this.emit(NodeEventType.TRANSFORM_CHANGED, TransformBit.ROTATION);
        }
    }

    /**
     * @en Set the orientation of the node to face the target position, the node is facing minus z direction by default
     * @zh 设置当前节点旋转为面向目标位置，默认前方为 -z 方向
     * @param pos Target position
     * @param up Up direction
     */
    public lookAt (pos: Readonly<Vec3>, up?: Readonly<Vec3>): void {
        this.getWorldPosition(v3_a);
        Vec3.subtract(v3_a, v3_a, pos);
        Vec3.normalize(v3_a, v3_a);
        Quat.fromViewUp(q_a, v3_a, up);
        this.setWorldRotation(q_a);
    }

    protected _setDirtyNode (idx: number, currNode: this) {
        dirtyNodes[idx] = currNode;
        if (JSB) {
            nativeDirtyNodes[idx] = currNode.native;
        }
    }

    /**
     * @en Invalidate the world transform information
     * for this node and all its children recursively
     * @zh 递归标记节点世界变换为 dirty
     * @param dirtyBit The dirty bits to setup to children, can be composed with multiple dirty bits
     */
    public invalidateChildren (dirtyBit: TransformBit) {
        const childDirtyBit = dirtyBit | TransformBit.POSITION;
        this._setDirtyNode(0, this);
        let i = 0;
        while (i >= 0) {
            const cur: this = dirtyNodes[i--];
            const hasChangedFlags = cur.hasChangedFlags;
            if (cur.isValid && (cur._dirtyFlags & hasChangedFlags & dirtyBit) !== dirtyBit) {
<<<<<<< HEAD
                cur._setDirtyFlags(cur._dirtyFlags | dirtyBit);
=======
                cur._dirtyFlags |= dirtyBit;
                cur._uiProps.uiTransformDirty = true; // UIOnly TRS dirty
>>>>>>> 434249da
                cur.hasChangedFlags = hasChangedFlags | dirtyBit;
                const children = cur._children;
                const len = children.length;
                for (let j = 0; j < len; ++j) this._setDirtyNode(++i, children[j]);
            }
            dirtyBit = childDirtyBit;
        }
    }

    /**
     * @en Update the world transform information if outdated
     * @zh 更新节点的世界变换信息
     */
    public updateWorldTransform () {
        if (!this._dirtyFlags) { return; }
        // we need to recursively iterate this
        // eslint-disable-next-line @typescript-eslint/no-this-alias
        let cur: this | null = this;
        let i = 0;
        while (cur && cur._dirtyFlags) {
            // top level node
            this._setDirtyNode(i++, cur);
            cur = cur._parent;
        }
        let child: this; let dirtyBits = 0;

        while (i) {
            child = dirtyNodes[--i];
            dirtyBits |= child._dirtyFlags;
            if (cur) {
                if (dirtyBits & TransformBit.POSITION) {
                    Vec3.transformMat4(child._pos, child._lpos, cur._mat);
                    child._mat.m12 = child._pos.x;
                    child._mat.m13 = child._pos.y;
                    child._mat.m14 = child._pos.z;
                }
                if (dirtyBits & TransformBit.RS) {
                    Mat4.fromRTS(child._mat, child._lrot, child._lpos, child._lscale);
                    Mat4.multiply(child._mat, cur._mat, child._mat);
                    if (dirtyBits & TransformBit.ROTATION) {
                        Quat.multiply(child._rot, cur._rot, child._lrot);
                    }
                    Mat3.fromQuat(m3_1, Quat.conjugate(qt_1, child._rot));
                    Mat3.multiplyMat4(m3_1, m3_1, child._mat);
                    child._scale.x = m3_1.m00;
                    child._scale.y = m3_1.m04;
                    child._scale.z = m3_1.m08;
                }
            } else {
                if (dirtyBits & TransformBit.POSITION) {
                    Vec3.copy(child._pos, child._lpos);
                    child._mat.m12 = child._pos.x;
                    child._mat.m13 = child._pos.y;
                    child._mat.m14 = child._pos.z;
                }
                if (dirtyBits & TransformBit.RS) {
                    if (dirtyBits & TransformBit.ROTATION) {
                        Quat.copy(child._rot, child._lrot);
                    }
                    if (dirtyBits & TransformBit.SCALE) {
                        Vec3.copy(child._scale, child._lscale);
                        Mat4.fromRTS(child._mat, child._rot, child._pos, child._scale);
                    }
                }
            }

            child._dirtyFlags = TransformBit.NONE;
            cur = child;
        }
    }

    // ===============================
    // transform
    // ===============================

    /**
     * @en Set position in local coordinate system
     * @zh 设置本地坐标
     * @param position Target position
     */
    public setPosition (position: Readonly<Vec3>): void;

    /**
     * @en Set position in local coordinate system
     * @zh 设置本地坐标
     * @param x X axis position
     * @param y Y axis position
     * @param z Z axis position
     */
    public setPosition (x: number, y: number, z?: number): void;

    public setPosition (val: Readonly<Vec3> | number, y?: number, z?: number): void {
        if (y === undefined && z === undefined) {
            Vec3.copy(this._lpos, val as Vec3);
        } else if (z === undefined) {
            Vec3.set(this._lpos, val as number, y!, this._lpos.z);
        } else {
            Vec3.set(this._lpos, val as number, y!, z);
        }

        this.invalidateChildren(TransformBit.POSITION);
        if (this._eventMask & TRANSFORM_ON) {
            this.emit(NodeEventType.TRANSFORM_CHANGED, TransformBit.POSITION);
        }
    }

    /**
     * @en Get position in local coordinate system, please try to pass `out` vector and reuse it to avoid garbage.
     * @zh 获取本地坐标，注意，尽可能传递复用的 [[Vec3]] 以避免产生垃圾。
     * @param out Set the result to out vector
     * @return If `out` given, the return value equals to `out`, otherwise a new vector will be generated and return
     */
    public getPosition (out?: Vec3): Vec3 {
        if (out) {
            return Vec3.set(out, this._lpos.x, this._lpos.y, this._lpos.z);
        }
        return Vec3.copy(new Vec3(), this._lpos);
    }

    /**
     * @en Set rotation in local coordinate system with a quaternion representing the rotation
     * @zh 用四元数设置本地旋转
     * @param rotation Rotation in quaternion
     */
    public setRotation (rotation: Readonly<Quat>): void;

    /**
     * @en Set rotation in local coordinate system with a quaternion representing the rotation
     * @zh 用四元数设置本地旋转
     * @param x X value in quaternion
     * @param y Y value in quaternion
     * @param z Z value in quaternion
     * @param w W value in quaternion
     */
    public setRotation (x: number, y: number, z: number, w: number): void;

    public setRotation (val: Readonly<Quat> | number, y?: number, z?: number, w?: number) {
        if (y === undefined || z === undefined || w === undefined) {
            Quat.copy(this._lrot, val as Readonly<Quat>);
        } else {
            Quat.set(this._lrot, val as number, y, z, w);
        }
        this._eulerDirty = true;

        this.invalidateChildren(TransformBit.ROTATION);
        if (this._eventMask & TRANSFORM_ON) {
            this.emit(NodeEventType.TRANSFORM_CHANGED, TransformBit.ROTATION);
        }
    }

    /**
     * @en Set rotation in local coordinate system with a vector representing euler angles
     * @zh 用欧拉角设置本地旋转
     * @param rotation Rotation in vector
     */
    public setRotationFromEuler (rotation: Vec3): void;

    /**
     * @en Set rotation in local coordinate system with euler angles
     * @zh 用欧拉角设置本地旋转
     * @param x X axis rotation
     * @param y Y axis rotation
     * @param z Z axis rotation
     */
    public setRotationFromEuler (x: number, y: number, zOpt?: number): void;

    public setRotationFromEuler (val: Vec3 | number, y?: number, zOpt?: number): void {
        const z = zOpt === undefined ? this._euler.z : zOpt;

        if (y === undefined) {
            Vec3.copy(this._euler, val as Vec3);
            Quat.fromEuler(this._lrot, (val as Vec3).x, (val as Vec3).y, (val as Vec3).z);
        } else {
            Vec3.set(this._euler, val as number, y, z);
            Quat.fromEuler(this._lrot, val as number, y, z);
        }

        this._eulerDirty = false;

        this.invalidateChildren(TransformBit.ROTATION);
        if (this._eventMask & TRANSFORM_ON) {
            this.emit(NodeEventType.TRANSFORM_CHANGED, TransformBit.ROTATION);
        }
    }

    /**
     * @en Get rotation as quaternion in local coordinate system, please try to pass `out` quaternion and reuse it to avoid garbage.
     * @zh 获取本地旋转，注意，尽可能传递复用的 [[Quat]] 以避免产生垃圾。
     * @param out Set the result to out quaternion
     * @return If `out` given, the return value equals to `out`, otherwise a new quaternion will be generated and return
     */
    public getRotation (out?: Quat): Quat {
        if (out) {
            return Quat.set(out, this._lrot.x, this._lrot.y, this._lrot.z, this._lrot.w);
        }
        return Quat.copy(new Quat(), this._lrot);
    }

    /**
     * @en Set scale in local coordinate system
     * @zh 设置本地缩放
     * @param scale Target scale
     */
    public setScale (scale: Readonly<Vec3>): void;

    /**
     * @en Set scale in local coordinate system
     * @zh 设置本地缩放
     * @param x X axis scale
     * @param y Y axis scale
     * @param z Z axis scale
     */
    public setScale (x: number, y: number, z?: number): void;

    public setScale (val: Readonly<Vec3> | number, y?: number, z?: number) {
        if (y === undefined && z === undefined) {
            Vec3.copy(this._lscale, val as Vec3);
        } else if (z === undefined) {
            Vec3.set(this._lscale, val as number, y!, this._lscale.z);
        } else {
            Vec3.set(this._lscale, val as number, y!, z);
        }

        this.invalidateChildren(TransformBit.SCALE);
        if (this._eventMask & TRANSFORM_ON) {
            this.emit(NodeEventType.TRANSFORM_CHANGED, TransformBit.SCALE);
        }
    }

    /**
     * @en Get scale in local coordinate system, please try to pass `out` vector and reuse it to avoid garbage.
     * @zh 获取本地缩放，注意，尽可能传递复用的 [[Vec3]] 以避免产生垃圾。
     * @param out Set the result to out vector
     * @return If `out` given, the return value equals to `out`, otherwise a new vector will be generated and return
     */
    public getScale (out?: Vec3): Vec3 {
        if (out) {
            return Vec3.set(out, this._lscale.x, this._lscale.y, this._lscale.z);
        }
        return Vec3.copy(new Vec3(), this._lscale);
    }

    /**
     * @en Inversely transform a point from world coordinate system to local coordinate system.
     * @zh 逆向变换一个空间点，一般用于将世界坐标转换到本地坐标系中。
     * @param out The result point in local coordinate system will be stored in this vector
     * @param p A position in world coordinate system
     */
    public inverseTransformPoint (out: Vec3, p: Vec3) {
        Vec3.copy(out, p);
        // we need to recursively iterate this
        // eslint-disable-next-line @typescript-eslint/no-this-alias
        let cur = this;
        let i = 0;
        while (cur._parent) {
            this._setDirtyNode(i++, cur);
            cur = cur._parent;
        }
        while (i >= 0) {
            Vec3.transformInverseRTS(out, out, cur._lrot, cur._lpos, cur._lscale);
            cur = dirtyNodes[--i];
        }
        return out;
    }

    /**
     * @en Set position in world coordinate system
     * @zh 设置世界坐标
     * @param position Target position
     */
    public setWorldPosition (position: Vec3): void;

    /**
     * @en Set position in world coordinate system
     * @zh 设置世界坐标
     * @param x X axis position
     * @param y Y axis position
     * @param z Z axis position
     */
    public setWorldPosition (x: number, y: number, z: number): void;

    public setWorldPosition (val: Vec3 | number, y?: number, z?: number) {
        if (y === undefined || z === undefined) {
            Vec3.copy(this._pos, val as Vec3);
        } else {
            Vec3.set(this._pos, val as number, y, z);
        }
        const parent = this._parent;
        const local = this._lpos;
        if (parent) {
            // TODO: benchmark these approaches
            /* */
            parent.updateWorldTransform();
            Vec3.transformMat4(local, this._pos, Mat4.invert(m4_1, parent._mat));
            /* *
            parent.inverseTransformPoint(local, this._pos);
            /* */
        } else {
            Vec3.copy(local, this._pos);
        }

        this.invalidateChildren(TransformBit.POSITION);
        if (this._eventMask & TRANSFORM_ON) {
            this.emit(NodeEventType.TRANSFORM_CHANGED, TransformBit.POSITION);
        }
    }

    /**
     * @en Get position in world coordinate system, please try to pass `out` vector and reuse it to avoid garbage.
     * @zh 获取世界坐标，注意，尽可能传递复用的 [[Vec3]] 以避免产生垃圾。
     * @param out Set the result to out vector
     * @return If `out` given, the return value equals to `out`, otherwise a new vector will be generated and return
     */
    public getWorldPosition (out?: Vec3): Vec3 {
        this.updateWorldTransform();
        if (out) {
            return Vec3.copy(out, this._pos);
        }
        return Vec3.copy(new Vec3(), this._pos);
    }

    /**
     * @en Set rotation in world coordinate system with a quaternion representing the rotation
     * @zh 用四元数设置世界坐标系下的旋转
     * @param rotation Rotation in quaternion
     */
    public setWorldRotation (rotation: Quat): void;

    /**
     * @en Set rotation in world coordinate system with a quaternion representing the rotation
     * @zh 用四元数设置世界坐标系下的旋转
     * @param x X value in quaternion
     * @param y Y value in quaternion
     * @param z Z value in quaternion
     * @param w W value in quaternion
     */
    public setWorldRotation (x: number, y: number, z: number, w: number): void;

    public setWorldRotation (val: Quat | number, y?: number, z?: number, w?: number) {
        if (y === undefined || z === undefined || w === undefined) {
            Quat.copy(this._rot, val as Quat);
        } else {
            Quat.set(this._rot, val as number, y, z, w);
        }
        if (this._parent) {
            this._parent.updateWorldTransform();
            Quat.multiply(this._lrot, Quat.conjugate(this._lrot, this._parent._rot), this._rot);
        } else {
            Quat.copy(this._lrot, this._rot);
        }
        this._eulerDirty = true;

        this.invalidateChildren(TransformBit.ROTATION);
        if (this._eventMask & TRANSFORM_ON) {
            this.emit(NodeEventType.TRANSFORM_CHANGED, TransformBit.ROTATION);
        }
    }

    /**
     * @en Set rotation in world coordinate system with euler angles
     * @zh 用欧拉角设置世界坐标系下的旋转
     * @param x X axis rotation
     * @param y Y axis rotation
     * @param z Z axis rotation
     */
    public setWorldRotationFromEuler (x: number, y: number, z: number): void {
        Quat.fromEuler(this._rot, x, y, z);
        if (this._parent) {
            this._parent.updateWorldTransform();
            Quat.multiply(this._lrot, Quat.conjugate(this._lrot, this._parent._rot), this._rot);
        } else {
            Quat.copy(this._lrot, this._rot);
        }
        this._eulerDirty = true;

        this.invalidateChildren(TransformBit.ROTATION);
        if (this._eventMask & TRANSFORM_ON) {
            this.emit(NodeEventType.TRANSFORM_CHANGED, TransformBit.ROTATION);
        }
    }

    /**
     * @en Get rotation as quaternion in world coordinate system, please try to pass `out` quaternion and reuse it to avoid garbage.
     * @zh 获取世界坐标系下的旋转，注意，尽可能传递复用的 [[Quat]] 以避免产生垃圾。
     * @param out Set the result to out quaternion
     * @return If `out` given, the return value equals to `out`, otherwise a new quaternion will be generated and return
     */
    public getWorldRotation (out?: Quat): Quat {
        this.updateWorldTransform();
        if (out) {
            return Quat.copy(out, this._rot);
        }
        return Quat.copy(new Quat(), this._rot);
    }

    /**
     * @en Set scale in world coordinate system
     * @zh 设置世界坐标系下的缩放
     * @param scale Target scale
     */
    public setWorldScale (scale: Vec3): void;

    /**
     * @en Set scale in world coordinate system
     * @zh 设置世界坐标系下的缩放
     * @param x X axis scale
     * @param y Y axis scale
     * @param z Z axis scale
     */
    public setWorldScale (x: number, y: number, z: number): void;

    public setWorldScale (val: Vec3 | number, y?: number, z?: number) {
        if (y === undefined || z === undefined) {
            Vec3.copy(this._scale, val as Vec3);
        } else {
            Vec3.set(this._scale, val as number, y, z);
        }
        const parent = this._parent;
        if (parent) {
            parent.updateWorldTransform();
            Mat3.fromQuat(m3_1, Quat.conjugate(qt_1, parent._rot));
            Mat3.multiplyMat4(m3_1, m3_1, parent._mat);
            m3_scaling.m00 = this._scale.x;
            m3_scaling.m04 = this._scale.y;
            m3_scaling.m08 = this._scale.z;
            Mat3.multiply(m3_1, m3_scaling, Mat3.invert(m3_1, m3_1));
            this._lscale.x = Vec3.set(v3_a, m3_1.m00, m3_1.m01, m3_1.m02).length();
            this._lscale.y = Vec3.set(v3_a, m3_1.m03, m3_1.m04, m3_1.m05).length();
            this._lscale.z = Vec3.set(v3_a, m3_1.m06, m3_1.m07, m3_1.m08).length();
        } else {
            Vec3.copy(this._lscale, this._scale);
        }

        this.invalidateChildren(TransformBit.SCALE);
        if (this._eventMask & TRANSFORM_ON) {
            this.emit(NodeEventType.TRANSFORM_CHANGED, TransformBit.SCALE);
        }
    }

    /**
     * @en Get scale in world coordinate system, please try to pass `out` vector and reuse it to avoid garbage.
     * @zh 获取世界缩放，注意，尽可能传递复用的 [[Vec3]] 以避免产生垃圾。
     * @param out Set the result to out vector
     * @return If `out` given, the return value equals to `out`, otherwise a new vector will be generated and return
     */
    public getWorldScale (out?: Vec3): Vec3 {
        this.updateWorldTransform();
        if (out) {
            return Vec3.copy(out, this._scale);
        }
        return Vec3.copy(new Vec3(), this._scale);
    }

    /**
     * @en Get a world transform matrix
     * @zh 获取世界变换矩阵
     * @param out Set the result to out matrix
     * @return If `out` given, the return value equals to `out`, otherwise a new matrix will be generated and return
     */
    public getWorldMatrix (out?: Mat4): Mat4 {
        this.updateWorldTransform();
        const target = out || new Mat4();
        return Mat4.copy(target, this._mat);
    }

    /**
     * @en Get a world transform matrix with only rotation and scale
     * @zh 获取只包含旋转和缩放的世界变换矩阵
     * @param out Set the result to out matrix
     * @return If `out` given, the return value equals to `out`, otherwise a new matrix will be generated and return
     */
    public getWorldRS (out?: Mat4): Mat4 {
        this.updateWorldTransform();
        const target = out || new Mat4();
        Mat4.copy(target, this._mat);
        target.m12 = 0; target.m13 = 0; target.m14 = 0;
        return target;
    }

    /**
     * @en Get a world transform matrix with only rotation and translation
     * @zh 获取只包含旋转和位移的世界变换矩阵
     * @param out Set the result to out matrix
     * @return If `out` given, the return value equals to `out`, otherwise a new matrix will be generated and return
     */
    public getWorldRT (out?: Mat4): Mat4 {
        this.updateWorldTransform();
        const target = out || new Mat4();
        return Mat4.fromRT(target, this._rot, this._pos);
    }

    /**
     * @en Set local transformation with rotation, position and scale separately.
     * @zh 一次性设置所有局部变换（平移、旋转、缩放）信息
     * @param rot The rotation
     * @param pos The position
     * @param scale The scale
     */
    public setRTS (rot?: Quat | Vec3, pos?: Vec3, scale?: Vec3) {
        let dirtyBit: TransformBit = 0;
        if (rot) {
            dirtyBit |= TransformBit.ROTATION;
            if ((rot as Quat).w !== undefined) {
                Quat.copy(this._lrot, rot as Quat);
                this._eulerDirty = true;
            } else {
                Vec3.copy(this._euler, rot);
                Quat.fromEuler(this._lrot, rot.x, rot.y, rot.z);
                this._eulerDirty = false;
            }
        }
        if (pos) {
            Vec3.copy(this._lpos, pos);
            dirtyBit |= TransformBit.POSITION;
        }
        if (scale) {
            Vec3.copy(this._lscale, scale);
            dirtyBit |= TransformBit.SCALE;
        }
        if (dirtyBit) {
            this.invalidateChildren(dirtyBit);
            if (this._eventMask & TRANSFORM_ON) {
                this.emit(NodeEventType.TRANSFORM_CHANGED, dirtyBit);
            }
        }
    }

    /**
     * @en
     * Pause all system events which is dispatched by [[SystemEvent]].
     * If recursive is set to true, then this API will pause the node system events for the node and all nodes in its sub node tree.
     * @zh
     * 暂停所有 [[SystemEvent]] 派发的系统事件。
     * 如果传递 recursive 为 true，那么这个 API 将暂停本节点和它的子树上所有节点的节点系统事件。
     *
     * @param recursive Whether pause system events recursively for the child node tree
     */
    public pauseSystemEvents (recursive: boolean): void {
        eventManager.pauseTarget(this, recursive);
    }

    /**
     * @en
     * Resume all paused system events which is dispatched by [[SystemEvent]].
     * If recursive is set to true, then this API will resume the node system events for the node and all nodes in its sub node tree.
     *
     * @zh
     * 恢复所有 [[SystemEvent]] 派发的系统事件。
     * 如果传递 recursive 为 true，那么这个 API 将恢复本节点和它的子树上所有节点的节点系统事件。
     *
     * @param recursive Whether resume system events recursively for the child node tree
     */
    public resumeSystemEvents (recursive: boolean): void {
        eventManager.resumeTarget(this, recursive);
    }

    /**
     * @en
     * clear all node dirty state.
     * @zh
     * 清除所有节点的脏标记。
     */
    public static resetHasChangedFlags () {
        bookOfChange.clear();
    }

    /**
     * @en
     * clear node array
     * @zh
     * 清除节点数组
     */
    public static clearNodeArray () {
        if (Node.ClearFrame < Node.ClearRound && !EDITOR) {
            Node.ClearFrame++;
        } else {
            Node.ClearFrame = 0;
            dirtyNodes.length = 0;
            nativeDirtyNodes.length = 0;
        }
    }
}

legacyCC.Node = Node;<|MERGE_RESOLUTION|>--- conflicted
+++ resolved
@@ -579,12 +579,7 @@
         }
 
         this.hasChangedFlags = TransformBit.TRS;
-<<<<<<< HEAD
         this._setDirtyFlags(TransformBit.TRS);
-=======
-        this._dirtyFlags |= TransformBit.TRS;
-        this._uiProps.uiTransformDirty = true;
->>>>>>> 434249da
         const len = this._children.length;
         for (let i = 0; i < len; ++i) {
             this._children[i]._siblingIndex = i;
@@ -719,12 +714,7 @@
             const cur: this = dirtyNodes[i--];
             const hasChangedFlags = cur.hasChangedFlags;
             if (cur.isValid && (cur._dirtyFlags & hasChangedFlags & dirtyBit) !== dirtyBit) {
-<<<<<<< HEAD
                 cur._setDirtyFlags(cur._dirtyFlags | dirtyBit);
-=======
-                cur._dirtyFlags |= dirtyBit;
-                cur._uiProps.uiTransformDirty = true; // UIOnly TRS dirty
->>>>>>> 434249da
                 cur.hasChangedFlags = hasChangedFlags | dirtyBit;
                 const children = cur._children;
                 const len = children.length;
