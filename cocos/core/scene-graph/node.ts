--- conflicted
+++ resolved
@@ -576,11 +576,6 @@
         }
         this.hasChangedFlags = TransformBit.TRS;
         this._dirtyFlags |= TransformBit.TRS;
-<<<<<<< HEAD
-=======
-        this._uiProps.uiTransformDirty = true;
-
->>>>>>> 411ef58a
         const len = this._children.length;
         for (let i = 0; i < len; ++i) {
             this._children[i]._siblingIndex = i;
