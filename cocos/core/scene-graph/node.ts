/*
 Copyright (c) 2017-2020 Xiamen Yaji Software Co., Ltd.

 http://www.cocos.com

 Permission is hereby granted, free of charge, to any person obtaining a copy
 of this software and associated engine source code (the "Software"), a limited,
  worldwide, royalty-free, non-assignable, revocable and non-exclusive license
 to use Cocos Creator solely to develop games on your target platforms. You shall
  not use Cocos Creator software for developing other software or tools that's
  used for developing games. You are not granted to publish, distribute,
  sublicense, and/or sell copies of Cocos Creator.

 The software or tools in this License Agreement are licensed, not sold.
 Xiamen Yaji Software Co., Ltd. reserves all rights not expressly granted to you.

 THE SOFTWARE IS PROVIDED "AS IS", WITHOUT WARRANTY OF ANY KIND, EXPRESS OR
 IMPLIED, INCLUDING BUT NOT LIMITED TO THE WARRANTIES OF MERCHANTABILITY,
 FITNESS FOR A PARTICULAR PURPOSE AND NONINFRINGEMENT. IN NO EVENT SHALL THE
 AUTHORS OR COPYRIGHT HOLDERS BE LIABLE FOR ANY CLAIM, DAMAGES OR OTHER
 LIABILITY, WHETHER IN AN ACTION OF CONTRACT, TORT OR OTHERWISE, ARISING FROM,
 OUT OF OR IN CONNECTION WITH THE SOFTWARE OR THE USE OR OTHER DEALINGS IN
 THE SOFTWARE.
*/

/**
 * @packageDocumentation
 * @module scene-graph
 */

import {
    ccclass, editable, serializable, type,
} from 'cc.decorator';
import { JSB } from 'internal:constants';
import { Layers } from './layers';
import { NodeUIProperties } from './node-ui-properties';
import { SystemEventType } from '../platform/event-manager/event-enum';
import { eventManager } from '../platform/event-manager/event-manager';
import { legacyCC } from '../global-exports';
import { BaseNode, TRANSFORM_ON } from './base-node';
import {
    Mat3, Mat4, Quat, Vec3,
} from '../math';
import {
    NULL_HANDLE, NodeHandle, NodePool, NodeView,
} from '../renderer/core/memory-pools';
import { NodeSpace, TransformBit } from './node-enum';
import { applyMountedChildren, applyMountedComponents, applyRemovedComponents,
    applyPropertyOverrides, applyTargetOverrides, createNodeWithPrefab, generateTargetMap } from '../utils/prefab/utils';
import { Component } from '../components';

const v3_a = new Vec3();
const q_a = new Quat();
const q_b = new Quat();
const array_a = new Array(10);
const qt_1 = new Quat();
const m3_1 = new Mat3();
const m3_scaling = new Mat3();
const m4_1 = new Mat4();
const bookOfChange = new Map<Node, number>();

/**
 * @zh
 * 场景树中的基本节点，基本特性有：
 * * 具有层级关系
 * * 持有各类组件
 * * 维护空间变换（坐标、旋转、缩放）信息
 */

/**
 * @en
 * Class of all entities in Cocos Creator scenes.
 * Basic functionalities include:
 * * Hierarchy management with parent and children
 * * Components management
 * * Coordinate system with position, scale, rotation in 3d space
 * @zh
 * Cocos Creator 场景中的所有节点类。
 * 基本特性有：
 * * 具有层级关系
 * * 持有各类组件
 * * 维护 3D 空间左边变换（坐标、旋转、缩放）信息
 */
@ccclass('cc.Node')
export class Node extends BaseNode {
    public static bookOfChange = bookOfChange;

    /**
     * @en Event types emitted by Node
     * @zh 节点可能发出的事件类型
     */
    public static EventType = SystemEventType;

    /**
     * @en Coordinates space
     * @zh 空间变换操作的坐标系
     */
    public static NodeSpace = NodeSpace;

    /**
     * @en Bit masks for Node transformation parts
     * @zh 节点变换更新的具体部分
     * @deprecated please use [[Node.TransformBit]]
     */
    public static TransformDirtyBit = TransformBit;

    /**
     * @en Bit masks for Node transformation parts, can be used to determine which part changed in [[SystemEventType.TRANSFORM_CHANGED]] event
     * @zh 节点变换更新的具体部分，可用于判断 [[SystemEventType.TRANSFORM_CHANGED]] 事件的具体类型
     */
    public static TransformBit = TransformBit;

    // UI 部分的脏数据
    public _uiProps = new NodeUIProperties(this);

    public _static = false;

    // world transform, don't access this directly
<<<<<<< HEAD
    protected declare _pos: Vec3;
    protected declare _rot: Quat;
    protected declare _scale: Vec3;
    protected declare _mat: Mat4;
=======
    protected _pos = new Vec3();

    protected _rot = new Quat();

    protected _scale = new Vec3(1, 1, 1);

    protected _mat = new Mat4();
>>>>>>> aaaac379

    // local transform
    @serializable
    protected _lpos = new Vec3();

    @serializable
    protected _lrot = new Quat();

    @serializable
    protected _lscale = new Vec3(1, 1, 1);

    @serializable
    protected _layer = Layers.Enum.DEFAULT; // the layer this node belongs to

    // local rotation in euler angles, maintained here so that rotation angles could be greater than 360 degree.
    @serializable
    protected _euler = new Vec3();

    protected _dirtyFlags = TransformBit.NONE; // does the world transform need to update?

    protected _eulerDirty = false;

    protected _poolHandle: NodeHandle = NULL_HANDLE;

    protected _init () {
        if (JSB) {
            this._poolHandle = NodePool.alloc();
            NodePool.set(this._poolHandle, NodeView.LAYER, this._layer);
        }
    }
    constructor (name?: string) {
        super(name);
<<<<<<< HEAD
        this._poolHandle = NodePool.alloc();
        const rot = NodePool.getTypedArray(this._poolHandle, NodeView.WORLD_ROTATION, NodeView.WORLD_ROTATION + 4);
        const scale = NodePool.getTypedArray(this._poolHandle, NodeView.WORLD_SCALE, NodeView.WORLD_SCALE + 3);
        const pos = NodePool.getTypedArray(this._poolHandle, NodeView.WORLD_POSITION, NodeView.WORLD_POSITION + 3);
        const mat = NodePool.getTypedArray(this._poolHandle, NodeView.WORLD_MATRIX, NodeView.WORLD_MATRIX + 16);
        scale.set([1, 1, 1]);
        this._rot = new Quat(rot);
        this._scale = new Vec3(scale);
        this._pos = new Vec3(pos);
        this._mat = new Mat4(mat);
        NodePool.set(this._poolHandle, NodeView.LAYER, this._layer);
=======
        this._init();
>>>>>>> aaaac379
    }

    /**
     * @en Determine whether the given object is a normal Node. Will return false if [[Scene]] given.
     * @zh 指定对象是否是普通的节点？如果传入 [[Scene]] 会返回 false。
     */
    public static isNode (obj: unknown): obj is Node {
        return obj instanceof Node && (obj.constructor === Node || !(obj instanceof legacyCC.Scene));
    }

    protected _destroy () {
        if (JSB && this._poolHandle) {
            NodePool.free(this._poolHandle);
            this._poolHandle = NULL_HANDLE;
        }
    }

    public destroy () {
        this._destroy();
        return super.destroy();
    }

    get handle (): NodeHandle {
        return this._poolHandle;
    }

    /**
     * @en Position in local coordinate system
     * @zh 本地坐标系下的坐标
     */
    // @constget
    public get position (): Readonly<Vec3> {
        return this._lpos;
    }

    public set position (val: Readonly<Vec3>) {
        this.setPosition(val);
    }

    /**
     * @en Position in world coordinate system
     * @zh 世界坐标系下的坐标
     */
    // @constget
    public get worldPosition (): Readonly<Vec3> {
        this.updateWorldTransform();
        return this._pos;
    }

    public set worldPosition (val: Readonly<Vec3>) {
        this.setWorldPosition(val);
    }

    /**
     * @en Rotation in local coordinate system, represented by a quaternion
     * @zh 本地坐标系下的旋转，用四元数表示
     */
    // @constget
    public get rotation (): Readonly<Quat> {
        return this._lrot;
    }

    public set rotation (val: Readonly<Quat>) {
        this.setRotation(val);
    }

    /**
     * @en Rotation in local coordinate system, represented by euler angles
     * @zh 本地坐标系下的旋转，用欧拉角表示
     */
    @type(Vec3)
    set eulerAngles (val: Readonly<Vec3>) {
        this.setRotationFromEuler(val.x, val.y, val.z);
    }

    get eulerAngles () {
        if (this._eulerDirty) {
            Quat.toEuler(this._euler, this._lrot);
            this._eulerDirty = false;
        }
        return this._euler;
    }

    /**
     * @en Rotation in local coordinate system, represented by euler angles, but limited on z axis
     * @zh 本地坐标系下的旋转，用欧拉角表示，但是限定在 z 轴上。
     */
    @editable
    get angle () {
        return this._euler.z;
    }

    set angle (val: number) {
        Vec3.set(this._euler, 0, 0, val);
        Quat.fromAngleZ(this._lrot, val);
        this._eulerDirty = false;

        this.invalidateChildren(TransformBit.ROTATION);
        if (this._eventMask & TRANSFORM_ON) {
            this.emit(SystemEventType.TRANSFORM_CHANGED, TransformBit.ROTATION);
        }
    }

    /**
     * @en Rotation in world coordinate system, represented by a quaternion
     * @zh 世界坐标系下的旋转，用四元数表示
     */
    // @constget
    public get worldRotation (): Readonly<Quat> {
        this.updateWorldTransform();
        return this._rot;
    }

    public set worldRotation (val: Readonly<Quat>) {
        this.setWorldRotation(val);
    }

    /**
     * @en Scale in local coordinate system
     * @zh 本地坐标系下的缩放
     */
    // @constget
    public get scale (): Readonly<Vec3> {
        return this._lscale;
    }

    public set scale (val: Readonly<Vec3>) {
        this.setScale(val);
    }

    /**
     * @en Scale in world coordinate system
     * @zh 世界坐标系下的缩放
     */
    // @constget
    public get worldScale (): Readonly<Vec3> {
        this.updateWorldTransform();
        return this._scale;
    }

    public set worldScale (val: Readonly<Vec3>) {
        this.setWorldScale(val);
    }

    /**
     * @en Local transformation matrix
     * @zh 本地坐标系变换矩阵
     */
    public set matrix (val: Readonly<Mat4>) {
        Mat4.toRTS(val, this._lrot, this._lpos, this._lscale);
        this.invalidateChildren(TransformBit.TRS);
        this._eulerDirty = true;
        if (this._eventMask & TRANSFORM_ON) {
            this.emit(SystemEventType.TRANSFORM_CHANGED, TransformBit.TRS);
        }
    }

    /**
     * @en World transformation matrix
     * @zh 世界坐标系变换矩阵
     */
    // @constget
    public get worldMatrix (): Readonly<Mat4> {
        this.updateWorldTransform();
        return this._mat;
    }

    /**
     * @en The vector representing forward direction in local coordinate system, it's the minus z direction by default
     * @zh 当前节点面向的前方方向，默认前方为 -z 方向
     */
    get forward (): Vec3 {
        return Vec3.transformQuat(new Vec3(), Vec3.FORWARD, this.worldRotation);
    }

    set forward (dir: Vec3) {
        const len = dir.length();
        Vec3.multiplyScalar(v3_a, dir, -1 / len);
        Quat.fromViewUp(q_a, v3_a);
        this.setWorldRotation(q_a);
    }

    /**
     * @en Layer of the current Node, it affects raycast, physics etc, refer to [[Layers]]
     * @zh 节点所属层，主要影响射线检测、物理碰撞等，参考 [[Layers]]
     */
    @editable
    set layer (l) {
        this._layer = l;
        if (JSB) {
            NodePool.set(this._poolHandle, NodeView.LAYER, this._layer);
        }
        this.emit(SystemEventType.LAYER_CHANGED, this._layer);
    }

    get layer () {
        return this._layer;
    }

    /**
     * @en Whether the node's transformation have changed during the current frame.
     * @zh 这个节点的空间变换信息在当前帧内是否有变过？
     */
    get hasChangedFlags () {
        return bookOfChange.get(this) || 0;
    }

    set hasChangedFlags (val: number) {
        bookOfChange.set(this, val);
        if (JSB) {
            NodePool.set(this._poolHandle, NodeView.FLAGS_CHANGED, val);
        }
    }

    // ===============================
    // hierarchy
    // ===============================

    /**
     * @en Set parent of the node.
     * @zh 设置该节点的父节点。
     * @param value Parent node
     * @param keepWorldTransform Whether keep node's current world transform unchanged after this operation
     */
    public setParent (value: this | null, keepWorldTransform = false) {
        if (keepWorldTransform) { this.updateWorldTransform(); }
        super.setParent(value, keepWorldTransform);
    }

    public _onSetParent (oldParent: this | null, keepWorldTransform: boolean) {
        super._onSetParent(oldParent, keepWorldTransform);
        if (keepWorldTransform) {
            const parent = this._parent;
            if (parent) {
                parent.updateWorldTransform();
                Mat4.multiply(m4_1, Mat4.invert(m4_1, parent._mat), this._mat);
                Mat4.toRTS(m4_1, this._lrot, this._lpos, this._lscale);
            } else {
                Vec3.copy(this._lpos, this._pos);
                Quat.copy(this._lrot, this._rot);
                Vec3.copy(this._lscale, this._scale);
            }
            this._eulerDirty = true;
        }

        this.invalidateChildren(TransformBit.TRS);
    }

    protected _onHierarchyChanged (oldParent: this | null) {
        this.eventProcessor.reattach();
        super._onHierarchyChangedBase(oldParent);
    }

    public _onBatchCreated (dontSyncChildPrefab: boolean) {
        if (JSB) {
            NodePool.set(this._poolHandle, NodeView.LAYER, this._layer);
            NodePool.setVec3(this._poolHandle, NodeView.WORLD_SCALE, this._scale);
        }
        const prefabInstance = this._prefab?.instance;
        if (!dontSyncChildPrefab && prefabInstance) {
            createNodeWithPrefab(this);
        }

        this.hasChangedFlags = TransformBit.TRS;
        this._dirtyFlags = TransformBit.TRS;
        const len = this._children.length;
        for (let i = 0; i < len; ++i) {
            this._children[i]._siblingIndex = i;
            this._children[i]._onBatchCreated(dontSyncChildPrefab);
        }

        // apply mounted children and property overrides after all the nodes in prefabAsset are instantiated
        if (!dontSyncChildPrefab && prefabInstance) {
            const targetMap: Record<string, any | Node | Component> = {};
            prefabInstance.targetMap = targetMap;
            generateTargetMap(this, targetMap, true);

            applyMountedChildren(this, prefabInstance.mountedChildren, targetMap);
            applyRemovedComponents(this, prefabInstance.removedComponents, targetMap);
            applyMountedComponents(this, prefabInstance.mountedComponents, targetMap);
            applyPropertyOverrides(this, prefabInstance.propertyOverrides, targetMap);
        }

        applyTargetOverrides(this);
    }

    public _onBeforeSerialize () {
        // eslint-disable-next-line @typescript-eslint/no-unused-expressions
        this.eulerAngles; // make sure we save the correct eulerAngles
    }

    public _onPostActivated (active: boolean) {
        if (active) { // activated
            eventManager.resumeTarget(this);
            // in case transform updated during deactivated period
            this.invalidateChildren(TransformBit.TRS);
        } else { // deactivated
            eventManager.pauseTarget(this);
        }
    }

    // ===============================
    // transform helper, convenient but not the most efficient
    // ===============================

    /**
     * @en Perform a translation on the node
     * @zh 移动节点
     * @param trans The increment on position
     * @param ns The operation coordinate space
     */
    public translate (trans: Vec3, ns?: NodeSpace): void {
        const space = ns || NodeSpace.LOCAL;
        if (space === NodeSpace.LOCAL) {
            Vec3.transformQuat(v3_a, trans, this._lrot);
            this._lpos.x += v3_a.x;
            this._lpos.y += v3_a.y;
            this._lpos.z += v3_a.z;
        } else if (space === NodeSpace.WORLD) {
            if (this._parent) {
                Quat.invert(q_a, this._parent.worldRotation);
                Vec3.transformQuat(v3_a, trans, q_a);
                const scale = this.worldScale;
                this._lpos.x += v3_a.x / scale.x;
                this._lpos.y += v3_a.y / scale.y;
                this._lpos.z += v3_a.z / scale.z;
            } else {
                this._lpos.x += trans.x;
                this._lpos.y += trans.y;
                this._lpos.z += trans.z;
            }
        }
        this.invalidateChildren(TransformBit.POSITION);
        if (this._eventMask & TRANSFORM_ON) {
            this.emit(SystemEventType.TRANSFORM_CHANGED, TransformBit.POSITION);
        }
        if (JSB) {
            NodePool.setVec3(this._poolHandle, NodeView.WORLD_POSITION, this.worldPosition);
        }
    }

    /**
     * @en Perform a rotation on the node
     * @zh 旋转节点
     * @param trans The increment on position
     * @param ns The operation coordinate space
     */
    public rotate (rot: Quat, ns?: NodeSpace): void {
        const space = ns || NodeSpace.LOCAL;
        Quat.normalize(q_a, rot);

        if (space === NodeSpace.LOCAL) {
            Quat.multiply(this._lrot, this._lrot, q_a);
        } else if (space === NodeSpace.WORLD) {
            const worldRot = this.worldRotation;
            Quat.multiply(q_b, q_a, worldRot);
            Quat.invert(q_a, worldRot);
            Quat.multiply(q_b, q_a, q_b);
            Quat.multiply(this._lrot, this._lrot, q_b);
        }
        this._eulerDirty = true;
        this.invalidateChildren(TransformBit.ROTATION);
        if (this._eventMask & TRANSFORM_ON) {
            this.emit(SystemEventType.TRANSFORM_CHANGED, TransformBit.ROTATION);
        }
        if (JSB) {
            NodePool.setVec4(this._poolHandle, NodeView.WORLD_ROTATION, this.worldRotation);
        }
    }

    /**
     * @en Set the orientation of the node to face the target position, the node is facing minus z direction by default
     * @zh 设置当前节点旋转为面向目标位置，默认前方为 -z 方向
     * @param pos Target position
     * @param up Up direction
     */
    public lookAt (pos: Vec3, up?: Vec3): void {
        this.getWorldPosition(v3_a);
        Vec3.subtract(v3_a, v3_a, pos);
        Vec3.normalize(v3_a, v3_a);
        Quat.fromViewUp(q_a, v3_a, up);
        this.setWorldRotation(q_a);
    }

    // ===============================
    // transform maintainer
    // ===============================

    /**
     * @en Invalidate the world transform information
     * for this node and all its children recursively
     * @zh 递归标记节点世界变换为 dirty
     * @param dirtyBit The dirty bits to setup to children, can be composed with multiple dirty bits
     */
    public invalidateChildren (dirtyBit: TransformBit) {
        const hasChanegdFlags = this.hasChangedFlags;
        if ((this._dirtyFlags & hasChanegdFlags & dirtyBit) === dirtyBit) { return; }
        this._dirtyFlags |= dirtyBit;
        this.hasChangedFlags = hasChanegdFlags | dirtyBit;
        const newDirtyBit = dirtyBit | TransformBit.POSITION;
        const len = this._children.length;
        for (let i = 0; i < len; ++i) {
            const child = this._children[i];
            if (child.isValid) { child.invalidateChildren(newDirtyBit); }
        }
    }

    /**
     * @en Update the world transform information if outdated
     * @zh 更新节点的世界变换信息
     */
    public updateWorldTransform () {
        if (!this._dirtyFlags) { return; }
        // we need to recursively iterate this
        // eslint-disable-next-line @typescript-eslint/no-this-alias
        let cur: this | null = this;
        let i = 0;
        while (cur && cur._dirtyFlags) {
            // top level node
            array_a[i++] = cur;
            cur = cur._parent;
        }
        let child: this; let dirtyBits = 0;

        while (i) {
            child = array_a[--i];
            dirtyBits |= child._dirtyFlags;
            if (cur) {
                if (dirtyBits & TransformBit.POSITION) {
                    Vec3.transformMat4(child._pos, child._lpos, cur._mat);
                    child._mat.m12 = child._pos.x;
                    child._mat.m13 = child._pos.y;
                    child._mat.m14 = child._pos.z;
<<<<<<< HEAD
=======
                    if (JSB) {
                        NodePool.setVec3(child._poolHandle, NodeView.WORLD_POSITION, child._pos);
                    }
>>>>>>> aaaac379
                }
                if (dirtyBits & TransformBit.RS) {
                    Mat4.fromRTS(child._mat, child._lrot, child._lpos, child._lscale);
                    Mat4.multiply(child._mat, cur._mat, child._mat);
                    if (dirtyBits & TransformBit.ROTATION) {
                        Quat.multiply(child._rot, cur._rot, child._lrot);
<<<<<<< HEAD
=======
                        if (JSB) {
                            NodePool.setVec4(child._poolHandle, NodeView.WORLD_ROTATION, child._rot);
                        }
>>>>>>> aaaac379
                    }
                    Mat3.fromQuat(m3_1, Quat.conjugate(qt_1, child._rot));
                    Mat3.multiplyMat4(m3_1, m3_1, child._mat);
                    child._scale.x = m3_1.m00;
                    child._scale.y = m3_1.m04;
                    child._scale.z = m3_1.m08;
<<<<<<< HEAD
=======
                    if (JSB) {
                        NodePool.setVec3(child._poolHandle, NodeView.WORLD_SCALE, child._scale);
                    }
>>>>>>> aaaac379
                }
            } else {
                if (dirtyBits & TransformBit.POSITION) {
                    Vec3.copy(child._pos, child._lpos);
                    child._mat.m12 = child._pos.x;
                    child._mat.m13 = child._pos.y;
                    child._mat.m14 = child._pos.z;
<<<<<<< HEAD
=======
                    if (JSB) {
                        NodePool.setVec3(child._poolHandle, NodeView.WORLD_POSITION, child._pos);
                    }
>>>>>>> aaaac379
                }
                if (dirtyBits & TransformBit.RS) {
                    if (dirtyBits & TransformBit.ROTATION) {
                        Quat.copy(child._rot, child._lrot);
<<<<<<< HEAD
                    }
                    if (dirtyBits & TransformBit.SCALE) {
                        Vec3.copy(child._scale, child._lscale);
=======
                        if (JSB) {
                            NodePool.setVec4(child._poolHandle, NodeView.WORLD_ROTATION, child._rot);
                        }
                    }
                    if (dirtyBits & TransformBit.SCALE) {
                        Vec3.copy(child._scale, child._lscale);
                        if (JSB) {
                            NodePool.setVec3(child._poolHandle, NodeView.WORLD_SCALE, child._scale);
                        }
>>>>>>> aaaac379
                        Mat4.fromRTS(child._mat, child._rot, child._pos, child._scale);
                    }
                }
            }

<<<<<<< HEAD
=======
            if (dirtyBits !== TransformBit.NONE && JSB) {
                NodePool.setMat4(child._poolHandle, NodeView.WORLD_MATRIX, child._mat);
            }

>>>>>>> aaaac379
            child._dirtyFlags = TransformBit.NONE;
            cur = child;
        }
    }

    // ===============================
    // transform
    // ===============================

    /**
     * @en Set position in local coordinate system
     * @zh 设置本地坐标
     * @param position Target position
     */
    public setPosition (position: Vec3): void;

    /**
     * @en Set position in local coordinate system
     * @zh 设置本地坐标
     * @param x X axis position
     * @param y Y axis position
     * @param z Z axis position
     */
    public setPosition (x: number, y: number, z?: number): void;

    public setPosition (val: Vec3 | number, y?: number, z?: number): void {
        if (y === undefined && z === undefined) {
            Vec3.copy(this._lpos, val as Vec3);
        } else if (z === undefined) {
            Vec3.set(this._lpos, val as number, y!, this._lpos.z);
        } else {
            Vec3.set(this._lpos, val as number, y!, z);
        }

        this.invalidateChildren(TransformBit.POSITION);
        if (this._eventMask & TRANSFORM_ON) {
            this.emit(SystemEventType.TRANSFORM_CHANGED, TransformBit.POSITION);
        }
    }

    /**
     * @en Get position in local coordinate system, please try to pass `out` vector and reuse it to avoid garbage.
     * @zh 获取本地坐标，注意，尽可能传递复用的 [[Vec3]] 以避免产生垃圾。
     * @param out Set the result to out vector
     * @return If `out` given, the return value equals to `out`, otherwise a new vector will be generated and return
     */
    public getPosition (out?: Vec3): Vec3 {
        if (out) {
            return Vec3.set(out, this._lpos.x, this._lpos.y, this._lpos.z);
        }
        return Vec3.copy(new Vec3(), this._lpos);
    }

    /**
     * @en Set rotation in local coordinate system with a quaternion representing the rotation
     * @zh 用四元数设置本地旋转
     * @param rotation Rotation in quaternion
     */
    public setRotation (rotation: Quat): void;

    /**
     * @en Set rotation in local coordinate system with a quaternion representing the rotation
     * @zh 用四元数设置本地旋转
     * @param x X value in quaternion
     * @param y Y value in quaternion
     * @param z Z value in quaternion
     * @param w W value in quaternion
     */
    public setRotation (x: number, y: number, z: number, w: number): void;

    public setRotation (val: Quat | number, y?: number, z?: number, w?: number) {
        if (y === undefined || z === undefined || w === undefined) {
            Quat.copy(this._lrot, val as Quat);
        } else {
            Quat.set(this._lrot, val as number, y, z, w);
        }
        this._eulerDirty = true;

        this.invalidateChildren(TransformBit.ROTATION);
        if (this._eventMask & TRANSFORM_ON) {
            this.emit(SystemEventType.TRANSFORM_CHANGED, TransformBit.ROTATION);
        }
    }

    /**
     * @en Set rotation in local coordinate system with a vector representing euler angles
     * @zh 用欧拉角设置本地旋转
     * @param rotation Rotation in vector
     */
    public setRotationFromEuler (rotation: Vec3): void;

    /**
     * @en Set rotation in local coordinate system with euler angles
     * @zh 用欧拉角设置本地旋转
     * @param x X axis rotation
     * @param y Y axis rotation
     * @param z Z axis rotation
     */
    public setRotationFromEuler (x: number, y: number, zOpt?: number): void;

    public setRotationFromEuler (val: Vec3 | number, y?: number, zOpt?: number): void {
        const z = zOpt === undefined ? this._euler.z : zOpt;

        if (y === undefined) {
            Vec3.copy(this._euler, val as Vec3);
            Quat.fromEuler(this._lrot, (val as Vec3).x, (val as Vec3).y, (val as Vec3).z);
        } else {
            Vec3.set(this._euler, val as number, y, z);
            Quat.fromEuler(this._lrot, val as number, y, z);
        }

        this._eulerDirty = false;

        this.invalidateChildren(TransformBit.ROTATION);
        if (this._eventMask & TRANSFORM_ON) {
            this.emit(SystemEventType.TRANSFORM_CHANGED, TransformBit.ROTATION);
        }
    }

    /**
     * @en Get rotation as quaternion in local coordinate system, please try to pass `out` quaternion and reuse it to avoid garbage.
     * @zh 获取本地旋转，注意，尽可能传递复用的 [[Quat]] 以避免产生垃圾。
     * @param out Set the result to out quaternion
     * @return If `out` given, the return value equals to `out`, otherwise a new quaternion will be generated and return
     */
    public getRotation (out?: Quat): Quat {
        if (out) {
            return Quat.set(out, this._lrot.x, this._lrot.y, this._lrot.z, this._lrot.w);
        }
        return Quat.copy(new Quat(), this._lrot);
    }

    /**
     * @en Set scale in local coordinate system
     * @zh 设置本地缩放
     * @param scale Target scale
     */
    public setScale (scale: Vec3): void;

    /**
     * @en Set scale in local coordinate system
     * @zh 设置本地缩放
     * @param x X axis scale
     * @param y Y axis scale
     * @param z Z axis scale
     */
    public setScale (x: number, y: number, z?: number): void;

    public setScale (val: Vec3 | number, y?: number, z?: number) {
        if (y === undefined && z === undefined) {
            Vec3.copy(this._lscale, val as Vec3);
        } else if (z === undefined) {
            Vec3.set(this._lscale, val as number, y!, this._lscale.z);
        } else {
            Vec3.set(this._lscale, val as number, y!, z);
        }

        this.invalidateChildren(TransformBit.SCALE);
        if (this._eventMask & TRANSFORM_ON) {
            this.emit(SystemEventType.TRANSFORM_CHANGED, TransformBit.SCALE);
        }
    }

    /**
     * @en Get scale in local coordinate system, please try to pass `out` vector and reuse it to avoid garbage.
     * @zh 获取本地缩放，注意，尽可能传递复用的 [[Vec3]] 以避免产生垃圾。
     * @param out Set the result to out vector
     * @return If `out` given, the return value equals to `out`, otherwise a new vector will be generated and return
     */
    public getScale (out?: Vec3): Vec3 {
        if (out) {
            return Vec3.set(out, this._lscale.x, this._lscale.y, this._lscale.z);
        }
        return Vec3.copy(new Vec3(), this._lscale);
    }

    /**
     * @en Inversely transform a point from world coordinate system to local coordinate system.
     * @zh 逆向变换一个空间点，一般用于将世界坐标转换到本地坐标系中。
     * @param out The result point in local coordinate system will be stored in this vector
     * @param p A position in world coordinate system
     */
    public inverseTransformPoint (out: Vec3, p: Vec3) {
        Vec3.copy(out, p);
        // we need to recursively iterate this
        // eslint-disable-next-line @typescript-eslint/no-this-alias
        let cur = this;
        let i = 0;
        while (cur._parent) {
            array_a[i++] = cur;
            cur = cur._parent;
        }
        while (i >= 0) {
            Vec3.transformInverseRTS(out, out, cur._lrot, cur._lpos, cur._lscale);
            cur = array_a[--i];
        }
        return out;
    }

    /**
     * @en Set position in world coordinate system
     * @zh 设置世界坐标
     * @param position Target position
     */
    public setWorldPosition (position: Vec3): void;

    /**
     * @en Set position in world coordinate system
     * @zh 设置世界坐标
     * @param x X axis position
     * @param y Y axis position
     * @param z Z axis position
     */
    public setWorldPosition (x: number, y: number, z: number): void;

    public setWorldPosition (val: Vec3 | number, y?: number, z?: number) {
        if (y === undefined || z === undefined) {
            Vec3.copy(this._pos, val as Vec3);
        } else {
            Vec3.set(this._pos, val as number, y, z);
        }
<<<<<<< HEAD
=======
        if (JSB) {
            NodePool.setVec3(this._poolHandle, NodeView.WORLD_POSITION, this._pos);
        }
>>>>>>> aaaac379
        const parent = this._parent;
        const local = this._lpos;
        if (parent) {
            // TODO: benchmark these approaches
            /* */
            parent.updateWorldTransform();
            Vec3.transformMat4(local, this._pos, Mat4.invert(m4_1, parent._mat));
            /* *
            parent.inverseTransformPoint(local, this._pos);
            /* */
        } else {
            Vec3.copy(local, this._pos);
        }

        this.invalidateChildren(TransformBit.POSITION);
        if (this._eventMask & TRANSFORM_ON) {
            this.emit(SystemEventType.TRANSFORM_CHANGED, TransformBit.POSITION);
        }
    }

    /**
     * @en Get position in world coordinate system, please try to pass `out` vector and reuse it to avoid garbage.
     * @zh 获取世界坐标，注意，尽可能传递复用的 [[Vec3]] 以避免产生垃圾。
     * @param out Set the result to out vector
     * @return If `out` given, the return value equals to `out`, otherwise a new vector will be generated and return
     */
    public getWorldPosition (out?: Vec3): Vec3 {
        this.updateWorldTransform();
        if (out) {
            return Vec3.copy(out, this._pos);
        }
        return Vec3.copy(new Vec3(), this._pos);
    }

    /**
     * @en Set rotation in world coordinate system with a quaternion representing the rotation
     * @zh 用四元数设置世界坐标系下的旋转
     * @param rotation Rotation in quaternion
     */
    public setWorldRotation (rotation: Quat): void;

    /**
     * @en Set rotation in world coordinate system with a quaternion representing the rotation
     * @zh 用四元数设置世界坐标系下的旋转
     * @param x X value in quaternion
     * @param y Y value in quaternion
     * @param z Z value in quaternion
     * @param w W value in quaternion
     */
    public setWorldRotation (x: number, y: number, z: number, w: number): void;

    public setWorldRotation (val: Quat | number, y?: number, z?: number, w?: number) {
        if (y === undefined || z === undefined || w === undefined) {
            Quat.copy(this._rot, val as Quat);
        } else {
            Quat.set(this._rot, val as number, y, z, w);
        }
<<<<<<< HEAD
=======
        if (JSB) {
            NodePool.setVec4(this._poolHandle, NodeView.WORLD_ROTATION, this._rot);
        }
>>>>>>> aaaac379
        if (this._parent) {
            this._parent.updateWorldTransform();
            Quat.multiply(this._lrot, Quat.conjugate(this._lrot, this._parent._rot), this._rot);
        } else {
            Quat.copy(this._lrot, this._rot);
        }
        this._eulerDirty = true;

        this.invalidateChildren(TransformBit.ROTATION);
        if (this._eventMask & TRANSFORM_ON) {
            this.emit(SystemEventType.TRANSFORM_CHANGED, TransformBit.ROTATION);
        }
    }

    /**
     * @en Set rotation in world coordinate system with euler angles
     * @zh 用欧拉角设置世界坐标系下的旋转
     * @param x X axis rotation
     * @param y Y axis rotation
     * @param z Z axis rotation
     */
    public setWorldRotationFromEuler (x: number, y: number, z: number): void {
        Quat.fromEuler(this._rot, x, y, z);
        if (this._parent) {
            this._parent.updateWorldTransform();
            Quat.multiply(this._lrot, Quat.conjugate(this._lrot, this._parent._rot), this._rot);
        } else {
            Quat.copy(this._lrot, this._rot);
        }
        this._eulerDirty = true;

        this.invalidateChildren(TransformBit.ROTATION);
        if (this._eventMask & TRANSFORM_ON) {
            this.emit(SystemEventType.TRANSFORM_CHANGED, TransformBit.ROTATION);
        }
    }

    /**
     * @en Get rotation as quaternion in world coordinate system, please try to pass `out` quaternion and reuse it to avoid garbage.
     * @zh 获取世界坐标系下的旋转，注意，尽可能传递复用的 [[Quat]] 以避免产生垃圾。
     * @param out Set the result to out quaternion
     * @return If `out` given, the return value equals to `out`, otherwise a new quaternion will be generated and return
     */
    public getWorldRotation (out?: Quat): Quat {
        this.updateWorldTransform();
        if (out) {
            return Quat.copy(out, this._rot);
        }
        return Quat.copy(new Quat(), this._rot);
    }

    /**
     * @en Set scale in world coordinate system
     * @zh 设置世界坐标系下的缩放
     * @param scale Target scale
     */
    public setWorldScale (scale: Vec3): void;

    /**
     * @en Set scale in world coordinate system
     * @zh 设置世界坐标系下的缩放
     * @param x X axis scale
     * @param y Y axis scale
     * @param z Z axis scale
     */
    public setWorldScale (x: number, y: number, z: number): void;

    public setWorldScale (val: Vec3 | number, y?: number, z?: number) {
        if (y === undefined || z === undefined) {
            Vec3.copy(this._scale, val as Vec3);
        } else {
            Vec3.set(this._scale, val as number, y, z);
        }
<<<<<<< HEAD
=======
        if (JSB) {
            NodePool.setVec3(this._poolHandle, NodeView.WORLD_SCALE, this._scale);
        }
>>>>>>> aaaac379
        const parent = this._parent;
        if (parent) {
            parent.updateWorldTransform();
            Mat3.fromQuat(m3_1, Quat.conjugate(qt_1, parent._rot));
            Mat3.multiplyMat4(m3_1, m3_1, parent._mat);
            m3_scaling.m00 = this._scale.x;
            m3_scaling.m04 = this._scale.y;
            m3_scaling.m08 = this._scale.z;
            Mat3.multiply(m3_1, m3_scaling, Mat3.invert(m3_1, m3_1));
            this._lscale.x = Vec3.set(v3_a, m3_1.m00, m3_1.m01, m3_1.m02).length();
            this._lscale.y = Vec3.set(v3_a, m3_1.m03, m3_1.m04, m3_1.m05).length();
            this._lscale.z = Vec3.set(v3_a, m3_1.m06, m3_1.m07, m3_1.m08).length();
        } else {
            Vec3.copy(this._lscale, this._scale);
        }

        this.invalidateChildren(TransformBit.SCALE);
        if (this._eventMask & TRANSFORM_ON) {
            this.emit(SystemEventType.TRANSFORM_CHANGED, TransformBit.SCALE);
        }
    }

    /**
     * @en Get scale in world coordinate system, please try to pass `out` vector and reuse it to avoid garbage.
     * @zh 获取世界缩放，注意，尽可能传递复用的 [[Vec3]] 以避免产生垃圾。
     * @param out Set the result to out vector
     * @return If `out` given, the return value equals to `out`, otherwise a new vector will be generated and return
     */
    public getWorldScale (out?: Vec3): Vec3 {
        this.updateWorldTransform();
        if (out) {
            return Vec3.copy(out, this._scale);
        }
        return Vec3.copy(new Vec3(), this._scale);
    }

    /**
     * @en Get a world transform matrix
     * @zh 获取世界变换矩阵
     * @param out Set the result to out matrix
     * @return If `out` given, the return value equals to `out`, otherwise a new matrix will be generated and return
     */
    public getWorldMatrix (out?: Mat4): Mat4 {
        this.updateWorldTransform();
        const target = out || new Mat4();
        return Mat4.copy(target, this._mat);
    }

    /**
     * @en Get a world transform matrix with only rotation and scale
     * @zh 获取只包含旋转和缩放的世界变换矩阵
     * @param out Set the result to out matrix
     * @return If `out` given, the return value equals to `out`, otherwise a new matrix will be generated and return
     */
    public getWorldRS (out?: Mat4): Mat4 {
        this.updateWorldTransform();
        const target = out || new Mat4();
        Mat4.copy(target, this._mat);
        target.m12 = 0; target.m13 = 0; target.m14 = 0;
        return target;
    }

    /**
     * @en Get a world transform matrix with only rotation and translation
     * @zh 获取只包含旋转和位移的世界变换矩阵
     * @param out Set the result to out matrix
     * @return If `out` given, the return value equals to `out`, otherwise a new matrix will be generated and return
     */
    public getWorldRT (out?: Mat4): Mat4 {
        this.updateWorldTransform();
        const target = out || new Mat4();
        return Mat4.fromRT(target, this._rot, this._pos);
    }

    /**
     * @en Set local transformation with rotation, position and scale separately.
     * @zh 一次性设置所有局部变换（平移、旋转、缩放）信息
     * @param rot The rotation
     * @param pos The position
     * @param scale The scale
     */
    public setRTS (rot?: Quat | Vec3, pos?: Vec3, scale?: Vec3) {
        let dirtyBit: TransformBit = 0;
        if (rot) {
            dirtyBit |= TransformBit.ROTATION;
            if ((rot as Quat).w !== undefined) {
                Quat.copy(this._lrot, rot as Quat);
                this._eulerDirty = true;
            } else {
                Vec3.copy(this._euler, rot);
                Quat.fromEuler(this._lrot, rot.x, rot.y, rot.z);
                this._eulerDirty = false;
            }
        }
        if (pos) {
            Vec3.copy(this._lpos, pos);
            dirtyBit |= TransformBit.POSITION;
        }
        if (scale) {
            Vec3.copy(this._lscale, scale);
            dirtyBit |= TransformBit.SCALE;
        }
        if (dirtyBit) {
            this.invalidateChildren(dirtyBit);
            if (this._eventMask & TRANSFORM_ON) {
                this.emit(SystemEventType.TRANSFORM_CHANGED, dirtyBit);
            }
        }
    }

    /**
     * @en
     * Pause all system events which is dispatched by [[SystemEvent]].
     * If recursive is set to true, then this API will pause the node system events for the node and all nodes in its sub node tree.
     * @zh
     * 暂停所有 [[SystemEvent]] 派发的系统事件。
     * 如果传递 recursive 为 true，那么这个 API 将暂停本节点和它的子树上所有节点的节点系统事件。
     *
     * @param recursive Whether pause system events recursively for the child node tree
     */
    public pauseSystemEvents (recursive: boolean): void {
        eventManager.pauseTarget(this, recursive);
    }

    /**
     * @en
     * Resume all paused system events which is dispatched by [[SystemEvent]].
     * If recursive is set to true, then this API will resume the node system events for the node and all nodes in its sub node tree.
     *
     * @zh
     * 恢复所有 [[SystemEvent]] 派发的系统事件。
     * 如果传递 recursive 为 true，那么这个 API 将恢复本节点和它的子树上所有节点的节点系统事件。
     *
     * @param recursive Whether resume system events recursively for the child node tree
     */
    public resumeSystemEvents (recursive: boolean): void {
        eventManager.resumeTarget(this, recursive);
    }

    /**
     * @en
     * clear all node dirty state.
     * @zh
     * 清除所有节点的脏标记。
     */
    public static clearBooks () {
        if (JSB) bookOfChange.forEach((v, k, m) => { if (k.isValid) k.hasChangedFlags = TransformBit.NONE; });
        bookOfChange.clear();
    }

    /**
     * @en
     * Synchronize the js transform to the native layer.
     * @zh
     * js 变换信息同步到原生层。
     */
    public syncToNativeTransform () {
        const v = this.hasChangedFlags;
        if (v && JSB) {
            if (v & TransformBit.POSITION) { NodePool.setVec3(this._poolHandle, NodeView.WORLD_POSITION, this.worldPosition); }
            if (v & TransformBit.ROTATION) { NodePool.setVec3(this._poolHandle, NodeView.WORLD_ROTATION, this.worldRotation); }
            if (v & TransformBit.SCALE) { NodePool.setVec3(this._poolHandle, NodeView.WORLD_SCALE, this.worldScale); }
        }
    }

    /**
     * @en
     * Synchronize the native transform to the js layer.
     * @zh
     * 原生变换信息同步到 js 层。
     */
    public syncFromNativeTransform () {
        const v = NodePool.get(this._poolHandle, NodeView.FLAGS_CHANGED);
        if (v) {
            if (v & TransformBit.POSITION) {
                NodePool.getVec3(this._poolHandle, NodeView.WORLD_POSITION, v3_a);
                this.setWorldPosition(v3_a);
            }
            if (v & TransformBit.ROTATION) {
                NodePool.getVec4(this._poolHandle, NodeView.WORLD_ROTATION, q_a);
                this.setWorldRotation(q_a);
            }
            if (v & TransformBit.SCALE) {
                NodePool.getVec3(this._poolHandle, NodeView.WORLD_SCALE, v3_a);
                this.setWorldScale(v3_a);
            }
        }
    }
}

legacyCC.Node = Node;<|MERGE_RESOLUTION|>--- conflicted
+++ resolved
@@ -116,12 +116,6 @@
     public _static = false;
 
     // world transform, don't access this directly
-<<<<<<< HEAD
-    protected declare _pos: Vec3;
-    protected declare _rot: Quat;
-    protected declare _scale: Vec3;
-    protected declare _mat: Mat4;
-=======
     protected _pos = new Vec3();
 
     protected _rot = new Quat();
@@ -129,7 +123,6 @@
     protected _scale = new Vec3(1, 1, 1);
 
     protected _mat = new Mat4();
->>>>>>> aaaac379
 
     // local transform
     @serializable
@@ -162,21 +155,7 @@
     }
     constructor (name?: string) {
         super(name);
-<<<<<<< HEAD
-        this._poolHandle = NodePool.alloc();
-        const rot = NodePool.getTypedArray(this._poolHandle, NodeView.WORLD_ROTATION, NodeView.WORLD_ROTATION + 4);
-        const scale = NodePool.getTypedArray(this._poolHandle, NodeView.WORLD_SCALE, NodeView.WORLD_SCALE + 3);
-        const pos = NodePool.getTypedArray(this._poolHandle, NodeView.WORLD_POSITION, NodeView.WORLD_POSITION + 3);
-        const mat = NodePool.getTypedArray(this._poolHandle, NodeView.WORLD_MATRIX, NodeView.WORLD_MATRIX + 16);
-        scale.set([1, 1, 1]);
-        this._rot = new Quat(rot);
-        this._scale = new Vec3(scale);
-        this._pos = new Vec3(pos);
-        this._mat = new Mat4(mat);
-        NodePool.set(this._poolHandle, NodeView.LAYER, this._layer);
-=======
         this._init();
->>>>>>> aaaac379
     }
 
     /**
@@ -610,36 +589,27 @@
                     child._mat.m12 = child._pos.x;
                     child._mat.m13 = child._pos.y;
                     child._mat.m14 = child._pos.z;
-<<<<<<< HEAD
-=======
                     if (JSB) {
                         NodePool.setVec3(child._poolHandle, NodeView.WORLD_POSITION, child._pos);
                     }
->>>>>>> aaaac379
                 }
                 if (dirtyBits & TransformBit.RS) {
                     Mat4.fromRTS(child._mat, child._lrot, child._lpos, child._lscale);
                     Mat4.multiply(child._mat, cur._mat, child._mat);
                     if (dirtyBits & TransformBit.ROTATION) {
                         Quat.multiply(child._rot, cur._rot, child._lrot);
-<<<<<<< HEAD
-=======
                         if (JSB) {
                             NodePool.setVec4(child._poolHandle, NodeView.WORLD_ROTATION, child._rot);
                         }
->>>>>>> aaaac379
                     }
                     Mat3.fromQuat(m3_1, Quat.conjugate(qt_1, child._rot));
                     Mat3.multiplyMat4(m3_1, m3_1, child._mat);
                     child._scale.x = m3_1.m00;
                     child._scale.y = m3_1.m04;
                     child._scale.z = m3_1.m08;
-<<<<<<< HEAD
-=======
                     if (JSB) {
                         NodePool.setVec3(child._poolHandle, NodeView.WORLD_SCALE, child._scale);
                     }
->>>>>>> aaaac379
                 }
             } else {
                 if (dirtyBits & TransformBit.POSITION) {
@@ -647,21 +617,13 @@
                     child._mat.m12 = child._pos.x;
                     child._mat.m13 = child._pos.y;
                     child._mat.m14 = child._pos.z;
-<<<<<<< HEAD
-=======
                     if (JSB) {
                         NodePool.setVec3(child._poolHandle, NodeView.WORLD_POSITION, child._pos);
                     }
->>>>>>> aaaac379
                 }
                 if (dirtyBits & TransformBit.RS) {
                     if (dirtyBits & TransformBit.ROTATION) {
                         Quat.copy(child._rot, child._lrot);
-<<<<<<< HEAD
-                    }
-                    if (dirtyBits & TransformBit.SCALE) {
-                        Vec3.copy(child._scale, child._lscale);
-=======
                         if (JSB) {
                             NodePool.setVec4(child._poolHandle, NodeView.WORLD_ROTATION, child._rot);
                         }
@@ -671,19 +633,15 @@
                         if (JSB) {
                             NodePool.setVec3(child._poolHandle, NodeView.WORLD_SCALE, child._scale);
                         }
->>>>>>> aaaac379
                         Mat4.fromRTS(child._mat, child._rot, child._pos, child._scale);
                     }
                 }
             }
 
-<<<<<<< HEAD
-=======
             if (dirtyBits !== TransformBit.NONE && JSB) {
                 NodePool.setMat4(child._poolHandle, NodeView.WORLD_MATRIX, child._mat);
             }
 
->>>>>>> aaaac379
             child._dirtyFlags = TransformBit.NONE;
             cur = child;
         }
@@ -905,12 +863,9 @@
         } else {
             Vec3.set(this._pos, val as number, y, z);
         }
-<<<<<<< HEAD
-=======
         if (JSB) {
             NodePool.setVec3(this._poolHandle, NodeView.WORLD_POSITION, this._pos);
         }
->>>>>>> aaaac379
         const parent = this._parent;
         const local = this._lpos;
         if (parent) {
@@ -968,12 +923,9 @@
         } else {
             Quat.set(this._rot, val as number, y, z, w);
         }
-<<<<<<< HEAD
-=======
         if (JSB) {
             NodePool.setVec4(this._poolHandle, NodeView.WORLD_ROTATION, this._rot);
         }
->>>>>>> aaaac379
         if (this._parent) {
             this._parent.updateWorldTransform();
             Quat.multiply(this._lrot, Quat.conjugate(this._lrot, this._parent._rot), this._rot);
@@ -1047,12 +999,9 @@
         } else {
             Vec3.set(this._scale, val as number, y, z);
         }
-<<<<<<< HEAD
-=======
         if (JSB) {
             NodePool.setVec3(this._poolHandle, NodeView.WORLD_SCALE, this._scale);
         }
->>>>>>> aaaac379
         const parent = this._parent;
         if (parent) {
             parent.updateWorldTransform();
