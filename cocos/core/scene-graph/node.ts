/*
 Copyright (c) 2017-2020 Xiamen Yaji Software Co., Ltd.

 http://www.cocos.com

 Permission is hereby granted, free of charge, to any person obtaining a copy
 of this software and associated engine source code (the "Software"), a limited,
  worldwide, royalty-free, non-assignable, revocable and non-exclusive license
 to use Cocos Creator solely to develop games on your target platforms. You shall
  not use Cocos Creator software for developing other software or tools that's
  used for developing games. You are not granted to publish, distribute,
  sublicense, and/or sell copies of Cocos Creator.

 The software or tools in this License Agreement are licensed, not sold.
 Xiamen Yaji Software Co., Ltd. reserves all rights not expressly granted to you.

 THE SOFTWARE IS PROVIDED "AS IS", WITHOUT WARRANTY OF ANY KIND, EXPRESS OR
 IMPLIED, INCLUDING BUT NOT LIMITED TO THE WARRANTIES OF MERCHANTABILITY,
 FITNESS FOR A PARTICULAR PURPOSE AND NONINFRINGEMENT. IN NO EVENT SHALL THE
 AUTHORS OR COPYRIGHT HOLDERS BE LIABLE FOR ANY CLAIM, DAMAGES OR OTHER
 LIABILITY, WHETHER IN AN ACTION OF CONTRACT, TORT OR OTHERWISE, ARISING FROM,
 OUT OF OR IN CONNECTION WITH THE SOFTWARE OR THE USE OR OTHER DEALINGS IN
 THE SOFTWARE.
*/

/**
 * @packageDocumentation
 * @module scene-graph
 */

import {
    ccclass, editable, serializable, type,
} from 'cc.decorator';
import { JSB } from 'internal:constants';
import { Layers } from './layers';
import { NodeUIProperties } from './node-ui-properties';
import { eventManager } from '../platform/event-manager/event-manager';
import { legacyCC } from '../global-exports';
import { BaseNode, TRANSFORM_ON } from './base-node';
import { Mat3, Mat4, Quat, Vec3 } from '../math';
import { NULL_HANDLE, NodePool, NodeView, NodeHandle  } from '../renderer/core/memory-pools';
import { NodeSpace, TransformBit } from './node-enum';
import { applyMountedChildren, applyMountedComponents, applyRemovedComponents,
    applyPropertyOverrides, applyTargetOverrides, createNodeWithPrefab, generateTargetMap } from '../utils/prefab/utils';
import { Component } from '../components';
import { NativeNode } from '../renderer/scene/native-scene';
import { FloatArray } from '../math/type-define';
import { NodeEventType } from './node-event';

const v3_a = new Vec3();
const q_a = new Quat();
const q_b = new Quat();
const qt_1 = new Quat();
const m3_1 = new Mat3();
const m3_scaling = new Mat3();
const m4_1 = new Mat4();
const array_a: any[] = [];

class BookOfChange {
    private _chunks: Uint32Array[] = [];
    private _freelists: number[][] = [];

    // these should match with native: cocos/renderer/pipeline/helper/SharedMemory.h Node.getHasChangedFlags
    private static CAPACITY_PER_CHUNK = 256;

    constructor () {
        this._createChunk();
    }

    public alloc () {
        const chunkCount = this._freelists.length;
        for (let i = 0; i < chunkCount; ++i) {
            if (!this._freelists[i].length) continue;
            return this._createView(i);
        }
        this._createChunk();
        return this._createView(chunkCount);
    }

    public free (view: Uint32Array, idx: number) {
        const chunkCount = this._freelists.length;
        for (let i = 0; i < chunkCount; ++i) {
            if (this._chunks[i] !== view) continue;
            this._freelists[i].push(idx);
            return;
        }
    }

    public clear () {
        const chunkCount = this._chunks.length;
        for (let i = 0; i < chunkCount; ++i) {
            this._chunks[i].fill(0);
        }
    }

    private _createChunk () {
        this._chunks.push(new Uint32Array(BookOfChange.CAPACITY_PER_CHUNK));
        const freelist: number[] = [];
        for (let i = 0; i < BookOfChange.CAPACITY_PER_CHUNK; ++i) freelist.push(i);
        this._freelists.push(freelist);
    }

    private _createView (chunkIdx: number): [Uint32Array, number] {
        const chunk = this._chunks[chunkIdx];
        const offset = this._freelists[chunkIdx].pop()!;
        return [chunk, offset];
    }
}

const bookOfChange = new BookOfChange();

/**
 * @zh
 * 场景树中的基本节点，基本特性有：
 * * 具有层级关系
 * * 持有各类组件
 * * 维护空间变换（坐标、旋转、缩放）信息
 */

/**
 * @en
 * Class of all entities in Cocos Creator scenes.
 * Basic functionalities include:
 * * Hierarchy management with parent and children
 * * Components management
 * * Coordinate system with position, scale, rotation in 3d space
 * @zh
 * Cocos Creator 场景中的所有节点类。
 * 基本特性有：
 * * 具有层级关系
 * * 持有各类组件
 * * 维护 3D 空间左边变换（坐标、旋转、缩放）信息
 */
@ccclass('cc.Node')
export class Node extends BaseNode {
    /**
     * @en Event types emitted by Node
     * @zh 节点可能发出的事件类型
     */
    public static EventType = NodeEventType;

    /**
     * @en Coordinates space
     * @zh 空间变换操作的坐标系
     */
    public static NodeSpace = NodeSpace;

    /**
     * @en Bit masks for Node transformation parts
     * @zh 节点变换更新的具体部分
     * @deprecated please use [[Node.TransformBit]]
     */
    public static TransformDirtyBit = TransformBit;

    /**
     * @en Bit masks for Node transformation parts, can be used to determine which part changed in [[NodeEventType.TRANSFORM_CHANGED]] event
     * @zh 节点变换更新的具体部分，可用于判断 [[NodeEventType.TRANSFORM_CHANGED]] 事件的具体类型
     */
    public static TransformBit = TransformBit;

    // UI 部分的脏数据
    public _uiProps = new NodeUIProperties(this);

    /**
     * @en Counter to clear node array
     * @zh 清除节点数组计时器
     */
    private static ClearFrame = 0;
    private static ClearRound = 1000;

    public _static = false;

    // world transform, don't access this directly
    protected declare _pos: Vec3;

    protected declare _rot: Quat;

    protected declare _scale: Vec3;

    protected declare _mat: Mat4;

    // local transform
    @serializable
    protected _lpos = new Vec3();

    @serializable
    protected _lrot = new Quat();

    @serializable
    protected _lscale = new Vec3(1, 1, 1);

    @serializable
    protected _layer = Layers.Enum.DEFAULT; // the layer this node belongs to

    // local rotation in euler angles, maintained here so that rotation angles could be greater than 360 degree.
    @serializable
    protected _euler = new Vec3();

    protected _dirtyFlags = TransformBit.NONE; // does the world transform need to update?

    protected _eulerDirty = false;
    protected _nodeHandle: NodeHandle = NULL_HANDLE;
    protected declare _hasChangedFlagsChunk: Uint32Array; // has the transform been updated in this frame?
    protected declare _hasChangedFlagsOffset: number;
    protected declare _nativeObj: NativeNode | null;
    protected declare _nativeLayer: Uint32Array;
    protected declare _nativeFlag: Uint32Array;
    protected declare _nativeDirtyFlag: Uint32Array;

    protected _init () {
        if (JSB) {
            // new node
            this._nodeHandle = NodePool.alloc();
            this._pos = new Vec3(NodePool.getTypedArray(this._nodeHandle, NodeView.WORLD_POSITION) as FloatArray);
            this._rot = new Quat(NodePool.getTypedArray(this._nodeHandle, NodeView.WORLD_ROTATION) as FloatArray);
            this._scale = new Vec3(NodePool.getTypedArray(this._nodeHandle, NodeView.WORLD_SCALE) as FloatArray);

            this._lpos = new Vec3(NodePool.getTypedArray(this._nodeHandle, NodeView.LOCAL_POSITION) as FloatArray);
            this._lrot = new Quat(NodePool.getTypedArray(this._nodeHandle, NodeView.LOCAL_ROTATION) as FloatArray);
            this._lscale = new Vec3(NodePool.getTypedArray(this._nodeHandle, NodeView.LOCAL_SCALE) as FloatArray);

            this._mat = new Mat4(NodePool.getTypedArray(this._nodeHandle, NodeView.WORLD_MATRIX) as FloatArray);
            this._nativeLayer = NodePool.getTypedArray(this._nodeHandle, NodeView.LAYER) as Uint32Array;
            this._nativeFlag = NodePool.getTypedArray(this._nodeHandle, NodeView.FLAGS_CHANGED) as Uint32Array;
            this._nativeDirtyFlag = NodePool.getTypedArray(this._nodeHandle, NodeView.DIRTY_FLAG) as Uint32Array;
            this._scale.set(1, 1, 1);
            this._lscale.set(1, 1, 1);
            this._nativeLayer[0] = this._layer;
            this._nativeObj = new NativeNode();
            this._nativeObj.initWithData(NodePool.getBuffer(this._nodeHandle));
        } else {
            this._pos = new Vec3();
            this._rot = new Quat();
            this._scale = new Vec3(1, 1, 1);
            this._mat = new Mat4();
        }

        const [chunk, offset] = bookOfChange.alloc();
        this._hasChangedFlagsChunk = chunk;
        this._hasChangedFlagsOffset = offset;
    }

    constructor (name?: string) {
        super(name);
        this._init();
    }

    /**
     * @en Determine whether the given object is a normal Node. Will return false if [[Scene]] given.
     * @zh 指定对象是否是普通的节点？如果传入 [[Scene]] 会返回 false。
     */
    public static isNode (obj: unknown): obj is Node {
        return obj instanceof Node && (obj.constructor === Node || !(obj instanceof legacyCC.Scene));
    }

    protected _onPreDestroy () {
        const result = this._onPreDestroyBase();
        if (JSB) {
            if (this._nodeHandle) {
                NodePool.free(this._nodeHandle);
                this._nodeHandle = NULL_HANDLE;
            }

            this._nativeObj = null;
        }
        bookOfChange.free(this._hasChangedFlagsChunk, this._hasChangedFlagsOffset);
        return result;
    }

    get native (): any {
        return this._nativeObj;
    }

    /**
     * @en Position in local coordinate system
     * @zh 本地坐标系下的坐标
     */
    // @constget
    public get position (): Readonly<Vec3> {
        return this._lpos;
    }

    public set position (val: Readonly<Vec3>) {
        this.setPosition(val as Vec3);
    }

    /**
     * @en Position in world coordinate system
     * @zh 世界坐标系下的坐标
     */
    // @constget
    public get worldPosition (): Readonly<Vec3> {
        this.updateWorldTransform();
        return this._pos;
    }

    public set worldPosition (val: Readonly<Vec3>) {
        this.setWorldPosition(val as Vec3);
    }

    /**
     * @en Rotation in local coordinate system, represented by a quaternion
     * @zh 本地坐标系下的旋转，用四元数表示
     */
    // @constget
    public get rotation (): Readonly<Quat> {
        return this._lrot;
    }

    public set rotation (val: Readonly<Quat>) {
        this.setRotation(val as Quat);
    }

    /**
     * @en Rotation in local coordinate system, represented by euler angles
     * @zh 本地坐标系下的旋转，用欧拉角表示
     */
    @type(Vec3)
    set eulerAngles (val: Readonly<Vec3>) {
        this.setRotationFromEuler(val.x, val.y, val.z);
    }

    get eulerAngles () {
        if (this._eulerDirty) {
            Quat.toEuler(this._euler, this._lrot);
            this._eulerDirty = false;
        }
        return this._euler;
    }

    /**
     * @en Rotation in local coordinate system, represented by euler angles, but limited on z axis
     * @zh 本地坐标系下的旋转，用欧拉角表示，但是限定在 z 轴上。
     */
    @editable
    get angle () {
        return this._euler.z;
    }

    set angle (val: number) {
        Vec3.set(this._euler, 0, 0, val);
        Quat.fromAngleZ(this._lrot, val);
        this._eulerDirty = false;

        this.invalidateChildren(TransformBit.ROTATION);
        if (this._eventMask & TRANSFORM_ON) {
            this.emit(NodeEventType.TRANSFORM_CHANGED, TransformBit.ROTATION);
        }
    }

    /**
     * @en Rotation in world coordinate system, represented by a quaternion
     * @zh 世界坐标系下的旋转，用四元数表示
     */
    // @constget
    public get worldRotation (): Readonly<Quat> {
        this.updateWorldTransform();
        return this._rot;
    }

    public set worldRotation (val: Readonly<Quat>) {
        this.setWorldRotation(val as Quat);
    }

    /**
     * @en Scale in local coordinate system
     * @zh 本地坐标系下的缩放
     */
    // @constget
    public get scale (): Readonly<Vec3> {
        return this._lscale;
    }

    public set scale (val: Readonly<Vec3>) {
        this.setScale(val as Vec3);
    }

    /**
     * @en Scale in world coordinate system
     * @zh 世界坐标系下的缩放
     */
    // @constget
    public get worldScale (): Readonly<Vec3> {
        this.updateWorldTransform();
        return this._scale;
    }

    public set worldScale (val: Readonly<Vec3>) {
        this.setWorldScale(val as Vec3);
    }

    /**
     * @en Local transformation matrix
     * @zh 本地坐标系变换矩阵
     */
    public set matrix (val: Readonly<Mat4>) {
        Mat4.toRTS(val, this._lrot, this._lpos, this._lscale);
        this.invalidateChildren(TransformBit.TRS);
        this._eulerDirty = true;
        if (this._eventMask & TRANSFORM_ON) {
            this.emit(NodeEventType.TRANSFORM_CHANGED, TransformBit.TRS);
        }
    }

    /**
     * @en World transformation matrix
     * @zh 世界坐标系变换矩阵
     */
    // @constget
    public get worldMatrix (): Readonly<Mat4> {
        this.updateWorldTransform();
        return this._mat;
    }

    /**
     * @en The vector representing forward direction in local coordinate system, it's the minus z direction by default
     * @zh 当前节点面向的前方方向，默认前方为 -z 方向
     */
    get forward (): Vec3 {
        return Vec3.transformQuat(new Vec3(), Vec3.FORWARD, this.worldRotation);
    }

    set forward (dir: Vec3) {
        const len = dir.length();
        Vec3.multiplyScalar(v3_a, dir, -1 / len);
        Quat.fromViewUp(q_a, v3_a);
        this.setWorldRotation(q_a);
    }

    /**
     * @en Return the up direction vertor of this node in world space.
     * @zh 返回当前节点在世界空间中朝上的方向向量
     */
    get up (): Vec3 {
        return Vec3.transformQuat(new Vec3(), Vec3.UP, this.worldRotation);
    }

    /**
     * @en Return the right direction vector of this node in world space.
     * @zh 返回当前节点在世界空间中朝右的方向向量
     */
    get right (): Vec3 {
        return Vec3.transformQuat(new Vec3(), Vec3.RIGHT, this.worldRotation);
    }

    /**
     * @en Layer of the current Node, it affects raycast, physics etc, refer to [[Layers]]
     * @zh 节点所属层，主要影响射线检测、物理碰撞等，参考 [[Layers]]
     */
    @editable
    set layer (l) {
        this._layer = l;
        if (JSB) {
            this._nativeLayer[0] = this._layer;
        }
        this.emit(NodeEventType.LAYER_CHANGED, this._layer);
    }

    get layer () {
        return this._layer;
    }

    /**
     * @en Whether the node's transformation have changed during the current frame.
     * @zh 这个节点的空间变换信息在当前帧内是否有变过？
     */
    get hasChangedFlags () {
        return this._hasChangedFlagsChunk[this._hasChangedFlagsOffset] as TransformBit;
    }

    set hasChangedFlags (val: number) {
        this._hasChangedFlagsChunk[this._hasChangedFlagsOffset] = val;
        if (JSB) {
            this._nativeFlag[0] = val;
        }
    }

    // ===============================
    // hierarchy
    // ===============================

    /**
     * @en Set parent of the node.
     * @zh 设置该节点的父节点。
     * @param value Parent node
     * @param keepWorldTransform Whether keep node's current world transform unchanged after this operation
     */
    public setParent (value: this | null, keepWorldTransform = false) {
        if (keepWorldTransform) { this.updateWorldTransform(); }
        super.setParent(value, keepWorldTransform);
        if (JSB) {
            this._nativeObj!.setParent(this.parent?.native);
        }
    }

    public _onSetParent (oldParent: this | null, keepWorldTransform: boolean) {
        super._onSetParent(oldParent, keepWorldTransform);
        if (keepWorldTransform) {
            const parent = this._parent;
            if (parent) {
                parent.updateWorldTransform();
                Mat4.multiply(m4_1, Mat4.invert(m4_1, parent._mat), this._mat);
                Mat4.toRTS(m4_1, this._lrot, this._lpos, this._lscale);
            } else {
                Vec3.copy(this._lpos, this._pos);
                Quat.copy(this._lrot, this._rot);
                Vec3.copy(this._lscale, this._scale);
            }
            this._eulerDirty = true;
        }

        this.invalidateChildren(TransformBit.TRS);
    }

    protected _onHierarchyChanged (oldParent: this | null) {
        this.eventProcessor.reattach();
        super._onHierarchyChangedBase(oldParent);
    }

    protected _setDirtyFlags (val: TransformBit) {
        this._dirtyFlags = val;
        if (JSB) {
            this._nativeDirtyFlag[0] = val;
        }
    }

    public _onBatchCreated (dontSyncChildPrefab: boolean) {
        if (JSB) {
            this._nativeLayer[0] = this._layer;
            this._nativeObj!.setParent(this.parent?.native);
        }
        const prefabInstance = this._prefab?.instance;
        if (!dontSyncChildPrefab && prefabInstance) {
            createNodeWithPrefab(this);
        }

        this.hasChangedFlags = TransformBit.TRS;
<<<<<<< HEAD
        this._dirtyFlags = TransformBit.TRS;
        this._uiProps.UITransformDirty = TransformBit.TRS;
=======
        this._setDirtyFlags(TransformBit.TRS);
        this._uiProps.uiTransformDirty = true;
>>>>>>> e1cf42e7
        const len = this._children.length;
        for (let i = 0; i < len; ++i) {
            this._children[i]._siblingIndex = i;
            this._children[i]._onBatchCreated(dontSyncChildPrefab);
        }

        // apply mounted children and property overrides after all the nodes in prefabAsset are instantiated
        if (!dontSyncChildPrefab && prefabInstance) {
            const targetMap: Record<string, any | Node | Component> = {};
            prefabInstance.targetMap = targetMap;
            generateTargetMap(this, targetMap, true);

            applyMountedChildren(this, prefabInstance.mountedChildren, targetMap);
            applyRemovedComponents(this, prefabInstance.removedComponents, targetMap);
            applyMountedComponents(this, prefabInstance.mountedComponents, targetMap);
            applyPropertyOverrides(this, prefabInstance.propertyOverrides, targetMap);
        }

        applyTargetOverrides(this);
    }

    public _onBeforeSerialize () {
        // eslint-disable-next-line @typescript-eslint/no-unused-expressions
        this.eulerAngles; // make sure we save the correct eulerAngles
    }

    public _onPostActivated (active: boolean) {
        if (active) { // activated
            eventManager.resumeTarget(this);
            // in case transform updated during deactivated period
            this.invalidateChildren(TransformBit.TRS);
        } else { // deactivated
            eventManager.pauseTarget(this);
        }
    }

    // ===============================
    // transform helper, convenient but not the most efficient
    // ===============================

    /**
     * @en Perform a translation on the node
     * @zh 移动节点
     * @param trans The increment on position
     * @param ns The operation coordinate space
     */
    public translate (trans: Vec3, ns?: NodeSpace): void {
        const space = ns || NodeSpace.LOCAL;
        if (space === NodeSpace.LOCAL) {
            Vec3.transformQuat(v3_a, trans, this._lrot);
            this._lpos.x += v3_a.x;
            this._lpos.y += v3_a.y;
            this._lpos.z += v3_a.z;
        } else if (space === NodeSpace.WORLD) {
            if (this._parent) {
                Quat.invert(q_a, this._parent.worldRotation);
                Vec3.transformQuat(v3_a, trans, q_a);
                const scale = this.worldScale;
                this._lpos.x += v3_a.x / scale.x;
                this._lpos.y += v3_a.y / scale.y;
                this._lpos.z += v3_a.z / scale.z;
            } else {
                this._lpos.x += trans.x;
                this._lpos.y += trans.y;
                this._lpos.z += trans.z;
            }
        }
        this.invalidateChildren(TransformBit.POSITION);
        if (this._eventMask & TRANSFORM_ON) {
            this.emit(NodeEventType.TRANSFORM_CHANGED, TransformBit.POSITION);
        }
    }

    /**
     * @en Perform a rotation on the node
     * @zh 旋转节点
     * @param trans The increment on position
     * @param ns The operation coordinate space
     */
    public rotate (rot: Quat, ns?: NodeSpace): void {
        const space = ns || NodeSpace.LOCAL;
        Quat.normalize(q_a, rot);

        if (space === NodeSpace.LOCAL) {
            Quat.multiply(this._lrot, this._lrot, q_a);
        } else if (space === NodeSpace.WORLD) {
            const worldRot = this.worldRotation;
            Quat.multiply(q_b, q_a, worldRot);
            Quat.invert(q_a, worldRot);
            Quat.multiply(q_b, q_a, q_b);
            Quat.multiply(this._lrot, this._lrot, q_b);
        }
        this._eulerDirty = true;
        this.invalidateChildren(TransformBit.ROTATION);
        if (this._eventMask & TRANSFORM_ON) {
            this.emit(NodeEventType.TRANSFORM_CHANGED, TransformBit.ROTATION);
        }
    }

    /**
     * @en Set the orientation of the node to face the target position, the node is facing minus z direction by default
     * @zh 设置当前节点旋转为面向目标位置，默认前方为 -z 方向
     * @param pos Target position
     * @param up Up direction
     */
    public lookAt (pos: Readonly<Vec3>, up?: Readonly<Vec3>): void {
        this.getWorldPosition(v3_a);
        Vec3.subtract(v3_a, v3_a, pos);
        Vec3.normalize(v3_a, v3_a);
        Quat.fromViewUp(q_a, v3_a, up);
        this.setWorldRotation(q_a);
    }

    /**
     * @en Invalidate the world transform information
     * for this node and all its children recursively
     * @zh 递归标记节点世界变换为 dirty
     * @param dirtyBit The dirty bits to setup to children, can be composed with multiple dirty bits
     */
    public invalidateChildren (dirtyBit: TransformBit) {
        const childDirtyBit = dirtyBit | TransformBit.POSITION;
        array_a[0] = this;

<<<<<<< HEAD
        // we need to recursively iterate this
        // eslint-disable-next-line @typescript-eslint/no-this-alias
=======
>>>>>>> e1cf42e7
        let i = 0;
        while (i >= 0) {
            const cur: this = array_a[i--];
            const hasChangedFlags = cur.hasChangedFlags;
            if (cur.isValid && (cur._dirtyFlags & hasChangedFlags & dirtyBit) !== dirtyBit) {
<<<<<<< HEAD
                cur._dirtyFlags |= dirtyBit;
                cur._uiProps.UITransformDirty |= dirtyBit; // UIOnly TRS dirty
=======
                cur._setDirtyFlags(cur._dirtyFlags | dirtyBit);
                cur._uiProps.uiTransformDirty = true; // UIOnly TRS dirty
>>>>>>> e1cf42e7
                cur.hasChangedFlags = hasChangedFlags | dirtyBit;
                const children = cur._children;
                const len = children.length;
                for (let j = 0; j < len; ++j) array_a[++i] = children[j];
            }
            dirtyBit = childDirtyBit;
        }
    }

    /**
     * @en Update the world transform information if outdated
     * @zh 更新节点的世界变换信息
     */
    public updateWorldTransform () {
        if (!this._dirtyFlags) { return; }
        // we need to recursively iterate this
        // eslint-disable-next-line @typescript-eslint/no-this-alias
        let cur: this | null = this;
        let i = 0;
        while (cur && cur._dirtyFlags) {
            // top level node
            array_a[i++] = cur;
            cur = cur._parent;
        }
        let child: this; let dirtyBits = 0;

        while (i) {
            child = array_a[--i];
            dirtyBits |= child._dirtyFlags;
            if (cur) {
                if (dirtyBits & TransformBit.POSITION) {
                    Vec3.transformMat4(child._pos, child._lpos, cur._mat);
                    child._mat.m12 = child._pos.x;
                    child._mat.m13 = child._pos.y;
                    child._mat.m14 = child._pos.z;
                }
                if (dirtyBits & TransformBit.RS) {
                    Mat4.fromRTS(child._mat, child._lrot, child._lpos, child._lscale);
                    Mat4.multiply(child._mat, cur._mat, child._mat);
                    if (dirtyBits & TransformBit.ROTATION) {
                        Quat.multiply(child._rot, cur._rot, child._lrot);
                    }
                    Mat3.fromQuat(m3_1, Quat.conjugate(qt_1, child._rot));
                    Mat3.multiplyMat4(m3_1, m3_1, child._mat);
                    child._scale.x = m3_1.m00;
                    child._scale.y = m3_1.m04;
                    child._scale.z = m3_1.m08;
                }
            } else {
                if (dirtyBits & TransformBit.POSITION) {
                    Vec3.copy(child._pos, child._lpos);
                    child._mat.m12 = child._pos.x;
                    child._mat.m13 = child._pos.y;
                    child._mat.m14 = child._pos.z;
                }
                if (dirtyBits & TransformBit.RS) {
                    if (dirtyBits & TransformBit.ROTATION) {
                        Quat.copy(child._rot, child._lrot);
                    }
                    if (dirtyBits & TransformBit.SCALE) {
                        Vec3.copy(child._scale, child._lscale);
                        Mat4.fromRTS(child._mat, child._rot, child._pos, child._scale);
                    }
                }
            }

            child._setDirtyFlags(TransformBit.NONE);
            cur = child;
        }
    }

    // ===============================
    // transform
    // ===============================

    /**
     * @en Set position in local coordinate system
     * @zh 设置本地坐标
     * @param position Target position
     */
    public setPosition (position: Readonly<Vec3>): void;

    /**
     * @en Set position in local coordinate system
     * @zh 设置本地坐标
     * @param x X axis position
     * @param y Y axis position
     * @param z Z axis position
     */
    public setPosition (x: number, y: number, z?: number): void;

    public setPosition (val: Readonly<Vec3> | number, y?: number, z?: number): void {
        if (y === undefined && z === undefined) {
            Vec3.copy(this._lpos, val as Vec3);
        } else if (z === undefined) {
            Vec3.set(this._lpos, val as number, y!, this._lpos.z);
        } else {
            Vec3.set(this._lpos, val as number, y!, z);
        }

        this.invalidateChildren(TransformBit.POSITION);
        if (this._eventMask & TRANSFORM_ON) {
            this.emit(NodeEventType.TRANSFORM_CHANGED, TransformBit.POSITION);
        }
    }

    /**
     * @en Get position in local coordinate system, please try to pass `out` vector and reuse it to avoid garbage.
     * @zh 获取本地坐标，注意，尽可能传递复用的 [[Vec3]] 以避免产生垃圾。
     * @param out Set the result to out vector
     * @return If `out` given, the return value equals to `out`, otherwise a new vector will be generated and return
     */
    public getPosition (out?: Vec3): Vec3 {
        if (out) {
            return Vec3.set(out, this._lpos.x, this._lpos.y, this._lpos.z);
        }
        return Vec3.copy(new Vec3(), this._lpos);
    }

    /**
     * @en Set rotation in local coordinate system with a quaternion representing the rotation
     * @zh 用四元数设置本地旋转
     * @param rotation Rotation in quaternion
     */
    public setRotation (rotation: Readonly<Quat>): void;

    /**
     * @en Set rotation in local coordinate system with a quaternion representing the rotation
     * @zh 用四元数设置本地旋转
     * @param x X value in quaternion
     * @param y Y value in quaternion
     * @param z Z value in quaternion
     * @param w W value in quaternion
     */
    public setRotation (x: number, y: number, z: number, w: number): void;

    public setRotation (val: Readonly<Quat> | number, y?: number, z?: number, w?: number) {
        if (y === undefined || z === undefined || w === undefined) {
            Quat.copy(this._lrot, val as Readonly<Quat>);
        } else {
            Quat.set(this._lrot, val as number, y, z, w);
        }
        this._eulerDirty = true;

        this.invalidateChildren(TransformBit.ROTATION);
        if (this._eventMask & TRANSFORM_ON) {
            this.emit(NodeEventType.TRANSFORM_CHANGED, TransformBit.ROTATION);
        }
    }

    /**
     * @en Set rotation in local coordinate system with a vector representing euler angles
     * @zh 用欧拉角设置本地旋转
     * @param rotation Rotation in vector
     */
    public setRotationFromEuler (rotation: Vec3): void;

    /**
     * @en Set rotation in local coordinate system with euler angles
     * @zh 用欧拉角设置本地旋转
     * @param x X axis rotation
     * @param y Y axis rotation
     * @param z Z axis rotation
     */
    public setRotationFromEuler (x: number, y: number, zOpt?: number): void;

    public setRotationFromEuler (val: Vec3 | number, y?: number, zOpt?: number): void {
        const z = zOpt === undefined ? this._euler.z : zOpt;

        if (y === undefined) {
            Vec3.copy(this._euler, val as Vec3);
            Quat.fromEuler(this._lrot, (val as Vec3).x, (val as Vec3).y, (val as Vec3).z);
        } else {
            Vec3.set(this._euler, val as number, y, z);
            Quat.fromEuler(this._lrot, val as number, y, z);
        }

        this._eulerDirty = false;

        this.invalidateChildren(TransformBit.ROTATION);
        if (this._eventMask & TRANSFORM_ON) {
            this.emit(NodeEventType.TRANSFORM_CHANGED, TransformBit.ROTATION);
        }
    }

    /**
     * @en Get rotation as quaternion in local coordinate system, please try to pass `out` quaternion and reuse it to avoid garbage.
     * @zh 获取本地旋转，注意，尽可能传递复用的 [[Quat]] 以避免产生垃圾。
     * @param out Set the result to out quaternion
     * @return If `out` given, the return value equals to `out`, otherwise a new quaternion will be generated and return
     */
    public getRotation (out?: Quat): Quat {
        if (out) {
            return Quat.set(out, this._lrot.x, this._lrot.y, this._lrot.z, this._lrot.w);
        }
        return Quat.copy(new Quat(), this._lrot);
    }

    /**
     * @en Set scale in local coordinate system
     * @zh 设置本地缩放
     * @param scale Target scale
     */
    public setScale (scale: Readonly<Vec3>): void;

    /**
     * @en Set scale in local coordinate system
     * @zh 设置本地缩放
     * @param x X axis scale
     * @param y Y axis scale
     * @param z Z axis scale
     */
    public setScale (x: number, y: number, z?: number): void;

    public setScale (val: Readonly<Vec3> | number, y?: number, z?: number) {
        if (y === undefined && z === undefined) {
            Vec3.copy(this._lscale, val as Vec3);
        } else if (z === undefined) {
            Vec3.set(this._lscale, val as number, y!, this._lscale.z);
        } else {
            Vec3.set(this._lscale, val as number, y!, z);
        }

        this.invalidateChildren(TransformBit.SCALE);
        if (this._eventMask & TRANSFORM_ON) {
            this.emit(NodeEventType.TRANSFORM_CHANGED, TransformBit.SCALE);
        }
    }

    /**
     * @en Get scale in local coordinate system, please try to pass `out` vector and reuse it to avoid garbage.
     * @zh 获取本地缩放，注意，尽可能传递复用的 [[Vec3]] 以避免产生垃圾。
     * @param out Set the result to out vector
     * @return If `out` given, the return value equals to `out`, otherwise a new vector will be generated and return
     */
    public getScale (out?: Vec3): Vec3 {
        if (out) {
            return Vec3.set(out, this._lscale.x, this._lscale.y, this._lscale.z);
        }
        return Vec3.copy(new Vec3(), this._lscale);
    }

    /**
     * @en Inversely transform a point from world coordinate system to local coordinate system.
     * @zh 逆向变换一个空间点，一般用于将世界坐标转换到本地坐标系中。
     * @param out The result point in local coordinate system will be stored in this vector
     * @param p A position in world coordinate system
     */
    public inverseTransformPoint (out: Vec3, p: Vec3) {
        Vec3.copy(out, p);
        // we need to recursively iterate this
        // eslint-disable-next-line @typescript-eslint/no-this-alias
        let cur = this;
        let i = 0;
        while (cur._parent) {
            array_a[i++] = cur;
            cur = cur._parent;
        }
        while (i >= 0) {
            Vec3.transformInverseRTS(out, out, cur._lrot, cur._lpos, cur._lscale);
            cur = array_a[--i];
        }
        return out;
    }

    /**
     * @en Set position in world coordinate system
     * @zh 设置世界坐标
     * @param position Target position
     */
    public setWorldPosition (position: Vec3): void;

    /**
     * @en Set position in world coordinate system
     * @zh 设置世界坐标
     * @param x X axis position
     * @param y Y axis position
     * @param z Z axis position
     */
    public setWorldPosition (x: number, y: number, z: number): void;

    public setWorldPosition (val: Vec3 | number, y?: number, z?: number) {
        if (y === undefined || z === undefined) {
            Vec3.copy(this._pos, val as Vec3);
        } else {
            Vec3.set(this._pos, val as number, y, z);
        }
        const parent = this._parent;
        const local = this._lpos;
        if (parent) {
            // TODO: benchmark these approaches
            /* */
            parent.updateWorldTransform();
            Vec3.transformMat4(local, this._pos, Mat4.invert(m4_1, parent._mat));
            /* *
            parent.inverseTransformPoint(local, this._pos);
            /* */
        } else {
            Vec3.copy(local, this._pos);
        }

        this.invalidateChildren(TransformBit.POSITION);
        if (this._eventMask & TRANSFORM_ON) {
            this.emit(NodeEventType.TRANSFORM_CHANGED, TransformBit.POSITION);
        }
    }

    /**
     * @en Get position in world coordinate system, please try to pass `out` vector and reuse it to avoid garbage.
     * @zh 获取世界坐标，注意，尽可能传递复用的 [[Vec3]] 以避免产生垃圾。
     * @param out Set the result to out vector
     * @return If `out` given, the return value equals to `out`, otherwise a new vector will be generated and return
     */
    public getWorldPosition (out?: Vec3): Vec3 {
        this.updateWorldTransform();
        if (out) {
            return Vec3.copy(out, this._pos);
        }
        return Vec3.copy(new Vec3(), this._pos);
    }

    /**
     * @en Set rotation in world coordinate system with a quaternion representing the rotation
     * @zh 用四元数设置世界坐标系下的旋转
     * @param rotation Rotation in quaternion
     */
    public setWorldRotation (rotation: Quat): void;

    /**
     * @en Set rotation in world coordinate system with a quaternion representing the rotation
     * @zh 用四元数设置世界坐标系下的旋转
     * @param x X value in quaternion
     * @param y Y value in quaternion
     * @param z Z value in quaternion
     * @param w W value in quaternion
     */
    public setWorldRotation (x: number, y: number, z: number, w: number): void;

    public setWorldRotation (val: Quat | number, y?: number, z?: number, w?: number) {
        if (y === undefined || z === undefined || w === undefined) {
            Quat.copy(this._rot, val as Quat);
        } else {
            Quat.set(this._rot, val as number, y, z, w);
        }
        if (this._parent) {
            this._parent.updateWorldTransform();
            Quat.multiply(this._lrot, Quat.conjugate(this._lrot, this._parent._rot), this._rot);
        } else {
            Quat.copy(this._lrot, this._rot);
        }
        this._eulerDirty = true;

        this.invalidateChildren(TransformBit.ROTATION);
        if (this._eventMask & TRANSFORM_ON) {
            this.emit(NodeEventType.TRANSFORM_CHANGED, TransformBit.ROTATION);
        }
    }

    /**
     * @en Set rotation in world coordinate system with euler angles
     * @zh 用欧拉角设置世界坐标系下的旋转
     * @param x X axis rotation
     * @param y Y axis rotation
     * @param z Z axis rotation
     */
    public setWorldRotationFromEuler (x: number, y: number, z: number): void {
        Quat.fromEuler(this._rot, x, y, z);
        if (this._parent) {
            this._parent.updateWorldTransform();
            Quat.multiply(this._lrot, Quat.conjugate(this._lrot, this._parent._rot), this._rot);
        } else {
            Quat.copy(this._lrot, this._rot);
        }
        this._eulerDirty = true;

        this.invalidateChildren(TransformBit.ROTATION);
        if (this._eventMask & TRANSFORM_ON) {
            this.emit(NodeEventType.TRANSFORM_CHANGED, TransformBit.ROTATION);
        }
    }

    /**
     * @en Get rotation as quaternion in world coordinate system, please try to pass `out` quaternion and reuse it to avoid garbage.
     * @zh 获取世界坐标系下的旋转，注意，尽可能传递复用的 [[Quat]] 以避免产生垃圾。
     * @param out Set the result to out quaternion
     * @return If `out` given, the return value equals to `out`, otherwise a new quaternion will be generated and return
     */
    public getWorldRotation (out?: Quat): Quat {
        this.updateWorldTransform();
        if (out) {
            return Quat.copy(out, this._rot);
        }
        return Quat.copy(new Quat(), this._rot);
    }

    /**
     * @en Set scale in world coordinate system
     * @zh 设置世界坐标系下的缩放
     * @param scale Target scale
     */
    public setWorldScale (scale: Vec3): void;

    /**
     * @en Set scale in world coordinate system
     * @zh 设置世界坐标系下的缩放
     * @param x X axis scale
     * @param y Y axis scale
     * @param z Z axis scale
     */
    public setWorldScale (x: number, y: number, z: number): void;

    public setWorldScale (val: Vec3 | number, y?: number, z?: number) {
        if (y === undefined || z === undefined) {
            Vec3.copy(this._scale, val as Vec3);
        } else {
            Vec3.set(this._scale, val as number, y, z);
        }
        const parent = this._parent;
        if (parent) {
            parent.updateWorldTransform();
            Mat3.fromQuat(m3_1, Quat.conjugate(qt_1, parent._rot));
            Mat3.multiplyMat4(m3_1, m3_1, parent._mat);
            m3_scaling.m00 = this._scale.x;
            m3_scaling.m04 = this._scale.y;
            m3_scaling.m08 = this._scale.z;
            Mat3.multiply(m3_1, m3_scaling, Mat3.invert(m3_1, m3_1));
            this._lscale.x = Vec3.set(v3_a, m3_1.m00, m3_1.m01, m3_1.m02).length();
            this._lscale.y = Vec3.set(v3_a, m3_1.m03, m3_1.m04, m3_1.m05).length();
            this._lscale.z = Vec3.set(v3_a, m3_1.m06, m3_1.m07, m3_1.m08).length();
        } else {
            Vec3.copy(this._lscale, this._scale);
        }

        this.invalidateChildren(TransformBit.SCALE);
        if (this._eventMask & TRANSFORM_ON) {
            this.emit(NodeEventType.TRANSFORM_CHANGED, TransformBit.SCALE);
        }
    }

    /**
     * @en Get scale in world coordinate system, please try to pass `out` vector and reuse it to avoid garbage.
     * @zh 获取世界缩放，注意，尽可能传递复用的 [[Vec3]] 以避免产生垃圾。
     * @param out Set the result to out vector
     * @return If `out` given, the return value equals to `out`, otherwise a new vector will be generated and return
     */
    public getWorldScale (out?: Vec3): Vec3 {
        this.updateWorldTransform();
        if (out) {
            return Vec3.copy(out, this._scale);
        }
        return Vec3.copy(new Vec3(), this._scale);
    }

    /**
     * @en Get a world transform matrix
     * @zh 获取世界变换矩阵
     * @param out Set the result to out matrix
     * @return If `out` given, the return value equals to `out`, otherwise a new matrix will be generated and return
     */
    public getWorldMatrix (out?: Mat4): Mat4 {
        this.updateWorldTransform();
        const target = out || new Mat4();
        return Mat4.copy(target, this._mat);
    }

    /**
     * @en Get a world transform matrix with only rotation and scale
     * @zh 获取只包含旋转和缩放的世界变换矩阵
     * @param out Set the result to out matrix
     * @return If `out` given, the return value equals to `out`, otherwise a new matrix will be generated and return
     */
    public getWorldRS (out?: Mat4): Mat4 {
        this.updateWorldTransform();
        const target = out || new Mat4();
        Mat4.copy(target, this._mat);
        target.m12 = 0; target.m13 = 0; target.m14 = 0;
        return target;
    }

    /**
     * @en Get a world transform matrix with only rotation and translation
     * @zh 获取只包含旋转和位移的世界变换矩阵
     * @param out Set the result to out matrix
     * @return If `out` given, the return value equals to `out`, otherwise a new matrix will be generated and return
     */
    public getWorldRT (out?: Mat4): Mat4 {
        this.updateWorldTransform();
        const target = out || new Mat4();
        return Mat4.fromRT(target, this._rot, this._pos);
    }

    /**
     * @en Set local transformation with rotation, position and scale separately.
     * @zh 一次性设置所有局部变换（平移、旋转、缩放）信息
     * @param rot The rotation
     * @param pos The position
     * @param scale The scale
     */
    public setRTS (rot?: Quat | Vec3, pos?: Vec3, scale?: Vec3) {
        let dirtyBit: TransformBit = 0;
        if (rot) {
            dirtyBit |= TransformBit.ROTATION;
            if ((rot as Quat).w !== undefined) {
                Quat.copy(this._lrot, rot as Quat);
                this._eulerDirty = true;
            } else {
                Vec3.copy(this._euler, rot);
                Quat.fromEuler(this._lrot, rot.x, rot.y, rot.z);
                this._eulerDirty = false;
            }
        }
        if (pos) {
            Vec3.copy(this._lpos, pos);
            dirtyBit |= TransformBit.POSITION;
        }
        if (scale) {
            Vec3.copy(this._lscale, scale);
            dirtyBit |= TransformBit.SCALE;
        }
        if (dirtyBit) {
            this.invalidateChildren(dirtyBit);
            if (this._eventMask & TRANSFORM_ON) {
                this.emit(NodeEventType.TRANSFORM_CHANGED, dirtyBit);
            }
        }
    }

    /**
     * @en
     * Pause all system events which is dispatched by [[SystemEvent]].
     * If recursive is set to true, then this API will pause the node system events for the node and all nodes in its sub node tree.
     * @zh
     * 暂停所有 [[SystemEvent]] 派发的系统事件。
     * 如果传递 recursive 为 true，那么这个 API 将暂停本节点和它的子树上所有节点的节点系统事件。
     *
     * @param recursive Whether pause system events recursively for the child node tree
     */
    public pauseSystemEvents (recursive: boolean): void {
        eventManager.pauseTarget(this, recursive);
    }

    /**
     * @en
     * Resume all paused system events which is dispatched by [[SystemEvent]].
     * If recursive is set to true, then this API will resume the node system events for the node and all nodes in its sub node tree.
     *
     * @zh
     * 恢复所有 [[SystemEvent]] 派发的系统事件。
     * 如果传递 recursive 为 true，那么这个 API 将恢复本节点和它的子树上所有节点的节点系统事件。
     *
     * @param recursive Whether resume system events recursively for the child node tree
     */
    public resumeSystemEvents (recursive: boolean): void {
        eventManager.resumeTarget(this, recursive);
    }

    /**
     * @en
     * clear all node dirty state.
     * @zh
     * 清除所有节点的脏标记。
     */
    public static resetHasChangedFlags () {
        bookOfChange.clear();
    }

    /**
     * @en
     * clear node array
     * @zh
     * 清除节点数组
     */
    public static clearNodeArray () {
        if (Node.ClearFrame < Node.ClearRound) {
            Node.ClearFrame++;
        } else {
            Node.ClearFrame = 0;
            array_a.length = 0;
        }
    }
}

legacyCC.Node = Node;<|MERGE_RESOLUTION|>--- conflicted
+++ resolved
@@ -535,13 +535,8 @@
         }
 
         this.hasChangedFlags = TransformBit.TRS;
-<<<<<<< HEAD
-        this._dirtyFlags = TransformBit.TRS;
+        this._setDirtyFlags(TransformBit.TRS);
         this._uiProps.UITransformDirty = TransformBit.TRS;
-=======
-        this._setDirtyFlags(TransformBit.TRS);
-        this._uiProps.uiTransformDirty = true;
->>>>>>> e1cf42e7
         const len = this._children.length;
         for (let i = 0; i < len; ++i) {
             this._children[i]._siblingIndex = i;
@@ -665,23 +660,13 @@
         const childDirtyBit = dirtyBit | TransformBit.POSITION;
         array_a[0] = this;
 
-<<<<<<< HEAD
-        // we need to recursively iterate this
-        // eslint-disable-next-line @typescript-eslint/no-this-alias
-=======
->>>>>>> e1cf42e7
         let i = 0;
         while (i >= 0) {
             const cur: this = array_a[i--];
             const hasChangedFlags = cur.hasChangedFlags;
             if (cur.isValid && (cur._dirtyFlags & hasChangedFlags & dirtyBit) !== dirtyBit) {
-<<<<<<< HEAD
-                cur._dirtyFlags |= dirtyBit;
+                cur._setDirtyFlags(cur._dirtyFlags | dirtyBit);
                 cur._uiProps.UITransformDirty |= dirtyBit; // UIOnly TRS dirty
-=======
-                cur._setDirtyFlags(cur._dirtyFlags | dirtyBit);
-                cur._uiProps.uiTransformDirty = true; // UIOnly TRS dirty
->>>>>>> e1cf42e7
                 cur.hasChangedFlags = hasChangedFlags | dirtyBit;
                 const children = cur._children;
                 const len = children.length;
