--- conflicted
+++ resolved
@@ -199,15 +199,9 @@
     protected _dirtyFlags = TransformBit.NONE; // does the world transform need to update?
 
     protected _eulerDirty = false;
-
-<<<<<<< HEAD
     protected _nodeHandle: NodeHandle = NULL_HANDLE;
-=======
-    protected _nodeHandle: SharedNodeHandle = NULL_HANDLE;
     protected declare _hasChangedFlagsChunk: Uint32Array; // has the transform been updated in this frame?
     protected declare _hasChangedFlagsOffset: number;
->>>>>>> 42423249
-
     protected declare _nativeObj: NativeNode | null;
     protected declare _nativeLayer: Uint32Array;
     protected declare _nativeFlag: Uint32Array;
