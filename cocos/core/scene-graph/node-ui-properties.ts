/*
 Copyright (c) 2017-2020 Xiamen Yaji Software Co., Ltd.

 http://www.cocos.com

 Permission is hereby granted, free of charge, to any person obtaining a copy
 of this software and associated engine source code (the "Software"), a limited,
  worldwide, royalty-free, non-assignable, revocable and non-exclusive license
 to use Cocos Creator solely to develop games on your target platforms. You shall
  not use Cocos Creator software for developing other software or tools that's
  used for developing games. You are not granted to publish, distribute,
  sublicense, and/or sell copies of Cocos Creator.

 The software or tools in this License Agreement are licensed, not sold.
 Xiamen Yaji Software Co., Ltd. reserves all rights not expressly granted to you.

 THE SOFTWARE IS PROVIDED "AS IS", WITHOUT WARRANTY OF ANY KIND, EXPRESS OR
 IMPLIED, INCLUDING BUT NOT LIMITED TO THE WARRANTIES OF MERCHANTABILITY,
 FITNESS FOR A PARTICULAR PURPOSE AND NONINFRINGEMENT. IN NO EVENT SHALL THE
 AUTHORS OR COPYRIGHT HOLDERS BE LIABLE FOR ANY CLAIM, DAMAGES OR OTHER
 LIABILITY, WHETHER IN AN ACTION OF CONTRACT, TORT OR OTHERWISE, ARISING FROM,
 OUT OF OR IN CONNECTION WITH THE SOFTWARE OR THE USE OR OTHER DEALINGS IN
 THE SOFTWARE.
*/

/**
 * @packageDocumentation
 * @module scene-graph
 */

import { JSB } from 'internal:constants';
import { UIComponent } from '../../2d/framework/ui-component';
import { Renderable2D } from '../../2d/framework/renderable-2d';
import { UITransform } from '../../2d/framework/ui-transform';
import { warnID } from '../platform/debug';

/**
 * @en Node's UI properties abstraction
 * @zh 节点上 UI 相关的属性抽象类
 */
export class NodeUIProperties {
    /**
     * @en The UI transform component
     * @zh UI 变换组件
     */
    get uiTransformComp () {
        if (!this._uiTransformComp) {
            this._uiTransformComp = this._node.getComponent('cc.UITransform') as UITransform;
        }

        return this._uiTransformComp;
    }
    set uiTransformComp (value: UITransform | null) {
        this._uiTransformComp = value;
    }

    /**
     * @en The base UI component
     * @zh UI 基类组件
     */
    get uiComp () {
        return this._uiComp;
    }
    set uiComp (comp: UIComponent | Renderable2D | null) {
        if (this._uiComp && comp) {
            warnID(12002);
            return;
        }
        this._uiComp = comp;
    }

    private _uiComp: UIComponent | Renderable2D | null = null;

    /**
     * @en The opacity of the UI node for final rendering
     * @zh 最终显示的 UI 透明度，受父节点透明度影响
     */
    private _opacity = 1;
    public get opacity () { return this._opacity; }

    /**
     * @en The opacity of the UI node itself
     * @zh 本节点的 UI 透明度
     */
    private _localOpacity = 1;
    get localOpacity () { return this._localOpacity; }
    set localOpacity (val) {
        this._localOpacity = val;
        NodeUIProperties.markOpacityTree(this._node);
    }

    public opacityDirty = true;
    protected _uiTransformComp: UITransform | null = null;
    private _node: any;

<<<<<<< HEAD
    public declare uiTransformDirty: boolean;
    private declare _uiTransformDirty: Uint32Array;

=======
>>>>>>> b11686b4
    constructor (node: any) {
        this._node = node;

        if (JSB) {
            this._uiTransformDirty = new Uint32Array(1);
            Object.defineProperty(this, 'uiTransformDirty',
                {
                    get (): boolean {
                        return this._uiTransformDirty[0] !== 0;
                    },
                    set (val: boolean) {
                        this._uiTransformDirty[0] = val ? 1 : 0;
                    },
                });
        } else {
            this.uiTransformDirty = false;
        }
    }

    public applyOpacity (effectOpacity) {
        this._opacity = this._localOpacity * effectOpacity;
    }

    /**
     * @en Make the opacity state of node tree is dirty
     * @zh 为结点树的透明度状态设置脏标签
     */
    public static markOpacityTree (node, isDirty = true) {
        node._uiProps.opacityDirty = isDirty;
        for (let i = 0, l = node.children.length; i < l; i++) {
            const c = node.children[i];
            NodeUIProperties.markOpacityTree(c, isDirty);
        }
    }
}<|MERGE_RESOLUTION|>--- conflicted
+++ resolved
@@ -93,12 +93,9 @@
     protected _uiTransformComp: UITransform | null = null;
     private _node: any;
 
-<<<<<<< HEAD
     public declare uiTransformDirty: boolean;
     private declare _uiTransformDirty: Uint32Array;
 
-=======
->>>>>>> b11686b4
     constructor (node: any) {
         this._node = node;
 
