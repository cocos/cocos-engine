/*
 Copyright (c) 2017-2020 Xiamen Yaji Software Co., Ltd.

 http://www.cocos.com

 Permission is hereby granted, free of charge, to any person obtaining a copy
 of this software and associated engine source code (the "Software"), a limited,
  worldwide, royalty-free, non-assignable, revocable and non-exclusive license
 to use Cocos Creator solely to develop games on your target platforms. You shall
  not use Cocos Creator software for developing other software or tools that's
  used for developing games. You are not granted to publish, distribute,
  sublicense, and/or sell copies of Cocos Creator.

 The software or tools in this License Agreement are licensed, not sold.
 Xiamen Yaji Software Co., Ltd. reserves all rights not expressly granted to you.

 THE SOFTWARE IS PROVIDED "AS IS", WITHOUT WARRANTY OF ANY KIND, EXPRESS OR
 IMPLIED, INCLUDING BUT NOT LIMITED TO THE WARRANTIES OF MERCHANTABILITY,
 FITNESS FOR A PARTICULAR PURPOSE AND NONINFRINGEMENT. IN NO EVENT SHALL THE
 AUTHORS OR COPYRIGHT HOLDERS BE LIABLE FOR ANY CLAIM, DAMAGES OR OTHER
 LIABILITY, WHETHER IN AN ACTION OF CONTRACT, TORT OR OTHERWISE, ARISING FROM,
 OUT OF OR IN CONNECTION WITH THE SOFTWARE OR THE USE OR OTHER DEALINGS IN
 THE SOFTWARE.
*/

/**
 * @packageDocumentation
 * @module scene-graph
 */

<<<<<<< HEAD
import { JSB } from 'internal:constants';
import { UIComponent } from '../../2d/framework/ui-component';
=======
>>>>>>> a42259dc
import { Renderable2D } from '../../2d/framework/renderable-2d';
import { UITransform } from '../../2d/framework/ui-transform';
import { warnID } from '../platform/debug';
import { UIMeshRenderer } from '../../2d';

/**
 * @en Node's UI properties abstraction
 * @zh 节点上 UI 相关的属性抽象类
 */
export class NodeUIProperties {
    /**
     * @en The UI transform component
     * @zh UI 变换组件
     */
    get uiTransformComp () {
        if (!this._uiTransformComp) {
            this._uiTransformComp = this._node.getComponent('cc.UITransform') as UITransform;
        }

        return this._uiTransformComp;
    }
    set uiTransformComp (value: UITransform | null) {
        this._uiTransformComp = value;
    }

    /**
     * @en The base UI component
     * @zh UI 基类组件
     */
    get uiComp () {
        return this._uiComp;
    }
    set uiComp (comp: UIMeshRenderer | Renderable2D | null) {
        if (this._uiComp && comp) {
            warnID(12002);
            return;
        }
        this._uiComp = comp;
    }

    private _uiComp: UIMeshRenderer | Renderable2D | null = null;

    /**
     * @en The opacity of the UI node for final rendering
     * @zh 最终显示的 UI 透明度，受父节点透明度影响
     */
    private _opacity = 1;
    public get opacity () { return this._opacity; }

    /**
     * @en The opacity of the UI node itself
     * @zh 本节点的 UI 透明度
     */
    private _localOpacity = 1;
    get localOpacity () { return this._localOpacity; }
    set localOpacity (val) {
        this._localOpacity = val;
        this.colorDirty = true;
    }

    public colorDirty = true;
    protected _uiTransformComp: UITransform | null = null;
    private _node: any;

    public declare uiTransformDirty: boolean;
    private declare _uiTransformDirty: Uint32Array;

    constructor (node: any) {
        this._node = node;

        if (JSB) {
            this._uiTransformDirty = new Uint32Array(1);
            Object.defineProperty(this, 'uiTransformDirty',
                {
                    get (): boolean {
                        return this._uiTransformDirty[0] !== 0;
                    },
                    set (val: boolean) {
                        this._uiTransformDirty[0] = val ? 1 : 0;
                    },
                });
        } else {
            this.uiTransformDirty = false;
        }
    }

    /**
     * @deprecated since v3.4
     */
    public applyOpacity (effectOpacity) {
        this._opacity = this._localOpacity * effectOpacity;
    }

    /**
     * @en Make the opacity state of node tree is dirty, not effect anymore
     * @zh 为结点树的透明度状态设置脏标签，不再有效果
     * @deprecated since v3.4
     */
    public static markOpacityTree (node, isDirty = true) {}
}<|MERGE_RESOLUTION|>--- conflicted
+++ resolved
@@ -28,11 +28,7 @@
  * @module scene-graph
  */
 
-<<<<<<< HEAD
 import { JSB } from 'internal:constants';
-import { UIComponent } from '../../2d/framework/ui-component';
-=======
->>>>>>> a42259dc
 import { Renderable2D } from '../../2d/framework/renderable-2d';
 import { UITransform } from '../../2d/framework/ui-transform';
 import { warnID } from '../platform/debug';
