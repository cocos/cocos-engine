/*
 Copyright (c) 2017-2018 Xiamen Yaji Software Co., Ltd.

 http://www.cocos.com

 Permission is hereby granted, free of charge, to any person obtaining a copy
 of this software and associated engine source code (the "Software"), a limited,
  worldwide, royalty-free, non-assignable, revocable and non-exclusive license
 to use Cocos Creator solely to develop games on your target platforms. You shall
  not use Cocos Creator software for developing other software or tools that's
  used for developing games. You are not granted to publish, distribute,
  sublicense, and/or sell copies of Cocos Creator.

 The software or tools in this License Agreement are licensed, not sold.
 Xiamen Yaji Software Co., Ltd. reserves all rights not expressly granted to you.

 THE SOFTWARE IS PROVIDED "AS IS", WITHOUT WARRANTY OF ANY KIND, EXPRESS OR
 IMPLIED, INCLUDING BUT NOT LIMITED TO THE WARRANTIES OF MERCHANTABILITY,
 FITNESS FOR A PARTICULAR PURPOSE AND NONINFRINGEMENT. IN NO EVENT SHALL THE
 AUTHORS OR COPYRIGHT HOLDERS BE LIABLE FOR ANY CLAIM, DAMAGES OR OTHER
 LIABILITY, WHETHER IN AN ACTION OF CONTRACT, TORT OR OTHERWISE, ARISING FROM,
 OUT OF OR IN CONNECTION WITH THE SOFTWARE OR THE USE OR OTHER DEALINGS IN
 THE SOFTWARE.
*/

/**
 * @category scene-graph
 */

import { Component } from '../components/component';
import { ccclass, property } from '../data/class-decorator';
import { CCObject } from '../data/object';
import { Event } from '../event';
import { errorID, warnID } from '../platform/debug';
import { SystemEventType } from '../platform/event-manager/event-enum';
import { ISchedulable } from '../scheduler';
import IdGenerator from '../utils/id-generator';
import * as js from '../utils/js';
import { baseNodePolyfill } from './base-node-dev';
import { NodeEventProcessor } from './node-event-processor';
import { DEV, DEBUG, EDITOR } from 'internal:constants';
<<<<<<< HEAD
import { legacyCC } from '../global-exports';
=======
import { Node } from './node';
import { Scene } from './scene';
>>>>>>> a0a7cc2f

type Constructor<T = {}> = new (...args: any[]) => T;

// @ts-ignore
const Destroying = CCObject.Flags.Destroying;
// @ts-ignore
const DontDestroy = CCObject.Flags.DontDestroy;
// @ts-ignore
const Deactivating = CCObject.Flags.Deactivating;
// @ts-ignore
const Activating = CCObject.Flags.Activating;
const ChangingState = Activating | Deactivating;

export const TRANSFORM_ON = 1 << 0;

// const CHILD_ADDED = 'child-added';
// const CHILD_REMOVED = 'child-removed';

const idGenerator = new IdGenerator('Node');

const NullScene = null;

function getConstructor (typeOrClassName: string | Function): Function | null {
    if (!typeOrClassName) {
        errorID(3804);
        return null;
    }
    if (typeof typeOrClassName === 'string') {
        return js.getClassByName(typeOrClassName);
    }

    return typeOrClassName;
}

/**
 * @en The base class for [[Node]], it:
 * - maintains scene hierarchy and life cycle logic
 * - provides EventTarget ability
 * - emits events if some properties changed, ref: [[SystemEventType]]
 * - manages components
 * @zh [[Node]] 的基类，他会负责：
 * - 维护场景树以及节点生命周期管理
 * - 提供 EventTarget 的事件管理和注册能力
 * - 派发节点状态相关的事件，参考：[[SystemEventType]]
 * - 管理组件
 */
@ccclass('cc.BaseNode')
export class BaseNode extends CCObject implements ISchedulable {
    /**
     * @en Gets all components attached to this node.
     * @zh 获取附加到此节点的所有组件。
     */
    get components (): ReadonlyArray<Component> {
        return this._components;
    }

    /**
     * @en If true, the node is an persist node which won't be destroyed during scene transition.
     * If false, the node will be destroyed automatically when loading a new scene. Default is false.
     * @zh 如果为true，则该节点是一个常驻节点，不会在场景转换期间被销毁。
     * 如果为false，节点将在加载新场景时自动销毁。默认为 false。
     * @default false
     * @protected
     */
    @property
    get _persistNode (): boolean {
        return (this._objFlags & DontDestroy) > 0;
    }
    set _persistNode (value) {
        if (value) {
            this._objFlags |= DontDestroy;
        } else {
            this._objFlags &= ~DontDestroy;
        }
    }

    // API

    /**
     * @en Name of node.
     * @zh 该节点名称。
     */
    @property
    get name (): string {
        return this._name;
    }
    set name (value) {
        if (DEV && value.indexOf('/') !== -1) {
            errorID(1632);
            return;
        }
        this._name = value;
    }

    /**
     * @en The uuid for editor, will be stripped after building project.
     * @zh 主要用于编辑器的 uuid，在编辑器下可用于持久化存储，在项目构建之后将变成自增的 id。
     * @readOnly
     */
    @property
    get uuid () {
        return this._id;
    }

    /**
     * @en All children nodes.
     * @zh 节点的所有子节点。
     * @readOnly
     */
    @property
    get children () {
        return this._children;
    }

    /**
     * @en
     * The local active state of this node.
     * Note that a Node may be inactive because a parent is not active, even if this returns true.
     * Use [[activeInHierarchy]]
     * if you want to check if the Node is actually treated as active in the scene.
     * @zh
     * 当前节点的自身激活状态。
     * 值得注意的是，一个节点的父节点如果不被激活，那么即使它自身设为激活，它仍然无法激活。
     * 如果你想检查节点在场景中实际的激活状态可以使用 [[activeInHierarchy]]
     * @default true
     */
    @property
    get active () {
        return this._active;
    }
    set active (isActive: boolean) {
        if (this._active !== isActive) {
            this._active = isActive;
            const parent = this._parent;
            if (parent) {
                const couldActiveInScene = parent._activeInHierarchy;
                if (couldActiveInScene) {
                    legacyCC.director._nodeActivator.activateNode(this, isActive);
                }
            }
        }
    }

    /**
     * @en Indicates whether this node is active in the scene.
     * @zh 表示此节点是否在场景中激活。
     */
    @property
    get activeInHierarchy () {
        return this._activeInHierarchy;
    }

    /**
     * @en The parent node
     * @zh 父节点
     */
    @property
    get parent () {
        return this._parent;
    }
    set parent (value) {
        this.setParent(value);
    }

    /**
     * @en Which scene this node belongs to.
     * @zh 此节点属于哪个场景。
     * @readonly
     */
    get scene () {
        return this._scene;
    }

    /**
     * @en The event processor of the current node, it provides EventTarget ability.
     * @zh 当前节点的事件处理器，提供 EventTarget 能力。
     * @readonly
     */
    get eventProcessor () {
        return this._eventProcessor;
    }

    public static _setScene (node: BaseNode) {
        if (node instanceof legacyCC.Scene) {
            node._scene = node;
        } else {
            if (node._parent == null) {
                legacyCC.error('Node %s(%s) has not attached to a scene.', node.name, node.uuid);
            } else {
                node._scene = node._parent._scene;
            }
        }
    }

    protected static idGenerator = idGenerator;

    // For walk
    protected static _stacks: Array<Array<(BaseNode | null)>> = [[]];
    protected static _stackId = 0;

    protected static _findComponent (node: BaseNode, constructor: Function) {
        const cls = constructor as any;
        const comps = node._components;
        if (cls._sealed) {
            for (let i = 0; i < comps.length; ++i) {
                const comp = comps[i];
                if (comp.constructor === constructor) {
                    return comp;
                }
            }
        } else {
            for (let i = 0; i < comps.length; ++i) {
                const comp = comps[i];
                if (comp instanceof constructor) {
                    return comp;
                }
            }
        }
        return null;
    }

    protected static _findComponents (node: BaseNode, constructor: Function, components: Component[]) {
        const cls = constructor as any;
        const comps = node._components;
        if (cls._sealed) {
            for (let i = 0; i < comps.length; ++i) {
                const comp = comps[i];
                if (comp.constructor === constructor) {
                    components.push(comp);
                }
            }
        } else {
            for (let i = 0; i < comps.length; ++i) {
                const comp = comps[i];
                if (comp instanceof constructor) {
                    components.push(comp);
                }
            }
        }
    }

    protected static _findChildComponent (children: BaseNode[], constructor) {
        for (let i = 0; i < children.length; ++i) {
            const node = children[i];
            let comp = BaseNode._findComponent(node, constructor);
            if (comp) {
                return comp;
            } else if (node._children.length > 0) {
                comp = BaseNode._findChildComponent(node._children, constructor);
                if (comp) {
                    return comp;
                }
            }
        }
        return null;
    }

    protected static _findChildComponents (children: BaseNode[], constructor, components) {
        for (let i = 0; i < children.length; ++i) {
            const node = children[i];
            BaseNode._findComponents(node, constructor, components);
            if (node._children.length > 0) {
                BaseNode._findChildComponents(node._children, constructor, components);
            }
        }
    }

    @property
    protected _parent: this | null = null;

    @property
    protected _children: this[] = [];

    @property
    protected _active = true;

    @property
    protected _components: Component[] = [];

    // The PrefabInfo object
    @property
    protected _prefab: any = null;

    protected _scene: any = NullScene;

    protected _activeInHierarchy = false;

    protected _id: string = idGenerator.getNewId();

    protected _name: string;

    protected _eventProcessor: NodeEventProcessor = new NodeEventProcessor(this);
    protected _eventMask = 0;

    // Register all related EventTargets,
    // all event callbacks will be removed in _onPreDestroy
    // protected __eventTargets: EventTarget[] = [];
    protected __eventTargets: any[] = [];

    protected _siblingIndex: number = 0;

    protected _registerIfAttached = !EDITOR ? undefined : function (this: BaseNode, register) {
        if (EditorExtends.Node && EditorExtends.Component) {
            if (register) {
                EditorExtends.Node.add(this._id, this);

                for (let i = 0; i < this._components.length; i++) {
                    const comp = this._components[i];
                    EditorExtends.Component.add(comp._id, comp);
                }
            }
            else {
                for (let i = 0; i < this._components.length; i++) {
                    const comp = this._components[i];
                    EditorExtends.Component.remove(comp._id);
                }

                EditorExtends.Node.remove(this._id);
            }
        }

        const children = this._children;
        for (let i = 0, len = children.length; i < len; ++i) {
            const child = children[i];
            child._registerIfAttached!(register);
        }
    };

    constructor (name?: string) {
        super(name);
        this._name = name !== undefined ? name : 'New Node';
    }

    /**
     * @en
     * Properties configuration function.
     * All properties in attrs will be set to the node, 
     * when the setter of the node is available, 
     * the property will be set via setter function.
     * @zh 属性配置函数。在 attrs 的所有属性将被设置为节点属性。
     * @param attrs - Properties to be set to node
     * @example
     * ```
     * var attrs = { name: 'New Name', active: false };
     * node.attr(attrs);
     * ```
     */
    public attr (attrs: Object) {
        js.mixin(this, attrs);
    }

    // HIERARCHY METHODS

    /**
     * @en Get parent of the node.
     * @zh 获取该节点的父节点。
     */
    public getParent () {
        return this._parent;
    }

    /**
     * @en Set parent of the node.
     * @zh 设置该节点的父节点。
     */
    public setParent (value: this | Scene | null, keepWorldTransform: boolean = false) {
        if (this._parent === value) {
            return;
        }
        const oldParent = this._parent;
        const newParent = value as this;
        if (DEBUG && oldParent &&
            // Change parent when old parent desactivating or activating
            (oldParent._objFlags & ChangingState)) {
            errorID(3821);
        }

        this._parent = newParent;
        // Reset sibling index
        this._siblingIndex = 0;

        this._onSetParent(oldParent, keepWorldTransform);

        if (this.emit) {
            this.emit(SystemEventType.PARENT_CHANGED, oldParent);
        }

        if (newParent) {
            if (DEBUG && (newParent._objFlags & Deactivating)) {
                errorID(3821);
            }
            newParent._children.push(this);
            this._siblingIndex = newParent._children.length - 1;
            if (newParent.emit) {
                newParent.emit(SystemEventType.CHILD_ADDED, this);
            }
        }
        if (oldParent) {
            if (!(oldParent._objFlags & Destroying)) {
                const removeAt = oldParent._children.indexOf(this);
                if (DEV && removeAt < 0) {
                    return errorID(1633);
                }
                oldParent._children.splice(removeAt, 1);
                oldParent._updateSiblingIndex();
                if (oldParent.emit) {
                    oldParent.emit(SystemEventType.CHILD_REMOVED, this);
                }
            }
        }
        this._onHierarchyChanged(oldParent);

    }

    /**
     * @en Returns a child with the same uuid.
     * @zh 通过 uuid 获取节点的子节点。
     * @param uuid - The uuid to find the child node.
     * @return a Node whose uuid equals to the input parameter
     */
    public getChildByUuid (uuid: string) {
        if (!uuid) {
            legacyCC.log('Invalid uuid');
            return null;
        }

        const locChildren = this._children;
        for (let i = 0, len = locChildren.length; i < len; i++) {
            if (locChildren[i]._id === uuid) {
                return locChildren[i];
            }
        }
        return null;
    }

    /**
     * @en Returns a child with the same name.
     * @zh 通过名称获取节点的子节点。
     * @param name - A name to find the child node.
     * @return a CCNode object whose name equals to the input parameter
     * @example
     * ```
     * var child = node.getChildByName("Test Node");
     * ```
     */
    public getChildByName (name: string) {
        if (!name) {
            legacyCC.log('Invalid name');
            return null;
        }

        const locChildren = this._children;
        for (let i = 0, len = locChildren.length; i < len; i++) {
            if (locChildren[i]._name === name) {
                return locChildren[i];
            }
        }
        return null;
    }

    /**
     * @en Returns a child with the given path.
     * @zh 通过路径获取节点的子节点。
     * @param path - A path to find the child node.
     * @return a Node object whose path equals to the input parameter
     * @example
     * ```
     * var child = node.getChildByPath("subNode/Test Node");
     * ```
     */
    public getChildByPath (path: string) {
        const segments = path.split('/');
        let lastNode: this = this;
        for (let i = 0; i < segments.length; ++i) {
            const segment = segments[i];
            if (segment.length === 0) {
                continue;
            }
            const next = lastNode.children.find((childNode) => childNode.name === segment);
            if (!next) {
                return null;
            }
            lastNode = next;
        }
        return lastNode;
    }
<<<<<<< HEAD

    public addChild (child: this): void {

        if (DEV && !(child instanceof legacyCC._BaseNode)) {
            return errorID(1634, legacyCC.js.getClassName(child));
        }
        legacyCC.assertID(child, 1606);
        legacyCC.assertID(child._parent === null, 1605);
=======
    /**
     * @en Add a child to the current node, it will be pushed to the end of [[children]] array.
     * @zh 添加一个子节点，它会被添加到 [[children]] 数组的末尾。
     * @param child - the child node to be added
     */
    public addChild (child: this | Node): void {
        if (DEV && !(child instanceof cc._BaseNode)) {
            return errorID(1634, cc.js.getClassName(child));
        }
        cc.assertID(child, 1606);
        cc.assertID((child as this)._parent === null, 1605);
>>>>>>> a0a7cc2f

        // invokes the parent setter
        (child as this).setParent(this);
    }

    /**
     * @en Inserts a child to the node at a specified index.
     * @zh 插入子节点到指定位置
     * @param child - the child node to be inserted
     * @param siblingIndex - the sibling index to place the child in
     * @example
     * ```
     * node.insertChild(child, 2);
     * ```
     */
    public insertChild (child: this | Node, siblingIndex: number) {
        child.parent = this;
        child.setSiblingIndex(siblingIndex);
    }

    /**
     * @en Get the sibling index of the current node in its parent's children array.
     * @zh 获取当前节点在父节点的 children 数组中的位置。
     */
    public getSiblingIndex () {
        return this._siblingIndex;
    }

    /**
     * @en Set the sibling index of the current node in its parent's children array.
     * @zh 设置当前节点在父节点的 children 数组中的位置。
     */
    public setSiblingIndex (index: number) {
        if (!this._parent) {
            return;
        }
        if (this._parent._objFlags & Deactivating) {
            errorID(3821);
            return;
        }
        const siblings = this._parent._children;
        index = index !== -1 ? index : siblings.length - 1;
        const oldIndex = siblings.indexOf(this);
        if (index !== oldIndex) {
            siblings.splice(oldIndex, 1);
            if (index < siblings.length) {
                siblings.splice(index, 0, this);
            } else {
                siblings.push(this);
            }
            this._parent._updateSiblingIndex();
            if (this._onSiblingIndexChanged) {
                this._onSiblingIndexChanged(index);
            }
        }
    }

    /**
     * @en Walk though the sub children tree of the current node.
     * Each node, including the current node, in the sub tree will be visited two times,
     * before all children and after all children.
     * This function call is not recursive, it's based on stack.
     * Please don't walk any other node inside the walk process.
     * @zh 遍历该节点的子树里的所有节点并按规则执行回调函数。
     * 对子树中的所有节点，包含当前节点，会执行两次回调，preFunc 会在访问它的子节点之前调用，postFunc 会在访问所有子节点之后调用。
     * 这个函数的实现不是基于递归的，而是基于栈展开递归的方式。
     * 请不要在 walk 过程中对任何其他的节点嵌套执行 walk。
     * @param preFunc The callback to process node when reach the node for the first time
     * @param postFunc The callback to process node when re-visit the node after walked all children in its sub tree
     * @example
     * ```
     * node.walk(function (target) {
     *     console.log('Walked through node ' + target.name + ' for the first time');
     * }, function (target) {
     *     console.log('Walked through node ' + target.name + ' after walked all children in its sub tree');
     * });
     * ```
     */
    public walk (preFunc: (target: this) => void, postFunc?: (target: this) => void) {
        // const BaseNode = cc._BaseNode;
        let index = 1;
        let children: this[] | null = null;
        let curr: this | null = null;
        let i = 0;
        let stack = BaseNode._stacks[BaseNode._stackId];
        if (!stack) {
            stack = [];
            BaseNode._stacks.push(stack);
        }
        BaseNode._stackId++;

        stack.length = 0;
        stack[0] = this;
        let parent: this | null = null;
        let afterChildren = false;
        while (index) {
            index--;
            curr = stack[index] as (this | null);
            if (!curr) {
                continue;
            }
            if (!afterChildren && preFunc) {
                // pre call
                preFunc(curr);
            } else if (afterChildren && postFunc) {
                // post call
                postFunc(curr);
            }

            // Avoid memory leak
            stack[index] = null;
            // Do not repeatly visit child tree, just do post call and continue walk
            if (afterChildren) {
                afterChildren = false;
            } else {
                // Children not proceeded and has children, proceed to child tree
                if (curr._children.length > 0) {
                    parent = curr;
                    children = curr._children;
                    i = 0;
                    stack[index] = children[i];
                    index++;
                } else {
                    stack[index] = curr;
                    index++;
                    afterChildren = true;
                }
                continue;
            }
            // curr has no sub tree, so look into the siblings in parent children
            if (children) {
                i++;
                // Proceed to next sibling in parent children
                if (children[i]) {
                    stack[index] = children[i];
                    index++;
                } else if (parent) {
                    stack[index] = parent;
                    index++;
                    // Setup parent walk env
                    afterChildren = true;
                    if (parent._parent) {
                        children = parent._parent._children;
                        i = children.indexOf(parent);
                        parent = parent._parent;
                    } else {
                        // At root
                        parent = null;
                        children = null;
                    }

                    // ERROR
                    if (i < 0) {
                        break;
                    }
                }
            }
        }
        stack.length = 0;
        BaseNode._stackId--;
    }

    /**
     * @en
     * Remove itself from its parent node. 
     * If the node have no parent, then nothing happens.
     * @zh
     * 从父节点中删除该节点。
     * 如果这个节点是一个孤立节点，那么什么都不会发生。
     */
    public removeFromParent () {
        if (this._parent) {
            this._parent.removeChild(this);
        }
    }

    /**
     * @en Removes a child from the container.
     * @zh 移除节点中指定的子节点。
     * @param child - The child node which will be removed.
     */
    public removeChild (child: this | Node) {
        if (this._children.indexOf(child as this) > -1) {
            // invoke the parent setter
            child.parent = null;
        }
    }

    /**
     * @en Removes all children from the container.
     * @zh 移除节点所有的子节点。
     */
    public removeAllChildren () {
        // not using detachChild improves speed here
        const children = this._children;
        for (let i = children.length - 1; i >= 0; i--) {
            const node = children[i];
            if (node) {
                node.parent = null;
            }
        }
        this._children.length = 0;
    }

    /**
     * @en Is this node a child of the given node?
     * @zh 是否是指定节点的子节点？
     * @return True if this node is a child, deep child or identical to the given node.
     */
    public isChildOf (parent: this | Scene | null): boolean {
        let child: BaseNode | null = this;
        do {
            if (child === parent) {
                return true;
            }
            child = child._parent;
        }
        while (child);
        return false;
    }

    // COMPONENT

    /**
     * @en
     * Returns the component of supplied type if the node has one attached, null if it doesn't. 
     * You can also get component in the node by passing in the name of the script.
     * @zh
     * 获取节点上指定类型的组件，如果节点有附加指定类型的组件，则返回，如果没有则为空。
     * 传入参数也可以是脚本的名称。
     * @param classConstructor The class of the target component
     * @example
     * ```
     * // get sprite component.
     * var sprite = node.getComponent(SpriteComponent);
     * ```
     */
    public getComponent<T extends Component> (classConstructor: Constructor<T>): T | null;

    /**
     * @en
     * Returns the component of supplied type if the node has one attached, null if it doesn't.
     * You can also get component in the node by passing in the name of the script.
     * @zh
     * 获取节点上指定类型的组件，如果节点有附加指定类型的组件，则返回，如果没有则为空。
     * 传入参数也可以是脚本的名称。
     * @param className The class name of the target component
     * @example
     * ```
     * // get custom test class.
     * var test = node.getComponent("Test");
     * ```
     */
    public getComponent (className: string): Component | null;

    public getComponent (typeOrClassName: string | Function) {
        const constructor = getConstructor(typeOrClassName);
        if (constructor) {
            return BaseNode._findComponent(this, constructor);
        }
        return null;
    }

    /**
     * @en Returns all components of given type in the node.
     * @zh 返回节点上指定类型的所有组件。
     * @param classConstructor The class of the target component
     */
    public getComponents<T extends Component> (classConstructor: Constructor<T>): T[];

    /**
     * @en Returns all components of given type in the node.
     * @zh 返回节点上指定类型的所有组件。
     * @param className The class name of the target component
     */
    public getComponents (className: string): Component[];

    public getComponents (typeOrClassName: string | Function) {
        const constructor = getConstructor(typeOrClassName);
        const components: Component[] = [];
        if (constructor) {
            BaseNode._findComponents(this, constructor, components);
        }
        return components;
    }

    /**
     * @en Returns the component of given type in any of its children using depth first search.
     * @zh 递归查找所有子节点中第一个匹配指定类型的组件。
     * @param classConstructor The class of the target component
     * @example
     * ```
     * var sprite = node.getComponentInChildren(SpriteComponent);
     * ```
     */
    public getComponentInChildren<T extends Component> (classConstructor: Constructor<T>): T | null;

    /**
     * @en Returns the component of given type in any of its children using depth first search.
     * @zh 递归查找所有子节点中第一个匹配指定类型的组件。
     * @param className The class name of the target component
     * @example
     * ```
     * var Test = node.getComponentInChildren("Test");
     * ```
     */
    public getComponentInChildren (className: string): Component | null;

    public getComponentInChildren (typeOrClassName: string | Function) {
        const constructor = getConstructor(typeOrClassName);
        if (constructor) {
            return BaseNode._findChildComponent(this._children, constructor);
        }
        return null;
    }

    /**
     * @en Returns all components of given type in self or any of its children.
     * @zh 递归查找自身或所有子节点中指定类型的组件
     * @param classConstructor The class of the target component
     * @example
     * ```
     * var sprites = node.getComponentsInChildren(SpriteComponent);
     * ```
     */
    public getComponentsInChildren<T extends Component> (classConstructor: Constructor<T>): T[];

    /**
     * @en Returns all components of given type in self or any of its children.
     * @zh 递归查找自身或所有子节点中指定类型的组件
     * @param className The class name of the target component
     * @example
     * ```
     * var tests = node.getComponentsInChildren("Test");
     * ```
     */
    public getComponentsInChildren (className: string): Component[];

    public getComponentsInChildren (typeOrClassName: string | Function) {
        const constructor = getConstructor(typeOrClassName);
        const components: Component[] = [];
        if (constructor) {
            BaseNode._findComponents(this, constructor, components);
            BaseNode._findChildComponents(this._children, constructor, components);
        }
        return components;
    }

    /**
     * @en Adds a component class to the node. You can also add component to node by passing in the name of the script.
     * @zh 向节点添加一个指定类型的组件类，你还可以通过传入脚本的名称来添加组件。
     * @param classConstructor The class of the component to add
     * @example
     * ```
     * var sprite = node.addComponent(SpriteComponent);
     * ```
     */
    public addComponent<T extends Component> (classConstructor: Constructor<T>): T | null;

    /**
     * @en Adds a component class to the node. You can also add component to node by passing in the name of the script.
     * @zh 向节点添加一个指定类型的组件类，你还可以通过传入脚本的名称来添加组件。
     * @param className The class name of the component to add
     * @example
     * ```
     * var test = node.addComponent("Test");
     * ```
     */
    public addComponent (className: string): Component | null;

    public addComponent (typeOrClassName: string | Function) {
        if (EDITOR && (this._objFlags & Destroying)) {
            legacyCC.error('isDestroying');
            return null;
        }

        // get component

        let constructor;
        if (typeof typeOrClassName === 'string') {
            constructor = js.getClassByName(typeOrClassName);
            if (!constructor) {
                errorID(3807, typeOrClassName);
                if (legacyCC._RF.peek()) {
                    errorID(3808, typeOrClassName);
                }
                return null;
            }
        } else {
            if (!typeOrClassName) {
                errorID(3804);
                return null;
            }
            constructor = typeOrClassName;
        }

        // check component

        if (typeof constructor !== 'function') {
            errorID(3809);
            return null;
        }
        if (!js.isChildClassOf(constructor, legacyCC.Component)) {
            errorID(3810);
            return null;
        }

        if (EDITOR && constructor._disallowMultiple) {
            if (!this._checkMultipleComp!(constructor)) {
                return null;
            }
        }

        // check requirement

        const ReqComp = constructor._requireComponent;
        if (ReqComp && !this.getComponent(ReqComp)) {
            const depended = this.addComponent(ReqComp);
            if (!depended) {
                // depend conflicts
                return null;
            }
        }

        //// check conflict
        //
        // if (EDITOR && !_Scene.DetectConflict.beforeAddComponent(this, constructor)) {
        //    return null;
        // }

        //

        const component = new constructor();
        component.node = this;
        this._components.push(component);
        if (EDITOR && EditorExtends.Node && EditorExtends.Component) {
            const node = EditorExtends.Node.getNode(this._id);
            if (node) {
                EditorExtends.Component.add(component._id, component);
            }
        }
        if (this._activeInHierarchy) {
            legacyCC.director._nodeActivator.activateComp(component);
        }

        return component;
    }

    /**
     * @en
     * Removes a component identified by the given name or removes the component object given.
     * You can also use component.destroy() if you already have the reference.
     * @zh
     * 删除节点上的指定组件，传入参数可以是一个组件构造函数或组件名，也可以是已经获得的组件引用。
     * 如果你已经获得组件引用，你也可以直接调用 component.destroy()
     * @param classConstructor The class of the component to remove
     * @deprecated please destroy the component to remove it.
     * @example
     * ```
     * node.removeComponent(SpriteComponent);
     * ```
     */
    public removeComponent<T extends Component> (classConstructor: Constructor<T>): void;

    /**
     * @en
     * Removes a component identified by the given name or removes the component object given.
     * You can also use component.destroy() if you already have the reference.
     * @zh
     * 删除节点上的指定组件，传入参数可以是一个组件构造函数或组件名，也可以是已经获得的组件引用。
     * 如果你已经获得组件引用，你也可以直接调用 component.destroy()
     * @param classNameOrInstance The class name of the component to remove or the component instance to be removed
     * @deprecated please destroy the component to remove it.
     * @example
     * ```
     * const sprite = node.getComponent(CC.Sprite);
     * if (sprite) {
     *     node.removeComponent(sprite);
     * }
     * node.removeComponent('cc.SpriteComponent');
     * ```
     */
    public removeComponent (classNameOrInstance: string | Component): void;

    public removeComponent (component: any) {
        if (!component) {
            errorID(3813);
            return;
        }
        let componentInstance: Component | null = null;
        if (component instanceof Component) {
            componentInstance = component;
        } else {
            componentInstance = this.getComponent(component);
        }
        if (componentInstance) {
            componentInstance.destroy();
        }
    }

    // EVENT PROCESSING

    /**
     * @en
     * Register a callback of a specific event type on Node.
     * Use this method to register touch or mouse event permit propagation based on scene graph,
     * These kinds of event are triggered with dispatchEvent, the dispatch process has three steps:
     * 1. Capturing phase: dispatch in capture targets (`_getCapturingTargets`), e.g. parents in node tree, from root to the real target
     * 2. At target phase: dispatch to the listeners of the real target
     * 3. Bubbling phase: dispatch in bubble targets (`_getBubblingTargets`), e.g. parents in node tree, from the real target to root
     * In any moment of the dispatching process, it can be stopped via `event.stopPropagation()` or `event.stopPropagationImmidiate()`.
     * It's the recommended way to register touch/mouse event for Node,
     * please do not use cc.eventManager directly for Node.
     * You can also register custom event and use `emit` to trigger custom event on Node.
     * For such events, there won't be capturing and bubbling phase, your event will be dispatched directly to its listeners registered on the same node.
     * You can also pass event callback parameters with `emit` by passing parameters after `type`.
     * @zh
     * 在节点上注册指定类型的回调函数，也可以设置 target 用于绑定响应函数的 this 对象。
     * 鼠标或触摸事件会被系统调用 dispatchEvent 方法触发，触发的过程包含三个阶段：
     * 1. 捕获阶段：派发事件给捕获目标（通过 `_getCapturingTargets` 获取），比如，节点树中注册了捕获阶段的父节点，从根节点开始派发直到目标节点。
     * 2. 目标阶段：派发给目标节点的监听器。
     * 3. 冒泡阶段：派发事件给冒泡目标（通过 `_getBubblingTargets` 获取），比如，节点树中注册了冒泡阶段的父节点，从目标节点开始派发直到根节点。
     * 同时您可以将事件派发到父节点或者通过调用 stopPropagation 拦截它。
     * 推荐使用这种方式来监听节点上的触摸或鼠标事件，请不要在节点上直接使用 cc.eventManager。
     * 你也可以注册自定义事件到节点上，并通过 emit 方法触发此类事件，对于这类事件，不会发生捕获冒泡阶段，只会直接派发给注册在该节点上的监听器
     * 你可以通过在 emit 方法调用时在 type 之后传递额外的参数作为事件回调的参数列表
     * @param type - A string representing the event type to listen for.<br>See {{#crossLink "Node/EventTyupe/POSITION_CHANGED"}}Node Events{{/crossLink}} for all builtin events.
     * @param callback - The callback that will be invoked when the event is dispatched. The callback is ignored if it is a duplicate (the callbacks are unique).
     * @param target - The target (this object) to invoke the callback, can be null
     * @param useCapture - When set to true, the listener will be triggered at capturing phase which is ahead of the final target emit, otherwise it will be triggered during bubbling phase.
     * @return - Just returns the incoming callback so you can save the anonymous function easier.
     * @example
     * ```typescript
     * this.node.on(SystemEventType.TOUCH_START, this.memberFunction, this);  // if "this" is component and the "memberFunction" declared in CCClass.
     * node.on(SystemEventType.TOUCH_START, callback, this);
     * node.on(SystemEventType.TOUCH_MOVE, callback, this);
     * node.on(SystemEventType.TOUCH_END, callback, this);
     * ```
     */
    public on (type: string | SystemEventType, callback: Function, target?: Object, useCapture: any = false) {
        switch (type) {
            case SystemEventType.TRANSFORM_CHANGED:
                this._eventMask |= TRANSFORM_ON;
                break;
        }
        this._eventProcessor.on(type, callback, target, useCapture);
    }

    /**
     * @en
     * Removes the callback previously registered with the same type, callback, target and or useCapture.
     * This method is merely an alias to removeEventListener.
     * @zh 删除之前与同类型，回调，目标或 useCapture 注册的回调。
     * @param type - A string representing the event type being removed.
     * @param callback - The callback to remove.
     * @param target - The target (this object) to invoke the callback, if it's not given, only callback without target will be removed
     * @param useCapture - When set to true, the listener will be triggered at capturing phase which is ahead of the final target emit, otherwise it will be triggered during bubbling phase.
     * @example
     * ```typescript
     * this.node.off(SystemEventType.TOUCH_START, this.memberFunction, this);
     * node.off(SystemEventType.TOUCH_START, callback, this.node);
     * ```
     */
    public off (type: string, callback?: Function, target?: Object, useCapture: any = false) {
        this._eventProcessor.off(type, callback, target, useCapture);

        const hasListeners = this._eventProcessor.hasEventListener(type);
        // All listener removed
        if (!hasListeners) {
            switch (type) {
                case SystemEventType.TRANSFORM_CHANGED:
                    this._eventMask &= ~TRANSFORM_ON;
                    break;
            }
        }
    }

    /**
     * @en
     * Register an callback of a specific event type on the Node,
     * the callback will remove itself after the first time it is triggered.
     * @zh
     * 注册节点的特定事件类型回调，回调会在第一时间被触发后删除自身。
     *
     * @param type - A string representing the event type to listen for.
     * @param callback - The callback that will be invoked when the event is dispatched.
     *                              The callback is ignored if it is a duplicate (the callbacks are unique).
     * @param target - The target (this object) to invoke the callback, can be null
     */
    public once (type: string, callback: Function, target?: Object, useCapture?: any) {
        this._eventProcessor.once(type, callback, target, useCapture);
    }

    /**
     * @en
     * Trigger an event directly with the event name and necessary arguments.
     * @zh
     * 通过事件名发送自定义事件
     * @param type - event type
     * @param arg1 - First argument in callback
     * @param arg2 - Second argument in callback
     * @param arg3 - Third argument in callback
     * @param arg4 - Fourth argument in callback
     * @param arg5 - Fifth argument in callback
     * @example
     * ```typescript
     * eventTarget.emit('fire', event);
     * eventTarget.emit('fire', message, emitter);
     * ```
     */
    public emit (type: string, ...args: any[]) {
        this._eventProcessor.emit(type, ...args);
    }

    /**
     * @en
     * Dispatches an event into the event flow.
     * The event target is the EventTarget object upon which the dispatchEvent() method is called.
     * @zh 分发事件到事件流中。
     * @param event - The Event object that is dispatched into the event flow
     */
    public dispatchEvent (event: Event) {
        this._eventProcessor.dispatchEvent(event);
    }

    /**
     * @en Checks whether the EventTarget object has any callback registered for a specific type of event.
     * @zh 检查事件目标对象是否有为特定类型的事件注册的回调。
     * @param type - The type of event.
     * @return True if a callback of the specified type is registered; false otherwise.
     */
    public hasEventListener (type: string) {
        return this._eventProcessor.hasEventListener(type);
    }

    /**
     * @en Removes all callbacks previously registered with the same target.
     * @zh 移除目标上的所有注册事件。
     * @param target - The target to be searched for all related callbacks
     */
    public targetOff (target: string | Object) {
        this._eventProcessor.targetOff(target);
        // Check for event mask reset
        if ((this._eventMask & TRANSFORM_ON) && !this._eventProcessor.hasEventListener(SystemEventType.TRANSFORM_CHANGED)) {
            this._eventMask &= ~TRANSFORM_ON;
        }
    }

    public destroy () {
        if (super.destroy()) {
            // disable hierarchy
            if (this._activeInHierarchy) {
                this._disableChildComps();
            }

            return true;
        }

        return false;
    }

    /**
     * @en
     * Destroy all children from the node, and release all their own references to other objects.
     * Actual destruct operation will delayed until before rendering.
     * @zh
     * 销毁所有子节点，并释放所有它们对其它对象的引用。
     * 实际销毁操作会延迟到当前帧渲染前执行。
     */
    public destroyAllChildren () {
        const children = this._children;
        for (let i = 0; i < children.length; ++i) {
            children[i].destroy();
        }
    }

    // Do remove component, only used internally.
    public _removeComponent (component: Component) {
        if (!component) {
            errorID(3814);
            return;
        }

        if (!(this._objFlags & Destroying)) {
            const i = this._components.indexOf(component);
            if (i !== -1) {
                this._components.splice(i, 1);
                if (EDITOR && EditorExtends.Component) {
                    EditorExtends.Component.remove(component._id);
                }
            }
            // @ts-ignore
            else if (component.node !== this) {
                errorID(3815);
            }
        }
    }

    public _updateSiblingIndex () {
        for (let i = 0; i < this._children.length; ++i) {
            this._children[i]._siblingIndex = i;
        }
    }

    protected _onSetParent (oldParent: this | null, keepWorldTransform: boolean = false) {
        if (this._parent) {
            if ((oldParent == null || oldParent._scene !== this._parent._scene) && this._parent._scene != null) {
                this.walk((node) => {
                    BaseNode._setScene(node);
                });
            }
        }
    }

    // PRIVATE

    protected _onPostActivated (active: boolean) {
        return;
    }

    protected _onBatchRestored () {
        return;
    }

    protected _onBatchCreated () {
        if (this._parent) {
            this._siblingIndex = this._parent.children.indexOf(this);
        }
        return;
    }

    protected _onPreDestroy () {
        this._onPreDestroyBase();
    }

    protected _onHierarchyChanged (oldParent: this | null) {
        return this._onHierarchyChangedBase(oldParent);
    }

    protected _instantiate (cloned) {
        if (!cloned) {
            cloned = legacyCC.instantiate._clone(this, this);
        }

        const thisPrefabInfo = this._prefab;
        if (EDITOR && thisPrefabInfo) {
            if (this !== thisPrefabInfo.root) {}
        }
        const syncing = thisPrefabInfo && this === thisPrefabInfo.root && thisPrefabInfo.sync;
        if (syncing) {
            // if (thisPrefabInfo._synced) {
            //    return clone;
            // }
        } else if (EDITOR && legacyCC.engine._isPlaying) {
            cloned._name += ' (Clone)';
        }

        // reset and init
        cloned._parent = null;
        cloned._onBatchRestored();

        return cloned;
    }

    protected _onHierarchyChangedBase (oldParent: this | null) {
        const newParent = this._parent;
        if (this._persistNode && !(newParent instanceof legacyCC.Scene)) {
            legacyCC.game.removePersistRootNode(this);
            if (EDITOR) {
                warnID(1623);
            }
        }

        if (EDITOR) {
            const scene = legacyCC.director.getScene() as this | null;
            const inCurrentSceneBefore = oldParent && oldParent.isChildOf(scene);
            const inCurrentSceneNow = newParent && newParent.isChildOf(scene);
            if (!inCurrentSceneBefore && inCurrentSceneNow) {
                // attached
                this._registerIfAttached!(true);
            } else if (inCurrentSceneBefore && !inCurrentSceneNow) {
                // detached
                this._registerIfAttached!(false);
            }

            // conflict detection
            // _Scene.DetectConflict.afterAddChild(this);
        }

        const shouldActiveNow = this._active && !!(newParent && newParent._activeInHierarchy);
        if (this._activeInHierarchy !== shouldActiveNow) {
            legacyCC.director._nodeActivator.activateNode(this, shouldActiveNow);
        }
    }

    protected _onPreDestroyBase () {
        // marked as destroying
        this._objFlags |= Destroying;

        // detach self and children from editor
        const parent = this._parent;
        const destroyByParent: boolean = (!!parent) && ((parent._objFlags & Destroying) !== 0);
        if (!destroyByParent && EDITOR) {
            this._registerIfAttached!(false);
        }

        // Clear event targets
        const eventTargets = this.__eventTargets;
        for (let i = 0; i < eventTargets.length; ++i) {
            const et = eventTargets[i];
            if (et) {
                et.targetOff(this);
            }
        }
        eventTargets.length = 0;

        // destroy children
        const children = this._children;
        for (let i = 0; i < children.length; ++i) {
            // destroy immediate so its _onPreDestroy can be called
            children[i]._destroyImmediate();
        }

        // destroy self components
        const comps = this._components;
        for (let i = 0; i < comps.length; ++i) {
            // destroy immediate so its _onPreDestroy can be called
            // TO DO
            comps[i]._destroyImmediate();
        }

        // remove from persist
        if (this._persistNode) {
            legacyCC.game.removePersistRootNode(this);
        }

        if (!destroyByParent) {
            // remove from parent
            if (parent) {
                this.emit(SystemEventType.PARENT_CHANGED, this);
                // During destroy process, siblingIndex is not relyable
                const childIndex = parent._children.indexOf(this);
                parent._children.splice(childIndex, 1);
                this._siblingIndex = 0;
                if (parent.emit) {
                    parent.emit(SystemEventType.CHILD_REMOVED, this);
                }
            }
        }

        this.emit(SystemEventType.NODE_DESTROYED, this);
        return destroyByParent;
    }

    protected _disableChildComps () {
        // leave this._activeInHierarchy unmodified
        const comps = this._components;
        for (let i = 0; i < comps.length; ++i) {
            const component = comps[i];
            if (component._enabled) {
                legacyCC.director._compScheduler.disableComp(component);
            }
        }
        // deactivate recursively
        const children = this._children;
        for (let i = 0; i < children.length; ++i) {
            const node = children[i];
            if (node._active) {
                node._disableChildComps();
            }
        }
    }

    protected _onSiblingIndexChanged? (siblingIndex: number): void;

    protected _checkMultipleComp? (constructor: Function): boolean;
}

baseNodePolyfill(BaseNode);

/**
 * @en
 * Note: This event is only emitted from the top most node whose active value did changed,
 * not including its child nodes.
 * @zh
 * 注意：此节点激活时，此事件仅从最顶部的节点发出。
 * @event active-in-hierarchy-changed
 * @param {Event.EventCustom} event
 */

legacyCC._BaseNode = BaseNode;<|MERGE_RESOLUTION|>--- conflicted
+++ resolved
@@ -39,12 +39,9 @@
 import { baseNodePolyfill } from './base-node-dev';
 import { NodeEventProcessor } from './node-event-processor';
 import { DEV, DEBUG, EDITOR } from 'internal:constants';
-<<<<<<< HEAD
 import { legacyCC } from '../global-exports';
-=======
 import { Node } from './node';
 import { Scene } from './scene';
->>>>>>> a0a7cc2f
 
 type Constructor<T = {}> = new (...args: any[]) => T;
 
@@ -531,28 +528,17 @@
         }
         return lastNode;
     }
-<<<<<<< HEAD
-
-    public addChild (child: this): void {
-
-        if (DEV && !(child instanceof legacyCC._BaseNode)) {
-            return errorID(1634, legacyCC.js.getClassName(child));
-        }
-        legacyCC.assertID(child, 1606);
-        legacyCC.assertID(child._parent === null, 1605);
-=======
     /**
      * @en Add a child to the current node, it will be pushed to the end of [[children]] array.
      * @zh 添加一个子节点，它会被添加到 [[children]] 数组的末尾。
      * @param child - the child node to be added
      */
     public addChild (child: this | Node): void {
-        if (DEV && !(child instanceof cc._BaseNode)) {
-            return errorID(1634, cc.js.getClassName(child));
-        }
-        cc.assertID(child, 1606);
-        cc.assertID((child as this)._parent === null, 1605);
->>>>>>> a0a7cc2f
+        if (DEV && !(child instanceof legacyCC._BaseNode)) {
+            return errorID(1634, legacyCC.js.getClassName(child));
+        }
+        legacyCC.assertID(child, 1606);
+        legacyCC.assertID((child as this)._parent === null, 1605);
 
         // invokes the parent setter
         (child as this).setParent(this);
