/*
 Copyright (c) 2021 Xiamen Yaji Software Co., Ltd.
 http://www.cocos.com
 Permission is hereby granted, free of charge, to any person obtaining a copy
 of this software and associated engine source code (the "Software"), a limited,
  worldwide, royalty-free, non-assignable, revocable and non-exclusive license
 to use Cocos Creator solely to develop games on your target platforms. You shall
  not use Cocos Creator software for developing other software or tools that's
  used for developing games. You are not granted to publish, distribute,
  sublicense, and/or sell copies of Cocos Creator.
 The software or tools in this License Agreement are licensed, not sold.
 Xiamen Yaji Software Co., Ltd. reserves all rights not expressly granted to you.
 THE SOFTWARE IS PROVIDED "AS IS", WITHOUT WARRANTY OF ANY KIND, EXPRESS OR
 IMPLIED, INCLUDING BUT NOT LIMITED TO THE WARRANTIES OF MERCHANTABILITY,
 FITNESS FOR A PARTICULAR PURPOSE AND NONINFRINGEMENT. IN NO EVENT SHALL THE
 AUTHORS OR COPYRIGHT HOLDERS BE LIABLE FOR ANY CLAIM, DAMAGES OR OTHER
 LIABILITY, WHETHER IN AN ACTION OF CONTRACT, TORT OR OTHERWISE, ARISING FROM,
 OUT OF OR IN CONNECTION WITH THE SOFTWARE OR THE USE OR OTHER DEALINGS IN
 THE SOFTWARE.
*/

import { ccclass, editable, serializable } from 'cc.decorator';
<<<<<<< HEAD
=======
import { EDITOR, TEST } from "internal:constants";
import {
    _applyDecoratedDescriptor,
    _assertThisInitialized,
    _initializerDefineProperty,
} from '../data/utils/decorator-jsb-utils';
>>>>>>> af65f64f
import { legacyCC } from '../global-exports';
import { Node } from './node';
import { applyTargetOverrides, expandNestedPrefabInstanceNode } from "../utils/prefab/utils";
import { assert } from "../platform/debug";
import { updateChildrenForDeserialize } from '../utils/jsb-utils';

export const Scene = jsb.Scene;
export type Scene = jsb.Scene;
legacyCC.Scene = Scene;

const sceneProto: any = Scene.prototype;

Object.defineProperty(sceneProto, '_globals', {
    enumerable: true,
    configurable: true,
    get () {
        return this.getSceneGlobals();
    },
    set (v) {
        this._globalRef = v;
        this.setSceneGlobals(v);
    },
});

Object.defineProperty(sceneProto, 'globals', {
    enumerable: true,
    configurable: true,
    get () {
        return this.getSceneGlobals();
    },
});

Object.defineProperty(sceneProto, '_renderScene', {
    enumerable: true,
    configurable: true,
    get () {
        if (!this._renderSceneInternal) {
            this._renderSceneInternal = this.getRenderScene();
        }
        return this._renderSceneInternal;
    }
});

Object.defineProperty(sceneProto, 'renderScene', {
    enumerable: true,
    configurable: true,
    get () {
        if (!this._renderSceneInternal) {
            this._renderSceneInternal = this.getRenderScene();
        }
        return this._renderSceneInternal;
    }
});

sceneProto._ctor = function () {
    Node.prototype._ctor.apply(this, arguments);
    this._inited = false;
    this._renderSceneInternal = null;
    this._globalRef = null;
    this._prefabSyncedInLiveReload = false;
};

sceneProto._onBatchCreated = function (dontSyncChildPrefab: boolean) {
    // Don't invoke Node.prototype._onBatchCreated because we refactor Node&BaseNode, BaseNode is empty just for
    // instanceof check in ts engine. After ts engine removes BaseNode, we could remove BaseNode.h/.cpp too.
    if (this._parent) {
        this._siblingIndex = this._parent.children.indexOf(this);
    }
    //
    const len = this._children.length;
    for (let i = 0; i < len; ++i) {
        this.children[i]._siblingIndex = i;
        this._children[i]._onBatchCreated(dontSyncChildPrefab);
    }
};

const oldLoad = sceneProto._load;
sceneProto._load = function () {
    this._scene = this;
    if (!this._inited) {
        if (TEST) {
            assert(!this._activeInHierarchy, 'Should deactivate ActionManager and EventManager by default');
        }

        expandNestedPrefabInstanceNode(this);
        applyTargetOverrides(this);
        this._onBatchCreated(EDITOR && this._prefabSyncedInLiveReload);
        this._inited = true;
    }
    updateChildrenForDeserialize(this);
    oldLoad.call(this);
};

sceneProto._activate = function (active: boolean) {
    active = (active !== false);
    if (EDITOR) {
        // register all nodes to editor
        this._registerIfAttached!(active);
    }
    legacyCC.director._nodeActivator.activateNode(this, active);
    // The test environment does not currently support the renderer
    if (!TEST) {
        this._globals.activate();
        if (this._renderScene) {
            this._renderScene.activate();
        }
    }
};

// handle meta data, it is generated automatically
const SceneProto = Scene.prototype;
const globalsDescriptor = Object.getOwnPropertyDescriptor(SceneProto, 'globals');
editable(SceneProto, 'globals', globalsDescriptor);
editable(SceneProto, 'autoReleaseAssets');
serializable(SceneProto, 'autoReleaseAssets');
serializable(SceneProto, '_globals');
ccclass('cc.Scene')(Scene);<|MERGE_RESOLUTION|>--- conflicted
+++ resolved
@@ -20,15 +20,7 @@
 */
 
 import { ccclass, editable, serializable } from 'cc.decorator';
-<<<<<<< HEAD
-=======
 import { EDITOR, TEST } from "internal:constants";
-import {
-    _applyDecoratedDescriptor,
-    _assertThisInitialized,
-    _initializerDefineProperty,
-} from '../data/utils/decorator-jsb-utils';
->>>>>>> af65f64f
 import { legacyCC } from '../global-exports';
 import { Node } from './node';
 import { applyTargetOverrides, expandNestedPrefabInstanceNode } from "../utils/prefab/utils";
