/*
 Copyright (c) 2021 Xiamen Yaji Software Co., Ltd.
 http://www.cocos.com
 Permission is hereby granted, free of charge, to any person obtaining a copy
 of this software and associated engine source code (the "Software"), a limited,
  worldwide, royalty-free, non-assignable, revocable and non-exclusive license
 to use Cocos Creator solely to develop games on your target platforms. You shall
  not use Cocos Creator software for developing other software or tools that's
  used for developing games. You are not granted to publish, distribute,
  sublicense, and/or sell copies of Cocos Creator.
 The software or tools in this License Agreement are licensed, not sold.
 Xiamen Yaji Software Co., Ltd. reserves all rights not expressly granted to you.
 THE SOFTWARE IS PROVIDED "AS IS", WITHOUT WARRANTY OF ANY KIND, EXPRESS OR
 IMPLIED, INCLUDING BUT NOT LIMITED TO THE WARRANTIES OF MERCHANTABILITY,
 FITNESS FOR A PARTICULAR PURPOSE AND NONINFRINGEMENT. IN NO EVENT SHALL THE
 AUTHORS OR COPYRIGHT HOLDERS BE LIABLE FOR ANY CLAIM, DAMAGES OR OTHER
 LIABILITY, WHETHER IN AN ACTION OF CONTRACT, TORT OR OTHERWISE, ARISING FROM,
 OUT OF OR IN CONNECTION WITH THE SOFTWARE OR THE USE OR OTHER DEALINGS IN
 THE SOFTWARE.
*/

<<<<<<< HEAD
import { ccclass, editable, serializable, type } from 'cc.decorator'
=======
import { EDITOR } from 'internal:constants';
import { ccclass, editable, serializable, type } from 'cc.decorator';
import {
    _applyDecoratedDescriptor,
    _assertThisInitialized,
    _initializerDefineProperty,
} from '../data/utils/decorator-jsb-utils';

>>>>>>> af65f64f
import { legacyCC } from '../global-exports';
import { errorID, getError } from '../platform/debug';
import { Component } from '../components/component';
import { NodeEventType } from './node-event';
import { CCObject } from '../data/object';
import { NodeUIProperties } from './node-ui-properties';
import { NodeSpace, TransformBit } from './node-enum';
import { Mat4, Quat, Vec3 } from '../math';
import { Layers } from './layers';
import { SerializationContext, SerializationOutput, serializeTag } from '../data';
import { _tempFloatArray } from './utils.jsb';
import { getClassByName, isChildClassOf } from '../utils/js-typed';
import { syncNodeValues } from "../utils/jsb-utils";
import { property } from '../data/class-decorator';
import './base-node';

declare const jsb: any;

export const Node = jsb.Node;
// @ts-ignore
export type Node = jsb.Node;
legacyCC.Node = Node;

const NodeCls: any = Node;
/**
 * @en Event types emitted by Node
 * @zh 节点可能发出的事件类型
 */
NodeCls.EventType = NodeEventType;

/**
 * @en Coordinates space
 * @zh 空间变换操作的坐标系
 */
NodeCls.NodeSpace = NodeSpace;

/**
 * @en Bit masks for Node transformation parts
 * @zh 节点变换更新的具体部分
 * @deprecated please use [[Node.TransformBit]]
 */
NodeCls.TransformDirtyBit = TransformBit;

/**
 * @en Bit masks for Node transformation parts, can be used to determine which part changed in [[NodeEventType.TRANSFORM_CHANGED]] event
 * @zh 节点变换更新的具体部分，可用于判断 [[NodeEventType.TRANSFORM_CHANGED]] 事件的具体类型
 */
NodeCls.TransformBit = TransformBit;

const TRANSFORMBIT_TRS = TransformBit.TRS;

const nodeProto: any = jsb.Node.prototype;
export const TRANSFORM_ON = 1 << 0;
const Destroying = CCObject.Flags.Destroying;



Node._setTempFloatArray(_tempFloatArray.buffer);

function getConstructor<T> (typeOrClassName) {
    if (!typeOrClassName) {
        return null;
    }
    if (typeof typeOrClassName === 'string') {
        return getClassByName(typeOrClassName);
    }

    return typeOrClassName;
}

nodeProto.getComponent = function (typeOrClassName) {
    const constructor = getConstructor(typeOrClassName);
    if (constructor) {
        return NodeCls._findComponent(this, constructor);
    }
    return null;
};

nodeProto.getComponents = function (typeOrClassName) {
    const constructor = getConstructor(typeOrClassName);
    const components = [];
    if (constructor) {
        NodeCls._findComponents(this, constructor, components);
    }
    return components;
};

nodeProto.getComponentInChildren = function (typeOrClassName) {
    const constructor = getConstructor(typeOrClassName);
    if (constructor) {
        return NodeCls._findChildComponent(this._children, constructor);
    }
    return null;
};

nodeProto.getComponentsInChildren = function (typeOrClassName) {
    const constructor = getConstructor(typeOrClassName);
    const components = [];
    if (constructor) {
        NodeCls._findComponents(this, constructor, components);
        NodeCls._findChildComponents(this.children, constructor, components);
    }
    return components;
};

nodeProto.addComponent = function (typeOrClassName) {
    if (EDITOR && (this._objFlags & Destroying)) {
        throw Error('isDestroying');
    }

    // get component

    let constructor;
    if (typeof typeOrClassName === 'string') {
        constructor = getClassByName(typeOrClassName);
        if (!constructor) {
            if (legacyCC._RF.peek()) {
                errorID(3808, typeOrClassName);
            }
            throw TypeError(getError(3807, typeOrClassName));
        }
    } else {
        if (!typeOrClassName) {
            throw TypeError(getError(3804));
        }
        constructor = typeOrClassName;
    }

    // check component

    if (typeof constructor !== 'function') {
        throw TypeError(getError(3809));
    }
    if (!isChildClassOf(constructor, Component)) {
        throw TypeError(getError(3810));
    }

    // if (EDITOR && (constructor as typeof constructor & { _disallowMultiple?: unknown })._disallowMultiple) {
    //     this._checkMultipleComp!(constructor);
    // }

    // check requirement

    const ReqComp = (constructor)._requireComponent;
    if (ReqComp && !this.getComponent(ReqComp)) {
        this.addComponent(ReqComp);
    }

    /// / check conflict
    //
    // if (EDITOR && !_Scene.DetectConflict.beforeAddComponent(this, constructor)) {
    //    return null;
    // }

    //

    const component = new constructor();
    component.node = (this as unknown as Node); // TODO: HACK here
    this._components.push(component);
    if (EDITOR && EditorExtends.Node && EditorExtends.Component) {
        const node = EditorExtends.Node.getNode(this._id);
        if (node) {
            EditorExtends.Component.add(component._id, component);
        }
    }
    this.emit(NodeEventType.COMPONENT_ADDED, component);
    if (this._activeInHierarchy) {
        legacyCC.director._nodeActivator.activateComp(component);
    }

    return component;
};

nodeProto.removeComponent = function (component) {
    if (!component) {
        errorID(3813);
        return;
    }
    let componentInstance: any = null;
    if (component instanceof Component) {
        componentInstance = component;
    } else {
        componentInstance = this.getComponent(component);
    }
    if (componentInstance) {
        componentInstance.destroy();
    }
};

const REGISTERED_EVENT_MASK_TRANSFORM_CHANGED = (1 << 0);
const REGISTERED_EVENT_MASK_PARENT_CHANGED = (1 << 1);
const REGISTERED_EVENT_MASK_LAYER_CHANGED = (1 << 2);
const REGISTERED_EVENT_MASK_CHILD_REMOVED_CHANGED = (1 << 3);
const REGISTERED_EVENT_MASK_CHILD_ADDED_CHANGED = (1 << 4);
const REGISTERED_EVENT_MASK_SIBLING_ORDER_CHANGED_CHANGED = (1 << 5);

nodeProto.on = function (type, callback, target, useCapture: any = false) {
    switch (type) {
        case NodeEventType.TRANSFORM_CHANGED:

            // this._eventMask |= TRANSFORM_ON;
            this.setEventMask(this.getEventMask() | ~TRANSFORM_ON);
            if (!(this._registeredNodeEventTypeMask & REGISTERED_EVENT_MASK_TRANSFORM_CHANGED)) {
                this._registerOnTransformChanged();
                this._registeredNodeEventTypeMask |= REGISTERED_EVENT_MASK_TRANSFORM_CHANGED;
            }
            break;
        case NodeEventType.PARENT_CHANGED:
            if (!(this._registeredNodeEventTypeMask & REGISTERED_EVENT_MASK_PARENT_CHANGED)) {
                this._registerOnParentChanged();
                this._registeredNodeEventTypeMask |= REGISTERED_EVENT_MASK_PARENT_CHANGED;
            }
            break;
        case NodeEventType.LAYER_CHANGED:
            if (!(this._registeredNodeEventTypeMask & REGISTERED_EVENT_MASK_LAYER_CHANGED)) {
                this._registerOnLayerChanged();
                this._registeredNodeEventTypeMask |= REGISTERED_EVENT_MASK_LAYER_CHANGED;
            }
            break;
        case NodeEventType.CHILD_REMOVED:
            if (!(this._registeredNodeEventTypeMask & REGISTERED_EVENT_MASK_CHILD_REMOVED_CHANGED)) {
                this._registerOnChildRemoved();
                this._registeredNodeEventTypeMask |= REGISTERED_EVENT_MASK_CHILD_REMOVED_CHANGED;
            }
            break;
        case NodeEventType.CHILD_ADDED:
            if (!(this._registeredNodeEventTypeMask & REGISTERED_EVENT_MASK_CHILD_ADDED_CHANGED)) {
                this._registerOnChildAdded();
                this._registeredNodeEventTypeMask |= REGISTERED_EVENT_MASK_CHILD_ADDED_CHANGED;
            }
            break;
        case NodeEventType.SIBLING_ORDER_CHANGED:
            if (!(this._registeredNodeEventTypeMask & REGISTERED_EVENT_MASK_SIBLING_ORDER_CHANGED_CHANGED)) {
                this._registerOnSiblingOrderChanged();
                this._registeredNodeEventTypeMask |= REGISTERED_EVENT_MASK_SIBLING_ORDER_CHANGED_CHANGED;
            }
            break;
        default:
            break;
    }
    this._eventProcessor.on(type, callback, target, useCapture);
};

nodeProto.off = function (type: string, callback?, target?, useCapture = false) {
    this._eventProcessor.off(type, callback, target, useCapture);

    const hasListeners = this._eventProcessor.hasEventListener(type);
    // All listener removed
    if (!hasListeners) {
        switch (type) {
            case NodeEventType.TRANSFORM_CHANGED:
                // this._eventMask &= ~TRANSFORM_ON;
                this.setEventMask(this.getEventMask() & ~TRANSFORM_ON);
                break;
            default:
                break;
        }
    }
};

nodeProto.once = function (type: string, callback, target?: unknown, useCapture?: any) {
    this._eventProcessor.once(type, callback, target, useCapture);
};

nodeProto.emit = function (type: string, arg0?: any, arg1?: any, arg2?: any, arg3?: any, arg4?: any) {
    this._eventProcessor.emit(type, arg0, arg1, arg2, arg3, arg4);
};

nodeProto.dispatchEvent = function (event: Event) {
    this._eventProcessor.dispatchEvent(event);
};

nodeProto.hasEventListener = function (type: string, callback?, target?: unknown) {
    return this._eventProcessor.hasEventListener(type, callback, target);
};

nodeProto.targetOff = function (target: string | unknown) {
    // Check for event mask reset
    const eventMask = this.getEventMask();
    if ((eventMask & TRANSFORM_ON) && !this._eventProcessor.hasEventListener(NodeEventType.TRANSFORM_CHANGED)) {
        // this._eventMask &= ~TRANSFORM_ON;
        this.setEventMask(eventMask & ~TRANSFORM_ON);
    }
};

nodeProto._removeComponent = function (component: Component) {
    if (!component) {
        errorID(3814);
        return;
    }

    if (!(this._objFlags & Destroying)) {
        const i = this._components.indexOf(component);
        if (i !== -1) {
            this._components.splice(i, 1);
            if (EDITOR && EditorExtends.Component) {
                EditorExtends.Component.remove(component._id);
            }
            this.emit(NodeEventType.COMPONENT_REMOVED, component);
        } else if (component.node !== this) {
            errorID(3815);
        }
    }
};

nodeProto._registerIfAttached = !EDITOR ? undefined : function (this: Node, attached: boolean) {
    if (EditorExtends.Node && EditorExtends.Component) {
        if (attached) {
            EditorExtends.Node.add(this._id, this);

            for (let i = 0; i < this._components.length; i++) {
                const comp = this._components[i];
                EditorExtends.Component.add(comp._id, comp);
            }
        } else {
            for (let i = 0; i < this._components.length; i++) {
                const comp = this._components[i];
                EditorExtends.Component.remove(comp._id);
            }

            EditorExtends.Node.remove(this._id);
        }
    }

    const children = this._children;
    for (let i = 0, len = children.length; i < len; ++i) {
        const child = children[i];
        child._registerIfAttached(attached);
    }
};

// These functions are invoked by native Node object.

nodeProto._onTransformChanged = function (transformType) {
    this.emit(NodeEventType.TRANSFORM_CHANGED, transformType);
};

nodeProto._onParentChanged = function (oldParent) {
    this.emit(NodeEventType.PARENT_CHANGED, oldParent);
};

nodeProto._onReAttach = function () {
    this._eventProcessor.reattach();
};

nodeProto._onEditorAttached = function (attached: boolean) {
    if (EDITOR) {
        this._registerIfAttached(attached);
    }
};

nodeProto._onRemovePersistRootNode = function () {
    legacyCC.game.removePersistRootNode(this);
};

nodeProto._onDestroyComponents = function () {
    // Destroy node event processor
    this._eventProcessor.destroy();
    const comps = this._components;
    for (let i = 0; i < comps.length; ++i) {
        // destroy immediate so its _onPreDestroy can be called
        // TO DO
        comps[i]._destroyImmediate();
    }
};

nodeProto._onLayerChanged = function (layer) {
    this.emit(NodeEventType.LAYER_CHANGED, layer);
};

nodeProto._onChildRemoved = function (child) {
    this.emit(NodeEventType.CHILD_REMOVED, child);
};

nodeProto._onChildAdded = function (child) {
    this.emit(NodeEventType.CHILD_ADDED, child);
};

nodeProto._onNodeDestroyed = function () {
    this.emit(NodeEventType.NODE_DESTROYED, this);
    // destroy children
    const children = this._children;
    for (let i = 0; i < children.length; ++i) {
        // destroy immediate so its _onPreDestroy can be called
        children[i]._destroyImmediate();
    }
};

const oldPreDestroy = nodeProto._onPreDestroy;
nodeProto._onPreDestroy = function _onPreDestroy () {
    const ret = oldPreDestroy.call(this);

    // emit node destroy event (this should before event processor destroy)
    this.emit(NodeEventType.NODE_DESTROYED, this);

    // Destroy node event processor
    this._eventProcessor.destroy();

    // destroy children
    const children = this._children;
    for (let i = 0; i < children.length; ++i) {
        // destroy immediate so its _onPreDestroy can be called
        children[i]._destroyImmediate();
    }

    // destroy self components
    const comps = this._components;
    for (let i = 0; i < comps.length; ++i) {
        // destroy immediate so its _onPreDestroy can be called
        // TO DO
        comps[i]._destroyImmediate();
    }

    return ret;
};

nodeProto.destroyAllChildren = function destroyAllChildren () {
    const children = this._children;
    for (let i = 0, len = children.length; i < len; ++i) {
        children[i].destroy();
    }
};

nodeProto._onSiblingOrderChanged = function () {
    this.emit(NodeEventType.SIBLING_ORDER_CHANGED);
};

nodeProto._onUiTransformDirty = function () {
    this._uiProps.uiTransformDirty = true;
};

nodeProto._onActivateNode = function (shouldActiveNow) {
    legacyCC.director._nodeActivator.activateNode(this, shouldActiveNow);
};

nodeProto._onPostActivated = function (active: boolean) {
    if (active) { // activated
        this._eventProcessor.setEnabled(true);
        // in case transform updated during deactivated period
        this.invalidateChildren(TransformBit.TRS);
        // ALL Node renderData dirty flag will set on here
        if (this._uiProps && this._uiProps.uiComp) {
            this._uiProps.uiComp.setNodeDirty();
            this._uiProps.uiComp.setTextureDirty(); // for dynamic atlas
            this._uiProps.uiComp.markForUpdateRenderData();
        }
    } else { // deactivated
        this._eventProcessor.setEnabled(false);
    }
};

// Static functions.

NodeCls._findComponent = function (node, constructor) {
    const cls = constructor;
    const comps = node._components;
    if (cls._sealed) {
        for (let i = 0; i < comps.length; ++i) {
            const comp: Component = comps[i];
            if (comp.constructor === constructor) {
                return comp;
            }
        }
    } else {
        for (let i = 0; i < comps.length; ++i) {
            const comp: Component = comps[i];
            if (comp instanceof constructor) {
                return comp;
            }
        }
    }
    return null;
};

NodeCls._findComponents = function (node, constructor, components) {
    const cls = constructor;
    const comps = node._components;
    if (cls._sealed) {
        for (let i = 0; i < comps.length; ++i) {
            const comp = comps[i];
            if (comp.constructor === constructor) {
                components.push(comp);
            }
        }
    } else {
        for (let i = 0; i < comps.length; ++i) {
            const comp = comps[i];
            if (comp instanceof constructor) {
                components.push(comp);
            }
        }
    }
};

NodeCls._findChildComponent = function (children, constructor) {
    for (let i = 0; i < children.length; ++i) {
        const node = children[i];
        let comp: Component = NodeCls._findComponent(node, constructor);
        if (comp) {
            return comp;
        }

        const childChildren = node.children;
        if (childChildren.length > 0) {
            comp = NodeCls._findChildComponent(childChildren, constructor);
            if (comp) {
                return comp;
            }
        }
    }
    return null;
};

NodeCls._findChildComponents = function (children, constructor, components) {
    for (let i = 0; i < children.length; ++i) {
        const node = children[i];
        NodeCls._findComponents(node, constructor, components);

        const childChildren = node.children;
        if (childChildren.length > 0) {
            NodeCls._findChildComponents(childChildren, constructor, components);
        }
    }
};

/**
 * @en Determine whether the given object is a normal Node. Will return false if [[Scene]] given.
 * @zh 指定对象是否是普通的节点？如果传入 [[Scene]] 会返回 false。
 */
// @ts-ignore
NodeCls.isNode = function (obj: unknown): obj is jsb.Node {
    // @ts-ignore
    return obj instanceof jsb.Node && (obj.constructor === jsb.Node || !(obj instanceof legacyCC.Scene));
};

const oldGetPosition = nodeProto.getPosition;
const oldSetPosition = nodeProto.setPosition;
const oldGetRotation = nodeProto.getRotation;
const oldSetRotation = nodeProto.setRotation;
const oldSetRotationFromEuler = nodeProto.setRotationFromEuler;
const oldGetScale = nodeProto.getScale;
const oldSetScale = nodeProto.setScale;
const oldGetWorldPosition = nodeProto.getWorldPosition;
const oldGetWorldRotation = nodeProto.getWorldRotation;
const oldGetWorldScale = nodeProto.getWorldScale;
const oldEulerAngles = nodeProto.getEulerAngles;
const oldGetWorldMatrix = nodeProto.getWorldMatrix;
const oldGetForward = nodeProto.getForward;
const oldGetUp = nodeProto.getUp;
const oldGetRight = nodeProto.getRight;
const oldSetRTS = nodeProto.setRTS;
let _tempQuat = new Quat();

nodeProto.setRTS = function (rot?: Quat | Vec3, pos?: Vec3, scale?: Vec3) {
    if (rot) {
        let val = _tempQuat;
        if (rot as Quat) {
            val = rot as Quat;
        } else {
            Quat.fromEuler(val, rot.x, rot.y, rot.z);
        }
        _tempFloatArray[0] = 4;
        _tempFloatArray[1] = val.x;
        _tempFloatArray[2] = val.y;
        _tempFloatArray[3] = val.z;
        _tempFloatArray[4] = val.w;
        this._lrot.set(val.x, val.y, val.z, val.w);
    } else {
        _tempFloatArray[0] = 0;
    }

    if (pos) {
        _tempFloatArray[5] = 3;
        _tempFloatArray[6] = pos.x;
        _tempFloatArray[7] = pos.y;
        _tempFloatArray[8] = pos.z;
        this._lpos.set(pos.x, pos.y, pos.z);
    } else {
        _tempFloatArray[5] = 0;
    }
    if (scale) {
        _tempFloatArray[9] = 3;
        _tempFloatArray[10] = scale.x;
        _tempFloatArray[11] = scale.y;
        _tempFloatArray[12] = scale.z;
        this._lscale.set(scale.x, scale.y, scale.z);
    } else {
        _tempFloatArray[9] = 0;
    }
    oldSetRTS.call(this);
};

nodeProto.getPosition = function (out?: Vec3): Vec3 {
    // oldGetPosition.call(this);
    // if (out) {
    //     return Vec3.set(out, _tempFloatArray[0], _tempFloatArray[1], _tempFloatArray[2]);
    // }
    // const pos = this._positionCache;
    // pos.x = _tempFloatArray[0];
    // pos.y = _tempFloatArray[1];
    // pos.z = _tempFloatArray[2];
    // return pos;
    if (out) {
        return Vec3.set(out, this._lpos.x, this._lpos.y, this._lpos.z);
    }
    return Vec3.copy(this._positionCache, this._lpos);
};

nodeProto.setPosition = function setPosition (val: Readonly<Vec3> | number, y?: number, z?: number) {
    if (y === undefined && z === undefined) {
        _tempFloatArray[0] = 3;
        const pos = val as Vec3;
        this._lpos.x = _tempFloatArray[1] = pos.x;
        this._lpos.y = _tempFloatArray[2] = pos.y;
        this._lpos.z = _tempFloatArray[3] = pos.z;
    } else if (z === undefined) {
        _tempFloatArray[0] = 2;
        this._lpos.x = _tempFloatArray[1] = val as number;
        this._lpos.y = _tempFloatArray[2] = y as number;
    } else {
        _tempFloatArray[0] = 3;
        this._lpos.x = _tempFloatArray[1] = val as number;
        this._lpos.y = _tempFloatArray[2] = y as number;
        this._lpos.z = _tempFloatArray[3] = z as number;
    }
    oldSetPosition.call(this);
};

nodeProto.getRotation = function (out?: Quat): Quat {
    const lrot = this._lrot;
    if (out) {
        return Quat.set(out, lrot.x, lrot.y, lrot.z, lrot.w);
    }
    return Quat.copy(this._rotationCache, lrot);
};

nodeProto.setRotation = function (val: Readonly<Quat> | number, y?: number, z?: number, w?: number): void {
    if (y === undefined || z === undefined || w === undefined) {
        const rot = val as Readonly<Quat>;
        this._lrot.x = _tempFloatArray[0] = rot.x;
        this._lrot.y = _tempFloatArray[1] = rot.y;
        this._lrot.z = _tempFloatArray[2] = rot.z;
        this._lrot.w = _tempFloatArray[3] = rot.w;
    } else {
        this._lrot.x = _tempFloatArray[0] = val as number;
        this._lrot.y = _tempFloatArray[1] = y;
        this._lrot.z = _tempFloatArray[2] = z;
        this._lrot.w = _tempFloatArray[3] = w;
    }

    oldSetRotation.call(this);
};

nodeProto.setRotationFromEuler = function (val: Vec3 | number, y?: number, zOpt?: number): void {
    const z = zOpt === undefined ? this._euler.z : zOpt;

    if (y === undefined) {
        const euler = (val as Vec3);
        this._euler.x = _tempFloatArray[0] = euler.x;
        this._euler.y = _tempFloatArray[1] = euler.y;
        this._euler.z = _tempFloatArray[2] = euler.z;
    } else {
        this._euler.x = _tempFloatArray[0] = val as number;
        this._euler.y = _tempFloatArray[1] = y;
        this._euler.z = _tempFloatArray[2] = z;
    }

    oldSetRotationFromEuler.call(this);
};

nodeProto.getScale = function (out?: Vec3): Vec3 {
    // const r = oldGetScale.call(this);
    // if (out) {
    //     return Vec3.set(out, r.x, r.y, r.z);
    // }
    // return Vec3.copy(this._scaleCache || (this._scaleCache = new Vec3()), r);

    if (out) {
        return Vec3.set(out, this._lscale.x, this._lscale.y, this._lscale.z);
    }
    return Vec3.copy(this._scaleCache, this._lscale);
};

nodeProto.setScale = function (val: Readonly<Vec3> | number, y?: number, z?: number) {
    if (y === undefined && z === undefined) {
        _tempFloatArray[0] = 3;
        const scale = val as Vec3;
        this._lscale.x = _tempFloatArray[1] = scale.x;
        this._lscale.y = _tempFloatArray[2] = scale.y;
        this._lscale.z = _tempFloatArray[3] = scale.z;
    } else if (z === undefined) {
        _tempFloatArray[0] = 2;
        this._lscale.x = _tempFloatArray[1] = val as number;
        this._lscale.y = _tempFloatArray[2] = y as number;
    } else {
        _tempFloatArray[0] = 3;
        this._lscale.x = _tempFloatArray[1] = val as number;
        this._lscale.y = _tempFloatArray[2] = y as number;
        this._lscale.z = _tempFloatArray[3] = z;
    }
    oldSetScale.call(this);
};

nodeProto.getWorldPosition = function (out?: Vec3): Vec3 {
    const r = oldGetWorldPosition.call(this);
    if (out) {
        return Vec3.copy(out, r);
    }
    return Vec3.copy(this._worldPositionCache, r);
};

nodeProto.getWorldRotation = function (out?: Quat): Quat {
    const r = oldGetWorldRotation.call(this);
    if (out) {
        return Quat.copy(out, r);
    }
    return Quat.copy(this._worldRotationCache, r);
};

nodeProto.getWorldScale = function (out?: Vec3): Vec3 {
    const r = oldGetWorldScale.call(this);
    if (out) {
        return Vec3.copy(out, r);
    }
    return Vec3.copy(this._worldScaleCache, r);
};

nodeProto.getWorldMatrix = function getWorldMatrix (out?: Mat4): Mat4 {
    oldGetWorldMatrix.call(this);
    const target = out || this._worldMatrixCache;
    target.set(
        _tempFloatArray[0], _tempFloatArray[1], _tempFloatArray[2], _tempFloatArray[3],
        _tempFloatArray[4], _tempFloatArray[5], _tempFloatArray[6], _tempFloatArray[7],
        _tempFloatArray[8], _tempFloatArray[9], _tempFloatArray[10], _tempFloatArray[11],
        _tempFloatArray[12], _tempFloatArray[13], _tempFloatArray[14], _tempFloatArray[15],
    );
    return target;
};

nodeProto.getEulerAngles = function (out?: Vec3): Vec3 {
    const r = oldEulerAngles.call(this);
    if (out) {
        return Vec3.copy(out, r);
    }
    return Vec3.copy(this._eulerAnglesCache, r);
};

nodeProto.getForward = function (out?: Vec3): Vec3 {
    const r = oldGetForward.call(this);
    if (out) {
        return Vec3.copy(out, r);
    }
    return Vec3.copy(this._forwardCache, r);
};

nodeProto.getUp = function (out?: Vec3): Vec3 {
    const r = oldGetUp.call(this);
    if (out) {
        return Vec3.copy(out, r);
    }
    return Vec3.copy(this._upCache, r);
};

nodeProto.getRight = function (out?: Vec3): Vec3 {
    const r = oldGetRight.call(this);
    if (out) {
        return Vec3.copy(out, r);
    }
    return Vec3.copy(this._rightCache, r);
};

Object.defineProperty(nodeProto, 'position', {
    configurable: true,
    enumerable: true,
    get (): Readonly<Vec3> {
        return this._lpos;
    },
    set (v: Readonly<Vec3>) {
        this.setPosition(v as Vec3);
    },
});

Object.defineProperty(nodeProto, 'rotation', {
    configurable: true,
    enumerable: true,
    get (): Readonly<Quat> {
        return this._lrot;
    },
    set (v: Readonly<Quat>) {
        this.setRotation(v as Quat);
    },
});

Object.defineProperty(nodeProto, 'scale', {
    configurable: true,
    enumerable: true,
    get (): Readonly<Vec3> {
        return this._lscale;
    },
    set (v: Readonly<Vec3>) {
        this.setScale(v as Vec3);
    },
});

Object.defineProperty(nodeProto, 'worldPosition', {
    configurable: true,
    enumerable: true,
    get (): Readonly<Vec3> {
        return this.getWorldPosition();
    },
    set (v: Readonly<Vec3>) {
        this.setWorldPosition(v as Vec3);
    },
});

Object.defineProperty(nodeProto, 'worldRotation', {
    configurable: true,
    enumerable: true,
    get (): Readonly<Quat> {
        return this.getWorldRotation();
    },
    set (v: Readonly<Quat>) {
        this.setWorldRotation(v as Quat);
    },
});

Object.defineProperty(nodeProto, 'worldScale', {
    configurable: true,
    enumerable: true,
    get (): Readonly<Vec3> {
        return this.getWorldScale();
    },
    set (v: Readonly<Vec3>) {
        this.setWorldScale(v as Vec3);
    },
});

Object.defineProperty(nodeProto, '_pos', {
    configurable: true,
    enumerable: true,
    get (): Readonly<Vec3> {
        return this.getWorldPosition();
    }
});

Object.defineProperty(nodeProto, '_rot', {
    configurable: true,
    enumerable: true,
    get (): Readonly<Quat> {
        return this.getWorldRotation();
    }
});

Object.defineProperty(nodeProto, '_scale', {
    configurable: true,
    enumerable: true,
    get (): Readonly<Vec3> {
        return this.getWorldScale();
    }
});

Object.defineProperty(nodeProto, 'eulerAngles', {
    configurable: true,
    enumerable: true,
    get (): Readonly<Vec3> {
        return this.getEulerAngles();
    },
    set (v: Readonly<Vec3>) {
        this.setRotationFromEuler(v.x, v.y, v.z);
    },
});

Object.defineProperty(nodeProto, 'worldMatrix', {
    configurable: true,
    enumerable: true,
    get (): Readonly<Mat4> {
        return this.getWorldMatrix();
    },
});

Object.defineProperty(nodeProto, '_mat', {
    configurable: true,
    enumerable: true,
    get (): Readonly<Mat4> {
        return this.getWorldMatrix();
    },
});

Object.defineProperty(nodeProto, 'activeInHierarchy', {
    configurable: true,
    enumerable: true,
    get (): Readonly<Boolean> {
        return this._activeInHierarchyArr[0] != 0;
    },
    set (v) {
        this._activeInHierarchyArr[0] = (v ? 1 : 0);
    },
});

Object.defineProperty(nodeProto, '_activeInHierarchy', {
    configurable: true,
    enumerable: true,
    get (): Readonly<Boolean> {
        return this._activeInHierarchyArr[0] != 0;
    },
    set (v) {
        this._activeInHierarchyArr[0] = (v ? 1 : 0);
    },
});

Object.defineProperty(nodeProto, 'layer', {
    configurable: true,
    enumerable: true,
    get () {
        return this._layerArr[0];
    },
    set (v) {
        this._layerArr[0] = v;
        if (this._uiProps && this._uiProps.uiComp) {
            this._uiProps.uiComp.setNodeDirty();
            this._uiProps.uiComp.markForUpdateRenderData();
        }
        this.emit(NodeEventType.LAYER_CHANGED, v);
    },
});

Object.defineProperty(nodeProto, '_layer', {
    configurable: true,
    enumerable: true,
    get () {
        return this._layerArr[0];
    },
    set (v) {
        this._layerArr[0] = v;
    },
});

Object.defineProperty(nodeProto, 'forward', {
    configurable: true,
    enumerable: true,
    get (): Vec3 {
        return this.getForward();
    },
    set (dir: Vec3) {
        this.setForward(dir);
    },
});

Object.defineProperty(nodeProto, 'up', {
    configurable: true,
    enumerable: true,
    get (): Vec3 {
        return this.getUp();
    },
});

Object.defineProperty(nodeProto, 'right', {
    configurable: true,
    enumerable: true,
    get (): Vec3 {
        return this.getRight();
    },
});

Object.defineProperty(nodeProto, 'eventProcessor', {
    configurable: true,
    enumerable: true,
    get () {
        return this._eventProcessor;
    },
});

Object.defineProperty(nodeProto, 'components', {
    configurable: true,
    enumerable: true,
    get (): ReadonlyArray<Component> {
        return this._components;
    },
});

Object.defineProperty(nodeProto, '_parent', {
    configurable: true,
    enumerable: true,
    get () {
        return this._parentInternal;
    },
    set (v) {
        // jsb.registerNativeRef(v, this); // Root JSB object to avoid child node being garbage collected
        this._parentInternal = v;
    },
});

Object.defineProperty(nodeProto, 'parent', {
    configurable: true,
    enumerable: true,
    get () {
        return this.getParent();
    },
    set (v) {
        // jsb.registerNativeRef(v, this); // Root JSB object to avoid child node being garbage collected
        this.setParent(v);
    },
});

Object.defineProperty(nodeProto, 'children', {
    configurable: true,
    enumerable: true,
    get () {
        return this._children;
    },
    set (v) {
        this._children = v;
    },
});

Object.defineProperty(nodeProto, 'scene', {
    configurable: true,
    enumerable: true,
    get () {
        return this._scene;
    }
});

nodeProto.rotate = function (rot: Quat, ns?: NodeSpace): void {
    _tempFloatArray[1] = rot.x;
    _tempFloatArray[2] = rot.y;
    _tempFloatArray[3] = rot.z;
    _tempFloatArray[4] = rot.w;
    if (ns) {
        _tempFloatArray[5] = ns;
        _tempFloatArray[0] = 5;
    } else {
        _tempFloatArray[0] = 4;
    }
    this.rotateForJS();
    const lrot = this._lrot;
    lrot.x = _tempFloatArray[0];
    lrot.y = _tempFloatArray[1];
    lrot.z = _tempFloatArray[2];
    lrot.w = _tempFloatArray[3];
};

nodeProto.addChild = function (child: Node): void {
    child.setParent(this);
};

nodeProto.insertChild = function (child: Node, siblingIndex: number) {
    child.parent = this;
    child.setSiblingIndex(siblingIndex);
};

nodeProto[serializeTag] = function (serializationOutput: SerializationOutput, context: SerializationContext) {
    if (!EDITOR) {
        serializationOutput.writeThis();
    }

    // Detects if this node is mounted node of `PrefabInstance`
        // TODO: optimize
        const isMountedChild = () => !!(this[editorExtrasTag] as any)?.mountedRoot;
        // Returns if this node is under `PrefabInstance`
        // eslint-disable-next-line arrow-body-style
        const isSyncPrefab = () => {
            // 1. Under `PrefabInstance`, but not mounted
            // 2. If the mounted node is a `PrefabInstance`, it's also a "sync prefab".
            return this._prefab?.root?._prefab?.instance && (this?._prefab?.instance || !isMountedChild());
        };
        const canDiscardByPrefabRoot = () => !(context.customArguments[(reserveContentsForAllSyncablePrefabTag) as any]
            || !isSyncPrefab() || context.root === this);
        if (canDiscardByPrefabRoot()) {
            // discard props disallow to synchronize
            const isRoot = this._prefab?.root === this;
            if (isRoot) {
                serializationOutput.writeProperty('_objFlags', this._objFlags);
                serializationOutput.writeProperty('_parent', this._parent);
                serializationOutput.writeProperty('_prefab', this._prefab);
                if (context.customArguments.keepNodeUuid) {
                    serializationOutput.writeProperty('_id', this._id);
                }
                // TODO: editorExtrasTag may be a symbol in the future
                serializationOutput.writeProperty(editorExtrasTag, this[editorExtrasTag]);
            } else {
                // should not serialize child node of synchronizable prefab
            }
        } else {
            serializationOutput.writeThis();
        }
};

nodeProto._onActiveNode = function (shouldActiveNow: boolean) {
    legacyCC.director._nodeActivator.activateNode(this, shouldActiveNow);
};

nodeProto._onBatchCreated = function (dontSyncChildPrefab: boolean) {
    this.hasChangedFlags = TRANSFORMBIT_TRS;
    this._dirtyFlags |= TRANSFORMBIT_TRS;
    const children = this._children;
    const len = children.length;
    let child;
    for (let i = 0; i < len; ++i) {
        child = children[i];
        child._siblingIndex = i;
        child._onBatchCreated(dontSyncChildPrefab);
    }

    // Sync node _lpos, _lrot, _lscale to native
    syncNodeValues(this);
};

nodeProto._onSceneUpdated = function (scene) {
    this._scene = scene;
};

nodeProto._onLocalPositionUpdated = function (x, y, z) {
    const lpos = this._lpos;
    lpos.x = x;
    lpos.y = y;
    lpos.z = z;
};

nodeProto._onLocalRotationUpdated = function (x, y, z, w) {
    const lrot = this._lrot;
    lrot.x = x;
    lrot.y = y;
    lrot.z = z;
    lrot.w = w;
};

nodeProto._onLocalScaleUpdated = function (x, y, z) {
    const lscale = this._lscale;
    lscale.x = x;
    lscale.y = y;
    lscale.z = z;
};

nodeProto._onLocalPositionRotationScaleUpdated = function (px, py, pz, rx, ry, rz, rw, sx, sy, sz) {
    const lpos = this._lpos;
    lpos.x = px;
    lpos.y = py;
    lpos.z = pz;

    const lrot = this._lrot;
    lrot.x = rx;
    lrot.y = ry;
    lrot.z = rz;
    lrot.w = rw;

    const lscale = this._lscale;
    lscale.x = sx;
    lscale.y = sy;
    lscale.z = sz;
};

nodeProto._instantiate = function (cloned: Node, isSyncedNode: boolean) {
    if (!cloned) {
        cloned = legacyCC.instantiate._clone(this, this);
    }

    const newPrefabInfo = cloned._prefab;
    if (EDITOR && newPrefabInfo) {
        if (cloned === newPrefabInfo.root) {
            // newPrefabInfo.fileId = '';
        } else {
            // var PrefabUtils = Editor.require('scene://utils/prefab');
            // PrefabUtils.unlinkPrefab(cloned);
        }
    }
    if (EDITOR && legacyCC.GAME_VIEW) {
        const syncing = newPrefabInfo && cloned === newPrefabInfo.root && newPrefabInfo.sync;
        if (!syncing) {
            cloned._name += ' (Clone)';
        }
    }

    // reset and init
    cloned._parent = null;
    cloned._onBatchCreated(isSyncedNode);

    // eslint-disable-next-line @typescript-eslint/no-unsafe-return
    return cloned;
};

//
nodeProto._ctor = function (name?: string) {
    this.__nativeRefs = {};
    this.__jsb_ref_id = undefined;
    this._iN$t = null;
    this.__editorExtras__ = { editorOnly: true };

    this._components = [];
    this._eventProcessor = new legacyCC.NodeEventProcessor(this);
    this._uiProps = new NodeUIProperties(this);
    this._activeInHierarchyArr = new Uint8Array(jsb.createExternalArrayBuffer(1));
    this._layerArr = new Uint32Array(jsb.createExternalArrayBuffer(4));
    this._layerArr[0] = Layers.Enum.DEFAULT;
    this._scene = null;
    this._prefab = null;
    // record scene's id when set this node as persist node
    this._originalSceneId = '';

    this._registerListeners();

    this._children = [];
    // this._isChildrenRedefined = false;

    this._lpos = new Vec3();
    this._lrot = new Quat();
    this._lscale = new Vec3(1, 1, 1);
    this._euler = new Vec3();

    // inner use properties
    // FIXME: The following variables for cache will cost more memory per node.
    // Do we really need to achieve it in this way?
    this._positionCache = new Vec3();
    this._rotationCache = new Quat();
    this._scaleCache = new Vec3();

    this._worldPositionCache = new Vec3();
    this._worldRotationCache = new Quat();
    this._worldScaleCache = new Vec3();
    this._worldMatrixCache = new Mat4();
    this._eulerAnglesCache = new Vec3();
    this._forwardCache = new Vec3();
    this._upCache = new Vec3();
    this._rightCache = new Vec3();
    this._worldRTCache = new Mat4();
    //

    this._registeredNodeEventTypeMask = 0;

    this.on(NodeEventType.CHILD_ADDED, (child) => {
        this._children.push(child);
    });

    this.on(NodeEventType.CHILD_REMOVED, (child) => {
        const removeAt = this._children.indexOf(child);
        if (removeAt < 0) {
            errorID(1633);
            return;
        }
        this._children.splice(removeAt, 1);
    });

    this._onSiblingIndexChanged = function (index) {
        const siblings = this._parent._children;
        index = index !== -1 ? index : siblings.length - 1;
        const oldIndex = siblings.indexOf(this);
        if (index !== oldIndex) {
            siblings.splice(oldIndex, 1);
            if (index < siblings.length) {
                siblings.splice(index, 0, this);
            } else {
                siblings.push(this);
            }
        }
    }
};


const oldGetWorldRT = nodeProto.getWorldRT;
nodeProto.getWorldRT = function (out?: Mat4) {
    const worldRT = oldGetWorldRT.call(this);
    const target = out || this._worldRTCache;
    Mat4.copy(target, worldRT);
    return target;
};

// handle meta data, it is generated automatically
const NodeProto = Node.prototype;
const _persistNodeDescriptor = Object.getOwnPropertyDescriptor(NodeProto, '_persistNode');
property(NodeProto, '_persistNode', _persistNodeDescriptor);
const nameDescriptor = Object.getOwnPropertyDescriptor(NodeProto, 'name');
editable(NodeProto, 'name', nameDescriptor);
const childrenDescriptor = Object.getOwnPropertyDescriptor(NodeProto, 'children');
editable(NodeProto, 'children', childrenDescriptor);
const activeDescriptor = Object.getOwnPropertyDescriptor(NodeProto, 'active');
editable(NodeProto, 'active', activeDescriptor);
const activeInHierarchyDescriptor = Object.getOwnPropertyDescriptor(NodeProto, 'activeInHierarchy');
editable(NodeProto, 'activeInHierarchy', activeInHierarchyDescriptor);
const parentDescriptor = Object.getOwnPropertyDescriptor(NodeProto, 'parent');
editable(NodeProto, 'parent', parentDescriptor);
serializable(NodeProto, '_parent');
serializable(NodeProto, '_children');
serializable(NodeProto, '_active');
serializable(NodeProto, '_components');
serializable(NodeProto, '_prefab');
serializable(NodeProto, '_lpos');
serializable(NodeProto, '_lrot');
serializable(NodeProto, '_lscale');
serializable(NodeProto, '_layer');
serializable(NodeProto, '_euler');
const eulerAnglesDescriptor = Object.getOwnPropertyDescriptor(NodeProto, 'eulerAngles');
type(Vec3)(NodeProto, 'eulerAngles', eulerAnglesDescriptor);
const angleDescriptor = Object.getOwnPropertyDescriptor(NodeProto, 'angle');
editable(NodeProto, 'angle', angleDescriptor);
const layerDescriptor = Object.getOwnPropertyDescriptor(NodeProto, 'layer');
editable(NodeProto, 'layer', layerDescriptor);
ccclass('cc.Node')(Node);<|MERGE_RESOLUTION|>--- conflicted
+++ resolved
@@ -19,18 +19,8 @@
  THE SOFTWARE.
 */
 
-<<<<<<< HEAD
+import { EDITOR } from 'internal:constants';
 import { ccclass, editable, serializable, type } from 'cc.decorator'
-=======
-import { EDITOR } from 'internal:constants';
-import { ccclass, editable, serializable, type } from 'cc.decorator';
-import {
-    _applyDecoratedDescriptor,
-    _assertThisInitialized,
-    _initializerDefineProperty,
-} from '../data/utils/decorator-jsb-utils';
-
->>>>>>> af65f64f
 import { legacyCC } from '../global-exports';
 import { errorID, getError } from '../platform/debug';
 import { Component } from '../components/component';
