--- conflicted
+++ resolved
@@ -24,11 +24,7 @@
  * @module scene-graph
  */
 
-<<<<<<< HEAD
-import { ccclass, visible, type, displayOrder, readOnly, slide, range, rangeStep, editable, serializable, rangeMin } from 'cc.decorator';
-=======
-import { ccclass, visible, type, displayOrder, slide, range, rangeStep, editable, serializable, rangeMin, tooltip } from 'cc.decorator';
->>>>>>> 8be1785d
+import { ccclass, visible, type, displayOrder, readOnly, slide, range, rangeStep, editable, serializable, rangeMin, tooltip } from 'cc.decorator';
 import { TextureCube } from '../assets/texture-cube';
 import { CCFloat, CCBoolean, CCInteger } from '../data/utils/attribute';
 import { Color, Quat, Vec3, Vec2, color } from '../math';
@@ -215,7 +211,7 @@
      * @en Whether to use diffuse reflection convolution map. Enabled -> Will use map specified. Disabled -> Will revert to hemispheric lighting
      * @zh TODO
      */
-     @visible(function() {
+     @visible(function(this : SkyboxInfo) {
         if(this.useIBL) {
             return true;
         }
@@ -330,7 +326,7 @@
      * @en The optional diffusion convolution map used in tandem with IBL
      * @zh TODO
      */
-    @visible(function() {
+    @visible(function(this : SkyboxInfo) {
         if(this.useIBL) {
             return true;
         }
