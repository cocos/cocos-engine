/*
 Copyright (c) 2017-2020 Xiamen Yaji Software Co., Ltd.
 http://www.cocos.com
 Permission is hereby granted, free of charge, to any person obtaining a copy
 of this software and associated engine source code (the "Software"), a limited,
  worldwide, royalty-free, non-assignable, revocable and non-exclusive license
 to use Cocos Creator solely to develop games on your target platforms. You shall
  not use Cocos Creator software for developing other software or tools that's
  used for developing games. You are not granted to publish, distribute,
  sublicense, and/or sell copies of Cocos Creator.
 The software or tools in this License Agreement are licensed, not sold.
 Xiamen Yaji Software Co., Ltd. reserves all rights not expressly granted to you.
 THE SOFTWARE IS PROVIDED "AS IS", WITHOUT WARRANTY OF ANY KIND, EXPRESS OR
 IMPLIED, INCLUDING BUT NOT LIMITED TO THE WARRANTIES OF MERCHANTABILITY,
 FITNESS FOR A PARTICULAR PURPOSE AND NONINFRINGEMENT. IN NO EVENT SHALL THE
 AUTHORS OR COPYRIGHT HOLDERS BE LIABLE FOR ANY CLAIM, DAMAGES OR OTHER
 LIABILITY, WHETHER IN AN ACTION OF CONTRACT, TORT OR OTHERWISE, ARISING FROM,
 OUT OF OR IN CONNECTION WITH THE SOFTWARE OR THE USE OR OTHER DEALINGS IN
 THE SOFTWARE.
*/

/**
 * @packageDocumentation
 * @module scene-graph
 */

<<<<<<< HEAD
import { ccclass, visible, type, displayOrder, readOnly, slide, range, rangeStep, editable, serializable, rangeMin, tooltip } from 'cc.decorator';
=======
import { ccclass, visible, type, displayOrder, slide, range, rangeStep, editable, serializable, rangeMin, tooltip } from 'cc.decorator';
>>>>>>> 0abb5828
import { EDITOR } from 'internal:constants';
import { TextureCube } from '../assets/texture-cube';
import { CCFloat, CCBoolean, CCInteger } from '../data/utils/attribute';
import { Color, Quat, Vec3, Vec2, color, Vec4 } from '../math';
import { Ambient } from '../renderer/scene/ambient';
import { Shadows, ShadowType, PCFType, ShadowSize } from '../renderer/scene/shadows';
import { Skybox } from '../renderer/scene/skybox';
import { Fog, FogType } from '../renderer/scene/fog';
import { Node } from './node';
import { legacyCC } from '../global-exports';
import { Asset } from '..';
import { Root } from '../root';
import { normalize } from '../asset-manager/helper';

const _up = new Vec3(0, 1, 0);
const _v3 = new Vec3();
const _qt = new Quat();

/**
 * @en Environment lighting information in the Scene
 * @zh 场景的环境光照相关信息
 */
@ccclass('cc.AmbientInfo')
export class AmbientInfo {
    @serializable
    protected _skyColor = new Vec4(0.2, 0.2, 0.2, 1.0);
    @serializable
    protected _skyIllum = Ambient.SKY_ILLUM;
    @serializable
    protected _groundAlbedo = new Vec4(0.2, 0.5, 0.8, 1.0);

    @serializable
    protected _skyColor_ldr = new Vec4(0.2, 0.2, 0.2, 1.0);
    @serializable
    protected _skyIllum_ldr = Ambient.SKY_ILLUM;
    @serializable
    protected _groundAlbedo_ldr = new Vec4(0.2, 0.5, 0.8, 1.0);

    protected _resource: Ambient | null = null;

    get skyColor_hdr () {
        return this._skyColor;
    }

    get groundAlbedo_hdr () {
        return this._groundAlbedo;
    }

    get skyIllum_hdr () {
        return this._skyIllum;
    }

    get skyColor_ldr () {
        return this._skyColor_ldr;
    }

    get groundAlbedo_ldr () {
        return this._groundAlbedo_ldr;
    }

    get skyIllum_ldr () {
        return this._skyIllum_ldr;
    }

    // Normalize HDR color
    private normalizeHdrColor (color : Vec4) {
        const intensity = 1.0 / Math.max(Math.max(color[0], color[1]), color[2]);

        if (intensity < 1.0) {
            for (let i = 0; i < 3; ++i) {
                color[i] = color[i] * intensity;
            }
        }
    }

    /**
     * @en Sky color
     * @zh 天空颜色
     */
    @editable
    set skyColor (val: Color) {
        const isHDR = (legacyCC.director.root as Root).pipeline.pipelineSceneData.isHDR;
        const clampColor = (x: number) => Math.min(x * 255, 255);

        let result;
        if (isHDR) {
            this._skyColor = new Vec4(val.x, val.y, val.z, val.w);
            this.normalizeHdrColor(this._skyColor);
            (result as Vec4) = this._skyColor;
        } else {
            this._skyColor_ldr = new Vec4(val.x, val.y, val.z, val.w);
            this.normalizeHdrColor(this._skyColor_ldr);
            (result as Vec4) = this._skyColor_ldr;
        }

        const col = new Color(clampColor(result.x), clampColor(result.y), clampColor(result.z), 255.0);

        if (this._resource) { this._resource.skyColor = col; }
    }
    get skyColor () {
        const isHDR = (legacyCC.director.root as Root).pipeline.pipelineSceneData.isHDR;
        const colorRef = isHDR ? this._skyColor : this._skyColor_ldr;

        const clampColor = (x: number) => Math.min(x * 255, 255);
        return new Color(clampColor(colorRef.x), clampColor(colorRef.y), clampColor(colorRef.z), 255);
    }

    /**
     * @en Sky illuminance
     * @zh 天空亮度
     */
    @editable
    @type(CCFloat)
    set skyIllum (val: number) {
        const isHDR = (legacyCC.director.root as Root).pipeline.pipelineSceneData.isHDR;
        if (isHDR) {
            this._skyIllum = val;
        } else {
            this._skyIllum_ldr = val;
        }

        if (this._resource) { this._resource.skyIllum = val; }
    }
    get skyIllum () {
        const isHDR = (legacyCC.director.root as Root).pipeline.pipelineSceneData.isHDR;
        if (isHDR) {
            return this._skyIllum;
        } else {
            return this._skyIllum_ldr;
        }
    }

    /**
     * @en Ground color
     * @zh 地面颜色
     */
    @editable
    set groundAlbedo (val: Color) {
        const isHDR = (legacyCC.director.root as Root).pipeline.pipelineSceneData.isHDR;
        const clampColor = (x: number) => Math.min(x * 255, 255);

        let result;
        if (isHDR) {
            this._groundAlbedo = new Vec4(val.x, val.y, val.z, val.w);
            this.normalizeHdrColor(this._groundAlbedo);
            (result as Vec4) = this._groundAlbedo;
        } else {
            this._groundAlbedo_ldr = new Vec4(val.x, val.y, val.z, val.w);
            this.normalizeHdrColor(this._groundAlbedo_ldr);
            (result as Vec4) = this._groundAlbedo_ldr;
        }

        const col = new Color(clampColor(result.x), clampColor(result.y), clampColor(result.z), 255.0);

        if (this._resource) { this._resource.groundAlbedo = col; }
    }
    get groundAlbedo () {
        const isHDR = (legacyCC.director.root as Root).pipeline.pipelineSceneData.isHDR;
        const colorRef = isHDR ? this._groundAlbedo : this._groundAlbedo_ldr;

        const clampColor = (x: number) => Math.min(x * 255, 255);
        return new Color(clampColor(colorRef.x), clampColor(colorRef.y), clampColor(colorRef.z), 255);
    }

    public activate (resource: Ambient) {
        const aa :Ambient = resource;
        this._resource = resource;
        this._resource.initialize(this);
    }
}
legacyCC.AmbientInfo = AmbientInfo;

/**
 * @en Skybox related information
 * @zh 天空盒相关信息
 */
@ccclass('cc.SkyboxInfo')
export class SkyboxInfo {
    @serializable
    protected _applyDiffuseMap = false;
    @serializable
    @type(TextureCube)
    protected _envmap: TextureCube | null = null;
    @serializable
    @type(TextureCube)
    protected _envmap_ldr: TextureCube | null = null;
    @serializable
    @type(TextureCube)
    protected _diffusemap: TextureCube | null = null;
    @serializable
    @type(TextureCube)
    protected _diffusemap_ldr: TextureCube | null = null;
    @serializable
    protected _enabled = false;
    @serializable
    protected _useIBL = false;
    @serializable
    protected _useHDR = false;

    protected _resource: Skybox | null = null;

    /**
     * @en Whether to use diffuse reflection convolution map. Enabled -> Will use map specified. Disabled -> Will revert to hemispheric lighting
     * @zh TODO
     */
    @visible(function (this : SkyboxInfo) {
        if (this.useIBL) {
            return true;
        }
        return false;
    })
    @editable
    set applyDiffuseMap (val) {
        this._applyDiffuseMap = val;

        if (val === false) {
            this._diffusemap = null;
        }

        if (this._resource) {
            this._resource.useDiffusemap = val;
        }
    }
    get applyDiffuseMap () {
        return this._applyDiffuseMap;
    }

    /**
     * @en Whether activate skybox in the scene
     * @zh 是否启用天空盒？
     */
    @editable
    set enabled (val) {
        if (this._enabled === val) return;
        this._enabled = val;
        if (this._resource) {
            this._resource.enabled = this._enabled;
        }
    }
    get enabled () {
        return this._enabled;
    }

    /**
     * @en Whether use environment lighting
     * @zh 是否启用环境光照？
     */
    @editable
    set useIBL (val) {
        this._useIBL = val;

        if (!this._useIBL) {
            this._diffusemap = null;
            this._applyDiffuseMap = false;
        }

        if (this._resource) {
            this._resource.useIBL = this._useIBL;
            this._resource.useDiffusemap = this.applyDiffuseMap;
            this._resource.diffusemap = this._diffusemap;
        }
    }
    get useIBL () {
        return this._useIBL;
    }

    /**
     * @en Toggle HDR (TODO: This SHOULD be moved into it's own subgroup away from skybox)
     * @zh TODO
     */
    @editable
    set useHDR (val) {
        (legacyCC.director.root as Root).pipeline.pipelineSceneData.isHDR = val;
        this._useHDR = val;

        // Switch UI to and from LDR/HDR textures depends on HDR state
        if (this._resource) {
            this._envmap = this._resource.envmap;
        }

        if (this._resource) { this._resource.useHDR = this._useHDR; }
    }
    get useHDR () {
        (legacyCC.director.root as Root).pipeline.pipelineSceneData.isHDR = this._useHDR;
        return this._useHDR;
    }

    /**
     * @en The texture cube used for the skybox
     * @zh 使用的立方体贴图
     */
    @editable
    @type(TextureCube)
    set envmap (val) {
        const isHDR = (legacyCC.director.root as Root).pipeline.pipelineSceneData.isHDR;
        if (isHDR) {
            this._envmap = val;
        } else {
            this._envmap_ldr = val;
        }

        if (!this._envmap) {
            this._diffusemap = null;
            this._applyDiffuseMap = false;
            this.useIBL = false;
        }

        if (this._resource) {
            this._resource.initializeEnvMaps(this._envmap, this._envmap_ldr);

            this._resource.useDiffusemap = this.applyDiffuseMap;
            this._resource.initializeDiffuseMaps(this._diffusemap, this._diffusemap_ldr);
        }
    }
    get envmap () {
        const isHDR = (legacyCC.director.root as Root).pipeline.pipelineSceneData.isHDR;
        if (isHDR) {
            return this._envmap;
        } else {
            return this._envmap_ldr;
        }
    }

    /**
     * @en The optional diffusion convolution map used in tandem with IBL
     * @zh TODO
     */
    @visible(function (this : SkyboxInfo) {
        if (this.useIBL) {
            return true;
        }
        return false;
    })
    @editable
    @readOnly
    @type(TextureCube)
    set diffusemap (val : TextureCube | null) {
        const isHDR = (legacyCC.director.root as Root).pipeline.pipelineSceneData.isHDR;
        if (isHDR) {
            this._diffusemap = val;
        } else {
            this._diffusemap_ldr = val;
        }

        // The diffusion relfection convolution as been set by the editor at this time, so we can pass it to skybox.ts
        if (this._resource) {
            this._resource.initializeDiffuseMaps(this._diffusemap, this._diffusemap_ldr);
        }
    }
    get diffusemap () {
        const isHDR = (legacyCC.director.root as Root).pipeline.pipelineSceneData.isHDR;
        if (isHDR) {
            return this._diffusemap;
        } else {
            return this._diffusemap_ldr;
        }
    }

    public activate (resource: Skybox) {
        this._resource = resource;
        this._resource.initialize(this);
        this._resource.initializeEnvMaps(this._envmap, this._envmap_ldr);
        this._resource.initializeDiffuseMaps(this._diffusemap, this._diffusemap_ldr);
        this._resource.activate(); // update global DS first
    }
}
legacyCC.SkyboxInfo = SkyboxInfo;

/**
 * @zh 全局雾相关信息
 * @en Global fog info
 */
@ccclass('cc.FogInfo')
export class FogInfo {
    public static FogType = FogType;
    @serializable
    protected _type = FogType.LINEAR;
    @serializable
    protected _fogColor = new Color('#C8C8C8');
    @serializable
    protected _enabled = false;
    @serializable
    protected _fogDensity = 0.3;
    @serializable
    protected _fogStart = 0.5;
    @serializable
    protected _fogEnd = 300;
    @serializable
    protected _fogAtten = 5;
    @serializable
    protected _fogTop = 1.5;
    @serializable
    protected _fogRange = 1.2;
    protected _resource: Fog | null = null;
    /**
     * @zh 是否启用全局雾效
     * @en Enable global fog
     */
    @editable
    set enabled (val: boolean) {
        if (this._enabled === val) return;
        this._enabled = val;
        if (this._resource) {
            this._resource.enabled = val;
            if (val) {
                this._resource.type = this._type;
            }
        }
    }

    get enabled () {
        return this._enabled;
    }

    /**
     * @zh 全局雾颜色
     * @en Global fog color
     */
    @editable
    set fogColor (val: Color) {
        this._fogColor.set(val);
        if (this._resource) { this._resource.fogColor = this._fogColor; }
    }

    get fogColor () {
        return this._fogColor;
    }

    /**
     * @zh 全局雾类型
     * @en Global fog type
     */
    @editable
    @type(FogType)
    get type () {
        return this._type;
    }

    set type (val) {
        this._type = val;
        if (this._resource) { this._resource.type = val; }
    }

    /**
     * @zh 全局雾浓度
     * @en Global fog density
     */
    @visible(function (this: FogInfo) {
        return this._type !== FogType.LAYERED && this._type !== FogType.LINEAR;
    })
    @type(CCFloat)
    @range([0, 1])
    @rangeStep(0.01)
    @slide
    @displayOrder(3)
    get fogDensity () {
        return this._fogDensity;
    }

    set fogDensity (val) {
        this._fogDensity = val;
        if (this._resource) { this._resource.fogDensity = val; }
    }

    /**
     * @zh 雾效起始位置，只适用于线性雾
     * @en Global fog start position, only for linear fog
     */
    @visible(function (this: FogInfo) { return this._type === FogType.LINEAR; })
    @type(CCFloat)
    @rangeStep(0.01)
    @displayOrder(4)
    get fogStart () {
        return this._fogStart;
    }

    set fogStart (val) {
        this._fogStart = val;
        if (this._resource) { this._resource.fogStart = val; }
    }

    /**
     * @zh 雾效结束位置，只适用于线性雾
     * @en Global fog end position, only for linear fog
     */
    @visible(function (this: FogInfo) { return this._type === FogType.LINEAR; })
    @type(CCFloat)
    @rangeStep(0.01)
    @displayOrder(5)
    get fogEnd () {
        return this._fogEnd;
    }

    set fogEnd (val) {
        this._fogEnd = val;
        if (this._resource) { this._resource.fogEnd = val; }
    }

    /**
     * @zh 雾效衰减
     * @en Global fog attenuation
     */
    @visible(function (this: FogInfo) { return this._type !== FogType.LINEAR; })
    @type(CCFloat)
    @rangeMin(0.01)
    @rangeStep(0.01)
    @displayOrder(6)
    get fogAtten () {
        return this._fogAtten;
    }

    set fogAtten (val) {
        this._fogAtten = val;
        if (this._resource) { this._resource.fogAtten = val; }
    }

    /**
     * @zh 雾效顶部范围，只适用于层级雾
     * @en Global fog top range, only for layered fog
     */
    @visible(function (this: FogInfo) { return this._type === FogType.LAYERED; })
    @type(CCFloat)
    @rangeStep(0.01)
    @displayOrder(7)
    get fogTop () {
        return this._fogTop;
    }

    set fogTop (val) {
        this._fogTop = val;
        if (this._resource) { this._resource.fogTop = val; }
    }

    /**
     * @zh 雾效范围，只适用于层级雾
     * @en Global fog range, only for layered fog
     */
    @visible(function (this: FogInfo) { return this._type === FogType.LAYERED; })
    @type(CCFloat)
    @rangeStep(0.01)
    @displayOrder(8)
    get fogRange () {
        return this._fogRange;
    }

    set fogRange (val) {
        this._fogRange = val;
        if (this._resource) { this._resource.fogRange = val; }
    }

    public activate (resource: Fog) {
        this._resource = resource;
        this._resource.initialize(this);
        this._resource.activate();
    }
}

/**
 * @en Scene level planar shadow related information
 * @zh 平面阴影相关信息
 */
@ccclass('cc.ShadowsInfo')
export class ShadowsInfo {
    @serializable
    protected _type = ShadowType.Planar;
    @serializable
    protected _enabled = false;
    @serializable
    protected _normal = new Vec3(0, 1, 0);
    @serializable
    protected _distance = 0;
    @serializable
    protected _shadowColor = new Color(0, 0, 0, 76);
    @serializable
    protected _firstSetCSM = false;
    @serializable
    protected _fixedArea = false;
    @serializable
    protected _pcf = PCFType.HARD;
    @serializable
    protected _bias = 0.00001;
    @serializable
    protected _normalBias = 0.0;
    @serializable
    protected _near = 0.1;
    @serializable
    protected _far = 10.0;
    @serializable
    protected _shadowDistance = 100;
    @serializable
    protected _invisibleOcclusionRange = 200;
    @serializable
    protected _orthoSize = 5;
    @serializable
    protected _maxReceived = 4;
    @serializable
    protected _size = new Vec2(512, 512);
    @serializable
    protected _saturation = 0.75;

    protected _resource: Shadows | null = null;

    /**
     * @en Whether activate planar shadow
     * @zh 是否启用平面阴影？
     */
    @editable
    set enabled (val: boolean) {
        if (this._enabled === val) return;
        this._enabled = val;
        if (this._resource) {
            this._resource.enabled = val;
            if (val) {
                this._resource.type = this._type;
            }
        }
    }
    get enabled () {
        return this._enabled;
    }

    @editable
    @type(ShadowType)
    set type (val) {
        this._type = val;
        if (this._resource) { this._resource.type = val; }
    }
    get type () {
        return this._type;
    }

    /**
     * @en Shadow color
     * @zh 阴影颜色
     */
    @visible(function (this: ShadowsInfo) { return this._type === ShadowType.Planar; })
    set shadowColor (val: Color) {
        this._shadowColor.set(val);
        if (this._resource) { this._resource.shadowColor = val; }
    }
    get shadowColor () {
        return this._shadowColor;
    }

    /**
     * @en The normal of the plane which receives shadow
     * @zh 阴影接收平面的法线
     */
    @visible(function (this: ShadowsInfo) { return this._type === ShadowType.Planar; })
    set normal (val: Vec3) {
        Vec3.copy(this._normal, val);
        if (this._resource) { this._resource.normal = val; }
    }
    get normal () {
        return this._normal;
    }

    /**
     * @en The distance from coordinate origin to the receiving plane.
     * @zh 阴影接收平面与原点的距离
     */
    @type(CCFloat)
    @visible(function (this: ShadowsInfo) { return this._type === ShadowType.Planar; })
    set distance (val: number) {
        this._distance = val;
        if (this._resource) { this._resource.distance = val; }
    }
    get distance () {
        return this._distance;
    }

    /**
     * @en Shadow color saturation
     * @zh 阴影颜色饱和度
     */
    @editable
    @range([0.0, 1.0, 0.01])
    @slide
    @type(CCFloat)
    @visible(function (this: ShadowsInfo) { return this._type === ShadowType.ShadowMap; })
    set saturation (val: number) {
        if (val > 1.0) {
            this._saturation = val / val;
            if (this._resource) { this._resource.saturation = val / val; }
        } else {
            this._saturation = val;
            if (this._resource) { this._resource.saturation = val; }
        }
    }
    get saturation () {
        return this._saturation;
    }

    /**
     * @en The normal of the plane which receives shadow
     * @zh 阴影接收平面的法线
     */
    @type(PCFType)
    @visible(function (this: ShadowsInfo) { return this._type === ShadowType.ShadowMap; })
    set pcf (val) {
        this._pcf = val;
        if (this._resource) { this._resource.pcf = val; }
    }
    get pcf () {
        return this._pcf;
    }

    /**
     * @en get or set shadow max received
     * @zh 获取或者设置阴影接收的最大光源数量
     */
    @type(CCInteger)
    @visible(function (this: ShadowsInfo) { return this._type === ShadowType.ShadowMap; })
    set maxReceived (val: number) {
        this._maxReceived = val;
        if (this._resource) { this._resource.maxReceived = val; }
    }
    get maxReceived () {
        return this._maxReceived;
    }

    /**
     * @en get or set shadow map sampler offset
     * @zh 获取或者设置阴影纹理偏移值
     */
    @type(CCFloat)
    @visible(function (this: ShadowsInfo) { return this._type === ShadowType.ShadowMap; })
    set bias (val: number) {
        this._bias = val;
        if (this._resource) { this._resource.bias = val; }
    }
    get bias () {
        return this._bias;
    }

    /**
     * @en on or off Self-shadowing.
     * @zh 打开或者关闭自阴影。
     */
    @type(CCFloat)
    @visible(function (this: ShadowsInfo) { return this._type === ShadowType.ShadowMap; })
    set normalBias (val: number) {
        this._normalBias = val;
        if (this._resource) { this._resource.normalBias = val; }
    }
    get normalBias () {
        return this._normalBias;
    }

    /**
     * @en get or set shadow map size
     * @zh 获取或者设置阴影纹理大小
     */
    @type(ShadowSize)
    @visible(function (this: ShadowsInfo) { return this._type === ShadowType.ShadowMap; })
    set shadowMapSize (value: number) {
        this._size.set(value, value);
        if (this._resource) {
            this._resource.size.set(value, value);
            this._resource.shadowMapDirty = true;
        }
    }
    get shadowMapSize () {
        return this._size.x;
    }
    get size () {
        return this._size;
    }

    /**
     * @en get or set fixed area shadow
     * @zh 是否是固定区域阴影
     */
    @type(CCBoolean)
    @visible(function (this: ShadowsInfo) { return this._type === ShadowType.ShadowMap; })
    set fixedArea (val) {
        this._fixedArea = val;
        if (this._resource) { this._resource.fixedArea = val; }
    }
    get fixedArea () {
        return this._fixedArea;
    }

    /**
     * @en get or set shadow camera near
     * @zh 获取或者设置阴影相机近裁剪面
     */
    @type(CCFloat)
    @visible(function (this: ShadowsInfo) { return this._type === ShadowType.ShadowMap && this._fixedArea === true; })
    set near (val: number) {
        this._near = val;
        if (this._resource) { this._resource.near = val; }
    }
    get near () {
        return this._near;
    }

    /**
     * @en get or set shadow camera far
     * @zh 获取或者设置阴影相机远裁剪面
     */
    @type(CCFloat)
    @visible(function (this: ShadowsInfo) { return this._type === ShadowType.ShadowMap && this._fixedArea === true; })
    set far (val: number) {
        this._far = Math.min(val, Shadows.MAX_FAR);
        if (this._resource) { this._resource.far = this._far; }
    }
    get far () {
        return this._far;
    }

    /**
     * @en get or set shadow camera far
     * @zh 获取或者设置潜在阴影产生的范围
     */
    @editable
    @tooltip('if shadow has been culled, increase this value to fix it')
    @range([0.0, 2000.0, 0.1])
    @slide
    @type(CCFloat)
    @visible(function (this: ShadowsInfo) { return this._type === ShadowType.ShadowMap && this._fixedArea === false; })
    set invisibleOcclusionRange (val: number) {
        this._invisibleOcclusionRange = Math.min(val, Shadows.MAX_FAR);
        if (this._resource) {
            this._resource.invisibleOcclusionRange = this._invisibleOcclusionRange;
        }
    }
    get invisibleOcclusionRange () {
        return this._invisibleOcclusionRange;
    }

    /**
     * @en get or set shadow camera far
     * @zh 获取或者设置潜在阴影产生的范围
     */
    @editable
    @tooltip('shadow visible distance: shadow quality is inversely proportional of the magnitude of this value')
    @range([0.0, 2000.0, 0.1])
    @slide
    @type(CCFloat)
    @visible(function (this: ShadowsInfo) { return this._type === ShadowType.ShadowMap && this._fixedArea === false; })
    set shadowDistance (val: number) {
        this._shadowDistance = Math.min(val, Shadows.MAX_FAR);
        if (this._resource) {
            this._resource.shadowDistance = this._shadowDistance;
        }
    }
    get shadowDistance () {
        return this._shadowDistance;
    }

    /**
     * @en get or set shadow camera orthoSize
     * @zh 获取或者设置阴影相机正交大小
     */
    @type(CCFloat)
    @visible(function (this: ShadowsInfo) { return this._type === ShadowType.ShadowMap && this._fixedArea === true; })
    set orthoSize (val: number) {
        this._orthoSize = val;
        if (this._resource) { this._resource.orthoSize = val; }
    }
    get orthoSize () {
        return this._orthoSize;
    }

    /**
     * @en Set plane which receives shadow with the given node's world transformation
     * @zh 根据指定节点的世界变换设置阴影接收平面的信息
     * @param node The node for setting up the plane
     */
    public setPlaneFromNode (node: Node) {
        node.getWorldRotation(_qt);
        this.normal = Vec3.transformQuat(_v3, _up, _qt);
        node.getWorldPosition(_v3);
        this.distance = Vec3.dot(this._normal, _v3);
    }

    public activate (resource: Shadows) {
        this.pcf = Math.min(this._pcf, PCFType.SOFT_2X);

        this._resource = resource;
        if (EDITOR && this._firstSetCSM) {
            this._resource.firstSetCSM = this._firstSetCSM;
            // Only the first time render in editor will trigger the auto calculation of shadowDistance
            legacyCC.director.once(legacyCC.Director.EVENT_AFTER_DRAW, () => {
                // Sync automatic calculated shadowDistance in renderer
                this._firstSetCSM = false;
                if (this._resource) {
                    this.shadowDistance = Math.min(this._resource.shadowDistance, Shadows.MAX_FAR);
                }
            });
        }
        this._resource.initialize(this);
        this._resource.activate();
    }
}
legacyCC.ShadowsInfo = ShadowsInfo;

/**
 * @en All scene related global parameters, it affects all content in the corresponding scene
 * @zh 各类场景级别的渲染参数，将影响全场景的所有物体
 */
@ccclass('cc.SceneGlobals')
export class SceneGlobals {
    /**
     * @en The environment light information
     * @zh 场景的环境光照相关信息
     */
    @serializable
    @editable
    public ambient = new AmbientInfo();
    /**
     * @en Scene level planar shadow related information
     * @zh 平面阴影相关信息
     */
    @serializable
    @editable
    public shadows = new ShadowsInfo();
    @serializable
    public _skybox = new SkyboxInfo();
    @editable
    @serializable
    public fog = new FogInfo();

    /**
     * @en Skybox related information
     * @zh 天空盒相关信息
     */
    @editable
    @type(SkyboxInfo)
    get skybox () {
        return this._skybox;
    }
    set skybox (value) {
        this._skybox = value;
    }

    public activate () {
        const sceneData = legacyCC.director.root.pipeline.pipelineSceneData;
        this.ambient.activate(sceneData.ambient);
        this.skybox.activate(sceneData.skybox);

        this.shadows.activate(sceneData.shadows);
        this.fog.activate(sceneData.fog);
    }
}
legacyCC.SceneGlobals = SceneGlobals;<|MERGE_RESOLUTION|>--- conflicted
+++ resolved
@@ -23,12 +23,8 @@
  * @packageDocumentation
  * @module scene-graph
  */
-
-<<<<<<< HEAD
 import { ccclass, visible, type, displayOrder, readOnly, slide, range, rangeStep, editable, serializable, rangeMin, tooltip } from 'cc.decorator';
-=======
-import { ccclass, visible, type, displayOrder, slide, range, rangeStep, editable, serializable, rangeMin, tooltip } from 'cc.decorator';
->>>>>>> 0abb5828
+
 import { EDITOR } from 'internal:constants';
 import { TextureCube } from '../assets/texture-cube';
 import { CCFloat, CCBoolean, CCInteger } from '../data/utils/attribute';
