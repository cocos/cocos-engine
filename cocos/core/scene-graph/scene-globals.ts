--- conflicted
+++ resolved
@@ -620,25 +620,8 @@
 
     public activate (resource: Shadows) {
         this._resource = resource;
-<<<<<<< HEAD
         this._resource.initialize(this);
         this._resource.activate();
-=======
-        this._resource.type = this._type;
-        this._resource.autoAdapt = this._autoAdapt;
-        this._resource.near = this._near;
-        this._resource.far = this._far;
-        this._resource.aspect = this._aspect;
-        this._resource.orthoSize = this._orthoSize;
-        this._resource.size = this._size;
-        this._resource.normal = this._normal;
-        this._resource.distance = this._distance;
-        this._resource.shadowColor = this._shadowColor;
-        this._resource.pcf = this._pcf;
-        this._resource.bias = this._bias;
-        this._resource.enabled = this._enabled;
-        this._resource.maxReceived = this._maxReceived;
->>>>>>> ea12c6ca
     }
 }
 legacyCC.ShadowsInfo = ShadowsInfo;
