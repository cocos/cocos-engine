/*
 Copyright (c) 2017-2020 Xiamen Yaji Software Co., Ltd.
 http://www.cocos.com
 Permission is hereby granted, free of charge, to any person obtaining a copy
 of this software and associated engine source code (the "Software"), a limited,
  worldwide, royalty-free, non-assignable, revocable and non-exclusive license
 to use Cocos Creator solely to develop games on your target platforms. You shall
  not use Cocos Creator software for developing other software or tools that's
  used for developing games. You are not granted to publish, distribute,
  sublicense, and/or sell copies of Cocos Creator.
 The software or tools in this License Agreement are licensed, not sold.
 Xiamen Yaji Software Co., Ltd. reserves all rights not expressly granted to you.
 THE SOFTWARE IS PROVIDED "AS IS", WITHOUT WARRANTY OF ANY KIND, EXPRESS OR
 IMPLIED, INCLUDING BUT NOT LIMITED TO THE WARRANTIES OF MERCHANTABILITY,
 FITNESS FOR A PARTICULAR PURPOSE AND NONINFRINGEMENT. IN NO EVENT SHALL THE
 AUTHORS OR COPYRIGHT HOLDERS BE LIABLE FOR ANY CLAIM, DAMAGES OR OTHER
 LIABILITY, WHETHER IN AN ACTION OF CONTRACT, TORT OR OTHERWISE, ARISING FROM,
 OUT OF OR IN CONNECTION WITH THE SOFTWARE OR THE USE OR OTHER DEALINGS IN
 THE SOFTWARE.
*/

import { ccclass, visible, type, displayOrder, readOnly, slide, range, rangeStep,
    editable, serializable, rangeMin, tooltip, formerlySerializedAs, displayName } from 'cc.decorator';
import { BAIDU } from 'internal:constants';
import { TextureCube } from '../assets/texture-cube';
import { CCFloat, CCInteger } from '../data/utils/attribute';
import { Color, Quat, Vec3, Vec2, Vec4 } from '../math';
import { Ambient } from '../renderer/scene/ambient';
import { Shadows, ShadowType, ShadowSize } from '../renderer/scene/shadows';
import { Skybox, EnvironmentLightingType } from '../renderer/scene/skybox';
import { Octree } from '../renderer/scene/octree';
import { Fog, FogType } from '../renderer/scene/fog';
import { Node } from './node';
import { legacyCC } from '../global-exports';
import { Root } from '../root';
import { warnID } from '../platform/debug';
import { Material } from '../assets/material';

const _up = new Vec3(0, 1, 0);
const _v3 = new Vec3();
const _v4 = new Vec4();
const _col = new Color();
const _qt = new Quat();

// Normalize HDR color
const normalizeHDRColor = (color : Vec4) => {
    const intensity = 1.0 / Math.max(Math.max(Math.max(color.x, color.y), color.z), 0.0001);
    if (intensity < 1.0) {
        color.x *= intensity;
        color.y *= intensity;
        color.z *= intensity;
    }
};
/**
 * @en Environment lighting configuration in the Scene
 * @zh 场景的环境光照相关配置
 */
@ccclass('cc.AmbientInfo')
export class AmbientInfo {
    /**
     * @en The sky color in HDR mode
     * @zh HDR 模式下的天空光照色
     */
    get skyColorHDR () : Readonly<Vec4> {
        return this._skyColorHDR;
    }

    /**
     * @en The ground color in HDR mode
     * @zh HDR 模式下的地面光照色
     */
    get groundAlbedoHDR () : Readonly<Vec4> {
        return this._groundAlbedoHDR;
    }

    /**
     * @en Sky illuminance in HDR mode
     * @zh HDR 模式下的天空亮度
     */
    get skyIllumHDR () {
        return this._skyIllumHDR;
    }

    /**
     * @en The sky color in LDR mode
     * @zh LDR 模式下的天空光照色
     */
    get skyColorLDR () : Readonly<Vec4> {
        return this._skyColorLDR;
    }

    /**
     * @en The ground color in LDR mode
     * @zh LDR 模式下的地面光照色
     */
    get groundAlbedoLDR () : Readonly<Vec4> {
        return this._groundAlbedoLDR;
    }

    /**
     * @en Sky illuminance in LDR mode
     * @zh LDR 模式下的天空亮度
     */
    get skyIllumLDR () {
        return this._skyIllumLDR;
    }

    /**
     * @en Sky lighting color configurable in editor with color picker
     * @zh 编辑器中可配置的天空光照颜色（通过颜色拾取器）
     */
    @visible(() => {
        const scene = legacyCC.director.getScene();
        const skybox = scene.globals.skybox;
        if (skybox.useIBL && skybox.applyDiffuseMap) {
            return false;
        } else {
            return true;
        }
    })
    @editable
    @tooltip('i18n:ambient.skyLightingColor')
    set skyLightingColor (val: Color) {
        _v4.set(val.x, val.y, val.z, val.w);
        if ((legacyCC.director.root as Root).pipeline.pipelineSceneData.isHDR) {
            this._skyColorHDR.set(_v4);
        } else {
            this._skyColorLDR.set(_v4);
        }
        if (this._resource) { this._resource.skyColor.set(_v4); }
    }
    get skyLightingColor () {
        const isHDR = (legacyCC.director.root as Root).pipeline.pipelineSceneData.isHDR;
        _v4.set(isHDR ? this._skyColorHDR : this._skyColorLDR);
        normalizeHDRColor(_v4);
        return _col.set(_v4.x * 255, _v4.y * 255, _v4.z * 255, 255);
    }

    /**
     * @internal
     */
    set skyColor (val: Vec4) {
        if ((legacyCC.director.root as Root).pipeline.pipelineSceneData.isHDR) {
            this._skyColorHDR.set(val);
        } else {
            this._skyColorLDR.set(val);
        }
        if (this._resource) { this._resource.skyColor.set(val); }
    }

    /**
     * @en Sky illuminance
     * @zh 天空亮度
     */
    @editable
    @type(CCFloat)
    @tooltip('i18n:ambient.skyIllum')
    set skyIllum (val: number) {
        if ((legacyCC.director.root as Root).pipeline.pipelineSceneData.isHDR) {
            this._skyIllumHDR = val;
        } else {
            this._skyIllumLDR = val;
        }

        if (this._resource) { this._resource.skyIllum = val; }
    }
    get skyIllum () {
        if ((legacyCC.director.root as Root).pipeline.pipelineSceneData.isHDR) {
            return this._skyIllumHDR;
        } else {
            return this._skyIllumLDR;
        }
    }

    /**
     * @en Ground lighting color configurable in editor with color picker
     * @zh 编辑器中可配置的地面光照颜色（通过颜色拾取器）
     */
    @visible(() => {
        const scene = legacyCC.director.getScene();
        const skybox = scene.globals.skybox;
        if (skybox.useIBL && skybox.applyDiffuseMap) {
            return false;
        } else {
            return true;
        }
    })
    @editable
    @tooltip('i18n:ambient.groundLightingColor')
    set groundLightingColor (val: Color) {
        _v4.set(val.x, val.y, val.z, val.w);
        if ((legacyCC.director.root as Root).pipeline.pipelineSceneData.isHDR) {
            this._groundAlbedoHDR.set(_v4);
        } else {
            this._groundAlbedoLDR.set(_v4);
        }
        if (this._resource) { this._resource.groundAlbedo.set(_v4); }
    }
    get groundLightingColor () {
        const isHDR = (legacyCC.director.root as Root).pipeline.pipelineSceneData.isHDR;
        _v4.set(isHDR ? this._groundAlbedoHDR : this._groundAlbedoLDR);
        normalizeHDRColor(_v4);
        return _col.set(_v4.x * 255, _v4.y * 255, _v4.z * 255, 255);
    }

    /**
     * @internal
     */
    set groundAlbedo (val: Vec4) {
        if ((legacyCC.director.root as Root).pipeline.pipelineSceneData.isHDR) {
            this._groundAlbedoHDR.set(val);
        } else {
            this._groundAlbedoLDR.set(val);
        }
        if (this._resource) { this._resource.groundAlbedo.set(val); }
    }

    @serializable
    @formerlySerializedAs('_skyColor')
    protected _skyColorHDR = new Vec4(0.2, 0.5, 0.8, 1.0);
    @serializable
    @formerlySerializedAs('_skyIllum')
    protected _skyIllumHDR = Ambient.SKY_ILLUM;
    @serializable
    @formerlySerializedAs('_groundAlbedo')
    protected _groundAlbedoHDR = new Vec4(0.2, 0.2, 0.2, 1.0);

    @serializable
    protected _skyColorLDR = new Vec4(0.2, 0.5, 0.8, 1.0);
    @serializable
    protected _skyIllumLDR = Ambient.SKY_ILLUM;
    @serializable
    protected _groundAlbedoLDR = new Vec4(0.2, 0.2, 0.2, 1.0);

    protected _resource: Ambient | null = null;

    /**
     * @en Activate the ambient lighting configuration in the render scene, no need to invoke manually.
     * @zh 在渲染场景中启用环境光照设置，不需要手动调用
     * @param resource The ambient configuration object in the render scene
     */
    public activate (resource: Ambient) {
        this._resource = resource;
        this._resource.initialize(this);
    }
}
legacyCC.AmbientInfo = AmbientInfo;

/**
 * @en Skybox related configuration
 * @zh 天空盒相关配置
 */
@ccclass('cc.SkyboxInfo')
export class SkyboxInfo {
<<<<<<< HEAD
    @serializable
    protected _envLightingType = EnvironmentLightingType.HEMISPHERE_DIFFUSE;
    @serializable
    @type(TextureCube)
    @formerlySerializedAs('_envmap')
    protected _envmapHDR: TextureCube | null = null;
    @serializable
    @type(TextureCube)
    protected _envmapLDR: TextureCube | null = null;
    @serializable
    @type(TextureCube)
    protected _diffuseMapHDR: TextureCube | null = null;
    @serializable
    @type(TextureCube)
    protected _diffuseMapLDR: TextureCube | null = null;
    @serializable
    protected _enabled = false;
    @serializable
    protected _useHDR = true;
    @serializable
    @type(Material)
    protected _editableMaterial: Material | null = null;

    protected _resource: Skybox | null = null;

=======
>>>>>>> 27b19b6f
    /**
     * @en Whether to use diffuse convolution map. Enabled -> Will use map specified. Disabled -> Will revert to hemispheric lighting
     * @zh 是否为IBL启用漫反射卷积图？不启用的话将使用默认的半球光照
     */
    set applyDiffuseMap (val) {
        if (this._resource) {
            this._resource.useDiffuseMap = val;
        }
    }
    get applyDiffuseMap () {
        if (EnvironmentLightingType.DIFFUSEMAP_WITH_REFLECTION === this._envLightingType) {
            return true;
        }
        return false;
    }
    /**
     * @en Whether activate skybox in the scene
     * @zh 是否启用天空盒？
     */
    @editable
    @tooltip('i18n:skybox.enabled')
    set enabled (val) {
        if (this._enabled === val) return;
        this._enabled = val;

        if (this._resource) {
            this._resource.enabled = this._enabled;
        }
    }
    get enabled () {
        return this._enabled;
    }

    /**
     * @zh 环境反射类型
     * @en environment reflection type
     */
    @editable
    @type(EnvironmentLightingType)
    @tooltip('i18n:skybox.EnvironmentLightingType')
    set envLightingType (val) {
        if (!this.envmap && EnvironmentLightingType.HEMISPHERE_DIFFUSE !== val) {
            this.useIBL = false;
            this.applyDiffuseMap = false;
            this._envLightingType = EnvironmentLightingType.HEMISPHERE_DIFFUSE;
            warnID(15001);
        } else {
            if (EnvironmentLightingType.HEMISPHERE_DIFFUSE === val) {
                this.useIBL = false;
                this.applyDiffuseMap = false;
            } else if (EnvironmentLightingType.AUTOGEN_HEMISPHERE_DIFFUSE_WITH_REFLECTION === val) {
                this.useIBL = true;
                this.applyDiffuseMap = false;
            } else if (EnvironmentLightingType.DIFFUSEMAP_WITH_REFLECTION === val) {
                this.useIBL = true;
                this.applyDiffuseMap = true;
            }
            this._envLightingType = val;
        }
    }
    get envLightingType () {
        return this._envLightingType;
    }
    /**
     * @en Whether use environment lighting
     * @zh 是否启用环境光照？
     */
    set useIBL (val) {
        if (this._resource) {
            this._resource.useIBL = val;
        }
    }
    get useIBL () {
        if (EnvironmentLightingType.HEMISPHERE_DIFFUSE !== this._envLightingType) {
            return true;
        }
        return false;
    }

    /**
     * @en Toggle HDR (TODO: This SHOULD be moved into it's own subgroup away from skybox)
     * @zh 是否启用HDR？
     */
    @editable
    @tooltip('i18n:skybox.useHDR')
    set useHDR (val) {
        (legacyCC.director.root as Root).pipeline.pipelineSceneData.isHDR = val;
        this._useHDR = val;

        // Switch UI to and from LDR/HDR textures depends on HDR state
        if (this._resource) {
            this.envmap = this._resource.envmap;
            this.diffuseMap = this._resource.diffuseMap;

            if (this.envLightingType === EnvironmentLightingType.DIFFUSEMAP_WITH_REFLECTION) {
                if (this.diffuseMap === null) {
                    this.envLightingType = EnvironmentLightingType.AUTOGEN_HEMISPHERE_DIFFUSE_WITH_REFLECTION;
                    warnID(15000);
                } else if (this.diffuseMap.isDefault) {
                    warnID(15002);
                }
            }
        }

        if (this._resource) { this._resource.useHDR = this._useHDR; }
    }
    get useHDR () {
        (legacyCC.director.root as Root).pipeline.pipelineSceneData.isHDR = this._useHDR;
        return this._useHDR;
    }

    /**
     * @en The texture cube used for the skybox
     * @zh 使用的立方体贴图
     */
    @editable
    @type(TextureCube)
    @tooltip('i18n:skybox.envmap')
    set envmap (val) {
        const isHDR = (legacyCC.director.root as Root).pipeline.pipelineSceneData.isHDR;
        if (isHDR) {
            this._envmapHDR = val;
        } else {
            this._envmapLDR = val;
        }
        if (!val) {
            if (isHDR) {
                this._diffuseMapHDR = null;
            } else {
                this._diffuseMapLDR = null;
            }
            this.applyDiffuseMap = false;
            this.useIBL = false;
            this.envLightingType = EnvironmentLightingType.HEMISPHERE_DIFFUSE;
            warnID(15001);
        }

        if (this._resource) {
            this._resource.setEnvMaps(this._envmapHDR, this._envmapLDR);
            this._resource.setDiffuseMaps(this._diffuseMapHDR, this._diffuseMapLDR);
            this._resource.useDiffuseMap = this.applyDiffuseMap;
            this._resource.envmap = val;
        }
    }
    get envmap () {
        const isHDR = (legacyCC.director.root as Root).pipeline.pipelineSceneData.isHDR;
        if (isHDR) {
            return this._envmapHDR;
        } else {
            return this._envmapLDR;
        }
    }

    /**
     * @en The optional diffusion convolution map used in tandem with IBL
     * @zh 使用的漫反射卷积图
     */
    @visible(function (this : SkyboxInfo) {
        if (this.useIBL && this.applyDiffuseMap) {
            return true;
        }
        return false;
    })
    @editable
    @readOnly
    @type(TextureCube)
    @displayOrder(100)
    set diffuseMap (val : TextureCube | null) {
        const isHDR = (legacyCC.director.root as Root).pipeline.pipelineSceneData.isHDR;
        if (isHDR) {
            this._diffuseMapHDR = val;
        } else {
            this._diffuseMapLDR = val;
        }

        if (this._resource) {
            this._resource.setDiffuseMaps(this._diffuseMapHDR, this._diffuseMapLDR);
        }
    }
    get diffuseMap () {
        const isHDR = (legacyCC.director.root as Root).pipeline.pipelineSceneData.isHDR;
        if (isHDR) {
            return this._diffuseMapHDR;
        } else {
            return this._diffuseMapLDR;
        }
    }

<<<<<<< HEAD
    /**
     * @en Use custom skybox material
     * @zh 使用自定义的天空盒材质
     */
    @editable
    @type(Material)
    @tooltip('i18n:skybox.material')
    set skyboxMaterial (val: Material | null) {
        this._editableMaterial = val;
        if (this._resource) {
            this._resource.setSkyboxMaterial(this._editableMaterial);
        }
    }
    get skyboxMaterial () {
        return this._editableMaterial;
    }

=======
    @serializable
    protected _envLightingType = EnvironmentLightingType.HEMISPHERE_DIFFUSE;
    @serializable
    @type(TextureCube)
    @formerlySerializedAs('_envmap')
    protected _envmapHDR: TextureCube | null = null;
    @serializable
    @type(TextureCube)
    protected _envmapLDR: TextureCube | null = null;
    @serializable
    @type(TextureCube)
    protected _diffuseMapHDR: TextureCube | null = null;
    @serializable
    @type(TextureCube)
    protected _diffuseMapLDR: TextureCube | null = null;
    @serializable
    protected _enabled = false;
    @serializable
    protected _useHDR = true;

    protected _resource: Skybox | null = null;

    /**
     * @en Activate the skybox configuration in the render scene, no need to invoke manually.
     * @zh 在渲染场景中启用天空盒设置，不需要手动调用
     * @param resource The skybox configuration object in the render scene
     */
>>>>>>> 27b19b6f
    public activate (resource: Skybox) {
        this.envLightingType = this._envLightingType;
        this._resource = resource;
        this._resource.initialize(this);
        this._resource.setEnvMaps(this._envmapHDR, this._envmapLDR);
        this._resource.setDiffuseMaps(this._diffuseMapHDR, this._diffuseMapLDR);
        this._resource.setSkyboxMaterial(this._editableMaterial);
        this._resource.activate(); // update global DS first
    }
}
legacyCC.SkyboxInfo = SkyboxInfo;

/**
 * @zh 全局雾相关配置
 * @en Global fog configuration
 */
@ccclass('cc.FogInfo')
export class FogInfo {
    public static FogType = FogType;

    /**
     * @zh 是否启用全局雾效
     * @en Enable global fog
     */
    @editable
    @tooltip('i18n:fog.enabled')
    @displayOrder(0)
    set enabled (val: boolean) {
        if (this._enabled === val) return;
        this._enabled = val;
        if (this._resource) {
            this._resource.enabled = val;
            if (val) {
                this._resource.type = this._type;
            }
        }
    }

    get enabled () {
        return this._enabled;
    }

    /**
     * @zh 是否启用精确雾效(像素雾)计算
     * @en Enable accurate fog (pixel fog)
     */
    @editable
    @tooltip('i18n:fog.accurate')
    @displayOrder(0)
    set accurate (val: boolean) {
        if (this._accurate === val) return;
        this._accurate = val;
        if (this._resource) {
            this._resource.accurate = val;
            if (val) {
                this._resource.type = this._type;
            }
        }
    }

    get accurate () {
        return this._accurate;
    }

    /**
     * @zh 全局雾颜色
     * @en Global fog color
     */
    @editable
    @tooltip('i18n:fog.fogColor')
    set fogColor (val: Color) {
        this._fogColor.set(val);
        if (this._resource) { this._resource.fogColor = this._fogColor; }
    }

    get fogColor () : Readonly<Color> {
        return this._fogColor;
    }

    /**
     * @zh 全局雾类型
     * @en Global fog type
     */
    @editable
    @type(FogType)
    @displayOrder(1)
    @tooltip('i18n:fog.type')
    get type () {
        return this._type;
    }

    set type (val) {
        this._type = val;
        if (this._resource) { this._resource.type = val; }
    }

    /**
     * @zh 全局雾浓度
     * @en Global fog density
     */
    @visible(function (this: FogInfo) {
        return this._type !== FogType.LAYERED && this._type !== FogType.LINEAR;
    })
    @type(CCFloat)
    @range([0, 1])
    @rangeStep(0.01)
    @slide
    @tooltip('i18n:fog.fogDensity')
    get fogDensity () {
        return this._fogDensity;
    }

    set fogDensity (val) {
        this._fogDensity = val;
        if (this._resource) { this._resource.fogDensity = val; }
    }

    /**
     * @zh 雾效起始位置
     * @en Global fog start position
     */
    @visible(function (this: FogInfo) { return this._type !== FogType.LAYERED; })
    @type(CCFloat)
    @rangeStep(0.01)
    @tooltip('i18n:fog.fogStart')
    get fogStart () {
        return this._fogStart;
    }

    set fogStart (val) {
        this._fogStart = val;
        if (this._resource) { this._resource.fogStart = val; }
    }

    /**
     * @zh 雾效结束位置，只适用于线性雾
     * @en Global fog end position, only for linear fog
     */
    @visible(function (this: FogInfo) { return this._type === FogType.LINEAR; })
    @type(CCFloat)
    @rangeStep(0.01)
    @tooltip('i18n:fog.fogEnd')
    get fogEnd () {
        return this._fogEnd;
    }

    set fogEnd (val) {
        this._fogEnd = val;
        if (this._resource) { this._resource.fogEnd = val; }
    }

    /**
     * @zh 雾效衰减
     * @en Global fog attenuation
     */
    @visible(function (this: FogInfo) { return this._type !== FogType.LINEAR; })
    @type(CCFloat)
    @rangeMin(0.01)
    @rangeStep(0.01)
    @tooltip('i18n:fog.fogAtten')
    get fogAtten () {
        return this._fogAtten;
    }

    set fogAtten (val) {
        this._fogAtten = val;
        if (this._resource) { this._resource.fogAtten = val; }
    }

    /**
     * @zh 雾效顶部范围，只适用于层级雾
     * @en Global fog top range, only for layered fog
     */
    @visible(function (this: FogInfo) { return this._type === FogType.LAYERED; })
    @type(CCFloat)
    @rangeStep(0.01)
    @tooltip('i18n:fog.fogTop')
    get fogTop () {
        return this._fogTop;
    }

    set fogTop (val) {
        this._fogTop = val;
        if (this._resource) { this._resource.fogTop = val; }
    }

    /**
     * @zh 雾效范围，只适用于层级雾
     * @en Global fog range, only for layered fog
     */
    @visible(function (this: FogInfo) { return this._type === FogType.LAYERED; })
    @type(CCFloat)
    @rangeStep(0.01)
    @tooltip('i18n:fog.fogRange')
    get fogRange () {
        return this._fogRange;
    }

    set fogRange (val) {
        this._fogRange = val;
        if (this._resource) { this._resource.fogRange = val; }
    }

    @serializable
    protected _type = FogType.LINEAR;
    @serializable
    protected _fogColor = new Color('#C8C8C8');
    @serializable
    protected _enabled = false;
    @serializable
    protected _fogDensity = 0.3;
    @serializable
    protected _fogStart = 0.5;
    @serializable
    protected _fogEnd = 300;
    @serializable
    protected _fogAtten = 5;
    @serializable
    protected _fogTop = 1.5;
    @serializable
    protected _fogRange = 1.2;
    @serializable
    protected _accurate = false;
    protected _resource: Fog | null = null;

    /**
     * @en Activate the fog configuration in the render scene, no need to invoke manually.
     * @zh 在渲染场景中启用雾效设置，不需要手动调用
     * @param resource The fog configuration object in the render scene
     */
    public activate (resource: Fog) {
        this._resource = resource;
        this._resource.initialize(this);
        this._resource.activate();
    }
}

/**
 * @en Scene level shadow related configuration
 * @zh 场景级别阴影相关的配置
 */
@ccclass('cc.ShadowsInfo')
export class ShadowsInfo {
<<<<<<< HEAD
    @serializable
    protected _enabled = false;
    @serializable
    protected _type = ShadowType.Planar;
    @serializable
    protected _normal = new Vec3(0, 1, 0);
    @serializable
    protected _distance = 0;
    @serializable
    protected _shadowColor = new Color(0, 0, 0, 76);
    @serializable
    protected _maxReceived = 4;
    @serializable
    protected _size = new Vec2(1024, 1024);

    protected _resource: Shadows | null = null;

=======
>>>>>>> 27b19b6f
    /**
     * @en Whether activate planar shadow
     * @zh 是否启用平面阴影？
     */
    @editable
    @tooltip('i18n:shadow.enabled')
    set enabled (val: boolean) {
        if (this._enabled === val) return;
        this._enabled = val;
        if (this._resource) {
            this._resource.enabled = val;
            if (val) {
                this._resource.type = this._type;
            }
        }
    }
    get enabled () {
        if (BAIDU) {
            if (this._type !== ShadowType.Planar) {
                this._enabled = false;
            }
        }
        return this._enabled;
    }

    /**
     * @en The type of the shadow
     * @zh 阴影渲染的类型
     */
    @editable
    @type(ShadowType)
    set type (val) {
        this._type = val;
        if (this._resource) { this._resource.type = val; }
    }
    get type () {
        return this._type;
    }

    /**
     * @en Shadow color
     * @zh 阴影颜色
     */
    @visible(function (this: ShadowsInfo) { return this._type === ShadowType.Planar; })
    set shadowColor (val: Color) {
        this._shadowColor.set(val);
        if (this._resource) { this._resource.shadowColor = val; }
    }
    get shadowColor () : Readonly<Color> {
        return this._shadowColor;
    }

    /**
     * @en The normal of the plane which receives shadow
     * @zh 阴影接收平面的法线
     */
    @visible(function (this: ShadowsInfo) { return this._type === ShadowType.Planar; })
    @tooltip('i18n:shadow.planeDirection')
    set planeDirection (val: Vec3) {
        Vec3.copy(this._normal, val);
        if (this._resource) { this._resource.normal = val; }
    }
    get planeDirection () : Readonly<Vec3> {
        return this._normal;
    }

    /**
     * @en The distance from coordinate origin to the receiving plane.
     * @zh 阴影接收平面与原点的距离
     */
    @editable
    @type(CCFloat)
    @visible(function (this: ShadowsInfo) { return this._type === ShadowType.Planar; })
    @tooltip('i18n:shadow.planeHeight')
    set planeHeight (val: number) {
        this._distance = val;
        if (this._resource) { this._resource.distance = -val; }
    }
    get planeHeight () {
        return this._distance;
    }

    /**
     * @en get or set shadow max received
     * @zh 获取或者设置阴影接收的最大光源数量
     */
    @type(CCInteger)
    @tooltip('i18n:shadow.maxReceived')
    @visible(function (this: ShadowsInfo) { return this._type === ShadowType.ShadowMap; })
    set maxReceived (val: number) {
        this._maxReceived = val;
        if (this._resource) { this._resource.maxReceived = val; }
    }
    get maxReceived () {
        return this._maxReceived;
    }

    /**
     * @en get or set shadow map size
     * @zh 获取或者设置阴影纹理大小
     */
    @type(ShadowSize)
    @tooltip('i18n:shadow.shadowMapSize')
    @visible(function (this: ShadowsInfo) { return this._type === ShadowType.ShadowMap; })
    set shadowMapSize (value: number) {
        this._size.set(value, value);
        if (this._resource) {
            this._resource.size.set(value, value);
            this._resource.shadowMapDirty = true;
        }
    }
    get shadowMapSize () {
        return this._size.x;
    }

    /**
     * @internal
     */
    get size () : Readonly<Vec2> {
        return this._size;
    }

    @serializable
    protected _enabled = false;
    @serializable
    protected _type = ShadowType.Planar;
    @serializable
    protected _normal = new Vec3(0, 1, 0);
    @serializable
    protected _distance = 0;
    @serializable
    protected _shadowColor = new Color(0, 0, 0, 76);
    @serializable
    protected _maxReceived = 4;
    @serializable
    protected _size = new Vec2(512, 512);

    protected _resource: Shadows | null = null;

    /**
     * @en Set plane which receives shadow with the given node's world transformation
     * @zh 根据指定节点的世界变换设置阴影接收平面的信息
     * @param node The node for setting up the plane
     */
    public setPlaneFromNode (node: Node) {
        node.getWorldRotation(_qt);
        this.planeDirection = Vec3.transformQuat(_v3, _up, _qt);
        node.getWorldPosition(_v3);
        this.planeHeight = Vec3.dot(this._normal, _v3);
    }

    /**
     * @en Activate the shadow configuration in the render scene, no need to invoke manually.
     * @zh 在渲染场景中启用阴影设置，不需要手动调用
     * @param resource The shadow configuration object in the render scene
     */
    public activate (resource: Shadows) {
        this._resource = resource;
        this._resource.initialize(this);
        this._resource.activate();
    }
}
legacyCC.ShadowsInfo = ShadowsInfo;

export const DEFAULT_WORLD_MIN_POS = new Vec3(-1024.0, -1024.0, -1024.0);
export const DEFAULT_WORLD_MAX_POS = new Vec3(1024.0, 1024.0, 1024.0);
export const DEFAULT_OCTREE_DEPTH = 8;

/**
 * @en Scene management and culling configuration based on octree
 * @zh 基于八叉树的场景剔除配置
 */
@ccclass('cc.OctreeInfo')
export class OctreeInfo {
    /**
     * @en Whether activate scene culling based on octree
     * @zh 是否启用八叉树加速剔除？
     */
    @editable
    @tooltip('i18n:octree_culling.enabled')
    set enabled (val: boolean) {
        if (this._enabled === val) return;
        this._enabled = val;
        if (this._resource) {
            this._resource.enabled = val;
        }
    }
    get enabled () {
        return this._enabled;
    }

    /**
     * @en The minimal position of the scene bounding box.
     * Objects entirely outside the bounding box will be culled, other objects will be managed dynamically.
     * @zh 场景包围盒的最小位置，完全超出包围盒的物体会被剔除，其他物体根据情况被动态剔除。
     */
    @editable
    @tooltip('i18n:octree_culling.minPos')
    @displayName('World MinPos')
    set minPos (val: Vec3) {
        this._minPos = val;
        if (this._resource) { this._resource.minPos = val; }
    }
    get minPos () {
        return this._minPos;
    }

    /**
     * @en The maximum position of the scene bounding box.
     * Objects entirely outside the bounding box will be culled, other objects will be managed dynamically.
     * @zh 场景包围盒的最大位置，完全超出包围盒的物体会被剔除，其他物体根据情况被动态剔除。
     */
    @editable
    @tooltip('i18n:octree_culling.maxPos')
    @displayName('World MaxPos')
    set maxPos (val: Vec3) {
        this._maxPos = val;
        if (this._resource) { this._resource.maxPos = val; }
    }
    get maxPos () {
        return this._maxPos;
    }

    /**
     * @en The depth of the octree.
     * @zh 八叉树的深度。
     */
    @editable
    @range([4, 12, 1])
    @slide
    @type(CCInteger)
    @tooltip('i18n:octree_culling.depth')
    set depth (val: number) {
        this._depth = val;
        if (this._resource) { this._resource.depth = val; }
    }
    get depth () {
        return this._depth;
    }

    @serializable
    protected _enabled = false;
    @serializable
    protected _minPos = new Vec3(DEFAULT_WORLD_MIN_POS);
    @serializable
    protected _maxPos = new Vec3(DEFAULT_WORLD_MAX_POS);
    @serializable
    protected _depth = DEFAULT_OCTREE_DEPTH;

    protected _resource: Octree | null = null;

    /**
     * @en Activate the octree configuration in the render scene, no need to invoke manually.
     * @zh 在渲染场景中启用八叉树设置，不需要手动调用
     * @param resource The octree configuration object in the render scene
     */
    public activate (resource: Octree) {
        this._resource = resource;
        this._resource.initialize(this);
    }
}

/**
 * @en All scene related global parameters, it affects all content in the corresponding scene
 * @zh 各类场景级别的渲染参数，将影响全场景的所有物体
 */
@ccclass('cc.SceneGlobals')
export class SceneGlobals {
    /**
     * @en The environment lighting configuration
     * @zh 场景的环境光照相关配置
     */
    @serializable
    @editable
    public ambient = new AmbientInfo();
    /**
     * @en Scene level shadow related configuration
     * @zh 平面阴影相关配置
     */
    @serializable
    @editable
    public shadows = new ShadowsInfo();
    /**
     * @deprecated since v3.5.0, this is an engine private interface that will be removed in the future.
     */
    @serializable
    public _skybox = new SkyboxInfo();
    /**
     * @en Global fog configuration
     * @zh 全局雾相关配置
     */
    @editable
    @serializable
    public fog = new FogInfo();

    /**
     * @en Skybox related configuration
     * @zh 天空盒相关配置
     */
    @editable
    @type(SkyboxInfo)
    get skybox () {
        return this._skybox;
    }
    set skybox (value) {
        this._skybox = value;
    }

    /**
     * @en Octree related configuration
     * @zh 八叉树相关配置
     */
    @editable
    @serializable
    public octree = new OctreeInfo();

    /**
     * @en Activate and initialize the global configurations of the scene, no need to invoke manually.
     * @zh 启用和初始化场景全局配置，不需要手动调用
     */
    public activate () {
        const sceneData = (legacyCC.director.root as Root).pipeline.pipelineSceneData;
        this.skybox.activate(sceneData.skybox);
        this.ambient.activate(sceneData.ambient);

        this.shadows.activate(sceneData.shadows);
        this.fog.activate(sceneData.fog);
        this.octree.activate(sceneData.octree);
    }
}
legacyCC.SceneGlobals = SceneGlobals;<|MERGE_RESOLUTION|>--- conflicted
+++ resolved
@@ -252,34 +252,6 @@
  */
 @ccclass('cc.SkyboxInfo')
 export class SkyboxInfo {
-<<<<<<< HEAD
-    @serializable
-    protected _envLightingType = EnvironmentLightingType.HEMISPHERE_DIFFUSE;
-    @serializable
-    @type(TextureCube)
-    @formerlySerializedAs('_envmap')
-    protected _envmapHDR: TextureCube | null = null;
-    @serializable
-    @type(TextureCube)
-    protected _envmapLDR: TextureCube | null = null;
-    @serializable
-    @type(TextureCube)
-    protected _diffuseMapHDR: TextureCube | null = null;
-    @serializable
-    @type(TextureCube)
-    protected _diffuseMapLDR: TextureCube | null = null;
-    @serializable
-    protected _enabled = false;
-    @serializable
-    protected _useHDR = true;
-    @serializable
-    @type(Material)
-    protected _editableMaterial: Material | null = null;
-
-    protected _resource: Skybox | null = null;
-
-=======
->>>>>>> 27b19b6f
     /**
      * @en Whether to use diffuse convolution map. Enabled -> Will use map specified. Disabled -> Will revert to hemispheric lighting
      * @zh 是否为IBL启用漫反射卷积图？不启用的话将使用默认的半球光照
@@ -468,7 +440,6 @@
         }
     }
 
-<<<<<<< HEAD
     /**
      * @en Use custom skybox material
      * @zh 使用自定义的天空盒材质
@@ -486,7 +457,6 @@
         return this._editableMaterial;
     }
 
-=======
     @serializable
     protected _envLightingType = EnvironmentLightingType.HEMISPHERE_DIFFUSE;
     @serializable
@@ -506,6 +476,9 @@
     protected _enabled = false;
     @serializable
     protected _useHDR = true;
+    @serializable
+    @type(Material)
+    protected _editableMaterial: Material | null = null;
 
     protected _resource: Skybox | null = null;
 
@@ -514,7 +487,6 @@
      * @zh 在渲染场景中启用天空盒设置，不需要手动调用
      * @param resource The skybox configuration object in the render scene
      */
->>>>>>> 27b19b6f
     public activate (resource: Skybox) {
         this.envLightingType = this._envLightingType;
         this._resource = resource;
@@ -758,26 +730,6 @@
  */
 @ccclass('cc.ShadowsInfo')
 export class ShadowsInfo {
-<<<<<<< HEAD
-    @serializable
-    protected _enabled = false;
-    @serializable
-    protected _type = ShadowType.Planar;
-    @serializable
-    protected _normal = new Vec3(0, 1, 0);
-    @serializable
-    protected _distance = 0;
-    @serializable
-    protected _shadowColor = new Color(0, 0, 0, 76);
-    @serializable
-    protected _maxReceived = 4;
-    @serializable
-    protected _size = new Vec2(1024, 1024);
-
-    protected _resource: Shadows | null = null;
-
-=======
->>>>>>> 27b19b6f
     /**
      * @en Whether activate planar shadow
      * @zh 是否启用平面阴影？
