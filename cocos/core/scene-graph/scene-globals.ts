/*
 Copyright (c) 2017-2018 Xiamen Yaji Software Co., Ltd.
 http://www.cocos.com
 Permission is hereby granted, free of charge, to any person obtaining a copy
 of this software and associated engine source code (the "Software"), a limited,
  worldwide, royalty-free, non-assignable, revocable and non-exclusive license
 to use Cocos Creator solely to develop games on your target platforms. You shall
  not use Cocos Creator software for developing other software or tools that's
  used for developing games. You are not granted to publish, distribute,
  sublicense, and/or sell copies of Cocos Creator.
 The software or tools in this License Agreement are licensed, not sold.
 Xiamen Yaji Software Co., Ltd. reserves all rights not expressly granted to you.
 THE SOFTWARE IS PROVIDED "AS IS", WITHOUT WARRANTY OF ANY KIND, EXPRESS OR
 IMPLIED, INCLUDING BUT NOT LIMITED TO THE WARRANTIES OF MERCHANTABILITY,
 FITNESS FOR A PARTICULAR PURPOSE AND NONINFRINGEMENT. IN NO EVENT SHALL THE
 AUTHORS OR COPYRIGHT HOLDERS BE LIABLE FOR ANY CLAIM, DAMAGES OR OTHER
 LIABILITY, WHETHER IN AN ACTION OF CONTRACT, TORT OR OTHERWISE, ARISING FROM,
 OUT OF OR IN CONNECTION WITH THE SOFTWARE OR THE USE OR OTHER DEALINGS IN
 THE SOFTWARE.
*/

/**
 * @packageDocumentation
 * @module scene-graph
 */

import { TextureCube } from '../assets/texture-cube';
import { ccclass, visible, type, displayOrder, slide, range, rangeStep, editable, serializable, rangeMin } from 'cc.decorator';
import { CCBoolean, CCFloat } from '../data/utils/attribute';
import { Color, Quat, Vec3, Vec2 } from '../math';
import { Ambient } from '../renderer/scene/ambient';
import { Shadows, ShadowType, PCFType } from '../renderer/scene/shadows';
import { Skybox } from '../renderer/scene/skybox';
import { Fog, FogType } from '../renderer/scene/fog';
import { Node } from './node';
import { legacyCC } from '../global-exports';

const _up = new Vec3(0, 1, 0);
const _v3 = new Vec3();
const _qt = new Quat();

/**
 * @en Environment lighting information in the Scene
 * @zh 场景的环境光照相关信息
 */
@ccclass('cc.AmbientInfo')
export class AmbientInfo {
    @serializable
    protected _skyColor = new Color(51, 128, 204, 1.0);
    @serializable
    protected _skyIllum = Ambient.SKY_ILLUM;
    @serializable
    protected _groundAlbedo = new Color(51, 51, 51, 255);

    protected _resource: Ambient | null = null;

    /**
     * @en Sky color
     * @zh 天空颜色
     */
    @editable
    set skyColor (val: Color) {
        this._skyColor.set(val);
        if (this._resource) { this._resource.skyColor = this._skyColor; }
    }
    get skyColor () {
        return this._skyColor;
    }

    /**
     * @en Sky illuminance
     * @zh 天空亮度
     */
    @editable
    @type(CCFloat)
    set skyIllum (val: number) {
        this._skyIllum = val;
        if (this._resource) { this._resource.skyIllum = this.skyIllum; }
    }
    get skyIllum () {
        return this._skyIllum;
    }

    /**
     * @en Ground color
     * @zh 地面颜色
     */
    @editable
    set groundAlbedo (val: Color) {
        this._groundAlbedo.set(val);
        // only RGB channels are used, alpha channel are intensionally left unchanged here
        if (this._resource) { this._resource.groundAlbedo = this._groundAlbedo; }
    }
    get groundAlbedo () {
        return this._groundAlbedo;
    }

    public activate (resource: Ambient) {
        this._resource = resource;
        this._resource.skyColor = this._skyColor;
        this._resource.skyIllum = this._skyIllum;
        this._resource.groundAlbedo = this._groundAlbedo;
    }
}
legacyCC.AmbientInfo = AmbientInfo;

/**
 * @en Skybox related information
 * @zh 天空盒相关信息
 */
@ccclass('cc.SkyboxInfo')
export class SkyboxInfo {
    @type(TextureCube)
    protected _envmap: TextureCube | null = null;
    @serializable
    protected _isRGBE = false;
    @serializable
    protected _enabled = false;
    @serializable
    protected _useIBL = false;

    protected _resource: Skybox | null = null;

    /**
     * @en Whether activate skybox in the scene
     * @zh 是否启用天空盒？
     */
    @editable
    set enabled (val) {
        this._enabled = val;
        if (this._resource) { this._resource.enabled = this._enabled; }
    }
    get enabled () {
        return this._enabled;
    }

    /**
     * @en Whether use environment lighting
     * @zh 是否启用环境光照？
     */
    @editable
    set useIBL (val) {
        this._useIBL = val;
        if (this._resource) { this._resource.useIBL = this._useIBL; }
    }
    get useIBL () {
        return this._useIBL;
    }

    /**
     * @en The texture cube used for the skybox
     * @zh 使用的立方体贴图
     */

    @editable
    @type(TextureCube)
    set envmap (val) {
        this._envmap = val;
        if (this._resource) { this._resource.envmap = this._envmap; }
    }
    get envmap () {
        return this._envmap;
    }

    /**
     * @en Whether enable RGBE data support in skybox shader
     * @zh 是否需要开启 shader 内的 RGBE 数据支持？
     */
    @editable
    set isRGBE (val) {
        this._isRGBE = val;
        if (this._resource) { this._resource.isRGBE = this._isRGBE; }
    }
    get isRGBE () {
        return this._isRGBE;
    }

    public activate (resource: Skybox) {
        this._resource = resource;
        this._resource.activate(); // update global DS first
        this._resource.enabled = this._enabled;
        this._resource.isRGBE = this._isRGBE;
        this._resource.envmap = this._envmap;
        this._resource.useIBL = this._useIBL;
    }
}
legacyCC.SkyboxInfo = SkyboxInfo;

/**
 * @zh 全局雾相关信息
 * @en Global fog info
 */
@ccclass('cc.FogInfo')
export class FogInfo {
    public static FogType = FogType;
    @serializable
    protected _type = FogType.LINEAR;
    @serializable
    protected _fogColor = new Color('#C8C8C8');
    @serializable
    protected _enabled = false;
    @serializable
    protected _fogDensity = 0.3;
    @serializable
    protected _fogStart = 0.5;
    @serializable
    protected _fogEnd = 300;
    @serializable
    protected _fogAtten = 5;
    @serializable
    protected _fogTop = 1.5;
    @serializable
    protected _fogRange = 1.2;
    protected _resource: Fog | null = null;
    /**
     * @zh 是否启用全局雾效
     * @en Enable global fog
     */
    @editable
    set enabled (val: boolean) {
        this._enabled = val;
        if (this._resource) { this._resource.enabled = val; }
    }

    get enabled () {
        return this._enabled;
    }

    /**
     * @zh 全局雾颜色
     * @en Global fog color
     */
    @editable
    set fogColor (val: Color) {
        this._fogColor.set(val);
        if (this._resource) { this._resource.fogColor = this._fogColor; }
    }

    get fogColor () {
        return this._fogColor;
    }

    /**
     * @zh 全局雾类型
     * @en Global fog type
     */
    @editable
    @type(FogType)
    get type () {
        return this._type;
    }

    set type (val) {
        this._type = val;
        if (this._resource) { this._resource.type = val; }
    }

    /**
     * @zh 全局雾浓度
     * @en Global fog density
     */
    @visible(function (this: FogInfo) {
        return this._type !== FogType.LAYERED && this._type !== FogType.LINEAR;
    })
    @type(CCFloat)
    @range([0, 1])
    @rangeStep(0.01)
    @slide
    @displayOrder(3)
    get fogDensity () {
        return this._fogDensity;
    }

    set fogDensity (val) {
        this._fogDensity = val;
        if (this._resource) { this._resource.fogDensity = val; }
    }

    /**
     * @zh 雾效起始位置，只适用于线性雾
     * @en Global fog start position, only for linear fog
     */
    @visible(function (this: FogInfo) { return this._type === FogType.LINEAR; })
    @type(CCFloat)
    @rangeStep(0.01)
    @displayOrder(4)
    get fogStart () {
        return this._fogStart;
    }

    set fogStart (val) {
        this._fogStart = val;
        if (this._resource) { this._resource.fogStart = val; }
    }

    /**
     * @zh 雾效结束位置，只适用于线性雾
     * @en Global fog end position, only for linear fog
     */
    @visible(function (this: FogInfo) { return this._type === FogType.LINEAR; })
    @type(CCFloat)
    @rangeStep(0.01)
    @displayOrder(5)
    get fogEnd () {
        return this._fogEnd;
    }

    set fogEnd (val) {
        this._fogEnd = val;
        if (this._resource) { this._resource.fogEnd = val; }
    }

    /**
     * @zh 雾效衰减
     * @en Global fog attenuation
     */
    @visible(function (this: FogInfo) { return this._type !== FogType.LINEAR; })
    @type(CCFloat)
    @rangeMin(0.01)
    @rangeStep(0.01)
    @displayOrder(6)
    get fogAtten () {
        return this._fogAtten;
    }

    set fogAtten (val) {
        this._fogAtten = val;
        if (this._resource) { this._resource.fogAtten = val; }
    }

    /**
     * @zh 雾效顶部范围，只适用于层级雾
     * @en Global fog top range, only for layered fog
     */
    @visible(function (this: FogInfo) { return this._type === FogType.LAYERED; })
    @type(CCFloat)
    @rangeStep(0.01)
    @displayOrder(7)
    get fogTop () {
        return this._fogTop;
    }

    set fogTop (val) {
        this._fogTop = val;
        if (this._resource) { this._resource.fogTop = val; }
    }

    /**
     * @zh 雾效范围，只适用于层级雾
     * @en Global fog range, only for layered fog
     */
    @visible(function (this: FogInfo) { return this._type === FogType.LAYERED; })
    @type(CCFloat)
    @rangeStep(0.01)
    @displayOrder(8)
    get fogRange () {
        return this._fogRange;
    }

    set fogRange (val) {
        this._fogRange = val;
        if (this._resource) { this._resource.fogRange = val; }
    }

    public activate (resource: Fog) {
        this._resource = resource;
        this._resource.enabled = this._enabled;
        this._resource.fogColor = this._fogColor;
        this._resource.type = this._type;
        this._resource.fogDensity = this._fogDensity;
        this._resource.fogStart = this._fogStart;
        this._resource.fogEnd = this._fogEnd;
        this._resource.fogAtten = this._fogAtten;
        this._resource.fogTop = this._fogTop;
        this._resource.fogRange = this._fogRange;
    }
}

/**
 * @en Scene level planar shadow related information
 * @zh 平面阴影相关信息
 */
@ccclass('cc.ShadowsInfo')
export class ShadowsInfo {
    @serializable
    protected _type = ShadowType.Planar;
    @serializable
    protected _enabled = false;
    @serializable
    protected _normal = new Vec3(0, 1, 0);
    @serializable
    protected _distance = 0;
    @serializable
    protected _shadowColor = new Color(0, 0, 0, 76);
    @serializable
    protected _autoAdapt = true;
    @serializable
    protected _pcf = PCFType.HARD;
    @serializable
    protected _near: number = 1;
    @serializable
    protected _far: number = 30;
    @serializable
    protected _aspect: number = 1;
    @serializable
    protected _orthoSize: number = 5;
    @serializable
    protected _size: Vec2 = new Vec2(512, 512);
    @serializable
<<<<<<< HEAD
    protected _bias: number = 0.001;
=======
    protected _bias: number = 0.0035;
>>>>>>> 3375a5cf

    protected _resource: Shadows | null = null;

    /**
     * @en Whether activate planar shadow
     * @zh 是否启用平面阴影？
     */
    @editable
    set enabled (val: boolean) {
        this._enabled = val;
        if (this._resource) { this._resource.enabled = val; }
    }
    get enabled () {
        return this._enabled;
    }

    @editable
    @type(ShadowType)
    set type (val) {
        this._type = val;
        if (this._resource) { this._resource.type = val; }
    }
    get type () {
        return this._type;
    }

    /**
     * @en Shadow color
     * @zh 阴影颜色
     */
    @editable
    set shadowColor (val: Color) {
        this._shadowColor.set(val);
        if (this._resource) { this._resource.shadowColor = val; }
    }
    get shadowColor () {
        return this._shadowColor;
    }

    /**
     * @en The normal of the plane which receives shadow
     * @zh 阴影接收平面的法线
     */
    @visible(function (this: ShadowsInfo) { return this._type === ShadowType.Planar; })
    set normal (val: Vec3) {
        Vec3.copy(this._normal, val);
        if (this._resource) { this._resource.normal = val; }
    }
    get normal () {
        return this._normal;
    }

    /**
     * @en The distance from coordinate origin to the receiving plane.
     * @zh 阴影接收平面与原点的距离
     */
    @type(CCFloat)
    @visible(function (this: ShadowsInfo) { return this._type === ShadowType.Planar; })
    set distance (val: number) {
        this._distance = val;
        if (this._resource) { this._resource.distance = val; }
    }
    get distance () {
        return this._distance;
    }

    /**
     * @en The normal of the plane which receives shadow
     * @zh 阴影接收平面的法线
     */
    @type(PCFType)
    @visible(function (this: ShadowsInfo) { return this._type === ShadowType.ShadowMap; })
    set pcf (val) {
        this._pcf = val;
        if (this._resource) { this._resource.pcf = val; }
    }
    get pcf () {
        return this._pcf;
    }

    /**
     * @en get or set shadow Map sampler auto adapt
     * @zh 阴影纹理生成是否自适应
     */
    @type (CCBoolean)
    @visible(function (this: ShadowsInfo) {return this._type === ShadowType.ShadowMap; })
    set autoAdapt (val) {
        this._autoAdapt = val;
        if (this._resource) { this._resource.autoAdapt = val; }
    }
    get autoAdapt (){
        return this._autoAdapt;
    }

    /**
     * @en get or set shadow camera near
     * @zh 获取或者设置阴影相机近裁剪面
     */
    @type(CCFloat)
    @visible(function (this: ShadowsInfo) { return this._type === ShadowType.ShadowMap && this._autoAdapt === false; })
    set near (val: number) {
        this._near = val;
        if (this._resource) { this._resource.near = val; }
    }
    get near () {
        return this._near;
    }

    /**
     * @en get or set shadow camera far
     * @zh 获取或者设置阴影相机远裁剪面
     */
    @type(CCFloat)
    @visible(function (this: ShadowsInfo) { return this._type === ShadowType.ShadowMap && this._autoAdapt === false; })
    set far (val: number) {
        this._far = val;
        if (this._resource) { this._resource.far = val; }
    }
    get far () {
        return this._far;
    }

    /**
     * @en get or set shadow camera orthoSize
     * @zh 获取或者设置阴影相机正交大小
     */
    @type(CCFloat)
    @visible(function (this: ShadowsInfo) { return this._type === ShadowType.ShadowMap && this._autoAdapt === false; })
    set orthoSize (val: number) {
        this._orthoSize = val;
        if (this._resource) { this._resource.orthoSize = val; }
    }
    get orthoSize () {
        return this._orthoSize;
    }

    /**
     * @en get or set shadow camera orthoSize
     * @zh 获取或者设置阴影纹理大小
     */
    @visible(function (this: ShadowsInfo) { return this._type === ShadowType.ShadowMap && this._autoAdapt === false; })
    set shadowMapSize (val: Vec2) {
        this._size.set(val);
        if (this._resource) { this._resource.size = val; }
    }
    get shadowMapSize () {
        return this._size;
    }

    /**
     * @en get or set shadow bias
     * @zh 获取或者设置阴影偏移量
     */
    @visible(function (this: ShadowsInfo) { return this._type === ShadowType.ShadowMap; })
    set bias (val: number) {
        this._bias = val;
        if (this._resource) {this._resource.bias = val; }
    }
    get bias () {
        return this._bias;
    }

    /**
     * @en get or set shadow camera orthoSize
     * @zh 获取或者设置阴影纹理大小
     */
    @type(CCFloat)
    @visible(function (this: ShadowsInfo) { return this._type === ShadowType.ShadowMap && this._autoAdapt === false; })
    set aspect (val: number) {
        this._aspect = val;
        if (this._resource) { this._resource.aspect = val; }
    }
    get aspect () {
        return this._aspect;
    }

    /**
     * @en get or set shadow map sampler offset
     * @zh 获取或者设置阴影纹理偏移值
     */
    @type(CCFloat)
    @visible(function (this: ShadowsInfo) { return this._type === ShadowType.ShadowMap && this._autoAdapt === false; })
    set bias (val: number) {
        this._bias = val;
        if (this._resource) { this._resource.bias = val; }
    }
    get bias () {
        return this._bias;
    }

    /**
     * @en Set plane which receives shadow with the given node's world transformation
     * @zh 根据指定节点的世界变换设置阴影接收平面的信息
     * @param node The node for setting up the plane
     */
    public setPlaneFromNode (node: Node) {
        node.getWorldRotation(_qt);
        this.normal = Vec3.transformQuat(_v3, _up, _qt);
        node.getWorldPosition(_v3);
        this.distance = Vec3.dot(this._normal, _v3);
    }

    public activate (resource: Shadows) {
        this._resource = resource;
        this._resource.type = this._type;
        this._resource.autoAdapt = this._autoAdapt;
        this._resource.near = this._near;
        this._resource.far = this._far;
        this._resource.orthoSize = this._orthoSize;
        this._resource.size = this._size;
        this._resource.normal = this._normal;
        this._resource.distance = this._distance;
        this._resource.shadowColor = this._shadowColor;
<<<<<<< HEAD
=======
        this._resource.pcf = this._pcf;
>>>>>>> 3375a5cf
        this._resource.bias = this._bias;
        this._resource.enabled = this._enabled;
    }
}
legacyCC.ShadowsInfo = ShadowsInfo;

/**
 * @en All scene related global parameters, it affects all content in the corresponding scene
 * @zh 各类场景级别的渲染参数，将影响全场景的所有物体
 */
@ccclass('cc.SceneGlobals')
export class SceneGlobals {
    /**
     * @en The environment light information
     * @zh 场景的环境光照相关信息
     */
    @serializable
    @editable
    public ambient = new AmbientInfo();
    /**
     * @en Scene level planar shadow related information
     * @zh 平面阴影相关信息
     */
    @serializable
    @editable
    public shadows = new ShadowsInfo();
    @serializable
    public _skybox = new SkyboxInfo();
    @editable
    @serializable
    public fog = new FogInfo();

    /**
     * @en Skybox related information
     * @zh 天空盒相关信息
     */
    @editable
    @type(SkyboxInfo)
    get skybox () {
        return this._skybox;
    }
    set skybox (value) {
        this._skybox = value;
    }

    public activate () {
        const pipeline = legacyCC.director.root.pipeline;
        this.ambient.activate(pipeline.ambient);
        this.skybox.activate(pipeline.skybox);
        this.shadows.activate(pipeline.shadows);
        this.fog.activate(pipeline.fog);
    }
}
legacyCC.SceneGlobals = SceneGlobals;<|MERGE_RESOLUTION|>--- conflicted
+++ resolved
@@ -407,11 +407,7 @@
     @serializable
     protected _size: Vec2 = new Vec2(512, 512);
     @serializable
-<<<<<<< HEAD
-    protected _bias: number = 0.001;
-=======
     protected _bias: number = 0.0035;
->>>>>>> 3375a5cf
 
     protected _resource: Shadows | null = null;
 
@@ -559,19 +555,6 @@
     }
     get shadowMapSize () {
         return this._size;
-    }
-
-    /**
-     * @en get or set shadow bias
-     * @zh 获取或者设置阴影偏移量
-     */
-    @visible(function (this: ShadowsInfo) { return this._type === ShadowType.ShadowMap; })
-    set bias (val: number) {
-        this._bias = val;
-        if (this._resource) {this._resource.bias = val; }
-    }
-    get bias () {
-        return this._bias;
     }
 
     /**
@@ -625,10 +608,7 @@
         this._resource.normal = this._normal;
         this._resource.distance = this._distance;
         this._resource.shadowColor = this._shadowColor;
-<<<<<<< HEAD
-=======
         this._resource.pcf = this._pcf;
->>>>>>> 3375a5cf
         this._resource.bias = this._bias;
         this._resource.enabled = this._enabled;
     }
