--- conflicted
+++ resolved
@@ -24,12 +24,8 @@
  * @module scene-graph
  */
 
-<<<<<<< HEAD
 import { ccclass, visible, type, displayOrder, readOnly, slide, range, rangeStep, editable, serializable, rangeMin, tooltip } from 'cc.decorator';
-=======
-import { ccclass, visible, type, displayOrder, slide, range, rangeStep, editable, serializable, rangeMin, tooltip } from 'cc.decorator';
 import { EDITOR } from 'internal:constants';
->>>>>>> a8d44c67
 import { TextureCube } from '../assets/texture-cube';
 import { CCFloat, CCBoolean, CCInteger } from '../data/utils/attribute';
 import { Color, Quat, Vec3, Vec2, color, Vec4 } from '../math';
