--- conflicted
+++ resolved
@@ -24,11 +24,7 @@
  THE SOFTWARE.
 */
 
-<<<<<<< HEAD
 import './editor-path-replace';
-
-=======
->>>>>>> 524d859d
 export { default as assetManager, AssetManager } from './asset-manager';
 export { resources } from './bundle';
 export * from './deprecated';