--- conflicted
+++ resolved
@@ -22,16 +22,8 @@
  OUT OF OR IN CONNECTION WITH THE SOFTWARE OR THE USE OR OTHER DEALINGS IN
  THE SOFTWARE.
  */
-<<<<<<< HEAD
-/**
- * @packageDocumentation
- * @module asset-manager
- */
+
 import { BUILD, EDITOR, PREVIEW, TEST } from 'internal:constants';
-=======
-
-import { BUILD, EDITOR, PREVIEW } from 'internal:constants';
->>>>>>> 524d859d
 import { Asset } from '../assets/asset';
 import { legacyCC } from '../global-exports';
 import { error } from '../platform/debug';
