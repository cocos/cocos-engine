/*
 Copyright (c) 2019-2020 Xiamen Yaji Software Co., Ltd.

 https://www.cocos.com/

 Permission is hereby granted, free of charge, to any person obtaining a copy
 of this software and associated engine source code (the "Software"), a limited,
  worldwide, royalty-free, non-assignable, revocable and non-exclusive license
 to use Cocos Creator solely to develop games on your target platforms. You shall
  not use Cocos Creator software for developing other software or tools that's
  used for developing games. You are not granted to publish, distribute,
  sublicense, and/or sell copies of Cocos Creator.

 The software or tools in this License Agreement are licensed, not sold.
 Xiamen Yaji Software Co., Ltd. reserves all rights not expressly granted to you.

 THE SOFTWARE IS PROVIDED "AS IS", WITHOUT WARRANTY OF ANY KIND, EXPRESS OR
 IMPLIED, INCLUDING BUT NOT LIMITED TO THE WARRANTIES OF MERCHANTABILITY,
 FITNESS FOR A PARTICULAR PURPOSE AND NONINFRINGEMENT. IN NO EVENT SHALL THE
 AUTHORS OR COPYRIGHT HOLDERS BE LIABLE FOR ANY CLAIM, DAMAGES OR OTHER
 LIABILITY, WHETHER IN AN ACTION OF CONTRACT, TORT OR OTHERWISE, ARISING FROM,
 OUT OF OR IN CONNECTION WITH THE SOFTWARE OR THE USE OR OTHER DEALINGS IN
 THE SOFTWARE.
 */
/**
 * @packageDocumentation
 * @module asset-manager
 */
import { BUILD, EDITOR, PREVIEW } from 'internal:constants';
import { Asset } from '../assets/asset';
import { legacyCC } from '../global-exports';
import { error } from '../platform/debug';
import { sys } from '../platform/sys';
import { basename, extname } from '../utils/path';
import Bundle from './bundle';
import Cache from './cache';
import CacheManager from './cache-manager';
import { nativeDependMap } from './depend-maps';
import dependUtil from './depend-util';
import downloader from './downloader';
import factory from './factory';
import fetch from './fetch';
import * as helper from './helper';
import load from './load';
import packManager from './pack-manager';
import parser from './parser';
import { IPipe, Pipeline } from './pipeline';
import preprocess from './preprocess';
import releaseManager from './release-manager';
import RequestItem from './request-item';
import {
    CompleteCallbackWithData,
    CompleteCallbackNoData,
    ProgressCallback,
    IBundleOptions,
    INativeAssetOptions,
    IOptions,
    IRemoteOptions,
    presets,
    Request,
    references,
    IJsonAssetOptions,
    assets, BuiltinBundleName, bundles, fetchPipeline, files, parsed, pipeline, transformPipeline } from './shared';

import Task from './task';
import { combine, parse } from './url-transformer';
import { asyncify, parseParameters } from './utilities';

/**
 * @zh
 * AssetManager 配置。
 * @en
 * AssetManager configuration.
 */
export interface IAssetManagerOptions {
    /* Only valid on Editor */
    importBase?: string;
    /* Only valid on Editor */
    nativeBase?: string;
    /* Only valid on native */
    jsbDownloaderMaxTasks?: number;
    /* Only valid on native */
    jsbDownloaderTimeout?: number;

    /**
     * @zh
     * 所有 bundle 的版本信息
     * @en
     * Version for all bundles
     */
    bundleVers?: Record<string, string>;

    /**
     * @zh
     * 远程服务器地址
     * @en
     * Remote server address
     */
    server?: string;

    /**
     * @zh
     * 配置为子包的 bundle
     * @en
     * All subpackages
     */
    subpackages?: string[];

    /**
     * @zh
     * 配置为远程包的 bundle
     * @en
     * All remote bundles
     */
    remoteBundles?: string[];

}

/**
 * @en
 * This module controls asset's behaviors and information, include loading, releasing etc. it is a singleton
 * All member can be accessed with `cc.assetManager`.
 *
 * @zh
 * 此模块管理资源的行为和信息，包括加载，释放等，这是一个单例，所有成员能够通过 `cc.assetManager` 调用
 *
 */
export class AssetManager {
    /**
     * @en
     * Normal loading pipeline
     *
     * @zh
     * 正常加载管线
     *
     */
    public pipeline: Pipeline = pipeline.append(preprocess).append(load);

    /**
     * @en
     * Fetching pipeline
     *
     * @zh
     * 下载管线
     *
     */
    public fetchPipeline: Pipeline = fetchPipeline.append(preprocess).append(fetch);

    /**
     * @en
     * Url transformer
     *
     * @zh
     * Url 转换器
     *
     */
    public transformPipeline: Pipeline = transformPipeline.append(parse).append(combine);

    /**
     * @en
     * The collection of bundle which is already loaded, you can remove cache with {{#crossLink "AssetManager/removeBundle:method"}}{{/crossLink}}
     *
     * @zh
     * 已加载 bundle 的集合， 你能通过 {{#crossLink "AssetManager/removeBundle:method"}}{{/crossLink}} 来移除缓存
     *
     */
    public bundles: Cache<Bundle> = bundles;

    /**
     * @en
     * The collection of asset which is already loaded, you can remove cache with {{#crossLink "AssetManager/releaseAsset:method"}}{{/crossLink}}
     *
     * @zh
     * 已加载资源的集合， 你能通过 {{#crossLink "AssetManager/releaseAsset:method"}}{{/crossLink}} 来移除缓存
     */
    public assets: Cache<Asset> = assets;

    public generalImportBase = '';
    public generalNativeBase = '';

    /**
     * @en
     * Manage relationship between asset and its dependencies
     *
     * @zh
     * 管理资源依赖关系
     */
    public dependUtil = dependUtil;

    /**
     * @en
     * Whether or not load asset forcely, if it is true, asset will be loaded regardless of error
     *
     * @zh
     * 是否强制加载资源, 如果为 true ，加载资源将会忽略报错
     *
     */
    public force = EDITOR || PREVIEW;

    /**
     * @en
     * Whether to use image bitmap to load image first. If enabled, images loading will become faster but memory usage will increase.
     *
     * @zh
     * 是否优先使用 image bitmap 来加载图片，启用之后，图片加载速度会更快, 但内存占用会变高，
     *
     */
    public allowImageBitmap = !sys.isMobile;

    /**
     * @en
     * Some useful function
     *
     * @zh
     * 一些有用的方法
     *
     */
    public utils = helper;

    /**
     * @en
     * Manage all downloading task
     *
     * @zh
     * 管理所有下载任务
     *
     */
    public downloader = downloader;

    /**
     * @en
     * Manage all parsing task
     *
     * @zh
     * 管理所有解析任务
     *
     */
    public parser = parser;

    /**
     * @en
     * Manage all packed asset
     *
     * @zh
     * 管理所有合并后的资源
     *
     */
    public packManager = packManager;

    /**
     * @en
     * Whether or not cache the loaded asset
     *
     * @zh
     * 是否缓存已加载的资源
     *
     */
    public cacheAsset = true;

    /**
     * @en
     * Cache manager is a module which controls all caches downloaded from server in non-web platform.
     *
     * @zh
     * 缓存管理器是一个模块，在非 WEB 平台上，用于管理所有从服务器上下载下来的缓存
     *
     */
    public cacheManager: CacheManager | null = null;

    /**
     * @en
     * The preset of options
     *
     * @zh
     * 可选参数的预设集
     *
     */
    public presets = presets;

    public factory = factory;

    public preprocessPipe: IPipe = preprocess;

    public fetchPipe: IPipe = fetch;

    public loadPipe: IPipe = load;

    public references = references;

    private _releaseManager = releaseManager;

    private _files = files;

    private _parsed = parsed;
    private _parsePipeline = BUILD ? null : new Pipeline('parse existing json', [this.loadPipe]);

    /**
     * @en
     * The builtin 'main' bundle
     *
     * @zh
     * 内置 main 包
     */
    public get main (): Bundle | null {
        return bundles.get(BuiltinBundleName.MAIN) || null;
    }

    /**
     * @en
     * The builtin 'resources' bundle
     *
     * @zh
     * 内置 resources 包
     *
     */
    public get resources (): Bundle | null {
        return bundles.get(BuiltinBundleName.RESOURCES) || null;
    }

    /**
     * @en
     * Initialize assetManager with options
     *
     * @zh
     * 初始化资源管理器
     *
     * @param options - the configuration
     *
     */
    public init (options: IAssetManagerOptions = {}) {
        this._files.clear();
        this._parsed.clear();
        this._releaseManager.init();
        this.assets.clear();
        this.bundles.clear();
        this.packManager.init();
        this.downloader.init(options.server, options.bundleVers, options.remoteBundles);
        this.parser.init();
        this.dependUtil.init();
        let importBase = options.importBase || '';
        if (importBase && importBase.endsWith('/')) {
            importBase = importBase.substr(0, importBase.length - 1);
        }
        let nativeBase = options.nativeBase || '';
        if (nativeBase && nativeBase.endsWith('/')) {
            nativeBase = nativeBase.substr(0, nativeBase.length - 1);
        }
        this.generalImportBase = importBase;
        this.generalNativeBase = nativeBase;
    }

    /**
     * @en
     * Get the bundle which has been loaded
     *
     * @zh
     * 获取已加载的分包
     *
     * @param name - The name of bundle
     * @return - The loaded bundle
     *
     * @example
     * // ${project}/assets/test1
     * cc.assetManager.getBundle('test1');
     *
     * cc.assetManager.getBundle('resources');
     *
     */
    public getBundle (name: string): Bundle | null {
        return bundles.get(name) || null;
    }

    /**
     * @en
     * Remove this bundle. NOTE: The asset whthin this bundle will not be released automatically,
     * you can call {{#crossLink "Bundle/releaseAll:method"}}{{/crossLink}} manually before remove it if you need
     *
     * @zh
     * 移除此包, 注意：这个包内的资源不会自动释放, 如果需要的话你可以在摧毁之前手动调用 {{#crossLink "Bundle/releaseAll:method"}}{{/crossLink}} 进行释放
     *
     * @param bundle - The bundle to be removed
     *
     * @typescript
     * removeBundle(bundle: cc.AssetManager.Bundle): void
     */
    public removeBundle (bundle: Bundle) {
        bundle._destroy();
        bundles.remove(bundle.name);
    }

    /**
     * @en
     * General interface used to load assets with a progression callback and a complete callback. You can achieve almost all
     * effect you want with combination of `requests` and `options`.It is highly recommended that you use more simple API,
     * such as `load`, `loadDir` etc. Every custom parameter in `options` will be distribute to each of `requests`. if request
     * already has same one, the parameter in request will be given priority. Besides, if request has dependencies, `options`
     * will distribute to dependencies too. Every custom parameter in `requests` will be tranfered to handler of `downloader`
     * and `parser` as `options`. You can register you own handler downloader or parser to collect these custom parameters for some effect.
     *
     * Reserved Keyword: `uuid`, `url`, `path`, `dir`, `scene`, `type`, `priority`, `preset`, `audioLoadMode`, `ext`,
     * `bundle`, `onFileProgress`, `maxConcurrency`, `maxRequestsPerFrame`, `maxRetryCount`, `version`, `xhrResponseType`,
     * `xhrWithCredentials`, `xhrMimeType`, `xhrTimeout`, `xhrHeader`, `reloadAsset`, `cacheAsset`, `cacheEnabled`,
     * Please DO NOT use these words as custom options!
     *
     * @zh
     * 通用加载资源接口，可传入进度回调以及完成回调，通过组合 `request` 和 `options` 参数，几乎可以实现和扩展所有想要的加载效果。非常建议
     * 你使用更简单的API，例如 `load`、`loadDir` 等。`options` 中的自定义参数将会分发到 `requests` 的每一项中，如果request中已存在同名的
     * 参数则以 `requests` 中为准，同时如果有其他依赖资源，则 `options` 中的参数会继续向依赖项中分发。request中的自定义参数都会以 `options`
     * 形式传入加载流程中的 `downloader`, `parser` 的方法中, 你可以扩展 `downloader`, `parser` 收集参数完成想实现的效果。
     *
     * 保留关键字: `uuid`, `url`, `path`, `dir`, `scene`, `type`, `priority`, `preset`, `audioLoadMode`, `ext`, `bundle`, `onFileProgress`,
     *  `maxConcurrency`, `maxRequestsPerFrame`, `maxRetryCount`, `version`, `xhrResponseType`, `xhrWithCredentials`, `xhrMimeType`, `xhrTimeout`, `xhrHeader`,
     *  `reloadAsset`, `cacheAsset`, `cacheEnabled`, 请不要使用这些字段为自定义参数!
     *
     * @param requests - The request you want to load
     * @param options - Optional parameters
     * @param onProgress - Callback invoked when progression change
     * @param onProgress.finished - The number of the items that are already completed
     * @param onProgress.total - The total number of the items
     * @param onProgress.item - The current request item
     * @param onComplete - Callback invoked when finish loading
     * @param onComplete.err - The error occured in loading process.
     * @param onComplete.data - The loaded content
     *
     * @example
     * cc.assetManager.loadAny({url: 'http://example.com/a.png'}, (err, img) => cc.log(img));
     * cc.assetManager.loadAny(['60sVXiTH1D/6Aft4MRt9VC'], (err, assets) => cc.log(assets));
     * cc.assetManager.loadAny([{ uuid: '0cbZa5Y71CTZAccaIFluuZ'}, {url: 'http://example.com/a.png'}], (err, assets) => cc.log(assets));
     * cc.assetManager.downloader.register('.asset', (url, options, onComplete) => {
     *      url += '?userName=' + options.userName + "&password=" + options.password;
     *      cc.assetManager.downloader.downloadFile(url, null, onComplete);
     * });
     * cc.assetManager.parser.register('.asset', (file, options, onComplete) => {
     *      var json = JSON.parse(file);
     *      var skin = json[options.skin];
     *      var model = json[options.model];
     *      onComplete(null, {skin, model});
     * });
     * cc.assetManager.loadAny({ url: 'http://example.com/my.asset', skin: 'xxx', model: 'xxx', userName: 'xxx', password: 'xxx' });
     *
     */
    public loadAny (requests: Request, options: IOptions | null, onProgress: ProgressCallback | null, onComplete: CompleteCallbackWithData | null): void;
    public loadAny (requests: Request, onProgress: ProgressCallback | null, onComplete: CompleteCallbackWithData | null): void;
    public loadAny (requests: Request, options: IOptions | null, onComplete?: CompleteCallbackWithData | null): void;
    public loadAny<T extends Asset> (requests: string, onComplete?: CompleteCallbackWithData<T> | null): void;
    public loadAny<T extends Asset> (requests: string[], onComplete?: CompleteCallbackWithData<T[]> | null): void;
    public loadAny (requests: Request, onComplete?: CompleteCallbackWithData | null): void;
    public loadAny (
        requests: Request,
        options?: IOptions | ProgressCallback | CompleteCallbackWithData | null,
        onProgress?: ProgressCallback | CompleteCallbackWithData | null,
        onComplete?: CompleteCallbackWithData | null,
    ) {
        const { options: opts, onProgress: onProg, onComplete: onComp } = parseParameters(options, onProgress, onComplete);
        opts.preset = opts.preset || 'default';
        requests = Array.isArray(requests) ? requests.slice() : requests;
        const task = Task.create({ input: requests, onProgress: onProg, onComplete: asyncify(onComp), options: opts });
        pipeline.async(task);
    }

    /**
     * @en
     * General interface used to preload assets with a progression callback and a complete callback.It is highly recommended that you use
     * more simple API, such as `preloadRes`, `preloadResDir` etc. Everything about preload is just likes `cc.assetManager.loadAny`, the
     * difference is `cc.assetManager.preloadAny` will only download asset but not parse asset. You need to invoke `cc.assetManager.loadAny(preloadTask)`
     * to finish loading asset
     *
     * @zh
     * 通用预加载资源接口，可传入进度回调以及完成回调，非常建议你使用更简单的 API ，例如 `preloadRes`, `preloadResDir` 等。`preloadAny` 和 `loadAny`
     * 几乎一样，区别在于 `preloadAny` 只会下载资源，不会去解析资源，你需要调用 `cc.assetManager.loadAny(preloadTask)` 来完成资源加载。
     *
     * @param requests - The request you want to preload
     * @param options - Optional parameters
     * @param onProgress - Callback invoked when progression change
     * @param onProgress.finished - The number of the items that are already completed
     * @param onProgress.total - The total number of the items
     * @param onProgress.item - The current request item
     * @param onComplete - Callback invoked when finish preloading
     * @param onComplete.err - The error occured in preloading process.
     * @param onComplete.items - The preloaded content
     *
     * @example
     * cc.assetManager.preloadAny('0cbZa5Y71CTZAccaIFluuZ', (err) => cc.assetManager.loadAny('0cbZa5Y71CTZAccaIFluuZ'));
     *
     */
    public preloadAny (
        requests: Request,
        options: IOptions | null,
        onProgress: ProgressCallback | null,
        onComplete: CompleteCallbackWithData<RequestItem[]>|null): void;
    public preloadAny (requests: Request, onProgress: ProgressCallback | null, onComplete: CompleteCallbackWithData<RequestItem[]> | null): void;
    public preloadAny (requests: Request, options: IOptions | null, onComplete?: CompleteCallbackWithData<RequestItem[]> | null): void;
    public preloadAny (requests: Request, onComplete?: CompleteCallbackWithData<RequestItem[]> | null): void;
    public preloadAny (
        requests: Request,
        options?: IOptions | ProgressCallback | CompleteCallbackWithData<RequestItem[]> | null,
        onProgress?: ProgressCallback | CompleteCallbackWithData<RequestItem[]> | null,
        onComplete?: CompleteCallbackWithData<RequestItem[]> | null,
    ) {
        const { options: opts, onProgress: onProg, onComplete: onComp } = parseParameters(options, onProgress, onComplete);
        opts.preset = opts.preset || 'preload';
        requests = Array.isArray(requests) ? requests.slice() : requests;
        const task = Task.create({ input: requests, onProgress: onProg, onComplete: asyncify(onComp), options: opts });
        fetchPipeline.async(task);
    }

    /**
     * @en
<<<<<<< HEAD
=======
     * Load native file of asset, if you check the option 'Async Load Assets', you may need to load native file with this before you use the asset
     *
     * @zh
     * 加载资源的原生文件，如果你勾选了'延迟加载资源'选项，你可能需要在使用资源之前调用此方法来加载原生文件
     *
     * @param asset - The asset
     * @param options - Some optional parameters
     * @param onComplete - Callback invoked when finish loading
     * @param onComplete.err - The error occured in loading process.
     *
     * @example
     * cc.assetManager.postLoadNative(texture, (err) => console.log(err));
     *
     */
    public postLoadNative (asset: Asset, options: INativeAssetOptions | null, onComplete: CompleteCallbackNoData | null): void;
    public postLoadNative (asset: Asset, onComplete?: CompleteCallbackNoData | null): void;
    public postLoadNative (asset: Asset, options?: INativeAssetOptions | CompleteCallbackNoData | null, onComplete?: CompleteCallbackNoData | null) {
        const { options: opts, onComplete: onComp } = parseParameters<CompleteCallbackNoData>(options, undefined, onComplete);

        if (!asset._native || !nativeDependMap.has(asset)) {
            asyncify(onComp)(null);
            return;
        }

        const depend = dependUtil.getNativeDep(asset._uuid);
        if (!depend) { return; }
        if (!bundles.has(depend.bundle)) {
            const bundle = bundles.find((b) => !!b.getAssetInfo(asset._uuid));
            if (bundle) {
                depend.bundle = bundle.name;
            }
        }

        this.loadAny(depend, opts, (err, native) => {
            if (!err) {
                if (asset.isValid && nativeDependMap.has(asset)) {
                    asset._nativeAsset = native;
                    nativeDependMap.delete(asset);
                }
            } else {
                error(err.message, err.stack);
            }
            if (onComp) { onComp(err); }
        });
    }

    /**
     * @en
>>>>>>> fe213e78
     * Load remote asset with url, such as audio, image, text and so on.
     *
     * @zh
     * 使用 url 加载远程资源，例如音频，图片，文本等等。
     *
     * @param url - The url of asset
     * @param options - Some optional parameters
     * @param options.audioLoadMode - Indicate which mode audio you want to load
     * @param options.ext - If the url does not have a extension name, you can specify one manually.
     * @param onComplete - Callback invoked when finish loading
     * @param onComplete.err - The error occured in loading process.
     * @param onComplete.asset - The loaded texture
     *
     * @example
     * cc.assetManager.loadRemote('http://www.cloud.com/test1.jpg', (err, texture) => console.log(err));
     * cc.assetManager.loadRemote('http://www.cloud.com/test2.mp3', (err, audioClip) => console.log(err));
     * cc.assetManager.loadRemote('http://www.cloud.com/test3', { ext: '.png' }, (err, texture) => console.log(err));
     *
     */
    public loadRemote<T extends Asset> (url: string, options: IRemoteOptions | null, onComplete?: CompleteCallbackWithData<T> | null): void;
    public loadRemote<T extends Asset> (url: string, onComplete?: CompleteCallbackWithData<T> | null): void;
    public loadRemote<T extends Asset> (url: string, options?: IRemoteOptions | CompleteCallbackWithData<T> | null, onComplete?: CompleteCallbackWithData<T> | null) {
        const { options: opts, onComplete: onComp } = parseParameters<CompleteCallbackWithData<T>>(options, undefined, onComplete);

        if (!opts.reloadAsset && this.assets.has(url)) {
            asyncify(onComp)(null, this.assets.get(url));
            return;
        }

        opts.__isNative__ = true;
        opts.preset = opts.preset || 'remote';
        this.loadAny({ url }, opts, null, (err, data) => {
            if (err) {
                error(err.message, err.stack);
                if (onComp) { onComp(err, data); }
            } else {
                factory.create(url, data, opts.ext || extname(url), opts, (p1, p2) => {
                    if (onComp) { onComp(p1, p2 as T); }
                });
            }
        });
    }

    /**
     * @en
     * load bundle
     *
     * @zh
     * 加载资源包
     *
     * @param nameOrUrl - The name or root path of bundle
     * @param options - Some optional paramter, same like downloader.downloadFile
     * @param options.version - The version of this bundle, you can check config.json in this bundle
     * @param onComplete - Callback when bundle loaded or failed
     * @param onComplete.err - The occurred error, null indicetes success
     * @param onComplete.bundle - The loaded bundle
     *
     * @example
     * loadBundle('http://localhost:8080/test', null, (err, bundle) => console.log(err));
     *
     */
    public loadBundle (nameOrUrl: string, options: IBundleOptions | null, onComplete?: CompleteCallbackWithData<Bundle> | null): void;
    public loadBundle (nameOrUrl: string, onComplete?: CompleteCallbackWithData<Bundle> | null): void;
    public loadBundle (nameOrUrl: string, options?: IBundleOptions | CompleteCallbackWithData<Bundle> | null, onComplete?: CompleteCallbackWithData<Bundle> | null) {
        const { options: opts, onComplete: onComp } = parseParameters<CompleteCallbackWithData<Bundle>>(options, undefined, onComplete);

        const bundleName = basename(nameOrUrl);

        if (this.bundles.has(bundleName)) {
            asyncify(onComp)(null, this.getBundle(bundleName));
            return;
        }

        opts.preset = opts.preset || 'bundle';
        opts.ext = 'bundle';
        opts.__isNative__ = true;
        this.loadAny({ url: nameOrUrl }, opts, null, (err, data) => {
            if (err) {
                error(err.message, err.stack);
                if (onComp) { onComp(err, data); }
            } else {
                factory.create(nameOrUrl, data, 'bundle', opts, (p1, p2) => {
                    if (onComp) { onComp(p1, p2 as Bundle); }
                });
            }
        });
    }

    /**
     * @en
     * Release asset and it's dependencies.
     * This method will not only remove the cache of the asset in assetManager, but also clean up its content.
     * For example, if you release a texture, the texture asset and its gl texture data will be freed up.
     * Notice, this method may cause the texture to be unusable, if there are still other nodes use the same texture,
     * they may turn to black and report gl errors.
     *
     * @zh
     * 释放资源以及其依赖资源, 这个方法不仅会从 assetManager 中删除资源的缓存引用，还会清理它的资源内容。
     * 比如说，当你释放一个 texture 资源，这个 texture 和它的 gl 贴图数据都会被释放。
     * 注意，这个函数可能会导致资源贴图或资源所依赖的贴图不可用，如果场景中存在节点仍然依赖同样的贴图，它们可能会变黑并报 GL 错误。
     *
     * @param asset - The asset to be released
     *
     * @example
     * // release a texture which is no longer need
     * cc.assetManager.releaseAsset(texture);
     *
     */
    public releaseAsset (asset: Asset): void {
        releaseManager.tryRelease(asset, true);
    }

    /**
     * @en
     * Release all unused assets. Refer to {{#crossLink "AssetManager/releaseAsset:method"}}{{/crossLink}} for detailed informations.
     *
     * @zh
     * 释放所有没有用到的资源。详细信息请参考 {{#crossLink "AssetManager/releaseAsset:method"}}{{/crossLink}}
     *
     * @hidden
     *
     */
    public releaseUnusedAssets () {
        assets.forEach((asset) => {
            releaseManager.tryRelease(asset);
        });
    }

    /**
     * @en
     * Release all assets. Refer to {{#crossLink "AssetManager/releaseAsset:method"}}{{/crossLink}} for detailed informations.
     *
     * @zh
     * 释放所有资源。详细信息请参考 {{#crossLink "AssetManager/releaseAsset:method"}}{{/crossLink}}
     *
     */
    public releaseAll () {
        assets.forEach((asset) => {
            releaseManager.tryRelease(asset, true);
        });
    }

    /**
     * For internal usage.
     * @param json
     * @param options
     * @param onComplete
     * @private
     */
    public loadWithJson<T extends Asset> (
        json: Record<string, any>,
        options: IJsonAssetOptions | null,
        onProgress: ProgressCallback | null,
        onComplete: CompleteCallbackWithData<T> | null): void;
    public loadWithJson<T extends Asset> (json: Record<string, any>, onProgress: ProgressCallback | null, onComplete: CompleteCallbackWithData<T> | null): void;
    public loadWithJson<T extends Asset> (json: Record<string, any>, options: IJsonAssetOptions | null, onComplete?: CompleteCallbackWithData<T> | null): void;
    public loadWithJson<T extends Asset> (json: Record<string, any>, onComplete?: CompleteCallbackWithData<T> | null): void;
    public loadWithJson<T extends Asset> (
        json: Record<string, any>,
        options?: IJsonAssetOptions | CompleteCallbackWithData<T> | null,
        onProgress?: ProgressCallback | CompleteCallbackWithData<T> | null,
        onComplete?: CompleteCallbackWithData<T> | null,
    ) {
        if (BUILD) { throw new Error('Only valid in Editor'); }

        const { options: opts, onProgress: onProg, onComplete: onComp } = parseParameters<CompleteCallbackWithData<T>>(options, onProgress, onComplete);

        const item = RequestItem.create();
        item.isNative = false;
        item.uuid = opts.assetId || (`${new Date().getTime()}${Math.random()}`);
        item.file = json;
        item.ext = '.json';

        const task = Task.create({
            input: [item],
            onProgress: onProg,
            options: opts,
            onComplete: asyncify((err, data: T) => {
                if (!err) {
                    if (!opts.assetId) {
                        data._uuid = '';
                    }
                }
                if (onComp) { onComp(err, data); }
            }),
        });
        this._parsePipeline!.async(task);
    }
}

AssetManager.Pipeline = Pipeline;
AssetManager.Task = Task;
AssetManager.Cache = Cache;
AssetManager.RequestItem = RequestItem;
AssetManager.Bundle = Bundle;
AssetManager.BuiltinBundleName = BuiltinBundleName;

export declare namespace AssetManager {
    export { Pipeline };
    export { Task };
    export { Cache };
    export { RequestItem };
    export { Bundle };
    export { BuiltinBundleName };
}

export default legacyCC.assetManager = new AssetManager();
legacyCC.AssetManager = AssetManager;<|MERGE_RESOLUTION|>--- conflicted
+++ resolved
@@ -506,57 +506,6 @@
 
     /**
      * @en
-<<<<<<< HEAD
-=======
-     * Load native file of asset, if you check the option 'Async Load Assets', you may need to load native file with this before you use the asset
-     *
-     * @zh
-     * 加载资源的原生文件，如果你勾选了'延迟加载资源'选项，你可能需要在使用资源之前调用此方法来加载原生文件
-     *
-     * @param asset - The asset
-     * @param options - Some optional parameters
-     * @param onComplete - Callback invoked when finish loading
-     * @param onComplete.err - The error occured in loading process.
-     *
-     * @example
-     * cc.assetManager.postLoadNative(texture, (err) => console.log(err));
-     *
-     */
-    public postLoadNative (asset: Asset, options: INativeAssetOptions | null, onComplete: CompleteCallbackNoData | null): void;
-    public postLoadNative (asset: Asset, onComplete?: CompleteCallbackNoData | null): void;
-    public postLoadNative (asset: Asset, options?: INativeAssetOptions | CompleteCallbackNoData | null, onComplete?: CompleteCallbackNoData | null) {
-        const { options: opts, onComplete: onComp } = parseParameters<CompleteCallbackNoData>(options, undefined, onComplete);
-
-        if (!asset._native || !nativeDependMap.has(asset)) {
-            asyncify(onComp)(null);
-            return;
-        }
-
-        const depend = dependUtil.getNativeDep(asset._uuid);
-        if (!depend) { return; }
-        if (!bundles.has(depend.bundle)) {
-            const bundle = bundles.find((b) => !!b.getAssetInfo(asset._uuid));
-            if (bundle) {
-                depend.bundle = bundle.name;
-            }
-        }
-
-        this.loadAny(depend, opts, (err, native) => {
-            if (!err) {
-                if (asset.isValid && nativeDependMap.has(asset)) {
-                    asset._nativeAsset = native;
-                    nativeDependMap.delete(asset);
-                }
-            } else {
-                error(err.message, err.stack);
-            }
-            if (onComp) { onComp(err); }
-        });
-    }
-
-    /**
-     * @en
->>>>>>> fe213e78
      * Load remote asset with url, such as audio, image, text and so on.
      *
      * @zh
