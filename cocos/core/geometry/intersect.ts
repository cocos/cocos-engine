--- conflicted
+++ resolved
@@ -1052,13 +1052,8 @@
  * obb-obb intersect detect.
  * @zh
  * 方向包围盒和方向包围盒的相交性检测。
-<<<<<<< HEAD
- * @param obb1 @zh 方向包围盒1 @en The obb A to test
- * @param obb2 @zh 方向包围盒2 @en The obb B to test
-=======
  * @param obb1 @zh 方向包围盒1 @en Obb 1 to test
  * @param obb2 @zh 方向包围盒2 @en Obb 2 to test
->>>>>>> 524d859d
  * @return @zh 0 或非 0 @en 0 or not 0, 0 indicates there is no intersection
  */
 const obbWithOBB = (function () {
