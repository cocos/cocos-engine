--- conflicted
+++ resolved
@@ -233,7 +233,6 @@
         return this._type;
     }
 
-<<<<<<< HEAD
     /**
      * @en Transform to string with frustum information.
      * @zh 返回当前视锥体的字符串表示。
@@ -260,8 +259,6 @@
 
     protected _type: number;
 
-=======
->>>>>>> 32812789
     public planes: Plane[];
     public vertices: Vec3[];
 
@@ -344,7 +341,6 @@
         this.updatePlanes();
     }
 
-<<<<<<< HEAD
     public zero () {
         for (let i = 0; i < 8; i++) {
             this.vertices[i].set(0.0, 0.0, 0.0);
@@ -352,12 +348,10 @@
         this.updatePlanes();
     }
 
-=======
     /**
      * @en Update all six planes of the frustum
      * @zh 更新视锥体的所有面数据
      */
->>>>>>> 32812789
     public updatePlanes () {
         // left plane
         Plane.fromPoints(this.planes[0], this.vertices[1], this.vertices[6], this.vertices[5]);
