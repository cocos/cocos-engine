/*
 Copyright (c) 2020-2023 Xiamen Yaji Software Co., Ltd.

 https://www.cocos.com/

 Permission is hereby granted, free of charge, to any person obtaining a copy
 of this software and associated documentation files (the "Software"), to deal
 in the Software without restriction, including without limitation the rights to
 use, copy, modify, merge, publish, distribute, sublicense, and/or sell copies
 of the Software, and to permit persons to whom the Software is furnished to do so,
 subject to the following conditions:

 The above copyright notice and this permission notice shall be included in
 all copies or substantial portions of the Software.

 THE SOFTWARE IS PROVIDED "AS IS", WITHOUT WARRANTY OF ANY KIND, EXPRESS OR
 IMPLIED, INCLUDING BUT NOT LIMITED TO THE WARRANTIES OF MERCHANTABILITY,
 FITNESS FOR A PARTICULAR PURPOSE AND NONINFRINGEMENT. IN NO EVENT SHALL THE
 AUTHORS OR COPYRIGHT HOLDERS BE LIABLE FOR ANY CLAIM, DAMAGES OR OTHER
 LIABILITY, WHETHER IN AN ACTION OF CONTRACT, TORT OR OTHERWISE, ARISING FROM,
 OUT OF OR IN CONNECTION WITH THE SOFTWARE OR THE USE OR OTHER DEALINGS IN
 THE SOFTWARE.
*/

import { Mat4, Vec3 } from '../math';
import enums from './enums';
import { Plane } from './plane';
import { AABB } from './aabb';

const _v = new Array(8);
_v[0] = new Vec3(1, 1, 1);
_v[1] = new Vec3(-1, 1, 1);
_v[2] = new Vec3(-1, -1, 1);
_v[3] = new Vec3(1, -1, 1);
_v[4] = new Vec3(1, 1, -1);
_v[5] = new Vec3(-1, 1, -1);
_v[6] = new Vec3(-1, -1, -1);
_v[7] = new Vec3(1, -1, -1);

const _nearTemp = new Vec3();
const _farTemp = new Vec3();
const _temp_v3 = new Vec3();

/**
 * @en
 * Basic Geometry: frustum.
 * @zh
 * 基础几何：视锥体。
 */
export class Frustum {
    /**
     * @en
     * Creates an orthogonal frustum.
     * @zh
     * 创建一个正交视锥体。
     * @param out @en The result orthogonal frustum. @zh 输出的正交视锥体。
     * @param width @en The width of the frustum. @zh 正交视锥体的宽度。
     * @param height @en The height of the frustum. @zh 正交视锥体的高度。
     * @param near @en The near plane of the frustum. @zh 正交视锥体的近平面值。
     * @param far @en The far plane of the frustum. @zh 正交视锥体的远平面值。
     * @param transform @en The transform matrix of the frustum. @zh 正交视锥体的变换矩阵。
     * @returns @en The result frustum, same as the `out` parameter. @zh 存储结果的视锥体，与 `out` 参数为同一个对象。
     */
    public static createOrtho (out: Frustum, width: number, height: number, near: number, far: number, transform: Mat4) {
        const halfWidth = width / 2;
        const halfHeight = height / 2;
        Vec3.set(_temp_v3, halfWidth, halfHeight, -near);
        Vec3.transformMat4(out.vertices[0], _temp_v3, transform);
        Vec3.set(_temp_v3, -halfWidth, halfHeight, -near);
        Vec3.transformMat4(out.vertices[1], _temp_v3, transform);
        Vec3.set(_temp_v3, -halfWidth, -halfHeight, -near);
        Vec3.transformMat4(out.vertices[2], _temp_v3, transform);
        Vec3.set(_temp_v3, halfWidth, -halfHeight, -near);
        Vec3.transformMat4(out.vertices[3], _temp_v3, transform);
        Vec3.set(_temp_v3, halfWidth, halfHeight, -far);
        Vec3.transformMat4(out.vertices[4], _temp_v3, transform);
        Vec3.set(_temp_v3, -halfWidth, halfHeight, -far);
        Vec3.transformMat4(out.vertices[5], _temp_v3, transform);
        Vec3.set(_temp_v3, -halfWidth, -halfHeight, -far);
        Vec3.transformMat4(out.vertices[6], _temp_v3, transform);
        Vec3.set(_temp_v3, halfWidth, -halfHeight, -far);
        Vec3.transformMat4(out.vertices[7], _temp_v3, transform);

        Plane.fromPoints(out.planes[0], out.vertices[1], out.vertices[6], out.vertices[5]);
        Plane.fromPoints(out.planes[1], out.vertices[3], out.vertices[4], out.vertices[7]);
        Plane.fromPoints(out.planes[2], out.vertices[6], out.vertices[3], out.vertices[7]);
        Plane.fromPoints(out.planes[3], out.vertices[0], out.vertices[5], out.vertices[4]);
        Plane.fromPoints(out.planes[4], out.vertices[2], out.vertices[0], out.vertices[3]);
        Plane.fromPoints(out.planes[5], out.vertices[7], out.vertices[5], out.vertices[6]);
    }

    /**
     * @en Creates a frustum from an AABB instance.
     * @zh 根据一个 AABB 实例创建一个视锥体。
     * @param out @en The result frustum. @zh 输出的视锥体对象。
     * @param aabb @en The AABB to create the result frustum. @zh 用于创建视锥体 AABB。
     * @returns @en The result frustum, same as the `out` parameter. @zh 存储结果的视锥体，与 `out` 参数为同一个对象。
     */
    public static createFromAABB (out: Frustum, aabb: AABB | Readonly<AABB>): Frustum {
        const vec3_min = new Vec3(); const vec3_max = new Vec3();
        Vec3.subtract(vec3_min, aabb.center, aabb.halfExtents);
        Vec3.add(vec3_max, aabb.center, aabb.halfExtents);

        out.vertices[0].set(vec3_min.x, vec3_max.y, vec3_min.z);
        out.vertices[1].set(vec3_max.x, vec3_max.y, vec3_min.z);
        out.vertices[2].set(vec3_max.x, vec3_min.y, vec3_min.z);
        out.vertices[3].set(vec3_min.x, vec3_min.y, vec3_min.z);
        out.vertices[4].set(vec3_min.x, vec3_max.y, vec3_max.z);
        out.vertices[5].set(vec3_max.x, vec3_max.y, vec3_max.z);
        out.vertices[6].set(vec3_max.x, vec3_min.y, vec3_max.z);
        out.vertices[7].set(vec3_min.x, vec3_min.y, vec3_max.z);

        if (out._type !== enums.SHAPE_FRUSTUM_ACCURATE) {
            return out;
        }

        out.updatePlanes();

        return out;
    }

    /**
<<<<<<< HEAD
     * @en Calculate a split frustum.
     * @zh 计算出一个分割的视锥体。
     * @param start @en The split start position @zh 分割开始位置
     * @param end @en The split end position @zh 分割末尾位置
     * @param aspect @en The aspect ratio of the camera @zh 相机视图的长宽比
     * @param fov @en Field of view of the camera @zh 相机的视角大小
     * @param m @en The transform matrix @zh 变换矩阵
=======
     * @en Calculates a split frustum.
     * @zh 计算出一个分割的视锥体。
     * @param start @en The split start position. @zh 分割开始位置。
     * @param end @en The split end position. @zh 分割末尾位置。
     * @param aspect @en The aspect ratio of the camera. @zh 相机视图的长宽比。
     * @param fov @en The field of view of the camera. @zh 相机的视角大小。
     * @param m @en The transform matrix. @zh 变换矩阵。
>>>>>>> 73d80047
     */
    public split (start: number, end: number, aspect: number, fov: number, m: Mat4) {
        // 0: cameraNear  1:cameraFar
        const h = Math.tan(fov * 0.5);
        const w = h * aspect;
        _nearTemp.set(start * w,  start * h, start);
        _farTemp.set(end * w, end * h, end);

        const vertexes = this.vertices;
        // startHalfWidth startHalfHeight
        _temp_v3.set(_nearTemp.x, _nearTemp.y, _nearTemp.z);
        Vec3.transformMat4(vertexes[0], _temp_v3, m);
        _temp_v3.set(-_nearTemp.x, _nearTemp.y, _nearTemp.z);
        Vec3.transformMat4(vertexes[1], _temp_v3, m);
        _temp_v3.set(-_nearTemp.x, -_nearTemp.y, _nearTemp.z);
        Vec3.transformMat4(vertexes[2], _temp_v3, m);
        _temp_v3.set(_nearTemp.x, -_nearTemp.y, _nearTemp.z);
        Vec3.transformMat4(vertexes[3], _temp_v3, m);

        // endHalfWidth, endHalfHeight
        _temp_v3.set(_farTemp.x, _farTemp.y, _farTemp.z);
        Vec3.transformMat4(vertexes[4], _temp_v3, m);
        _temp_v3.set(-_farTemp.x, _farTemp.y, _farTemp.z);
        Vec3.transformMat4(vertexes[5], _temp_v3, m);
        _temp_v3.set(-_farTemp.x, -_farTemp.y, _farTemp.z);
        Vec3.transformMat4(vertexes[6], _temp_v3, m);
        _temp_v3.set(_farTemp.x, -_farTemp.y, _farTemp.z);
        Vec3.transformMat4(vertexes[7], _temp_v3, m);

        this.updatePlanes();
    }

    /**
     * @en
     * Creates a new frustum.
     * @zh
     * 创建一个新的视椎体。
     * @returns @en An empty frustum. @zh 一个空视椎体。
     */
    public static create (): Frustum {
        return new Frustum();
    }

    /**
     * @en
     * Clones a frustum.
     * @zh
     * 克隆一个视椎体。
     * @param f @en The frustum to clone from. @zh 用于克隆的视椎体。
     * @return @en The cloned frustum. @zh 克隆出的新视椎体。
     */
    public static clone (f: Frustum): Frustum {
        return Frustum.copy(new Frustum(), f);
    }

    /**
     * @en
     * Copies the values from one frustum to another.
     * @zh
     * 从一个视锥体拷贝到另一个视锥体。
     * @param out @en The result frustum @zh 用于存储拷贝数据的截锥体
     * @param f @en The frustum to copy from @zh 用于克隆的截锥体
     * @returns @en The result frustum, same as the `out` parameter. @zh 存储结果的视锥体，与 `out` 参数为同一个对象。
     */
    public static copy (out: Frustum, f: Readonly<Frustum>): Frustum {
        out._type = f.type;
        for (let i = 0; i < 6; ++i) {
            Plane.copy(out.planes[i], f.planes[i]);
        }
        for (let i = 0; i < 8; ++i) {
            Vec3.copy(out.vertices[i], f.vertices[i]);
        }
        return out;
    }

    /**
     * @en
     * Sets whether to use accurate intersection testing function on this frustum.
     * @zh
     * 设置是否在此截锥体上使用精确的相交测试函数。
     */
    set accurate (b: boolean) {
        this._type = b ? enums.SHAPE_FRUSTUM_ACCURATE : enums.SHAPE_FRUSTUM;
    }

    /**
     * @en
     * Gets the type of the shape. The value may be `enums.SHAPE_FRUSTUM_ACCURATE` or `enums.SHAPE_FRUSTUM`.
     * @zh
     * 获取形状的类型。值可能为 `enums.SHAPE_FRUSTUM_ACCURATE` 或 `enums.SHAPE_FRUSTUM`。
     * @readonly
     */
    get type () {
        return this._type;
    }

    /**
     * @en
     * The 6 planes of the frustum.
     * @zh
     * 视椎体的 6 个面。
     */
    public planes: Plane[];

    /**
     * @en
     * The 8 vertices of the frustum.
     * @zh
     * 视椎体的 8 个顶点。
     */
    public vertices: Vec3[];

    protected _type: number;

    constructor () {
        this._type = enums.SHAPE_FRUSTUM;
        this.planes = new Array(6);
        for (let i = 0; i < 6; ++i) {
            this.planes[i] = Plane.create(0, 0, 0, 0);
        }
        this.vertices = new Array(8);
        for (let i = 0; i < 8; ++i) {
            this.vertices[i] = new Vec3();
        }
    }

    /**
     * @en
     * Updates the frustum information according to the given transform matrix.
     * Note that the resulting planes are not normalized under normal mode.
     * @zh
     * 根据给定的变换矩阵更新截锥体信息，注意得到的平面不是在标准模式下归一化的。
     * @param m @en The view-projection matrix. @zh 视图投影矩阵。
     * @param inv @en The inverse view-projection matrix. @zh 视图投影逆矩阵。
     */
    public update (m: Mat4, inv: Mat4) {
        // RTR4, ch. 22.14.1, p. 983
        // extract frustum planes from view-proj matrix.

        // left plane
        Vec3.set(this.planes[0].n, m.m03 + m.m00, m.m07 + m.m04, m.m11 + m.m08);
        this.planes[0].d = -(m.m15 + m.m12);
        // right plane
        Vec3.set(this.planes[1].n, m.m03 - m.m00, m.m07 - m.m04, m.m11 - m.m08);
        this.planes[1].d = -(m.m15 - m.m12);
        // bottom plane
        Vec3.set(this.planes[2].n, m.m03 + m.m01, m.m07 + m.m05, m.m11 + m.m09);
        this.planes[2].d = -(m.m15 + m.m13);
        // top plane
        Vec3.set(this.planes[3].n, m.m03 - m.m01, m.m07 - m.m05, m.m11 - m.m09);
        this.planes[3].d = -(m.m15 - m.m13);
        // near plane
        Vec3.set(this.planes[4].n, m.m03 + m.m02, m.m07 + m.m06, m.m11 + m.m10);
        this.planes[4].d = -(m.m15 + m.m14);
        // far plane
        Vec3.set(this.planes[5].n, m.m03 - m.m02, m.m07 - m.m06, m.m11 - m.m10);
        this.planes[5].d = -(m.m15 - m.m14);

        if (this._type !== enums.SHAPE_FRUSTUM_ACCURATE) { return; }

        // normalize planes
        for (let i = 0; i < 6; i++) {
            const pl = this.planes[i];
            const invDist = 1 / pl.n.length();
            Vec3.multiplyScalar(pl.n, pl.n, invDist);
            pl.d *= invDist;
        }

        // update frustum vertices
        for (let i = 0; i < 8; i++) {
            Vec3.transformMat4(this.vertices[i], _v[i], inv);
        }
    }

    /**
     * @en
     * Transforms this frustum.
     * @zh
     * 变换此视锥体。
     * @param mat @en The transform matrix. @zh 变换矩阵。
     */
    public transform (mat: Mat4) {
        if (this._type !== enums.SHAPE_FRUSTUM_ACCURATE) {
            return;
        }
        for (let i = 0; i < 8; i++) {
            Vec3.transformMat4(this.vertices[i], this.vertices[i], mat);
        }
        this.updatePlanes();
    }

    /**
     * @en Makes the frustum empty, all vertices will be zero values.
     * @zh 置空此视锥体，所有顶点将被赋值为 0。
     */
    public zero () {
        for (let i = 0; i < 8; i++) {
            this.vertices[i].set(0.0, 0.0, 0.0);
        }
        this.updatePlanes();
    }

    /**
     * @en Updates all six planes of the frustum.
     * @zh 更新视锥体的所有面数据。
     */
    public updatePlanes () {
        // left plane
        Plane.fromPoints(this.planes[0], this.vertices[1], this.vertices[6], this.vertices[5]);
        // right plane
        Plane.fromPoints(this.planes[1], this.vertices[3], this.vertices[4], this.vertices[7]);
        // bottom plane
        Plane.fromPoints(this.planes[2], this.vertices[6], this.vertices[3], this.vertices[7]);
        // top plane
        Plane.fromPoints(this.planes[3], this.vertices[0], this.vertices[5], this.vertices[4]);
        // near plane
        Plane.fromPoints(this.planes[4], this.vertices[2], this.vertices[0], this.vertices[3]);
        // far plane
        Plane.fromPoints(this.planes[5], this.vertices[7], this.vertices[5], this.vertices[6]);
    }
}<|MERGE_RESOLUTION|>--- conflicted
+++ resolved
@@ -120,15 +120,6 @@
     }
 
     /**
-<<<<<<< HEAD
-     * @en Calculate a split frustum.
-     * @zh 计算出一个分割的视锥体。
-     * @param start @en The split start position @zh 分割开始位置
-     * @param end @en The split end position @zh 分割末尾位置
-     * @param aspect @en The aspect ratio of the camera @zh 相机视图的长宽比
-     * @param fov @en Field of view of the camera @zh 相机的视角大小
-     * @param m @en The transform matrix @zh 变换矩阵
-=======
      * @en Calculates a split frustum.
      * @zh 计算出一个分割的视锥体。
      * @param start @en The split start position. @zh 分割开始位置。
@@ -136,7 +127,6 @@
      * @param aspect @en The aspect ratio of the camera. @zh 相机视图的长宽比。
      * @param fov @en The field of view of the camera. @zh 相机的视角大小。
      * @param m @en The transform matrix. @zh 变换矩阵。
->>>>>>> 73d80047
      */
     public split (start: number, end: number, aspect: number, fov: number, m: Mat4) {
         // 0: cameraNear  1:cameraFar
