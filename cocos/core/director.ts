/*
 Copyright (c) 2008-2010 Ricardo Quesada
 Copyright (c) 2011-2012 cocos2d-x.org
 Copyright (c) 2013-2016 Chukong Technologies Inc.
 Copyright (c) 2017-2020 Xiamen Yaji Software Co., Ltd.

 http://www.cocos2d-x.org

 Permission is hereby granted, free of charge, to any person obtaining a copy
 of this software and associated documentation files (the "Software"), to deal
 in the Software without restriction, including without limitation the rights
 to use, copy, modify, merge, publish, distribute, sublicense, and/or sell
 copies of the Software, and to permit persons to whom the Software is
 furnished to do so, subject to the following conditions:

 The above copyright notice and this permission notice shall be included in
 all copies or substantial portions of the Software.

 THE SOFTWARE IS PROVIDED "AS IS", WITHOUT WARRANTY OF ANY KIND, EXPRESS OR
 IMPLIED, INCLUDING BUT NOT LIMITED TO THE WARRANTIES OF MERCHANTABILITY,
 FITNESS FOR A PARTICULAR PURPOSE AND NONINFRINGEMENT. IN NO EVENT SHALL THE
 AUTHORS OR COPYRIGHT HOLDERS BE LIABLE FOR ANY CLAIM, DAMAGES OR OTHER
 LIABILITY, WHETHER IN AN ACTION OF CONTRACT, TORT OR OTHERWISE, ARISING FROM,
 OUT OF OR IN CONNECTION WITH THE SOFTWARE OR THE USE OR OTHER DEALINGS IN
 THE SOFTWARE.
*/

/* spell-checker:words COORD, Quesada, INITED, Renerer */

/**
 * @packageDocumentation
 * @module core
 */

import { DEBUG, EDITOR, BUILD } from 'internal:constants';
import { SceneAsset } from './assets';
import System from './components/system';
import { CCObject } from './data/object';
import { EventTarget } from './event/event-target';
import { Game } from './game';
import { Color, size, v2, Vec2 } from './math';
import eventManager from './platform/event-manager/event-manager';
import { Root } from './root';
import { Node, Scene } from './scene-graph';
import { ComponentScheduler } from './scene-graph/component-scheduler';
import NodeActivator from './scene-graph/node-activator';
import { Scheduler } from './scheduler';
import { js } from './utils';
import { legacyCC } from './global-exports';
import { errorID, error, logID, assertID, warnID } from './platform/debug';

// ----------------------------------------------------------------------------------------------------------------------

/**
 * @en
 * <p>
 *    ATTENTION: USE `director` INSTEAD OF `Director`.<br/>
 *    `director` is a singleton object which manage your game's logic flow.<br/>
 *    Since the `director` is a singleton, you don't need to call any constructor or create functions,<br/>
 *    the standard way to use it is by calling:<br/>
 *      - `director.methodName();` <br/>
 *
 *    It creates and handle the main Window and manages how and when to execute the Scenes.<br/>
 *    <br/>
 *    The `director` is also responsible for:<br/>
 *      - initializing the OpenGL context<br/>
 *      - setting the OpenGL pixel format (default on is RGB565)<br/>
 *      - setting the OpenGL buffer depth (default on is 0-bit)<br/>
 *      - setting the color for clear screen (default one is BLACK)<br/>
 *      - setting the projection (default one is 3D)<br/>
 *      - setting the orientation (default one is Portrait)<br/>
 *      <br/>
 *    <br/>
 *    The `director` also sets the default OpenGL context:<br/>
 *      - GL_TEXTURE_2D is enabled<br/>
 *      - GL_VERTEX_ARRAY is enabled<br/>
 *      - GL_COLOR_ARRAY is enabled<br/>
 *      - GL_TEXTURE_COORD_ARRAY is enabled<br/>
 * </p>
 * <p>
 *   `director` also synchronizes timers with the refresh rate of the display.<br/>
 *   Features and Limitations:<br/>
 *      - Scheduled timers & drawing are synchronizes with the refresh rate of the display<br/>
 *      - Only supports animation intervals of 1/60 1/30 & 1/15<br/>
 * </p>
 *
 * @zh
 * <p>
 *     注意：用 `director` 代替 `Director`。<br/>
 *     `director` 一个管理你的游戏的逻辑流程的单例对象。<br/>
 *     由于 `director` 是一个单例，你不需要调用任何构造函数或创建函数，<br/>
 *     使用它的标准方法是通过调用：<br/>
 *       - `director.methodName();`
 *     <br/>
 *     它创建和处理主窗口并且管理什么时候执行场景。<br/>
 *     <br/>
 *     `director` 还负责：<br/>
 *      - 初始化 OpenGL 环境。<br/>
 *      - 设置OpenGL像素格式。(默认是 RGB565)<br/>
 *      - 设置OpenGL缓冲区深度 (默认是 0-bit)<br/>
 *      - 设置空白场景的颜色 (默认是 黑色)<br/>
 *      - 设置投影 (默认是 3D)<br/>
 *      - 设置方向 (默认是 Portrait)<br/>
 *    <br/>
 *    `director` 设置了 OpenGL 默认环境 <br/>
 *      - GL_TEXTURE_2D   启用。<br/>
 *      - GL_VERTEX_ARRAY 启用。<br/>
 *      - GL_COLOR_ARRAY  启用。<br/>
 *      - GL_TEXTURE_COORD_ARRAY 启用。<br/>
 * </p>
 * <p>
 *   `director` 也同步定时器与显示器的刷新速率。
 *   <br/>
 *   特点和局限性: <br/>
 *      - 将计时器 & 渲染与显示器的刷新频率同步。<br/>
 *      - 只支持动画的间隔 1/60 1/30 & 1/15。<br/>
 * </p>
 */
export class Director extends EventTarget {
    /**
     * @en The event which will be triggered when the singleton of Director initialized.
     * @zh Director 单例初始化时触发的事件
     * @event Director.EVENT_INIT
     */
    /**
     * @en The event which will be triggered when the singleton of Director initialized.
     * @zh Director 单例初始化时触发的事件
     */
    public static readonly EVENT_INIT = 'director_init';

    /**
     * @en The event which will be triggered when the singleton of Director reset.
     * @zh Director 单例重置时触发的事件
     * @event Director.EVENT_RESET
     */
    /**
     * @en The event which will be triggered when the singleton of Director reset.
     * @zh Director 单例重置时触发的事件
     */
    public static readonly EVENT_RESET = 'director_reset';

    /**
     * @en The event which will be triggered before loading a new scene.
     * @zh 加载新场景之前所触发的事件。
     * @event Director.EVENT_BEFORE_SCENE_LOADING
     * @param {String} sceneName - The loading scene name
     */
    /**
     * @en The event which will be triggered before loading a new scene.
     * @zh 加载新场景之前所触发的事件。
     */
    public static readonly EVENT_BEFORE_SCENE_LOADING = 'director_before_scene_loading';

    /**
     * @en The event which will be triggered before launching a new scene.
     * @zh 运行新场景之前所触发的事件。
     * @event Director.EVENT_BEFORE_SCENE_LAUNCH
     * @param {String} sceneName - New scene which will be launched
     */
    /**
     * @en The event which will be triggered before launching a new scene.
     * @zh 运行新场景之前所触发的事件。
     */
    public static readonly EVENT_BEFORE_SCENE_LAUNCH = 'director_before_scene_launch';

    /**
     * @en The event which will be triggered after launching a new scene.
     * @zh 运行新场景之后所触发的事件。
     * @event Director.EVENT_AFTER_SCENE_LAUNCH
     * @param {String} sceneName - New scene which is launched
     */
    /**
     * @en The event which will be triggered after launching a new scene.
     * @zh 运行新场景之后所触发的事件。
     */
    public static readonly EVENT_AFTER_SCENE_LAUNCH = 'director_after_scene_launch';

    /**
     * @en The event which will be triggered at the beginning of every frame.
     * @zh 每个帧的开始时所触发的事件。
     * @event Director.EVENT_BEFORE_UPDATE
     */
    /**
     * @en The event which will be triggered at the beginning of every frame.
     * @zh 每个帧的开始时所触发的事件。
     */
    public static readonly EVENT_BEFORE_UPDATE = 'director_before_update';

    /**
     * @en The event which will be triggered after engine and components update logic.
     * @zh 将在引擎和组件 “update” 逻辑之后所触发的事件。
     * @event Director.EVENT_AFTER_UPDATE
     */
    /**
     * @en The event which will be triggered after engine and components update logic.
     * @zh 将在引擎和组件 “update” 逻辑之后所触发的事件。
     */
    public static readonly EVENT_AFTER_UPDATE = 'director_after_update';

    /**
     * @en The event which will be triggered before the rendering process.
     * @zh 渲染过程之前所触发的事件。
     * @event Director.EVENT_BEFORE_DRAW
     */
    public static readonly EVENT_BEFORE_DRAW = 'director_before_draw';

    /**
     * @en The event which will be triggered after the rendering process.
     * @zh 渲染过程之后所触发的事件。
     * @event Director.EVENT_AFTER_DRAW
     */
    public static readonly EVENT_AFTER_DRAW = 'director_after_draw';

    /**
     * @en The event which will be triggered before the pipeline render commit.
     * @zh 当前渲染帧提交前所触发的事件。
     * @event Director.EVENT_BEFORE_COMMIT
     */
    public static readonly EVENT_BEFORE_COMMIT = 'director_before_commit';

    /**
     * The event which will be triggered before the physics process.<br/>
     * 物理过程之前所触发的事件。
     * @event Director.EVENT_BEFORE_PHYSICS
     */
    public static readonly EVENT_BEFORE_PHYSICS = 'director_before_physics';

    /**
     * The event which will be triggered after the physics process.<br/>
     * 物理过程之后所触发的事件。
     * @event Director.EVENT_AFTER_PHYSICS
     */
    public static readonly EVENT_AFTER_PHYSICS = 'director_after_physics';

    /**
     * The event which will be triggered at the frame begin.<br/>
     * 一帧开始时所触发的事件。
     * @event Director.EVENT_BEGIN_FRAME
     */
    public static readonly EVENT_BEGIN_FRAME = 'director_begin_frame';

    /**
     * The event which will be triggered at the frame end.<br/>
     * 一帧结束之后所触发的事件。
     * @event Director.EVENT_END_FRAME
     */
    public static readonly EVENT_END_FRAME = 'director_end_frame';

    public static instance: Director;

    public _compScheduler: ComponentScheduler;
    public _nodeActivator: NodeActivator;
    private _invalid: boolean;
    private _paused: boolean;
    private _purgeDirectorInNextLoop: boolean;
    private _root: Root | null;
    private _loadingScene: string;
    private _scene: Scene | null;
    private _totalFrames: number;
    private _lastUpdate: number;
    private _deltaTime: number;
    private _startTime: number;
    private _scheduler: Scheduler;
    private _systems: System[];

    constructor () {
        super();

        this._invalid = false;
        // paused?
        this._paused = false;
        // purge?
        this._purgeDirectorInNextLoop = false;

        // root
        this._root = null;

        // scenes
        this._loadingScene = '';
        this._scene = null;

        // FPS
        this._totalFrames = 0;
        this._lastUpdate = 0;
        this._deltaTime = 0.0;
        this._startTime = 0.0;

        // Scheduler for user registration update
        this._scheduler = new Scheduler();
        // Scheduler for life-cycle methods in component
        this._compScheduler = new ComponentScheduler();
        // Node activator
        this._nodeActivator = new NodeActivator();

        this._systems = [];

        legacyCC.game.once(Game.EVENT_RENDERER_INITED, this._initOnRendererInitialized, this);
    }

    /**
     * @en Calculates delta time since last time it was called, the result is saved to an internal property.
     * @zh 计算从上一帧到现在的时间间隔，结果保存在私有属性中
     */
    public calculateDeltaTime (now) {
        if (!now) now = performance.now();

        this._deltaTime = now > this._lastUpdate ? (now - this._lastUpdate) / 1000 : 0;
        if (DEBUG && (this._deltaTime > 1)) {
            this._deltaTime = 1 / 60.0;
        }

        this._lastUpdate = now;
    }

    /**
     * @en
     * Converts a view coordinate to an WebGL coordinate<br/>
     * Useful to convert (multi) touches coordinates to the current layout (portrait or landscape)<br/>
     * Implementation can be found in directorWebGL.
     * @zh 将触摸点的屏幕坐标转换为 WebGL View 下的坐标。
     * @deprecated since v2.0
     */
    public convertToGL (uiPoint: Vec2) {
        const container = legacyCC.game.container as Element;
        const view = legacyCC.view;
        const box = container.getBoundingClientRect();
        const left = box.left + window.pageXOffset - container.clientLeft;
        const top = box.top + window.pageYOffset - container.clientTop;
        const x = view._devicePixelRatio * (uiPoint.x - left);
        const y = view._devicePixelRatio * (top + box.height - uiPoint.y);
        return view._isRotated ? v2(view._viewportRect.width - y, x) : v2(x, y);
    }

    /**
     * @en
     * Converts an OpenGL coordinate to a view coordinate<br/>
     * Useful to convert node points to window points for calls such as glScissor<br/>
     * Implementation can be found in directorWebGL.
     * @zh 将触摸点的 WebGL View 坐标转换为屏幕坐标。
     * @deprecated since v2.0
     */
    public convertToUI (glPoint: Vec2) {
        const container = legacyCC.game.container as Element;
        const view = legacyCC.view;
        const box = container.getBoundingClientRect();
        const left = box.left + window.pageXOffset - container.clientLeft;
        const top = box.top + window.pageYOffset - container.clientTop;
        const uiPoint = v2(0, 0);
        if (view._isRotated) {
            uiPoint.x = left + glPoint.y / view._devicePixelRatio;
            uiPoint.y = top + box.height - (view._viewportRect.width - glPoint.x) / view._devicePixelRatio;
        } else {
            uiPoint.x = left + glPoint.x * view._devicePixelRatio;
            uiPoint.y = top + box.height - glPoint.y * view._devicePixelRatio;
        }
        return uiPoint;
    }

    /**
     * @en End the life of director in the next frame
     * @zh 执行完当前帧后停止 director 的执行
     */
    public end () {
        this._purgeDirectorInNextLoop = true;
    }

    /**
     * @en
     * Returns the size of the WebGL view in points.<br/>
     * It takes into account any possible rotation (device orientation) of the window.
     * @zh 获取视图的大小，以点为单位。
     * @deprecated since v2.0
     */
    public getWinSize () {
        return size(legacyCC.winSize);
    }

    /**
     * @en
     * Returns the size of the OpenGL view in pixels.<br/>
     * It takes into account any possible rotation (device orientation) of the window.<br/>
     * On Mac winSize and winSizeInPixels return the same value.
     * (The pixel here refers to the resource resolution. If you want to get the physics resolution of device, you need to use `view.getFrameSize()`)
     * @zh
     * 获取视图大小，以像素为单位（这里的像素指的是资源分辨率。
     * 如果要获取屏幕物理分辨率，需要用 `view.getFrameSize()`）
     * @deprecated since v2.0
     */
    public getWinSizeInPixels () {
        return size(legacyCC.winSize);
    }

    /**
     * @en Pause the director's ticker, only involve the game logic execution.<br>
     * It won't pause the rendering process nor the event manager.<br>
     * If you want to pause the entire game including rendering, audio and event,<br>
     * please use `game.pause`.
     * @zh 暂停正在运行的场景，该暂停只会停止游戏逻辑执行，但是不会停止渲染和 UI 响应。<br>
     * 如果想要更彻底得暂停游戏，包含渲染，音频和事件，请使用 `game.pause` 。
     */
    public pause () {
        if (this._paused) {
            return;
        }
        this._paused = true;
    }

    /**
     * @en Removes cached all cocos2d cached data.
     * @zh 删除cocos2d所有的缓存数据
     * @deprecated since v2.0
     */
    public purgeCachedData () {
        legacyCC.assetManager.releaseAll();
    }

    /**
     * @en Purge the `director` itself, including unschedule all schedule,<br>
     * remove all event listeners, clean up and exit the running scene, stops all animations, clear cached data.
     * @zh 清除 `director` 本身，包括停止所有的计时器，<br>
     * 移除所有的事件监听器，清理并退出当前运行的场景，停止所有动画，清理缓存数据。
     */
    public purgeDirector () {
        // cleanup scheduler
        this._scheduler.unscheduleAll();
        this._compScheduler.unscheduleAll();

        this._nodeActivator.reset();

        // Disable event dispatching
        if (eventManager) {
            eventManager.setEnabled(false);
        }

        if (!EDITOR) {
            if (legacyCC.isValid(this._scene)) {
                this._scene!.destroy();
            }
            this._scene = null;
        }

        this.stopAnimation();

        // Clear all caches
        legacyCC.assetManager.releaseAll();
    }

    /**
     * @en Reset the director, can be used to restart the director after purge
     * @zh 重置此 Director，可用于在清除后重启 Director。
     */
    public reset () {
        this.purgeDirector();

        this.emit(Director.EVENT_RESET);

        if (eventManager) {
            eventManager.setEnabled(true);
        }

        this.startAnimation();
    }

    /**
     * @en
     * Run a scene. Replaces the running scene with a new one or enter the first scene.<br>
     * The new scene will be launched immediately.
     * @zh 运行指定场景。将正在运行的场景替换为（或重入为）新场景。新场景将立即启动。
     * @param scene - The need run scene.
     * @param onBeforeLoadScene - The function invoked at the scene before loading.
     * @param onLaunched - The function invoked at the scene after launch.
     */
    public runSceneImmediate (scene: Scene|SceneAsset, onBeforeLoadScene?: Director.OnBeforeLoadScene, onLaunched?: Director.OnSceneLaunched) {
        if (scene instanceof SceneAsset) scene = scene.scene!;
        assertID(scene instanceof Scene, 1216);

        if (BUILD && DEBUG) {
            console.time('InitScene');
        }
        // @ts-expect-error run private method
        scene._load();  // ensure scene initialized
        if (BUILD && DEBUG) {
            console.timeEnd('InitScene');
        }
        // Re-attach or replace persist nodes
        if (BUILD && DEBUG) {
            console.time('AttachPersist');
        }
        const persistNodeList = Object.keys(legacyCC.game._persistRootNodes).map((x) => legacyCC.game._persistRootNodes[x] as Node);
        for (let i = 0; i < persistNodeList.length; i++) {
            const node = persistNodeList[i];
            node.emit(legacyCC.Node.SCENE_CHANGED_FOR_PERSISTS, scene.renderScene);
            const existNode = scene.uuid === node._originalSceneId && scene.getChildByUuid(node.uuid);
            if (existNode) {
                // scene also contains the persist node, select the old one
                const index = existNode.getSiblingIndex();
                existNode._destroyImmediate();
                scene.insertChild(node, index);
            } else {
                // @ts-expect-error insert to new scene
                node.parent = scene;
            }
        }
        if (BUILD && DEBUG) {
            console.timeEnd('AttachPersist');
        }
        const oldScene = this._scene;

        // unload scene
        if (BUILD && DEBUG) {
            console.time('Destroy');
        }
        if (legacyCC.isValid(oldScene)) {
            oldScene!.destroy();
        }
        if (!EDITOR) {
            // auto release assets
            if (BUILD && DEBUG) {
                console.time('AutoRelease');
            }
            legacyCC.assetManager._releaseManager._autoRelease(oldScene, scene, legacyCC.game._persistRootNodes);
            if (BUILD && DEBUG) {
                console.timeEnd('AutoRelease');
            }
        }

        this._scene = null;

        // purge destroyed nodes belongs to old scene
        CCObject._deferredDestroy();
        if (BUILD && DEBUG) { console.timeEnd('Destroy'); }

        if (onBeforeLoadScene) {
            onBeforeLoadScene();
        }
        this.emit(legacyCC.Director.EVENT_BEFORE_SCENE_LAUNCH, scene);

        // Run an Entity Scene
        this._scene = scene;

        if (BUILD && DEBUG) {
            console.time('Activate');
        }
        // @ts-expect-error run private method
        scene._activate();
        if (BUILD && DEBUG) {
            console.timeEnd('Activate');
        }
        // start scene
        if (this._root) {
            this._root.resetCumulativeTime();
        }
        this.startAnimation();
        if (onLaunched) {
            onLaunched(null, scene);
        }
        this.emit(legacyCC.Director.EVENT_AFTER_SCENE_LAUNCH, scene);
    }

    /**
     * @en
     * Run a scene. Replaces the running scene with a new one or enter the first scene.<br>
     * The new scene will be launched at the end of the current frame.<br>
     * @zh 运行指定场景。
     * @param scene - The need run scene.
     * @param onBeforeLoadScene - The function invoked at the scene before loading.
     * @param onLaunched - The function invoked at the scene after launch.
     * @private
     */
    public runScene (scene: Scene | SceneAsset, onBeforeLoadScene?: Director.OnBeforeLoadScene, onLaunched?: Director.OnSceneLaunched) {
        if (scene instanceof SceneAsset) scene = scene.scene!;
        assertID(scene, 1205);
        assertID(scene instanceof Scene, 1216);

        // ensure scene initialized
        // @ts-expect-error run private method
        scene._load();

        // Delay run / replace scene to the end of the frame
        this.once(legacyCC.Director.EVENT_AFTER_DRAW, () => {
            this.runSceneImmediate(scene, onBeforeLoadScene, onLaunched);
        });
    }

    /**
     * @en Loads the scene by its name.
     * @zh 通过场景名称进行加载场景。
     *
     * @param sceneName - The name of the scene to load.
     * @param onLaunched - callback, will be called after scene launched.
     * @return if error, return false
     */
    public loadScene (sceneName: string, onLaunched?: Director.OnSceneLaunched, onUnloaded?: Director.OnUnload) {
        if (this._loadingScene) {
            warnID(1208, sceneName, this._loadingScene);
            return false;
        }
        const bundle = legacyCC.assetManager.bundles.find((bundle) => !!bundle.getSceneInfo(sceneName));
        if (bundle) {
            this.emit(legacyCC.Director.EVENT_BEFORE_SCENE_LOADING, sceneName);
            this._loadingScene = sceneName;
            console.time(`LoadScene ${sceneName}`);
            bundle.loadScene(sceneName, (err, scene) => {
                console.timeEnd(`LoadScene ${sceneName}`);
                this._loadingScene = '';
                if (err) {
                    error(err);
                    if (onLaunched) {
                        onLaunched(err);
                    }
                } else {
                    this.runSceneImmediate(scene, onUnloaded, onLaunched);
                }
            });
            return true;
        } else {
            errorID(1209, sceneName);
            return false;
        }
    }

    /**
     * @en
     * Pre-loads the scene to reduces loading time. You can call this method at any time you want.<br>
     * After calling this method, you still need to launch the scene by `director.loadScene`.<br>
     * It will be totally fine to call `director.loadScene` at any time even if the preloading is not<br>
     * yet finished, the scene will be launched after loaded automatically.
     * @zh 预加载场景，你可以在任何时候调用这个方法。
     * 调用完后，你仍然需要通过 `director.loadScene` 来启动场景，因为这个方法不会执行场景加载操作。<br>
     * 就算预加载还没完成，你也可以直接调用 `director.loadScene`，加载完成后场景就会启动。
     * @param sceneName 场景名称。
     * @param onLoaded 加载回调。
     */
    public preloadScene (sceneName: string, onLoaded?: Director.OnSceneLoaded): void;

    /**
     * @en
     * Pre-loads the scene to reduces loading time. You can call this method at any time you want.<br>
     * After calling this method, you still need to launch the scene by `director.loadScene`.<br>
     * It will be totally fine to call `director.loadScene` at any time even if the preloading is not<br>
     * yet finished, the scene will be launched after loaded automatically.
     * @zh 预加载场景，你可以在任何时候调用这个方法。
     * 调用完后，你仍然需要通过 `director.loadScene` 来启动场景，因为这个方法不会执行场景加载操作。<br>
     * 就算预加载还没完成，你也可以直接调用 `director.loadScene`，加载完成后场景就会启动。
     * @param sceneName 场景名称。
     * @param onProgress 加载进度回调。
     * @param onLoaded 加载回调。
     */
    public preloadScene (sceneName: string, onProgress: Director.OnLoadSceneProgress, onLoaded: Director.OnSceneLoaded): void;

    public preloadScene (
        sceneName: string,
        onProgress?: Director.OnLoadSceneProgress | Director.OnSceneLoaded,
        onLoaded?: Director.OnSceneLoaded,
    ) {
        const bundle = legacyCC.assetManager.bundles.find((bundle) => !!bundle.getSceneInfo(sceneName));
        if (bundle) {
            bundle.preloadScene(sceneName, null, onProgress, onLoaded);
        } else {
            const err = `Can not preload the scene "${sceneName}" because it is not in the build settings.`;
            if (onLoaded) {
                onLoaded(new Error(err));
            }
            error(`preloadScene: ${err}`);
        }
    }

    /**
     * @en Resume game logic execution after pause, if the current scene is not paused, nothing will happen.
     * @zh 恢复暂停场景的游戏逻辑，如果当前场景没有暂停将没任何事情发生。
     */
    public resume () {
        if (!this._paused) {
            return;
        }

        this._lastUpdate = performance.now();
        if (!this._lastUpdate) {
            logID(1200);
        }

        this._paused = false;
        this._deltaTime = 0;
    }

    /**
     * @en
     * Enables or disables WebGL depth test.<br>
     * Implementation can be found in directorCanvas.js/directorWebGL.js
     * @zh 启用/禁用深度测试（在 Canvas 渲染模式下不会生效）。
     * @deprecated since v2.0
     */
    public setDepthTest (value: boolean) {
        if (!legacyCC.Camera.main) {
            return;
        }
        legacyCC.Camera.main.depth = !!value;
    }

    /**
     * @en
     * Set color for clear screen.<br>
     * (Implementation can be found in directorCanvas.js/directorWebGL.js)
     * @zh
     * 设置场景的默认擦除颜色。<br>
     * 支持全透明，但不支持透明度为中间值。要支持全透明需手工开启 `macro.ENABLE_TRANSPARENT_CANVAS`。
     * @deprecated since v2.0
     */
    public setClearColor (clearColor: Color) {
        if (!legacyCC.Camera.main) {
            return;
        }
        legacyCC.Camera.main.backgroundColor = clearColor;
    }

    get root () {
        return this._root;
    }

    /**
     * @en Returns current logic Scene.
     * @zh 获取当前逻辑场景。
     * @deprecated Since v2.0.
     */
    public getRunningScene () {
        return this._scene;
    }

    /**
     * @en Returns current logic Scene.
     * @zh 获取当前逻辑场景。
     * @example
     * ```
     * import { director } from 'cc';
     * // This will help you to get the Canvas node in scene
     * director.getScene().getChildByName('Canvas');
     * ```
     */
    public getScene (): Scene | null {
        return this._scene;
    }

    /**
     * @en Returns the FPS value. Please use [[Game.setFrameRate]] to control animation interval.
     * @zh 获取单位帧执行时间。请使用 [[Game.setFrameRate]] 来控制游戏帧率。
     * @deprecated since v2.0.
     */
    public getAnimationInterval () {
        return 1000 / legacyCC.game.getFrameRate();
    }

    /**
     * @en Sets animation interval, this doesn't control the main loop.<br>
     * To control the game's frame rate overall, please use `game.setFrameRate`
     * @zh 设置动画间隔，这不控制主循环。<br>
     * 要控制游戏的帧速率，请使用 `game.setFrameRate`
     * @deprecated since v2.0
     * @param value - The animation interval desired.
     */
    public setAnimationInterval (value: number) {
        legacyCC.game.setFrameRate(Math.round(1000 / value));
    }

    /**
     * @en Returns the delta time since last frame.
     * @zh 获取上一帧的增量时间。
     */
    public getDeltaTime () {
        return this._deltaTime;
    }

    /**
     * @en Returns the total passed time since game start, unit: ms
     * @zh 获取从游戏开始到现在总共经过的时间，单位为 ms
     */
    public getTotalTime () {
        return performance.now() - this._startTime;
    }

    /**
     * @en Returns the current time.
     * @zh 获取当前帧的时间。
     */
    public getCurrentTime () {
        return this._lastUpdate;
    }

    /**
     * @en Returns how many frames were called since the director started.
     * @zh 获取 director 启动以来游戏运行的总帧数。
     */
    public getTotalFrames () {
        return this._totalFrames;
    }

    /**
     * @en Returns whether or not the Director is paused.
     * @zh 是否处于暂停状态。
     */
    public isPaused () {
        return this._paused;
    }

    /**
     * @en Returns the scheduler associated with this director.
     * @zh 获取和 director 相关联的调度器。
     */
    public getScheduler () {
        return this._scheduler;
    }

    /**
     * @en Sets the scheduler associated with this director.
     * @zh 设置和 director 相关联的调度器。
     */
    public setScheduler (scheduler: Scheduler) {
        if (this._scheduler !== scheduler) {
            this.unregisterSystem(this._scheduler);
            this._scheduler = scheduler;
            this.registerSystem(Scheduler.ID, scheduler, 200);
        }
    }

    /**
     * @en Register a system.
     * @zh 注册一个系统。
     */
    public registerSystem (name: string, sys: System, priority: number) {
        sys.id = name;
        sys.priority = priority;
        sys.init();
        this._systems.push(sys);
        this._systems.sort(System.sortByPriority);
    }

    public unregisterSystem (sys: System) {
        js.array.fastRemove(this._systems, sys);
        this._systems.sort(System.sortByPriority);
    }

    /**
     * @en get a system.
     * @zh 获取一个 system。
     */
    public getSystem (name: string) {
        return this._systems.find((sys) => sys.id === name);
    }

    /**
     * @en Returns the `AnimationManager` associated with this director. Please use getSystem(AnimationManager.ID)
     * @zh 获取和 director 相关联的 `AnimationManager`（动画管理器）。请使用 getSystem(AnimationManager.ID) 来替代
     * @deprecated
     */
    public getAnimationManager (): any {
        return this.getSystem(legacyCC.AnimationManager.ID);
    }

    // Loop management
    /**
     * @en Starts Animation
     * @zh 开始动画
     */
    public startAnimation () {
        this._invalid = false;
        this._lastUpdate = performance.now();
    }

    /**
     * @en Stops animation
     * @zh 停止动画
     */
    public stopAnimation () {
        this._invalid = true;
    }

    /**
     * @en Run main loop of director
     * @zh 运行主循环
     */
    public mainLoop (time: number) {
        if (this._purgeDirectorInNextLoop) {
            this._purgeDirectorInNextLoop = false;
            this.purgeDirector();
        } else if (!this._invalid) {
            // calculate "global" dt
            if (EDITOR && !legacyCC.GAME_VIEW) {
                this._deltaTime = time;
            } else {
                this.calculateDeltaTime(time);
            }
            this.emit(Director.EVENT_BEGIN_FRAME);
            const dt = this._deltaTime;

            // Update
            if (!this._paused) {
                this.emit(Director.EVENT_BEFORE_UPDATE);
                // Call start for new added components
                this._compScheduler.startPhase();
                // Update for components
                this._compScheduler.updatePhase(dt);
                // Update systems
                for (let i = 0; i < this._systems.length; ++i) {
                    this._systems[i].update(dt);
                }
                // Late update for components
                this._compScheduler.lateUpdatePhase(dt);
                // User can use this event to do things after update
                this.emit(Director.EVENT_AFTER_UPDATE);
                // Destroy entities that have been removed recently
                CCObject._deferredDestroy();

                // Post update systems
                for (let i = 0; i < this._systems.length; ++i) {
                    this._systems[i].postUpdate(dt);
                }
            }

            this.emit(Director.EVENT_BEFORE_DRAW);
            this._root!.frameMove(this._deltaTime);
            this.emit(Director.EVENT_AFTER_DRAW);

            eventManager.frameUpdateListeners();
<<<<<<< HEAD
            Node.clearBooks();
            this.emit(Director.EVENT_END_FRAME);
=======
            Node.resetHasChangedFlags();
            Node.clearNodeArray();
>>>>>>> b1add01d
            this._totalFrames++;
        }
    }

    private _initOnRendererInitialized () {
        this._totalFrames = 0;
        this._lastUpdate = performance.now();
        this._startTime = this._lastUpdate;
        this._paused = false;
        this._purgeDirectorInNextLoop = false;

        // Event manager
        if (eventManager) {
            eventManager.setEnabled(true);
        }

        // Scheduler
        // TODO: have a solid organization of priority and expose to user
        this.registerSystem(Scheduler.ID, this._scheduler, 200);

        this.emit(Director.EVENT_INIT);
    }

    private _init () {
        this._root = new Root(legacyCC.game._gfxDevice);
        const rootInfo = {};
        return this._root.initialize(rootInfo).catch((error) => {
            errorID(1217);
            return Promise.reject(error);
        });
    }
}

export declare namespace Director {
    export type OnBeforeLoadScene = () => void;

    export type OnUnload = () => void;

    export type OnSceneLoaded = (error: null | Error, sceneAsset?: SceneAsset) => void;

    export type OnSceneLaunched = (error: null | Error, scene?: Scene) => void;

    /**
     * @param completedCount - The number of the items that are already completed.
     * @param totalCount - The total number of the items.
     * @param item - The latest item which flow out the pipeline.
     */
    export type OnLoadSceneProgress = (completedCount: number, totalCount: number, item: any) => void;
}

legacyCC.Director = Director;

/**
 * 导演类。
 */
export const director: Director = Director.instance = legacyCC.director = new Director();<|MERGE_RESOLUTION|>--- conflicted
+++ resolved
@@ -920,13 +920,9 @@
             this.emit(Director.EVENT_AFTER_DRAW);
 
             eventManager.frameUpdateListeners();
-<<<<<<< HEAD
-            Node.clearBooks();
-            this.emit(Director.EVENT_END_FRAME);
-=======
             Node.resetHasChangedFlags();
             Node.clearNodeArray();
->>>>>>> b1add01d
+            this.emit(Director.EVENT_END_FRAME);
             this._totalFrames++;
         }
     }
