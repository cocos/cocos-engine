--- conflicted
+++ resolved
@@ -235,11 +235,6 @@
      */
     public static readonly EVENT_AFTER_PHYSICS = 'director_after_physics';
 
-<<<<<<< HEAD
-    public static readonly EVENT_BEFORE_GC = 'director_before_gc';
-
-    public static readonly EVENT_AFTER_GC = 'director_after_gc';
-=======
     /**
      * The event which will be triggered at the frame begin.<br/>
      * 一帧开始时所触发的事件。
@@ -253,7 +248,8 @@
      * @event Director.EVENT_END_FRAME
      */
     public static readonly EVENT_END_FRAME = 'director_end_frame';
->>>>>>> af125149
+    public static readonly EVENT_BEFORE_GC = 'director_before_gc';
+    public static readonly EVENT_AFTER_GC = 'director_after_gc';
 
     public static instance: Director;
 
