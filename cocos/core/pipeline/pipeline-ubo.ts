--- conflicted
+++ resolved
@@ -201,7 +201,6 @@
         return 0.0;
     }
 
-<<<<<<< HEAD
     public static updatePlanarNormalAndDistance (shadowInfo: Shadows, shadowUBO: Float32Array) {
         Vec3.normalize(_tempVec3, shadowInfo.normal);
         shadowUBO[UBOShadow.PLANAR_NORMAL_DISTANCE_INFO_OFFSET + 0] = _tempVec3.x;
@@ -210,10 +209,7 @@
         shadowUBO[UBOShadow.PLANAR_NORMAL_DISTANCE_INFO_OFFSET + 3] = -shadowInfo.distance;
     }
 
-    public static updateShadowUBOView (pipeline: RenderPipeline, shadowBufferView: Float32Array,
-=======
     public static updateShadowUBOView (pipeline: PipelineRuntime, shadowBufferView: Float32Array,
->>>>>>> 40d5a1d0
         csmBufferView: Float32Array, camera: Camera) {
         const device = pipeline.device;
         const mainLight = camera.scene!.mainLight;
