--- conflicted
+++ resolved
@@ -169,29 +169,6 @@
             if (mainLight && shadowInfo.type === ShadowType.ShadowMap) {
                 let near = 0.1;
                 let far = 0;
-<<<<<<< HEAD
-                let matShadowView;
-                let matShadowProj;
-                let matShadowViewProj;
-                if (!mainLight.fixedArea) {
-                    near = 0.1;
-                    far = shadowInfo.shadowCameraFar;
-                    matShadowView = shadowInfo.matShadowView;
-                    matShadowProj = shadowInfo.matShadowProj;
-                    matShadowViewProj = shadowInfo.matShadowViewProj;
-                } else {
-                    Mat4.invert(_matShadowView, mainLight.node!.getWorldMatrix());
-                    matShadowView = _matShadowView;
-                    const x = mainLight.fixedOrthoSize;
-                    const y = mainLight.fixedOrthoSize;
-                    near = mainLight.fixedNear;
-                    far = mainLight.fixedFar;
-                    Mat4.ortho(_matShadowProj, -x, x, -y, y, near, far,
-                        device.capabilities.clipSpaceMinZ, device.capabilities.clipSpaceSignY);
-                    matShadowProj = _matShadowProj;
-                    Mat4.multiply(_matShadowViewProj, _matShadowProj, _matShadowView);
-                    matShadowViewProj = _matShadowViewProj;
-=======
                 const matShadowView = shadowInfo.matShadowView;
                 const matShadowProj = shadowInfo.matShadowProj;
                 const matShadowViewProj = shadowInfo.matShadowViewProj;
@@ -201,7 +178,6 @@
                 } else {
                     near = 0.1;
                     far = shadowInfo.shadowCameraFar;
->>>>>>> 29b9eadd
                 }
 
                 Mat4.toArray(bufferView, matShadowView, UBOShadow.MAT_LIGHT_VIEW_OFFSET);
@@ -255,28 +231,6 @@
         const matShadowProj = shadowInfo.matShadowProj;
         const matShadowViewProj = shadowInfo.matShadowViewProj;
         switch (light.type) {
-<<<<<<< HEAD
-        case LightType.DIRECTIONAL: {
-            const mainLight = light as DirectionalLight;
-            if (!mainLight.fixedArea) {
-                near = 0.1;
-                far = shadowInfo.shadowCameraFar;
-                matShadowView = shadowInfo.matShadowView;
-                matShadowProj = shadowInfo.matShadowProj;
-                matShadowViewProj = shadowInfo.matShadowViewProj;
-            } else {
-                Mat4.invert(_matShadowView, light.node!.getWorldMatrix());
-                matShadowView = _matShadowView;
-                const x = mainLight.fixedOrthoSize;
-                const y = mainLight.fixedOrthoSize;
-                near = mainLight.fixedNear;
-                far = mainLight.fixedFar;
-                Mat4.ortho(_matShadowProj, -x, x, -y, y, near, far,
-                    device.capabilities.clipSpaceMinZ, device.capabilities.clipSpaceSignY);
-                matShadowProj = _matShadowProj;
-                Mat4.multiply(_matShadowViewProj, _matShadowProj, _matShadowView);
-                matShadowViewProj = _matShadowViewProj;
-=======
         case LightType.DIRECTIONAL:
             if (shadowInfo.fixedArea) {
                 near = shadowInfo.near;
@@ -284,7 +238,6 @@
             } else {
                 near = 0.1;
                 far = shadowInfo.shadowCameraFar;
->>>>>>> 29b9eadd
             }
 
             Mat4.toArray(bufferView, matShadowView, UBOShadow.MAT_LIGHT_VIEW_OFFSET);
