--- conflicted
+++ resolved
@@ -9,12 +9,9 @@
 import { SubModel } from '../renderer/scene/submodel';
 import { UBOLocalBatched } from './define';
 import { Pass } from '../renderer';
-<<<<<<< HEAD
+import { SubModelPool, SubModelView, ShaderHandle } from '../renderer/core/memory-pools';
 import { Model } from '../renderer/scene';
 import { SubModelPool, SubModelView, PassHandle, ShaderHandle } from '../renderer/core/memory-pools';
-=======
-import { SubModelPool, SubModelView, ShaderHandle } from '../renderer/core/memory-pools';
->>>>>>> 8d2ef1fe
 
 export interface IBatchedItem {
     vbs: Buffer[];
