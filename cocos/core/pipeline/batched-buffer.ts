--- conflicted
+++ resolved
@@ -4,18 +4,12 @@
 
 import { GFXDevice } from '../gfx';
 import { GFXBuffer } from '../gfx/buffer';
-<<<<<<< HEAD
-import { GFXInputAssembler } from '../gfx/input-assembler';
-import { SubModel, IPSOCreateInfo } from '../renderer/scene/submodel';
-import { IRenderObject, UBOLocalBatched } from './define';
-=======
 import { GFXInputAssembler, IGFXAttribute } from '../gfx/input-assembler';
 import { Mat4 } from '../math';
 import { SubModel } from '../renderer/scene/submodel';
 import { IRenderObject, UBOLocalBatched } from './define';
 import { Pass } from '../renderer';
 import { BindingLayoutPool, PSOCIPool, PSOCIView } from '../renderer/core/memory-pools';
->>>>>>> 26df6fb1
 
 export interface IBatchedItem {
     vbs: GFXBuffer[];
@@ -61,8 +55,6 @@
         this.batches.length = 0;
     }
 
-<<<<<<< HEAD
-=======
     public merge (subModel: SubModel, passIndx: number, ro: IRenderObject) {
         const flatBuffers = subModel.subMeshData.flatBuffers;
         if (flatBuffers.length === 0) { return; }
@@ -196,7 +188,6 @@
         });
     }
 
->>>>>>> 26df6fb1
     public clear () {
         for (let i = 0; i < this.batches.length; ++i) {
             const batch = this.batches[i];
