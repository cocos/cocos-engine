/*
 Copyright (c) 2020 Xiamen Yaji Software Co., Ltd.

 https://www.cocos.com/

 Permission is hereby granted, free of charge, to any person obtaining a copy
 of this software and associated engine source code (the "Software"), a limited,
 worldwide, royalty-free, non-assignable, revocable and non-exclusive license
 to use Cocos Creator solely to develop games on your target platforms. You shall
 not use Cocos Creator software for developing other software or tools that's
 used for developing games. You are not granted to publish, distribute,
 sublicense, and/or sell copies of Cocos Creator.

 The software or tools in this License Agreement are licensed, not sold.
 Xiamen Yaji Software Co., Ltd. reserves all rights not expressly granted to you.

 THE SOFTWARE IS PROVIDED "AS IS", WITHOUT WARRANTY OF ANY KIND, EXPRESS OR
 IMPLIED, INCLUDING BUT NOT LIMITED TO THE WARRANTIES OF MERCHANTABILITY,
 FITNESS FOR A PARTICULAR PURPOSE AND NONINFRINGEMENT. IN NO EVENT SHALL THE
 AUTHORS OR COPYRIGHT HOLDERS BE LIABLE FOR ANY CLAIM, DAMAGES OR OTHER
 LIABILITY, WHETHER IN AN ACTION OF CONTRACT, TORT OR OTHERWISE, ARISING FROM,
 OUT OF OR IN CONNECTION WITH THE SOFTWARE OR THE USE OR OTHER DEALINGS IN
 THE SOFTWARE.
 */

/**
 * @packageDocumentation
 * @module pipeline
 */
import { BatchedBuffer } from './batched-buffer';
import { BatchingSchemes } from '../renderer/core/pass';
import { ForwardPipeline } from './forward/forward-pipeline';
import { InstancedBuffer } from './instanced-buffer';
import { Model } from '../renderer/scene/model';
import { PipelineStateManager } from './pipeline-state-manager';
import { DSPool, ShaderPool, PassView, PassPool, SubModelPool, SubModelView,
    ShaderHandle } from '../renderer/core/memory-pools';
import { Vec3, nextPow2, Mat4, Vec4, Color } from '../math';
import { Sphere, intersect } from '../geometry';
import { Device, RenderPass, Buffer, BufferUsageBit, MemoryUsageBit,
    BufferInfo, BufferViewInfo, CommandBuffer, Filter, Address, Sampler, DescriptorSet, Texture, DescriptorSetInfo } from '../gfx';
import { Pool } from '../memop';
import { RenderBatchedQueue } from './render-batched-queue';
import { RenderInstancedQueue } from './render-instanced-queue';
import { SphereLight } from '../renderer/scene/sphere-light';
import { SpotLight } from '../renderer/scene/spot-light';
import { SubModel } from '../renderer/scene/submodel';
import { getPhaseID } from './pass-phase';
import { Light, LightType } from '../renderer/scene/light';
import { IRenderObject, SetIndex, UBOForwardLight, UBOGlobal, UBOShadow, UBOCamera, UNIFORM_SHADOWMAP_BINDING, UNIFORM_SPOT_LIGHTING_MAP_TEXTURE_BINDING } from './define';
import { legacyCC } from '../global-exports';
import { genSamplerHash, samplerLib } from '../renderer/core/sampler-lib';
import { builtinResMgr } from '../builtin/builtin-res-mgr';
import { Texture2D } from '../assets/texture-2d';
import { updatePlanarPROJ } from './forward/scene-culling';
import { Camera } from '../renderer/scene';

const _samplerInfo = [
    Filter.LINEAR,
    Filter.LINEAR,
    Filter.NONE,
    Address.CLAMP,
    Address.CLAMP,
    Address.CLAMP,
];

interface IAdditiveLightPass {
    subModel: SubModel;
    passIdx: number;
    dynamicOffsets: number[];
    lights: Light[];
}

const _lightPassPool = new Pool<IAdditiveLightPass>(() => ({ subModel: null!, passIdx: -1, dynamicOffsets: [], lights: [] }), 16);

const _vec4Array = new Float32Array(4);
const _sphere = Sphere.create(0, 0, 0, 1);
const _dynamicOffsets: number[] = [];
const _lightIndices: number[] = [];
const _matShadowView = new Mat4();
const _matShadowViewProj = new Mat4();

function cullSphereLight (light: SphereLight, model: Model) {
    return !!(model.worldBounds && !intersect.aabbWithAABB(model.worldBounds, light.aabb));
}

function cullSpotLight (light: SpotLight, model: Model) {
    return !!(model.worldBounds
        && (!intersect.aabbWithAABB(model.worldBounds, light.aabb) || !intersect.aabbFrustum(model.worldBounds, light.frustum)));
}

const _phaseID = getPhaseID('forward-add');
const _lightPassIndices: number[] = [];
function getLightPassIndices (subModels: SubModel[], lightPassIndices: number[]) {
    lightPassIndices.length = 0;
    let hasValidLightPass = false;
    for (let j = 0; j < subModels.length; j++) {
        const { passes } = subModels[j];
        let lightPassIndex = -1;
        for (let k = 0; k < passes.length; k++) {
            if (passes[k].phase === _phaseID) {
                lightPassIndex = k;
                hasValidLightPass = true;
                break;
            }
        }
        lightPassIndices.push(lightPassIndex);
    }
    return hasValidLightPass;
}

/**
 * @zh 叠加光照队列。
 */
export class RenderAdditiveLightQueue {
    private _pipeline: ForwardPipeline;
    private _device: Device;

    private _validLights: Light[] = [];

    private _lightPasses: IAdditiveLightPass[] = [];

    private _descriptorSetMap: Map<Light, DescriptorSet> = new Map();

    private _globalUBO = new Float32Array(UBOGlobal.COUNT);

    private _cameraUBO = new Float32Array(UBOCamera.COUNT);

    private _shadowUBO = new Float32Array(UBOShadow.COUNT);

    private _lightBufferCount = 16;

    private _lightBufferStride: number;

    private _lightBufferElementCount: number;

    private _lightBuffer: Buffer;

    private _firstLightBufferView: Buffer;

    private _lightBufferData: Float32Array;

    private _isHDR: boolean;

    private _fpScale: number;

    private _renderObjects: IRenderObject[];

    private _instancedQueue: RenderInstancedQueue;

    private _batchedQueue: RenderBatchedQueue;

    private _lightMeterScale = 10000.0;

    private _sampler: Sampler | null = null;

    constructor (pipeline: ForwardPipeline) {
        this._pipeline = pipeline;
        this._device = pipeline.device;
        this._isHDR = pipeline.isHDR;
        this._fpScale = pipeline.fpScale;
        this._renderObjects = pipeline.renderObjects;
        this._instancedQueue = new RenderInstancedQueue();
        this._batchedQueue = new RenderBatchedQueue();

        this._lightBufferStride = Math.ceil(UBOForwardLight.SIZE / this._device.uboOffsetAlignment) * this._device.uboOffsetAlignment;
        this._lightBufferElementCount = this._lightBufferStride / Float32Array.BYTES_PER_ELEMENT;

        this._lightBuffer = this._device.createBuffer(new BufferInfo(
            BufferUsageBit.UNIFORM | BufferUsageBit.TRANSFER_DST,
            MemoryUsageBit.HOST | MemoryUsageBit.DEVICE,
            this._lightBufferStride * this._lightBufferCount,
            this._lightBufferStride,
        ));

        this._firstLightBufferView = this._device.createBuffer(new BufferViewInfo(this._lightBuffer, 0, UBOForwardLight.SIZE));

        this._lightBufferData = new Float32Array(this._lightBufferElementCount * this._lightBufferCount);

        const shadowMapSamplerHash = genSamplerHash(_samplerInfo);
        this._sampler = samplerLib.getSampler(this._device, shadowMapSamplerHash);
    }

    public clear () {
        this._instancedQueue.clear();
        this._batchedQueue.clear();

        this._validLights.length = 0;

        for (let i = 0; i < this._lightPasses.length; i++) {
            const lp = this._lightPasses[i];
            lp.dynamicOffsets.length = 0;
            lp.lights.length = 0;
        }
        _lightPassPool.freeArray(this._lightPasses);
        this._lightPasses.length = 0;
    }

    public destroy () {
        const descriptorSets = Array.from(this._descriptorSetMap.values());
        for (let i = 0; i < descriptorSets.length; ++i) {
            const descriptorSet = descriptorSets[i];
            if (descriptorSet) {
                descriptorSet.getBuffer(UBOGlobal.BINDING).destroy();
                descriptorSet.getBuffer(UBOShadow.BINDING).destroy();
                descriptorSet.getSampler(UNIFORM_SHADOWMAP_BINDING).destroy();
                descriptorSet.getSampler(UNIFORM_SPOT_LIGHTING_MAP_TEXTURE_BINDING).destroy();
                descriptorSet.getTexture(UNIFORM_SHADOWMAP_BINDING).destroy();
                descriptorSet.getTexture(UNIFORM_SPOT_LIGHTING_MAP_TEXTURE_BINDING).destroy();
                descriptorSet.destroy();
            }
        }
        this._descriptorSetMap.clear();
    }

    public gatherLightPasses (camera: Camera, cmdBuff: CommandBuffer) {
        const validLights = this._validLights;
        const { sphereLights } = camera.scene!;

        this.clear();

        for (let i = 0; i < sphereLights.length; i++) {
            const light = sphereLights[i];
            Sphere.set(_sphere, light.position.x, light.position.y, light.position.z, light.range);
            if (intersect.sphereFrustum(_sphere, camera.frustum)) {
                validLights.push(light);
                this._getOrCreateDescriptorSet(light);
            }
        }
        const { spotLights } = camera.scene!;
        for (let i = 0; i < spotLights.length; i++) {
            const light = spotLights[i];
            Sphere.set(_sphere, light.position.x, light.position.y, light.position.z, light.range);
            if (intersect.sphereFrustum(_sphere, camera.frustum)) {
                validLights.push(light);
                this._getOrCreateDescriptorSet(light);
            }
        }

        if (!validLights.length) { return; }

        this._updateUBOs(camera, cmdBuff);
        this._updateLightDescriptorSet(camera, cmdBuff);

        for (let i = 0; i < this._renderObjects.length; i++) {
            const ro = this._renderObjects[i];
            const { model } = ro;
            const { subModels } = model;
            if (!getLightPassIndices(subModels, _lightPassIndices)) { continue; }

            _lightIndices.length = 0;
            for (let l = 0; l < validLights.length; l++) {
                const light = validLights[l];
                let isCulled = false;
                switch (light.type) {
                case LightType.SPHERE:
                    isCulled = cullSphereLight(light as SphereLight, model);
                    break;
                case LightType.SPOT:
                    isCulled = cullSpotLight(light as SpotLight, model);
                    break;
                default:
                }
                if (!isCulled) {
                    _lightIndices.push(l);
                }
            }

            if (!_lightIndices.length) { continue; }

            for (let j = 0; j < subModels.length; j++) {
                const lightPassIdx = _lightPassIndices[j];
                if (lightPassIdx < 0) { continue; }
                const subModel = subModels[j];
                const pass = subModel.passes[lightPassIdx];
                const { batchingScheme } = pass;
                subModel.descriptorSet.bindBuffer(UBOForwardLight.BINDING, this._firstLightBufferView);
                subModel.descriptorSet.update();

                if (batchingScheme === BatchingSchemes.INSTANCING) { // instancing
                    for (let l = 0; l < _lightIndices.length; l++) {
                        const idx = _lightIndices[l];
                        const buffer = InstancedBuffer.get(pass, idx);
                        buffer.merge(subModel, model.instancedAttributes, lightPassIdx);
                        buffer.dynamicOffsets[0] = this._lightBufferStride * idx;
                        this._instancedQueue.queue.add(buffer);
                    }
                } else if (batchingScheme === BatchingSchemes.VB_MERGING) { // vb-merging
                    for (let l = 0; l < _lightIndices.length; l++) {
                        const idx = _lightIndices[l];
                        const buffer = BatchedBuffer.get(pass, idx);
                        buffer.merge(subModel, lightPassIdx, model);
                        buffer.dynamicOffsets[0] = this._lightBufferStride * idx;
                        this._batchedQueue.queue.add(buffer);
                    }
                } else { // standard draw
                    const lp = _lightPassPool.alloc();
                    lp.subModel = subModel;
                    lp.passIdx = lightPassIdx;
                    for (let l = 0; l < _lightIndices.length; l++) {
                        lp.lights.push(validLights[l]);
                        lp.dynamicOffsets.push(this._lightBufferStride * _lightIndices[l]);
                    }

                    this._lightPasses.push(lp);
                }
            }
        }
        this._instancedQueue.uploadBuffers(cmdBuff);
        this._batchedQueue.uploadBuffers(cmdBuff);
    }

    public recordCommandBuffer (device: Device, renderPass: RenderPass, cmdBuff: CommandBuffer) {
        this._instancedQueue.recordCommandBuffer(device, renderPass, cmdBuff);
        this._batchedQueue.recordCommandBuffer(device, renderPass, cmdBuff);

        for (let i = 0; i < this._lightPasses.length; i++) {
            const { subModel, passIdx, dynamicOffsets, lights } = this._lightPasses[i];
            const shader = ShaderPool.get(SubModelPool.get(subModel.handle, SubModelView.SHADER_0 + passIdx) as ShaderHandle);
            const pass = subModel.passes[passIdx];
            const ia = subModel.inputAssembler;
            const pso = PipelineStateManager.getOrCreatePipelineState(device, pass, shader, renderPass, ia);
            const matDS = DSPool.get(PassPool.get(pass.handle, PassView.DESCRIPTOR_SET));
            const localDS = subModel.descriptorSet;

            cmdBuff.bindPipelineState(pso);
            cmdBuff.bindDescriptorSet(SetIndex.MATERIAL, matDS);
            cmdBuff.bindInputAssembler(ia);

            for (let j = 0; j < dynamicOffsets.length; ++j) {
                const light = lights[j];
                const descriptorSet = this._getOrCreateDescriptorSet(light);
                _dynamicOffsets[0] = dynamicOffsets[j];
                cmdBuff.bindDescriptorSet(SetIndex.GLOBAL, descriptorSet!);
                cmdBuff.bindDescriptorSet(SetIndex.LOCAL, localDS, _dynamicOffsets);
                cmdBuff.draw(ia);
            }
        }
    }

    // update light DescriptorSet
    protected _updateLightDescriptorSet (camera: Camera, cmdBuff: CommandBuffer) {
        const shadowInfo = this._pipeline.shadows;
        const mainLight = camera.scene!.mainLight;

        for (let i = 0; i < this._validLights.length; i++) {
            const light = this._validLights[i];
            const descriptorSet = this._getOrCreateDescriptorSet(light);
            if (!descriptorSet) { continue; }

            this._updateGlobalDescriptorSet(camera, cmdBuff);

            switch (light.type) {
            case LightType.SPHERE:
                // planar PROJ
                if (mainLight) { updatePlanarPROJ(shadowInfo, mainLight, this._shadowUBO); }

                // Reserve sphere light shadow interface
                Color.toArray(this._shadowUBO, shadowInfo.shadowColor, UBOShadow.SHADOW_COLOR_OFFSET);

                this._shadowUBO[UBOShadow.SHADOW_INFO_OFFSET + 0] = shadowInfo.size.x;
                this._shadowUBO[UBOShadow.SHADOW_INFO_OFFSET + 1] = shadowInfo.size.y;
                this._shadowUBO[UBOShadow.SHADOW_INFO_OFFSET + 2] = shadowInfo.pcf;
                this._shadowUBO[UBOShadow.SHADOW_INFO_OFFSET + 3] = shadowInfo.bias;
                break;
            case LightType.SPOT:

                // planar PROJ
                if (mainLight) { updatePlanarPROJ(shadowInfo, mainLight, this._shadowUBO); }

                // light view
                Mat4.invert(_matShadowView, (light as SpotLight).node!.getWorldMatrix());

                // light proj
                Mat4.perspective(_matShadowViewProj, (light as SpotLight).spotAngle, (light as SpotLight).aspect, 0.001, (light as SpotLight).range);

                // light viewProj
                Mat4.multiply(_matShadowViewProj, _matShadowViewProj, _matShadowView);

                Mat4.toArray(this._shadowUBO, _matShadowViewProj, UBOShadow.MAT_LIGHT_VIEW_PROJ_OFFSET);

                Color.toArray(this._shadowUBO, shadowInfo.shadowColor, UBOShadow.SHADOW_COLOR_OFFSET);

                this._shadowUBO[UBOShadow.SHADOW_INFO_OFFSET + 0] = shadowInfo.size.x;
                this._shadowUBO[UBOShadow.SHADOW_INFO_OFFSET + 1] = shadowInfo.size.y;
                this._shadowUBO[UBOShadow.SHADOW_INFO_OFFSET + 2] = shadowInfo.pcf;
                this._shadowUBO[UBOShadow.SHADOW_INFO_OFFSET + 3] = shadowInfo.bias;
                // Spot light sampler binding
                if (this._pipeline.shadowFrameBufferMap.has(light)) {
                    if (this._pipeline.shadowFrameBufferMap.has(light)) {
                        const texture = this._pipeline.shadowFrameBufferMap.get(light)?.colorTextures[0];
                        if (texture) {
                            descriptorSet.bindTexture(UNIFORM_SPOT_LIGHTING_MAP_TEXTURE_BINDING, texture);
                        }
                    }
                }
                break;
            default:
            }
            descriptorSet.update();

            cmdBuff.updateBuffer(descriptorSet.getBuffer(UBOGlobal.BINDING)!, this._globalUBO);
            cmdBuff.updateBuffer(descriptorSet.getBuffer(UBOCamera.BINDING)!, this._cameraUBO);
            cmdBuff.updateBuffer(descriptorSet.getBuffer(UBOShadow.BINDING)!, this._shadowUBO);
        }
    }

    protected _updateGlobalDescriptorSet (camera: Camera, cmdBuff: CommandBuffer) {
        const root = legacyCC.director.root;
        const device = this._pipeline.device;
        const fv = this._globalUBO;

        const shadingWidth = Math.floor(device.width);
        const shadingHeight = Math.floor(device.height);

        // update UBOGlobal
        fv[UBOGlobal.TIME_OFFSET] = root.cumulativeTime;
        fv[UBOGlobal.TIME_OFFSET + 1] = root.frameTime;
        fv[UBOGlobal.TIME_OFFSET + 2] = legacyCC.director.getTotalFrames();

        fv[UBOGlobal.SCREEN_SIZE_OFFSET] = device.width;
        fv[UBOGlobal.SCREEN_SIZE_OFFSET + 1] = device.height;
        fv[UBOGlobal.SCREEN_SIZE_OFFSET + 2] = 1.0 / device.width;
        fv[UBOGlobal.SCREEN_SIZE_OFFSET + 3] = 1.0 / device.height;

        fv[UBOGlobal.NATIVE_SIZE_OFFSET] = shadingWidth;
        fv[UBOGlobal.NATIVE_SIZE_OFFSET + 1] = shadingHeight;
        fv[UBOGlobal.NATIVE_SIZE_OFFSET + 2] = 1.0 / fv[UBOGlobal.NATIVE_SIZE_OFFSET];
        fv[UBOGlobal.NATIVE_SIZE_OFFSET + 3] = 1.0 / fv[UBOGlobal.NATIVE_SIZE_OFFSET + 1];

        this._updateCameraUBO(camera);
    }

    protected _updateCameraUBO (camera: Camera) {
        const pipeline = this._pipeline;
        const scene = camera.scene!;
        const mainLight = scene.mainLight;
        const ambient = pipeline.ambient;
        const shadingScale = pipeline.shadingScale;
        const device = this._pipeline.device;
        const shadingWidth = Math.floor(device.width);
        const shadingHeight = Math.floor(device.height);
        const fog = pipeline.fog;

        const cv = this._cameraUBO;
        cv[UBOCamera.SCREEN_SCALE_OFFSET] = camera.width / shadingWidth * shadingScale;
        cv[UBOCamera.SCREEN_SCALE_OFFSET + 1] = camera.height / shadingHeight * shadingScale;
        cv[UBOCamera.SCREEN_SCALE_OFFSET + 2] = 1.0 / cv[UBOCamera.SCREEN_SCALE_OFFSET];
        cv[UBOCamera.SCREEN_SCALE_OFFSET + 3] = 1.0 / cv[UBOCamera.SCREEN_SCALE_OFFSET + 1];

        const exposure = camera.exposure;
        cv[UBOCamera.EXPOSURE_OFFSET] = exposure;
        cv[UBOCamera.EXPOSURE_OFFSET + 1] = 1.0 / exposure;
        cv[UBOCamera.EXPOSURE_OFFSET + 2] = this._isHDR ? 1.0 : 0.0;
        cv[UBOCamera.EXPOSURE_OFFSET + 3] = this._fpScale / exposure;

        if (mainLight) {
            Vec3.toArray(cv, mainLight.direction, UBOCamera.MAIN_LIT_DIR_OFFSET);
            Vec3.toArray(cv, mainLight.color, UBOCamera.MAIN_LIT_COLOR_OFFSET);
            if (mainLight.useColorTemperature) {
                const colorTempRGB = mainLight.colorTemperatureRGB;
                cv[UBOCamera.MAIN_LIT_COLOR_OFFSET] *= colorTempRGB.x;
                cv[UBOCamera.MAIN_LIT_COLOR_OFFSET + 1] *= colorTempRGB.y;
                cv[UBOCamera.MAIN_LIT_COLOR_OFFSET + 2] *= colorTempRGB.z;
            }

            if (this._isHDR) {
                cv[UBOCamera.MAIN_LIT_COLOR_OFFSET + 3] = mainLight.illuminance * this._fpScale;
            } else {
                cv[UBOCamera.MAIN_LIT_COLOR_OFFSET + 3] = mainLight.illuminance * exposure;
            }
        } else {
            Vec3.toArray(cv, Vec3.UNIT_Z, UBOCamera.MAIN_LIT_DIR_OFFSET);
            Vec4.toArray(cv, Vec4.ZERO, UBOCamera.MAIN_LIT_COLOR_OFFSET);
        }
        Mat4.toArray(cv, camera.matView, UBOCamera.MAT_VIEW_OFFSET);
        Mat4.toArray(cv, camera.node.worldMatrix, UBOCamera.MAT_VIEW_INV_OFFSET);
        Mat4.toArray(cv, camera.matProj, UBOCamera.MAT_PROJ_OFFSET);
        Mat4.toArray(cv, camera.matProjInv, UBOCamera.MAT_PROJ_INV_OFFSET);
        Mat4.toArray(cv, camera.matViewProj, UBOCamera.MAT_VIEW_PROJ_OFFSET);
        Mat4.toArray(cv, camera.matViewProjInv, UBOCamera.MAT_VIEW_PROJ_INV_OFFSET);
        Vec3.toArray(cv, camera.position, UBOCamera.CAMERA_POS_OFFSET);
        let projectionSignY = device.screenSpaceSignY;
        if (camera.window!.hasOffScreenAttachments) {
            projectionSignY *= device.UVSpaceSignY; // need flipping if drawing on render targets
        }
        cv[UBOCamera.CAMERA_POS_OFFSET + 3] = projectionSignY;

        const skyColor = ambient.colorArray;
        if (this._isHDR) {
            skyColor[3] = ambient.skyIllum * this._fpScale;
        } else {
            skyColor[3] = ambient.skyIllum * exposure;
        }
        cv.set(skyColor, UBOCamera.AMBIENT_SKY_OFFSET);
        cv.set(ambient.albedoArray, UBOCamera.AMBIENT_GROUND_OFFSET);

        if (fog.enabled) {
            cv.set(fog.colorArray, UBOCamera.GLOBAL_FOG_COLOR_OFFSET);

<<<<<<< HEAD
         // update UBOGlobal
         fv[UBOGlobal.TIME_OFFSET] = root.cumulativeTime;
         fv[UBOGlobal.TIME_OFFSET + 1] = root.frameTime;
         fv[UBOGlobal.TIME_OFFSET + 2] = legacyCC.director.getTotalFrames();
 
         fv[UBOGlobal.SCREEN_SIZE_OFFSET] = device.width;
         fv[UBOGlobal.SCREEN_SIZE_OFFSET + 1] = device.height;
         fv[UBOGlobal.SCREEN_SIZE_OFFSET + 2] = 1.0 / fv[UBOGlobal.SCREEN_SIZE_OFFSET];
         fv[UBOGlobal.SCREEN_SIZE_OFFSET + 3] = 1.0 / fv[UBOGlobal.SCREEN_SIZE_OFFSET + 1];
 
         fv[UBOGlobal.SCREEN_SCALE_OFFSET] = camera.width / shadingWidth * shadingScale;
         fv[UBOGlobal.SCREEN_SCALE_OFFSET + 1] = camera.height / shadingHeight * shadingScale;
         fv[UBOGlobal.SCREEN_SCALE_OFFSET + 2] = 1.0 / fv[UBOGlobal.SCREEN_SCALE_OFFSET];
         fv[UBOGlobal.SCREEN_SCALE_OFFSET + 3] = 1.0 / fv[UBOGlobal.SCREEN_SCALE_OFFSET + 1];
 
         fv[UBOGlobal.NATIVE_SIZE_OFFSET] = shadingWidth;
         fv[UBOGlobal.NATIVE_SIZE_OFFSET + 1] = shadingHeight;
         fv[UBOGlobal.NATIVE_SIZE_OFFSET + 2] = 1.0 / fv[UBOGlobal.NATIVE_SIZE_OFFSET];
         fv[UBOGlobal.NATIVE_SIZE_OFFSET + 3] = 1.0 / fv[UBOGlobal.NATIVE_SIZE_OFFSET + 1];
 
         Mat4.toArray(fv, camera.matView, UBOGlobal.MAT_VIEW_OFFSET);
         Mat4.toArray(fv, camera.node.worldMatrix, UBOGlobal.MAT_VIEW_INV_OFFSET);
         Vec3.toArray(fv, camera.position, UBOGlobal.CAMERA_POS_OFFSET);

         if (view.window.hasOffScreenAttachments) {
            Mat4.toArray(fv, camera.matProj_offscreen, UBOGlobal.MAT_PROJ_OFFSET);
            Mat4.toArray(fv, camera.matProjInv_offscreen, UBOGlobal.MAT_PROJ_INV_OFFSET);
            Mat4.toArray(fv, camera.matViewProj_offscreen, UBOGlobal.MAT_VIEW_PROJ_OFFSET);
            Mat4.toArray(fv, camera.matViewProjInv_offscreen, UBOGlobal.MAT_VIEW_PROJ_INV_OFFSET);
            fv[UBOGlobal.CAMERA_POS_OFFSET + 3] = this._device.screenSpaceSignY * this._device.UVSpaceSignY;
        }
        else {
            Mat4.toArray(fv, camera.matProj, UBOGlobal.MAT_PROJ_OFFSET);
            Mat4.toArray(fv, camera.matProjInv, UBOGlobal.MAT_PROJ_INV_OFFSET);
            Mat4.toArray(fv, camera.matViewProj, UBOGlobal.MAT_VIEW_PROJ_OFFSET);
            Mat4.toArray(fv, camera.matViewProjInv, UBOGlobal.MAT_VIEW_PROJ_INV_OFFSET);
            fv[UBOGlobal.CAMERA_POS_OFFSET + 3] = this._device.screenSpaceSignY;
        }
 
         const exposure = camera.exposure;
         fv[UBOGlobal.EXPOSURE_OFFSET] = exposure;
         fv[UBOGlobal.EXPOSURE_OFFSET + 1] = 1.0 / exposure;
         fv[UBOGlobal.EXPOSURE_OFFSET + 2] = this._isHDR ? 1.0 : 0.0;
         fv[UBOGlobal.EXPOSURE_OFFSET + 3] = this._fpScale / exposure;
 
         if (mainLight) {
             Vec3.toArray(fv, mainLight.direction, UBOGlobal.MAIN_LIT_DIR_OFFSET);
             Vec3.toArray(fv, mainLight.color, UBOGlobal.MAIN_LIT_COLOR_OFFSET);
             if (mainLight.useColorTemperature) {
                 const colorTempRGB = mainLight.colorTemperatureRGB;
                 fv[UBOGlobal.MAIN_LIT_COLOR_OFFSET] *= colorTempRGB.x;
                 fv[UBOGlobal.MAIN_LIT_COLOR_OFFSET + 1] *= colorTempRGB.y;
                 fv[UBOGlobal.MAIN_LIT_COLOR_OFFSET + 2] *= colorTempRGB.z;
             }
 
             if (this._isHDR) {
                 fv[UBOGlobal.MAIN_LIT_COLOR_OFFSET + 3] = mainLight.illuminance * this._fpScale;
             } else {
                 fv[UBOGlobal.MAIN_LIT_COLOR_OFFSET + 3] = mainLight.illuminance * exposure;
             }
         } else {
             Vec3.toArray(fv, Vec3.UNIT_Z, UBOGlobal.MAIN_LIT_DIR_OFFSET);
             Vec4.toArray(fv, Vec4.ZERO, UBOGlobal.MAIN_LIT_COLOR_OFFSET);
         }
 
         const skyColor = ambient.colorArray;
         if (this._isHDR) {
             skyColor[3] = ambient.skyIllum * this._fpScale;
         } else {
             skyColor[3] = ambient.skyIllum * exposure;
         }
         fv.set(skyColor, UBOGlobal.AMBIENT_SKY_OFFSET);
         fv.set(ambient.albedoArray, UBOGlobal.AMBIENT_GROUND_OFFSET);
 
         if (fog.enabled) {
             fv.set(fog.colorArray, UBOGlobal.GLOBAL_FOG_COLOR_OFFSET);
 
             fv[UBOGlobal.GLOBAL_FOG_BASE_OFFSET] = fog.fogStart;
             fv[UBOGlobal.GLOBAL_FOG_BASE_OFFSET + 1] = fog.fogEnd;
             fv[UBOGlobal.GLOBAL_FOG_BASE_OFFSET + 2] = fog.fogDensity;
 
             fv[UBOGlobal.GLOBAL_FOG_ADD_OFFSET] = fog.fogTop;
             fv[UBOGlobal.GLOBAL_FOG_ADD_OFFSET + 1] = fog.fogRange;
             fv[UBOGlobal.GLOBAL_FOG_ADD_OFFSET + 2] = fog.fogAtten;
         }
=======
            cv[UBOCamera.GLOBAL_FOG_BASE_OFFSET] = fog.fogStart;
            cv[UBOCamera.GLOBAL_FOG_BASE_OFFSET + 1] = fog.fogEnd;
            cv[UBOCamera.GLOBAL_FOG_BASE_OFFSET + 2] = fog.fogDensity;

            cv[UBOCamera.GLOBAL_FOG_ADD_OFFSET] = fog.fogTop;
            cv[UBOCamera.GLOBAL_FOG_ADD_OFFSET + 1] = fog.fogRange;
            cv[UBOCamera.GLOBAL_FOG_ADD_OFFSET + 2] = fog.fogAtten;
        }
>>>>>>> 4461eb1d
    }

    protected _updateUBOs (camera: Camera, cmdBuff: CommandBuffer) {
        const { exposure } = camera;

        if (this._validLights.length > this._lightBufferCount) {
            this._firstLightBufferView.destroy();

            this._lightBufferCount = nextPow2(this._validLights.length);
            this._lightBuffer.resize(this._lightBufferStride * this._lightBufferCount);
            this._lightBufferData = new Float32Array(this._lightBufferElementCount * this._lightBufferCount);

            this._firstLightBufferView.initialize(new BufferViewInfo(this._lightBuffer, 0, UBOForwardLight.SIZE));
        }

        for (let l = 0, offset = 0; l < this._validLights.length; l++, offset += this._lightBufferElementCount) {
            const light = this._validLights[l];

            switch (light.type) {
            case LightType.SPHERE:
                // UBOForwardLight
                Vec3.toArray(_vec4Array, (light as SphereLight).position);
                _vec4Array[3] = 0;
                this._lightBufferData.set(_vec4Array, offset + UBOForwardLight.LIGHT_POS_OFFSET);

                _vec4Array[0] = (light as SphereLight).size;
                _vec4Array[1] = (light as SphereLight).range;
                _vec4Array[2] = 0.0;
                this._lightBufferData.set(_vec4Array, offset + UBOForwardLight.LIGHT_SIZE_RANGE_ANGLE_OFFSET);

                Vec3.toArray(_vec4Array, light.color);
                if (light.useColorTemperature) {
                    const tempRGB = light.colorTemperatureRGB;
                    _vec4Array[0] *= tempRGB.x;
                    _vec4Array[1] *= tempRGB.y;
                    _vec4Array[2] *= tempRGB.z;
                }
                if (this._isHDR) {
                    _vec4Array[3] = (light as SphereLight).luminance * this._fpScale * this._lightMeterScale;
                } else {
                    _vec4Array[3] = (light as SphereLight).luminance * exposure * this._lightMeterScale;
                }
                this._lightBufferData.set(_vec4Array, offset + UBOForwardLight.LIGHT_COLOR_OFFSET);
                break;
            case LightType.SPOT:
                // UBOForwardLight
                Vec3.toArray(_vec4Array, (light as SpotLight).position);
                _vec4Array[3] = 1;
                this._lightBufferData.set(_vec4Array, offset + UBOForwardLight.LIGHT_POS_OFFSET);

                _vec4Array[0] = (light as SpotLight).size;
                _vec4Array[1] = (light as SpotLight).range;
                _vec4Array[2] = (light as SpotLight).spotAngle;
                this._lightBufferData.set(_vec4Array, offset + UBOForwardLight.LIGHT_SIZE_RANGE_ANGLE_OFFSET);

                Vec3.toArray(_vec4Array, (light as SpotLight).direction);
                this._lightBufferData.set(_vec4Array, offset + UBOForwardLight.LIGHT_DIR_OFFSET);

                Vec3.toArray(_vec4Array, light.color);
                if (light.useColorTemperature) {
                    const tempRGB = light.colorTemperatureRGB;
                    _vec4Array[0] *= tempRGB.x;
                    _vec4Array[1] *= tempRGB.y;
                    _vec4Array[2] *= tempRGB.z;
                }
                if (this._isHDR) {
                    _vec4Array[3] = (light as SpotLight).luminance * this._fpScale * this._lightMeterScale;
                } else {
                    _vec4Array[3] = (light as SpotLight).luminance * exposure * this._lightMeterScale;
                }
                this._lightBufferData.set(_vec4Array, offset + UBOForwardLight.LIGHT_COLOR_OFFSET);
                break;
            default:
            }
        }

        cmdBuff.updateBuffer(this._lightBuffer, this._lightBufferData);
    }

    protected _getOrCreateDescriptorSet (light: Light) {
        if (!this._descriptorSetMap.has(light)) {
            const device = this._device;
            const descriptorSet = device.createDescriptorSet(new DescriptorSetInfo(this._pipeline.descriptorSetLayout));

            const globalUBO = device.createBuffer(new BufferInfo(
                BufferUsageBit.UNIFORM | BufferUsageBit.TRANSFER_DST,
                MemoryUsageBit.HOST | MemoryUsageBit.DEVICE,
                UBOGlobal.SIZE,
                UBOGlobal.SIZE,
            ));
            descriptorSet.bindBuffer(UBOGlobal.BINDING, globalUBO);

            const cameraBUO = device.createBuffer(new BufferInfo(
                BufferUsageBit.UNIFORM | BufferUsageBit.TRANSFER_DST,
                MemoryUsageBit.HOST | MemoryUsageBit.DEVICE,
                UBOCamera.SIZE,
                UBOCamera.SIZE,
            ));
            descriptorSet.bindBuffer(UBOCamera.BINDING, cameraBUO);

            const shadowBUO = device.createBuffer(new BufferInfo(
                BufferUsageBit.UNIFORM | BufferUsageBit.TRANSFER_DST,
                MemoryUsageBit.HOST | MemoryUsageBit.DEVICE,
                UBOShadow.SIZE,
                UBOShadow.SIZE,
            ));
            descriptorSet.bindBuffer(UBOShadow.BINDING, shadowBUO);

            descriptorSet.bindSampler(UNIFORM_SHADOWMAP_BINDING, this._sampler!);
            descriptorSet.bindTexture(UNIFORM_SHADOWMAP_BINDING, builtinResMgr.get<Texture2D>('default-texture').getGFXTexture()!);
            descriptorSet.bindSampler(UNIFORM_SPOT_LIGHTING_MAP_TEXTURE_BINDING, this._sampler!);
            descriptorSet.bindTexture(UNIFORM_SPOT_LIGHTING_MAP_TEXTURE_BINDING, builtinResMgr.get<Texture2D>('default-texture').getGFXTexture()!);

            descriptorSet.update();

            this._descriptorSetMap.set(light, descriptorSet);

            return descriptorSet;
        }

        return this._descriptorSetMap.get(light);
    }
}<|MERGE_RESOLUTION|>--- conflicted
+++ resolved
@@ -498,93 +498,6 @@
         if (fog.enabled) {
             cv.set(fog.colorArray, UBOCamera.GLOBAL_FOG_COLOR_OFFSET);
 
-<<<<<<< HEAD
-         // update UBOGlobal
-         fv[UBOGlobal.TIME_OFFSET] = root.cumulativeTime;
-         fv[UBOGlobal.TIME_OFFSET + 1] = root.frameTime;
-         fv[UBOGlobal.TIME_OFFSET + 2] = legacyCC.director.getTotalFrames();
- 
-         fv[UBOGlobal.SCREEN_SIZE_OFFSET] = device.width;
-         fv[UBOGlobal.SCREEN_SIZE_OFFSET + 1] = device.height;
-         fv[UBOGlobal.SCREEN_SIZE_OFFSET + 2] = 1.0 / fv[UBOGlobal.SCREEN_SIZE_OFFSET];
-         fv[UBOGlobal.SCREEN_SIZE_OFFSET + 3] = 1.0 / fv[UBOGlobal.SCREEN_SIZE_OFFSET + 1];
- 
-         fv[UBOGlobal.SCREEN_SCALE_OFFSET] = camera.width / shadingWidth * shadingScale;
-         fv[UBOGlobal.SCREEN_SCALE_OFFSET + 1] = camera.height / shadingHeight * shadingScale;
-         fv[UBOGlobal.SCREEN_SCALE_OFFSET + 2] = 1.0 / fv[UBOGlobal.SCREEN_SCALE_OFFSET];
-         fv[UBOGlobal.SCREEN_SCALE_OFFSET + 3] = 1.0 / fv[UBOGlobal.SCREEN_SCALE_OFFSET + 1];
- 
-         fv[UBOGlobal.NATIVE_SIZE_OFFSET] = shadingWidth;
-         fv[UBOGlobal.NATIVE_SIZE_OFFSET + 1] = shadingHeight;
-         fv[UBOGlobal.NATIVE_SIZE_OFFSET + 2] = 1.0 / fv[UBOGlobal.NATIVE_SIZE_OFFSET];
-         fv[UBOGlobal.NATIVE_SIZE_OFFSET + 3] = 1.0 / fv[UBOGlobal.NATIVE_SIZE_OFFSET + 1];
- 
-         Mat4.toArray(fv, camera.matView, UBOGlobal.MAT_VIEW_OFFSET);
-         Mat4.toArray(fv, camera.node.worldMatrix, UBOGlobal.MAT_VIEW_INV_OFFSET);
-         Vec3.toArray(fv, camera.position, UBOGlobal.CAMERA_POS_OFFSET);
-
-         if (view.window.hasOffScreenAttachments) {
-            Mat4.toArray(fv, camera.matProj_offscreen, UBOGlobal.MAT_PROJ_OFFSET);
-            Mat4.toArray(fv, camera.matProjInv_offscreen, UBOGlobal.MAT_PROJ_INV_OFFSET);
-            Mat4.toArray(fv, camera.matViewProj_offscreen, UBOGlobal.MAT_VIEW_PROJ_OFFSET);
-            Mat4.toArray(fv, camera.matViewProjInv_offscreen, UBOGlobal.MAT_VIEW_PROJ_INV_OFFSET);
-            fv[UBOGlobal.CAMERA_POS_OFFSET + 3] = this._device.screenSpaceSignY * this._device.UVSpaceSignY;
-        }
-        else {
-            Mat4.toArray(fv, camera.matProj, UBOGlobal.MAT_PROJ_OFFSET);
-            Mat4.toArray(fv, camera.matProjInv, UBOGlobal.MAT_PROJ_INV_OFFSET);
-            Mat4.toArray(fv, camera.matViewProj, UBOGlobal.MAT_VIEW_PROJ_OFFSET);
-            Mat4.toArray(fv, camera.matViewProjInv, UBOGlobal.MAT_VIEW_PROJ_INV_OFFSET);
-            fv[UBOGlobal.CAMERA_POS_OFFSET + 3] = this._device.screenSpaceSignY;
-        }
- 
-         const exposure = camera.exposure;
-         fv[UBOGlobal.EXPOSURE_OFFSET] = exposure;
-         fv[UBOGlobal.EXPOSURE_OFFSET + 1] = 1.0 / exposure;
-         fv[UBOGlobal.EXPOSURE_OFFSET + 2] = this._isHDR ? 1.0 : 0.0;
-         fv[UBOGlobal.EXPOSURE_OFFSET + 3] = this._fpScale / exposure;
- 
-         if (mainLight) {
-             Vec3.toArray(fv, mainLight.direction, UBOGlobal.MAIN_LIT_DIR_OFFSET);
-             Vec3.toArray(fv, mainLight.color, UBOGlobal.MAIN_LIT_COLOR_OFFSET);
-             if (mainLight.useColorTemperature) {
-                 const colorTempRGB = mainLight.colorTemperatureRGB;
-                 fv[UBOGlobal.MAIN_LIT_COLOR_OFFSET] *= colorTempRGB.x;
-                 fv[UBOGlobal.MAIN_LIT_COLOR_OFFSET + 1] *= colorTempRGB.y;
-                 fv[UBOGlobal.MAIN_LIT_COLOR_OFFSET + 2] *= colorTempRGB.z;
-             }
- 
-             if (this._isHDR) {
-                 fv[UBOGlobal.MAIN_LIT_COLOR_OFFSET + 3] = mainLight.illuminance * this._fpScale;
-             } else {
-                 fv[UBOGlobal.MAIN_LIT_COLOR_OFFSET + 3] = mainLight.illuminance * exposure;
-             }
-         } else {
-             Vec3.toArray(fv, Vec3.UNIT_Z, UBOGlobal.MAIN_LIT_DIR_OFFSET);
-             Vec4.toArray(fv, Vec4.ZERO, UBOGlobal.MAIN_LIT_COLOR_OFFSET);
-         }
- 
-         const skyColor = ambient.colorArray;
-         if (this._isHDR) {
-             skyColor[3] = ambient.skyIllum * this._fpScale;
-         } else {
-             skyColor[3] = ambient.skyIllum * exposure;
-         }
-         fv.set(skyColor, UBOGlobal.AMBIENT_SKY_OFFSET);
-         fv.set(ambient.albedoArray, UBOGlobal.AMBIENT_GROUND_OFFSET);
- 
-         if (fog.enabled) {
-             fv.set(fog.colorArray, UBOGlobal.GLOBAL_FOG_COLOR_OFFSET);
- 
-             fv[UBOGlobal.GLOBAL_FOG_BASE_OFFSET] = fog.fogStart;
-             fv[UBOGlobal.GLOBAL_FOG_BASE_OFFSET + 1] = fog.fogEnd;
-             fv[UBOGlobal.GLOBAL_FOG_BASE_OFFSET + 2] = fog.fogDensity;
- 
-             fv[UBOGlobal.GLOBAL_FOG_ADD_OFFSET] = fog.fogTop;
-             fv[UBOGlobal.GLOBAL_FOG_ADD_OFFSET + 1] = fog.fogRange;
-             fv[UBOGlobal.GLOBAL_FOG_ADD_OFFSET + 2] = fog.fogAtten;
-         }
-=======
             cv[UBOCamera.GLOBAL_FOG_BASE_OFFSET] = fog.fogStart;
             cv[UBOCamera.GLOBAL_FOG_BASE_OFFSET + 1] = fog.fogEnd;
             cv[UBOCamera.GLOBAL_FOG_BASE_OFFSET + 2] = fog.fogDensity;
@@ -593,7 +506,6 @@
             cv[UBOCamera.GLOBAL_FOG_ADD_OFFSET + 1] = fog.fogRange;
             cv[UBOCamera.GLOBAL_FOG_ADD_OFFSET + 2] = fog.fogAtten;
         }
->>>>>>> 4461eb1d
     }
 
     protected _updateUBOs (camera: Camera, cmdBuff: CommandBuffer) {
