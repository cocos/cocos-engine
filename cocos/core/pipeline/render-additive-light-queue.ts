--- conflicted
+++ resolved
@@ -53,11 +53,8 @@
 import { Texture2D } from '../assets/texture-2d';
 import { updatePlanarPROJ } from './scene-culling';
 import { Camera } from '../renderer/scene';
-<<<<<<< HEAD
 import { view } from '../platform';
-=======
 import { PipelineUBO } from './pipeline-ubo';
->>>>>>> f1ab9a7e
 
 const _samplerInfo = [
     Filter.LINEAR,
@@ -334,7 +331,7 @@
         const mainLight = camera.scene!.mainLight;
 
         PipelineUBO.updateGlobalUBOView(this._pipeline, this._globalUBO);
-        PipelineUBO.updateCameraUBOView(this._pipeline, this._cameraUBO, camera);
+        PipelineUBO.updateCameraUBOView(this._pipeline, this._cameraUBO, camera, camera.window!.hasOffScreenAttachments);
 
         for (let i = 0; i < this._validLights.length; i++) {
             const light = this._validLights[i];
@@ -395,118 +392,6 @@
         }
     }
 
-<<<<<<< HEAD
-    protected _updateGlobalDescriptorSet (camera: Camera, cmdBuff: CommandBuffer) {
-        const root = legacyCC.director.root;
-        const device = this._pipeline.device;
-        const fv = this._globalUBO;
-
-        const shadingWidth = Math.floor(device.width);
-        const shadingHeight = Math.floor(device.height);
-
-        // update UBOGlobal
-        fv[UBOGlobal.TIME_OFFSET] = root.cumulativeTime;
-        fv[UBOGlobal.TIME_OFFSET + 1] = root.frameTime;
-        fv[UBOGlobal.TIME_OFFSET + 2] = legacyCC.director.getTotalFrames();
-
-        fv[UBOGlobal.SCREEN_SIZE_OFFSET] = device.width;
-        fv[UBOGlobal.SCREEN_SIZE_OFFSET + 1] = device.height;
-        fv[UBOGlobal.SCREEN_SIZE_OFFSET + 2] = 1.0 / device.width;
-        fv[UBOGlobal.SCREEN_SIZE_OFFSET + 3] = 1.0 / device.height;
-
-        fv[UBOGlobal.NATIVE_SIZE_OFFSET] = shadingWidth;
-        fv[UBOGlobal.NATIVE_SIZE_OFFSET + 1] = shadingHeight;
-        fv[UBOGlobal.NATIVE_SIZE_OFFSET + 2] = 1.0 / fv[UBOGlobal.NATIVE_SIZE_OFFSET];
-        fv[UBOGlobal.NATIVE_SIZE_OFFSET + 3] = 1.0 / fv[UBOGlobal.NATIVE_SIZE_OFFSET + 1];
-
-        this._updateCameraUBO(camera);
-    }
-
-    protected _updateCameraUBO (camera: Camera) {
-        const pipeline = this._pipeline;
-        const scene = camera.scene!;
-        const mainLight = scene.mainLight;
-        const ambient = pipeline.ambient;
-        const shadingScale = pipeline.shadingScale;
-        const device = this._pipeline.device;
-        const shadingWidth = Math.floor(device.width);
-        const shadingHeight = Math.floor(device.height);
-        const fog = pipeline.fog;
-
-        const cv = this._cameraUBO;
-        cv[UBOCamera.SCREEN_SCALE_OFFSET] = camera.width / shadingWidth * shadingScale;
-        cv[UBOCamera.SCREEN_SCALE_OFFSET + 1] = camera.height / shadingHeight * shadingScale;
-        cv[UBOCamera.SCREEN_SCALE_OFFSET + 2] = 1.0 / cv[UBOCamera.SCREEN_SCALE_OFFSET];
-        cv[UBOCamera.SCREEN_SCALE_OFFSET + 3] = 1.0 / cv[UBOCamera.SCREEN_SCALE_OFFSET + 1];
-
-        const exposure = camera.exposure;
-        cv[UBOCamera.EXPOSURE_OFFSET] = exposure;
-        cv[UBOCamera.EXPOSURE_OFFSET + 1] = 1.0 / exposure;
-        cv[UBOCamera.EXPOSURE_OFFSET + 2] = this._isHDR ? 1.0 : 0.0;
-        cv[UBOCamera.EXPOSURE_OFFSET + 3] = this._fpScale / exposure;
-
-        if (mainLight) {
-            Vec3.toArray(cv, mainLight.direction, UBOCamera.MAIN_LIT_DIR_OFFSET);
-            Vec3.toArray(cv, mainLight.color, UBOCamera.MAIN_LIT_COLOR_OFFSET);
-            if (mainLight.useColorTemperature) {
-                const colorTempRGB = mainLight.colorTemperatureRGB;
-                cv[UBOCamera.MAIN_LIT_COLOR_OFFSET] *= colorTempRGB.x;
-                cv[UBOCamera.MAIN_LIT_COLOR_OFFSET + 1] *= colorTempRGB.y;
-                cv[UBOCamera.MAIN_LIT_COLOR_OFFSET + 2] *= colorTempRGB.z;
-            }
-
-            if (this._isHDR) {
-                cv[UBOCamera.MAIN_LIT_COLOR_OFFSET + 3] = mainLight.illuminance * this._fpScale;
-            } else {
-                cv[UBOCamera.MAIN_LIT_COLOR_OFFSET + 3] = mainLight.illuminance * exposure;
-            }
-        } else {
-            Vec3.toArray(cv, Vec3.UNIT_Z, UBOCamera.MAIN_LIT_DIR_OFFSET);
-            Vec4.toArray(cv, Vec4.ZERO, UBOCamera.MAIN_LIT_COLOR_OFFSET);
-        }
-
-        if (camera.window!.hasOffScreenAttachments) {
-            Mat4.toArray(cv, camera.matProjOffscreen, UBOCamera.MAT_PROJ_OFFSET);
-            Mat4.toArray(cv, camera.matProjInvOffscreen, UBOCamera.MAT_PROJ_INV_OFFSET);
-            Mat4.toArray(cv, camera.matViewProjOffscreen, UBOCamera.MAT_VIEW_PROJ_OFFSET);
-            Mat4.toArray(cv, camera.matViewProjInvOffscreen, UBOCamera.MAT_VIEW_PROJ_INV_OFFSET);
-            cv[UBOCamera.CAMERA_POS_OFFSET + 3] = this._device.screenSpaceSignY * this._device.UVSpaceSignY;
-        } else {
-            Mat4.toArray(cv, camera.matProj, UBOCamera.MAT_PROJ_OFFSET);
-            Mat4.toArray(cv, camera.matProjInv, UBOCamera.MAT_PROJ_INV_OFFSET);
-            Mat4.toArray(cv, camera.matViewProj, UBOCamera.MAT_VIEW_PROJ_OFFSET);
-            Mat4.toArray(cv, camera.matViewProjInv, UBOCamera.MAT_VIEW_PROJ_INV_OFFSET);
-            cv[UBOCamera.CAMERA_POS_OFFSET + 3] = this._device.screenSpaceSignY;
-        }
-
-        Mat4.toArray(cv, camera.node.worldMatrix, UBOCamera.MAT_VIEW_INV_OFFSET);
-        Mat4.toArray(cv, camera.matView, UBOCamera.MAT_VIEW_OFFSET);
-        Vec3.toArray(cv, camera.position, UBOCamera.CAMERA_POS_OFFSET);
-
-        const skyColor = ambient.colorArray;
-        if (this._isHDR) {
-            skyColor[3] = ambient.skyIllum * this._fpScale;
-        } else {
-            skyColor[3] = ambient.skyIllum * exposure;
-        }
-        cv.set(skyColor, UBOCamera.AMBIENT_SKY_OFFSET);
-        cv.set(ambient.albedoArray, UBOCamera.AMBIENT_GROUND_OFFSET);
-
-        if (fog.enabled) {
-            cv.set(fog.colorArray, UBOCamera.GLOBAL_FOG_COLOR_OFFSET);
-
-            cv[UBOCamera.GLOBAL_FOG_BASE_OFFSET] = fog.fogStart;
-            cv[UBOCamera.GLOBAL_FOG_BASE_OFFSET + 1] = fog.fogEnd;
-            cv[UBOCamera.GLOBAL_FOG_BASE_OFFSET + 2] = fog.fogDensity;
-
-            cv[UBOCamera.GLOBAL_FOG_ADD_OFFSET] = fog.fogTop;
-            cv[UBOCamera.GLOBAL_FOG_ADD_OFFSET + 1] = fog.fogRange;
-            cv[UBOCamera.GLOBAL_FOG_ADD_OFFSET + 2] = fog.fogAtten;
-        }
-    }
-
-=======
->>>>>>> f1ab9a7e
     protected _updateUBOs (camera: Camera, cmdBuff: CommandBuffer) {
         const { exposure } = camera;
         const sceneData = this._pipeline.pipelineSceneData;
