/*
 Copyright (c) 2020 Xiamen Yaji Software Co., Ltd.

 https://www.cocos.com/

 Permission is hereby granted, free of charge, to any person obtaining a copy
 of this software and associated engine source code (the "Software"), a limited,
 worldwide, royalty-free, non-assignable, revocable and non-exclusive license
 to use Cocos Creator solely to develop games on your target platforms. You shall
 not use Cocos Creator software for developing other software or tools that's
 used for developing games. You are not granted to publish, distribute,
 sublicense, and/or sell copies of Cocos Creator.

 The software or tools in this License Agreement are licensed, not sold.
 Xiamen Yaji Software Co., Ltd. reserves all rights not expressly granted to you.

 THE SOFTWARE IS PROVIDED "AS IS", WITHOUT WARRANTY OF ANY KIND, EXPRESS OR
 IMPLIED, INCLUDING BUT NOT LIMITED TO THE WARRANTIES OF MERCHANTABILITY,
 FITNESS FOR A PARTICULAR PURPOSE AND NONINFRINGEMENT. IN NO EVENT SHALL THE
 AUTHORS OR COPYRIGHT HOLDERS BE LIABLE FOR ANY CLAIM, DAMAGES OR OTHER
 LIABILITY, WHETHER IN AN ACTION OF CONTRACT, TORT OR OTHERWISE, ARISING FROM,
 OUT OF OR IN CONNECTION WITH THE SOFTWARE OR THE USE OR OTHER DEALINGS IN
 THE SOFTWARE.
 */

/**
 * @packageDocumentation
 * @module pipeline
 */
import { BatchingSchemes, Pass } from '../renderer/core/pass';
import { RenderPipeline } from './render-pipeline';
import { Model } from '../renderer/scene/model';
import { PipelineStateManager } from './pipeline-state-manager';
import { Vec3, nextPow2, Mat4, Color } from '../math';
import { intersect } from '../geometry';
import { Device, RenderPass, Buffer, BufferUsageBit, MemoryUsageBit,
    BufferInfo, BufferViewInfo, CommandBuffer } from '../gfx';
import { Pool } from '../memop';
import { RenderBatchedQueue } from './render-batched-queue';
import { RenderInstancedQueue } from './render-instanced-queue';
import { SphereLight } from '../renderer/scene/sphere-light';
import { SpotLight } from '../renderer/scene/spot-light';
import { SubModel } from '../renderer/scene/submodel';
import { getPhaseID } from './pass-phase';
import { Light, LightType } from '../renderer/scene/light';
import { SetIndex, UBOForwardLight, UBOShadow, UNIFORM_SHADOWMAP_BINDING,
    UNIFORM_SPOT_LIGHTING_MAP_TEXTURE_BINDING, supportsR32FloatTexture } from './define';
import { updatePlanarNormalAndDistance, updatePlanarPROJ } from './scene-culling';
import { Camera, ShadowType } from '../renderer/scene';
import { GlobalDSManager } from './global-descriptor-set-manager';

interface IAdditiveLightPass {
    subModel: SubModel;
    passIdx: number;
    dynamicOffsets: number[];
    lights: number[];
}

const _lightPassPool = new Pool<IAdditiveLightPass>(() => ({ subModel: null!, passIdx: -1, dynamicOffsets: [], lights: [] }), 16);

const _vec4Array = new Float32Array(4);
const _dynamicOffsets: number[] = [];
const _lightIndices: number[] = [];
const _matShadowView = new Mat4();
const _matShadowViewProj = new Mat4();

function cullSphereLight (light: SphereLight, model: Model) {
    return !!(model.worldBounds && !intersect.aabbWithAABB(model.worldBounds, light.aabb));
}

function cullSpotLight (light: SpotLight, model: Model) {
    return !!(model.worldBounds
        && (!intersect.aabbWithAABB(model.worldBounds, light.aabb) || !intersect.aabbFrustum(model.worldBounds, light.frustum)));
}

const _phaseID = getPhaseID('forward-add');
const _lightPassIndices: number[] = [];
function getLightPassIndices (subModels: SubModel[], lightPassIndices: number[]) {
    lightPassIndices.length = 0;
    let hasValidLightPass = false;
    for (let j = 0; j < subModels.length; j++) {
        const { passes } = subModels[j];
        let lightPassIndex = -1;
        for (let k = 0; k < passes.length; k++) {
            if (passes[k].phase === _phaseID) {
                lightPassIndex = k;
                hasValidLightPass = true;
                break;
            }
        }
        lightPassIndices.push(lightPassIndex);
    }
    return hasValidLightPass;
}

/**
 * @zh 叠加光照队列。
 */
export class RenderAdditiveLightQueue {
    private _pipeline: RenderPipeline;
    private _device: Device;
    private _lightPasses: IAdditiveLightPass[] = [];
    private _shadowUBO = new Float32Array(UBOShadow.COUNT);
    private _lightBufferCount = 16;
    private _lightBufferStride: number;
    private _lightBufferElementCount: number;
    private _lightBuffer: Buffer;
    private _firstLightBufferView: Buffer;
    private _lightBufferData: Float32Array;
    private _instancedQueue: RenderInstancedQueue;
    private _batchedQueue: RenderBatchedQueue;
    private _lightMeterScale = 10000.0;

    constructor (pipeline: RenderPipeline) {
        this._pipeline = pipeline;
        this._device = pipeline.device;
        this._instancedQueue = new RenderInstancedQueue();
        this._batchedQueue = new RenderBatchedQueue();

        const alignment = this._device.capabilities.uboOffsetAlignment;
        this._lightBufferStride = Math.ceil(UBOForwardLight.SIZE / alignment) * alignment;
        this._lightBufferElementCount = this._lightBufferStride / Float32Array.BYTES_PER_ELEMENT;

        this._lightBuffer = this._device.createBuffer(new BufferInfo(
            BufferUsageBit.UNIFORM | BufferUsageBit.TRANSFER_DST,
            MemoryUsageBit.HOST | MemoryUsageBit.DEVICE,
            this._lightBufferStride * this._lightBufferCount,
            this._lightBufferStride,
        ));

        this._firstLightBufferView = this._device.createBuffer(new BufferViewInfo(this._lightBuffer, 0, UBOForwardLight.SIZE));

        this._lightBufferData = new Float32Array(this._lightBufferElementCount * this._lightBufferCount);
    }

    public clear () {
        this._instancedQueue.clear();
        this._batchedQueue.clear();

        for (let i = 0; i < this._lightPasses.length; i++) {
            const lp = this._lightPasses[i];
            lp.dynamicOffsets.length = 0;
            lp.lights.length = 0;
        }
        _lightPassPool.freeArray(this._lightPasses);
        this._lightPasses.length = 0;
    }

    public destroy () {
        const descriptorSetMap = this._pipeline.globalDSManager.descriptorSetMap;
        const keys = descriptorSetMap.keys;

        for (let i = 0; i < keys.length; i++) {
            const key = keys[i];
            const descriptorSet = descriptorSetMap.get(key)!;
            if (descriptorSet) {
                descriptorSet.getBuffer(UBOShadow.BINDING).destroy();
                descriptorSet.getTexture(UNIFORM_SHADOWMAP_BINDING).destroy();
                descriptorSet.getTexture(UNIFORM_SPOT_LIGHTING_MAP_TEXTURE_BINDING).destroy();
                descriptorSet.destroy();
            }
            descriptorSetMap.delete(key);
        }
    }

    public gatherLightPasses (camera: Camera, cmdBuff: CommandBuffer) {
        this.clear();

        const validPunctualLights = this._pipeline.pipelineSceneData.validPunctualLights;
        if (!validPunctualLights.length) { return; }

        this._updateUBOs(camera, cmdBuff);
        this._updateLightDescriptorSet(camera, cmdBuff);
        const renderObjects = this._pipeline.pipelineSceneData.renderObjects;
        for (let i = 0; i < renderObjects.length; i++) {
            const ro = renderObjects[i];
            const { model } = ro;
            const { subModels } = model;
            if (!getLightPassIndices(subModels, _lightPassIndices)) { continue; }

            _lightIndices.length = 0;

            this._lightCulling(model, validPunctualLights);

            if (!_lightIndices.length) { continue; }

            for (let j = 0; j < subModels.length; j++) {
                const lightPassIdx = _lightPassIndices[j];
                if (lightPassIdx < 0) { continue; }
                const subModel = subModels[j];
                const pass = subModel.passes[lightPassIdx];
                // object has translucent base pass, prohibiting forward-add pass for multi light sources lighting
                const isTransparent = subModel.passes[0].blendState.targets[0].blend;
                if (isTransparent) {
                    continue;
                }
                subModel.descriptorSet.bindBuffer(UBOForwardLight.BINDING, this._firstLightBufferView);
                subModel.descriptorSet.update();

                this._addRenderQueue(pass, subModel, model, lightPassIdx);
            }
        }
        this._instancedQueue.uploadBuffers(cmdBuff);
        this._batchedQueue.uploadBuffers(cmdBuff);
    }

    public recordCommandBuffer (device: Device, renderPass: RenderPass, cmdBuff: CommandBuffer) {
        this._instancedQueue.recordCommandBuffer(device, renderPass, cmdBuff);
        this._batchedQueue.recordCommandBuffer(device, renderPass, cmdBuff);

        const globalDSManager: GlobalDSManager = this._pipeline.globalDSManager;
        for (let i = 0; i < this._lightPasses.length; i++) {
            const { subModel, passIdx, dynamicOffsets, lights } = this._lightPasses[i];
            const pass = subModel.passes[passIdx];
            const shader = subModel.shaders[passIdx];
            const ia = subModel.inputAssembler;
            const pso = PipelineStateManager.getOrCreatePipelineState(device, pass, shader, renderPass, ia);
            const matDS = pass.descriptorSet;
            const localDS = subModel.descriptorSet;

            cmdBuff.bindPipelineState(pso);
            cmdBuff.bindDescriptorSet(SetIndex.MATERIAL, matDS);
            cmdBuff.bindInputAssembler(ia);

            for (let j = 0; j < dynamicOffsets.length; ++j) {
                const light = lights[j];
                const descriptorSet = globalDSManager.getOrCreateDescriptorSet(light)!;
                _dynamicOffsets[0] = dynamicOffsets[j];
                cmdBuff.bindDescriptorSet(SetIndex.GLOBAL, descriptorSet);
                cmdBuff.bindDescriptorSet(SetIndex.LOCAL, localDS, _dynamicOffsets);
                cmdBuff.draw(ia);
            }
        }
    }

    // light culling
    protected _lightCulling (model:Model, validPunctualLights: Light[]) {
        for (let l = 0; l < validPunctualLights.length; l++) {
            const light = validPunctualLights[l];
            let isCulled = false;
            switch (light.type) {
            case LightType.SPHERE:
                isCulled = cullSphereLight(light as SphereLight, model);
                break;
            case LightType.SPOT:
                isCulled = cullSpotLight(light as SpotLight, model);
                break;
            default:
            }
            if (!isCulled) {
                _lightIndices.push(l);
            }
        }
    }

    // add renderQueue
    protected _addRenderQueue (pass: Pass, subModel: SubModel, model: Model, lightPassIdx: number) {
        const { batchingScheme } = pass;
        if (batchingScheme === BatchingSchemes.INSTANCING) {            // instancing
            for (let l = 0; l < _lightIndices.length; l++) {
                const idx = _lightIndices[l];
                const buffer = pass.getInstancedBuffer(idx);
                buffer.merge(subModel, model.instancedAttributes, lightPassIdx);
                buffer.dynamicOffsets[0] = this._lightBufferStride * idx;
                this._instancedQueue.queue.add(buffer);
            }
        } else if (batchingScheme === BatchingSchemes.VB_MERGING) {     // vb-merging
            for (let l = 0; l < _lightIndices.length; l++) {
                const idx = _lightIndices[l];
                const buffer = pass.getBatchedBuffer(idx);
                buffer.merge(subModel, lightPassIdx, model);
                buffer.dynamicOffsets[0] = this._lightBufferStride * idx;
                this._batchedQueue.queue.add(buffer);
            }
        } else {                                                         // standard draw
            const lp = _lightPassPool.alloc();
            lp.subModel = subModel;
            lp.passIdx = lightPassIdx;
            for (let l = 0; l < _lightIndices.length; l++) {
                const idx = _lightIndices[l];
                lp.lights.push(idx);
                lp.dynamicOffsets.push(this._lightBufferStride * idx);
            }

            this._lightPasses.push(lp);
        }
    }

    // update light DescriptorSet
    protected _updateLightDescriptorSet (camera: Camera, cmdBuff: CommandBuffer) {
        const device = this._pipeline.device;
        const sceneData = this._pipeline.pipelineSceneData;
        const shadowInfo = sceneData.shadows;
        const shadowFrameBufferMap = sceneData.shadowFrameBufferMap;
        const mainLight = camera.scene!.mainLight;
        const linear = 0.0;
        const packing = supportsR32FloatTexture(device) ? 0.0 : 1.0;
        const globalDSManager: GlobalDSManager = this._pipeline.globalDSManager;
        const validPunctualLights = sceneData.validPunctualLights;

        for (let i = 0; i < validPunctualLights.length; i++) {
            const light = validPunctualLights[i];
            const descriptorSet = globalDSManager.getOrCreateDescriptorSet(i);
            if (!descriptorSet) { continue; }
            let matShadowProj : Mat4;
            let matShadowInvProj : Mat4;
            switch (light.type) {
            case LightType.SPHERE: {
                // planar PROJ
                if (mainLight) {
                    updatePlanarPROJ(shadowInfo, mainLight, this._shadowUBO);
                    updatePlanarNormalAndDistance(shadowInfo, this._shadowUBO);
                }

                this._shadowUBO[UBOShadow.SHADOW_WIDTH_HEIGHT_PCF_BIAS_INFO_OFFSET + 0] = shadowInfo.size.x;
                this._shadowUBO[UBOShadow.SHADOW_WIDTH_HEIGHT_PCF_BIAS_INFO_OFFSET + 1] = shadowInfo.size.y;
                this._shadowUBO[UBOShadow.SHADOW_WIDTH_HEIGHT_PCF_BIAS_INFO_OFFSET + 2] = 1.0;
                this._shadowUBO[UBOShadow.SHADOW_WIDTH_HEIGHT_PCF_BIAS_INFO_OFFSET + 3] = 0.0;

                this._shadowUBO[UBOShadow.SHADOW_LIGHT_PACKING_NBIAS_NULL_INFO_OFFSET + 0] = 2.0;
                this._shadowUBO[UBOShadow.SHADOW_LIGHT_PACKING_NBIAS_NULL_INFO_OFFSET + 1] = packing;
                this._shadowUBO[UBOShadow.SHADOW_LIGHT_PACKING_NBIAS_NULL_INFO_OFFSET + 2] = 0.0;
                this._shadowUBO[UBOShadow.SHADOW_LIGHT_PACKING_NBIAS_NULL_INFO_OFFSET + 3] = 0.0;

                // Reserve sphere light shadow interface
                Color.toArray(this._shadowUBO, shadowInfo.shadowColor, UBOShadow.SHADOW_COLOR_OFFSET);
                break;
            }
            case LightType.SPOT: {
                const spotLight = light as SpotLight;

                // planar PROJ
                if (mainLight) {
                    updatePlanarPROJ(shadowInfo, mainLight, this._shadowUBO);
                    updatePlanarNormalAndDistance(shadowInfo, this._shadowUBO);
                }

                // light view
                Mat4.invert(_matShadowView, (light as SpotLight).node!.getWorldMatrix());

                // light proj
                Mat4.perspective(_matShadowViewProj, (light as SpotLight).angle, (light as SpotLight).aspect, 0.001, (light as SpotLight).range);
                matShadowProj = _matShadowViewProj.clone();
                matShadowInvProj = _matShadowViewProj.clone().invert();

                // light viewProj
                Mat4.multiply(_matShadowViewProj, _matShadowViewProj, _matShadowView);

                Mat4.toArray(this._shadowUBO, _matShadowView, UBOShadow.MAT_LIGHT_VIEW_OFFSET);
                Mat4.toArray(this._shadowUBO, _matShadowViewProj, UBOShadow.MAT_LIGHT_VIEW_PROJ_OFFSET);

                this._shadowUBO[UBOShadow.SHADOW_NEAR_FAR_LINEAR_SATURATION_INFO_OFFSET + 0] = 0.01;
                this._shadowUBO[UBOShadow.SHADOW_NEAR_FAR_LINEAR_SATURATION_INFO_OFFSET + 1] = (light as SpotLight).range;
                this._shadowUBO[UBOShadow.SHADOW_NEAR_FAR_LINEAR_SATURATION_INFO_OFFSET + 2] = linear;
                this._shadowUBO[UBOShadow.SHADOW_NEAR_FAR_LINEAR_SATURATION_INFO_OFFSET + 3] = 0.0;

                this._shadowUBO[UBOShadow.SHADOW_WIDTH_HEIGHT_PCF_BIAS_INFO_OFFSET + 0] = shadowInfo.size.x;
                this._shadowUBO[UBOShadow.SHADOW_WIDTH_HEIGHT_PCF_BIAS_INFO_OFFSET + 1] = shadowInfo.size.y;
                this._shadowUBO[UBOShadow.SHADOW_WIDTH_HEIGHT_PCF_BIAS_INFO_OFFSET + 2] = spotLight.shadowPcf;
                this._shadowUBO[UBOShadow.SHADOW_WIDTH_HEIGHT_PCF_BIAS_INFO_OFFSET + 3] = spotLight.shadowBias;

                this._shadowUBO[UBOShadow.SHADOW_LIGHT_PACKING_NBIAS_NULL_INFO_OFFSET + 0] = 1.0;
                this._shadowUBO[UBOShadow.SHADOW_LIGHT_PACKING_NBIAS_NULL_INFO_OFFSET + 1] = packing;
                this._shadowUBO[UBOShadow.SHADOW_LIGHT_PACKING_NBIAS_NULL_INFO_OFFSET + 2] = spotLight.shadowNormalBias;
                this._shadowUBO[UBOShadow.SHADOW_LIGHT_PACKING_NBIAS_NULL_INFO_OFFSET + 3] = 0.0;

                this._shadowUBO[UBOShadow.SHADOW_PROJ_DEPTH_INFO_OFFSET + 0] = matShadowProj.m10;
                this._shadowUBO[UBOShadow.SHADOW_PROJ_DEPTH_INFO_OFFSET + 1] = matShadowProj.m14;
                this._shadowUBO[UBOShadow.SHADOW_PROJ_DEPTH_INFO_OFFSET + 2] = matShadowProj.m11;
                this._shadowUBO[UBOShadow.SHADOW_PROJ_DEPTH_INFO_OFFSET + 3] = matShadowProj.m15;

                this._shadowUBO[UBOShadow.SHADOW_INV_PROJ_DEPTH_INFO_OFFSET + 0] = matShadowInvProj.m10;
                this._shadowUBO[UBOShadow.SHADOW_INV_PROJ_DEPTH_INFO_OFFSET + 1] = matShadowInvProj.m14;
                this._shadowUBO[UBOShadow.SHADOW_INV_PROJ_DEPTH_INFO_OFFSET + 2] = matShadowInvProj.m11;
                this._shadowUBO[UBOShadow.SHADOW_INV_PROJ_DEPTH_INFO_OFFSET + 3] = matShadowInvProj.m15;

                this._shadowUBO[UBOShadow.SHADOW_PROJ_INFO_OFFSET + 0] = matShadowProj.m00;
                this._shadowUBO[UBOShadow.SHADOW_PROJ_INFO_OFFSET + 1] = matShadowProj.m05;
                this._shadowUBO[UBOShadow.SHADOW_PROJ_INFO_OFFSET + 2] = 1.0 / matShadowProj.m00;
                this._shadowUBO[UBOShadow.SHADOW_PROJ_INFO_OFFSET + 3] = 1.0 / matShadowProj.m05;

                Color.toArray(this._shadowUBO, shadowInfo.shadowColor, UBOShadow.SHADOW_COLOR_OFFSET);

                // Spot light sampler binding
                if (shadowFrameBufferMap.has(light)) {
                    const texture = shadowFrameBufferMap.get(light)?.colorTextures[0];
                    if (texture) {
                        descriptorSet.bindTexture(UNIFORM_SPOT_LIGHTING_MAP_TEXTURE_BINDING, texture);
                    }
                }
                break;
            }
            default:
            }
            descriptorSet.update();

            cmdBuff.updateBuffer(descriptorSet.getBuffer(UBOShadow.BINDING)!, this._shadowUBO);
        }
    }

    protected _updateUBOs (camera: Camera, cmdBuff: CommandBuffer) {
        const { exposure } = camera;
        const sceneData = this._pipeline.pipelineSceneData;
        const isHDR = sceneData.isHDR;
        const shadowInfo = sceneData.shadows;
        const validPunctualLights = sceneData.validPunctualLights;

        if (validPunctualLights.length > this._lightBufferCount) {
            this._firstLightBufferView.destroy();

            this._lightBufferCount = nextPow2(validPunctualLights.length);
            this._lightBuffer.resize(this._lightBufferStride * this._lightBufferCount);
            this._lightBufferData = new Float32Array(this._lightBufferElementCount * this._lightBufferCount);

            this._firstLightBufferView.initialize(new BufferViewInfo(this._lightBuffer, 0, UBOForwardLight.SIZE));
        }

        for (let l = 0, offset = 0; l < validPunctualLights.length; l++, offset += this._lightBufferElementCount) {
            const light = validPunctualLights[l];

            switch (light.type) {
            case LightType.SPHERE:
                // UBOForwardLight
                Vec3.toArray(_vec4Array, (light as SphereLight).position);
                _vec4Array[3] = 0;
                this._lightBufferData.set(_vec4Array, offset + UBOForwardLight.LIGHT_POS_OFFSET);

                _vec4Array[0] = (light as SphereLight).size;
                _vec4Array[1] = (light as SphereLight).range;
<<<<<<< HEAD
                _vec4Array[2] = 0;
                _vec4Array[3] = 0;
=======
                _vec4Array[2] = 0.0;
                _vec4Array[3] = 0.0;
>>>>>>> a80f700a
                this._lightBufferData.set(_vec4Array, offset + UBOForwardLight.LIGHT_SIZE_RANGE_ANGLE_OFFSET);

                Vec3.toArray(_vec4Array, light.color);
                if (light.useColorTemperature) {
                    const tempRGB = light.colorTemperatureRGB;
                    _vec4Array[0] *= tempRGB.x;
                    _vec4Array[1] *= tempRGB.y;
                    _vec4Array[2] *= tempRGB.z;
                }
                if (isHDR) {
                    _vec4Array[3] = (light as SphereLight).luminance * exposure * this._lightMeterScale;
                } else {
                    _vec4Array[3] = (light as SphereLight).luminance;
                }
                this._lightBufferData.set(_vec4Array, offset + UBOForwardLight.LIGHT_COLOR_OFFSET);
                break;
            case LightType.SPOT:
                // UBOForwardLight
                Vec3.toArray(_vec4Array, (light as SpotLight).position);
                _vec4Array[3] = 1;
                this._lightBufferData.set(_vec4Array, offset + UBOForwardLight.LIGHT_POS_OFFSET);

                _vec4Array[0] = (light as SpotLight).size;
                _vec4Array[1] = (light as SpotLight).range;
                _vec4Array[2] = (light as SpotLight).spotAngle;
                _vec4Array[3] = ((light as SpotLight).shadowEnabled && shadowInfo.type === ShadowType.ShadowMap) ? 1 : 0;
                this._lightBufferData.set(_vec4Array, offset + UBOForwardLight.LIGHT_SIZE_RANGE_ANGLE_OFFSET);

                Vec3.toArray(_vec4Array, (light as SpotLight).direction);
                this._lightBufferData.set(_vec4Array, offset + UBOForwardLight.LIGHT_DIR_OFFSET);

                Vec3.toArray(_vec4Array, light.color);
                if (light.useColorTemperature) {
                    const tempRGB = light.colorTemperatureRGB;
                    _vec4Array[0] *= tempRGB.x;
                    _vec4Array[1] *= tempRGB.y;
                    _vec4Array[2] *= tempRGB.z;
                }
                if (isHDR) {
                    _vec4Array[3] = (light as SpotLight).luminance * exposure * this._lightMeterScale;
                } else {
                    _vec4Array[3] = (light as SpotLight).luminance;
                }
                this._lightBufferData.set(_vec4Array, offset + UBOForwardLight.LIGHT_COLOR_OFFSET);
                break;
            default:
            }
        }

        cmdBuff.updateBuffer(this._lightBuffer, this._lightBufferData);
    }
}<|MERGE_RESOLUTION|>--- conflicted
+++ resolved
@@ -427,13 +427,8 @@
 
                 _vec4Array[0] = (light as SphereLight).size;
                 _vec4Array[1] = (light as SphereLight).range;
-<<<<<<< HEAD
-                _vec4Array[2] = 0;
-                _vec4Array[3] = 0;
-=======
                 _vec4Array[2] = 0.0;
                 _vec4Array[3] = 0.0;
->>>>>>> a80f700a
                 this._lightBufferData.set(_vec4Array, offset + UBOForwardLight.LIGHT_SIZE_RANGE_ANGLE_OFFSET);
 
                 Vec3.toArray(_vec4Array, light.color);
