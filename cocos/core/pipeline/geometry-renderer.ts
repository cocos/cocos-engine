--- conflicted
+++ resolved
@@ -33,10 +33,6 @@
 import { Mat4 } from '../math/mat4';
 import { Vec3 } from '../math/vec3';
 import { Vec4 } from '../math/vec4';
-<<<<<<< HEAD
-=======
-import { NativeGeometryRenderer } from '../renderer';
->>>>>>> 32812789
 import { SetIndex } from './define';
 import { PipelineStateManager } from './pipeline-state-manager';
 import { Attribute, AttributeName, Buffer, BufferInfo, BufferUsageBit,
