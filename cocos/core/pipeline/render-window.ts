--- conflicted
+++ resolved
@@ -5,11 +5,6 @@
 } from '../gfx/define';
 import { GFXRenderPass, GFXTexture, GFXFramebuffer, IGFXRenderPassInfo, GFXDevice } from '../gfx';
 import { Root } from '../root';
-<<<<<<< HEAD
-=======
-import { PipelineGlobal } from './global';
-import { RenderPassStage } from './define';
->>>>>>> 8f1a2281
 
 export interface IRenderWindowInfo {
     title?: string;
@@ -79,12 +74,7 @@
     private constructor (root: Root) {
     }
 
-<<<<<<< HEAD
     public initialize (device: GFXDevice, info: IRenderWindowInfo): boolean {
-
-=======
-    public initialize (info: IRenderWindowInfo): boolean {
->>>>>>> 8f1a2281
         if (info.title !== undefined) {
             this._title = info.title;
         }
@@ -102,62 +92,6 @@
         this._nativeWidth = this._width;
         this._nativeHeight = this._height;
 
-<<<<<<< HEAD
-        let colorAttachments = info.renderPassInfo.colorAttachments;
-        let depthStencilAttachment = info.renderPassInfo.depthStencilAttachment;
-
-        if (info.renderPass) {
-            this._renderPass = info.renderPass;
-            colorAttachments = info.renderPass.colorAttachments;
-            depthStencilAttachment = info.renderPass.depthStencilAttachment;
-        } else {
-            for (let i = 0; i < colorAttachments.length; i++) {
-                const attachment = colorAttachments[i];
-                if (attachment.format === GFXFormat.UNKNOWN) {
-                    attachment.format = device.colorFormat;
-                }
-            }
-            if (depthStencilAttachment) {
-                const attachment = depthStencilAttachment;
-                if (attachment.format === GFXFormat.UNKNOWN) {
-                    attachment.format = device.depthStencilFormat;
-                }
-            }
-            this._renderPass = device.createRenderPass(info.renderPassInfo);
-        }
-
-        let colorTexturesToCreate = colorAttachments.length;
-        if (!this._isOffscreen) { colorTexturesToCreate--; } // -1 for swapchain image
-        for (let i = 0; i < colorTexturesToCreate; i++) {
-            const format = colorAttachments[i].format;
-            const colorTex = device.createTexture({
-                type: GFXTextureType.TEX2D,
-                usage: GFXTextureUsageBit.COLOR_ATTACHMENT | GFXTextureUsageBit.SAMPLED,
-                format,
-                width: this._width,
-                height: this._height,
-                depth: 1,
-                arrayLayer: 1,
-                mipLevel: 1,
-                flags: GFXTextureFlagBit.NONE,
-            });
-            this._colorTexs.push(colorTex);
-        }
-        if (this._isOffscreen && depthStencilAttachment) {
-            const format = depthStencilAttachment.format;
-            this._depthStencilTex = device.createTexture({
-                type: GFXTextureType.TEX2D,
-                usage: GFXTextureUsageBit.DEPTH_STENCIL_ATTACHMENT | GFXTextureUsageBit.SAMPLED,
-                format,
-                width: this._width,
-                height: this._height,
-                depth: 1,
-                arrayLayer: 1,
-                mipLevel: 1,
-                flags: GFXTextureFlagBit.NONE,
-            });
-=======
-        const device = PipelineGlobal.device;
         const { colorAttachments, depthStencilAttachment } = info.renderPassInfo;
         for (let i = 0; i < colorAttachments.length; i++) {
             if (colorAttachments[i].format === GFXFormat.UNKNOWN) {
@@ -201,7 +135,6 @@
             } else {
                 this._hasOnScreenAttachments = true;
             }
->>>>>>> 8f1a2281
         }
 
         this._framebuffer = device.createFramebuffer({
