--- conflicted
+++ resolved
@@ -41,12 +41,7 @@
     RenderPassInfo, BufferInfo, Texture, InputAssembler, InputAssemblerInfo, Attribute, Buffer, AccessType, Framebuffer,
     TextureInfo, TextureType, TextureUsageBit, FramebufferInfo, Rect } from '../../gfx';
 import { UBOGlobal, UBOCamera, UBOShadow, UNIFORM_SHADOWMAP_BINDING, UNIFORM_SPOT_LIGHTING_MAP_TEXTURE_BINDING, UNIFORM_GBUFFER_ALBEDOMAP_BINDING,
-<<<<<<< HEAD
     UNIFORM_GBUFFER_POSITIONMAP_BINDING, UNIFORM_GBUFFER_NORMALMAP_BINDING, UNIFORM_GBUFFER_EMISSIVEMAP_BINDING, UNIFORM_LIGHTING_RESULTMAP_BINDING, PipelineType } from '../define';
-=======
-    UNIFORM_GBUFFER_POSITIONMAP_BINDING, UNIFORM_GBUFFER_NORMALMAP_BINDING, UNIFORM_GBUFFER_EMISSIVEMAP_BINDING,
-    UNIFORM_LIGHTING_RESULTMAP_BINDING } from '../define';
->>>>>>> 57b89921
 import { SKYBOX_FLAG } from '../../renderer/scene/camera';
 import { Camera } from '../../renderer/scene';
 import { errorID } from '../../platform/debug';
@@ -134,12 +129,8 @@
     }
 
     public activate (): boolean {
-<<<<<<< HEAD
         game._pipelineType = PipelineType.DEFERRED;
         this._macros = { CC_PIPELINE_TYPE: game._pipelineType };
-=======
-        this._macros.CC_PIPELINE_TYPE = 1;
->>>>>>> 57b89921
 
         if (!super.activate()) {
             return false;
@@ -432,7 +423,7 @@
         return inputAssemblerData;
     }
 
-    public updateQuadVertexData(renderArea: Rect) {
+    public updateQuadVertexData (renderArea: Rect) {
         if (this._lastUsedRenderArea === renderArea) {
             return;
         }
@@ -445,7 +436,7 @@
         this._quadVBOnscreen!.update(onData);
     }
 
-    protected genQuadVertexData(surfaceTransform: SurfaceTransform, renderArea: Rect) : Float32Array {
+    protected genQuadVertexData (surfaceTransform: SurfaceTransform, renderArea: Rect) : Float32Array {
         const vbData = new Float32Array(4 * 4);
 
         const minX = renderArea.x / this.device.width;
