--- conflicted
+++ resolved
@@ -46,11 +46,7 @@
 import { DeferredPipelineSceneData } from './deferred-pipeline-scene-data';
 import { renderQueueClearFunc, RenderQueue, convertRenderQueue, renderQueueSortFunc } from '../render-queue';
 import { RenderQueueDesc } from '../pipeline-serialization';
-<<<<<<< HEAD
-import { legacyCC } from '../../global-exports';
-=======
 import { UIPhase } from '../common/ui-phase';
->>>>>>> 62f300f1
 
 const colors: Color[] = [new Color(0, 0, 0, 1)];
 
