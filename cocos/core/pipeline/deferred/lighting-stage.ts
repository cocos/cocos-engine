--- conflicted
+++ resolved
@@ -43,13 +43,10 @@
 import { intersect, Sphere } from '../../geometry';
 import { Vec3, Vec4 } from '../../math';
 import { SRGBToLinear } from '../pipeline-funcs';
-<<<<<<< HEAD
 import { DeferredPipelineSceneData } from './deferred-pipeline-scene-data';
-=======
 import { Pass } from '../../renderer/core/pass';
 import { renderQueueClearFunc, RenderQueue, convertRenderQueue, renderQueueSortFunc } from '../render-queue';
 import { RenderQueueDesc } from '../pipeline-serialization';
->>>>>>> 9991987f
 
 const colors: Color[] = [new Color(0, 0, 0, 1)];
 
@@ -266,23 +263,10 @@
         cmdBuff.bindDescriptorSet(SetIndex.GLOBAL, pipeline.descriptorSet);
 
         // Lighting
-<<<<<<< HEAD
         const lightingMat = (sceneData as DeferredPipelineSceneData).deferredLightingMaterial;
         const pass = lightingMat.passes[0];
-        const shader = ShaderPool.get(pass.getShaderVariant());
+        const shader = pass.getShaderVariant();
         cmdBuff.bindDescriptorSet(SetIndex.MATERIAL, pass.descriptorSet);
-=======
-        let pass: Pass;
-        let shader: Shader;
-        const builinDeferred = builtinResMgr.get<Material>('builtin-deferred-material');
-        if (builinDeferred) {
-            pass = builinDeferred.passes[0];
-            shader = pass.getShaderVariant()!;
-        } else {
-            pass = this._deferredMaterial!.passes[LIGHTINGPASS_INDEX];
-            shader = this._deferredMaterial!.passes[LIGHTINGPASS_INDEX].getShaderVariant()!;
-        }
->>>>>>> 9991987f
 
         const inputAssembler = pipeline.quadIAOffscreen;
         let pso:PipelineState|null = null;
