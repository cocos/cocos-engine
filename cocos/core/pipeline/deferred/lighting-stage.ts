--- conflicted
+++ resolved
@@ -255,13 +255,10 @@
         const deferredData = pipeline.getPipelineRenderData();
         const framebuffer = deferredData.outputFrameBuffer;
         const renderPass = framebuffer.renderPass;
-<<<<<<< HEAD
         pipeline.applyFramebufferRatio(framebuffer);
-=======
 
         pipeline.pipelineUBO.updateShadowUBO(camera);
 
->>>>>>> b4450944
         cmdBuff.beginRenderPass(renderPass, framebuffer, this._renderArea,
             colors, camera.clearDepth, camera.clearStencil);
         cmdBuff.setViewport(pipeline.generateViewport(camera));
