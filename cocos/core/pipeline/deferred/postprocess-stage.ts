--- conflicted
+++ resolved
@@ -37,14 +37,11 @@
 import { Material } from '../../assets/material';
 import { PipelineStateManager } from '../pipeline-state-manager';
 import { UIPhase } from '../forward/ui-phase';
-<<<<<<< HEAD
 import { MainFlow } from './main-flow';
-=======
 import { opaqueCompareFn, RenderQueue, transparentCompareFn } from '../render-queue';
 import { RenderQueueDesc, RenderQueueSortMode } from '../pipeline-serialization';
 import { getPhaseID } from '../pass-phase';
 import { DeferredPipelineSceneData } from './deferred-pipeline-scene-data';
->>>>>>> d482e113
 
 const colors: Color[] = [new Color(0, 0, 0, 1)];
 
