/**
 * @packageDocumentation
 * @module pipeline
 */

import { ccclass, displayOrder, type, serializable } from 'cc.decorator';
import { RenderPipeline, IRenderPipelineInfo } from '../render-pipeline';
import { ForwardFlow } from './forward-flow';
import { RenderTextureConfig, MaterialConfig } from '../pipeline-serialization';
import { ShadowFlow } from '../shadow/shadow-flow';
import { IRenderObject, UBOGlobal, UBOShadow,
    globalDescriptorSetLayout, localDescriptorSetLayout, UNIFORM_SHADOWMAP} from '../define';
import { GFXBufferUsageBit, GFXMemoryUsageBit,
    GFXClearFlag, GFXCommandBufferType, GFXFilter, GFXAddress } from '../../gfx/define';
import { GFXColorAttachment, GFXDepthStencilAttachment, GFXRenderPass, GFXLoadOp,
    GFXTextureLayout,  GFXFramebuffer } from '../../gfx';
import { SKYBOX_FLAG, Light } from '../../renderer/scene';
import { legacyCC } from '../../global-exports';
import { RenderView } from '../render-view';
import { Mat4, Vec3, Vec4, Color } from '../../math';
import { GFXFeature } from '../../gfx/device';
import { Fog } from '../../renderer/scene/fog';
import { Ambient } from '../../renderer/scene/ambient';
import { Skybox } from '../../renderer/scene/skybox';
import { Shadows, ShadowType } from '../../renderer/scene/shadows';
import { sceneCulling } from './scene-culling';
import { UIFlow } from '../ui/ui-flow';

const vec4 = new Vec4();
const matShadowView = new Mat4();
const matShadowViewProj = new Mat4();

/**
 * @en The forward render pipeline
 * @zh 前向渲染管线。
 */
@ccclass('ForwardPipeline')
export class ForwardPipeline extends RenderPipeline {

    get isHDR () {
        return this._isHDR;
    }

    set isHDR (val) {
        if (this._isHDR === val) {
            return
        }

        this._isHDR = val;
        const defaultGlobalUBOData = this._globalUBO;
        defaultGlobalUBOData[UBOGlobal.EXPOSURE_OFFSET + 2] = this._isHDR ? 1.0 : 0.0;
    }

    get shadingScale (): number {
        return this._shadingScale;
    }

    get fpScale (): number {
        return this._fpScale;
    }

    /**
     * @en Get shadow UBO.
     * @zh 获取阴影UBO。
     */
    get shadowUBO (): Float32Array {
        return this._shadowUBO;
    }

    @type([RenderTextureConfig])
    @serializable
    @displayOrder(2)
    protected renderTextures: RenderTextureConfig[] = [];

    @type([MaterialConfig])
    @serializable
    @displayOrder(3)
    protected materials: MaterialConfig[] = [];

    public fog: Fog = new Fog();

    public ambient: Ambient = new Ambient();

    public skybox: Skybox = new Skybox();
    public shadows: Shadows = new Shadows();
    /**
     * @en The list for render objects, only available after the scene culling of the current frame.
     * @zh 渲染对象数组，仅在当前帧的场景剔除完成后有效。
     * @readonly
     */
    public renderObjects: IRenderObject[] = [];
    public shadowObjects: IRenderObject[] = [];
    public shadowFrameBufferMap: Map<Light, GFXFramebuffer> = new Map();
    protected _isHDR: boolean = false;
    protected _shadingScale: number = 1.0;
    protected _fpScale: number = 1.0 / 1024.0;
    protected _renderPasses = new Map<GFXClearFlag, GFXRenderPass>();
    protected _globalUBO = new Float32Array(UBOGlobal.COUNT);
    protected _shadowUBO = new Float32Array(UBOShadow.COUNT);

    public initialize (info: IRenderPipelineInfo): boolean {
        super.initialize(info);

        const shadowFlow = new ShadowFlow();
        shadowFlow.initialize(ShadowFlow.initInfo);
        this._flows.push(shadowFlow);

        const forwardFlow = new ForwardFlow();
        forwardFlow.initialize(ForwardFlow.initInfo);
        this._flows.push(forwardFlow);

        const uiFlow = new UIFlow();
        uiFlow.initialize(UIFlow.initInfo);
        this._flows.push(uiFlow);

        return true;
    }

    public activate (): boolean {
        this._globalDescriptorSetLayout = globalDescriptorSetLayout;
        this._localDescriptorSetLayout = localDescriptorSetLayout;
        this._macros = {};

        if (!super.activate()) {
            return false;
        }

        if (!this._activeRenderer()) {
            console.error('ForwardPipeline startup failed!');
            return false;
        }

        return true;
    }

    public render (views: RenderView[]) {
        for (let i = 0; i < views.length; i++) {
            const view = views[i];
            sceneCulling(this, view);
            for (let j = 0; j < view.flows.length; j++) {
                view.flows[j].render(view);
            }
        }
    }

    public getRenderPass (clearFlags: GFXClearFlag): GFXRenderPass {
        let renderPass = this._renderPasses.get(clearFlags);
        if (renderPass) { return renderPass; }

        const device = this.device!;
        const colorAttachment = new GFXColorAttachment();
        const depthStencilAttachment = new GFXDepthStencilAttachment();
        colorAttachment.format = device.colorFormat;
        depthStencilAttachment.format = device.depthStencilFormat;

        if (!(clearFlags & GFXClearFlag.COLOR)) {
            if (clearFlags & SKYBOX_FLAG) {
                colorAttachment.loadOp = GFXLoadOp.DISCARD;
            } else {
                colorAttachment.loadOp = GFXLoadOp.LOAD;
                colorAttachment.beginLayout = GFXTextureLayout.PRESENT_SRC;
            }
        }

        if ((clearFlags & GFXClearFlag.DEPTH_STENCIL) !== GFXClearFlag.DEPTH_STENCIL) {
            if (!(clearFlags & GFXClearFlag.DEPTH)) depthStencilAttachment.depthLoadOp = GFXLoadOp.LOAD;
            if (!(clearFlags & GFXClearFlag.STENCIL)) depthStencilAttachment.stencilLoadOp = GFXLoadOp.LOAD;
            depthStencilAttachment.beginLayout = GFXTextureLayout.DEPTH_STENCIL_ATTACHMENT_OPTIMAL;
        }

        renderPass = device.createRenderPass({
            colorAttachments: [colorAttachment],
            depthStencilAttachment,
        });
        this._renderPasses.set(clearFlags, renderPass!);

        return renderPass;
    }

    /**
     * @en Update all UBOs
     * @zh 更新全部 UBO。
     */
    public updateUBOs (view: RenderView) {
        this._updateUBO(view);
        const camera = view.camera;
        const scene = camera.scene;
        const mainLight = scene!.mainLight;
        const device = this.device;
        const shadowInfo = this.shadows;

<<<<<<< HEAD
        if (mainLight) {
            if (shadowInfo.type === ShadowType.ShadowMap) {
                if (this.shadowFrameBufferMap.has(mainLight)) {
                    this._descriptorSet.bindTexture(UNIFORM_SHADOWMAP.binding, this.shadowFrameBufferMap.get(mainLight)!.colorTextures[0]!);
                }

                // light view
                const shadowCameraView = shadowInfo.getWorldMatrix(mainLight!.node!.worldRotation, mainLight!.direction);
                Mat4.invert(matShadowView, shadowCameraView);

                // light proj
                let x: number = 0;
                let y: number = 0;
                if (shadowInfo.orthoSize > shadowInfo.sphere.radius) {
                    x = shadowInfo.orthoSize * shadowInfo.aspect;
                    y = shadowInfo.orthoSize;
                } else {
                    // if orthoSize is the smallest, auto calculate orthoSize.
                    x = shadowInfo.sphere.radius * shadowInfo.aspect;
                    y = shadowInfo.sphere.radius;
                }
                const projectionSignY = device.screenSpaceSignY * device.UVSpaceSignY; // always offscreen
                Mat4.ortho(matShadowViewProj, -x, x, -y, y, shadowInfo.near, shadowInfo.far,
                    device.clipSpaceMinZ, projectionSignY);

                // light viewProj
                Mat4.multiply(matShadowViewProj, matShadowViewProj, matShadowView);

                Mat4.toArray(this._shadowUBO, matShadowViewProj, UBOShadow.MAT_LIGHT_VIEW_PROJ_OFFSET);

                vec4.set(shadowInfo.pcf);
                Vec4.toArray(this._shadowUBO, vec4, UBOShadow.SHADOW_PCF_OFFSET);

                vec4.set(shadowInfo.size.x, shadowInfo.size.y);
                Vec4.toArray(this._shadowUBO, vec4, UBOShadow.SHADOW_SIZE_OFFSET);
            } else if (shadowInfo.type === ShadowType.Planar) {
                shadowInfo.updateDirLight(mainLight);
                Mat4.toArray(this._shadowUBO, shadowInfo.matLight, UBOShadow.MAT_LIGHT_PLANE_PROJ_OFFSET);
            }

            Color.toArray(this._shadowUBO, shadowInfo.shadowColor, UBOShadow.SHADOW_COLOR_OFFSET);
=======
        if (mainLight && shadowInfo.type === ShadowType.ShadowMap) {
            // light view
            let shadowCameraView: Mat4;

            // light proj
            let x: number = 0;
            let y: number = 0;
            let far: number = 0;
            if (shadowInfo.autoAdapt) {
                shadowCameraView = shadowInfo.getWorldMatrix(mainLight.node?.getWorldRotation()!, mainLight.direction);
                // if orthoSize is the smallest, auto calculate orthoSize.
                const radius = shadowInfo.sphere.radius;
                x = radius * shadowInfo.aspect;
                y = radius;

                far = shadowInfo.receiveSphere.radius * 2.0;
                if(radius >= 500) { shadowInfo.size.set(2048, 2048); }
                else if (radius < 500 && radius >= 100) { shadowInfo.size.set(1024, 1024); }
            } else {
                shadowCameraView = mainLight.node!.getWorldMatrix();
                Mat4.invert(matShadowView, shadowCameraView);

                x = shadowInfo.orthoSize * shadowInfo.aspect;
                y = shadowInfo.orthoSize;

                far = shadowInfo.far;
            }

            Mat4.invert(matShadowView, shadowCameraView!);

            const projectionSignY = device.screenSpaceSignY * device.UVSpaceSignY; // always offscreen
            Mat4.ortho(matShadowViewProj, -x, x, -y, y, shadowInfo.near, far,
                device.clipSpaceMinZ, projectionSignY);

            // light viewProj
            Mat4.multiply(matShadowViewProj, matShadowViewProj, matShadowView);

            Mat4.toArray(this._shadowUBO, matShadowViewProj, UBOShadow.MAT_LIGHT_VIEW_PROJ_OFFSET);

            vec4.set(shadowInfo.size.x, shadowInfo.size.y, shadowInfo.pcf, shadowInfo.bias);
            Vec4.toArray(this._shadowUBO, vec4, UBOShadow.SHADOW_INFO_OFFSET);
>>>>>>> da6ec26b
        }

        // update ubos
        this._descriptorSet.getBuffer(UBOGlobal.BLOCK.binding).update(this._globalUBO);
        this._descriptorSet.getBuffer(UBOShadow.BLOCK.binding).update(this._shadowUBO);
    }

    private _activeRenderer () {
        const device = this.device;

        this._commandBuffers.push(device.createCommandBuffer({
            type: GFXCommandBufferType.PRIMARY,
            queue: this._device.queue,
        }));

        const globalUBO = device.createBuffer({
            usage: GFXBufferUsageBit.UNIFORM | GFXBufferUsageBit.TRANSFER_DST,
            memUsage: GFXMemoryUsageBit.HOST | GFXMemoryUsageBit.DEVICE,
            size: UBOGlobal.SIZE,
        });
        this._descriptorSet.bindBuffer(UBOGlobal.BLOCK.binding, globalUBO);

        const shadowUBO = device.createBuffer({
            usage: GFXBufferUsageBit.UNIFORM | GFXBufferUsageBit.TRANSFER_DST,
            memUsage: GFXMemoryUsageBit.HOST | GFXMemoryUsageBit.DEVICE,
            size: UBOShadow.SIZE,
        });
        this._descriptorSet.bindBuffer(UBOShadow.BLOCK.binding, shadowUBO);

        // update global defines when all states initialized.
        this.macros.CC_USE_HDR = this._isHDR;
        this.macros.CC_SUPPORT_FLOAT_TEXTURE = this.device.hasFeature(GFXFeature.TEXTURE_FLOAT);

        return true;
    }

    private _updateUBO (view: RenderView) {
        this._descriptorSet.update();

        const root = legacyCC.director.root;

        const camera = view.camera;
        const scene = camera.scene!;

        const mainLight = scene.mainLight;
        const ambient = this.ambient;
        const fog = this.fog;
        const fv = this._globalUBO;
        const device = this.device;

        const shadingWidth = Math.floor(device.width);
        const shadingHeight = Math.floor(device.height);

        // update UBOGlobal
        fv[UBOGlobal.TIME_OFFSET] = root.cumulativeTime;
        fv[UBOGlobal.TIME_OFFSET + 1] = root.frameTime;
        fv[UBOGlobal.TIME_OFFSET + 2] = legacyCC.director.getTotalFrames();

        fv[UBOGlobal.SCREEN_SIZE_OFFSET] = device.width;
        fv[UBOGlobal.SCREEN_SIZE_OFFSET + 1] = device.height;
        fv[UBOGlobal.SCREEN_SIZE_OFFSET + 2] = 1.0 / fv[UBOGlobal.SCREEN_SIZE_OFFSET];
        fv[UBOGlobal.SCREEN_SIZE_OFFSET + 3] = 1.0 / fv[UBOGlobal.SCREEN_SIZE_OFFSET + 1];

        fv[UBOGlobal.SCREEN_SCALE_OFFSET] = camera.width / shadingWidth * this.shadingScale;
        fv[UBOGlobal.SCREEN_SCALE_OFFSET + 1] = camera.height / shadingHeight * this.shadingScale;
        fv[UBOGlobal.SCREEN_SCALE_OFFSET + 2] = 1.0 / fv[UBOGlobal.SCREEN_SCALE_OFFSET];
        fv[UBOGlobal.SCREEN_SCALE_OFFSET + 3] = 1.0 / fv[UBOGlobal.SCREEN_SCALE_OFFSET + 1];

        fv[UBOGlobal.NATIVE_SIZE_OFFSET] = shadingWidth;
        fv[UBOGlobal.NATIVE_SIZE_OFFSET + 1] = shadingHeight;
        fv[UBOGlobal.NATIVE_SIZE_OFFSET + 2] = 1.0 / fv[UBOGlobal.NATIVE_SIZE_OFFSET];
        fv[UBOGlobal.NATIVE_SIZE_OFFSET + 3] = 1.0 / fv[UBOGlobal.NATIVE_SIZE_OFFSET + 1];

        Mat4.toArray(fv, camera.matView, UBOGlobal.MAT_VIEW_OFFSET);
        Mat4.toArray(fv, camera.node.worldMatrix, UBOGlobal.MAT_VIEW_INV_OFFSET);
        Mat4.toArray(fv, camera.matProj, UBOGlobal.MAT_PROJ_OFFSET);
        Mat4.toArray(fv, camera.matProjInv, UBOGlobal.MAT_PROJ_INV_OFFSET);
        Mat4.toArray(fv, camera.matViewProj, UBOGlobal.MAT_VIEW_PROJ_OFFSET);
        Mat4.toArray(fv, camera.matViewProjInv, UBOGlobal.MAT_VIEW_PROJ_INV_OFFSET);
        Vec3.toArray(fv, camera.position, UBOGlobal.CAMERA_POS_OFFSET);
        let projectionSignY = device.screenSpaceSignY;
        if (view.window.hasOffScreenAttachments) {
            projectionSignY *= device.UVSpaceSignY; // need flipping if drawing on render targets
        }
        fv[UBOGlobal.CAMERA_POS_OFFSET + 3] = projectionSignY;

        const exposure = camera.exposure;
        fv[UBOGlobal.EXPOSURE_OFFSET] = exposure;
        fv[UBOGlobal.EXPOSURE_OFFSET + 1] = 1.0 / exposure;
        fv[UBOGlobal.EXPOSURE_OFFSET + 2] = this._isHDR ? 1.0 : 0.0;
        fv[UBOGlobal.EXPOSURE_OFFSET + 3] = this._fpScale / exposure;

        if (mainLight) {
            Vec3.toArray(fv, mainLight.direction, UBOGlobal.MAIN_LIT_DIR_OFFSET);
            Vec3.toArray(fv, mainLight.color, UBOGlobal.MAIN_LIT_COLOR_OFFSET);
            if (mainLight.useColorTemperature) {
                const colorTempRGB = mainLight.colorTemperatureRGB;
                fv[UBOGlobal.MAIN_LIT_COLOR_OFFSET] *= colorTempRGB.x;
                fv[UBOGlobal.MAIN_LIT_COLOR_OFFSET + 1] *= colorTempRGB.y;
                fv[UBOGlobal.MAIN_LIT_COLOR_OFFSET + 2] *= colorTempRGB.z;
            }

            if (this._isHDR) {
                fv[UBOGlobal.MAIN_LIT_COLOR_OFFSET + 3] = mainLight.illuminance * this._fpScale;
            } else {
                fv[UBOGlobal.MAIN_LIT_COLOR_OFFSET + 3] = mainLight.illuminance * exposure;
            }
        } else {
            Vec3.toArray(fv, Vec3.UNIT_Z, UBOGlobal.MAIN_LIT_DIR_OFFSET);
            Vec4.toArray(fv, Vec4.ZERO, UBOGlobal.MAIN_LIT_COLOR_OFFSET);
        }

        const skyColor = ambient.colorArray;
        if (this._isHDR) {
            skyColor[3] = ambient.skyIllum * this._fpScale;
        } else {
            skyColor[3] = ambient.skyIllum * exposure;
        }
        fv.set(skyColor, UBOGlobal.AMBIENT_SKY_OFFSET);
        fv.set(ambient.albedoArray, UBOGlobal.AMBIENT_GROUND_OFFSET);

        if (fog.enabled) {
            fv.set(fog.colorArray, UBOGlobal.GLOBAL_FOG_COLOR_OFFSET);

            fv[UBOGlobal.GLOBAL_FOG_BASE_OFFSET] = fog.fogStart;
            fv[UBOGlobal.GLOBAL_FOG_BASE_OFFSET + 1] = fog.fogEnd;
            fv[UBOGlobal.GLOBAL_FOG_BASE_OFFSET + 2] = fog.fogDensity;

            fv[UBOGlobal.GLOBAL_FOG_ADD_OFFSET] = fog.fogTop;
            fv[UBOGlobal.GLOBAL_FOG_ADD_OFFSET + 1] = fog.fogRange;
            fv[UBOGlobal.GLOBAL_FOG_ADD_OFFSET + 2] = fog.fogAtten;
        }
    }

    private destroyUBOs () {
        if (this._descriptorSet) {
            this._descriptorSet.getBuffer(UBOGlobal.BLOCK.binding).destroy();
            this._descriptorSet.getBuffer(UBOShadow.BLOCK.binding).destroy();
        }
    }

    public destroy () {
        this.destroyUBOs();

        const rpIter = this._renderPasses.values();
        let rpRes = rpIter.next();
        while (!rpRes.done) {
            rpRes.value.destroy();
            rpRes = rpIter.next();
        }

        return super.destroy();
    }
}<|MERGE_RESOLUTION|>--- conflicted
+++ resolved
@@ -189,49 +189,6 @@
         const device = this.device;
         const shadowInfo = this.shadows;
 
-<<<<<<< HEAD
-        if (mainLight) {
-            if (shadowInfo.type === ShadowType.ShadowMap) {
-                if (this.shadowFrameBufferMap.has(mainLight)) {
-                    this._descriptorSet.bindTexture(UNIFORM_SHADOWMAP.binding, this.shadowFrameBufferMap.get(mainLight)!.colorTextures[0]!);
-                }
-
-                // light view
-                const shadowCameraView = shadowInfo.getWorldMatrix(mainLight!.node!.worldRotation, mainLight!.direction);
-                Mat4.invert(matShadowView, shadowCameraView);
-
-                // light proj
-                let x: number = 0;
-                let y: number = 0;
-                if (shadowInfo.orthoSize > shadowInfo.sphere.radius) {
-                    x = shadowInfo.orthoSize * shadowInfo.aspect;
-                    y = shadowInfo.orthoSize;
-                } else {
-                    // if orthoSize is the smallest, auto calculate orthoSize.
-                    x = shadowInfo.sphere.radius * shadowInfo.aspect;
-                    y = shadowInfo.sphere.radius;
-                }
-                const projectionSignY = device.screenSpaceSignY * device.UVSpaceSignY; // always offscreen
-                Mat4.ortho(matShadowViewProj, -x, x, -y, y, shadowInfo.near, shadowInfo.far,
-                    device.clipSpaceMinZ, projectionSignY);
-
-                // light viewProj
-                Mat4.multiply(matShadowViewProj, matShadowViewProj, matShadowView);
-
-                Mat4.toArray(this._shadowUBO, matShadowViewProj, UBOShadow.MAT_LIGHT_VIEW_PROJ_OFFSET);
-
-                vec4.set(shadowInfo.pcf);
-                Vec4.toArray(this._shadowUBO, vec4, UBOShadow.SHADOW_PCF_OFFSET);
-
-                vec4.set(shadowInfo.size.x, shadowInfo.size.y);
-                Vec4.toArray(this._shadowUBO, vec4, UBOShadow.SHADOW_SIZE_OFFSET);
-            } else if (shadowInfo.type === ShadowType.Planar) {
-                shadowInfo.updateDirLight(mainLight);
-                Mat4.toArray(this._shadowUBO, shadowInfo.matLight, UBOShadow.MAT_LIGHT_PLANE_PROJ_OFFSET);
-            }
-
-            Color.toArray(this._shadowUBO, shadowInfo.shadowColor, UBOShadow.SHADOW_COLOR_OFFSET);
-=======
         if (mainLight && shadowInfo.type === ShadowType.ShadowMap) {
             // light view
             let shadowCameraView: Mat4;
@@ -273,7 +230,6 @@
 
             vec4.set(shadowInfo.size.x, shadowInfo.size.y, shadowInfo.pcf, shadowInfo.bias);
             Vec4.toArray(this._shadowUBO, vec4, UBOShadow.SHADOW_INFO_OFFSET);
->>>>>>> da6ec26b
         }
 
         // update ubos
