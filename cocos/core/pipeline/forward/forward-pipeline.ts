--- conflicted
+++ resolved
@@ -119,15 +119,10 @@
      * @readonly
      */
     public renderObjects: IRenderObject[] = [];
-<<<<<<< HEAD
-    protected _isHDR: boolean = false;
-    protected _shadingScale: number = 1.0;
-=======
     public shadowObjects: IRenderObject[] = [];
     public shadowFrameBufferMap: Map<Light, Framebuffer> = new Map();
     protected _isHDR = false;
     protected _shadingScale = 1.0;
->>>>>>> 4461eb1d
     protected _fpScale: number = 1.0 / 1024.0;
     protected _renderPasses = new Map<ClearFlag, RenderPass>();
     protected _globalUBO = new Float32Array(UBOGlobal.COUNT);
@@ -216,16 +211,10 @@
      * @en Update all UBOs
      * @zh 更新全部 UBO。
      */
-<<<<<<< HEAD
-    public updateUBOs (view: RenderView, hasOffScreenAttachments: boolean = false) {
-        this._updateUBO(view, hasOffScreenAttachments);
-        const mainLight = view.camera.scene!.mainLight;
-=======
     public updateGlobalUBO () {
         this._descriptorSet.update();
         const root = legacyCC.director.root;
         const fv = this._globalUBO;
->>>>>>> 4461eb1d
         const device = this.device;
 
         const shadingWidth = Math.floor(device.width);
@@ -293,11 +282,7 @@
         return true;
     }
 
-<<<<<<< HEAD
-    private _updateUBO (view: RenderView, hasOffScreenAttachments: boolean = false) {
-=======
     public updateShadowUBO (camera: Camera) {
->>>>>>> 4461eb1d
         this._descriptorSet.update();
         const mainLight = camera.scene!.mainLight;
         const device = this.device;
@@ -372,42 +357,10 @@
         cv[UBOCamera.SCREEN_SCALE_OFFSET + 2] = 1.0 / cv[UBOCamera.SCREEN_SCALE_OFFSET];
         cv[UBOCamera.SCREEN_SCALE_OFFSET + 3] = 1.0 / cv[UBOCamera.SCREEN_SCALE_OFFSET + 1];
 
-<<<<<<< HEAD
-        fv[UBOGlobal.NATIVE_SIZE_OFFSET] = shadingWidth;
-        fv[UBOGlobal.NATIVE_SIZE_OFFSET + 1] = shadingHeight;
-        fv[UBOGlobal.NATIVE_SIZE_OFFSET + 2] = 1.0 / fv[UBOGlobal.NATIVE_SIZE_OFFSET];
-        fv[UBOGlobal.NATIVE_SIZE_OFFSET + 3] = 1.0 / fv[UBOGlobal.NATIVE_SIZE_OFFSET + 1];
-
-        Mat4.toArray(fv, camera.matView, UBOGlobal.MAT_VIEW_OFFSET);
-        Mat4.toArray(fv, camera.node.worldMatrix, UBOGlobal.MAT_VIEW_INV_OFFSET);
-        Vec3.toArray(fv, camera.position, UBOGlobal.CAMERA_POS_OFFSET);
-
-        if (hasOffScreenAttachments) {
-            Mat4.toArray(fv, camera.matProj_offscreen, UBOGlobal.MAT_PROJ_OFFSET);
-            Mat4.toArray(fv, camera.matProjInv_offscreen, UBOGlobal.MAT_PROJ_INV_OFFSET);
-            Mat4.toArray(fv, camera.matViewProj_offscreen, UBOGlobal.MAT_VIEW_PROJ_OFFSET);
-            Mat4.toArray(fv, camera.matViewProjInv_offscreen, UBOGlobal.MAT_VIEW_PROJ_INV_OFFSET);
-            fv[UBOGlobal.CAMERA_POS_OFFSET + 3] = this._device.screenSpaceSignY * this._device.UVSpaceSignY;
-        }
-        else {
-            Mat4.toArray(fv, camera.matProj, UBOGlobal.MAT_PROJ_OFFSET);
-            Mat4.toArray(fv, camera.matProjInv, UBOGlobal.MAT_PROJ_INV_OFFSET);
-            Mat4.toArray(fv, camera.matViewProj, UBOGlobal.MAT_VIEW_PROJ_OFFSET);
-            Mat4.toArray(fv, camera.matViewProjInv, UBOGlobal.MAT_VIEW_PROJ_INV_OFFSET);
-            fv[UBOGlobal.CAMERA_POS_OFFSET + 3] = this._device.screenSpaceSignY;
-        }
-
-        const exposure = camera.exposure;
-        fv[UBOGlobal.EXPOSURE_OFFSET] = exposure;
-        fv[UBOGlobal.EXPOSURE_OFFSET + 1] = 1.0 / exposure;
-        fv[UBOGlobal.EXPOSURE_OFFSET + 2] = this._isHDR ? 1.0 : 0.0;
-        fv[UBOGlobal.EXPOSURE_OFFSET + 3] = this._fpScale / exposure;
-=======
         cv[UBOCamera.EXPOSURE_OFFSET] = exposure;
         cv[UBOCamera.EXPOSURE_OFFSET + 1] = 1.0 / exposure;
         cv[UBOCamera.EXPOSURE_OFFSET + 2] = this._isHDR ? 1.0 : 0.0;
         cv[UBOCamera.EXPOSURE_OFFSET + 3] = this._fpScale / exposure;
->>>>>>> 4461eb1d
 
         if (mainLight) {
             Vec3.toArray(cv, mainLight.direction, UBOCamera.MAIN_LIT_DIR_OFFSET);
