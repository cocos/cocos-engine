--- conflicted
+++ resolved
@@ -295,13 +295,8 @@
      * 对每个模型裁剪光源。
      * @param model 模型。
      */
-<<<<<<< HEAD
     private cullLightPerModel (model: Model) {
         _tempLightIndex.length = 0;
-=======
-    private cullLightPerModel(model: Model) {
-        _tempLightIndex.splice(0);
->>>>>>> a8da9232
         for (let i = 0; i < this._validLights.length; i++) {
             let isCulled = false;
             switch (this._validLights[i].type) {
