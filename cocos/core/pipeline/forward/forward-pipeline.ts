--- conflicted
+++ resolved
@@ -83,11 +83,9 @@
     }
 
     public activate (): boolean {
-<<<<<<< HEAD
         game._pipelineType = PipelineType.FORWARD;
         this._macros = { CC_PIPELINE_TYPE: game._pipelineType };
-=======
->>>>>>> 57b89921
+
         if (!super.activate()) {
             return false;
         }
