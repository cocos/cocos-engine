/**
 * @category pipeline
 */

import { ccclass, property } from '../../data/class-decorator';
import { RenderPipeline, IRenderPipelineInfo } from '../render-pipeline';
import { UIFlow } from '../ui/ui-flow';
import { ForwardFlow } from './forward-flow';
import { RenderTextureConfig, MaterialConfig } from '../pipeline-serialization';
import { ShadowFlow } from '../shadow/shadow-flow';
import { genSamplerHash, samplerLib } from '../../renderer';
import { IRenderObject, UBOGlobal, UBOShadow, UBOPCFShadow,
    UNIFORM_SHADOWMAP, globalDescriptorSetLayout, localDescriptorSetLayout} from '../define';
import { GFXBufferUsageBit, GFXMemoryUsageBit,
    GFXClearFlag, GFXFilter, GFXAddress, GFXCommandBufferType } from '../../gfx/define';
import { GFXColorAttachment, GFXDepthStencilAttachment, GFXRenderPass, GFXLoadOp, GFXTextureLayout } from '../../gfx';
import { SKYBOX_FLAG } from '../../renderer';
import { legacyCC } from '../../global-exports';
import { RenderView } from '../render-view';
import { Mat4, Vec3, Vec2, Quat, Vec4 } from '../../math';
import { GFXFeature } from '../../gfx/device';
<<<<<<< HEAD
import { GFXCommandBuffer } from '../../gfx/command-buffer';
import { SkyboxInfo } from '../../scene-graph/scene-globals';
import { Fog } from '../../renderer/scene/fog';
import { Ambient } from '../../renderer/scene/ambient';
import { Skybox } from '../../renderer/scene/skybox';
import { PlanarShadows } from '../../renderer/scene/planar-shadows';
=======
>>>>>>> 359e8647

const shadowCamera_W_P = new Vec3();
const shadowCamera_W_R = new Quat();
const shadowCamera_W_S = new Vec3();
const shadowCamera_W_T = new Mat4();

const shadowCamera_M_V = new Mat4();
const shadowCamera_M_P = new Mat4();
const shadowCamera_M_V_P = new Mat4();

// Define shadwoMapCamera
const shadowCamera_Near = 0.1;
const shadowCamera_Far = 1000.0;
const shadowCamera_Fov = 45.0;
const shadowCamera_Aspect = 1.0;
const shadowCamera_OrthoSize = 20.0;

/**
 * @en The forward render pipeline
 * @zh 前向渲染管线。
 */
@ccclass('ForwardPipeline')
export class ForwardPipeline extends RenderPipeline {

    public get isHDR () {
        return this._isHDR;
    }

    public set isHDR (val) {
        if (this._isHDR === val) {
            return
        }

        this._isHDR = val;
        const defaultGlobalUBOData = this._uboGlobal.view;
        defaultGlobalUBOData[UBOGlobal.EXPOSURE_OFFSET + 2] = this._isHDR ? 1.0 : 0.0;
    }

    public get shadingScale (): number {
        return this._shadingScale;
    }

    public get fpScale (): number {
        return this._fpScale;
    }

    /**
<<<<<<< HEAD
     * @en Get shadow UBO.
     * @zh 获取阴影UBO。
     */
    public get shadowUBOBuffer () {
        return this._globalBindings.get(UBOPCFShadow.BLOCK.name)!.buffer!;
    }

    /**
     * @en Get size of shadow map.
     * @zh 获取阴影贴图分辨率
=======
     * @zh
     * 获取阴影贴图分辨率
>>>>>>> 359e8647
     */
    public get shadowMapSize () {
        return this._shadowMapSize;
    }
    @property({
        type: [RenderTextureConfig],
        displayOrder: 2,
    })
    protected renderTextures: RenderTextureConfig[] = [];

    @property({
        type: [MaterialConfig],
        displayOrder: 3,
    })
    protected materials: MaterialConfig[] = [];

<<<<<<< HEAD
    /**
     * @en Get ambient.
     * @zh 获取环境光照
     */
    @property({
        type: Ambient,
        displayOrder: 4,
    })
    public get ambient () {
        return this._ambient;
    }

    public set ambient (val) {
        if (!val) return;
        this._ambient = val;
    }

    /**
     * @en Skybox related information
     * @zh 天空盒相关信息
     */
    @property({
        type: SkyboxInfo,
        displayOrder: 5,
    })
    get skyboxInfo () {
        return this._skyboxInfo;
    }
    set skyboxInfo (value) {
        this._skyboxInfo = value;
    }

    /**
     * @en Get skybox.
     * @zh 获取天空盒
     */
    public get skybox () {
        return this._skybox;
    }

    public set skybox (val) {
        if (!val) return;
        this._skybox = val;
    }

    /**
     * @en Get planar shadow.
     * @zh 获取平面阴影数据
     */
    @property({
        type: PlanarShadows,
        displayOrder: 6,
    })
    public get planarShadows () {
        return this._planarShadows;
    }

    public set planarShadows (val) {
        if (!val) return;
        this._planarShadows = val;
    }

    /**
     * @en Get fog.
     * @zh 获取全局雾
     */
    @property({
        type: Fog,
        displayOrder: 7,
    })
    public get fog () {
        return this._fog;
    }

    public set fog (val) {
        if (!val) return;
        this._fog = val;
    }

    @property
    protected _fog: Fog = new Fog();
    @property
    protected _ambient: Ambient = new Ambient();
    protected _skybox: Skybox = new Skybox();
    @property
    protected _skyboxInfo: SkyboxInfo = new SkyboxInfo();
    @property
    protected _planarShadows: PlanarShadows = new PlanarShadows();
=======
>>>>>>> 359e8647
    /**
     * @en The list for render objects, only available after the scene culling of the current frame.
     * @zh 渲染对象数组，仅在当前帧的场景剔除完成后有效。
     * @readonly
     */
    public renderObjects: IRenderObject[] = [];
    public shadowObjects: IRenderObject[] = [];
    protected _uboGlobal: UBOGlobal = new UBOGlobal();
    protected _isHDR: boolean = false;
    protected _shadingScale: number = 1.0;
    protected _fpScale: number = 1.0 / 1024.0;
    protected _renderPasses = new Map<GFXClearFlag, GFXRenderPass>();
    protected _uboPCFShadow: UBOPCFShadow = new UBOPCFShadow();
    protected _shadowMapSize: Vec2 = new Vec2(512, 512);

    public initialize (info: IRenderPipelineInfo): boolean {
        super.initialize(info);

        const shadowFlow = new ShadowFlow();
        shadowFlow.initialize(ShadowFlow.initInfo);
        this._flows.push(shadowFlow);

        const forwardFlow = new ForwardFlow();
        forwardFlow.initialize(ForwardFlow.initInfo);
        this._flows.push(forwardFlow);

        return true;
    }

    public activate (): boolean {
        this._globalDescriptorSetLayout = globalDescriptorSetLayout;
        this._localDescriptorSetLayout = localDescriptorSetLayout;

        const uiFlow = new UIFlow();
        uiFlow.initialize(UIFlow.initInfo);
        this._flows.push(uiFlow);

        if (!super.activate()) {
            return false;
        }

        if (!this._activeRenderer()) {
            console.error('ForwardPipeline startup failed!');
            return false;
        }

<<<<<<< HEAD
        const uiFlow = new UIFlow();
        uiFlow.initialize(UIFlow.initInfo);
        this._flows.push(uiFlow);
        uiFlow.activate(this);

        this._skybox.activate();
        this._planarShadows.activate();

=======
>>>>>>> 359e8647
        return true;
    }

    public getRenderPass (clearFlags: GFXClearFlag): GFXRenderPass {
        let renderPass = this._renderPasses.get(clearFlags);
        if (renderPass) { return renderPass; }

        const device = this.device!;
        const colorAttachment = new GFXColorAttachment();
        const depthStencilAttachment = new GFXDepthStencilAttachment();
        colorAttachment.format = device.colorFormat;
        depthStencilAttachment.format = device.depthStencilFormat;

        if (!(clearFlags & GFXClearFlag.COLOR)) {
            if (clearFlags & SKYBOX_FLAG) {
                colorAttachment.loadOp = GFXLoadOp.DISCARD;
            } else {
                colorAttachment.loadOp = GFXLoadOp.LOAD;
                colorAttachment.beginLayout = GFXTextureLayout.PRESENT_SRC;
            }
        }

        if ((clearFlags & GFXClearFlag.DEPTH_STENCIL) !== GFXClearFlag.DEPTH_STENCIL) {
            if (!(clearFlags & GFXClearFlag.DEPTH)) depthStencilAttachment.depthLoadOp = GFXLoadOp.LOAD;
            if (!(clearFlags & GFXClearFlag.STENCIL)) depthStencilAttachment.stencilLoadOp = GFXLoadOp.LOAD;
            depthStencilAttachment.beginLayout = GFXTextureLayout.DEPTH_STENCIL_ATTACHMENT_OPTIMAL;
        }

        renderPass = device.createRenderPass({
            colorAttachments: [colorAttachment],
            depthStencilAttachment,
        });
        this._renderPasses.set(clearFlags, renderPass!);

        return renderPass;
    }

    /**
     * @en Update all UBOs
     * @zh 更新全部 UBO。
     */
    public updateUBOs (view: RenderView) {
        this._updateUBO(view);
        const mainLight = view.camera.scene!.mainLight;
        const device = this.device;

        if (mainLight) {
            shadowCamera_W_P.set(mainLight!.node!.getWorldPosition());
            shadowCamera_W_R.set(mainLight!.node!.getWorldRotation());
            shadowCamera_W_S.set(mainLight!.node!.getWorldScale());

            // world Transfrom
            Mat4.fromRTS(shadowCamera_W_T, shadowCamera_W_R, shadowCamera_W_P, shadowCamera_W_S);

            // camera view
            Mat4.invert(shadowCamera_M_V, shadowCamera_W_T);

            // camera proj
            // Mat4.perspective(shadowCamera_M_P, shadowCamera_Fov, shadowCamera_Aspect, shadowCamera_Near, shadowCamera_Far);
            const x = shadowCamera_OrthoSize * shadowCamera_Aspect;
            const y = shadowCamera_OrthoSize;
            Mat4.ortho(shadowCamera_M_P, -x, x, -y, y, shadowCamera_Near, shadowCamera_Far,
                 device.clipSpaceMinZ, device.screenSpaceSignY);

            // camera viewProj
            Mat4.multiply(shadowCamera_M_V_P, shadowCamera_M_P, shadowCamera_M_V);

            Mat4.toArray(this._uboGlobal.view, shadowCamera_M_V_P, UBOGlobal.MAIN_SHADOW_MATRIX_OFFSET);
        }

        // update ubos
        this._descriptorSet.getBuffer(UBOGlobal.BLOCK.binding).update(this._uboGlobal.view);

        // Fill Shadow UBO
        // Fill cc_shadowMatViewProj
        Mat4.toArray(this._uboPCFShadow.view, shadowCamera_M_V_P, UBOPCFShadow.MAT_SHADOW_VIEW_PROJ_OFFSET);
        this._descriptorSet.getBuffer(UBOPCFShadow.BLOCK.binding).update(this._uboPCFShadow.view);
    }

    private _activeRenderer () {
        const device = this.device;

        this._commandBuffers.push(device.createCommandBuffer({
            type: GFXCommandBufferType.PRIMARY,
            queue: this._device.queue,
        }));

        const globalUBO = device.createBuffer({
            usage: GFXBufferUsageBit.UNIFORM | GFXBufferUsageBit.TRANSFER_DST,
            memUsage: GFXMemoryUsageBit.HOST | GFXMemoryUsageBit.DEVICE,
            size: UBOGlobal.SIZE,
        });
        this._descriptorSet.bindBuffer(UBOGlobal.BLOCK.binding, globalUBO);

        const shadowUBO = device.createBuffer({
            usage: GFXBufferUsageBit.UNIFORM | GFXBufferUsageBit.TRANSFER_DST,
            memUsage: GFXMemoryUsageBit.HOST | GFXMemoryUsageBit.DEVICE,
            size: UBOShadow.SIZE,
        });
        this._descriptorSet.bindBuffer(UBOShadow.BLOCK.binding, shadowUBO);

        const shadowPCFUBO = device.createBuffer({
            usage: GFXBufferUsageBit.UNIFORM | GFXBufferUsageBit.TRANSFER_DST,
            memUsage: GFXMemoryUsageBit.HOST | GFXMemoryUsageBit.DEVICE,
            size: UBOPCFShadow.SIZE,
        });
        this._descriptorSet.bindBuffer(UBOPCFShadow.BLOCK.binding, shadowPCFUBO);

        const shadowMapSamplerHash = genSamplerHash([
            GFXFilter.LINEAR,
            GFXFilter.LINEAR,
            GFXFilter.NONE,
            GFXAddress.CLAMP,
            GFXAddress.CLAMP,
            GFXAddress.CLAMP,
        ]);
        const shadowMapSampler = samplerLib.getSampler(device, shadowMapSamplerHash);
        this._descriptorSet.bindSampler(UNIFORM_SHADOWMAP.binding, shadowMapSampler);

        // update global defines when all states initialized.
        this.macros.CC_USE_HDR = this._isHDR;
        this.macros.CC_SUPPORT_FLOAT_TEXTURE = this.device.hasFeature(GFXFeature.TEXTURE_FLOAT);

        return true;
    }

    private _updateUBO (view: RenderView) {
        this._descriptorSet.update();

        const root = legacyCC.director.root;

        const camera = view.camera;
        const scene = camera.scene!;

        const mainLight = scene.mainLight;
        const ambient = this._ambient!;
        const fog = this._fog!;
        const uboGlobal = this._uboGlobal;
        const fv = uboGlobal.view;
        const device = this.device;

        const shadingWidth = Math.floor(device.width);
        const shadingHeight = Math.floor(device.height);

        // update UBOGlobal
        fv[UBOGlobal.TIME_OFFSET] = root.cumulativeTime;
        fv[UBOGlobal.TIME_OFFSET + 1] = root.frameTime;
        fv[UBOGlobal.TIME_OFFSET + 2] = legacyCC.director.getTotalFrames();

        fv[UBOGlobal.SCREEN_SIZE_OFFSET] = device.width;
        fv[UBOGlobal.SCREEN_SIZE_OFFSET + 1] = device.height;
        fv[UBOGlobal.SCREEN_SIZE_OFFSET + 2] = 1.0 / fv[UBOGlobal.SCREEN_SIZE_OFFSET];
        fv[UBOGlobal.SCREEN_SIZE_OFFSET + 3] = 1.0 / fv[UBOGlobal.SCREEN_SIZE_OFFSET + 1];

        fv[UBOGlobal.SCREEN_SCALE_OFFSET] = camera.width / shadingWidth * this.shadingScale;
        fv[UBOGlobal.SCREEN_SCALE_OFFSET + 1] = camera.height / shadingHeight * this.shadingScale;
        fv[UBOGlobal.SCREEN_SCALE_OFFSET + 2] = 1.0 / fv[UBOGlobal.SCREEN_SCALE_OFFSET];
        fv[UBOGlobal.SCREEN_SCALE_OFFSET + 3] = 1.0 / fv[UBOGlobal.SCREEN_SCALE_OFFSET + 1];

        fv[UBOGlobal.NATIVE_SIZE_OFFSET] = shadingWidth;
        fv[UBOGlobal.NATIVE_SIZE_OFFSET + 1] = shadingHeight;
        fv[UBOGlobal.NATIVE_SIZE_OFFSET + 2] = 1.0 / fv[UBOGlobal.NATIVE_SIZE_OFFSET];
        fv[UBOGlobal.NATIVE_SIZE_OFFSET + 3] = 1.0 / fv[UBOGlobal.NATIVE_SIZE_OFFSET + 1];

        Mat4.toArray(fv, camera.matView, UBOGlobal.MAT_VIEW_OFFSET);
        Mat4.toArray(fv, camera.node.worldMatrix, UBOGlobal.MAT_VIEW_INV_OFFSET);
        Mat4.toArray(fv, camera.matProj, UBOGlobal.MAT_PROJ_OFFSET);
        Mat4.toArray(fv, camera.matProjInv, UBOGlobal.MAT_PROJ_INV_OFFSET);
        Mat4.toArray(fv, camera.matViewProj, UBOGlobal.MAT_VIEW_PROJ_OFFSET);
        Mat4.toArray(fv, camera.matViewProjInv, UBOGlobal.MAT_VIEW_PROJ_INV_OFFSET);
        Vec3.toArray(fv, camera.position, UBOGlobal.CAMERA_POS_OFFSET);
        let projectionSignY = device.screenSpaceSignY;
        if (view.window.hasOffScreenAttachments) {
            projectionSignY *= device.UVSpaceSignY; // need flipping if drawing on render targets
        }
        fv[UBOGlobal.CAMERA_POS_OFFSET + 3] = projectionSignY;

        const exposure = camera.exposure;
        fv[UBOGlobal.EXPOSURE_OFFSET] = exposure;
        fv[UBOGlobal.EXPOSURE_OFFSET + 1] = 1.0 / exposure;
        fv[UBOGlobal.EXPOSURE_OFFSET + 2] = this._isHDR ? 1.0 : 0.0;
        fv[UBOGlobal.EXPOSURE_OFFSET + 3] = this._fpScale / exposure;

        if (mainLight) {
            Vec3.toArray(fv, mainLight.direction, UBOGlobal.MAIN_LIT_DIR_OFFSET);
            Vec3.toArray(fv, mainLight.color, UBOGlobal.MAIN_LIT_COLOR_OFFSET);
            if (mainLight.useColorTemperature) {
                const colorTempRGB = mainLight.colorTemperatureRGB;
                fv[UBOGlobal.MAIN_LIT_COLOR_OFFSET] *= colorTempRGB.x;
                fv[UBOGlobal.MAIN_LIT_COLOR_OFFSET + 1] *= colorTempRGB.y;
                fv[UBOGlobal.MAIN_LIT_COLOR_OFFSET + 2] *= colorTempRGB.z;
            }

            if (this._isHDR) {
                fv[UBOGlobal.MAIN_LIT_COLOR_OFFSET + 3] = mainLight.illuminance * this._fpScale;
            } else {
                fv[UBOGlobal.MAIN_LIT_COLOR_OFFSET + 3] = mainLight.illuminance * exposure;
            }
        } else {
            Vec3.toArray(fv, Vec3.UNIT_Z, UBOGlobal.MAIN_LIT_DIR_OFFSET);
            Vec4.toArray(fv, Vec4.ZERO, UBOGlobal.MAIN_LIT_COLOR_OFFSET);
        }

        const skyColor = ambient.colorArray;
        if (this._isHDR) {
            skyColor[3] = ambient.skyIllum * this._fpScale;
        } else {
            skyColor[3] = ambient.skyIllum * exposure;
        }
        fv.set(skyColor, UBOGlobal.AMBIENT_SKY_OFFSET);
        fv.set(ambient.albedoArray, UBOGlobal.AMBIENT_GROUND_OFFSET);

        if (fog.enabled) {
            fv.set(fog.colorArray, UBOGlobal.GLOBAL_FOG_COLOR_OFFSET);

            fv[UBOGlobal.GLOBAL_FOG_BASE_OFFSET] = fog.fogStart;
            fv[UBOGlobal.GLOBAL_FOG_BASE_OFFSET + 1] = fog.fogEnd;
            fv[UBOGlobal.GLOBAL_FOG_BASE_OFFSET + 2] = fog.fogDensity;

            fv[UBOGlobal.GLOBAL_FOG_ADD_OFFSET] = fog.fogTop;
            fv[UBOGlobal.GLOBAL_FOG_ADD_OFFSET + 1] = fog.fogRange;
            fv[UBOGlobal.GLOBAL_FOG_ADD_OFFSET + 2] = fog.fogAtten;
        }
    }

    private destroyUBOs () {
        this._descriptorSet.getBuffer(UBOGlobal.BLOCK.binding).destroy();
        this._descriptorSet.getBuffer(UBOShadow.BLOCK.binding).destroy();
        this._descriptorSet.getBuffer(UBOPCFShadow.BLOCK.binding).destroy();
    }

    public destroy () {
        this.destroyUBOs();

        this._descriptorSet.destroy();

        const rpIter = this._renderPasses.values();
        let rpRes = rpIter.next();
        while (!rpRes.done) {
            rpRes.value.destroy();
            rpRes = rpIter.next();
        }

        return super.destroy();
    }
}<|MERGE_RESOLUTION|>--- conflicted
+++ resolved
@@ -19,15 +19,11 @@
 import { RenderView } from '../render-view';
 import { Mat4, Vec3, Vec2, Quat, Vec4 } from '../../math';
 import { GFXFeature } from '../../gfx/device';
-<<<<<<< HEAD
-import { GFXCommandBuffer } from '../../gfx/command-buffer';
 import { SkyboxInfo } from '../../scene-graph/scene-globals';
 import { Fog } from '../../renderer/scene/fog';
 import { Ambient } from '../../renderer/scene/ambient';
 import { Skybox } from '../../renderer/scene/skybox';
 import { PlanarShadows } from '../../renderer/scene/planar-shadows';
-=======
->>>>>>> 359e8647
 
 const shadowCamera_W_P = new Vec3();
 const shadowCamera_W_R = new Quat();
@@ -75,21 +71,16 @@
     }
 
     /**
-<<<<<<< HEAD
      * @en Get shadow UBO.
      * @zh 获取阴影UBO。
      */
     public get shadowUBOBuffer () {
-        return this._globalBindings.get(UBOPCFShadow.BLOCK.name)!.buffer!;
+        return this._descriptorSet.getBuffer(UBOPCFShadow.BLOCK.binding)!;
     }
 
     /**
      * @en Get size of shadow map.
      * @zh 获取阴影贴图分辨率
-=======
-     * @zh
-     * 获取阴影贴图分辨率
->>>>>>> 359e8647
      */
     public get shadowMapSize () {
         return this._shadowMapSize;
@@ -106,7 +97,6 @@
     })
     protected materials: MaterialConfig[] = [];
 
-<<<<<<< HEAD
     /**
      * @en Get ambient.
      * @zh 获取环境光照
@@ -195,8 +185,6 @@
     protected _skyboxInfo: SkyboxInfo = new SkyboxInfo();
     @property
     protected _planarShadows: PlanarShadows = new PlanarShadows();
-=======
->>>>>>> 359e8647
     /**
      * @en The list for render objects, only available after the scene culling of the current frame.
      * @zh 渲染对象数组，仅在当前帧的场景剔除完成后有效。
@@ -243,17 +231,9 @@
             return false;
         }
 
-<<<<<<< HEAD
-        const uiFlow = new UIFlow();
-        uiFlow.initialize(UIFlow.initInfo);
-        this._flows.push(uiFlow);
-        uiFlow.activate(this);
-
         this._skybox.activate();
         this._planarShadows.activate();
 
-=======
->>>>>>> 359e8647
         return true;
     }
 
