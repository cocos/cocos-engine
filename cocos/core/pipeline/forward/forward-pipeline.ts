--- conflicted
+++ resolved
@@ -42,11 +42,8 @@
 import { Texture2D } from '../../assets/texture-2d';
 import { Camera } from '../../renderer/scene';
 import { errorID } from '../../platform/debug';
-<<<<<<< HEAD
 import { legacyCC } from '../../global-exports';
-=======
 import { sceneCulling } from '../scene-culling';
->>>>>>> 122c354b
 
 const _samplerInfo = [
     Filter.LINEAR,
