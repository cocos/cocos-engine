/**
 * @packageDocumentation
 * @module pipeline
 */

import { ccclass, displayOrder, type, serializable } from 'cc.decorator';
import { RenderPipeline, IRenderPipelineInfo } from '../render-pipeline';
import { UIFlow } from '../ui/ui-flow';
import { ForwardFlow } from './forward-flow';
import { RenderTextureConfig, MaterialConfig } from '../pipeline-serialization';
import { ShadowFlow } from '../shadow/shadow-flow';
import { IRenderObject, UBOGlobal, UBOShadow,
    globalDescriptorSetLayout, localDescriptorSetLayout} from '../define';
import { GFXBufferUsageBit, GFXMemoryUsageBit,
    GFXClearFlag, GFXCommandBufferType } from '../../gfx/define';
import { GFXColorAttachment, GFXDepthStencilAttachment, GFXRenderPass, GFXLoadOp, GFXTextureLayout } from '../../gfx';
import { SKYBOX_FLAG } from '../../renderer/scene';
import { legacyCC } from '../../global-exports';
import { RenderView } from '../render-view';
import { Mat4, Vec3, Vec4} from '../../math';
import { GFXFeature } from '../../gfx/device';
import { Fog } from '../../renderer/scene/fog';
import { Ambient } from '../../renderer/scene/ambient';
import { Skybox } from '../../renderer/scene/skybox';
import { Shadows, ShadowType } from '../../renderer/scene/shadows';
import { sceneCulling } from './scene-culling';

const matShadowView = new Mat4();
const matShadowViewProj = new Mat4();
const vec4 = new Vec4();

/**
 * @en The forward render pipeline
 * @zh 前向渲染管线。
 */
@ccclass('ForwardPipeline')
export class ForwardPipeline extends RenderPipeline {

    get isHDR () {
        return this._isHDR;
    }

    set isHDR (val) {
        if (this._isHDR === val) {
            return
        }

        this._isHDR = val;
        const defaultGlobalUBOData = this._globalUBO;
        defaultGlobalUBOData[UBOGlobal.EXPOSURE_OFFSET + 2] = this._isHDR ? 1.0 : 0.0;
    }

    get shadingScale (): number {
        return this._shadingScale;
    }

    get fpScale (): number {
        return this._fpScale;
    }

    /**
     * @en Get shadow UBO.
     * @zh 获取阴影UBO。
     */
    get shadowUBO (): Float32Array {
        return this._shadowUBO;
    }

    @type([RenderTextureConfig])
    @serializable
    @displayOrder(2)
    protected renderTextures: RenderTextureConfig[] = [];

    @type([MaterialConfig])
    @serializable
    @displayOrder(3)
    protected materials: MaterialConfig[] = [];

    public fog: Fog = new Fog();

    public ambient: Ambient = new Ambient();

    public skybox: Skybox = new Skybox();
    public shadows: Shadows = new Shadows();
    /**
     * @en The list for render objects, only available after the scene culling of the current frame.
     * @zh 渲染对象数组，仅在当前帧的场景剔除完成后有效。
     * @readonly
     */
    public renderObjects: IRenderObject[] = [];
    public shadowObjects: IRenderObject[] = [];
    protected _isHDR: boolean = false;
    protected _shadingScale: number = 1.0;
    protected _fpScale: number = 1.0 / 1024.0;
    protected _renderPasses = new Map<GFXClearFlag, GFXRenderPass>();
    protected _globalUBO = new Float32Array(UBOGlobal.COUNT);
    protected _shadowUBO = new Float32Array(UBOShadow.COUNT);

    public initialize (info: IRenderPipelineInfo): boolean {
        super.initialize(info);

        const shadowFlow = new ShadowFlow();
        shadowFlow.initialize(ShadowFlow.initInfo);
        this._flows.push(shadowFlow);

        const forwardFlow = new ForwardFlow();
        forwardFlow.initialize(ForwardFlow.initInfo);
        this._flows.push(forwardFlow);

        const uiFlow = new UIFlow();
        uiFlow.initialize(UIFlow.initInfo);
        this._flows.push(uiFlow);

        return true;
    }

    public activate (): boolean {
        this._globalDescriptorSetLayout = globalDescriptorSetLayout;
        this._localDescriptorSetLayout = localDescriptorSetLayout;
        this._macros = {};

        if (!super.activate()) {
            return false;
        }

        if (!this._activeRenderer()) {
            console.error('ForwardPipeline startup failed!');
            return false;
        }

        return true;
    }

    public render (views: RenderView[]) {
        for (let i = 0; i < views.length; i++) {
            const view = views[i];
            sceneCulling(this, view);
            for (let j = 0; j < view.flows.length; j++) {
                view.flows[j].render(view);
            }
        }
    }

    public getRenderPass (clearFlags: GFXClearFlag): GFXRenderPass {
        let renderPass = this._renderPasses.get(clearFlags);
        if (renderPass) { return renderPass; }

        const device = this.device!;
        const colorAttachment = new GFXColorAttachment();
        const depthStencilAttachment = new GFXDepthStencilAttachment();
        colorAttachment.format = device.colorFormat;
        depthStencilAttachment.format = device.depthStencilFormat;

        if (!(clearFlags & GFXClearFlag.COLOR)) {
            if (clearFlags & SKYBOX_FLAG) {
                colorAttachment.loadOp = GFXLoadOp.DISCARD;
            } else {
                colorAttachment.loadOp = GFXLoadOp.LOAD;
                colorAttachment.beginLayout = GFXTextureLayout.PRESENT_SRC;
            }
        }

        if ((clearFlags & GFXClearFlag.DEPTH_STENCIL) !== GFXClearFlag.DEPTH_STENCIL) {
            if (!(clearFlags & GFXClearFlag.DEPTH)) depthStencilAttachment.depthLoadOp = GFXLoadOp.LOAD;
            if (!(clearFlags & GFXClearFlag.STENCIL)) depthStencilAttachment.stencilLoadOp = GFXLoadOp.LOAD;
            depthStencilAttachment.beginLayout = GFXTextureLayout.DEPTH_STENCIL_ATTACHMENT_OPTIMAL;
        }

        renderPass = device.createRenderPass({
            colorAttachments: [colorAttachment],
            depthStencilAttachment,
        });
        this._renderPasses.set(clearFlags, renderPass!);

        return renderPass;
    }

    /**
     * @en Update all UBOs
     * @zh 更新全部 UBO。
     */
    public updateUBOs (view: RenderView) {
        this._updateUBO(view);
        const mainLight = view.camera.scene!.mainLight;
        const device = this.device;
        const shadowInfo = this.shadows;

        if (mainLight && shadowInfo.type === ShadowType.ShadowMap) {
            // light view
            const shadowCameraView = mainLight.node!.getWorldMatrix();
            Mat4.invert(matShadowView, shadowCameraView);

            // light proj
<<<<<<< HEAD
            let x: number = 0;
            let y: number = 0;
            let far: number = 0;
            if (shadowInfo.autoAdapt) {
                // if orthoSize is the smallest, auto calculate orthoSize.
                const radius = shadowInfo.sphere.radius;
                x = radius * shadowInfo.aspect;
                y = radius;

                far = radius * 4.0;
                if(radius >= 500) { shadowInfo.size.set(2048, 2048); }
                else if (radius < 500 && radius >= 100) { shadowInfo.size.set(1024, 1024); }
            } else {
                x = shadowInfo.orthoSize * shadowInfo.aspect;
                y = shadowInfo.orthoSize;

                far = shadowInfo.far;
            }
=======
            const x: number = shadowInfo.orthoSize * shadowInfo.aspect;
            const y: number = shadowInfo.orthoSize;
>>>>>>> 3375a5cf

            const projectionSignY = device.screenSpaceSignY * device.UVSpaceSignY; // always offscreen
            Mat4.ortho(matShadowViewProj, -x, x, -y, y, shadowInfo.near, far,
                device.clipSpaceMinZ, projectionSignY);

            // light viewProj
            Mat4.multiply(matShadowViewProj, matShadowViewProj, matShadowView);

            Mat4.toArray(this._shadowUBO, matShadowViewProj, UBOShadow.MAT_LIGHT_VIEW_PROJ_OFFSET);

            vec4.set(shadowInfo.size.x, shadowInfo.size.y, shadowInfo.pcf, shadowInfo.bias);
            Vec4.toArray(this._shadowUBO, vec4, UBOShadow.SHADOW_INFO_OFFSET);
        }

        // update ubos
        this._descriptorSet.getBuffer(UBOGlobal.BLOCK.binding).update(this._globalUBO);
        this._descriptorSet.getBuffer(UBOShadow.BLOCK.binding).update(this._shadowUBO);
    }

    private _activeRenderer () {
        const device = this.device;

        this._commandBuffers.push(device.createCommandBuffer({
            type: GFXCommandBufferType.PRIMARY,
            queue: this._device.queue,
        }));

        const globalUBO = device.createBuffer({
            usage: GFXBufferUsageBit.UNIFORM | GFXBufferUsageBit.TRANSFER_DST,
            memUsage: GFXMemoryUsageBit.HOST | GFXMemoryUsageBit.DEVICE,
            size: UBOGlobal.SIZE,
        });
        this._descriptorSet.bindBuffer(UBOGlobal.BLOCK.binding, globalUBO);

        const shadowUBO = device.createBuffer({
            usage: GFXBufferUsageBit.UNIFORM | GFXBufferUsageBit.TRANSFER_DST,
            memUsage: GFXMemoryUsageBit.HOST | GFXMemoryUsageBit.DEVICE,
            size: UBOShadow.SIZE,
        });
        this._descriptorSet.bindBuffer(UBOShadow.BLOCK.binding, shadowUBO);

        // update global defines when all states initialized.
        this.macros.CC_USE_HDR = this._isHDR;
        this.macros.CC_SUPPORT_FLOAT_TEXTURE = this.device.hasFeature(GFXFeature.TEXTURE_FLOAT);

        return true;
    }

    private _updateUBO (view: RenderView) {
        this._descriptorSet.update();

        const root = legacyCC.director.root;

        const camera = view.camera;
        const scene = camera.scene!;

        const mainLight = scene.mainLight;
        const ambient = this.ambient;
        const fog = this.fog;
        const fv = this._globalUBO;
        const device = this.device;

        const shadingWidth = Math.floor(device.width);
        const shadingHeight = Math.floor(device.height);

        // update UBOGlobal
        fv[UBOGlobal.TIME_OFFSET] = root.cumulativeTime;
        fv[UBOGlobal.TIME_OFFSET + 1] = root.frameTime;
        fv[UBOGlobal.TIME_OFFSET + 2] = legacyCC.director.getTotalFrames();

        fv[UBOGlobal.SCREEN_SIZE_OFFSET] = device.width;
        fv[UBOGlobal.SCREEN_SIZE_OFFSET + 1] = device.height;
        fv[UBOGlobal.SCREEN_SIZE_OFFSET + 2] = 1.0 / fv[UBOGlobal.SCREEN_SIZE_OFFSET];
        fv[UBOGlobal.SCREEN_SIZE_OFFSET + 3] = 1.0 / fv[UBOGlobal.SCREEN_SIZE_OFFSET + 1];

        fv[UBOGlobal.SCREEN_SCALE_OFFSET] = camera.width / shadingWidth * this.shadingScale;
        fv[UBOGlobal.SCREEN_SCALE_OFFSET + 1] = camera.height / shadingHeight * this.shadingScale;
        fv[UBOGlobal.SCREEN_SCALE_OFFSET + 2] = 1.0 / fv[UBOGlobal.SCREEN_SCALE_OFFSET];
        fv[UBOGlobal.SCREEN_SCALE_OFFSET + 3] = 1.0 / fv[UBOGlobal.SCREEN_SCALE_OFFSET + 1];

        fv[UBOGlobal.NATIVE_SIZE_OFFSET] = shadingWidth;
        fv[UBOGlobal.NATIVE_SIZE_OFFSET + 1] = shadingHeight;
        fv[UBOGlobal.NATIVE_SIZE_OFFSET + 2] = 1.0 / fv[UBOGlobal.NATIVE_SIZE_OFFSET];
        fv[UBOGlobal.NATIVE_SIZE_OFFSET + 3] = 1.0 / fv[UBOGlobal.NATIVE_SIZE_OFFSET + 1];

        Mat4.toArray(fv, camera.matView, UBOGlobal.MAT_VIEW_OFFSET);
        Mat4.toArray(fv, camera.node.worldMatrix, UBOGlobal.MAT_VIEW_INV_OFFSET);
        Mat4.toArray(fv, camera.matProj, UBOGlobal.MAT_PROJ_OFFSET);
        Mat4.toArray(fv, camera.matProjInv, UBOGlobal.MAT_PROJ_INV_OFFSET);
        Mat4.toArray(fv, camera.matViewProj, UBOGlobal.MAT_VIEW_PROJ_OFFSET);
        Mat4.toArray(fv, camera.matViewProjInv, UBOGlobal.MAT_VIEW_PROJ_INV_OFFSET);
        Vec3.toArray(fv, camera.position, UBOGlobal.CAMERA_POS_OFFSET);
        let projectionSignY = device.screenSpaceSignY;
        if (view.window.hasOffScreenAttachments) {
            projectionSignY *= device.UVSpaceSignY; // need flipping if drawing on render targets
        }
        fv[UBOGlobal.CAMERA_POS_OFFSET + 3] = projectionSignY;

        const exposure = camera.exposure;
        fv[UBOGlobal.EXPOSURE_OFFSET] = exposure;
        fv[UBOGlobal.EXPOSURE_OFFSET + 1] = 1.0 / exposure;
        fv[UBOGlobal.EXPOSURE_OFFSET + 2] = this._isHDR ? 1.0 : 0.0;
        fv[UBOGlobal.EXPOSURE_OFFSET + 3] = this._fpScale / exposure;

        if (mainLight) {
            Vec3.toArray(fv, mainLight.direction, UBOGlobal.MAIN_LIT_DIR_OFFSET);
            Vec3.toArray(fv, mainLight.color, UBOGlobal.MAIN_LIT_COLOR_OFFSET);
            if (mainLight.useColorTemperature) {
                const colorTempRGB = mainLight.colorTemperatureRGB;
                fv[UBOGlobal.MAIN_LIT_COLOR_OFFSET] *= colorTempRGB.x;
                fv[UBOGlobal.MAIN_LIT_COLOR_OFFSET + 1] *= colorTempRGB.y;
                fv[UBOGlobal.MAIN_LIT_COLOR_OFFSET + 2] *= colorTempRGB.z;
            }

            if (this._isHDR) {
                fv[UBOGlobal.MAIN_LIT_COLOR_OFFSET + 3] = mainLight.illuminance * this._fpScale;
            } else {
                fv[UBOGlobal.MAIN_LIT_COLOR_OFFSET + 3] = mainLight.illuminance * exposure;
            }
        } else {
            Vec3.toArray(fv, Vec3.UNIT_Z, UBOGlobal.MAIN_LIT_DIR_OFFSET);
            Vec4.toArray(fv, Vec4.ZERO, UBOGlobal.MAIN_LIT_COLOR_OFFSET);
        }

        const skyColor = ambient.colorArray;
        if (this._isHDR) {
            skyColor[3] = ambient.skyIllum * this._fpScale;
        } else {
            skyColor[3] = ambient.skyIllum * exposure;
        }
        fv.set(skyColor, UBOGlobal.AMBIENT_SKY_OFFSET);
        fv.set(ambient.albedoArray, UBOGlobal.AMBIENT_GROUND_OFFSET);

        if (fog.enabled) {
            fv.set(fog.colorArray, UBOGlobal.GLOBAL_FOG_COLOR_OFFSET);

            fv[UBOGlobal.GLOBAL_FOG_BASE_OFFSET] = fog.fogStart;
            fv[UBOGlobal.GLOBAL_FOG_BASE_OFFSET + 1] = fog.fogEnd;
            fv[UBOGlobal.GLOBAL_FOG_BASE_OFFSET + 2] = fog.fogDensity;

            fv[UBOGlobal.GLOBAL_FOG_ADD_OFFSET] = fog.fogTop;
            fv[UBOGlobal.GLOBAL_FOG_ADD_OFFSET + 1] = fog.fogRange;
            fv[UBOGlobal.GLOBAL_FOG_ADD_OFFSET + 2] = fog.fogAtten;
        }
    }

    private destroyUBOs () {
        if (this._descriptorSet) {
            this._descriptorSet.getBuffer(UBOGlobal.BLOCK.binding).destroy();
            this._descriptorSet.getBuffer(UBOShadow.BLOCK.binding).destroy();
        }
    }

    public destroy () {
        this.destroyUBOs();

        const rpIter = this._renderPasses.values();
        let rpRes = rpIter.next();
        while (!rpRes.done) {
            rpRes.value.destroy();
            rpRes = rpIter.next();
        }

        return super.destroy();
    }
}<|MERGE_RESOLUTION|>--- conflicted
+++ resolved
@@ -187,15 +187,14 @@
 
         if (mainLight && shadowInfo.type === ShadowType.ShadowMap) {
             // light view
-            const shadowCameraView = mainLight.node!.getWorldMatrix();
-            Mat4.invert(matShadowView, shadowCameraView);
+            let shadowCameraView: Mat4;
 
             // light proj
-<<<<<<< HEAD
             let x: number = 0;
             let y: number = 0;
             let far: number = 0;
             if (shadowInfo.autoAdapt) {
+                shadowCameraView = shadowInfo.getWorldMatrix(mainLight.node?.getWorldRotation()!, mainLight.direction);
                 // if orthoSize is the smallest, auto calculate orthoSize.
                 const radius = shadowInfo.sphere.radius;
                 x = radius * shadowInfo.aspect;
@@ -205,15 +204,16 @@
                 if(radius >= 500) { shadowInfo.size.set(2048, 2048); }
                 else if (radius < 500 && radius >= 100) { shadowInfo.size.set(1024, 1024); }
             } else {
+                shadowCameraView = mainLight.node!.getWorldMatrix();
+                Mat4.invert(matShadowView, shadowCameraView);
+
                 x = shadowInfo.orthoSize * shadowInfo.aspect;
                 y = shadowInfo.orthoSize;
 
                 far = shadowInfo.far;
             }
-=======
-            const x: number = shadowInfo.orthoSize * shadowInfo.aspect;
-            const y: number = shadowInfo.orthoSize;
->>>>>>> 3375a5cf
+
+            Mat4.invert(matShadowView, shadowCameraView!);
 
             const projectionSignY = device.screenSpaceSignY * device.UVSpaceSignY; // always offscreen
             Mat4.ortho(matShadowViewProj, -x, x, -y, y, shadowInfo.near, far,
