--- conflicted
+++ resolved
@@ -204,12 +204,8 @@
                 x = radius * shadowInfo.aspect;
                 y = radius;
 
-<<<<<<< HEAD
-                far = Math.min(shadowInfo.receiveSphere.radius * Shadows.COEFFICIENT_OF_EXPANSION, Shadows.MAX_FAR);
-=======
                 const halfFar = Vec3.distance(shadowInfo.sphere.center, vec3_center);
                 far =  Math.min(halfFar * Shadows.COEFFICIENT_OF_EXPANSION, Shadows.MAX_FAR);
->>>>>>> b5770d3f
             } else {
                 shadowCameraView = mainLight.node!.getWorldMatrix();
 
