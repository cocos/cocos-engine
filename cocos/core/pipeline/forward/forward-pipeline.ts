--- conflicted
+++ resolved
@@ -183,14 +183,6 @@
 
         if (mainLight && shadowInfo.type === ShadowType.ShadowMap) {
             // light view
-<<<<<<< HEAD
-            const shadowCameraView = getShadowWorldMatrix(this, mainLight.node!.worldRotation, mainLight.direction);
-            Mat4.invert(matShadowView, shadowCameraView);
-
-            // light proj
-            const x: number = shadowInfo.orthoSize * shadowInfo.aspect;
-            const y: number = shadowInfo.orthoSize;
-=======
             let shadowCameraView: Mat4;
 
             // light proj
@@ -218,7 +210,6 @@
 
             Mat4.invert(matShadowView, shadowCameraView!);
 
->>>>>>> 2b390dab
             const projectionSignY = device.screenSpaceSignY * device.UVSpaceSignY; // always offscreen
             Mat4.ortho(matShadowViewProj, -x, x, -y, y, shadowInfo.near, far,
                 device.clipSpaceMinZ, projectionSignY);
