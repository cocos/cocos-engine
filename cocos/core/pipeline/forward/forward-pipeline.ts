/**
 * @category pipeline
 */

import { ccclass, property } from '../../data/class-decorator';
import { RenderPipeline, IRenderPipelineInfo } from '../render-pipeline';
import { UIFlow } from '../ui/ui-flow';
import { ForwardFlow } from './forward-flow';
import { RenderTextureConfig, MaterialConfig } from '../pipeline-serialization';
import { ShadowFlow } from '../shadow/shadow-flow';
import { genSamplerHash, samplerLib } from '../../renderer';
import { IRenderObject, UBOGlobal, UBOShadow,
    UNIFORM_SHADOWMAP, globalDescriptorSetLayout, localDescriptorSetLayout} from '../define';
import { GFXBufferUsageBit, GFXMemoryUsageBit,
    GFXClearFlag, GFXFilter, GFXAddress, GFXCommandBufferType } from '../../gfx/define';
import { GFXColorAttachment, GFXDepthStencilAttachment, GFXRenderPass, GFXLoadOp, GFXTextureLayout } from '../../gfx';
import { SKYBOX_FLAG } from '../../renderer';
import { legacyCC } from '../../global-exports';
import { RenderView } from '../render-view';
<<<<<<< HEAD
import { Mat4, Vec3, Vec2, Quat, Vec4, Color } from '../../math';
=======
import { Mat4, Vec3, Vec2, Vec4 } from '../../math';
>>>>>>> 7ce7f685
import { GFXFeature } from '../../gfx/device';
import { Fog } from '../../renderer/scene/fog';
import { Ambient } from '../../renderer/scene/ambient';
import { Skybox } from '../../renderer/scene/skybox';
import { PlanarShadows } from '../../renderer/scene/planar-shadows';

const matShadowView = new Mat4();
const matShadowViewProj = new Mat4();

// Define shadwoMapCamera
const shadowCamera_Near = 1;
const shadowCamera_Far = 30;
const shadowCamera_Aspect = 1;
const shadowCamera_OrthoSize = 5;

/**
 * @en The forward render pipeline
 * @zh 前向渲染管线。
 */
@ccclass('ForwardPipeline')
export class ForwardPipeline extends RenderPipeline {

    get isHDR () {
        return this._isHDR;
    }

    set isHDR (val) {
        if (this._isHDR === val) {
            return
        }

        this._isHDR = val;
        const defaultGlobalUBOData = this._globalUBO;
        defaultGlobalUBOData[UBOGlobal.EXPOSURE_OFFSET + 2] = this._isHDR ? 1.0 : 0.0;
    }

    get shadingScale (): number {
        return this._shadingScale;
    }

    get fpScale (): number {
        return this._fpScale;
    }

    /**
     * @en Get shadow UBO.
     * @zh 获取阴影UBO。
     */
    public get shadowUBOBuffer () {
        return this._descriptorSet.getBuffer(UBOPCFShadow.BLOCK.binding)!;
    }

    /**
     * @en Get size of shadow map.
     * @zh 获取阴影贴图分辨率
     */
    get shadowMapSize () {
        return this._shadowMapSize;
    }
<<<<<<< HEAD
=======

    get shadowUBO () {
        return this._shadowUBO;
    }

>>>>>>> 7ce7f685
    @property({
        type: [RenderTextureConfig],
        displayOrder: 2,
    })
    protected renderTextures: RenderTextureConfig[] = [];

    @property({
        type: [MaterialConfig],
        displayOrder: 3,
    })
    protected materials: MaterialConfig[] = [];

    /**
     * @en Get ambient.
     * @zh 获取环境光照
     */
    public get ambient () {
        return this._ambient;
    }

    public set ambient (val) {
        if (!val) return;
        this._ambient = val;
    }

    /**
     * @en Get skybox.
     * @zh 获取天空盒
     */
    public get skybox () {
        return this._skybox;
    }

    public set skybox (val) {
        if (!val) return;
        this._skybox = val;
    }

    /**
     * @en Get planar shadow.
     * @zh 获取平面阴影数据
     */
    public get planarShadows () {
        return this._planarShadows;
    }

    public set planarShadows (val) {
        if (!val) return;
        this._planarShadows = val;
    }

    /**
     * @en Get fog.
     * @zh 获取全局雾
     */
    public get fog () {
        return this._fog;
    }

    public set fog (val) {
        if (!val) return;
        this._fog = val;
    }

    @property({
        type: Fog,
        displayOrder: 7,
        visible: true,
    })
    protected _fog: Fog = new Fog();
    @property({
        type: Ambient,
        displayOrder: 4,
        visible: true,
    })
    protected _ambient: Ambient = new Ambient();
    @property({
        type: Skybox,
        displayOrder: 5,
        visible: true,
    })
    protected _skybox: Skybox = new Skybox();
    @property({
        type: PlanarShadows,
        displayOrder: 6,
        visible: true,
    })
    protected _planarShadows: PlanarShadows = new PlanarShadows();
    /**
     * @en The list for render objects, only available after the scene culling of the current frame.
     * @zh 渲染对象数组，仅在当前帧的场景剔除完成后有效。
     * @readonly
     */
    public renderObjects: IRenderObject[] = [];
    public shadowObjects: IRenderObject[] = [];
    protected _isHDR: boolean = false;
    protected _shadingScale: number = 1.0;
    protected _fpScale: number = 1.0 / 1024.0;
    protected _renderPasses = new Map<GFXClearFlag, GFXRenderPass>();
    protected _globalUBO = new Float32Array(UBOGlobal.COUNT);
    protected _shadowUBO = new Float32Array(UBOShadow.COUNT);
    protected _shadowMapSize: Vec2 = new Vec2(512, 512);

    public initialize (info: IRenderPipelineInfo): boolean {
        super.initialize(info);

        const shadowFlow = new ShadowFlow();
        shadowFlow.initialize(ShadowFlow.initInfo);
        this._flows.push(shadowFlow);

        const forwardFlow = new ForwardFlow();
        forwardFlow.initialize(ForwardFlow.initInfo);
        this._flows.push(forwardFlow);

        return true;
    }

    public activate (): boolean {
        this._globalDescriptorSetLayout = globalDescriptorSetLayout;
        this._localDescriptorSetLayout = localDescriptorSetLayout;

        const uiFlow = new UIFlow();
        uiFlow.initialize(UIFlow.initInfo);
        this._flows.push(uiFlow);

        if (!super.activate()) {
            return false;
        }

        if (!this._activeRenderer()) {
            console.error('ForwardPipeline startup failed!');
            return false;
        }

        this._skybox.activate();
        this._planarShadows.activate();

        return true;
    }

    public getRenderPass (clearFlags: GFXClearFlag): GFXRenderPass {
        let renderPass = this._renderPasses.get(clearFlags);
        if (renderPass) { return renderPass; }

        const device = this.device!;
        const colorAttachment = new GFXColorAttachment();
        const depthStencilAttachment = new GFXDepthStencilAttachment();
        colorAttachment.format = device.colorFormat;
        depthStencilAttachment.format = device.depthStencilFormat;

        if (!(clearFlags & GFXClearFlag.COLOR)) {
            if (clearFlags & SKYBOX_FLAG) {
                colorAttachment.loadOp = GFXLoadOp.DISCARD;
            } else {
                colorAttachment.loadOp = GFXLoadOp.LOAD;
                colorAttachment.beginLayout = GFXTextureLayout.PRESENT_SRC;
            }
        }

        if ((clearFlags & GFXClearFlag.DEPTH_STENCIL) !== GFXClearFlag.DEPTH_STENCIL) {
            if (!(clearFlags & GFXClearFlag.DEPTH)) depthStencilAttachment.depthLoadOp = GFXLoadOp.LOAD;
            if (!(clearFlags & GFXClearFlag.STENCIL)) depthStencilAttachment.stencilLoadOp = GFXLoadOp.LOAD;
            depthStencilAttachment.beginLayout = GFXTextureLayout.DEPTH_STENCIL_ATTACHMENT_OPTIMAL;
        }

        renderPass = device.createRenderPass({
            colorAttachments: [colorAttachment],
            depthStencilAttachment,
        });
        this._renderPasses.set(clearFlags, renderPass!);

        return renderPass;
    }

    /**
     * @en Update all UBOs
     * @zh 更新全部 UBO。
     */
    public updateUBOs (view: RenderView) {
        this._updateUBO(view);
        const mainLight = view.camera.scene!.mainLight;
        const device = this.device;

        if (mainLight) {
            // light view
            Mat4.invert(matShadowView, mainLight!.node!.worldMatrix);

            // light proj
            const x = shadowCamera_OrthoSize * shadowCamera_Aspect;
            const y = shadowCamera_OrthoSize;
            const projectionSignY = device.screenSpaceSignY * device.UVSpaceSignY;
            Mat4.ortho(matShadowViewProj, -x, x, -y, y, shadowCamera_Near, shadowCamera_Far,
                device.clipSpaceMinZ, projectionSignY);

            // light viewProj
            Mat4.multiply(matShadowViewProj, matShadowViewProj, matShadowView);

            Mat4.toArray(this._shadowUBO, matShadowViewProj, UBOShadow.MAT_LIGHT_VIEW_PROJ_OFFSET);
        }

        // update ubos
        this._descriptorSet.getBuffer(UBOGlobal.BLOCK.binding).update(this._globalUBO);
        this._descriptorSet.getBuffer(UBOShadow.BLOCK.binding).update(this._shadowUBO);
    }

    private _activeRenderer () {
        const device = this.device;

        this._commandBuffers.push(device.createCommandBuffer({
            type: GFXCommandBufferType.PRIMARY,
            queue: this._device.queue,
        }));

        const globalUBO = device.createBuffer({
            usage: GFXBufferUsageBit.UNIFORM | GFXBufferUsageBit.TRANSFER_DST,
            memUsage: GFXMemoryUsageBit.HOST | GFXMemoryUsageBit.DEVICE,
            size: UBOGlobal.SIZE,
        });
        this._descriptorSet.bindBuffer(UBOGlobal.BLOCK.binding, globalUBO);

        const shadowUBO = device.createBuffer({
            usage: GFXBufferUsageBit.UNIFORM | GFXBufferUsageBit.TRANSFER_DST,
            memUsage: GFXMemoryUsageBit.HOST | GFXMemoryUsageBit.DEVICE,
            size: UBOShadow.SIZE,
        });
        this._descriptorSet.bindBuffer(UBOShadow.BLOCK.binding, shadowUBO);

        const shadowMapSamplerHash = genSamplerHash([
            GFXFilter.LINEAR,
            GFXFilter.LINEAR,
            GFXFilter.NONE,
            GFXAddress.CLAMP,
            GFXAddress.CLAMP,
            GFXAddress.CLAMP,
        ]);
        const shadowMapSampler = samplerLib.getSampler(device, shadowMapSamplerHash);
        this._descriptorSet.bindSampler(UNIFORM_SHADOWMAP.binding, shadowMapSampler);

        // update global defines when all states initialized.
        this.macros.CC_USE_HDR = this._isHDR;
        this.macros.CC_SUPPORT_FLOAT_TEXTURE = this.device.hasFeature(GFXFeature.TEXTURE_FLOAT);

        return true;
    }

    private _updateUBO (view: RenderView) {
        this._descriptorSet.update();

        const root = legacyCC.director.root;

        const camera = view.camera;
        const scene = camera.scene!;

        const mainLight = scene.mainLight;
<<<<<<< HEAD
        const ambient = this._ambient!;
        const fog = this._fog!;
        const uboGlobal = this._uboGlobal;
        const fv = uboGlobal.view;
=======
        const ambient = scene.ambient;
        const fog = scene.fog;
        const fv = this._globalUBO;
>>>>>>> 7ce7f685
        const device = this.device;

        const shadingWidth = Math.floor(device.width);
        const shadingHeight = Math.floor(device.height);

        // update UBOGlobal
        fv[UBOGlobal.TIME_OFFSET] = root.cumulativeTime;
        fv[UBOGlobal.TIME_OFFSET + 1] = root.frameTime;
        fv[UBOGlobal.TIME_OFFSET + 2] = legacyCC.director.getTotalFrames();

        fv[UBOGlobal.SCREEN_SIZE_OFFSET] = device.width;
        fv[UBOGlobal.SCREEN_SIZE_OFFSET + 1] = device.height;
        fv[UBOGlobal.SCREEN_SIZE_OFFSET + 2] = 1.0 / fv[UBOGlobal.SCREEN_SIZE_OFFSET];
        fv[UBOGlobal.SCREEN_SIZE_OFFSET + 3] = 1.0 / fv[UBOGlobal.SCREEN_SIZE_OFFSET + 1];

        fv[UBOGlobal.SCREEN_SCALE_OFFSET] = camera.width / shadingWidth * this.shadingScale;
        fv[UBOGlobal.SCREEN_SCALE_OFFSET + 1] = camera.height / shadingHeight * this.shadingScale;
        fv[UBOGlobal.SCREEN_SCALE_OFFSET + 2] = 1.0 / fv[UBOGlobal.SCREEN_SCALE_OFFSET];
        fv[UBOGlobal.SCREEN_SCALE_OFFSET + 3] = 1.0 / fv[UBOGlobal.SCREEN_SCALE_OFFSET + 1];

        fv[UBOGlobal.NATIVE_SIZE_OFFSET] = shadingWidth;
        fv[UBOGlobal.NATIVE_SIZE_OFFSET + 1] = shadingHeight;
        fv[UBOGlobal.NATIVE_SIZE_OFFSET + 2] = 1.0 / fv[UBOGlobal.NATIVE_SIZE_OFFSET];
        fv[UBOGlobal.NATIVE_SIZE_OFFSET + 3] = 1.0 / fv[UBOGlobal.NATIVE_SIZE_OFFSET + 1];

        Mat4.toArray(fv, camera.matView, UBOGlobal.MAT_VIEW_OFFSET);
        Mat4.toArray(fv, camera.node.worldMatrix, UBOGlobal.MAT_VIEW_INV_OFFSET);
        Mat4.toArray(fv, camera.matProj, UBOGlobal.MAT_PROJ_OFFSET);
        Mat4.toArray(fv, camera.matProjInv, UBOGlobal.MAT_PROJ_INV_OFFSET);
        Mat4.toArray(fv, camera.matViewProj, UBOGlobal.MAT_VIEW_PROJ_OFFSET);
        Mat4.toArray(fv, camera.matViewProjInv, UBOGlobal.MAT_VIEW_PROJ_INV_OFFSET);
        Vec3.toArray(fv, camera.position, UBOGlobal.CAMERA_POS_OFFSET);
        let projectionSignY = device.screenSpaceSignY;
        if (view.window.hasOffScreenAttachments) {
            projectionSignY *= device.UVSpaceSignY; // need flipping if drawing on render targets
        }
        fv[UBOGlobal.CAMERA_POS_OFFSET + 3] = projectionSignY;

        const exposure = camera.exposure;
        fv[UBOGlobal.EXPOSURE_OFFSET] = exposure;
        fv[UBOGlobal.EXPOSURE_OFFSET + 1] = 1.0 / exposure;
        fv[UBOGlobal.EXPOSURE_OFFSET + 2] = this._isHDR ? 1.0 : 0.0;
        fv[UBOGlobal.EXPOSURE_OFFSET + 3] = this._fpScale / exposure;

        if (mainLight) {
            Vec3.toArray(fv, mainLight.direction, UBOGlobal.MAIN_LIT_DIR_OFFSET);
            Vec3.toArray(fv, mainLight.color, UBOGlobal.MAIN_LIT_COLOR_OFFSET);
            if (mainLight.useColorTemperature) {
                const colorTempRGB = mainLight.colorTemperatureRGB;
                fv[UBOGlobal.MAIN_LIT_COLOR_OFFSET] *= colorTempRGB.x;
                fv[UBOGlobal.MAIN_LIT_COLOR_OFFSET + 1] *= colorTempRGB.y;
                fv[UBOGlobal.MAIN_LIT_COLOR_OFFSET + 2] *= colorTempRGB.z;
            }

            if (this._isHDR) {
                fv[UBOGlobal.MAIN_LIT_COLOR_OFFSET + 3] = mainLight.illuminance * this._fpScale;
            } else {
                fv[UBOGlobal.MAIN_LIT_COLOR_OFFSET + 3] = mainLight.illuminance * exposure;
            }
        } else {
            Vec3.toArray(fv, Vec3.UNIT_Z, UBOGlobal.MAIN_LIT_DIR_OFFSET);
            Vec4.toArray(fv, Vec4.ZERO, UBOGlobal.MAIN_LIT_COLOR_OFFSET);
        }

        const skyColor = ambient.colorArray;
        if (this._isHDR) {
            skyColor[3] = ambient.skyIllum * this._fpScale;
        } else {
            skyColor[3] = ambient.skyIllum * exposure;
        }
        fv.set(skyColor, UBOGlobal.AMBIENT_SKY_OFFSET);
        fv.set(ambient.albedoArray, UBOGlobal.AMBIENT_GROUND_OFFSET);

        if (fog.enabled) {
            fv.set(fog.colorArray, UBOGlobal.GLOBAL_FOG_COLOR_OFFSET);

            fv[UBOGlobal.GLOBAL_FOG_BASE_OFFSET] = fog.fogStart;
            fv[UBOGlobal.GLOBAL_FOG_BASE_OFFSET + 1] = fog.fogEnd;
            fv[UBOGlobal.GLOBAL_FOG_BASE_OFFSET + 2] = fog.fogDensity;

            fv[UBOGlobal.GLOBAL_FOG_ADD_OFFSET] = fog.fogTop;
            fv[UBOGlobal.GLOBAL_FOG_ADD_OFFSET + 1] = fog.fogRange;
            fv[UBOGlobal.GLOBAL_FOG_ADD_OFFSET + 2] = fog.fogAtten;
        }
    }

    private destroyUBOs () {
<<<<<<< HEAD
        if (this._descriptorSet) {
            this._descriptorSet.getBuffer(UBOGlobal.BLOCK.binding).destroy();
            this._descriptorSet.getBuffer(UBOShadow.BLOCK.binding).destroy();
            this._descriptorSet.getBuffer(UBOPCFShadow.BLOCK.binding).destroy();
        }
=======
        this._descriptorSet.getBuffer(UBOGlobal.BLOCK.binding).destroy();
        this._descriptorSet.getBuffer(UBOShadow.BLOCK.binding).destroy();
>>>>>>> 7ce7f685
    }

    public destroy () {
        this.destroyUBOs();

        const rpIter = this._renderPasses.values();
        let rpRes = rpIter.next();
        while (!rpRes.done) {
            rpRes.value.destroy();
            rpRes = rpIter.next();
        }

        return super.destroy();
    }
}<|MERGE_RESOLUTION|>--- conflicted
+++ resolved
@@ -17,11 +17,7 @@
 import { SKYBOX_FLAG } from '../../renderer';
 import { legacyCC } from '../../global-exports';
 import { RenderView } from '../render-view';
-<<<<<<< HEAD
 import { Mat4, Vec3, Vec2, Quat, Vec4, Color } from '../../math';
-=======
-import { Mat4, Vec3, Vec2, Vec4 } from '../../math';
->>>>>>> 7ce7f685
 import { GFXFeature } from '../../gfx/device';
 import { Fog } from '../../renderer/scene/fog';
 import { Ambient } from '../../renderer/scene/ambient';
@@ -67,28 +63,21 @@
     }
 
     /**
+     * @en Get size of shadow map.
+     * @zh 获取阴影贴图分辨率
+     */
+    get shadowMapSize () {
+        return this._shadowMapSize;
+    }
+
+    /**
      * @en Get shadow UBO.
      * @zh 获取阴影UBO。
      */
-    public get shadowUBOBuffer () {
-        return this._descriptorSet.getBuffer(UBOPCFShadow.BLOCK.binding)!;
-    }
-
-    /**
-     * @en Get size of shadow map.
-     * @zh 获取阴影贴图分辨率
-     */
-    get shadowMapSize () {
-        return this._shadowMapSize;
-    }
-<<<<<<< HEAD
-=======
-
     get shadowUBO () {
         return this._shadowUBO;
     }
 
->>>>>>> 7ce7f685
     @property({
         type: [RenderTextureConfig],
         displayOrder: 2,
@@ -343,16 +332,9 @@
         const scene = camera.scene!;
 
         const mainLight = scene.mainLight;
-<<<<<<< HEAD
         const ambient = this._ambient!;
         const fog = this._fog!;
-        const uboGlobal = this._uboGlobal;
-        const fv = uboGlobal.view;
-=======
-        const ambient = scene.ambient;
-        const fog = scene.fog;
         const fv = this._globalUBO;
->>>>>>> 7ce7f685
         const device = this.device;
 
         const shadingWidth = Math.floor(device.width);
@@ -440,16 +422,10 @@
     }
 
     private destroyUBOs () {
-<<<<<<< HEAD
         if (this._descriptorSet) {
             this._descriptorSet.getBuffer(UBOGlobal.BLOCK.binding).destroy();
             this._descriptorSet.getBuffer(UBOShadow.BLOCK.binding).destroy();
-            this._descriptorSet.getBuffer(UBOPCFShadow.BLOCK.binding).destroy();
-        }
-=======
-        this._descriptorSet.getBuffer(UBOGlobal.BLOCK.binding).destroy();
-        this._descriptorSet.getBuffer(UBOShadow.BLOCK.binding).destroy();
->>>>>>> 7ce7f685
+        }
     }
 
     public destroy () {
