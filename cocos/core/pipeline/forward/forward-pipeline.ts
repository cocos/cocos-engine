--- conflicted
+++ resolved
@@ -17,16 +17,13 @@
 import { SKYBOX_FLAG } from '../../renderer';
 import { legacyCC } from '../../global-exports';
 import { RenderView } from '../render-view';
-import { Mat4, Vec3, Vec2, Quat, Vec4, Color } from '../../math';
+import { Mat4, Vec3, Vec4} from '../../math';
 import { GFXFeature } from '../../gfx/device';
-<<<<<<< HEAD
 import { Fog } from '../../renderer/scene/fog';
 import { Ambient } from '../../renderer/scene/ambient';
 import { Skybox } from '../../renderer/scene/skybox';
 import { PlanarShadows } from '../../renderer/scene/planar-shadows';
-=======
 import { ShadowInfo } from '../../renderer/scene/shadowInfo';
->>>>>>> 591be73b
 
 const matShadowView = new Mat4();
 const matShadowViewProj = new Mat4();
@@ -60,23 +57,11 @@
         return this._fpScale;
     }
 
-<<<<<<< HEAD
-    /**
-     * @en Get size of shadow map.
-     * @zh 获取阴影贴图分辨率
-     */
-    get shadowMapSize () {
-        return this._shadowMapSize;
-    }
-
     /**
      * @en Get shadow UBO.
      * @zh 获取阴影UBO。
      */
-    get shadowUBO () {
-=======
     get shadowUBO (): Float32Array {
->>>>>>> 591be73b
         return this._shadowUBO;
     }
 
