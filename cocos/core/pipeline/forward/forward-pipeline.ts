--- conflicted
+++ resolved
@@ -8,16 +8,13 @@
 import { ForwardFlow } from './forward-flow';
 import { RenderTextureConfig, MaterialConfig } from '../pipeline-serialization';
 import { ShadowFlow } from '../shadow/shadow-flow';
-<<<<<<< HEAD
+import { IRenderObject, UBOGlobal, UBOShadow } from '../define';
+import { BufferUsageBit, MemoryUsageBit, ClearFlag } from '../../gfx/define';
+import { ColorAttachment, DepthStencilAttachment, RenderPass, LoadOp, TextureLayout, RenderPassInfo, BufferInfo, Feature } from '../../gfx';
 import { IRenderObject, UBOGlobal, UBOShadow, UNIFORM_SHADOWMAP_BINDING } from '../define';
 import { GFXBufferUsageBit, GFXMemoryUsageBit, GFXClearFlag } from '../../gfx/define';
 import { GFXColorAttachment, GFXDepthStencilAttachment, GFXRenderPass, GFXLoadOp,
     GFXTextureLayout, GFXRenderPassInfo, GFXBufferInfo, GFXFeature, GFXFramebuffer } from '../../gfx';
-=======
-import { IRenderObject, UBOGlobal, UBOShadow } from '../define';
-import { BufferUsageBit, MemoryUsageBit, ClearFlag } from '../../gfx/define';
-import { ColorAttachment, DepthStencilAttachment, RenderPass, LoadOp, TextureLayout, RenderPassInfo, BufferInfo, Feature } from '../../gfx';
->>>>>>> d71e9501
 import { SKYBOX_FLAG } from '../../renderer/scene/camera';
 import { legacyCC } from '../../global-exports';
 import { RenderView } from '../render-view';
