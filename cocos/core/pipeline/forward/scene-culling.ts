/**
 * @packageDocumentation
 * @hidden
 */

import { aabb, intersect } from '../../geometry';
import { Model } from '../../renderer/scene/model';
import { Camera, SKYBOX_FLAG } from '../../renderer/scene/camera';
import { Layers } from '../../scene-graph/layers';
import { Vec3} from '../../math';
import { ForwardPipeline } from './forward-pipeline';
import { RenderView } from '../render-view';
import { Pool } from '../../memop';
import { IRenderObject } from '../define';
import { ShadowType } from '../../renderer/scene/shadows';

const _tempVec3 = new Vec3();
const _castWorldBounds = new aabb();
const _receiveWorldBounds = new aabb();
let _castBoundsInited = false;
let _receiveBoundsInited = false;

const roPool = new Pool<IRenderObject>(() => ({ model: null!, depth: 0 }), 128);
const shadowPool = new Pool<IRenderObject>(() => ({ model: null!, depth: 0 }), 128);

function getRenderObject (model: Model, camera: Camera) {
    let depth = 0;
    if (model.node) {
        Vec3.subtract(_tempVec3, model.node.worldPosition, camera.position);
        depth = Vec3.dot(_tempVec3, camera.forward);
    }
    const ro = roPool.alloc();
    ro.model = model;
    ro.depth = depth;
    return ro;
}

function getCastShadowRenderObject (model: Model, camera: Camera) {
    let depth = 0;
    if (model.node) {
        Vec3.subtract(_tempVec3, model.node.worldPosition, camera.position);
        depth = Vec3.dot(_tempVec3, camera.forward);
    }
    const ro = shadowPool.alloc();
    ro.model = model;
    ro.depth = depth;
    return ro;
}

export function sceneCulling (pipeline: ForwardPipeline, view: RenderView) {
    const camera = view.camera;
    const scene = camera.scene!;
    const mainLight = scene.mainLight;
    const shadows = pipeline.shadows;

    const renderObjects = pipeline.renderObjects;
    roPool.freeArray(renderObjects); renderObjects.length = 0;
    const shadowObjects = pipeline.shadowObjects;
    shadowPool.freeArray(shadowObjects); shadowObjects.length = 0;

<<<<<<< HEAD
    const mainLight = scene.mainLight;
    const shadows = pipeline.shadows;
    const shadowSphere = shadows.sphere;
    shadowSphere.center.set(0.0, 0.0, 0.0);
    shadowSphere.radius = -0.01;
=======
    // Each time the calculation,
    // reset the flag.
    _castBoundsInited = false;
    _receiveBoundsInited = false;

>>>>>>> 7a697eea
    if (mainLight) {
        mainLight.update();
        if (shadows.type === ShadowType.Planar) {
            shadows.updateDirLight(mainLight);
        }
    }

    if (pipeline.skybox.enabled && pipeline.skybox.model && (camera.clearFlag & SKYBOX_FLAG)) {
        renderObjects.push(getRenderObject(pipeline.skybox.model, camera));
    }

    const models = scene.models;

    for (let i = 0; i < models.length; i++) {
        const model = models[i];

        // filter model by view visibility
        if (model.enabled) {
            const vis = view.visibility & Layers.BitMask.UI_2D;
            if (vis) {
                if ((model.node && (view.visibility === model.node.layer)) ||
                    view.visibility === model.visFlags) {
                    renderObjects.push(getRenderObject(model, camera));
                }
            } else {
                if (model.node && ((view.visibility & model.node.layer) === model.node.layer) ||
                    (view.visibility & model.visFlags)) {

                    // shadow render Object
                    if (model.castShadow && model.worldBounds) {
                        if (!_castBoundsInited) {
                            _castWorldBounds.copy(model.worldBounds);
                            _castBoundsInited = true;
                        }
                        aabb.merge(_castWorldBounds, _castWorldBounds, model.worldBounds);
                        shadowObjects.push(getCastShadowRenderObject(model, camera));
                    }

                    // Even if the obstruction is not in the field of view,
                    // the shadow is still visible.
                    if (model.receiveShadow && model.worldBounds) {
                        if(!_receiveBoundsInited) {
                            _receiveWorldBounds.copy(model.worldBounds);
                            _receiveBoundsInited = true;
                        }
                        aabb.merge(_receiveWorldBounds, _receiveWorldBounds, model.worldBounds);
                    }

                    // frustum culling
                    if (model.worldBounds && !intersect.aabb_frustum(model.worldBounds, camera.frustum)) {
                        continue;
                    }

                    renderObjects.push(getRenderObject(model, camera));
                }
            }
        }
    }

    if (_castWorldBounds) { aabb.toBoundingSphere(shadows.sphere, _castWorldBounds); }

    if (_receiveWorldBounds) { aabb.toBoundingSphere(shadows.receiveSphere, _receiveWorldBounds); }

    if (shadows.type === ShadowType.Planar) {
        shadows.updateShadowList(scene, camera.frustum, (camera.visibility & Layers.BitMask.DEFAULT) !== 0);
    }
}<|MERGE_RESOLUTION|>--- conflicted
+++ resolved
@@ -58,19 +58,11 @@
     const shadowObjects = pipeline.shadowObjects;
     shadowPool.freeArray(shadowObjects); shadowObjects.length = 0;
 
-<<<<<<< HEAD
-    const mainLight = scene.mainLight;
-    const shadows = pipeline.shadows;
-    const shadowSphere = shadows.sphere;
-    shadowSphere.center.set(0.0, 0.0, 0.0);
-    shadowSphere.radius = -0.01;
-=======
     // Each time the calculation,
     // reset the flag.
     _castBoundsInited = false;
     _receiveBoundsInited = false;
 
->>>>>>> 7a697eea
     if (mainLight) {
         mainLight.update();
         if (shadows.type === ShadowType.Planar) {
