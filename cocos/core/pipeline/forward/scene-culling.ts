/*
 Copyright (c) 2020 Xiamen Yaji Software Co., Ltd.

 https://www.cocos.com/

 Permission is hereby granted, free of charge, to any person obtaining a copy
 of this software and associated engine source code (the "Software"), a limited,
 worldwide, royalty-free, non-assignable, revocable and non-exclusive license
 to use Cocos Creator solely to develop games on your target platforms. You shall
 not use Cocos Creator software for developing other software or tools that's
 used for developing games. You are not granted to publish, distribute,
 sublicense, and/or sell copies of Cocos Creator.

 The software or tools in this License Agreement are licensed, not sold.
 Xiamen Yaji Software Co., Ltd. reserves all rights not expressly granted to you.

 THE SOFTWARE IS PROVIDED "AS IS", WITHOUT WARRANTY OF ANY KIND, EXPRESS OR
 IMPLIED, INCLUDING BUT NOT LIMITED TO THE WARRANTIES OF MERCHANTABILITY,
 FITNESS FOR A PARTICULAR PURPOSE AND NONINFRINGEMENT. IN NO EVENT SHALL THE
 AUTHORS OR COPYRIGHT HOLDERS BE LIABLE FOR ANY CLAIM, DAMAGES OR OTHER
 LIABILITY, WHETHER IN AN ACTION OF CONTRACT, TORT OR OTHERWISE, ARISING FROM,
 OUT OF OR IN CONNECTION WITH THE SOFTWARE OR THE USE OR OTHER DEALINGS IN
 THE SOFTWARE.
 */

/**
 * @packageDocumentation
 * @hidden
 */

import { aabb, intersect, sphere } from '../../geometry';
import { Model } from '../../renderer/scene/model';
import { Camera, SKYBOX_FLAG } from '../../renderer/scene/camera';
import { Layers } from '../../scene-graph/layers';
import { Vec3, Vec4, Mat4, Quat, Color, color } from '../../math';
import { ForwardPipeline } from './forward-pipeline';
import { RenderView } from '../';
import { Pool } from '../../memop';
import { IRenderObject, UBOShadow } from '../define';
import { ShadowType, Shadows } from '../../renderer/scene/shadows';
import { SphereLight, DirectionalLight, Light } from '../../renderer/scene';

const _tempVec3 = new Vec3();
const _dir_negate = new Vec3();
const _vec3_p = new Vec3();
const _mat4_trans = new Mat4();
const _castWorldBounds = new aabb();
let _castBoundsInited = false;
const _validLights: Light[] = [];
const _sphere = sphere.create(0, 0, 0, 1);

const roPool = new Pool<IRenderObject>(() => ({ model: null!, depth: 0 }), 128);
const shadowPool = new Pool<IRenderObject>(() => ({ model: null!, depth: 0 }), 128);

function getRenderObject (model: Model, camera: Camera) {
    let depth = 0;
    if (model.node) {
        Vec3.subtract(_tempVec3, model.node.worldPosition, camera.position);
        depth = Vec3.dot(_tempVec3, camera.forward);
    }
    const ro = roPool.alloc();
    ro.model = model;
    ro.depth = depth;
    return ro;
}

function getCastShadowRenderObject (model: Model, camera: Camera) {
    let depth = 0;
    if (model.node) {
        Vec3.subtract(_tempVec3, model.node.worldPosition, camera.position);
        depth = Vec3.dot(_tempVec3, camera.forward);
    }
    const ro = shadowPool.alloc();
    ro.model = model;
    ro.depth = depth;
    return ro;
}

export function getShadowWorldMatrix (pipeline: ForwardPipeline, rotation: Quat, dir: Vec3, out: Vec3) {
    const shadows = pipeline.shadows;
    Vec3.negate(_dir_negate, dir);
    const distance: number = shadows.sphere.radius * Shadows.COEFFICIENT_OF_EXPANSION;
    Vec3.multiplyScalar(_vec3_p, _dir_negate, distance);
    Vec3.add(_vec3_p, _vec3_p, shadows.sphere.center);
    out.set(_vec3_p);

    Mat4.fromRT(_mat4_trans, rotation, _vec3_p);

    return _mat4_trans;
}

function updateSphereLight (pipeline: ForwardPipeline, light: SphereLight) {
    const shadows = pipeline.shadows;

    const pos = light.node!.worldPosition;
    const n = shadows.normal; const d = shadows.distance + 0.001; // avoid z-fighting
    const NdL = Vec3.dot(n, pos);
    const lx = pos.x; const ly = pos.y; const lz = pos.z;
    const nx = n.x; const ny = n.y; const nz = n.z;
    const m = shadows.matLight;
    m.m00 = NdL - d - lx * nx;
    m.m01 = -ly * nx;
    m.m02 = -lz * nx;
    m.m03 = -nx;
    m.m04 = -lx * ny;
    m.m05 = NdL - d - ly * ny;
    m.m06 = -lz * ny;
    m.m07 = -ny;
    m.m08 = -lx * nz;
    m.m09 = -ly * nz;
    m.m10 = NdL - d - lz * nz;
    m.m11 = -nz;
    m.m12 = lx * d;
    m.m13 = ly * d;
    m.m14 = lz * d;
    m.m15 = NdL;
<<<<<<< HEAD
    
=======

>>>>>>> 0c7a987f
    Mat4.toArray(pipeline.shadowUBO, shadows.matLight, UBOShadow.MAT_LIGHT_PLANE_PROJ_OFFSET);
}

function updateDirLight (pipeline: ForwardPipeline, light: DirectionalLight) {
    const shadows = pipeline.shadows;

    const dir = light.direction;
    const n = shadows.normal; const d = shadows.distance + 0.001; // avoid z-fighting
    const NdL = Vec3.dot(n, dir); const scale = 1 / NdL;
    const lx = dir.x * scale; const ly = dir.y * scale; const lz = dir.z * scale;
    const nx = n.x; const ny = n.y; const nz = n.z;
    const m = shadows.matLight;
    m.m00 = 1 - nx * lx;
    m.m01 = -nx * ly;
    m.m02 = -nx * lz;
    m.m03 = 0;
    m.m04 = -ny * lx;
    m.m05 = 1 - ny * ly;
    m.m06 = -ny * lz;
    m.m07 = 0;
    m.m08 = -nz * lx;
    m.m09 = -nz * ly;
    m.m10 = 1 - nz * lz;
    m.m11 = 0;
    m.m12 = lx * d;
    m.m13 = ly * d;
    m.m14 = lz * d;
    m.m15 = 1;

    Mat4.toArray(pipeline.shadowUBO, shadows.matLight, UBOShadow.MAT_LIGHT_PLANE_PROJ_OFFSET);
<<<<<<< HEAD

=======
>>>>>>> 0c7a987f
}

export function lightCollecting (view: RenderView, lightNumber: number) {
    _validLights.length = 0;

    const camera = view.camera;
    const scene = camera.scene!;
    _validLights.push(scene.mainLight!);

    const spotLights = scene.spotLights;
    for (let i = 0; i < spotLights.length; i++) {
        const light = spotLights[i];
        sphere.set(_sphere, light.position.x, light.position.y, light.position.z, light.range);
        if (intersect.sphere_frustum(_sphere, view.camera.frustum) &&
         lightNumber > _validLights.length) {
            _validLights.push(light);
        }
    }

    return _validLights;
}

export function shadowCollecting (pipeline: ForwardPipeline, view: RenderView) {
    const camera = view.camera;
    const scene = camera.scene!;
    const shadows = pipeline.shadows;
    const shadowObjects = pipeline.shadowObjects;
    shadowPool.freeArray(shadowObjects); shadowObjects.length = 0;

    _castBoundsInited = false;

    const models = scene.models;
    for (let i = 0; i < models.length; i++) {
        const model = models[i];
        // filter model by view visibility
        if (model.node && ((view.visibility & model.node.layer) === model.node.layer) ||
            (view.visibility & model.visFlags)) {

            // shadow render Object
            if (model.castShadow && model.worldBounds) {
                if (!_castBoundsInited) {
                    _castWorldBounds.copy(model.worldBounds);
                    _castBoundsInited = true;
                }
                aabb.merge(_castWorldBounds, _castWorldBounds, model.worldBounds);
                shadowObjects.push(getCastShadowRenderObject(model, camera));
            }
        }

        if (_castWorldBounds) { aabb.toBoundingSphere(shadows.sphere, _castWorldBounds); }
    }
}

export function sceneCulling (pipeline: ForwardPipeline, view: RenderView) {
    const camera = view.camera;
    const scene = camera.scene!;
    const mainLight = scene.mainLight;
    const shadows = pipeline.shadows;

<<<<<<< HEAD
    if (shadows.enabled && shadows.dirty) {
        const vec4 = new Vec4();
        vec4.set(shadows.shadowColor.r/255.0,
                 shadows.shadowColor.g/255.0, 
                 shadows.shadowColor.b/255.0, 
                 shadows.shadowColor.a/255.0);
        Vec4.toArray(pipeline.shadowUBO, vec4, UBOShadow.SHADOW_COLOR_OFFSET);
=======
    const renderObjects = pipeline.renderObjects;
    roPool.freeArray(renderObjects); renderObjects.length = 0;

    if (shadows.enabled) {
        Color.toArray(pipeline.shadowUBO, shadows.shadowColor, UBOShadow.SHADOW_COLOR_OFFSET);
>>>>>>> 0c7a987f
    }

    if (mainLight) {
        if (shadows.type === ShadowType.Planar) {
            updateDirLight(pipeline, mainLight);
        }
    }

    if (pipeline.skybox.enabled && pipeline.skybox.model && (camera.clearFlag & SKYBOX_FLAG)) {
        renderObjects.push(getRenderObject(pipeline.skybox.model, camera));
    }

    const models = scene.models;

    for (let i = 0; i < models.length; i++) {
        const model = models[i];

        // filter model by view visibility
        if (model.enabled) {
            const vis = view.visibility & Layers.BitMask.UI_2D;
            if (vis) {
                if ((model.node && (view.visibility === model.node.layer)) ||
                    view.visibility === model.visFlags) {
                    renderObjects.push(getRenderObject(model, camera));
                }
            } else {
                if (model.node && ((view.visibility & model.node.layer) === model.node.layer) ||
                    (view.visibility & model.visFlags)) {

                    // frustum culling
                    if (model.worldBounds && !intersect.aabb_frustum(model.worldBounds, camera.frustum)) {
                        continue;
                    }

                    renderObjects.push(getRenderObject(model, camera));
                }
            }
        }
    }
}<|MERGE_RESOLUTION|>--- conflicted
+++ resolved
@@ -114,11 +114,6 @@
     m.m13 = ly * d;
     m.m14 = lz * d;
     m.m15 = NdL;
-<<<<<<< HEAD
-    
-=======
-
->>>>>>> 0c7a987f
     Mat4.toArray(pipeline.shadowUBO, shadows.matLight, UBOShadow.MAT_LIGHT_PLANE_PROJ_OFFSET);
 }
 
@@ -149,10 +144,6 @@
     m.m15 = 1;
 
     Mat4.toArray(pipeline.shadowUBO, shadows.matLight, UBOShadow.MAT_LIGHT_PLANE_PROJ_OFFSET);
-<<<<<<< HEAD
-
-=======
->>>>>>> 0c7a987f
 }
 
 export function lightCollecting (view: RenderView, lightNumber: number) {
@@ -212,21 +203,11 @@
     const mainLight = scene.mainLight;
     const shadows = pipeline.shadows;
 
-<<<<<<< HEAD
-    if (shadows.enabled && shadows.dirty) {
-        const vec4 = new Vec4();
-        vec4.set(shadows.shadowColor.r/255.0,
-                 shadows.shadowColor.g/255.0, 
-                 shadows.shadowColor.b/255.0, 
-                 shadows.shadowColor.a/255.0);
-        Vec4.toArray(pipeline.shadowUBO, vec4, UBOShadow.SHADOW_COLOR_OFFSET);
-=======
     const renderObjects = pipeline.renderObjects;
     roPool.freeArray(renderObjects); renderObjects.length = 0;
 
     if (shadows.enabled) {
         Color.toArray(pipeline.shadowUBO, shadows.shadowColor, UBOShadow.SHADOW_COLOR_OFFSET);
->>>>>>> 0c7a987f
     }
 
     if (mainLight) {
