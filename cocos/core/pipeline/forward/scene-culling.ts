import { intersect } from '../../geometry';
import { Model, Camera } from '../../renderer';
import { Layers } from '../../scene-graph';
import { Vec3} from '../../math';
import { SKYBOX_FLAG } from '../../renderer';
import { legacyCC } from '../../global-exports';
import { ForwardPipeline } from './forward-pipeline';
import { RenderView } from '../render-view';
import { Pool } from '../../memop';
import { IRenderObject } from '../define';

const _tempVec3 = new Vec3();

const roPool = new Pool<IRenderObject>(() => ({ model: null!, depth: 0 }), 128);

function getRenderObject (model: Model, camera: Camera) {
    let depth = 0;
    if (model.node) {
        Vec3.subtract(_tempVec3, model.node.worldPosition, camera.position);
        depth = Vec3.dot(_tempVec3, camera.forward);
    }
<<<<<<< HEAD
    pipeline.renderObjects.push({
        model,
        depth,
    });
}

function addCastShadowModel (pipeline: ForwardPipeline, model: Model, camera: Camera) {
    let depth = 0;
    if (model.node) {
        Vec3.subtract(_tempVec3, model.node.worldPosition, camera.position);
        depth = Vec3.dot(_tempVec3, camera.forward);
    }
    pipeline.shadowObjects.push({
        model,
        depth,
    });
}

function cullLightPerModel (pipeline: ForwardPipeline, model: Model) {
    const validLights = pipeline.validLights;
    const lightIndices = pipeline.lightIndices;

    if (model.node) {
        model.node.getWorldPosition(_tempVec3);
    } else {
        _tempVec3.set(0.0, 0.0, 0.0);
    }
    for (let i = 0; i < validLights.length; i++) {
        let isCulled = false;
        switch (validLights[i].type) {
            case LightType.DIRECTIONAL:
                isCulled = cullDirectionalLight(validLights[i] as DirectionalLight, model);
                break;
            case LightType.SPHERE:
                isCulled = cullSphereLight(validLights[i] as SphereLight, model);
                break;
            case LightType.SPOT:
                isCulled = cullSpotLight(validLights[i] as SpotLight, model);
                break;
        }
        if (!isCulled) {
            lightIndices.push(i);
        }
    }
=======
    const ro = roPool.alloc();
    ro.model = model;
    ro.depth = depth;
    return ro;
>>>>>>> 79f0f3fd
}

export function sceneCulling (pipeline: ForwardPipeline, view: RenderView) {
    const camera = view.camera;
    const scene = camera.scene!;
    const renderObjects = pipeline.renderObjects;
<<<<<<< HEAD
    renderObjects.length = 0;
    const shadowObjects = pipeline.shadowObjects;
    shadowObjects.length = 0;
=======
    roPool.freeArray(renderObjects); renderObjects.length = 0;
>>>>>>> 79f0f3fd

    const mainLight = scene.mainLight;
    const planarShadows = scene.planarShadows;
    if (mainLight) {
        mainLight.update();
        if (planarShadows.enabled && mainLight.node!.hasChangedFlags) {
            planarShadows.updateDirLight(mainLight);
        }
    }

    if (scene.skybox.enabled && (camera.clearFlag & SKYBOX_FLAG)) {
        renderObjects.push(getRenderObject(scene.skybox, camera));
    }

    const models = scene.models;
    const stamp = legacyCC.director.getTotalFrames();

    for (let i = 0; i < models.length; i++) {
        const model = models[i];

        // filter model by view visibility
        if (model.enabled) {
            const vis = view.visibility & Layers.BitMask.UI_2D;
            if (vis) {
                if ((model.node && (view.visibility === model.node.layer)) ||
                    view.visibility === model.visFlags) {
                    model.updateTransform(stamp);
                    model.updateUBOs(stamp);
                    renderObjects.push(getRenderObject(model, camera));
                }
            } else {
                if (model.node && ((view.visibility & model.node.layer) === model.node.layer) ||
                    (view.visibility & model.visFlags)) {
                    model.updateTransform(stamp);

                    // shadow batch
                    if (model.castShadow) {
                        model.updateUBOs(stamp);
                        addCastShadowModel(pipeline, model, camera);
                    }

                    // frustum culling
                    if (model.worldBounds && !intersect.aabb_frustum(model.worldBounds, camera.frustum)) {
                        continue;
                    }

                    model.updateUBOs(stamp);
                    renderObjects.push(getRenderObject(model, camera));
                }
            }
        }
    }

    if (planarShadows.enabled) {
        planarShadows.updateShadowList(camera.frustum, stamp, (camera.visibility & Layers.BitMask.DEFAULT) !== 0);
    }
}<|MERGE_RESOLUTION|>--- conflicted
+++ resolved
@@ -19,13 +19,11 @@
         Vec3.subtract(_tempVec3, model.node.worldPosition, camera.position);
         depth = Vec3.dot(_tempVec3, camera.forward);
     }
-<<<<<<< HEAD
-    pipeline.renderObjects.push({
-        model,
-        depth,
-    });
-}
-
+    const ro = roPool.alloc();
+    ro.model = model;
+    ro.depth = depth;
+    return ro;
+    }
 function addCastShadowModel (pipeline: ForwardPipeline, model: Model, camera: Camera) {
     let depth = 0;
     if (model.node) {
@@ -37,52 +35,15 @@
         depth,
     });
 }
-
-function cullLightPerModel (pipeline: ForwardPipeline, model: Model) {
-    const validLights = pipeline.validLights;
-    const lightIndices = pipeline.lightIndices;
-
-    if (model.node) {
-        model.node.getWorldPosition(_tempVec3);
-    } else {
-        _tempVec3.set(0.0, 0.0, 0.0);
-    }
-    for (let i = 0; i < validLights.length; i++) {
-        let isCulled = false;
-        switch (validLights[i].type) {
-            case LightType.DIRECTIONAL:
-                isCulled = cullDirectionalLight(validLights[i] as DirectionalLight, model);
-                break;
-            case LightType.SPHERE:
-                isCulled = cullSphereLight(validLights[i] as SphereLight, model);
-                break;
-            case LightType.SPOT:
-                isCulled = cullSpotLight(validLights[i] as SpotLight, model);
-                break;
-        }
-        if (!isCulled) {
-            lightIndices.push(i);
-        }
-    }
-=======
-    const ro = roPool.alloc();
-    ro.model = model;
-    ro.depth = depth;
-    return ro;
->>>>>>> 79f0f3fd
 }
 
 export function sceneCulling (pipeline: ForwardPipeline, view: RenderView) {
     const camera = view.camera;
     const scene = camera.scene!;
     const renderObjects = pipeline.renderObjects;
-<<<<<<< HEAD
-    renderObjects.length = 0;
+    roPool.freeArray(renderObjects); renderObjects.length = 0;
     const shadowObjects = pipeline.shadowObjects;
     shadowObjects.length = 0;
-=======
-    roPool.freeArray(renderObjects); renderObjects.length = 0;
->>>>>>> 79f0f3fd
 
     const mainLight = scene.mainLight;
     const planarShadows = scene.planarShadows;
