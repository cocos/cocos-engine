/*
 Copyright (c) 2020 Xiamen Yaji Software Co., Ltd.

 https://www.cocos.com/

 Permission is hereby granted, free of charge, to any person obtaining a copy
 of this software and associated engine source code (the "Software"), a limited,
 worldwide, royalty-free, non-assignable, revocable and non-exclusive license
 to use Cocos Creator solely to develop games on your target platforms. You shall
 not use Cocos Creator software for developing other software or tools that's
 used for developing games. You are not granted to publish, distribute,
 sublicense, and/or sell copies of Cocos Creator.

 The software or tools in this License Agreement are licensed, not sold.
 Xiamen Yaji Software Co., Ltd. reserves all rights not expressly granted to you.

 THE SOFTWARE IS PROVIDED "AS IS", WITHOUT WARRANTY OF ANY KIND, EXPRESS OR
 IMPLIED, INCLUDING BUT NOT LIMITED TO THE WARRANTIES OF MERCHANTABILITY,
 FITNESS FOR A PARTICULAR PURPOSE AND NONINFRINGEMENT. IN NO EVENT SHALL THE
 AUTHORS OR COPYRIGHT HOLDERS BE LIABLE FOR ANY CLAIM, DAMAGES OR OTHER
 LIABILITY, WHETHER IN AN ACTION OF CONTRACT, TORT OR OTHERWISE, ARISING FROM,
 OUT OF OR IN CONNECTION WITH THE SOFTWARE OR THE USE OR OTHER DEALINGS IN
 THE SOFTWARE.
 */

/**
 * @packageDocumentation
 * @hidden
 */

import { AABB, intersect, Sphere } from '../../geometry';
import { Model } from '../../renderer/scene/model';
import { Camera, SKYBOX_FLAG } from '../../renderer/scene/camera';
import { Layers } from '../../scene-graph/layers';
import { Vec3, Mat4, Quat, Color } from '../../math';
import { ForwardPipeline } from './forward-pipeline';
import { Pool } from '../../memop';
import { IRenderObject, UBOShadow } from '../define';
import { ShadowType, Shadows } from '../../renderer/scene/shadows';
import { SphereLight, DirectionalLight, Light } from '../../renderer/scene';
import { RenderPipeline } from '..';


const _tempVec3 = new Vec3();
const _dir_negate = new Vec3();
const _vec3_p = new Vec3();
const _mat4_trans = new Mat4();
const _castWorldBounds = new AABB();
let _castBoundsInited = false;
const _validLights: Light[] = [];
const _sphere = Sphere.create(0, 0, 0, 1);

const roPool = new Pool<IRenderObject>(() => ({ model: null!, depth: 0 }), 128);
const shadowPool = new Pool<IRenderObject>(() => ({ model: null!, depth: 0 }), 128);

function getRenderObject (model: Model, camera: Camera) {
    let depth = 0;
    if (model.node) {
        Vec3.subtract(_tempVec3, model.node.worldPosition, camera.position);
        depth = Vec3.dot(_tempVec3, camera.forward);
    }
    const ro = roPool.alloc();
    ro.model = model;
    ro.depth = depth;
    return ro;
}

function getCastShadowRenderObject (model: Model, camera: Camera) {
    let depth = 0;
    if (model.node) {
        Vec3.subtract(_tempVec3, model.node.worldPosition, camera.position);
        depth = Vec3.dot(_tempVec3, camera.forward);
    }
    const ro = shadowPool.alloc();
    ro.model = model;
    ro.depth = depth;
    return ro;
}

export function getShadowWorldMatrix (pipeline: ForwardPipeline, rotation: Quat, dir: Vec3, out: Vec3) {
    const shadows = pipeline.shadows;
    Vec3.negate(_dir_negate, dir);
    const distance: number = shadows.sphere.radius * Shadows.COEFFICIENT_OF_EXPANSION;
    Vec3.multiplyScalar(_vec3_p, _dir_negate, distance);
    Vec3.add(_vec3_p, _vec3_p, shadows.sphere.center);
    out.set(_vec3_p);

    Mat4.fromRT(_mat4_trans, rotation, _vec3_p);

    return _mat4_trans;
}

function updateSphereLight (pipeline: ForwardPipeline, light: SphereLight) {
    const shadows = pipeline.shadows;

    const pos = light.node!.worldPosition;
    const n = shadows.normal; const d = shadows.distance + 0.001; // avoid z-fighting
    const NdL = Vec3.dot(n, pos);
    const lx = pos.x; const ly = pos.y; const lz = pos.z;
    const nx = n.x; const ny = n.y; const nz = n.z;
    const m = shadows.matLight;
    m.m00 = NdL - d - lx * nx;
    m.m01 = -ly * nx;
    m.m02 = -lz * nx;
    m.m03 = -nx;
    m.m04 = -lx * ny;
    m.m05 = NdL - d - ly * ny;
    m.m06 = -lz * ny;
    m.m07 = -ny;
    m.m08 = -lx * nz;
    m.m09 = -ly * nz;
    m.m10 = NdL - d - lz * nz;
    m.m11 = -nz;
    m.m12 = lx * d;
    m.m13 = ly * d;
    m.m14 = lz * d;
    m.m15 = NdL;

    Mat4.toArray(pipeline.shadowUBO, shadows.matLight, UBOShadow.MAT_LIGHT_PLANE_PROJ_OFFSET);
}

function updateDirLight (pipeline: ForwardPipeline, light: DirectionalLight) {
    const shadows = pipeline.shadows;

    const dir = light.direction;
    const n = shadows.normal; const d = shadows.distance + 0.001; // avoid z-fighting
    const NdL = Vec3.dot(n, dir); const scale = 1 / NdL;
    const lx = dir.x * scale; const ly = dir.y * scale; const lz = dir.z * scale;
    const nx = n.x; const ny = n.y; const nz = n.z;
    const m = shadows.matLight;
    m.m00 = 1 - nx * lx;
    m.m01 = -nx * ly;
    m.m02 = -nx * lz;
    m.m03 = 0;
    m.m04 = -ny * lx;
    m.m05 = 1 - ny * ly;
    m.m06 = -ny * lz;
    m.m07 = 0;
    m.m08 = -nz * lx;
    m.m09 = -nz * ly;
    m.m10 = 1 - nz * lz;
    m.m11 = 0;
    m.m12 = lx * d;
    m.m13 = ly * d;
    m.m14 = lz * d;
    m.m15 = 1;

    Mat4.toArray(pipeline.shadowUBO, shadows.matLight, UBOShadow.MAT_LIGHT_PLANE_PROJ_OFFSET);
}

export function updatePlanarPROJ (shadowInfo: Shadows, light: DirectionalLight, shadowUBO: Float32Array) {
    const dir = light.direction;
    const n = shadowInfo.normal; const d = shadowInfo.distance + 0.001; // avoid z-fighting
    const NdL = Vec3.dot(n, dir); const scale = 1 / NdL;
    const lx = dir.x * scale; const ly = dir.y * scale; const lz = dir.z * scale;
    const nx = n.x; const ny = n.y; const nz = n.z;
    const m = shadowInfo.matLight;
    m.m00 = 1 - nx * lx;
    m.m01 = -nx * ly;
    m.m02 = -nx * lz;
    m.m03 = 0;
    m.m04 = -ny * lx;
    m.m05 = 1 - ny * ly;
    m.m06 = -ny * lz;
    m.m07 = 0;
    m.m08 = -nz * lx;
    m.m09 = -nz * ly;
    m.m10 = 1 - nz * lz;
    m.m11 = 0;
    m.m12 = lx * d;
    m.m13 = ly * d;
    m.m14 = lz * d;
    m.m15 = 1;

    Mat4.toArray(shadowUBO, m, UBOShadow.MAT_LIGHT_PLANE_PROJ_OFFSET);
}

export function lightCollecting (camera: Camera, lightNumber: number) {
    _validLights.length = 0;

    const scene = camera.scene!;
    _validLights.push(scene.mainLight!);

    const spotLights = scene.spotLights;
    for (let i = 0; i < spotLights.length; i++) {
        const light = spotLights[i];
        Sphere.set(_sphere, light.position.x, light.position.y, light.position.z, light.range);
        if (intersect.sphereFrustum(_sphere, camera.frustum)
         && lightNumber > _validLights.length) {
            _validLights.push(light);
        }
    }

    return _validLights;
}

<<<<<<< HEAD
export function shadowCollecting (pipeline: RenderPipeline, view: RenderView) {
    const camera = view.camera;
=======
export function shadowCollecting (pipeline: ForwardPipeline, camera: Camera) {
>>>>>>> 4461eb1d
    const scene = camera.scene!;
    const shadows = pipeline.shadows;
    const shadowObjects = pipeline.shadowObjects;
    shadowPool.freeArray(shadowObjects); shadowObjects.length = 0;

    _castBoundsInited = false;

    const models = scene.models;
    for (let i = 0; i < models.length; i++) {
        const model = models[i];
        // filter model by view visibility
        if (model.node && ((camera.visibility & model.node.layer) === model.node.layer)
            || (camera.visibility & model.visFlags)) {
            // shadow render Object
            if (model.castShadow && model.worldBounds) {
                if (!_castBoundsInited) {
                    _castWorldBounds.copy(model.worldBounds);
                    _castBoundsInited = true;
                }
                AABB.merge(_castWorldBounds, _castWorldBounds, model.worldBounds);
                shadowObjects.push(getCastShadowRenderObject(model, camera));
            }
        }
    }
    if (_castWorldBounds) { AABB.toBoundingSphere(shadows.sphere, _castWorldBounds); }
}

export function sceneCulling (pipeline: ForwardPipeline, camera: Camera) {
    const scene = camera.scene!;
    const mainLight = scene.mainLight;
    const shadows = pipeline.shadows;

    const renderObjects = pipeline.renderObjects;
    roPool.freeArray(renderObjects); renderObjects.length = 0;

    if (shadows.enabled) {
        Color.toArray(pipeline.shadowUBO, shadows.shadowColor, UBOShadow.SHADOW_COLOR_OFFSET);
    }

    if (mainLight) {
        if (shadows.type === ShadowType.Planar) {
            updateDirLight(pipeline, mainLight);
        }
    }

    if (pipeline.skybox.enabled && pipeline.skybox.model && (camera.clearFlag & SKYBOX_FLAG)) {
        renderObjects.push(getRenderObject(pipeline.skybox.model, camera));
    }

    const models = scene.models;

    for (let i = 0; i < models.length; i++) {
        const model = models[i];

        // filter model by view visibility
        if (model.enabled) {
            if (model.node && ((camera.visibility & model.node.layer) === model.node.layer)
                || (camera.visibility & model.visFlags)) {
                // frustum culling
                if (model.worldBounds && !intersect.aabbFrustum(model.worldBounds, camera.frustum)) {
                    continue;
                }

                renderObjects.push(getRenderObject(model, camera));
            }
        }
    }
}<|MERGE_RESOLUTION|>--- conflicted
+++ resolved
@@ -194,12 +194,7 @@
     return _validLights;
 }
 
-<<<<<<< HEAD
-export function shadowCollecting (pipeline: RenderPipeline, view: RenderView) {
-    const camera = view.camera;
-=======
 export function shadowCollecting (pipeline: ForwardPipeline, camera: Camera) {
->>>>>>> 4461eb1d
     const scene = camera.scene!;
     const shadows = pipeline.shadows;
     const shadowObjects = pipeline.shadowObjects;
