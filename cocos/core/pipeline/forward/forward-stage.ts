/**
 * @category pipeline
 */

import { ccclass, property, visible, displayOrder, type } from '../../data/class-decorator';
import { IRenderPass, SetIndex } from '../define';
import { getPhaseID } from '../pass-phase';
import { opaqueCompareFn, RenderQueue, transparentCompareFn } from '../render-queue';
import { GFXClearFlag, GFXColor, GFXRect } from '../../gfx/define';
import { SRGBToLinear } from '../pipeline-funcs';
import { RenderBatchedQueue } from '../render-batched-queue';
import { RenderInstancedQueue } from '../render-instanced-queue';
import { IRenderStageInfo, RenderStage } from '../render-stage';
import { RenderView } from '../render-view';
import { ForwardStagePriority } from './enum';
import { RenderAdditiveLightQueue } from '../render-additive-light-queue';
import { InstancedBuffer } from '../instanced-buffer';
import { BatchedBuffer } from '../batched-buffer';
import { BatchingSchemes } from '../../renderer/core/pass';
import { ForwardFlow } from './forward-flow';
import { ForwardPipeline } from './forward-pipeline';
import { RenderQueueDesc, RenderQueueSortMode } from '../pipeline-serialization';
import { ShadowType } from '../../renderer/scene/planar-shadows';

const colors: GFXColor[] = [ { r: 0, g: 0, b: 0, a: 1 } ];

/**
 * @en The forward render stage
 * @zh 前向渲染阶段。
 */
@ccclass('ForwardStage')
export class ForwardStage extends RenderStage {

    public static initInfo: IRenderStageInfo = {
        name: 'ForwardStage',
        priority: ForwardStagePriority.FORWARD,
    };


    @type([RenderQueueDesc])
    @visible(true)
    @displayOrder(2)
    protected renderQueues: RenderQueueDesc[] = [];
    protected _renderQueues: RenderQueue[] = [];

    private _renderArea: GFXRect = { x: 0, y: 0, width: 0, height: 0 };
    private _batchedQueue: RenderBatchedQueue;
    private _instancedQueue: RenderInstancedQueue;
    private _phaseID = getPhaseID('default');
    private _additiveLightQueue!: RenderAdditiveLightQueue;

    constructor () {
        super();
        this._batchedQueue = new RenderBatchedQueue();
        this._instancedQueue = new RenderInstancedQueue();
    }

    public initialize (info: IRenderStageInfo): boolean {
        super.initialize(info);
        this.renderQueues = [
            {
                isTransparent: false,
                sortMode: RenderQueueSortMode.FRONT_TO_BACK,
                stages: ['default'],
            },
            {
                isTransparent: true,
                sortMode: RenderQueueSortMode.BACK_TO_FRONT,
                stages: ['default', 'planarShadow'],
            },
        ]

        return true;
    }

    public activate (pipeline: ForwardPipeline, flow: ForwardFlow) {
        super.activate(pipeline, flow);
        for (let i = 0; i < this.renderQueues.length; i++) {
            let phase = 0;
            for (let j = 0; j < this.renderQueues[i].stages.length; j++) {
                phase |= getPhaseID(this.renderQueues[i].stages[j]);
            }
            let sortFunc: (a: IRenderPass, b: IRenderPass) => number = opaqueCompareFn;
            switch (this.renderQueues[i].sortMode) {
                case RenderQueueSortMode.BACK_TO_FRONT:
                    sortFunc = transparentCompareFn;
                    break;
                case RenderQueueSortMode.FRONT_TO_BACK:
                    sortFunc = opaqueCompareFn;
                    break;
            }

            this._renderQueues[i] = new RenderQueue({
                isTransparent: this.renderQueues[i].isTransparent,
                phases: phase,
                sortFunc,
            });
        }

        this._additiveLightQueue = new RenderAdditiveLightQueue(this._pipeline as ForwardPipeline);
    }


    public destroy () {
    }

    public render (view: RenderView) {

        this._instancedQueue.clear();
        this._batchedQueue.clear();
        const pipeline = this._pipeline as ForwardPipeline;
        const device = pipeline.device;
        this._renderQueues.forEach(this.renderQueueClearFunc);

        const renderObjects = pipeline.renderObjects;
        let m = 0; let p = 0; let k = 0;
        for (let i = 0; i < renderObjects.length; ++i) {
            const ro = renderObjects[i];
            const subModels = ro.model.subModels;
            for (m = 0; m < subModels.length; ++m) {
                const subModel = subModels[m];
                const passes = subModel.passes;
                for (p = 0; p < passes.length; ++p) {
                    const pass = passes[p];
                    if (pass.phase !== this._phaseID) continue;
                    const batchingScheme = pass.batchingScheme;
                    if (batchingScheme === BatchingSchemes.INSTANCING) {
                        const instancedBuffer = InstancedBuffer.get(pass);
                        instancedBuffer.merge(subModel, ro.model.instancedAttributes, p);
                        this._instancedQueue.queue.add(instancedBuffer);
                    } else if (batchingScheme === BatchingSchemes.VB_MERGING) {
                        const batchedBuffer = BatchedBuffer.get(pass);
                        batchedBuffer.merge(subModel, p, ro);
                        this._batchedQueue.queue.add(batchedBuffer);
                    } else {
                        for (k = 0; k < this._renderQueues.length; k++) {
                            this._renderQueues[k].insertRenderPass(ro, m, p);
                        }
                    }
                }
            }
        }
        this._renderQueues.forEach(this.renderQueueSortFunc);
        this._additiveLightQueue.gatherLightPasses(view);

        const camera = view.camera;

        const cmdBuff = pipeline.commandBuffers[0];

        const vp = camera.viewport;
        this._renderArea!.x = vp.x * camera.width;
        this._renderArea!.y = vp.y * camera.height;
        this._renderArea!.width = vp.width * camera.width * pipeline.shadingScale;
        this._renderArea!.height = vp.height * camera.height * pipeline.shadingScale;

        if (camera.clearFlag & GFXClearFlag.COLOR) {
            if (pipeline.isHDR) {
                SRGBToLinear(colors[0], camera.clearColor);
                const scale = pipeline.fpScale / camera.exposure;
                colors[0].r *= scale;
                colors[0].g *= scale;
                colors[0].b *= scale;
            } else {
                colors[0].r = camera.clearColor.r;
                colors[0].g = camera.clearColor.g;
                colors[0].b = camera.clearColor.b;
            }
        }

        colors[0].a = camera.clearColor.a;

        const framebuffer = view.window.framebuffer;
        const renderPass = framebuffer.colorTextures[0] ? framebuffer.renderPass : pipeline.getRenderPass(camera.clearFlag);

        cmdBuff.begin();
        cmdBuff.beginRenderPass(renderPass, framebuffer, this._renderArea!,
            colors, camera.clearDepth, camera.clearStencil);

        cmdBuff.bindDescriptorSet(SetIndex.GLOBAL, pipeline.descriptorSet);

        this._renderQueues[0].recordCommandBuffer(device, renderPass, cmdBuff);
        this._instancedQueue.recordCommandBuffer(device, renderPass, cmdBuff);
        this._batchedQueue.recordCommandBuffer(device, renderPass, cmdBuff);
        this._additiveLightQueue.recordCommandBuffer(device, renderPass, cmdBuff);
<<<<<<< HEAD
        pipeline.planarShadows.type === ShadowType.Planar && pipeline.planarShadows.recordCommandBuffer(device, renderPass, cmdBuff);
=======
        if (pipeline.planarShadows.enabled) pipeline.planarShadows.recordCommandBuffer(device, renderPass, cmdBuff);
>>>>>>> ba8e49ef
        this._renderQueues[1].recordCommandBuffer(device, renderPass, cmdBuff);

        cmdBuff.endRenderPass();
        cmdBuff.end();

        device.queue.submit(pipeline.commandBuffers);
    }

    /**
     * @en Clear the given render queue
     * @zh 清空指定的渲染队列
     * @param rq The render queue
     */
    protected renderQueueClearFunc (rq: RenderQueue) {
        rq.clear();
    }

    /**
     * @en Sort the given render queue
     * @zh 对指定的渲染队列执行排序
     * @param rq The render queue
     */
    protected renderQueueSortFunc (rq: RenderQueue) {
        rq.sort();
    }
}<|MERGE_RESOLUTION|>--- conflicted
+++ resolved
@@ -182,11 +182,7 @@
         this._instancedQueue.recordCommandBuffer(device, renderPass, cmdBuff);
         this._batchedQueue.recordCommandBuffer(device, renderPass, cmdBuff);
         this._additiveLightQueue.recordCommandBuffer(device, renderPass, cmdBuff);
-<<<<<<< HEAD
-        pipeline.planarShadows.type === ShadowType.Planar && pipeline.planarShadows.recordCommandBuffer(device, renderPass, cmdBuff);
-=======
-        if (pipeline.planarShadows.enabled) pipeline.planarShadows.recordCommandBuffer(device, renderPass, cmdBuff);
->>>>>>> ba8e49ef
+        if (pipeline.planarShadows.type === ShadowType.Planar) pipeline.planarShadows.recordCommandBuffer(device, renderPass, cmdBuff);
         this._renderQueues[1].recordCommandBuffer(device, renderPass, cmdBuff);
 
         cmdBuff.endRenderPass();
