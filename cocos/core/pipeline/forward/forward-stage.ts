/**
 * @category pipeline
 */

import { ccclass } from '../../data/class-decorator';
<<<<<<< HEAD
import { GFXClearFlag, IGFXColor, IGFXRect } from '../../gfx/define';
=======
import { GFXClearFlag, GFXFilter, IGFXColor } from '../../gfx/define';
>>>>>>> a43d408a
import { SRGBToLinear } from '../pipeline-funcs';
import { RenderBatchedQueue } from '../render-batched-queue';
import { RenderInstancedQueue } from '../render-instanced-queue';
import { IRenderStageInfo, RenderQueueSortMode, RenderStage } from '../render-stage';
import { RenderView } from '../render-view';
import { ForwardStagePriority } from './enum';
import { RenderAdditiveLightQueue } from '../render-additive-light-queue';
<<<<<<< HEAD
import { ForwardRenderContext } from './forward-render-context';
import { RenderQueue } from '../render-queue';
=======
import { PipelineGlobal } from '../global';
import { InstancedBuffer } from '../instanced-buffer';
import { BatchedBuffer } from '../batched-buffer';
import { BatchingSchemes } from '../../renderer/core/pass';
>>>>>>> a43d408a

const colors: IGFXColor[] = [ { r: 0, g: 0, b: 0, a: 1 } ];

/**
 * @en The forward render stage
 * @zh 前向渲染阶段。
 */
@ccclass('ForwardStage')
export class ForwardStage extends RenderStage {

    public static initInfo: IRenderStageInfo = {
        name: 'ForwardStage',
        priority: ForwardStagePriority.FORWARD,
        renderQueues: [
            {
                isTransparent: false,
                sortMode: RenderQueueSortMode.FRONT_TO_BACK,
                stages: ['default'],
            },
            {
                isTransparent: true,
                sortMode: RenderQueueSortMode.BACK_TO_FRONT,
                stages: ['default', 'planarShadow'],
            },
        ],
    };

    private _renderArea: IGFXRect = { x: 0, y: 0, width: 0, height: 0 };
    private _batchedQueue: RenderBatchedQueue;
    private _instancedQueue: RenderInstancedQueue;
    private _additiveLightQueue: RenderAdditiveLightQueue;

    constructor () {
        super();
        this._batchedQueue = new RenderBatchedQueue();
        this._instancedQueue = new RenderInstancedQueue();
        this._additiveLightQueue = new RenderAdditiveLightQueue();
    }

    public activate (rctx: ForwardRenderContext) {
        super.activate(rctx);
    }

    public destroy () {
    }

    public render (rctx: ForwardRenderContext, view: RenderView) {
        this._instancedQueue.clear();
        this._batchedQueue.clear();
        const validLights = rctx.validLights;
        const lightBuffers = rctx.lightBuffers;
        const lightIndices = rctx.lightIndices;
        this._additiveLightQueue.clear(validLights, lightBuffers, lightIndices);
        this._renderQueues.forEach(this.renderQueueClearFunc);

        const renderObjects = rctx.renderObjects;
        const lightIndexOffset = rctx.lightIndexOffsets;
        let m = 0; let p = 0; let k = 0;
        for (let i = 0; i < renderObjects.length; ++i) {
            const nextLightIndex = i + 1 < renderObjects.length ? lightIndexOffset[i + 1] : lightIndices.length;
            const ro = renderObjects[i];
            if (ro.model.isDynamicBatching) {
                const subModels = ro.model.subModels;
                for (m = 0; m < subModels.length; ++m) {
                    const subModel = subModels[m];
                    const passes = subModel.passes;
                    for (p = 0; p < passes.length; ++p) {
                        const pass = passes[p];
                        if (pass.batchingScheme === BatchingSchemes.INSTANCING) {
                            const instancedBuffer = InstancedBuffer.get(pass);
                            instancedBuffer.merge(subModel, ro.model.instancedAttributes, subModel.psoInfos[p]);
                            this._instancedQueue.queue.add(instancedBuffer);
                        } else if (pass.batchingScheme === BatchingSchemes.VB_MERGING) {
                            const batchedBuffer = BatchedBuffer.get(pass);
                            batchedBuffer.merge(subModel, p, ro);
                            this._batchedQueue.queue.add(batchedBuffer);
                        } else {
                            for (k = 0; k < this._renderQueues.length; k++) {
                                this._renderQueues[k].insertRenderPass(ro, m, p);
                            }
                            this._additiveLightQueue.add(ro, m, pass, lightIndexOffset[i], nextLightIndex);
                        }
                    }
                }
            } else {
                for (m = 0; m < ro.model.subModelNum; m++) {
                    for (p = 0; p < ro.model.getSubModel(m).passes.length; p++) {
                        const pass = ro.model.getSubModel(m).passes[p];
                        for (k = 0; k < this._renderQueues.length; k++) {
                            this._renderQueues[k].insertRenderPass(ro, m, p);
                        }
                        this._additiveLightQueue.add(ro, m, pass, lightIndexOffset[i], nextLightIndex);
                    }
                }
            }
        }
        this._renderQueues.forEach(this.renderQueueSortFunc);

        const camera = view.camera;

        const cmdBuff = rctx.commandBuffers[0];

        const vp = camera.viewport;
        this._renderArea!.x = vp.x * camera.width;
        this._renderArea!.y = vp.y * camera.height;
        this._renderArea!.width = vp.width * camera.width * rctx.shadingScale;
        this._renderArea!.height = vp.height * camera.height * rctx.shadingScale;

        if (camera.clearFlag & GFXClearFlag.COLOR) {
            if (rctx.isHDR) {
                SRGBToLinear(colors[0], camera.clearColor);
                const scale = rctx.fpScale / camera.exposure;
                colors[0].r *= scale;
                colors[0].g *= scale;
                colors[0].b *= scale;
            } else {
                colors[0].r = camera.clearColor.r;
                colors[0].g = camera.clearColor.g;
                colors[0].b = camera.clearColor.b;
            }
        }

        colors[0].a = camera.clearColor.a;

        const framebuffer = view.window.framebuffer;
        const device = rctx.device;
        const renderPass = framebuffer.colorTextures[0] ? framebuffer.renderPass : rctx.getRenderPass(camera.clearFlag);

        cmdBuff.begin();
        cmdBuff.beginRenderPass(renderPass, framebuffer, this._renderArea!,
            colors, camera.clearDepth, camera.clearStencil);

        this._renderQueues[0].recordCommandBuffer(device, renderPass, cmdBuff);
        this._instancedQueue.recordCommandBuffer(device, renderPass, cmdBuff);
        this._batchedQueue.recordCommandBuffer(device, renderPass, cmdBuff);
        this._additiveLightQueue.recordCommandBuffer(device, renderPass, cmdBuff);
        camera.scene!.planarShadows.recordCommandBuffer(device, renderPass, cmdBuff);
        this._renderQueues[1].recordCommandBuffer(device, renderPass, cmdBuff);

        cmdBuff.endRenderPass();
        cmdBuff.end();

        device.queue.submit(rctx.commandBuffers);
    }

    /**
     * @en Clear the given render queue
     * @zh 清空指定的渲染队列
     * @param rq The render queue
     */
    protected renderQueueClearFunc (rq: RenderQueue) {
        rq.clear();
    }

    /**
     * @en Sort the given render queue
     * @zh 对指定的渲染队列执行排序
     * @param rq The render queue
     */
    protected renderQueueSortFunc (rq: RenderQueue) {
        rq.sort();
    }
}<|MERGE_RESOLUTION|>--- conflicted
+++ resolved
@@ -3,11 +3,7 @@
  */
 
 import { ccclass } from '../../data/class-decorator';
-<<<<<<< HEAD
 import { GFXClearFlag, IGFXColor, IGFXRect } from '../../gfx/define';
-=======
-import { GFXClearFlag, GFXFilter, IGFXColor } from '../../gfx/define';
->>>>>>> a43d408a
 import { SRGBToLinear } from '../pipeline-funcs';
 import { RenderBatchedQueue } from '../render-batched-queue';
 import { RenderInstancedQueue } from '../render-instanced-queue';
@@ -15,15 +11,11 @@
 import { RenderView } from '../render-view';
 import { ForwardStagePriority } from './enum';
 import { RenderAdditiveLightQueue } from '../render-additive-light-queue';
-<<<<<<< HEAD
 import { ForwardRenderContext } from './forward-render-context';
 import { RenderQueue } from '../render-queue';
-=======
-import { PipelineGlobal } from '../global';
 import { InstancedBuffer } from '../instanced-buffer';
 import { BatchedBuffer } from '../batched-buffer';
 import { BatchingSchemes } from '../../renderer/core/pass';
->>>>>>> a43d408a
 
 const colors: IGFXColor[] = [ { r: 0, g: 0, b: 0, a: 1 } ];
 
