--- conflicted
+++ resolved
@@ -48,25 +48,7 @@
         this._pipeline = pipeline;
     }
 
-<<<<<<< HEAD
-    private createShadowData (model: Model): IShadowRenderData {
-        const shaders: GFXShader[] = [];
-        const shadows = this._pipeline.shadows;
-        const material = model.isInstancingEnabled ? shadows.instancingMaterial : shadows.material;
-        const instancedBuffer = model.isInstancingEnabled ? InstancedBuffer.get(material.passes[0]) : null;
-        const subModels = model.subModels;
-        for (let i = 0; i < subModels.length; i++) {
-            const hShader = material!.passes[0].getShaderVariant(model.getMacroPatches(i));
-            shaders.push(ShaderPool.get(hShader));
-        }
-        return { model, shaders, instancedBuffer };
-    }
-
-    public updateShadowList (view: RenderView) {
-        this._pendingModels.length = 0;
-=======
     public gatherShadowPasses (view: RenderView, cmdBuff: CommandBuffer) {
->>>>>>> 0c7a987f
         const shadows = this._pipeline.shadows;
         if (!shadows.enabled || shadows.type !== ShadowType.Planar) { return; }
 
