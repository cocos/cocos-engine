--- conflicted
+++ resolved
@@ -7,10 +7,7 @@
 import { legacyCC } from '../global-exports';
 import { RenderPipeline } from './render-pipeline';
 import { RenderFlow } from './render-flow';
-<<<<<<< HEAD
 import { RenderQueueDesc } from './pipeline-serialization';
-=======
->>>>>>> 6b43a2df
 
 /**
  * @en The render stage information descriptor
