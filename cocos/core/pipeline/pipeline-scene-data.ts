--- conflicted
+++ resolved
@@ -32,13 +32,9 @@
 import { Device, Framebuffer } from '../gfx';
 import { RenderPipeline } from './render-pipeline';
 import { Light } from '../renderer/scene/light';
-<<<<<<< HEAD
-import { PipelineSceneDataPool, PipelineSceneDataHandle, PipelineSceneDataView } from '../renderer/core/memory-pools';
-=======
 import { builtinResMgr } from '../builtin/builtin-res-mgr';
 import { Material } from '../assets';
 import { NativePipelineSharedSceneData } from '../renderer/scene';
->>>>>>> 9991987f
 
 export class PipelineSceneData {
     private _init (): void {
@@ -109,55 +105,10 @@
     protected _fpScale = 1.0 / 1024.0;
 
     constructor () {
-<<<<<<< HEAD
-        this._handle = PipelineSceneDataPool.alloc();
-        PipelineSceneDataPool.set(this._handle, PipelineSceneDataView.AMBIENT, this.ambient.handle);
-        PipelineSceneDataPool.set(this._handle, PipelineSceneDataView.SKYBOX, this.skybox.handle);
-        PipelineSceneDataPool.set(this._handle, PipelineSceneDataView.FOG, this.fog.handle);
-        PipelineSceneDataPool.set(this._handle, PipelineSceneDataView.SHADOW, this.shadows.handle);
-        PipelineSceneDataPool.set(this._handle, PipelineSceneDataView.IS_HDR, 0);
-        PipelineSceneDataPool.set(this._handle, PipelineSceneDataView.SHADING_SCALE, 1.0);
-        PipelineSceneDataPool.set(this._handle, PipelineSceneDataView.FP_SCALE, 1.0 / 1024.0);
-    }
-
-    public onGlobalPipelineStateChanged () {}
-=======
         this._init();
         this.shadingScale = 1.0;
         this.fpScale = 1.0 / 1024.0;
     }
-
-    public initDeferredPassInfo () {
-        const builinDeferred = builtinResMgr.get<Material>('builtin-deferred-material');
-        if (builinDeferred) {
-            const passLit = builinDeferred.passes[0];
-            passLit.beginChangeStatesSilently();
-            passLit.tryCompile();
-            passLit.endChangeStatesSilently();
-        }
-
-        const builtinPostProcess = builtinResMgr.get<Material>('builtin-post-process-material');
-        if (builtinPostProcess) {
-            const passPost = builtinPostProcess.passes[0];
-            passPost.beginChangeStatesSilently();
-            passPost.tryCompile();
-            passPost.endChangeStatesSilently();
-        }
-
-        if (builinDeferred && JSB) {
-            const passLit = builinDeferred.passes[0];
-            this._nativeObj!.deferredLightPassShader = passLit.getShaderVariant();
-            this._nativeObj!.deferredLightPass = passLit.native;
-        }
-
-        if (builtinPostProcess && JSB) {
-            const passPost = builtinPostProcess.passes[0];
-            const shaderHandle = passPost.getShaderVariant();
-            this._nativeObj!.deferredPostPassShader = passPost.getShaderVariant();
-            this._nativeObj!.deferredPostPass = passPost.native;
-        }
-    }
->>>>>>> 9991987f
 
     public activate (device: Device, pipeline: RenderPipeline) {
         this._device = device;
