/*
 Copyright (c) 2020 Xiamen Yaji Software Co., Ltd.

 https://www.cocos.com/

 Permission is hereby granted, free of charge, to any person obtaining a copy
 of this software and associated engine source code (the "Software"), a limited,
 worldwide, royalty-free, non-assignable, revocable and non-exclusive license
 to use Cocos Creator solely to develop games on your target platforms. You shall
 not use Cocos Creator software for developing other software or tools that's
 used for developing games. You are not granted to publish, distribute,
 sublicense, and/or sell copies of Cocos Creator.

 The software or tools in this License Agreement are licensed, not sold.
 Xiamen Yaji Software Co., Ltd. reserves all rights not expressly granted to you.

 THE SOFTWARE IS PROVIDED "AS IS", WITHOUT WARRANTY OF ANY KIND, EXPRESS OR
 IMPLIED, INCLUDING BUT NOT LIMITED TO THE WARRANTIES OF MERCHANTABILITY,
 FITNESS FOR A PARTICULAR PURPOSE AND NONINFRINGEMENT. IN NO EVENT SHALL THE
 AUTHORS OR COPYRIGHT HOLDERS BE LIABLE FOR ANY CLAIM, DAMAGES OR OTHER
 LIABILITY, WHETHER IN AN ACTION OF CONTRACT, TORT OR OTHERWISE, ARISING FROM,
 OUT OF OR IN CONNECTION WITH THE SOFTWARE OR THE USE OR OTHER DEALINGS IN
 THE SOFTWARE.
 */


declare const nr: any;

import { getPhaseID } from './pass-phase'
import { setClassName } from '../../core/utils/js';
import { PipelineSceneData } from './pipeline-scene-data';
nr.getPhaseID = getPhaseID;

export const RenderPipeline = nr.RenderPipeline;
export const RenderFlow = nr.RenderFlow;
export const RenderStage = nr.RenderStage;
<<<<<<< HEAD

export const ForwardPipeline = nr.ForwardPipeline;
export const ForwardFlow = nr.ForwardFlow;
export const ForwardStage = nr.ForwardStage;
export const ShadowFlow = nr.ShadowFlow;
export const ShadowStage = nr.ShadowStage;

export const DeferredPipeline = nr.DeferredPipeline;
export const GbufferFlow = nr.GbufferFlow;
export const GbufferStage = nr.GbufferStage;
export const LightingFlow = nr.LightingFlow;
export const LightingStage = nr.LightingStage;
export const PostprocessStage = nr.PostprocessStage;

=======
>>>>>>> f1ab9a7e
export const InstancedBuffer = nr.InstancedBuffer;
export const PipelineStateManager = nr.PipelineStateManager;

let instancedBufferProto = nr.InstancedBuffer;
let oldGetFunc = instancedBufferProto.get;
instancedBufferProto.get = function(pass) {
    return oldGetFunc.call(this, pass.handle);
};

let getOrCreatePipelineState = nr.PipelineStateManager.getOrCreatePipelineState;
nr.PipelineStateManager.getOrCreatePipelineState = function(device, pass, shader, renderPass, ia) {
    return getOrCreatePipelineState.call(this, pass.handle, shader, renderPass, ia);
}
  
export function createDefaultPipeline () {
    const pipeline = new nr.ForwardPipeline();
    const info = new nr.RenderPipelineInfo(0, []);
    pipeline.initialize(info);
    return pipeline;
}

// ForwardPipeline
export class ForwardPipeline extends nr.ForwardPipeline {
    public pipelineSceneData = new PipelineSceneData();

    constructor() {
      super();
      this._tag = 0;
      this._flows = [];
      this.renderTextures = [];
      this.materials = [];
    }
  
    public init() {
        this.setPipelineSharedSceneData(this.pipelineSceneData.handle);
        for (let i = 0; i < this._flows.length; i++) {
            this._flows[i].init();
        }
        const info = new nr.RenderPipelineInfo(this._tag, this._flows);
        this.initialize(info);
    }

    public destroy () {
        this.pipelineSceneData.destroy();
    }
}
// hook to invoke init after deserialization
ForwardPipeline.prototype.onAfterDeserialize_JSB = ForwardPipeline.prototype.init;

export class ForwardFlow extends nr.ForwardFlow {
    constructor() {
        super();
        this._name = 0;
        this._priority = 0;
        this._tag = 0;
        this._stages = [];
    }
    init() {
        for (let i = 0; i < this._stages.length; i++) {
            this._stages[i].init();
        }
        const info = new nr.RenderFlowInfo(this._name, this._priority, this._tag, this._stages);
        this.initialize(info);
    }
}

export class ShadowFlow extends nr.ShadowFlow {
    constructor() {
        super();
        this._name = 0;
        this._priority = 0;
        this._tag = 0;
        this._stages = [];
    }
    init() {
        for (let i = 0; i < this._stages.length; i++) {
            this._stages[i].init();
        }
        const info = new nr.RenderFlowInfo(this._name, this._priority, this._tag, this._stages);
        this.initialize(info);
    }
}

export class ForwardStage extends nr.ForwardStage {
    constructor() {
        super();
        this._name = 0;
        this._priority = 0;
        this._tag = 0;
        this.renderQueues = [];
    }
    public init() {
        const queues = [];
        for (let i = 0; i < this.renderQueues.length; i++) {
            queues.push(this.renderQueues[i].init());
        }
        const info = new nr.RenderStageInfo(this._name, this._priority, this._tag, queues);
        this.initialize(info);
    }
}

export class ShadowStage extends nr.ShadowStage {
    constructor() {
        super();
        this._name = 0;
        this._priority = 0;
        this._tag = 0;
    }
    public init() {
        const info = new nr.RenderStageInfo(this._name, this._priority, this._tag, []);
        this.initialize(info);
    }
}

export class RenderQueueDesc {
    public isTransparent = false;
    public sortMode = 0;
    public stages = [];

    constructor() {
        this.isTransparent = false;
        this.sortMode = 0;
        this.stages = [];
    }

    public init() {
        return new nr.RenderQueueDesc(this.isTransparent, this.sortMode, this.stages);
    }
}

setClassName('ForwardPipeline', ForwardPipeline);
setClassName('ForwardFlow', ForwardFlow);
setClassName('ShadowFlow', ShadowFlow);
setClassName('ForwardStage', ForwardStage);
setClassName('ShadowStage', ShadowStage);
setClassName('RenderQueueDesc', RenderQueueDesc);<|MERGE_RESOLUTION|>--- conflicted
+++ resolved
@@ -34,23 +34,6 @@
 export const RenderPipeline = nr.RenderPipeline;
 export const RenderFlow = nr.RenderFlow;
 export const RenderStage = nr.RenderStage;
-<<<<<<< HEAD
-
-export const ForwardPipeline = nr.ForwardPipeline;
-export const ForwardFlow = nr.ForwardFlow;
-export const ForwardStage = nr.ForwardStage;
-export const ShadowFlow = nr.ShadowFlow;
-export const ShadowStage = nr.ShadowStage;
-
-export const DeferredPipeline = nr.DeferredPipeline;
-export const GbufferFlow = nr.GbufferFlow;
-export const GbufferStage = nr.GbufferStage;
-export const LightingFlow = nr.LightingFlow;
-export const LightingStage = nr.LightingStage;
-export const PostprocessStage = nr.PostprocessStage;
-
-=======
->>>>>>> f1ab9a7e
 export const InstancedBuffer = nr.InstancedBuffer;
 export const PipelineStateManager = nr.PipelineStateManager;
 
@@ -181,6 +164,137 @@
     }
 }
 
+class DeferredPipeline extends nr.DeferredPipeline {
+  public pipelineSceneData = new PipelineSceneData();
+  constructor() {
+    super();
+    this._tag = 0;
+    this._flows = [];
+    this.renderTextures = [];
+    this.materials = [];
+  }
+
+  destroy () {
+    this.fog.destroy();
+    this.ambient.destroy();
+    this.skybox.destroy();
+    this.shadows.destroy();
+  }
+
+  init() {
+    this.setPipelineSharedSceneData(this.pipelineSceneData.handle);
+    for (let i = 0; i < this._flows.length; i++) {
+      this._flows[i].init();
+    }
+    let info = new nr.RenderPipelineInfo(this._tag, this._flows);
+    this.initialize(info);
+  }
+}
+
+// hook to invoke init after deserialization
+DeferredPipeline.prototype.onAfterDeserialize_JSB = DeferredPipeline.prototype.init;
+
+class GbufferFlow extends nr.GbufferFlow {
+  constructor() {
+    super();
+    this._name = 0;
+    this._priority = 0;
+    this._tag = 0;
+    this._stages = [];
+  }
+
+  init() {
+    for (let i = 0; i < this._stages.length; i++) {
+      this._stages[i].init();
+    }
+    let info = new nr.RenderFlowInfo(
+        this._name, this._priority, this._tag, this._stages);
+    this.initialize(info);
+  }
+}
+
+class GbufferStage extends nr.GbufferStage {
+  constructor() {
+    super();
+    this._name = 0;
+    this._priority = 0;
+    this._tag = 0;
+    this.renderQueues = []
+  }
+
+  init() {
+    const queues = [];
+    for (let i = 0; i < this.renderQueues.length; i++) {
+      queues.push(this.renderQueues[i].init());
+    }
+    let info =
+        new nr.RenderStageInfo(this._name, this._priority, this._tag, queues);
+    this.initialize(info);
+  }
+}
+
+class LightingFlow extends nr.LightingFlow {
+  constructor() {
+    super();
+    this._name = 0;
+    this._priority = 0;
+    this._tag = 0;
+    this._stages = [];
+  }
+  init() {
+    for (let i = 0; i < this._stages.length; i++) {
+      this._stages[i].init();
+    }
+    let info = new nr.RenderFlowInfo(
+        this._name, this._priority, this._tag, this._stages);
+    this.initialize(info);
+  }
+}
+
+class LightingStage extends nr.LightingStage {
+  constructor() {
+    super();
+    this._name = 0;
+    this._priority = 0;
+    this._tag = 0;
+    this.renderQueues = [];
+  }
+  init() {
+    const queues = [];
+    for (let i = 0; i < this.renderQueues.length; i++) {
+      queues.push(this.renderQueues[i].init());
+    }
+    let info =
+        new nr.RenderStageInfo(this._name, this._priority, this._tag, queues);
+    this.initialize(info);
+  }
+}
+
+class PostprocessStage extends nr.PostprocessStage {
+  constructor() {
+    super();
+    this._name = 0;
+    this._priority = 0;
+    this._tag = 0;
+    this.renderQueues = [];
+  }
+  init() {
+    const queues = [];
+    for (let i = 0; i < this.renderQueues.length; i++) {
+      queues.push(this.renderQueues[i].init());
+    }
+    let info =
+        new nr.RenderStageInfo(this._name, this._priority, this._tag, queues);
+    this.initialize(info);
+  }
+}
+
+setClassName('DeferredPipeline', DeferredPipeline);
+setClassName('GbufferFlow', GbufferFlow);
+setClassName('GbufferStage', GbufferStage);
+setClassName('LightingFlow', LightingFlow);
+setClassName('LightingStage', LightingStage);
+setClassName('PostprocessStage',PostprocessStage);
 setClassName('ForwardPipeline', ForwardPipeline);
 setClassName('ForwardFlow', ForwardFlow);
 setClassName('ShadowFlow', ShadowFlow);
