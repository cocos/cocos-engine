--- conflicted
+++ resolved
@@ -66,7 +66,7 @@
       this.renderTextures = [];
       this.materials = [];
     }
-  
+
     public init () {
         this.setPipelineSharedSceneData(this.pipelineSceneData.native);
         for (let i = 0; i < this._flows.length; i++) {
@@ -276,27 +276,6 @@
   }
 }
 
-<<<<<<< HEAD
-=======
-class LightingFlow extends nr.LightingFlow {
-  constructor() {
-    super();
-    this._name = 0;
-    this._priority = 0;
-    this._tag = 0;
-    this._stages = [];
-  }
-  init(pipeline) {
-    for (let i = 0; i < this._stages.length; i++) {
-      this._stages[i].init(pipeline);
-    }
-    let info = new nr.RenderFlowInfo(
-        this._name, this._priority, this._tag, this._stages);
-    this.initialize(info);
-  }
-}
-
->>>>>>> d482e113
 export class LightingStage extends nr.LightingStage {
   constructor() {
     super();
