/*
 Copyright (c) 2020 Xiamen Yaji Software Co., Ltd.

 https://www.cocos.com/

 Permission is hereby granted, free of charge, to any person obtaining a copy
 of this software and associated engine source code (the "Software"), a limited,
 worldwide, royalty-free, non-assignable, revocable and non-exclusive license
 to use Cocos Creator solely to develop games on your target platforms. You shall
 not use Cocos Creator software for developing other software or tools that's
 used for developing games. You are not granted to publish, distribute,
 sublicense, and/or sell copies of Cocos Creator.

 The software or tools in this License Agreement are licensed, not sold.
 Xiamen Yaji Software Co., Ltd. reserves all rights not expressly granted to you.

 THE SOFTWARE IS PROVIDED "AS IS", WITHOUT WARRANTY OF ANY KIND, EXPRESS OR
 IMPLIED, INCLUDING BUT NOT LIMITED TO THE WARRANTIES OF MERCHANTABILITY,
 FITNESS FOR A PARTICULAR PURPOSE AND NONINFRINGEMENT. IN NO EVENT SHALL THE
 AUTHORS OR COPYRIGHT HOLDERS BE LIABLE FOR ANY CLAIM, DAMAGES OR OTHER
 LIABILITY, WHETHER IN AN ACTION OF CONTRACT, TORT OR OTHERWISE, ARISING FROM,
 OUT OF OR IN CONNECTION WITH THE SOFTWARE OR THE USE OR OTHER DEALINGS IN
 THE SOFTWARE.
 */

declare const nr: any;

<<<<<<< HEAD
import { getPhaseID } from './pass-phase';
import { setClassName, mixin } from '../../core/utils/js';
// import { DeferredPipelineSceneData } from './deferred/deferred-pipeline-scene-data';
// import { legacyCC } from '../../core/global-exports';
// import { Asset } from '../assets/asset';
=======
import { getPhaseID } from './pass-phase'
import { setClassName, mixin, addon } from '../../core/utils/js';
import { DeferredPipelineSceneData } from './deferred/deferred-pipeline-scene-data';
import { legacyCC } from '../../core/global-exports';
import { Asset } from '../assets/asset';
import { Swapchain } from '../gfx';
import { Model, Camera } from '../renderer/scene';
import { IPipelineEvent, PipelineEventType } from './pipeline-event';
import { PipelineSceneData } from './pipeline-scene-data';
>>>>>>> b11686b4

nr.getPhaseID = getPhaseID;

export const RenderPipeline = nr.RenderPipeline;
export const RenderFlow = nr.RenderFlow;
export const RenderStage = nr.RenderStage;
export const InstancedBuffer = nr.InstancedBuffer;
export const PipelineStateManager = nr.PipelineStateManager;
<<<<<<< HEAD
export const ForwardPipeline = nr.ForwardPipeline;
export const ForwardFlow = nr.ForwardFlow;
export const ShadowFlow = nr.ShadowFlow;
export const ForwardStage = nr.ForwardStage;
export const ShadowStage = nr.ShadowStage;
export const RenderQueueDesc = nr.RenderQueueDesc;
export const DeferredPipeline = nr.DeferredPipeline;
export const MainFlow = nr.MainFlow;
export const LightingStage = nr.LightingStage;
export const PostprocessStage = nr.PostprocessStage;
export const GbufferStage = nr.GbufferStage;
=======
export { PipelineEventProcessor, PipelineEventType } from './pipeline-event';
>>>>>>> b11686b4

let instancedBufferProto = nr.InstancedBuffer;
let oldGetFunc = instancedBufferProto.get;

let getOrCreatePipelineState = nr.PipelineStateManager.getOrCreatePipelineState;
nr.PipelineStateManager.getOrCreatePipelineState = function(device, pass, shader, renderPass, ia) {
    return getOrCreatePipelineState(pass, shader, renderPass, ia); //cjh TODO: remove hacking. c++ API doesn't access device argument.
};

export function createDefaultPipeline () {
    const pipeline = new ForwardPipeline();
    pipeline.init();
    return pipeline;
}

// ForwardPipeline
<<<<<<< HEAD
// export class ForwardPipeline extends nr.ForwardPipeline {
//     public pipelineSceneData = new nr.PipelineSceneData();
//
//     constructor() {
//       super();
//       this._tag = 0;
//       this._flows = [];
//       this.renderTextures = [];
//       this.materials = [];
//     }
//
//     public init () {
//         this.setPipelineSharedSceneData(this.pipelineSceneData);
//         for (let i = 0; i < this._flows.length; i++) {
//             this._flows[i].init();
//         }
//         const info = new nr.RenderPipelineInfo(this._tag, this._flows);
//         this.initialize(info);
//     }
//
//     public activate () {
//         return super.activate() && this.pipelineSceneData.activate(legacyCC.director.root.device, this as any);
//     }
//
//     public render (cameras) {
//       let nativeObjs = [];
//       for (let i = 0, len = cameras.length; i < len; ++i) {
//           nativeObjs.push(cameras[i])
//       }
//       super.render(nativeObjs);
//     }
//
//     public destroy () {
//         this.pipelineSceneData.destroy();
//         super.destroy();
//     }
// }
//
// mixin(ForwardPipeline.prototype, Asset.prototype);
=======
export class ForwardPipeline extends nr.ForwardPipeline implements IPipelineEvent {
    public pipelineSceneData = new PipelineSceneData();

    constructor() {
      super();
      this._tag = 0;
      this._flows = [];
      this.renderTextures = [];
      this.materials = [];
    }
    on(type: PipelineEventType, callback: any, target?: any, once?: boolean) {}
    once(type: PipelineEventType, callback: any, target?: any) {}
    off(type: PipelineEventType, callback?: any, target?: any) {}
    emit(type: PipelineEventType, arg0?: any, arg1?: any, arg2?: any, arg3?: any, arg4?: any) {}
    targetOff(typeOrTarget: any): void {}
    removeAll(typeOrTarget: any): void {}
    hasEventListener(type: PipelineEventType, callback?: any, target?: any): boolean { return false; }

    public init () {
        this.setPipelineSharedSceneData(this.pipelineSceneData.native);
        for (let i = 0; i < this._flows.length; i++) {
            this._flows[i].init(this);
        }
        const info = new nr.RenderPipelineInfo(this._tag, this._flows);
        this.initialize(info);
    }

    public activate (swapchain: Swapchain) {
        return super.activate(swapchain) && this.pipelineSceneData.activate(legacyCC.director.root.device, this as any);
    }

    public render (cameras: Camera[]) {
      let nativeObjs = [];
      for (let i = 0, len = cameras.length; i < len; ++i) {
          nativeObjs.push(cameras[i].native);
      }
      super.render(nativeObjs);
    }

    set profiler (value: Model) {
      this.setProfiler(value && value.native);
    }

    public destroy () {
        this.pipelineSceneData.destroy();
        super.destroy();
    }
}

addon(ForwardPipeline.prototype, Asset.prototype);
>>>>>>> b11686b4

const ForwardOnLoaded = ForwardPipeline.prototype.onLoaded;

// hook to invoke init after deserialization
ForwardPipeline.prototype.onLoaded = function () {
  if (ForwardOnLoaded) ForwardOnLoaded.call(this);
  this.init();
<<<<<<< HEAD
};

// export class ForwardFlow extends nr.ForwardFlow {
//     constructor() {
//         super();
//         this._name = 0;
//         this._priority = 0;
//         this._tag = 0;
//         this._stages = [];
//     }
//     init() {
//         for (let i = 0; i < this._stages.length; i++) {
//             this._stages[i].init();
//         }
//         const info = new nr.RenderFlowInfo(this._name, this._priority, this._tag, this._stages);
//         this.initialize(info);
//     }
// }
//
// export class ShadowFlow extends nr.ShadowFlow {
//     constructor() {
//         super();
//         this._name = 0;
//         this._priority = 0;
//         this._tag = 0;
//         this._stages = [];
//     }
//     init() {
//         for (let i = 0; i < this._stages.length; i++) {
//             this._stages[i].init();
//         }
//         const info = new nr.RenderFlowInfo(this._name, this._priority, this._tag, this._stages);
//         this.initialize(info);
//     }
// }
//
// export class ForwardStage extends nr.ForwardStage {
//     constructor() {
//         super();
//         this._name = 0;
//         this._priority = 0;
//         this._tag = 0;
//         this.renderQueues = [];
//     }
//     public init() {
//         const queues = [];
//         for (let i = 0; i < this.renderQueues.length; i++) {
//             queues.push(this.renderQueues[i].init());
//         }
//         const info = new nr.RenderStageInfo(this._name, this._priority, this._tag, queues);
//         this.initialize(info);
//     }
// }
//
// export class ShadowStage extends nr.ShadowStage {
//     constructor() {
//         super();
//         this._name = 0;
//         this._priority = 0;
//         this._tag = 0;
//     }
//     public init() {
//         const info = new nr.RenderStageInfo(this._name, this._priority, this._tag, []);
//         this.initialize(info);
//     }
// }
//
// export class RenderQueueDesc {
//     public isTransparent = false;
//     public sortMode = 0;
//     public stages = [];
//
//     constructor() {
//         this.isTransparent = false;
//         this.sortMode = 0;
//         this.stages = [];
//     }
//
//     public init() {
//         return new nr.RenderQueueDesc(this.isTransparent, this.sortMode, this.stages);
//     }
// }
//
// export class DeferredPipeline extends nr.DeferredPipeline {
//   public pipelineSceneData = new DeferredPipelineSceneData();
//   constructor() {
//     super();
//     this._tag = 0;
//     this._flows = [];
//     this.renderTextures = [];
//     this.materials = [];
//   }
//
//   init() {
//     this.setPipelineSharedSceneData(this.pipelineSceneData);
//     for (let i = 0; i < this._flows.length; i++) {
//       this._flows[i].init(this);
//     }
//     let info = new nr.RenderPipelineInfo(this._tag, this._flows);
//     this.initialize(info);
//   }
//
//   public activate () {
//     return super.activate() && this.pipelineSceneData.activate(legacyCC.director.root.device, this as any);
//   }
//
//   public render (cameras) {
//     let nativeObjs = [];
//     for (let i = 0, len = cameras.length; i < len; ++i) {
//         nativeObjs.push(cameras[i].native)
//     }
//     super.render(nativeObjs);
//   }
//
//   destroy () {
//     this.fog.destroy();
//     this.ambient.destroy();
//     this.skybox.destroy();
//     this.shadows.destroy();
//     this.pipelineSceneData.destroy();
//     super.destroy();
//   }
//
// }

// mixin(DeferredPipeline.prototype, Asset.prototype);
=======
}

export class ForwardFlow extends nr.ForwardFlow {
    constructor() {
        super();
        this._name = 0;
        this._priority = 0;
        this._tag = 0;
        this._stages = [];
    }
    init(pipeline) {
        for (let i = 0; i < this._stages.length; i++) {
            this._stages[i].init(pipeline);
        }
        const info = new nr.RenderFlowInfo(this._name, this._priority, this._tag, this._stages);
        this.initialize(info);
    }
}

export class ShadowFlow extends nr.ShadowFlow {
    constructor() {
        super();
        this._name = 0;
        this._priority = 0;
        this._tag = 0;
        this._stages = [];
    }
    init(pipeline) {
        for (let i = 0; i < this._stages.length; i++) {
            this._stages[i].init(pipeline);
        }
        const info = new nr.RenderFlowInfo(this._name, this._priority, this._tag, this._stages);
        this.initialize(info);
    }
}

export class ForwardStage extends nr.ForwardStage {
    constructor() {
        super();
        this._name = 0;
        this._priority = 0;
        this._tag = 0;
        this.renderQueues = [];
    }
    public init(pipeline) {
        const queues = [];
        for (let i = 0; i < this.renderQueues.length; i++) {
            queues.push(this.renderQueues[i].init());
        }
        const info = new nr.RenderStageInfo(this._name, this._priority, this._tag, queues);
        this.initialize(info);
    }
}

export class ShadowStage extends nr.ShadowStage {
    constructor() {
        super();
        this._name = 0;
        this._priority = 0;
        this._tag = 0;
    }
    public init(pipeline) {
        const info = new nr.RenderStageInfo(this._name, this._priority, this._tag, []);
        this.initialize(info);
    }
}

export class RenderQueueDesc {
    public isTransparent = false;
    public sortMode = 0;
    public stages = [];

    constructor() {
        this.isTransparent = false;
        this.sortMode = 0;
        this.stages = [];
    }

    public init() {
        return new nr.RenderQueueDesc(this.isTransparent, this.sortMode, this.stages);
    }
}

export class DeferredPipeline extends nr.DeferredPipeline implements IPipelineEvent {
  public pipelineSceneData = new DeferredPipelineSceneData();
  constructor() {
    super();
    this._tag = 0;
    this._flows = [];
    this.renderTextures = [];
    this.materials = [];
  }
  on(type: PipelineEventType, callback: any, target?: any, once?: boolean) {}
  once(type: PipelineEventType, callback: any, target?: any) {}
  off(type: PipelineEventType, callback?: any, target?: any) {}
  emit(type: PipelineEventType, arg0?: any, arg1?: any, arg2?: any, arg3?: any, arg4?: any) {}
  targetOff(typeOrTarget: any): void {}
  removeAll(typeOrTarget: any): void {}
  hasEventListener(type: PipelineEventType, callback?: any, target?: any): boolean { return false; }

  init() {
    this.setPipelineSharedSceneData(this.pipelineSceneData.native);
    for (let i = 0; i < this._flows.length; i++) {
      this._flows[i].init(this);
    }
    let info = new nr.RenderPipelineInfo(this._tag, this._flows);
    this.initialize(info);
  }

  public activate (swapchain: Swapchain) {
    return super.activate(swapchain) && this.pipelineSceneData.activate(legacyCC.director.root.device, this as any);
  }

  public render (cameras: Camera[]) {
    let nativeObjs = [];
    for (let i = 0, len = cameras.length; i < len; ++i) {
      nativeObjs.push(cameras[i].native);
    }
    super.render(nativeObjs);
  }

  set profiler (value: Model) {
    this.setProfiler(value && value.native);
  }

  destroy () {
    this.fog.destroy();
    this.ambient.destroy();
    this.skybox.destroy();
    this.shadows.destroy();
    this.pipelineSceneData.destroy();
    super.destroy();
  }

}

addon(DeferredPipeline.prototype, Asset.prototype);
>>>>>>> b11686b4

const DeferredOnLoaded = DeferredPipeline.prototype.onLoaded;

// hook to invoke init after deserialization
DeferredPipeline.prototype.onLoaded = function () {
  if (DeferredOnLoaded) DeferredOnLoaded.call(this);
  this.init();
<<<<<<< HEAD
};

// export class MainFlow extends nr.MainFlow {
//   constructor() {
//     super();
//     this._name = 0;
//     this._priority = 0;
//     this._tag = 0;
//     this._stages = [];
//   }
//
//   init(pipeline) {
//     for (let i = 0; i < this._stages.length; i++) {
//       this._stages[i].init(pipeline);
//     }
//     let info = new nr.RenderFlowInfo(
//         this._name, this._priority, this._tag, this._stages);
//     this.initialize(info);
//   }
// }
//
// export class GbufferStage extends nr.GbufferStage {
//   constructor() {
//     super();
//     this._name = 0;
//     this._priority = 0;
//     this._tag = 0;
//     this.renderQueues = []
//   }
//
//   init(pipeline) {
//     const queues = [];
//     for (let i = 0; i < this.renderQueues.length; i++) {
//       queues.push(this.renderQueues[i].init());
//     }
//     let info =
//         new nr.RenderStageInfo(this._name, this._priority, this._tag, queues);
//     this.initialize(info);
//   }
// }
//
// export class LightingStage extends nr.LightingStage {
//   constructor() {
//     super();
//     this._name = 0;
//     this._priority = 0;
//     this._tag = 0;
//     this.renderQueues = [];
//     this._deferredMaterial = null;
//   }
//   init(pipeline) {
//     const queues = [];
//     for (let i = 0; i < this.renderQueues.length; i++) {
//       queues.push(this.renderQueues[i].init());
//     }
//     pipeline.pipelineSceneData.deferredLightingMaterial = this._deferredMaterial;
//     let info =
//         new nr.RenderStageInfo(this._name, this._priority, this._tag, queues);
//     this.initialize(info);
//   }
// }
//
// export class PostprocessStage extends nr.PostprocessStage {
//   constructor() {
//     super();
//     this._name = 0;
//     this._priority = 0;
//     this._tag = 0;
//     this.renderQueues = [];
//     this._postProcessMaterial = null;
//   }
//   init(pipeline) {
//     const queues = [];
//     for (let i = 0; i < this.renderQueues.length; i++) {
//       queues.push(this.renderQueues[i].init());
//     }
//     pipeline.pipelineSceneData.deferredPostMaterial = this._postProcessMaterial;
//     let info =
//         new nr.RenderStageInfo(this._name, this._priority, this._tag, queues);
//     this.initialize(info);
//   }
// }

// setClassName('DeferredPipeline', DeferredPipeline);
// setClassName('GbufferFlow', GbufferFlow);
// setClassName('GbufferStage', GbufferStage);
// setClassName('LightingFlow', LightingFlow);
// setClassName('LightingStage', LightingStage);
// setClassName('PostprocessStage',PostprocessStage);
// setClassName('ForwardPipeline', ForwardPipeline);
// setClassName('ForwardFlow', ForwardFlow);
// setClassName('ShadowFlow', ShadowFlow);
// setClassName('ForwardStage', ForwardStage);
// setClassName('ShadowStage', ShadowStage);
// setClassName('RenderQueueDesc', RenderQueueDesc);
=======
}

export class MainFlow extends nr.MainFlow {
  constructor() {
    super();
    this._name = 0;
    this._priority = 0;
    this._tag = 0;
    this._stages = [];
  }

  init(pipeline) {
    for (let i = 0; i < this._stages.length; i++) {
      this._stages[i].init(pipeline);
    }
    let info = new nr.RenderFlowInfo(this._name, this._priority, this._tag, this._stages);
    this.initialize(info);
  }
}

export class GbufferStage extends nr.GbufferStage {
  constructor() {
    super();
    this._name = 0;
    this._priority = 0;
    this._tag = 0;
    this.renderQueues = []
  }

  init(pipeline) {
    const queues = [];
    for (let i = 0; i < this.renderQueues.length; i++) {
      queues.push(this.renderQueues[i].init());
    }
    let info =
        new nr.RenderStageInfo(this._name, this._priority, this._tag, queues);
    this.initialize(info);
  }
}

export class LightingStage extends nr.LightingStage {
  constructor() {
    super();
    this._name = 0;
    this._priority = 0;
    this._tag = 0;
    this.renderQueues = [];
    this._deferredMaterial = null;
  }
  init(pipeline) {
    const queues = [];
    for (let i = 0; i < this.renderQueues.length; i++) {
      queues.push(this.renderQueues[i].init());
    }
    pipeline.pipelineSceneData.deferredLightingMaterial = this._deferredMaterial;
    let info =
        new nr.RenderStageInfo(this._name, this._priority, this._tag, queues);
    this.initialize(info);
  }
}

export class BloomStage extends nr.BloomStage {
  constructor() {
    super();
    this._name = 0;
    this._priority = 0;
    this._tag = 0;
    this.renderQueues = [];
    this._bloomMaterial = null;
  }
  init(pipeline) {
    const queues = [];
    for (let i = 0; i < this.renderQueues.length; i++) {
      queues.push(this.renderQueues[i].init());
    }
    pipeline.pipelineSceneData.bloomMaterial = this._bloomMaterial;
    let info =
        new nr.RenderStageInfo(this._name, this._priority, this._tag, queues);
    this.initialize(info);
  }
}

export class PostProcessStage extends nr.PostProcessStage {
  constructor() {
    super();
    this._name = 0;
    this._priority = 0;
    this._tag = 0;
    this.renderQueues = [];
    this._postProcessMaterial = null;
  }
  init(pipeline) {
    const queues = [];
    for (let i = 0; i < this.renderQueues.length; i++) {
      queues.push(this.renderQueues[i].init());
    }
    pipeline.pipelineSceneData.postprocessMaterial = this._postProcessMaterial;
    let info =
        new nr.RenderStageInfo(this._name, this._priority, this._tag, queues);
    this.initialize(info);
  }
}

setClassName('DeferredPipeline', DeferredPipeline);
setClassName('MainFlow', MainFlow);
setClassName('GbufferStage', GbufferStage);
setClassName('LightingStage', LightingStage);
setClassName('BloomStage', BloomStage);
setClassName('PostProcessStage',PostProcessStage);
setClassName('ForwardPipeline', ForwardPipeline);
setClassName('ForwardFlow', ForwardFlow);
setClassName('ShadowFlow', ShadowFlow);
setClassName('ForwardStage', ForwardStage);
setClassName('ShadowStage', ShadowStage);
setClassName('RenderQueueDesc', RenderQueueDesc);
>>>>>>> b11686b4
<|MERGE_RESOLUTION|>--- conflicted
+++ resolved
@@ -25,23 +25,7 @@
 
 declare const nr: any;
 
-<<<<<<< HEAD
 import { getPhaseID } from './pass-phase';
-import { setClassName, mixin } from '../../core/utils/js';
-// import { DeferredPipelineSceneData } from './deferred/deferred-pipeline-scene-data';
-// import { legacyCC } from '../../core/global-exports';
-// import { Asset } from '../assets/asset';
-=======
-import { getPhaseID } from './pass-phase'
-import { setClassName, mixin, addon } from '../../core/utils/js';
-import { DeferredPipelineSceneData } from './deferred/deferred-pipeline-scene-data';
-import { legacyCC } from '../../core/global-exports';
-import { Asset } from '../assets/asset';
-import { Swapchain } from '../gfx';
-import { Model, Camera } from '../renderer/scene';
-import { IPipelineEvent, PipelineEventType } from './pipeline-event';
-import { PipelineSceneData } from './pipeline-scene-data';
->>>>>>> b11686b4
 
 nr.getPhaseID = getPhaseID;
 
@@ -50,7 +34,6 @@
 export const RenderStage = nr.RenderStage;
 export const InstancedBuffer = nr.InstancedBuffer;
 export const PipelineStateManager = nr.PipelineStateManager;
-<<<<<<< HEAD
 export const ForwardPipeline = nr.ForwardPipeline;
 export const ForwardFlow = nr.ForwardFlow;
 export const ShadowFlow = nr.ShadowFlow;
@@ -60,14 +43,9 @@
 export const DeferredPipeline = nr.DeferredPipeline;
 export const MainFlow = nr.MainFlow;
 export const LightingStage = nr.LightingStage;
-export const PostprocessStage = nr.PostprocessStage;
+export const PostProcessStage = nr.PostProcessStage;
 export const GbufferStage = nr.GbufferStage;
-=======
 export { PipelineEventProcessor, PipelineEventType } from './pipeline-event';
->>>>>>> b11686b4
-
-let instancedBufferProto = nr.InstancedBuffer;
-let oldGetFunc = instancedBufferProto.get;
 
 let getOrCreatePipelineState = nr.PipelineStateManager.getOrCreatePipelineState;
 nr.PipelineStateManager.getOrCreatePipelineState = function(device, pass, shader, renderPass, ia) {
@@ -80,372 +58,13 @@
     return pipeline;
 }
 
-// ForwardPipeline
-<<<<<<< HEAD
-// export class ForwardPipeline extends nr.ForwardPipeline {
-//     public pipelineSceneData = new nr.PipelineSceneData();
-//
-//     constructor() {
-//       super();
-//       this._tag = 0;
-//       this._flows = [];
-//       this.renderTextures = [];
-//       this.materials = [];
-//     }
-//
-//     public init () {
-//         this.setPipelineSharedSceneData(this.pipelineSceneData);
-//         for (let i = 0; i < this._flows.length; i++) {
-//             this._flows[i].init();
-//         }
-//         const info = new nr.RenderPipelineInfo(this._tag, this._flows);
-//         this.initialize(info);
-//     }
-//
-//     public activate () {
-//         return super.activate() && this.pipelineSceneData.activate(legacyCC.director.root.device, this as any);
-//     }
-//
-//     public render (cameras) {
-//       let nativeObjs = [];
-//       for (let i = 0, len = cameras.length; i < len; ++i) {
-//           nativeObjs.push(cameras[i])
-//       }
-//       super.render(nativeObjs);
-//     }
-//
-//     public destroy () {
-//         this.pipelineSceneData.destroy();
-//         super.destroy();
-//     }
-// }
-//
-// mixin(ForwardPipeline.prototype, Asset.prototype);
-=======
-export class ForwardPipeline extends nr.ForwardPipeline implements IPipelineEvent {
-    public pipelineSceneData = new PipelineSceneData();
-
-    constructor() {
-      super();
-      this._tag = 0;
-      this._flows = [];
-      this.renderTextures = [];
-      this.materials = [];
-    }
-    on(type: PipelineEventType, callback: any, target?: any, once?: boolean) {}
-    once(type: PipelineEventType, callback: any, target?: any) {}
-    off(type: PipelineEventType, callback?: any, target?: any) {}
-    emit(type: PipelineEventType, arg0?: any, arg1?: any, arg2?: any, arg3?: any, arg4?: any) {}
-    targetOff(typeOrTarget: any): void {}
-    removeAll(typeOrTarget: any): void {}
-    hasEventListener(type: PipelineEventType, callback?: any, target?: any): boolean { return false; }
-
-    public init () {
-        this.setPipelineSharedSceneData(this.pipelineSceneData.native);
-        for (let i = 0; i < this._flows.length; i++) {
-            this._flows[i].init(this);
-        }
-        const info = new nr.RenderPipelineInfo(this._tag, this._flows);
-        this.initialize(info);
-    }
-
-    public activate (swapchain: Swapchain) {
-        return super.activate(swapchain) && this.pipelineSceneData.activate(legacyCC.director.root.device, this as any);
-    }
-
-    public render (cameras: Camera[]) {
-      let nativeObjs = [];
-      for (let i = 0, len = cameras.length; i < len; ++i) {
-          nativeObjs.push(cameras[i].native);
-      }
-      super.render(nativeObjs);
-    }
-
-    set profiler (value: Model) {
-      this.setProfiler(value && value.native);
-    }
-
-    public destroy () {
-        this.pipelineSceneData.destroy();
-        super.destroy();
-    }
-}
-
-addon(ForwardPipeline.prototype, Asset.prototype);
->>>>>>> b11686b4
-
 const ForwardOnLoaded = ForwardPipeline.prototype.onLoaded;
 
 // hook to invoke init after deserialization
 ForwardPipeline.prototype.onLoaded = function () {
   if (ForwardOnLoaded) ForwardOnLoaded.call(this);
   this.init();
-<<<<<<< HEAD
-};
-
-// export class ForwardFlow extends nr.ForwardFlow {
-//     constructor() {
-//         super();
-//         this._name = 0;
-//         this._priority = 0;
-//         this._tag = 0;
-//         this._stages = [];
-//     }
-//     init() {
-//         for (let i = 0; i < this._stages.length; i++) {
-//             this._stages[i].init();
-//         }
-//         const info = new nr.RenderFlowInfo(this._name, this._priority, this._tag, this._stages);
-//         this.initialize(info);
-//     }
-// }
-//
-// export class ShadowFlow extends nr.ShadowFlow {
-//     constructor() {
-//         super();
-//         this._name = 0;
-//         this._priority = 0;
-//         this._tag = 0;
-//         this._stages = [];
-//     }
-//     init() {
-//         for (let i = 0; i < this._stages.length; i++) {
-//             this._stages[i].init();
-//         }
-//         const info = new nr.RenderFlowInfo(this._name, this._priority, this._tag, this._stages);
-//         this.initialize(info);
-//     }
-// }
-//
-// export class ForwardStage extends nr.ForwardStage {
-//     constructor() {
-//         super();
-//         this._name = 0;
-//         this._priority = 0;
-//         this._tag = 0;
-//         this.renderQueues = [];
-//     }
-//     public init() {
-//         const queues = [];
-//         for (let i = 0; i < this.renderQueues.length; i++) {
-//             queues.push(this.renderQueues[i].init());
-//         }
-//         const info = new nr.RenderStageInfo(this._name, this._priority, this._tag, queues);
-//         this.initialize(info);
-//     }
-// }
-//
-// export class ShadowStage extends nr.ShadowStage {
-//     constructor() {
-//         super();
-//         this._name = 0;
-//         this._priority = 0;
-//         this._tag = 0;
-//     }
-//     public init() {
-//         const info = new nr.RenderStageInfo(this._name, this._priority, this._tag, []);
-//         this.initialize(info);
-//     }
-// }
-//
-// export class RenderQueueDesc {
-//     public isTransparent = false;
-//     public sortMode = 0;
-//     public stages = [];
-//
-//     constructor() {
-//         this.isTransparent = false;
-//         this.sortMode = 0;
-//         this.stages = [];
-//     }
-//
-//     public init() {
-//         return new nr.RenderQueueDesc(this.isTransparent, this.sortMode, this.stages);
-//     }
-// }
-//
-// export class DeferredPipeline extends nr.DeferredPipeline {
-//   public pipelineSceneData = new DeferredPipelineSceneData();
-//   constructor() {
-//     super();
-//     this._tag = 0;
-//     this._flows = [];
-//     this.renderTextures = [];
-//     this.materials = [];
-//   }
-//
-//   init() {
-//     this.setPipelineSharedSceneData(this.pipelineSceneData);
-//     for (let i = 0; i < this._flows.length; i++) {
-//       this._flows[i].init(this);
-//     }
-//     let info = new nr.RenderPipelineInfo(this._tag, this._flows);
-//     this.initialize(info);
-//   }
-//
-//   public activate () {
-//     return super.activate() && this.pipelineSceneData.activate(legacyCC.director.root.device, this as any);
-//   }
-//
-//   public render (cameras) {
-//     let nativeObjs = [];
-//     for (let i = 0, len = cameras.length; i < len; ++i) {
-//         nativeObjs.push(cameras[i].native)
-//     }
-//     super.render(nativeObjs);
-//   }
-//
-//   destroy () {
-//     this.fog.destroy();
-//     this.ambient.destroy();
-//     this.skybox.destroy();
-//     this.shadows.destroy();
-//     this.pipelineSceneData.destroy();
-//     super.destroy();
-//   }
-//
-// }
-
-// mixin(DeferredPipeline.prototype, Asset.prototype);
-=======
 }
-
-export class ForwardFlow extends nr.ForwardFlow {
-    constructor() {
-        super();
-        this._name = 0;
-        this._priority = 0;
-        this._tag = 0;
-        this._stages = [];
-    }
-    init(pipeline) {
-        for (let i = 0; i < this._stages.length; i++) {
-            this._stages[i].init(pipeline);
-        }
-        const info = new nr.RenderFlowInfo(this._name, this._priority, this._tag, this._stages);
-        this.initialize(info);
-    }
-}
-
-export class ShadowFlow extends nr.ShadowFlow {
-    constructor() {
-        super();
-        this._name = 0;
-        this._priority = 0;
-        this._tag = 0;
-        this._stages = [];
-    }
-    init(pipeline) {
-        for (let i = 0; i < this._stages.length; i++) {
-            this._stages[i].init(pipeline);
-        }
-        const info = new nr.RenderFlowInfo(this._name, this._priority, this._tag, this._stages);
-        this.initialize(info);
-    }
-}
-
-export class ForwardStage extends nr.ForwardStage {
-    constructor() {
-        super();
-        this._name = 0;
-        this._priority = 0;
-        this._tag = 0;
-        this.renderQueues = [];
-    }
-    public init(pipeline) {
-        const queues = [];
-        for (let i = 0; i < this.renderQueues.length; i++) {
-            queues.push(this.renderQueues[i].init());
-        }
-        const info = new nr.RenderStageInfo(this._name, this._priority, this._tag, queues);
-        this.initialize(info);
-    }
-}
-
-export class ShadowStage extends nr.ShadowStage {
-    constructor() {
-        super();
-        this._name = 0;
-        this._priority = 0;
-        this._tag = 0;
-    }
-    public init(pipeline) {
-        const info = new nr.RenderStageInfo(this._name, this._priority, this._tag, []);
-        this.initialize(info);
-    }
-}
-
-export class RenderQueueDesc {
-    public isTransparent = false;
-    public sortMode = 0;
-    public stages = [];
-
-    constructor() {
-        this.isTransparent = false;
-        this.sortMode = 0;
-        this.stages = [];
-    }
-
-    public init() {
-        return new nr.RenderQueueDesc(this.isTransparent, this.sortMode, this.stages);
-    }
-}
-
-export class DeferredPipeline extends nr.DeferredPipeline implements IPipelineEvent {
-  public pipelineSceneData = new DeferredPipelineSceneData();
-  constructor() {
-    super();
-    this._tag = 0;
-    this._flows = [];
-    this.renderTextures = [];
-    this.materials = [];
-  }
-  on(type: PipelineEventType, callback: any, target?: any, once?: boolean) {}
-  once(type: PipelineEventType, callback: any, target?: any) {}
-  off(type: PipelineEventType, callback?: any, target?: any) {}
-  emit(type: PipelineEventType, arg0?: any, arg1?: any, arg2?: any, arg3?: any, arg4?: any) {}
-  targetOff(typeOrTarget: any): void {}
-  removeAll(typeOrTarget: any): void {}
-  hasEventListener(type: PipelineEventType, callback?: any, target?: any): boolean { return false; }
-
-  init() {
-    this.setPipelineSharedSceneData(this.pipelineSceneData.native);
-    for (let i = 0; i < this._flows.length; i++) {
-      this._flows[i].init(this);
-    }
-    let info = new nr.RenderPipelineInfo(this._tag, this._flows);
-    this.initialize(info);
-  }
-
-  public activate (swapchain: Swapchain) {
-    return super.activate(swapchain) && this.pipelineSceneData.activate(legacyCC.director.root.device, this as any);
-  }
-
-  public render (cameras: Camera[]) {
-    let nativeObjs = [];
-    for (let i = 0, len = cameras.length; i < len; ++i) {
-      nativeObjs.push(cameras[i].native);
-    }
-    super.render(nativeObjs);
-  }
-
-  set profiler (value: Model) {
-    this.setProfiler(value && value.native);
-  }
-
-  destroy () {
-    this.fog.destroy();
-    this.ambient.destroy();
-    this.skybox.destroy();
-    this.shadows.destroy();
-    this.pipelineSceneData.destroy();
-    super.destroy();
-  }
-
-}
-
-addon(DeferredPipeline.prototype, Asset.prototype);
->>>>>>> b11686b4
 
 const DeferredOnLoaded = DeferredPipeline.prototype.onLoaded;
 
@@ -453,216 +72,4 @@
 DeferredPipeline.prototype.onLoaded = function () {
   if (DeferredOnLoaded) DeferredOnLoaded.call(this);
   this.init();
-<<<<<<< HEAD
-};
-
-// export class MainFlow extends nr.MainFlow {
-//   constructor() {
-//     super();
-//     this._name = 0;
-//     this._priority = 0;
-//     this._tag = 0;
-//     this._stages = [];
-//   }
-//
-//   init(pipeline) {
-//     for (let i = 0; i < this._stages.length; i++) {
-//       this._stages[i].init(pipeline);
-//     }
-//     let info = new nr.RenderFlowInfo(
-//         this._name, this._priority, this._tag, this._stages);
-//     this.initialize(info);
-//   }
-// }
-//
-// export class GbufferStage extends nr.GbufferStage {
-//   constructor() {
-//     super();
-//     this._name = 0;
-//     this._priority = 0;
-//     this._tag = 0;
-//     this.renderQueues = []
-//   }
-//
-//   init(pipeline) {
-//     const queues = [];
-//     for (let i = 0; i < this.renderQueues.length; i++) {
-//       queues.push(this.renderQueues[i].init());
-//     }
-//     let info =
-//         new nr.RenderStageInfo(this._name, this._priority, this._tag, queues);
-//     this.initialize(info);
-//   }
-// }
-//
-// export class LightingStage extends nr.LightingStage {
-//   constructor() {
-//     super();
-//     this._name = 0;
-//     this._priority = 0;
-//     this._tag = 0;
-//     this.renderQueues = [];
-//     this._deferredMaterial = null;
-//   }
-//   init(pipeline) {
-//     const queues = [];
-//     for (let i = 0; i < this.renderQueues.length; i++) {
-//       queues.push(this.renderQueues[i].init());
-//     }
-//     pipeline.pipelineSceneData.deferredLightingMaterial = this._deferredMaterial;
-//     let info =
-//         new nr.RenderStageInfo(this._name, this._priority, this._tag, queues);
-//     this.initialize(info);
-//   }
-// }
-//
-// export class PostprocessStage extends nr.PostprocessStage {
-//   constructor() {
-//     super();
-//     this._name = 0;
-//     this._priority = 0;
-//     this._tag = 0;
-//     this.renderQueues = [];
-//     this._postProcessMaterial = null;
-//   }
-//   init(pipeline) {
-//     const queues = [];
-//     for (let i = 0; i < this.renderQueues.length; i++) {
-//       queues.push(this.renderQueues[i].init());
-//     }
-//     pipeline.pipelineSceneData.deferredPostMaterial = this._postProcessMaterial;
-//     let info =
-//         new nr.RenderStageInfo(this._name, this._priority, this._tag, queues);
-//     this.initialize(info);
-//   }
-// }
-
-// setClassName('DeferredPipeline', DeferredPipeline);
-// setClassName('GbufferFlow', GbufferFlow);
-// setClassName('GbufferStage', GbufferStage);
-// setClassName('LightingFlow', LightingFlow);
-// setClassName('LightingStage', LightingStage);
-// setClassName('PostprocessStage',PostprocessStage);
-// setClassName('ForwardPipeline', ForwardPipeline);
-// setClassName('ForwardFlow', ForwardFlow);
-// setClassName('ShadowFlow', ShadowFlow);
-// setClassName('ForwardStage', ForwardStage);
-// setClassName('ShadowStage', ShadowStage);
-// setClassName('RenderQueueDesc', RenderQueueDesc);
-=======
-}
-
-export class MainFlow extends nr.MainFlow {
-  constructor() {
-    super();
-    this._name = 0;
-    this._priority = 0;
-    this._tag = 0;
-    this._stages = [];
-  }
-
-  init(pipeline) {
-    for (let i = 0; i < this._stages.length; i++) {
-      this._stages[i].init(pipeline);
-    }
-    let info = new nr.RenderFlowInfo(this._name, this._priority, this._tag, this._stages);
-    this.initialize(info);
-  }
-}
-
-export class GbufferStage extends nr.GbufferStage {
-  constructor() {
-    super();
-    this._name = 0;
-    this._priority = 0;
-    this._tag = 0;
-    this.renderQueues = []
-  }
-
-  init(pipeline) {
-    const queues = [];
-    for (let i = 0; i < this.renderQueues.length; i++) {
-      queues.push(this.renderQueues[i].init());
-    }
-    let info =
-        new nr.RenderStageInfo(this._name, this._priority, this._tag, queues);
-    this.initialize(info);
-  }
-}
-
-export class LightingStage extends nr.LightingStage {
-  constructor() {
-    super();
-    this._name = 0;
-    this._priority = 0;
-    this._tag = 0;
-    this.renderQueues = [];
-    this._deferredMaterial = null;
-  }
-  init(pipeline) {
-    const queues = [];
-    for (let i = 0; i < this.renderQueues.length; i++) {
-      queues.push(this.renderQueues[i].init());
-    }
-    pipeline.pipelineSceneData.deferredLightingMaterial = this._deferredMaterial;
-    let info =
-        new nr.RenderStageInfo(this._name, this._priority, this._tag, queues);
-    this.initialize(info);
-  }
-}
-
-export class BloomStage extends nr.BloomStage {
-  constructor() {
-    super();
-    this._name = 0;
-    this._priority = 0;
-    this._tag = 0;
-    this.renderQueues = [];
-    this._bloomMaterial = null;
-  }
-  init(pipeline) {
-    const queues = [];
-    for (let i = 0; i < this.renderQueues.length; i++) {
-      queues.push(this.renderQueues[i].init());
-    }
-    pipeline.pipelineSceneData.bloomMaterial = this._bloomMaterial;
-    let info =
-        new nr.RenderStageInfo(this._name, this._priority, this._tag, queues);
-    this.initialize(info);
-  }
-}
-
-export class PostProcessStage extends nr.PostProcessStage {
-  constructor() {
-    super();
-    this._name = 0;
-    this._priority = 0;
-    this._tag = 0;
-    this.renderQueues = [];
-    this._postProcessMaterial = null;
-  }
-  init(pipeline) {
-    const queues = [];
-    for (let i = 0; i < this.renderQueues.length; i++) {
-      queues.push(this.renderQueues[i].init());
-    }
-    pipeline.pipelineSceneData.postprocessMaterial = this._postProcessMaterial;
-    let info =
-        new nr.RenderStageInfo(this._name, this._priority, this._tag, queues);
-    this.initialize(info);
-  }
-}
-
-setClassName('DeferredPipeline', DeferredPipeline);
-setClassName('MainFlow', MainFlow);
-setClassName('GbufferStage', GbufferStage);
-setClassName('LightingStage', LightingStage);
-setClassName('BloomStage', BloomStage);
-setClassName('PostProcessStage',PostProcessStage);
-setClassName('ForwardPipeline', ForwardPipeline);
-setClassName('ForwardFlow', ForwardFlow);
-setClassName('ShadowFlow', ShadowFlow);
-setClassName('ForwardStage', ForwardStage);
-setClassName('ShadowStage', ShadowStage);
-setClassName('RenderQueueDesc', RenderQueueDesc);
->>>>>>> b11686b4
+}