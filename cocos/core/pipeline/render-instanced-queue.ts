/*
 Copyright (c) 2020 Xiamen Yaji Software Co., Ltd.

 https://www.cocos.com/

 Permission is hereby granted, free of charge, to any person obtaining a copy
 of this software and associated engine source code (the "Software"), a limited,
 worldwide, royalty-free, non-assignable, revocable and non-exclusive license
 to use Cocos Creator solely to develop games on your target platforms. You shall
 not use Cocos Creator software for developing other software or tools that's
 used for developing games. You are not granted to publish, distribute,
 sublicense, and/or sell copies of Cocos Creator.

 The software or tools in this License Agreement are licensed, not sold.
 Xiamen Yaji Software Co., Ltd. reserves all rights not expressly granted to you.

 THE SOFTWARE IS PROVIDED "AS IS", WITHOUT WARRANTY OF ANY KIND, EXPRESS OR
 IMPLIED, INCLUDING BUT NOT LIMITED TO THE WARRANTIES OF MERCHANTABILITY,
 FITNESS FOR A PARTICULAR PURPOSE AND NONINFRINGEMENT. IN NO EVENT SHALL THE
 AUTHORS OR COPYRIGHT HOLDERS BE LIABLE FOR ANY CLAIM, DAMAGES OR OTHER
 LIABILITY, WHETHER IN AN ACTION OF CONTRACT, TORT OR OTHERWISE, ARISING FROM,
 OUT OF OR IN CONNECTION WITH THE SOFTWARE OR THE USE OR OTHER DEALINGS IN
 THE SOFTWARE.
 */

import { InstancedBuffer } from './instanced-buffer';
import { Device, RenderPass, PipelineState, CommandBuffer, DescriptorSet } from '../gfx';
import { PipelineStateManager } from './pipeline-state-manager';
import { SetIndex } from './define';

/**
 * @en Render queue for instanced batching
 * @zh 渲染合批队列。
 */
export class RenderInstancedQueue {
    /**
     * @en A set of instanced buffer
     * @zh Instance 合批缓存集合。
     */
    public queue = new Set<InstancedBuffer>();

    private _renderQueue : InstancedBuffer[] = [];

    /**
     * @en Clear the render queue
     * @zh 清空渲染队列。
     */
    public clear () {
        const it = this.queue.values(); let res = it.next();
        while (!res.done) {
            res.value.clear();
            res = it.next();
        }
        this._renderQueue = [];
        this.queue.clear();
    }

    public sort () {
        let it = this.queue.values();
        let res = it.next();
        while (!res.done) {
            if (!(res.value.pass.blendState.targets[0].blend)) {
                this._renderQueue.push(res.value);
            }
            res = it.next();
        }
        it = this.queue.values();
        res = it.next();
        while (!res.done) {
            if (res.value.pass.blendState.targets[0].blend) {
                this._renderQueue.push(res.value);
            }
            res = it.next();
        }
    }

    public uploadBuffers (cmdBuff: CommandBuffer) {
        const it = this.queue.values(); let res = it.next();
        while (!res.done) {
            if (res.value.hasPendingModels) res.value.uploadBuffers(cmdBuff);
            res = it.next();
        }
    }

    /**
     * @en Record command buffer for the current queue
     * @zh 记录命令缓冲。
     * @param cmdBuff The command buffer to store the result
     */
<<<<<<< HEAD
    public recordCommandBuffer (device: Device, renderPass: RenderPass, cmdBuff: CommandBuffer) {
        const it = this._renderQueue.values(); let res = it.next();
=======
    public recordCommandBuffer (device: Device, renderPass: RenderPass, cmdBuff: CommandBuffer, descriptorSet: DescriptorSet | null = null) {
        const it = this.queue.values(); let res = it.next();
>>>>>>> 57b73ea3
        while (!res.done) {
            const { instances, pass, hasPendingModels } = res.value;
            if (hasPendingModels) {
                cmdBuff.bindDescriptorSet(SetIndex.MATERIAL, pass.descriptorSet);
                let lastPSO: PipelineState | null = null;
                for (let b = 0; b < instances.length; ++b) {
                    const instance = instances[b];
                    if (!instance.count) { continue; }
                    const shader = instance.shader;
                    const pso = PipelineStateManager.getOrCreatePipelineState(device, pass, shader!, renderPass, instance.ia);
                    if (lastPSO !== pso) {
                        cmdBuff.bindPipelineState(pso);
                        lastPSO = pso;
                    }
                    if (descriptorSet) cmdBuff.bindDescriptorSet(SetIndex.GLOBAL, descriptorSet);
                    cmdBuff.bindDescriptorSet(SetIndex.LOCAL, instance.descriptorSet, res.value.dynamicOffsets);
                    cmdBuff.bindInputAssembler(instance.ia);
                    cmdBuff.draw(instance.ia);
                }
            }
            res = it.next();
        }
    }
}<|MERGE_RESOLUTION|>--- conflicted
+++ resolved
@@ -87,13 +87,8 @@
      * @zh 记录命令缓冲。
      * @param cmdBuff The command buffer to store the result
      */
-<<<<<<< HEAD
-    public recordCommandBuffer (device: Device, renderPass: RenderPass, cmdBuff: CommandBuffer) {
+    public recordCommandBuffer (device: Device, renderPass: RenderPass, cmdBuff: CommandBuffer, descriptorSet: DescriptorSet | null = null) {
         const it = this._renderQueue.values(); let res = it.next();
-=======
-    public recordCommandBuffer (device: Device, renderPass: RenderPass, cmdBuff: CommandBuffer, descriptorSet: DescriptorSet | null = null) {
-        const it = this.queue.values(); let res = it.next();
->>>>>>> 57b73ea3
         while (!res.done) {
             const { instances, pass, hasPendingModels } = res.value;
             if (hasPendingModels) {
