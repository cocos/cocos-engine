/*
 Copyright (c) 2020 Xiamen Yaji Software Co., Ltd.

 https://www.cocos.com/

 Permission is hereby granted, free of charge, to any person obtaining a copy
 of this software and associated engine source code (the "Software"), a limited,
 worldwide, royalty-free, non-assignable, revocable and non-exclusive license
 to use Cocos Creator solely to develop games on your target platforms. You shall
 not use Cocos Creator software for developing other software or tools that's
 used for developing games. You are not granted to publish, distribute,
 sublicense, and/or sell copies of Cocos Creator.

 The software or tools in this License Agreement are licensed, not sold.
 Xiamen Yaji Software Co., Ltd. reserves all rights not expressly granted to you.

 THE SOFTWARE IS PROVIDED "AS IS", WITHOUT WARRANTY OF ANY KIND, EXPRESS OR
 IMPLIED, INCLUDING BUT NOT LIMITED TO THE WARRANTIES OF MERCHANTABILITY,
 FITNESS FOR A PARTICULAR PURPOSE AND NONINFRINGEMENT. IN NO EVENT SHALL THE
 AUTHORS OR COPYRIGHT HOLDERS BE LIABLE FOR ANY CLAIM, DAMAGES OR OTHER
 LIABILITY, WHETHER IN AN ACTION OF CONTRACT, TORT OR OTHERWISE, ARISING FROM,
 OUT OF OR IN CONNECTION WITH THE SOFTWARE OR THE USE OR OTHER DEALINGS IN
 THE SOFTWARE.
 */

import { InstancedBuffer } from './instanced-buffer';
import { Device, RenderPass, PipelineState, CommandBuffer, DescriptorSet } from '../gfx';
import { PipelineStateManager } from './pipeline-state-manager';
import { SetIndex } from './define';

/**
 * @en Render queue for instanced batching
 * @zh 渲染合批队列。
 */
export class RenderInstancedQueue {
    /**
     * @en A set of instanced buffer
     * @zh Instance 合批缓存集合。
     */
    public queue = new Set<InstancedBuffer>();

    private _renderQueue : InstancedBuffer[] = [];

    /**
     * @en Clear the render queue
     * @zh 清空渲染队列。
     */
    public clear () {
        const it = this.queue.values(); let res = it.next();
        while (!res.done) {
            res.value.clear();
            res = it.next();
        }
        this._renderQueue = [];
        this.queue.clear();
    }

    public sort () {
        let it = this.queue.values();
        let res = it.next();
        while (!res.done) {
            if (!(res.value.pass.blendState.targets[0].blend)) {
                this._renderQueue.push(res.value);
            }
            res = it.next();
        }
        it = this.queue.values();
        res = it.next();
        while (!res.done) {
            if (res.value.pass.blendState.targets[0].blend) {
                this._renderQueue.push(res.value);
            }
            res = it.next();
        }
    }

    public uploadBuffers (cmdBuff: CommandBuffer) {
        const it = this.queue.values(); let res = it.next();
        while (!res.done) {
            if (res.value.hasPendingModels) res.value.uploadBuffers(cmdBuff);
            res = it.next();
        }
    }

    /**
     * @en Record command buffer for the current queue
     * @zh 记录命令缓冲。
     * @param cmdBuff The command buffer to store the result
     */
    public recordCommandBuffer (device: Device, renderPass: RenderPass, cmdBuff: CommandBuffer,
        descriptorSet: DescriptorSet | null = null, dynamicOffsets?: Readonly<number[]>) {
<<<<<<< HEAD
        const it = this._renderQueue.length === 0 ? this.queue.values() : this._renderQueue.values(); let res = it.next();
=======
        const it = this.queue.values(); let res = it.next();
>>>>>>> 8c9d99a4
        while (!res.done) {
            const { instances, pass, hasPendingModels } = res.value;
            if (hasPendingModels) {
                cmdBuff.bindDescriptorSet(SetIndex.MATERIAL, pass.descriptorSet);
                let lastPSO: PipelineState | null = null;
                for (let b = 0; b < instances.length; ++b) {
                    const instance = instances[b];
                    if (!instance.count) { continue; }
                    const shader = instance.shader;
                    const pso = PipelineStateManager.getOrCreatePipelineState(device, pass, shader!, renderPass, instance.ia);
                    if (lastPSO !== pso) {
                        cmdBuff.bindPipelineState(pso);
                        lastPSO = pso;
                    }
                    if (descriptorSet) cmdBuff.bindDescriptorSet(SetIndex.GLOBAL, descriptorSet);
                    if (dynamicOffsets) {
                        cmdBuff.bindDescriptorSet(SetIndex.LOCAL, instance.descriptorSet, dynamicOffsets);
                    } else {
                        cmdBuff.bindDescriptorSet(SetIndex.LOCAL, instance.descriptorSet, res.value.dynamicOffsets);
                    }
                    cmdBuff.bindInputAssembler(instance.ia);
                    cmdBuff.draw(instance.ia);
                }
            }
            res = it.next();
        }
    }
}<|MERGE_RESOLUTION|>--- conflicted
+++ resolved
@@ -89,11 +89,10 @@
      */
     public recordCommandBuffer (device: Device, renderPass: RenderPass, cmdBuff: CommandBuffer,
         descriptorSet: DescriptorSet | null = null, dynamicOffsets?: Readonly<number[]>) {
-<<<<<<< HEAD
-        const it = this._renderQueue.length === 0 ? this.queue.values() : this._renderQueue.values(); let res = it.next();
-=======
-        const it = this.queue.values(); let res = it.next();
->>>>>>> 8c9d99a4
+
+        const it = this._renderQueue.length === 0 ? this.queue.values() : this._renderQueue.values(); 
+        let res = it.next();
+
         while (!res.done) {
             const { instances, pass, hasPendingModels } = res.value;
             if (hasPendingModels) {
