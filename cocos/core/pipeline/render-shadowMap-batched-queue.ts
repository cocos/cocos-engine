--- conflicted
+++ resolved
@@ -25,13 +25,9 @@
     private _shadowMapBuffer: GFXBuffer|null = null;
 
     // psoCI cache
-<<<<<<< HEAD
-    private _psoCICache: Map<SubModel, IPSOCreateInfo> = new Map();
+    private _psoCICache: Map<SubModel, number> = new Map();
     // psoCI + subModel cache
     private _psoCISubModelCache: Map<SubModel, number> = new Map();
-=======
-    private _psoCICache: Map<SubModel, number> = new Map();
->>>>>>> 26df6fb1
 
     private _phaseID = getPhaseID('shadow-add');
 
@@ -60,14 +56,9 @@
             const modelPatches = renderObj.model.getMacroPatches(subModelIdx);
             const fullPatches = modelPatches ? forwardShadowMapPatches.concat(modelPatches) : forwardShadowMapPatches;
 
-<<<<<<< HEAD
-            let psoCI: IPSOCreateInfo;
+            let psoCI: number;
             const patchMask = subModelPatchMask;
             if (this._psoCICache.has(subModel) && this._psoCISubModelCache.get(subModel) === patchMask) {
-=======
-            let psoCI: number;
-            if (this._psoCICache.has(subModel)) {
->>>>>>> 26df6fb1
                 psoCI = this._psoCICache.get(subModel)!;
             } else {
                 psoCI = pass.createPipelineStateCI(fullPatches)!;
