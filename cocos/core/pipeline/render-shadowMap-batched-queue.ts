--- conflicted
+++ resolved
@@ -3,24 +3,18 @@
  */
 
 import { GFXCommandBuffer } from '../gfx/command-buffer';
-<<<<<<< HEAD
 import { Light, Shadows, ShadowType, LightType, DirectionalLight, SpotLight, Model, BatchingSchemes } from '../renderer';
-=======
->>>>>>> bc5b5311
 import { SubModel } from '../renderer/scene/submodel';
 import { IRenderObject, SetIndex, UBOShadow } from './define';
 import { GFXDevice, GFXDescriptorSet, GFXRenderPass, GFXBuffer, GFXShader, GFXMemoryUsageBit, GFXBufferUsageBit } from '../gfx';
 import { getPhaseID } from './pass-phase';
 import { PipelineStateManager } from './pipeline-state-manager';
-<<<<<<< HEAD
-import { DSPool, ShaderPool, PassHandle, PassPool, PassView, SubModelPool,
-    SubModelView, ShaderHandle } from '../renderer/core/memory-pools';
-import { Mat4, Vec4, Color} from '../math';
-import { ForwardPipeline } from './forward/forward-pipeline';
-import { intersect } from '../geometry';
+import { DSPool, ShaderPool, PassHandle, PassPool, PassView, SubModelPool, SubModelView, ShaderHandle } from '../renderer/core/memory-pools';
 import { RenderInstancedQueue } from './render-instanced-queue';
+import { BatchingSchemes } from '../renderer/core/pass';
 import { InstancedBuffer } from './instanced-buffer';
-
+import { RenderBatchedQueue } from './render-batched-queue';
+import { BatchedBuffer } from './batched-buffer';
 const matShadowView = new Mat4();
 const matShadowViewProj = new Mat4();
 const vec4 = new Vec4();
@@ -37,14 +31,6 @@
     }
     return -1;
 }
-=======
-import { DSPool, ShaderPool, PassHandle, PassPool, PassView, SubModelPool, SubModelView, ShaderHandle } from '../renderer/core/memory-pools';
-import { RenderInstancedQueue } from './render-instanced-queue';
-import { BatchingSchemes } from '../renderer/core/pass';
-import { InstancedBuffer } from './instanced-buffer';
-import { RenderBatchedQueue } from './render-batched-queue';
-import { BatchedBuffer } from './batched-buffer';
->>>>>>> bc5b5311
 
 /**
  * @zh
@@ -54,9 +40,8 @@
     private _subModelsArray: SubModel[] = [];
     private _passArray: PassHandle[] = [];
     private _shaderArray: GFXShader[] = [];
-<<<<<<< HEAD
     private _shadowMapBuffer: GFXBuffer;
-
+    private _phaseID = getPhaseID('shadow-add');
     // changes
     private _device: GFXDevice;
     private _shadowInfo: Shadows;
@@ -104,12 +89,6 @@
             }
         }
     }
-=======
-    private _shadowMapBuffer: GFXBuffer | null = null;
-    private _phaseID = getPhaseID('shadow-add');
-    private _instancedQueue: RenderInstancedQueue = new RenderInstancedQueue();
-    private _batchedQueue: RenderBatchedQueue = new RenderBatchedQueue();
->>>>>>> bc5b5311
 
     /**
      * @zh
@@ -119,42 +98,8 @@
         this._subModelsArray.length = 0;
         this._shaderArray.length = 0;
         this._passArray.length = 0;
-<<<<<<< HEAD
-=======
         this._instancedQueue.clear();
         this._batchedQueue.clear();
-        this._shadowMapBuffer = shadowMapBuffer;
-    }
-
-    public add (renderObj: IRenderObject, subModelIdx: number, passIdx: number) {
-        const subModel = renderObj.model.subModels[subModelIdx];
-        const pass = subModel.passes[passIdx];
-
-        if (pass.phase === this._phaseID) {
-            if (this._shadowMapBuffer) {
-                if (pass.batchingScheme === BatchingSchemes.INSTANCING) {       // instancing
-                    const buffer = InstancedBuffer.get(pass);
-                    buffer.merge(subModel,  renderObj.model.instancedAttributes, passIdx);
-                    this._instancedQueue.queue.add(buffer);
-                } else if(pass.batchingScheme === BatchingSchemes.VB_MERGING) { // vb-merging
-                    const buffer = BatchedBuffer.get(pass);
-                    buffer.merge(subModel, passIdx, renderObj);
-                    this._batchedQueue.queue.add(buffer);
-                } else {                                                        // standard draw
-                    const shader = ShaderPool.get(SubModelPool.get(subModel.handle, SubModelView.SHADER_0 + passIdx) as ShaderHandle);
-                    this._subModelsArray.push(subModel);
-                    this._shaderArray.push(shader);
-                    this._passArray.push(pass.handle);
-                }
-            } else {
-                this._subModelsArray.length = 0;
-                this._shaderArray.length = 0;
-                this._passArray.length = 0;
-                this._instancedQueue.clear();
-                this._batchedQueue.clear();
-            }
-        }
->>>>>>> bc5b5311
     }
 
     /**
@@ -163,11 +108,8 @@
      */
     public recordCommandBuffer (device: GFXDevice, renderPass: GFXRenderPass, cmdBuff: GFXCommandBuffer) {
         this._instancedQueue.recordCommandBuffer(device, renderPass, cmdBuff);
-<<<<<<< HEAD
-=======
         this._batchedQueue.recordCommandBuffer(device, renderPass, cmdBuff);
 
->>>>>>> bc5b5311
         for (let i = 0; i < this._subModelsArray.length; ++i) {
             const subModel = this._subModelsArray[i];
             const shader = this._shaderArray[i];
