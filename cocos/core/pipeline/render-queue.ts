/**
 * @category pipeline
 */

import { GFXCommandBuffer } from '../gfx/command-buffer';
import { RecyclePool } from '../memop';
import { CachedArray } from '../memop/cached-array';
import { IRenderObject, IRenderPass, IRenderQueueDesc } from './define';
import { GFXInputAssembler } from '../gfx/input-assembler';
import { PipelineStateManager } from './pipeline-state-manager';
import { GFXDevice } from '../gfx/device';
import { GFXRenderPass } from '../gfx';

/**
 * @en
 * Comparison sorting function. Opaque objects are sorted by priority -> depth front to back -> shader ID.
 * @zh
 * 比较排序函数。不透明对象按优先级 -> 深度由前向后 -> Shader ID 顺序排序。
 */
export function opaqueCompareFn (a: IRenderPass, b: IRenderPass) {
    return (a.hash - b.hash) || (a.depth - b.depth) || (a.shaderId - b.shaderId);
}

/**
 * @en
 * Comparison sorting function. Transparent objects are sorted by priority -> depth back to front -> shader ID.
 * @zh
 * 比较排序函数。半透明对象按优先级 -> 深度由后向前 -> Shader ID 顺序排序。
 */
export function transparentCompareFn (a: IRenderPass, b: IRenderPass) {
    return (a.hash - b.hash) || (b.depth - a.depth) || (a.shaderId - b.shaderId);
}

/**
 * @zh
 * 渲染队列。
 */
export class RenderQueue {

    /**
     * @zh
     * 基于缓存数组的队列。
     */
    public queue: CachedArray<IRenderPass>;

    private _passDesc: IRenderQueueDesc;
    private _passPool: RecyclePool<IRenderPass>;

    /**
     * 构造函数。
     * @param desc 渲染队列描述。
     */
    constructor (desc: IRenderQueueDesc) {
        this._passDesc = desc;
        this._passPool = new RecyclePool(() => ({
            hash: 0,
            depth: 0,
            shaderId: 0,
            subModel: null!,
            passIdx: 0,
        }), 64);
        this.queue = new CachedArray(64, this._passDesc.sortFunc);
    }

    /**
     * @zh
     * 清空渲染队列。
     */
    public clear () {
        this.queue.clear();
        this._passPool.reset();
    }

    /**
     * @zh
     * 插入渲染过程。
     */
    public insertRenderPass (renderObj: IRenderObject, modelIdx: number, passIdx: number): boolean {
        const subModel = renderObj.model.getSubModel(modelIdx);
        const pass = subModel.passes[passIdx];
        const psoCreateInfo = subModel.psoCreateInfos[passIdx];
        const isTransparent = psoCreateInfo.blendState.targets[0].blend;
        if (isTransparent !== this._passDesc.isTransparent || !(pass.phase & this._passDesc.phases)) {
            return false;
        }
        const hash = (0 << 30) | pass.priority << 16 | subModel.priority << 8 | passIdx;
        const rp = this._passPool.add();
        rp.hash = hash;
        rp.depth = renderObj.depth;
        rp.shaderId = psoCreateInfo.shader.id;
        rp.subModel = subModel;
        rp.passIdx = passIdx;
        this.queue.push(rp);
        return true;
    }

    /**
     * @zh
     * 排序渲染队列。
     */
    public sort () {
        this.queue.sort();
    }

    public recordCommandBuffer (device: GFXDevice, renderPass: GFXRenderPass, cmdBuff: GFXCommandBuffer) {
        for (let i = 0; i < this.queue.length; ++i) {
<<<<<<< HEAD
            let subModel = this.queue.array[i].subModel; 
            let passIdx = this.queue.array[i].passIdx;
            const ia = subModel.inputAssembler as GFXInputAssembler;
            const psoCreateInfo = subModel.psoCreateInfos[passIdx];
            const pso = PipelineStateManager.getOrCreatePipelineState(device, psoCreateInfo, renderPass, ia);
            cmdBuff.bindPipelineState(pso);
            cmdBuff.bindBindingLayout(psoCreateInfo.bindingLayout);
            cmdBuff.bindInputAssembler(ia);
            cmdBuff.draw(ia);
=======
            const subModel = this.queue.array[i].subModel;
            const passIdx = this.queue.array[i].passIdx;
            if (subModel.psos) {
                const pso = subModel.psos[passIdx];
                cmdBuff.bindPipelineState(pso);
                cmdBuff.bindBindingLayout(pso.pipelineLayout.layouts[0]);
                cmdBuff.bindInputAssembler(subModel.inputAssembler as GFXInputAssembler);
                cmdBuff.draw(subModel.inputAssembler as GFXInputAssembler);
            }
>>>>>>> b29259f1
        }
    }
}<|MERGE_RESOLUTION|>--- conflicted
+++ resolved
@@ -104,9 +104,8 @@
 
     public recordCommandBuffer (device: GFXDevice, renderPass: GFXRenderPass, cmdBuff: GFXCommandBuffer) {
         for (let i = 0; i < this.queue.length; ++i) {
-<<<<<<< HEAD
-            let subModel = this.queue.array[i].subModel; 
-            let passIdx = this.queue.array[i].passIdx;
+            const subModel = this.queue.array[i].subModel; 
+            const passIdx = this.queue.array[i].passIdx;
             const ia = subModel.inputAssembler as GFXInputAssembler;
             const psoCreateInfo = subModel.psoCreateInfos[passIdx];
             const pso = PipelineStateManager.getOrCreatePipelineState(device, psoCreateInfo, renderPass, ia);
@@ -114,17 +113,6 @@
             cmdBuff.bindBindingLayout(psoCreateInfo.bindingLayout);
             cmdBuff.bindInputAssembler(ia);
             cmdBuff.draw(ia);
-=======
-            const subModel = this.queue.array[i].subModel;
-            const passIdx = this.queue.array[i].passIdx;
-            if (subModel.psos) {
-                const pso = subModel.psos[passIdx];
-                cmdBuff.bindPipelineState(pso);
-                cmdBuff.bindBindingLayout(pso.pipelineLayout.layouts[0]);
-                cmdBuff.bindInputAssembler(subModel.inputAssembler as GFXInputAssembler);
-                cmdBuff.draw(subModel.inputAssembler as GFXInputAssembler);
-            }
->>>>>>> b29259f1
         }
     }
 }