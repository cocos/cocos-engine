--- conflicted
+++ resolved
@@ -625,15 +625,9 @@
             bloom.upsampleTexs.push(device.createTexture(new TextureInfo(
                 TextureType.TEX2D,
                 TextureUsageBit.COLOR_ATTACHMENT | TextureUsageBit.SAMPLED,
-<<<<<<< HEAD
-                Format.RGBA16F,
+                Format.BGRA8,
                 curWidth,
                 curHeight,
-=======
-                Format.BGRA8,
-                curWidth << 1,
-                curHeight << 1,
->>>>>>> f9f97448
             )));
             bloom.upsampleFramebuffers[i] = device.createFramebuffer(new FramebufferInfo(
                 bloom.renderPass,
