/*
 Copyright (c) 2020 Xiamen Yaji Software Co., Ltd.

 https://www.cocos.com/

 Permission is hereby granted, free of charge, to any person obtaining a copy
 of this software and associated engine source code (the "Software"), a limited,
 worldwide, royalty-free, non-assignable, revocable and non-exclusive license
 to use Cocos Creator solely to develop games on your target platforms. You shall
 not use Cocos Creator software for developing other software or tools that's
 used for developing games. You are not granted to publish, distribute,
 sublicense, and/or sell copies of Cocos Creator.

 The software or tools in this License Agreement are licensed, not sold.
 Xiamen Yaji Software Co., Ltd. reserves all rights not expressly granted to you.

 THE SOFTWARE IS PROVIDED "AS IS", WITHOUT WARRANTY OF ANY KIND, EXPRESS OR
 IMPLIED, INCLUDING BUT NOT LIMITED TO THE WARRANTIES OF MERCHANTABILITY,
 FITNESS FOR A PARTICULAR PURPOSE AND NONINFRINGEMENT. IN NO EVENT SHALL THE
 AUTHORS OR COPYRIGHT HOLDERS BE LIABLE FOR ANY CLAIM, DAMAGES OR OTHER
 LIABILITY, WHETHER IN AN ACTION OF CONTRACT, TORT OR OTHERWISE, ARISING FROM,
 OUT OF OR IN CONNECTION WITH THE SOFTWARE OR THE USE OR OTHER DEALINGS IN
 THE SOFTWARE.
 */

/**
 * @packageDocumentation
 * @module pipeline
 */

import { ccclass, displayOrder, serializable, type } from 'cc.decorator';
import { Asset } from '../assets/asset';
import { AccessType, Address, Attribute, Buffer, BufferInfo, BufferUsageBit, ClearFlagBit, ClearFlags, ColorAttachment, CommandBuffer,
    DepthStencilAttachment, DescriptorSet, Device, Feature, Filter, Format, Framebuffer, FramebufferInfo, InputAssembler, InputAssemblerInfo,
    LoadOp, MemoryUsageBit, Rect, RenderPass, RenderPassInfo, Sampler, SamplerInfo, StoreOp, SurfaceTransform, Swapchain, Texture, TextureInfo,
    TextureType, TextureUsageBit } from '../gfx';
import { legacyCC } from '../global-exports';
import { MacroRecord } from '../renderer/core/pass-utils';
import { RenderWindow } from '../renderer/core/render-window';
import { Camera, SKYBOX_FLAG } from '../renderer/scene/camera';
import { Model } from '../renderer/scene/model';
import { Root } from '../root';
import { GlobalDSManager } from './global-descriptor-set-manager';
import { PipelineSceneData } from './pipeline-scene-data';
import { PipelineUBO } from './pipeline-ubo';
import { RenderFlow } from './render-flow';

/**
 * @en Render pipeline information descriptor
 * @zh 渲染管线描述信息。
 */
export interface IRenderPipelineInfo {
    flows: RenderFlow[];
    tag?: number;
}

export class BloomRenderData {
    renderPass: RenderPass = null!;
    /*
     * The down/upsample pass number should be calculated using the data passed by user
     * through the camera, but for now we always use 2.
     */
    filterPassNum = 2;

    sampler: Sampler = null!;

    prefiterTex: Texture = null!;
    downsampleTexs: Texture[] = [];
    upsampleTexs: Texture[] = [];
    combineTex: Texture = null!;

    prefilterFramebuffer: Framebuffer = null!;
    downsampleFramebuffers: Framebuffer[] = [];
    upsampleFramebuffers: Framebuffer[] = [];
    combineFramebuffer: Framebuffer = null!;
}

export class PipelineRenderData {
    outputFrameBuffer: Framebuffer = null!;
    outputRenderTargets: Texture[] = [];
    outputDepth: Texture = null!;
    sampler: Sampler = null!;

    bloom: BloomRenderData | null = null;
}

export class PipelineInputAssemblerData {
    quadIB: Buffer|null = null;
    quadVB: Buffer|null = null;
    quadIA: InputAssembler|null = null;
}

/**
 * @en Render pipeline describes how we handle the rendering process for all render objects in the related render scene root.
 * It contains some general pipeline configurations, necessary rendering resources and some [[RenderFlow]]s.
 * The rendering process function [[render]] is invoked by [[Root]] for all [[Camera]]s.
 * @zh 渲染管线对象决定了引擎对相关渲染场景下的所有渲染对象实施的完整渲染流程。
 * 这个类主要包含一些通用的管线配置，必要的渲染资源和一些 [[RenderFlow]]。
 * 渲染流程函数 [[render]] 会由 [[Root]] 发起调用并对所有 [[Camera]] 执行预设的渲染流程。
 */
@ccclass('cc.RenderPipeline')
export abstract class RenderPipeline extends Asset {
    /**
     * @en The tag of pipeline.
     * @zh 管线的标签。
     * @readonly
     */
    get tag (): number {
        return this._tag;
    }

    /**
     * @en The flows of pipeline.
     * @zh 管线的渲染流程列表。
     * @readonly
     */
    get flows (): RenderFlow[] {
        return this._flows;
    }

    /**
     * @en Tag
     * @zh 标签
     * @readonly
     */
    @displayOrder(0)
    @serializable
    protected _tag = 0;

    /**
     * @en Flows
     * @zh 渲染流程列表
     * @readonly
     */
    @displayOrder(1)
    @type([RenderFlow])
    @serializable
    protected _flows: RenderFlow[] = [];

    protected _quadIB: Buffer | null = null;
    protected _quadVBOnscreen: Buffer | null = null;
    protected _quadVBOffscreen: Buffer | null = null;
    protected _quadIAOnscreen: InputAssembler | null = null;
    protected _quadIAOffscreen: InputAssembler | null = null;

    /**
     * @zh
     * 四边形输入汇集器。
     */
    public get quadIAOnscreen (): InputAssembler {
        return this._quadIAOnscreen!;
    }

    public get quadIAOffscreen (): InputAssembler {
        return this._quadIAOffscreen!;
    }

    public getPipelineRenderData (): PipelineRenderData {
        return this._pipelineRenderData!;
    }

    /**
     * @en
     * Constant macro string, static throughout the whole runtime.
     * Used to pass device-specific parameters to shader.
     * @zh 常量宏定义字符串，运行时全程不会改变，用于给 shader 传一些只和平台相关的参数。
     * @readonly
     */
    get constantMacros () {
        return this._constantMacros;
    }

    /**
     * @en
     * The current global-scoped shader macros.
     * Used to control effects like IBL, fog, etc.
     * @zh 当前的全局宏定义，用于控制如 IBL、雾效等模块。
     * @readonly
     */
    get macros () {
        return this._macros;
    }

    get device () {
        return this._device;
    }

    get globalDSManager () {
        return this._globalDSManager;
    }

    get descriptorSetLayout () {
        return this._globalDSManager.descriptorSetLayout;
    }

    get descriptorSet () {
        return this._descriptorSet;
    }

    get commandBuffers () {
        return this._commandBuffers;
    }

    get pipelineUBO () {
        return this._pipelineUBO;
    }

    get pipelineSceneData () {
        return this._pipelineSceneData;
    }

    set profiler (value) {
        this._profiler = value;
    }

    get profiler () {
        return this._profiler;
    }

<<<<<<< HEAD
    set clusterEnabled (value) {
        this._clusterEnabled = value;
    }

    get clusterEnabled () {
        return this._clusterEnabled;
=======
    set bloomEnable (value) {
        this._bloomEnable = value;
    }

    get bloomEnable () {
        return this._bloomEnable;
>>>>>>> 0abb5828
    }

    protected _device!: Device;
    protected _globalDSManager!: GlobalDSManager;
    protected _descriptorSet!: DescriptorSet;
    protected _commandBuffers: CommandBuffer[] = [];
    protected _pipelineUBO = new PipelineUBO();
    protected _macros: MacroRecord = {};
    protected _constantMacros = '';
    protected _profiler: Model | null = null;
    protected declare _pipelineSceneData: PipelineSceneData;
    protected _pipelineRenderData: PipelineRenderData | null = null;
    protected _renderPasses = new Map<ClearFlags, RenderPass>();
    protected _width = 0;
    protected _height = 0;
    protected _lastUsedRenderArea: Rect = new Rect();
<<<<<<< HEAD
    protected _clusterEnabled = false;
=======
    protected _bloomEnable = false;
>>>>>>> 0abb5828

    /**
     * @en The initialization process, user shouldn't use it in most case, only useful when need to generate render pipeline programmatically.
     * @zh 初始化函数，正常情况下不会用到，仅用于程序化生成渲染管线的情况。
     * @param info The render pipeline information
     */
    public initialize (info: IRenderPipelineInfo): boolean {
        this._flows = info.flows;
        if (info.tag) { this._tag = info.tag; }
        return true;
    }

    public getRenderPass (clearFlags: ClearFlags, swapchain: Swapchain): RenderPass {
        let renderPass = this._renderPasses.get(clearFlags);
        if (renderPass) { return renderPass; }

        const device = this._device;
        const colorAttachment = new ColorAttachment();
        const depthStencilAttachment = new DepthStencilAttachment();
        colorAttachment.format = swapchain.colorTexture.format;
        depthStencilAttachment.format = swapchain.depthStencilTexture.format;
        depthStencilAttachment.stencilStoreOp = StoreOp.DISCARD;
        depthStencilAttachment.depthStoreOp = StoreOp.DISCARD;

        if (!(clearFlags & ClearFlagBit.COLOR)) {
            if (clearFlags & SKYBOX_FLAG) {
                colorAttachment.loadOp = LoadOp.DISCARD;
            } else {
                colorAttachment.loadOp = LoadOp.LOAD;
                colorAttachment.beginAccesses = [AccessType.COLOR_ATTACHMENT_WRITE];
            }
        }

        if ((clearFlags & ClearFlagBit.DEPTH_STENCIL) !== ClearFlagBit.DEPTH_STENCIL) {
            if (!(clearFlags & ClearFlagBit.DEPTH)) depthStencilAttachment.depthLoadOp = LoadOp.LOAD;
            if (!(clearFlags & ClearFlagBit.STENCIL)) depthStencilAttachment.stencilLoadOp = LoadOp.LOAD;
        }
        depthStencilAttachment.beginAccesses = [AccessType.DEPTH_STENCIL_ATTACHMENT_WRITE];

        const renderPassInfo = new RenderPassInfo([colorAttachment], depthStencilAttachment);
        renderPass = device.createRenderPass(renderPassInfo);
        this._renderPasses.set(clearFlags, renderPass);

        return renderPass;
    }

    /**
     * @en generate renderArea by camera
     * @zh 生成renderArea
     * @param camera the camera
     * @returns
     */
    public generateRenderArea (camera: Camera, out?: Rect): Rect {
        const res = out || new Rect();
        const vp = camera.viewport;
        const sceneData = this.pipelineSceneData;
        // render area is not oriented
        const swapchain = camera.window!.swapchain;
        const w = swapchain && swapchain.surfaceTransform % 2 ? camera.height : camera.width;
        const h = swapchain && swapchain.surfaceTransform % 2 ? camera.width : camera.height;
        res.x = vp.x * w;
        res.y = vp.y * h;
        res.width = vp.width * w * sceneData.shadingScale;
        res.height = vp.height * h * sceneData.shadingScale;
        return res;
    }

    /**
     * @en Activate the render pipeline after loaded, it mainly activate the flows
     * @zh 当渲染管线资源加载完成后，启用管线，主要是启用管线内的 flow
     * TODO: remove swapchain dependency at this stage
     * after deferred pipeline can handle multiple swapchains
     */
    public activate (swapchain: Swapchain): boolean {
        const root = legacyCC.director.root as Root;
        this._device = root.device;
        this._globalDSManager = new GlobalDSManager(this);
        this._descriptorSet = this._globalDSManager.globalDescriptorSet;
        this._pipelineUBO.activate(this._device, this);
        // update global defines in advance here for deferred pipeline may tryCompile shaders.
        this._macros.CC_USE_HDR = this._pipelineSceneData.isHDR;
        this._generateConstantMacros();
        this._pipelineSceneData.activate(this._device, this);

        for (let i = 0; i < this._flows.length; i++) {
            this._flows[i].activate(this);
        }

        return true;
    }

    /**
     * @en Render function, it basically run the render process of all flows in sequence for the given view.
     * @zh 渲染函数，对指定的渲染视图按顺序执行所有渲染流程。
     * @param view Render view。
     */
    public render (cameras: Camera[]) {
        for (let i = 0; i < cameras.length; i++) {
            const camera = cameras[i];
            if (camera.scene) {
                for (let j = 0; j < this._flows.length; j++) {
                    this._flows[j].render(camera);
                }
            }
        }
    }

    /**
     * @zh
     * 销毁四边形输入汇集器。
     */
    protected _destroyQuadInputAssembler () {
        if (this._quadIB) {
            this._quadIB.destroy();
            this._quadIB = null;
        }

        if (this._quadVBOnscreen) {
            this._quadVBOnscreen.destroy();
            this._quadVBOnscreen = null;
        }

        if (this._quadVBOffscreen) {
            this._quadVBOffscreen.destroy();
            this._quadVBOffscreen = null;
        }

        if (this._quadIAOnscreen) {
            this._quadIAOnscreen.destroy();
            this._quadIAOnscreen = null;
        }

        if (this._quadIAOffscreen) {
            this._quadIAOffscreen.destroy();
            this._quadIAOffscreen = null;
        }
    }

    protected _destroyBloomData () {
        const bloom = this._pipelineRenderData!.bloom;
        if (bloom === null) return;

        if (bloom.prefiterTex) bloom.prefiterTex.destroy();
        if (bloom.prefilterFramebuffer) bloom.prefilterFramebuffer.destroy();

        for (let i = 0; i < bloom.downsampleTexs.length; ++i) {
            bloom.downsampleTexs[i].destroy();
            bloom.downsampleFramebuffers[i].destroy();
        }
        bloom.downsampleTexs.length = 0;
        bloom.downsampleFramebuffers.length = 0;

        for (let i = 0; i < bloom.upsampleTexs.length; ++i) {
            bloom.upsampleTexs[i].destroy();
            bloom.upsampleFramebuffers[i].destroy();
        }
        bloom.upsampleTexs.length = 0;
        bloom.upsampleFramebuffers.length = 0;

        if (bloom.combineTex) bloom.combineTex.destroy();
        if (bloom.combineFramebuffer) bloom.combineFramebuffer.destroy();

        bloom.renderPass?.destroy();

        this._pipelineRenderData!.bloom = null;
    }

    private _genQuadVertexData (surfaceTransform: SurfaceTransform, renderArea: Rect) : Float32Array {
        const vbData = new Float32Array(4 * 4);

        const minX = renderArea.x / this._width;
        const maxX = (renderArea.x + renderArea.width) / this._width;
        let minY = renderArea.y / this._height;
        let maxY = (renderArea.y + renderArea.height) / this._height;
        if (this.device.capabilities.screenSpaceSignY > 0) {
            const temp = maxY;
            maxY       = minY;
            minY       = temp;
        }
        let n = 0;
        switch (surfaceTransform) {
        case (SurfaceTransform.IDENTITY):
            n = 0;
            vbData[n++] = -1.0; vbData[n++] = -1.0; vbData[n++] = minX; vbData[n++] = maxY;
            vbData[n++] = 1.0; vbData[n++] = -1.0; vbData[n++] = maxX; vbData[n++] = maxY;
            vbData[n++] = -1.0; vbData[n++] = 1.0; vbData[n++] = minX; vbData[n++] = minY;
            vbData[n++] = 1.0; vbData[n++] = 1.0; vbData[n++] = maxX; vbData[n++] = minY;
            break;
        case (SurfaceTransform.ROTATE_90):
            n = 0;
            vbData[n++] = -1.0; vbData[n++] = -1.0; vbData[n++] = maxX; vbData[n++] = maxY;
            vbData[n++] = 1.0; vbData[n++] = -1.0; vbData[n++] = maxX; vbData[n++] = minY;
            vbData[n++] = -1.0; vbData[n++] = 1.0; vbData[n++] = minX; vbData[n++] = maxY;
            vbData[n++] = 1.0; vbData[n++] = 1.0; vbData[n++] = minX; vbData[n++] = minY;
            break;
        case (SurfaceTransform.ROTATE_180):
            n = 0;
            vbData[n++] = -1.0; vbData[n++] = -1.0; vbData[n++] = minX; vbData[n++] = minY;
            vbData[n++] = 1.0; vbData[n++] = -1.0; vbData[n++] = maxX; vbData[n++] = minY;
            vbData[n++] = -1.0; vbData[n++] = 1.0; vbData[n++] = minX; vbData[n++] = maxY;
            vbData[n++] = 1.0; vbData[n++] = 1.0; vbData[n++] = maxX; vbData[n++] = maxY;
            break;
        case (SurfaceTransform.ROTATE_270):
            n = 0;
            vbData[n++] = -1.0; vbData[n++] = -1.0; vbData[n++] = minX; vbData[n++] = minY;
            vbData[n++] = 1.0; vbData[n++] = -1.0; vbData[n++] = minX; vbData[n++] = maxY;
            vbData[n++] = -1.0; vbData[n++] = 1.0; vbData[n++] = maxX; vbData[n++] = minY;
            vbData[n++] = 1.0; vbData[n++] = 1.0; vbData[n++] = maxX; vbData[n++] = maxY;
            break;
        default:
            break;
        }

        return vbData;
    }

    /**
     * @zh
     * 创建四边形输入汇集器。
     */
    protected _createQuadInputAssembler (): PipelineInputAssemblerData {
        // create vertex buffer
        const inputAssemblerData = new PipelineInputAssemblerData();

        const vbStride = Float32Array.BYTES_PER_ELEMENT * 4;
        const vbSize = vbStride * 4;

        const quadVB = this._device.createBuffer(new BufferInfo(
            BufferUsageBit.VERTEX | BufferUsageBit.TRANSFER_DST,
            MemoryUsageBit.DEVICE,
            vbSize,
            vbStride,
        ));

        if (!quadVB) {
            return inputAssemblerData;
        }

        // create index buffer
        const ibStride = Uint8Array.BYTES_PER_ELEMENT;
        const ibSize = ibStride * 6;

        const quadIB = this._device.createBuffer(new BufferInfo(
            BufferUsageBit.INDEX | BufferUsageBit.TRANSFER_DST,
            MemoryUsageBit.DEVICE,
            ibSize,
            ibStride,
        ));

        if (!quadIB) {
            return inputAssemblerData;
        }

        const indices = new Uint8Array(6);
        indices[0] = 0; indices[1] = 1; indices[2] = 2;
        indices[3] = 1; indices[4] = 3; indices[5] = 2;

        quadIB.update(indices);

        // create input assembler

        const attributes = new Array<Attribute>(2);
        attributes[0] = new Attribute('a_position', Format.RG32F);
        attributes[1] = new Attribute('a_texCoord', Format.RG32F);

        const quadIA = this._device.createInputAssembler(new InputAssemblerInfo(
            attributes,
            [quadVB],
            quadIB,
        ));

        inputAssemblerData.quadIB = quadIB;
        inputAssemblerData.quadVB = quadVB;
        inputAssemblerData.quadIA = quadIA;
        return inputAssemblerData;
    }

    public updateQuadVertexData (renderArea: Rect, window: RenderWindow) {
        if (this._lastUsedRenderArea === renderArea) {
            return;
        }

        this._lastUsedRenderArea = renderArea;
        const offData = this._genQuadVertexData(SurfaceTransform.IDENTITY, renderArea);
        this._quadVBOffscreen!.update(offData);

        const onData = this._genQuadVertexData(window.swapchain && window.swapchain.surfaceTransform || SurfaceTransform.IDENTITY, renderArea);
        this._quadVBOnscreen!.update(onData);
    }

    /**
     * @en Internal destroy function
     * @zh 内部销毁函数。
     */
    public destroy (): boolean {
        for (let i = 0; i < this._flows.length; i++) {
            this._flows[i].destroy();
        }
        this._flows.length = 0;

        if (this._descriptorSet) {
            this._descriptorSet.destroy();
        }

        this._globalDSManager?.destroy();

        for (let i = 0; i < this._commandBuffers.length; i++) {
            this._commandBuffers[i].destroy();
        }
        this._commandBuffers.length = 0;
        this._pipelineUBO.destroy();
        this._pipelineSceneData?.destroy();

        return super.destroy();
    }

    protected _generateConstantMacros () {
        let str = '';
        str += `#define CC_DEVICE_SUPPORT_FLOAT_TEXTURE ${this.device.hasFeature(Feature.TEXTURE_FLOAT) ? 1 : 0}\n`;
        str += `#define CC_ENABLE_CLUSTERED_LIGHT_CULLING ${this._clusterEnabled ? 1 : 0}\n`;
        str += `#define CC_DEVICE_MAX_VERTEX_UNIFORM_VECTORS ${this.device.capabilities.maxVertexUniformVectors}\n`;
        str += `#define CC_DEVICE_MAX_FRAGMENT_UNIFORM_VECTORS ${this.device.capabilities.maxFragmentUniformVectors}\n`;
        this._constantMacros = str;
    }

    protected _generateBloomRenderData () {
        const bloom = this._pipelineRenderData!.bloom = new BloomRenderData();
        const device = this.device;

        // create renderPass
        const colorAttachment = new ColorAttachment();
        colorAttachment.format = Format.RGBA16F;
        colorAttachment.loadOp = LoadOp.CLEAR;
        colorAttachment.storeOp = StoreOp.STORE;
        colorAttachment.endAccesses = [AccessType.COLOR_ATTACHMENT_WRITE];
        bloom.renderPass = device.createRenderPass(new RenderPassInfo([colorAttachment]));

        let curWidth = this._width;
        let curHeight = this._height;

        // prefilter
        bloom.prefiterTex = device.createTexture(new TextureInfo(
            TextureType.TEX2D,
            TextureUsageBit.COLOR_ATTACHMENT | TextureUsageBit.SAMPLED,
            Format.RGBA16F,
            curWidth >> 1,
            curHeight >> 1,
        ));
        bloom.prefilterFramebuffer = device.createFramebuffer(new FramebufferInfo(
            bloom.renderPass,
            [bloom.prefiterTex],
        ));

        // downsample
        curWidth >>= 1;
        curHeight >>= 1;
        for (let i = 0; i < bloom.filterPassNum; ++i) {
            bloom.downsampleTexs.push(device.createTexture(new TextureInfo(
                TextureType.TEX2D,
                TextureUsageBit.COLOR_ATTACHMENT | TextureUsageBit.SAMPLED,
                Format.RGBA16F,
                curWidth >> 1,
                curHeight >> 1,
            )));
            bloom.downsampleFramebuffers[i] = device.createFramebuffer(new FramebufferInfo(
                bloom.renderPass,
                [bloom.downsampleTexs[i]],
            ));
            curWidth >>= 1;
            curHeight >>= 1;
        }

        // upsample
        for (let i = 0; i < bloom.filterPassNum; ++i) {
            bloom.upsampleTexs.push(device.createTexture(new TextureInfo(
                TextureType.TEX2D,
                TextureUsageBit.COLOR_ATTACHMENT | TextureUsageBit.SAMPLED,
                Format.RGBA16F,
                curWidth << 1,
                curHeight << 1,
            )));
            bloom.upsampleFramebuffers[i] = device.createFramebuffer(new FramebufferInfo(
                bloom.renderPass,
                [bloom.upsampleTexs[i]],
            ));
            curWidth <<= 1;
            curHeight <<= 1;
        }

        // combine
        bloom.combineTex = device.createTexture(new TextureInfo(
            TextureType.TEX2D,
            TextureUsageBit.COLOR_ATTACHMENT | TextureUsageBit.SAMPLED,
            Format.RGBA16F,
            this._width,
            this._height,
        ));
        bloom.combineFramebuffer = device.createFramebuffer(new FramebufferInfo(
            bloom.renderPass,
            [bloom.combineTex],
        ));

        // sampler
        const samplerInfo = new SamplerInfo(
            Filter.LINEAR,
            Filter.LINEAR,
            Filter.NONE,
            Address.CLAMP,
            Address.CLAMP,
            Address.CLAMP,
        );
        bloom.sampler = device.getSampler(samplerInfo);
    }
}

// Do not delete, for the class detection of editor
legacyCC.RenderPipeline = RenderPipeline;<|MERGE_RESOLUTION|>--- conflicted
+++ resolved
@@ -217,21 +217,20 @@
         return this._profiler;
     }
 
-<<<<<<< HEAD
     set clusterEnabled (value) {
         this._clusterEnabled = value;
     }
 
     get clusterEnabled () {
         return this._clusterEnabled;
-=======
+    }
+
     set bloomEnable (value) {
         this._bloomEnable = value;
     }
 
     get bloomEnable () {
         return this._bloomEnable;
->>>>>>> 0abb5828
     }
 
     protected _device!: Device;
@@ -248,11 +247,8 @@
     protected _width = 0;
     protected _height = 0;
     protected _lastUsedRenderArea: Rect = new Rect();
-<<<<<<< HEAD
     protected _clusterEnabled = false;
-=======
     protected _bloomEnable = false;
->>>>>>> 0abb5828
 
     /**
      * @en The initialization process, user shouldn't use it in most case, only useful when need to generate render pipeline programmatically.
