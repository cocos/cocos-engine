--- conflicted
+++ resolved
@@ -5,13 +5,8 @@
 import { GFXBufferUsageBit, GFXMemoryUsageBit, GFXDevice } from '../gfx';
 import { GFXBuffer } from '../gfx/buffer';
 import { GFXInputAssembler, IGFXAttribute } from '../gfx/input-assembler';
-<<<<<<< HEAD
-import { IInstancedAttributeBlock } from '../renderer';
+import { IInstancedAttributeBlock, Pass } from '../renderer';
 import { SubModel, IPSOCreateInfo } from '../renderer/scene/submodel';
-=======
-import { IInstancedAttributeBlock, Pass } from '../renderer';
-import { SubModel } from '../renderer/scene/submodel';
->>>>>>> 26df6fb1
 
 export interface IInstancedItem {
     count: number;
