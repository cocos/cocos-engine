/**
 * @category pipeline
 */

import { GFXBuffer } from '../gfx/buffer';
import { GFXCommandBuffer } from '../gfx/command-buffer';
import { GFXBindingType, GFXType, GFXShaderType } from '../gfx/define';
import { GFXSampler } from '../gfx/sampler';
import { GFXUniformBlock, GFXUniformSampler } from '../gfx/shader';
import { GFXTextureView } from '../gfx/texture-view';
import { Pass } from '../renderer/core/pass';
import { Model } from '../renderer/scene/model';
import { SubModel } from '../renderer/scene/submodel';
import { Layers } from '../scene-graph/layers';
import { legacyCC } from '../global-exports';

export const PIPELINE_FLOW_FORWARD: string = 'ForwardFlow';
export const PIPELINE_FLOW_SMAA: string = 'SMAAFlow';
export const PIPELINE_FLOW_TONEMAP: string = 'ToneMapFlow';

/**
 * @zh
 * 渲染过程阶段。
 */
export enum RenderPassStage {
    DEFAULT = 100,
}
legacyCC.RenderPassStage = RenderPassStage;

/**
 * @zh
 * 渲染优先级。
 */
export enum RenderPriority {
    MIN = 0,
    MAX = 0xff,
    DEFAULT = 0x80,
}

/**
 * @zh
 * 渲染对象。
 */
export interface IRenderObject {
    model: Model;
    depth: number;
}

/**
 * @zh
 * 渲染过程。
 */
export interface IRenderPass {
    hash: number;
    depth: number;
    shaderId: number;
    subModel: SubModel;
    passIdx: number;
}

/**
 * @zh
 * 渲染过程。
 */
export interface IRenderBatch {
    pass: Pass;
}

/**
 * @zh
 * 渲染队列描述。
 */
export interface IRenderQueueDesc {
    isTransparent: boolean;
    phases: number;
    sortFunc: (a: IRenderPass, b: IRenderPass) => number;
}

const MAX_BINDING_SUPPORTED = 24; // from WebGL 2 spec

/**
 * @zh
 * Uniform 参数绑定。
 */
export enum UniformBinding {
    // UBOs
    UBO_GLOBAL = MAX_BINDING_SUPPORTED - 1,
    UBO_SHADOW = MAX_BINDING_SUPPORTED - 2,

    UBO_LOCAL = MAX_BINDING_SUPPORTED - 3,
    UBO_FORWARD_LIGHTS = MAX_BINDING_SUPPORTED - 4,
    UBO_SKINNING_ANIMATION = MAX_BINDING_SUPPORTED - 5,
    UBO_SKINNING_TEXTURE = MAX_BINDING_SUPPORTED - 6,
    UBO_UI = MAX_BINDING_SUPPORTED - 7,
    UBO_MORPH = MAX_BINDING_SUPPORTED - 8,
    CUSTUM_UBO_BINDING_END_POINT = MAX_BINDING_SUPPORTED - 9, // rooms left for custom bindings, effect importer prepares bindings according to this

    // samplers
    SAMPLER_JOINTS = MAX_BINDING_SUPPORTED + 1,
    SAMPLER_ENVIRONMENT = MAX_BINDING_SUPPORTED + 2,
    SAMPLER_MORPH_POSITION = MAX_BINDING_SUPPORTED + 3,
    SAMPLER_MORPH_NORMAL = MAX_BINDING_SUPPORTED + 4,
    SAMPLER_MORPH_TANGENT = MAX_BINDING_SUPPORTED + 5,
<<<<<<< HEAD
    SAMPLER_LIGHTING_MAP = MAX_BINDING_SUPPORTED + 6,

    // rooms left for custom bindings
    // effect importer prepares bindings according to this
    CUSTUM_UBO_BINDING_END_POINT = UniformBinding.UBO_BUILTIN_BINDING_END,
    CUSTOM_SAMPLER_BINDING_START_POINT = MAX_BINDING_SUPPORTED + 7,
=======
    CUSTOM_SAMPLER_BINDING_START_POINT = MAX_BINDING_SUPPORTED + 6, // rooms left for custom bindings, effect importer prepares bindings according to this
>>>>>>> f44822c9
}

export const isBuiltinBinding = (binding: number) =>
    binding >= UniformBinding.CUSTUM_UBO_BINDING_END_POINT && binding < UniformBinding.CUSTOM_SAMPLER_BINDING_START_POINT;

/**
 * @zh
 * 全局 UBO。
 */
export class UBOGlobal {

    public static TIME_OFFSET: number = 0;
    public static SCREEN_SIZE_OFFSET: number = UBOGlobal.TIME_OFFSET + 4;
    public static SCREEN_SCALE_OFFSET: number = UBOGlobal.SCREEN_SIZE_OFFSET + 4;
    public static NATIVE_SIZE_OFFSET: number = UBOGlobal.SCREEN_SCALE_OFFSET + 4;
    public static MAT_VIEW_OFFSET: number = UBOGlobal.NATIVE_SIZE_OFFSET + 4;
    public static MAT_VIEW_INV_OFFSET: number = UBOGlobal.MAT_VIEW_OFFSET + 16;
    public static MAT_PROJ_OFFSET: number = UBOGlobal.MAT_VIEW_INV_OFFSET + 16;
    public static MAT_PROJ_INV_OFFSET: number = UBOGlobal.MAT_PROJ_OFFSET + 16;
    public static MAT_VIEW_PROJ_OFFSET: number = UBOGlobal.MAT_PROJ_INV_OFFSET + 16;
    public static MAT_VIEW_PROJ_INV_OFFSET: number = UBOGlobal.MAT_VIEW_PROJ_OFFSET + 16;
    public static CAMERA_POS_OFFSET: number = UBOGlobal.MAT_VIEW_PROJ_INV_OFFSET + 16;
    public static EXPOSURE_OFFSET: number = UBOGlobal.CAMERA_POS_OFFSET + 4;
    public static MAIN_LIT_DIR_OFFSET: number = UBOGlobal.EXPOSURE_OFFSET + 4;
    public static MAIN_LIT_COLOR_OFFSET: number = UBOGlobal.MAIN_LIT_DIR_OFFSET + 4;
    public static AMBIENT_SKY_OFFSET: number = UBOGlobal.MAIN_LIT_COLOR_OFFSET + 4;
    public static AMBIENT_GROUND_OFFSET: number = UBOGlobal.AMBIENT_SKY_OFFSET + 4;
    public static GLOBAL_FOG_COLOR_OFFSET: number = UBOGlobal.AMBIENT_GROUND_OFFSET + 4;
    public static GLOBAL_FOG_BASE_OFFSET: number = UBOGlobal.GLOBAL_FOG_COLOR_OFFSET + 4;
    public static GLOBAL_FOG_ADD_OFFSET: number = UBOGlobal.GLOBAL_FOG_BASE_OFFSET + 4;
    public static COUNT: number = UBOGlobal.GLOBAL_FOG_ADD_OFFSET + 4;
    public static SIZE: number = UBOGlobal.COUNT * 4;

    public static BLOCK: GFXUniformBlock = {
        shaderStages: GFXShaderType.ALL, binding: UniformBinding.UBO_GLOBAL, name: 'CCGlobal', members: [
            { name: 'cc_time', type: GFXType.FLOAT4, count: 1 },
            { name: 'cc_screenSize', type: GFXType.FLOAT4, count: 1 },
            { name: 'cc_screenScale', type: GFXType.FLOAT4, count: 1 },
            { name: 'cc_nativeSize', type: GFXType.FLOAT4, count: 1 },
            { name: 'cc_matView', type: GFXType.MAT4, count: 1 },
            { name: 'cc_matViewInv', type: GFXType.MAT4, count: 1 },
            { name: 'cc_matProj', type: GFXType.MAT4, count: 1 },
            { name: 'cc_matProjInv', type: GFXType.MAT4, count: 1 },
            { name: 'cc_matViewProj', type: GFXType.MAT4, count: 1 },
            { name: 'cc_matViewProjInv', type: GFXType.MAT4, count: 1 },
            { name: 'cc_cameraPos', type: GFXType.FLOAT4, count: 1 },
            { name: 'cc_exposure', type: GFXType.FLOAT4, count: 1 },
            { name: 'cc_mainLitDir', type: GFXType.FLOAT4, count: 1 },
            { name: 'cc_mainLitColor', type: GFXType.FLOAT4, count: 1 },
            { name: 'cc_ambientSky', type: GFXType.FLOAT4, count: 1 },
            { name: 'cc_ambientGround', type: GFXType.FLOAT4, count: 1 },
            { name: 'cc_fogColor', type: GFXType.FLOAT4, count: 1 },
            { name: 'cc_fogBase', type: GFXType.FLOAT4, count: 1 },
            { name: 'cc_fogAdd', type: GFXType.FLOAT4, count: 1 }
        ],
    };

    public view: Float32Array = new Float32Array(UBOGlobal.COUNT);
}

/**
 * @zh
 * 阴影 UBO。
 */
export class UBOShadow {
    public static MAT_LIGHT_PLANE_PROJ_OFFSET: number = 0;
    public static SHADOW_COLOR_OFFSET: number = UBOShadow.MAT_LIGHT_PLANE_PROJ_OFFSET + 16;
    public static COUNT: number = UBOShadow.SHADOW_COLOR_OFFSET + 4;
    public static SIZE: number = UBOShadow.COUNT * 4;

    public static BLOCK: GFXUniformBlock = {
        shaderStages: GFXShaderType.ALL, binding: UniformBinding.UBO_SHADOW, name: 'CCShadow', members: [
            { name: 'cc_matLightPlaneProj', type: GFXType.MAT4, count: 1 },
            { name: 'cc_shadowColor', type: GFXType.FLOAT4, count: 1 },
        ],
    };

    public view: Float32Array = new Float32Array(UBOShadow.COUNT);
}

export const UNIFORM_ENVIRONMENT: GFXUniformSampler = {
    shaderStages: GFXShaderType.FRAGMENT, binding: UniformBinding.SAMPLER_ENVIRONMENT, name: 'cc_environment', type: GFXType.SAMPLER_CUBE, count: 1,
};

export const localBindingsDesc: Map<string, IInternalBindingDesc> = new Map<string, IInternalBindingDesc>();

/**
 * @zh
 * 本地 UBO。
 */
export class UBOLocal {
    public static MAT_WORLD_OFFSET: number = 0;
    public static MAT_WORLD_IT_OFFSET: number = UBOLocal.MAT_WORLD_OFFSET + 16;
    public static LIGHTINGMAP_UVPARAM: number = UBOLocal.MAT_WORLD_IT_OFFSET + 16;
    public static COUNT: number = UBOLocal.LIGHTINGMAP_UVPARAM + 4;
    public static SIZE: number = UBOLocal.COUNT * 4;

    public static BLOCK: GFXUniformBlock = {
        shaderStages: GFXShaderType.VERTEX, binding: UniformBinding.UBO_LOCAL, name: 'CCLocal', members: [
            { name: 'cc_matWorld', type: GFXType.MAT4, count: 1 },
            { name: 'cc_matWorldIT', type: GFXType.MAT4, count: 1 },
            { name: 'cc_lightingMapUVParam', type: GFXType.FLOAT4, count: 1 },
        ],
    };

    public view: Float32Array = new Float32Array(UBOLocal.COUNT);
}
localBindingsDesc.set(UBOLocal.BLOCK.name, {
    type: GFXBindingType.UNIFORM_BUFFER,
    blockInfo: UBOLocal.BLOCK,
});
export const INST_MAT_WORLD = 'a_matWorld0';

export class UBOLocalBatched {
    public static BATCHING_COUNT: number = 10;
    public static MAT_WORLDS_OFFSET: number = 0;
    public static COUNT: number = 16 * UBOLocalBatched.BATCHING_COUNT;
    public static SIZE: number = UBOLocalBatched.COUNT * 4;

    public static BLOCK: GFXUniformBlock = {
        shaderStages: GFXShaderType.VERTEX, binding: UniformBinding.UBO_LOCAL, name: 'CCLocalBatched', members: [
            { name: 'cc_matWorlds', type: GFXType.MAT4, count: UBOLocalBatched.BATCHING_COUNT },
        ],
    };

    public view: Float32Array = new Float32Array(UBOLocalBatched.COUNT);
}
localBindingsDesc.set(UBOLocalBatched.BLOCK.name, {
    type: GFXBindingType.UNIFORM_BUFFER,
    blockInfo: UBOLocalBatched.BLOCK,
});

/**
 * @zh
 * 前向灯光 UBO。
 */
export class UBOForwardLight {
    public static LIGHTS_PER_PASS = 1;

    public static LIGHT_POS_OFFSET: number = 0;
    public static LIGHT_COLOR_OFFSET: number = UBOForwardLight.LIGHT_POS_OFFSET + UBOForwardLight.LIGHTS_PER_PASS * 4;
    public static LIGHT_SIZE_RANGE_ANGLE_OFFSET: number = UBOForwardLight.LIGHT_COLOR_OFFSET + UBOForwardLight.LIGHTS_PER_PASS * 4;
    public static LIGHT_DIR_OFFSET: number = UBOForwardLight.LIGHT_SIZE_RANGE_ANGLE_OFFSET + UBOForwardLight.LIGHTS_PER_PASS * 4;
    public static COUNT: number = UBOForwardLight.LIGHT_DIR_OFFSET + UBOForwardLight.LIGHTS_PER_PASS * 4;
    public static SIZE: number = UBOForwardLight.COUNT * 4;

    public static BLOCK: GFXUniformBlock = {
<<<<<<< HEAD
        binding: UniformBinding.UBO_FORWARD_LIGHTS, name: 'CCForwardLight', members: [
            { name: 'cc_lightPos', type: GFXType.FLOAT4, count: UBOForwardLight.LIGHTS_PER_PASS },
            { name: 'cc_lightColor', type: GFXType.FLOAT4, count: UBOForwardLight.LIGHTS_PER_PASS },
            { name: 'cc_lightSizeRangeAngle', type: GFXType.FLOAT4, count: UBOForwardLight.LIGHTS_PER_PASS },
            { name: 'cc_lightDir', type: GFXType.FLOAT4, count: UBOForwardLight.LIGHTS_PER_PASS },
=======
        shaderStages: GFXShaderType.FRAGMENT, binding: UniformBinding.UBO_FORWARD_LIGHTS, name: 'CCForwardLight', members: [
            { name: 'cc_sphereLitPos', type: GFXType.FLOAT4, count: UBOForwardLight.MAX_SPHERE_LIGHTS },
            { name: 'cc_sphereLitSizeRange', type: GFXType.FLOAT4, count: UBOForwardLight.MAX_SPHERE_LIGHTS },
            { name: 'cc_sphereLitColor', type: GFXType.FLOAT4, count: UBOForwardLight.MAX_SPHERE_LIGHTS },
            { name: 'cc_spotLitPos', type: GFXType.FLOAT4, count: UBOForwardLight.MAX_SPOT_LIGHTS },
            { name: 'cc_spotLitSizeRangeAngle', type: GFXType.FLOAT4, count: UBOForwardLight.MAX_SPOT_LIGHTS },
            { name: 'cc_spotLitDir', type: GFXType.FLOAT4, count: UBOForwardLight.MAX_SPOT_LIGHTS },
            { name: 'cc_spotLitColor', type: GFXType.FLOAT4, count: UBOForwardLight.MAX_SPOT_LIGHTS },
>>>>>>> f44822c9
        ],
    };

    public view: Float32Array = new Float32Array(UBOForwardLight.COUNT);
}
localBindingsDesc.set(UBOForwardLight.BLOCK.name, {
    type: GFXBindingType.UNIFORM_BUFFER,
    blockInfo: UBOForwardLight.BLOCK,
});

// The actual uniform vectors used is JointUniformCapacity * 3.
// We think this is a reasonable default capacity considering MAX_VERTEX_UNIFORM_VECTORS in WebGL spec is just 128.
// Skinning models with number of bones more than this capacity will be automatically switched to texture skinning.
// But still, you can tweak this for your own need by changing the number below
// and the JOINT_UNIFORM_CAPACITY macro in cc-skinning shader header.
export const JOINT_UNIFORM_CAPACITY = 30;

/**
 * @zh
 * 骨骼贴图 UBO。
 */
export class UBOSkinningTexture {
    public static JOINTS_TEXTURE_INFO_OFFSET: number = 0;
    public static COUNT: number = UBOSkinningTexture.JOINTS_TEXTURE_INFO_OFFSET + 4;
    public static SIZE: number = UBOSkinningTexture.COUNT * 4;

    public static BLOCK: GFXUniformBlock = {
        shaderStages: GFXShaderType.VERTEX, binding: UniformBinding.UBO_SKINNING_TEXTURE, name: 'CCSkinningTexture', members: [
            { name: 'cc_jointTextureInfo', type: GFXType.FLOAT4, count: 1 },
        ],
    };
}
localBindingsDesc.set(UBOSkinningTexture.BLOCK.name, {
    type: GFXBindingType.UNIFORM_BUFFER,
    blockInfo: UBOSkinningTexture.BLOCK,
});
export class UBOSkinningAnimation {
    public static JOINTS_ANIM_INFO_OFFSET: number = 0;
    public static COUNT: number = UBOSkinningAnimation.JOINTS_ANIM_INFO_OFFSET + 4;
    public static SIZE: number = UBOSkinningAnimation.COUNT * 4;

    public static BLOCK: GFXUniformBlock = {
        shaderStages: GFXShaderType.VERTEX, binding: UniformBinding.UBO_SKINNING_ANIMATION, name: 'CCSkinningAnimation', members: [
            { name: 'cc_jointAnimInfo', type: GFXType.FLOAT4, count: 1 },
        ],
    };
}
localBindingsDesc.set(UBOSkinningAnimation.BLOCK.name, {
    type: GFXBindingType.UNIFORM_BUFFER,
    blockInfo: UBOSkinningAnimation.BLOCK,
});
export const INST_JOINT_ANIM_INFO = 'a_jointAnimInfo';
export class UBOSkinning {
    public static JOINTS_OFFSET: number = 0;
    public static COUNT: number = UBOSkinning.JOINTS_OFFSET + JOINT_UNIFORM_CAPACITY * 12;
    public static SIZE: number = UBOSkinning.COUNT * 4;

    public static BLOCK: GFXUniformBlock = {
        shaderStages: GFXShaderType.VERTEX, binding: UniformBinding.UBO_SKINNING_TEXTURE, name: 'CCSkinning', members: [
            { name: 'cc_joints', type: GFXType.FLOAT4, count: JOINT_UNIFORM_CAPACITY * 3 },
        ],
    };
}
localBindingsDesc.set(UBOSkinning.BLOCK.name, {
    type: GFXBindingType.UNIFORM_BUFFER,
    blockInfo: UBOSkinning.BLOCK,
});

/**
 * 骨骼纹理采样器。
 */
export const UniformJointTexture: GFXUniformSampler = {
    shaderStages: GFXShaderType.VERTEX, binding: UniformBinding.SAMPLER_JOINTS, name: 'cc_jointTexture', type: GFXType.SAMPLER2D, count: 1,
};
localBindingsDesc.set(UniformJointTexture.name, {
    type: GFXBindingType.SAMPLER,
    samplerInfo: UniformJointTexture,
});

export class UBOMorph {
    public static readonly MAX_MORPH_TARGET_COUNT = 60;

    public static readonly OFFSET_OF_WEIGHTS = 0;

    public static readonly OFFSET_OF_DISPLACEMENT_TEXTURE_WIDTH = 4 * UBOMorph.MAX_MORPH_TARGET_COUNT;

    public static readonly OFFSET_OF_DISPLACEMENT_TEXTURE_HEIGHT = UBOMorph.OFFSET_OF_DISPLACEMENT_TEXTURE_WIDTH + 4;

    public static readonly COUNT_BASE_4_BYTES = 4 * Math.ceil(UBOMorph.MAX_MORPH_TARGET_COUNT / 4) + 4;

    public static readonly SIZE = UBOMorph.COUNT_BASE_4_BYTES * 4;

    public static readonly BLOCK: GFXUniformBlock = {
        shaderStages: GFXShaderType.VERTEX, binding: UniformBinding.UBO_MORPH, name: 'CCMorph', members: [
            { name: 'cc_displacementWeights', type: GFXType.FLOAT4, count: UBOMorph.MAX_MORPH_TARGET_COUNT / 4, },
            { name: 'cc_displacementTextureInfo', type: GFXType.FLOAT4, count: 1, },
        ],
    };
}
localBindingsDesc.set(UBOMorph.BLOCK.name, {
    type: GFXBindingType.UNIFORM_BUFFER,
    blockInfo: UBOMorph.BLOCK,
});

/**
 * 位置形变纹理采样器。
 */
export const UniformPositionMorphTexture: Readonly<GFXUniformSampler> = {
    shaderStages: GFXShaderType.VERTEX, binding: UniformBinding.SAMPLER_MORPH_POSITION, name: 'cc_PositionDisplacements', type: GFXType.SAMPLER2D, count: 1,
};
localBindingsDesc.set(UniformPositionMorphTexture.name, {
    type: GFXBindingType.SAMPLER,
    samplerInfo: UniformPositionMorphTexture,
});

/**
 * 法线形变纹理采样器。
 */
export const UniformNormalMorphTexture: Readonly<GFXUniformSampler> = {
    shaderStages: GFXShaderType.VERTEX, binding: UniformBinding.SAMPLER_MORPH_NORMAL, name: 'cc_NormalDisplacements', type: GFXType.SAMPLER2D, count: 1,
};
localBindingsDesc.set(UniformNormalMorphTexture.name, {
    type: GFXBindingType.SAMPLER,
    samplerInfo: UniformNormalMorphTexture,
});

/**
 * 光照图纹理采样器。
 */
export const UniformLightingMapSampler: Readonly<GFXUniformSampler> = {
    binding: UniformBinding.SAMPLER_LIGHTING_MAP, name: 'cc_lightingMap', type: GFXType.SAMPLER2D, count: 1,
};
localBindingsDesc.set(UniformLightingMapSampler.name, {
    type: GFXBindingType.SAMPLER,
    samplerInfo: UniformLightingMapSampler,
});

/**
 * 切线形变纹理采样器。
 */
export const UniformTangentMorphTexture: Readonly<GFXUniformSampler> = {
    shaderStages: GFXShaderType.VERTEX, binding: UniformBinding.SAMPLER_MORPH_TANGENT, name: 'cc_TangentDisplacements', type: GFXType.SAMPLER2D, count: 1,
};
localBindingsDesc.set(UniformTangentMorphTexture.name, {
    type: GFXBindingType.SAMPLER,
    samplerInfo: UniformTangentMorphTexture,
});

export interface IInternalBindingDesc {
    type: GFXBindingType;
    blockInfo?: GFXUniformBlock;
    samplerInfo?: GFXUniformSampler;
    defaultValue?: ArrayBuffer | string;
}

export interface IInternalBindingInst extends IInternalBindingDesc {
    buffer?: GFXBuffer;
    sampler?: GFXSampler;
    textureView?: GFXTextureView;
}

export const CAMERA_DEFAULT_MASK = Layers.makeMaskExclude([Layers.BitMask.UI_2D, Layers.BitMask.GIZMOS, Layers.BitMask.EDITOR,
    Layers.BitMask.SCENE_GIZMO, Layers.BitMask.PROFILER]);

export const CAMERA_EDITOR_MASK = Layers.makeMaskExclude([Layers.BitMask.UI_2D, Layers.BitMask.PROFILER]);

export const MODEL_ALWAYS_MASK = Layers.Enum.ALL;<|MERGE_RESOLUTION|>--- conflicted
+++ resolved
@@ -93,7 +93,7 @@
     UBO_SKINNING_TEXTURE = MAX_BINDING_SUPPORTED - 6,
     UBO_UI = MAX_BINDING_SUPPORTED - 7,
     UBO_MORPH = MAX_BINDING_SUPPORTED - 8,
-    CUSTUM_UBO_BINDING_END_POINT = MAX_BINDING_SUPPORTED - 9, // rooms left for custom bindings, effect importer prepares bindings according to this
+    UBO_BUILTIN_BINDING_END = MAX_BINDING_SUPPORTED - 9,
 
     // samplers
     SAMPLER_JOINTS = MAX_BINDING_SUPPORTED + 1,
@@ -101,16 +101,12 @@
     SAMPLER_MORPH_POSITION = MAX_BINDING_SUPPORTED + 3,
     SAMPLER_MORPH_NORMAL = MAX_BINDING_SUPPORTED + 4,
     SAMPLER_MORPH_TANGENT = MAX_BINDING_SUPPORTED + 5,
-<<<<<<< HEAD
     SAMPLER_LIGHTING_MAP = MAX_BINDING_SUPPORTED + 6,
 
     // rooms left for custom bindings
     // effect importer prepares bindings according to this
     CUSTUM_UBO_BINDING_END_POINT = UniformBinding.UBO_BUILTIN_BINDING_END,
     CUSTOM_SAMPLER_BINDING_START_POINT = MAX_BINDING_SUPPORTED + 7,
-=======
-    CUSTOM_SAMPLER_BINDING_START_POINT = MAX_BINDING_SUPPORTED + 6, // rooms left for custom bindings, effect importer prepares bindings according to this
->>>>>>> f44822c9
 }
 
 export const isBuiltinBinding = (binding: number) =>
@@ -258,22 +254,11 @@
     public static SIZE: number = UBOForwardLight.COUNT * 4;
 
     public static BLOCK: GFXUniformBlock = {
-<<<<<<< HEAD
-        binding: UniformBinding.UBO_FORWARD_LIGHTS, name: 'CCForwardLight', members: [
+        shaderStages: GFXShaderType.FRAGMENT, binding: UniformBinding.UBO_FORWARD_LIGHTS, name: 'CCForwardLight', members: [
             { name: 'cc_lightPos', type: GFXType.FLOAT4, count: UBOForwardLight.LIGHTS_PER_PASS },
             { name: 'cc_lightColor', type: GFXType.FLOAT4, count: UBOForwardLight.LIGHTS_PER_PASS },
             { name: 'cc_lightSizeRangeAngle', type: GFXType.FLOAT4, count: UBOForwardLight.LIGHTS_PER_PASS },
             { name: 'cc_lightDir', type: GFXType.FLOAT4, count: UBOForwardLight.LIGHTS_PER_PASS },
-=======
-        shaderStages: GFXShaderType.FRAGMENT, binding: UniformBinding.UBO_FORWARD_LIGHTS, name: 'CCForwardLight', members: [
-            { name: 'cc_sphereLitPos', type: GFXType.FLOAT4, count: UBOForwardLight.MAX_SPHERE_LIGHTS },
-            { name: 'cc_sphereLitSizeRange', type: GFXType.FLOAT4, count: UBOForwardLight.MAX_SPHERE_LIGHTS },
-            { name: 'cc_sphereLitColor', type: GFXType.FLOAT4, count: UBOForwardLight.MAX_SPHERE_LIGHTS },
-            { name: 'cc_spotLitPos', type: GFXType.FLOAT4, count: UBOForwardLight.MAX_SPOT_LIGHTS },
-            { name: 'cc_spotLitSizeRangeAngle', type: GFXType.FLOAT4, count: UBOForwardLight.MAX_SPOT_LIGHTS },
-            { name: 'cc_spotLitDir', type: GFXType.FLOAT4, count: UBOForwardLight.MAX_SPOT_LIGHTS },
-            { name: 'cc_spotLitColor', type: GFXType.FLOAT4, count: UBOForwardLight.MAX_SPOT_LIGHTS },
->>>>>>> f44822c9
         ],
     };
 
@@ -404,7 +389,7 @@
  * 光照图纹理采样器。
  */
 export const UniformLightingMapSampler: Readonly<GFXUniformSampler> = {
-    binding: UniformBinding.SAMPLER_LIGHTING_MAP, name: 'cc_lightingMap', type: GFXType.SAMPLER2D, count: 1,
+    shaderStages: GFXShaderType.FRAGMENT, binding: UniformBinding.SAMPLER_LIGHTING_MAP, name: 'cc_lightingMap', type: GFXType.SAMPLER2D, count: 1,
 };
 localBindingsDesc.set(UniformLightingMapSampler.name, {
     type: GFXBindingType.SAMPLER,
