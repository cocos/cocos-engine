--- conflicted
+++ resolved
@@ -122,15 +122,12 @@
 
     SAMPLER_SHADOWMAP,
     SAMPLER_ENVIRONMENT, // don't put this as the first sampler binding due to Mac GL driver issues: cubemap at texture unit 0 causes rendering issues
-<<<<<<< HEAD
     SAMPLER_GBUFFER_ALBEDOMAP,
     SAMPLER_GBUFFER_POSITIONMAP,
     SAMPLER_GBUFFER_NORMALMAP,
     SAMPLER_GBUFFER_EMISSIVEMAP,
     SAMPLER_LIGHTING_RESULTMAP,
-=======
     SAMPLER_SPOT_LIGHTING_MAP,
->>>>>>> 14ba8c02
 
     COUNT,
 }
