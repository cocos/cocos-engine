/*
 Copyright (c) 2020 Xiamen Yaji Software Co., Ltd.

 https://www.cocos.com/

 Permission is hereby granted, free of charge, to any person obtaining a copy
 of this software and associated engine source code (the "Software"), a limited,
 worldwide, royalty-free, non-assignable, revocable and non-exclusive license
 to use Cocos Creator solely to develop games on your target platforms. You shall
 not use Cocos Creator software for developing other software or tools that's
 used for developing games. You are not granted to publish, distribute,
 sublicense, and/or sell copies of Cocos Creator.

 The software or tools in this License Agreement are licensed, not sold.
 Xiamen Yaji Software Co., Ltd. reserves all rights not expressly granted to you.

 THE SOFTWARE IS PROVIDED "AS IS", WITHOUT WARRANTY OF ANY KIND, EXPRESS OR
 IMPLIED, INCLUDING BUT NOT LIMITED TO THE WARRANTIES OF MERCHANTABILITY,
 FITNESS FOR A PARTICULAR PURPOSE AND NONINFRINGEMENT. IN NO EVENT SHALL THE
 AUTHORS OR COPYRIGHT HOLDERS BE LIABLE FOR ANY CLAIM, DAMAGES OR OTHER
 LIABILITY, WHETHER IN AN ACTION OF CONTRACT, TORT OR OTHERWISE, ARISING FROM,
 OUT OF OR IN CONNECTION WITH THE SOFTWARE OR THE USE OR OTHER DEALINGS IN
 THE SOFTWARE.
 */

/**
 * @packageDocumentation
 * @hidden
 */

import { AABB, Frustum, intersect, Sphere } from '../geometry';
import { Model } from '../renderer/scene/model';
import { Camera, SKYBOX_FLAG } from '../renderer/scene/camera';
import { Vec2, Vec3, Mat4, Quat, Vec4 } from '../math';
import { RenderPipeline } from './render-pipeline';
import { Pool } from '../memop';
import { IRenderObject, UBOShadow } from './define';
import { ShadowType, Shadows } from '../renderer/scene/shadows';
import { SphereLight, DirectionalLight, Light } from '../renderer/scene';

const _tempVec3 = new Vec3();
const _dir_negate = new Vec3();
const _vec3_p = new Vec3();
const _shadowPos = new Vec3();
const _mat4_trans = new Mat4();
const _castLightViewBounds = new AABB();
const _castWorldBounds = new AABB();
let _castBoundsInited = false;
const _sphere = Sphere.create(0, 0, 0, 1);
const _cameraBoundingSphere = new Sphere();
const _validFrustum = new Frustum();
_validFrustum.accurate = true;
let _lightViewFrustum = new Frustum();
_lightViewFrustum.accurate = true;
const _dirLightFrustum = new Frustum();
const _matShadowTrans = new Mat4();
const _matShadowView = new Mat4();
const _matShadowViewInv = new Mat4();
const _matShadowProj = new Mat4();
const _matShadowViewProj = new Mat4();
const _matShadowViewProjArbitaryPos = new Mat4();
const _matShadowViewProjArbitaryPosInv = new Mat4();
const _projPos = new Vec3();
const _texelSize = new Vec2();
const _projSnap = new Vec3();
const _snap = new Vec3();
const _focus = new Vec3(0, 0, 0);
const _ab = new AABB();

const roPool = new Pool<IRenderObject>(() => ({ model: null!, depth: 0 }), 128);
const dirShadowPool = new Pool<IRenderObject>(() => ({ model: null!, depth: 0 }), 128);
const castShadowPool = new Pool<IRenderObject>(() => ({ model: null!, depth: 0 }), 128);

function getRenderObject (model: Model, camera: Camera) {
    let depth = 0;
    if (model.node) {
        Vec3.subtract(_tempVec3, model.node.worldPosition, camera.position);
        depth = Vec3.dot(_tempVec3, camera.forward);
    }
    const ro = roPool.alloc();
    ro.model = model;
    ro.depth = depth;
    return ro;
}

function getDirShadowRenderObject (model: Model, camera: Camera) {
    let depth = 0;
    if (model.node) {
        Vec3.subtract(_tempVec3, model.node.worldPosition, camera.position);
        depth = Vec3.dot(_tempVec3, camera.forward);
    }
    const ro = dirShadowPool.alloc();
    ro.model = model;
    ro.depth = depth;
    return ro;
}

function getCastShadowRenderObject (model: Model, camera: Camera) {
    let depth = 0;
    if (model.node) {
        Vec3.subtract(_tempVec3, model.node.worldPosition, camera.position);
        depth = Vec3.dot(_tempVec3, camera.forward);
    }
    const ro = castShadowPool.alloc();
    ro.model = model;
    ro.depth = depth;
    return ro;
}

export function getShadowWorldMatrix (pipeline: RenderPipeline, rotation: Quat, dir: Vec3, out: Vec3) {
    const shadows = pipeline.pipelineSceneData.shadows;
    Vec3.negate(_dir_negate, dir);
    const distance: number = shadows.fixedSphere.radius * Shadows.COEFFICIENT_OF_EXPANSION;
    Vec3.multiplyScalar(_vec3_p, _dir_negate, distance);
    Vec3.add(_vec3_p, _vec3_p, shadows.fixedSphere.center);
    out.set(_vec3_p);

    Mat4.fromRT(_mat4_trans, rotation, _vec3_p);

    return _mat4_trans;
}

function updateSphereLight (pipeline: RenderPipeline, light: SphereLight) {
    const shadows = pipeline.pipelineSceneData.shadows;

    const pos = light.node!.worldPosition;
    const n = shadows.normal; const d = shadows.distance + 0.001; // avoid z-fighting
    const NdL = Vec3.dot(n, pos);
    const lx = pos.x; const ly = pos.y; const lz = pos.z;
    const nx = n.x; const ny = n.y; const nz = n.z;
    const m = shadows.matLight;
    m.m00 = NdL - d - lx * nx;
    m.m01 = -ly * nx;
    m.m02 = -lz * nx;
    m.m03 = -nx;
    m.m04 = -lx * ny;
    m.m05 = NdL - d - ly * ny;
    m.m06 = -lz * ny;
    m.m07 = -ny;
    m.m08 = -lx * nz;
    m.m09 = -ly * nz;
    m.m10 = NdL - d - lz * nz;
    m.m11 = -nz;
    m.m12 = lx * d;
    m.m13 = ly * d;
    m.m14 = lz * d;
    m.m15 = NdL;

    pipeline.pipelineUBO.updateShadowUBORange(UBOShadow.MAT_LIGHT_PLANE_PROJ_OFFSET, shadows.matLight);
}

function updateDirLight (pipeline: RenderPipeline, light: DirectionalLight) {
    const shadows = pipeline.pipelineSceneData.shadows;

    const dir = light.direction;
    const n = shadows.normal; const d = shadows.distance + 0.001; // avoid z-fighting
    const NdL = Vec3.dot(n, dir); const scale = 1 / NdL;
    const lx = dir.x * scale; const ly = dir.y * scale; const lz = dir.z * scale;
    const nx = n.x; const ny = n.y; const nz = n.z;
    const m = shadows.matLight;
    m.m00 = 1 - nx * lx;
    m.m01 = -nx * ly;
    m.m02 = -nx * lz;
    m.m03 = 0;
    m.m04 = -ny * lx;
    m.m05 = 1 - ny * ly;
    m.m06 = -ny * lz;
    m.m07 = 0;
    m.m08 = -nz * lx;
    m.m09 = -nz * ly;
    m.m10 = 1 - nz * lz;
    m.m11 = 0;
    m.m12 = lx * d;
    m.m13 = ly * d;
    m.m14 = lz * d;
    m.m15 = 1;

    pipeline.pipelineUBO.updateShadowUBORange(UBOShadow.MAT_LIGHT_PLANE_PROJ_OFFSET, shadows.matLight);
}

export function updatePlanarPROJ (shadowInfo: Shadows, light: DirectionalLight, shadowUBO: Float32Array) {
    const dir = light.direction;
    const n = shadowInfo.normal; const d = shadowInfo.distance + 0.001; // avoid z-fighting
    const NdL = Vec3.dot(n, dir); const scale = 1 / NdL;
    const lx = dir.x * scale; const ly = dir.y * scale; const lz = dir.z * scale;
    const nx = n.x; const ny = n.y; const nz = n.z;
    const m = shadowInfo.matLight;
    m.m00 = 1 - nx * lx;
    m.m01 = -nx * ly;
    m.m02 = -nx * lz;
    m.m03 = 0;
    m.m04 = -ny * lx;
    m.m05 = 1 - ny * ly;
    m.m06 = -ny * lz;
    m.m07 = 0;
    m.m08 = -nz * lx;
    m.m09 = -nz * ly;
    m.m10 = 1 - nz * lz;
    m.m11 = 0;
    m.m12 = lx * d;
    m.m13 = ly * d;
    m.m14 = lz * d;
    m.m15 = 1;

    Mat4.toArray(shadowUBO, m, UBOShadow.MAT_LIGHT_PLANE_PROJ_OFFSET);
}

export function updatePlanarNormalAndDistance (shadowInfo: Shadows, shadowUBO: Float32Array) {
    Vec3.normalize(_tempVec3, shadowInfo.normal);
    shadowUBO[UBOShadow.PLANAR_NORMAL_DISTANCE_INFO_OFFSET + 0] = _tempVec3.x;
    shadowUBO[UBOShadow.PLANAR_NORMAL_DISTANCE_INFO_OFFSET + 1] = _tempVec3.y;
    shadowUBO[UBOShadow.PLANAR_NORMAL_DISTANCE_INFO_OFFSET + 2] = _tempVec3.z;
    shadowUBO[UBOShadow.PLANAR_NORMAL_DISTANCE_INFO_OFFSET + 3] = shadowInfo.distance;
}

export function validPunctualLightsCulling (pipeline: RenderPipeline, camera: Camera) {
    const sceneData = pipeline.pipelineSceneData;
    const validPunctualLights = sceneData.validPunctualLights;
    validPunctualLights.length = 0;

    const { spotLights } = camera.scene!;
    for (let i = 0; i < spotLights.length; i++) {
        const light = spotLights[i];
        if (light.baked) {
            continue;
        }

        Sphere.set(_sphere, light.position.x, light.position.y, light.position.z, light.range);
        if (intersect.sphereFrustum(_sphere, camera.frustum)) {
            validPunctualLights.push(light);
        }
    }

    const { sphereLights } = camera.scene!;
    for (let i = 0; i < sphereLights.length; i++) {
        const light = sphereLights[i];
        if (light.baked) {
            continue;
        }
        Sphere.set(_sphere, light.position.x, light.position.y, light.position.z, light.range);
        if (intersect.sphereFrustum(_sphere, camera.frustum)) {
            validPunctualLights.push(light);
        }
    }
}

export function getCameraWorldMatrix (out: Mat4, camera: Camera) {
    if (!camera.node) { return; }

    const cameraNode = camera.node;
    const position = cameraNode.getWorldPosition();
    const rotation = cameraNode.getWorldRotation();

    Mat4.fromRT(out, rotation, position);
    out.m08 *= -1.0;
    out.m09 *= -1.0;
    out.m10 *= -1.0;
}

export function QuantizeDirLightShadowCamera (out: Frustum, pipeline: RenderPipeline,
    dirLight: DirectionalLight, camera: Camera, shadowInfo: Shadows) {
    const device = pipeline.device;
<<<<<<< HEAD
    const invisibleOcclusionRange = dirLight.shadowInvisibleOcclusionRange;
    const shadowMapWidth = shadowInfo.size.x;

    // Raw data
    getCameraWorldMatrix(_mat4_trans, camera);
    Frustum.split(_validFrustum, camera, _mat4_trans, 0.1, dirLight.shadowDistance);
    _lightViewFrustum = Frustum.clone(_validFrustum);

    // view matrix with range back
    Mat4.fromRT(_matShadowTrans, dirLight.node!.rotation, _focus);
    Mat4.invert(_matShadowView, _matShadowTrans);
    Mat4.invert(_matShadowViewInv, _matShadowView);

    const shadowViewArbitaryPos = _matShadowView.clone();
    _lightViewFrustum.transform(_matShadowView);
    // bounding box in light space
    AABB.fromPoints(_castLightViewBounds, new Vec3(10000000, 10000000, 10000000), new Vec3(-10000000, -10000000, -10000000));
    _castLightViewBounds.mergeFrustum(_lightViewFrustum);

    const r = _castLightViewBounds.halfExtents.z * 2.0;
    _shadowPos.set(_castLightViewBounds.center.x, _castLightViewBounds.center.y,
        _castLightViewBounds.center.z + _castLightViewBounds.halfExtents.z + invisibleOcclusionRange);
    Vec3.transformMat4(_shadowPos, _shadowPos, _matShadowViewInv);

    Mat4.fromRT(_matShadowTrans, dirLight.node!.rotation, _shadowPos);
    Mat4.invert(_matShadowView, _matShadowTrans);
    Mat4.invert(_matShadowViewInv, _matShadowView);

    // calculate projection matrix params
    // min value may lead to some shadow leaks
    const orthoSizeMin = Vec3.distance(_validFrustum.vertices[0], _validFrustum.vertices[6]);
    // max value is accurate but poor usage for shadowmap
    _cameraBoundingSphere.center.set(0, 0, 0);
    _cameraBoundingSphere.radius = -1.0;
    _cameraBoundingSphere.mergePoints(_validFrustum.vertices);
    const orthoSizeMax = _cameraBoundingSphere.radius * 2.0;
    // use lerp(min, accurate_max) to save shadowmap usage
    const orthoSize = orthoSizeMin * 0.8 + orthoSizeMax * 0.2;
    shadowInfo.shadowCameraFar = r + invisibleOcclusionRange;

    // snap to whole texels
    const halfOrthoSize = orthoSize * 0.5;
    Mat4.ortho(_matShadowProj, -halfOrthoSize, halfOrthoSize, -halfOrthoSize, halfOrthoSize, 0.1,  shadowInfo.shadowCameraFar,
        device.capabilities.clipSpaceMinZ, device.capabilities.clipSpaceSignY);

    if (shadowMapWidth > 0.0) {
        Mat4.multiply(_matShadowViewProjArbitaryPos, _matShadowProj, shadowViewArbitaryPos);
        Vec3.transformMat4(_projPos, _shadowPos, _matShadowViewProjArbitaryPos);
        const invActualSize = 2.0 / shadowMapWidth;
        _texelSize.set(invActualSize, invActualSize);
        const modX = _projPos.x % _texelSize.x;
        const modY = _projPos.y % _texelSize.y;
        _projSnap.set(_projPos.x - modX, _projPos.y - modY, _projPos.z);
        Mat4.invert(_matShadowViewProjArbitaryPosInv, _matShadowViewProjArbitaryPos);
        Vec3.transformMat4(_snap, _projSnap, _matShadowViewProjArbitaryPosInv);

        Mat4.fromRT(_matShadowTrans, dirLight.node!.rotation, _snap);
=======

    if (shadowInfo.fixedArea) {
        const x = shadowInfo.orthoSize;
        const y = shadowInfo.orthoSize;
        const near = shadowInfo.near;
        const far = shadowInfo.far;
        Mat4.fromRT(_matShadowTrans, dirLight.node!.getWorldRotation(), dirLight.node!.getWorldPosition());
>>>>>>> 29b9eadd
        Mat4.invert(_matShadowView, _matShadowTrans);
        Mat4.ortho(_matShadowProj, -x, x, -y, y, near, far,
            device.capabilities.clipSpaceMinZ, device.capabilities.clipSpaceSignY);
        Mat4.multiply(_matShadowViewProj, _matShadowProj, _matShadowView);
        Mat4.invert(_matShadowViewInv, _matShadowView);
        shadowInfo.matShadowView = _matShadowView;
        shadowInfo.matShadowProj = _matShadowProj;
        shadowInfo.matShadowViewProj = _matShadowViewProj;

        Frustum.createOrtho(out, x * 2.0, y * 2.0, near,  far, _matShadowViewInv);
    } else {
        const invisibleOcclusionRange = shadowInfo.invisibleOcclusionRange;
        const shadowMapWidth = shadowInfo.size.x;

        // Raw data
        getCameraWorldMatrix(_mat4_trans, camera);
        Frustum.split(_validFrustum, camera, _mat4_trans, 0.1, shadowInfo.shadowDistance);
        _lightViewFrustum = Frustum.clone(_validFrustum);

        // view matrix with range back
        Mat4.fromRT(_matShadowTrans, dirLight.node!.rotation, _focus);
        Mat4.invert(_matShadowView, _matShadowTrans);
        Mat4.invert(_matShadowViewInv, _matShadowView);

        const shadowViewArbitaryPos = _matShadowView.clone();
        _lightViewFrustum.transform(_matShadowView);
        // bounding box in light space
        AABB.fromPoints(_castLightViewBounds, new Vec3(10000000, 10000000, 10000000), new Vec3(-10000000, -10000000, -10000000));
        _castLightViewBounds.mergeFrustum(_lightViewFrustum);

        const r = _castLightViewBounds.halfExtents.z * 2.0;
        _shadowPos.set(_castLightViewBounds.center.x, _castLightViewBounds.center.y,
            _castLightViewBounds.center.z + _castLightViewBounds.halfExtents.z + invisibleOcclusionRange);
        Vec3.transformMat4(_shadowPos, _shadowPos, _matShadowViewInv);

        Mat4.fromRT(_matShadowTrans, dirLight.node!.rotation, _shadowPos);
        Mat4.invert(_matShadowView, _matShadowTrans);
        Mat4.invert(_matShadowViewInv, _matShadowView);

        // calculate projection matrix params
        // min value may lead to some shadow leaks
        const orthoSizeMin = Vec3.distance(_validFrustum.vertices[0], _validFrustum.vertices[6]);
        // max value is accurate but poor usage for shadowmap
        _cameraBoundingSphere.center.set(0, 0, 0);
        _cameraBoundingSphere.radius = -1.0;
        _cameraBoundingSphere.mergePoints(_validFrustum.vertices);
        const orthoSizeMax = _cameraBoundingSphere.radius * 2.0;
        // use lerp(min, accurate_max) to save shadowmap usage
        const orthoSize = orthoSizeMin * 0.8 + orthoSizeMax * 0.2;
        shadowInfo.shadowCameraFar = r + invisibleOcclusionRange;

        // snap to whole texels
        const halfOrthoSize = orthoSize * 0.5;
        Mat4.ortho(_matShadowProj, -halfOrthoSize, halfOrthoSize, -halfOrthoSize, halfOrthoSize, 0.1,  shadowInfo.shadowCameraFar,
            device.capabilities.clipSpaceMinZ, device.capabilities.clipSpaceSignY);

        if (shadowMapWidth > 0.0) {
            Mat4.multiply(_matShadowViewProjArbitaryPos, _matShadowProj, shadowViewArbitaryPos);
            Vec3.transformMat4(_projPos, _shadowPos, _matShadowViewProjArbitaryPos);
            const invActualSize = 2.0 / shadowMapWidth;
            _texelSize.set(invActualSize, invActualSize);
            const modX = _projPos.x % _texelSize.x;
            const modY = _projPos.y % _texelSize.y;
            _projSnap.set(_projPos.x - modX, _projPos.y - modY, _projPos.z);
            Mat4.invert(_matShadowViewProjArbitaryPosInv, _matShadowViewProjArbitaryPos);
            Vec3.transformMat4(_snap, _projSnap, _matShadowViewProjArbitaryPosInv);

            Mat4.fromRT(_matShadowTrans, dirLight.node!.rotation, _snap);
            Mat4.invert(_matShadowView, _matShadowTrans);
            Mat4.invert(_matShadowViewInv, _matShadowView);
            Frustum.createOrtho(out, orthoSize, orthoSize, 0.1,  shadowInfo.shadowCameraFar, _matShadowViewInv);
        } else {
            for (let i = 0; i < 8; i++) {
                out.vertices[i].set(0.0, 0.0, 0.0);
            }
            out.updatePlanes();
        }

        Mat4.multiply(_matShadowViewProj, _matShadowProj, _matShadowView);
        shadowInfo.matShadowView = _matShadowView;
        shadowInfo.matShadowProj = _matShadowProj;
        shadowInfo.matShadowViewProj = _matShadowViewProj;
    }
}

export function sceneCulling (pipeline: RenderPipeline, camera: Camera) {
    const scene = camera.scene!;
    const mainLight = scene.mainLight;
    const sceneData = pipeline.pipelineSceneData;
    const shadows = sceneData.shadows;
    const skybox = sceneData.skybox;

    const renderObjects = sceneData.renderObjects;
    roPool.freeArray(renderObjects); renderObjects.length = 0;

    const castShadowObjects = sceneData.castShadowObjects;
    castShadowPool.freeArray(castShadowObjects); castShadowObjects.length = 0;
    _castBoundsInited = false;

    let dirShadowObjects: IRenderObject[] | null = null;
    if (shadows.enabled) {
        pipeline.pipelineUBO.updateShadowUBORange(UBOShadow.SHADOW_COLOR_OFFSET, shadows.shadowColor);
        if (shadows.type === ShadowType.ShadowMap) {
            dirShadowObjects = pipeline.pipelineSceneData.dirShadowObjects;
            dirShadowPool.freeArray(dirShadowObjects); dirShadowObjects.length = 0;

            // update dirLightFrustum
            if (mainLight && mainLight.node) {
                QuantizeDirLightShadowCamera(_dirLightFrustum, pipeline, mainLight, camera, shadows);
            } else {
                for (let i = 0; i < 8; i++) {
                    _dirLightFrustum.vertices[i].set(0.0, 0.0, 0.0);
                }
                _dirLightFrustum.updatePlanes();
            }
        }
    }

    let fixedArea = false;
    if (mainLight) {
        if (shadows.type === ShadowType.Planar) {
            updateDirLight(pipeline, mainLight);
        }
        fixedArea = mainLight.fixedArea;
    }

    if (skybox.enabled && skybox.model && (camera.clearFlag & SKYBOX_FLAG)) {
        renderObjects.push(getRenderObject(skybox.model, camera));
    }

    const models = scene.models;
    const visibility = camera.visibility;

    for (let i = 0; i < models.length; i++) {
        const model = models[i];

        // filter model by view visibility
        if (model.enabled) {
            if (model.castShadow) {
                castShadowObjects.push(getCastShadowRenderObject(model, camera));
            }

            if (shadows.firstSetCSM && model.worldBounds) {
                if (!_castBoundsInited) {
                    _castWorldBounds.copy(model.worldBounds);
                    _castBoundsInited = true;
                }
                AABB.merge(_castWorldBounds, _castWorldBounds, model.worldBounds);
            }

            if (model.node && ((visibility & model.node.layer) === model.node.layer)
                 || (visibility & model.visFlags)) {
                // shadow render Object
                if (dirShadowObjects != null && model.castShadow && model.worldBounds) {
                    // frustum culling
<<<<<<< HEAD
                    if (fixedArea) {
                        AABB.transform(_ab, model.worldBounds, shadows.matLight);
                        if (intersect.aabbFrustum(_ab, camera.frustum)) {
                            dirShadowObjects.push(getDirShadowRenderObject(model, camera));
                        }
                    } else {
                        // eslint-disable-next-line no-lonely-if
                        if (intersect.aabbFrustum(model.worldBounds, _dirLightFrustum)) {
                            dirShadowObjects.push(getDirShadowRenderObject(model, camera));
                        }
=======
                    // eslint-disable-next-line no-lonely-if
                    if (intersect.aabbFrustum(model.worldBounds, _dirLightFrustum)) {
                        dirShadowObjects.push(getDirShadowRenderObject(model, camera));
>>>>>>> 29b9eadd
                    }
                }
                // frustum culling
                if (model.worldBounds && !intersect.aabbFrustum(model.worldBounds, camera.frustum)) {
                    continue;
                }

                renderObjects.push(getRenderObject(model, camera));
            }
        }
    }
}<|MERGE_RESOLUTION|>--- conflicted
+++ resolved
@@ -260,65 +260,6 @@
 export function QuantizeDirLightShadowCamera (out: Frustum, pipeline: RenderPipeline,
     dirLight: DirectionalLight, camera: Camera, shadowInfo: Shadows) {
     const device = pipeline.device;
-<<<<<<< HEAD
-    const invisibleOcclusionRange = dirLight.shadowInvisibleOcclusionRange;
-    const shadowMapWidth = shadowInfo.size.x;
-
-    // Raw data
-    getCameraWorldMatrix(_mat4_trans, camera);
-    Frustum.split(_validFrustum, camera, _mat4_trans, 0.1, dirLight.shadowDistance);
-    _lightViewFrustum = Frustum.clone(_validFrustum);
-
-    // view matrix with range back
-    Mat4.fromRT(_matShadowTrans, dirLight.node!.rotation, _focus);
-    Mat4.invert(_matShadowView, _matShadowTrans);
-    Mat4.invert(_matShadowViewInv, _matShadowView);
-
-    const shadowViewArbitaryPos = _matShadowView.clone();
-    _lightViewFrustum.transform(_matShadowView);
-    // bounding box in light space
-    AABB.fromPoints(_castLightViewBounds, new Vec3(10000000, 10000000, 10000000), new Vec3(-10000000, -10000000, -10000000));
-    _castLightViewBounds.mergeFrustum(_lightViewFrustum);
-
-    const r = _castLightViewBounds.halfExtents.z * 2.0;
-    _shadowPos.set(_castLightViewBounds.center.x, _castLightViewBounds.center.y,
-        _castLightViewBounds.center.z + _castLightViewBounds.halfExtents.z + invisibleOcclusionRange);
-    Vec3.transformMat4(_shadowPos, _shadowPos, _matShadowViewInv);
-
-    Mat4.fromRT(_matShadowTrans, dirLight.node!.rotation, _shadowPos);
-    Mat4.invert(_matShadowView, _matShadowTrans);
-    Mat4.invert(_matShadowViewInv, _matShadowView);
-
-    // calculate projection matrix params
-    // min value may lead to some shadow leaks
-    const orthoSizeMin = Vec3.distance(_validFrustum.vertices[0], _validFrustum.vertices[6]);
-    // max value is accurate but poor usage for shadowmap
-    _cameraBoundingSphere.center.set(0, 0, 0);
-    _cameraBoundingSphere.radius = -1.0;
-    _cameraBoundingSphere.mergePoints(_validFrustum.vertices);
-    const orthoSizeMax = _cameraBoundingSphere.radius * 2.0;
-    // use lerp(min, accurate_max) to save shadowmap usage
-    const orthoSize = orthoSizeMin * 0.8 + orthoSizeMax * 0.2;
-    shadowInfo.shadowCameraFar = r + invisibleOcclusionRange;
-
-    // snap to whole texels
-    const halfOrthoSize = orthoSize * 0.5;
-    Mat4.ortho(_matShadowProj, -halfOrthoSize, halfOrthoSize, -halfOrthoSize, halfOrthoSize, 0.1,  shadowInfo.shadowCameraFar,
-        device.capabilities.clipSpaceMinZ, device.capabilities.clipSpaceSignY);
-
-    if (shadowMapWidth > 0.0) {
-        Mat4.multiply(_matShadowViewProjArbitaryPos, _matShadowProj, shadowViewArbitaryPos);
-        Vec3.transformMat4(_projPos, _shadowPos, _matShadowViewProjArbitaryPos);
-        const invActualSize = 2.0 / shadowMapWidth;
-        _texelSize.set(invActualSize, invActualSize);
-        const modX = _projPos.x % _texelSize.x;
-        const modY = _projPos.y % _texelSize.y;
-        _projSnap.set(_projPos.x - modX, _projPos.y - modY, _projPos.z);
-        Mat4.invert(_matShadowViewProjArbitaryPosInv, _matShadowViewProjArbitaryPos);
-        Vec3.transformMat4(_snap, _projSnap, _matShadowViewProjArbitaryPosInv);
-
-        Mat4.fromRT(_matShadowTrans, dirLight.node!.rotation, _snap);
-=======
 
     if (shadowInfo.fixedArea) {
         const x = shadowInfo.orthoSize;
@@ -326,7 +267,6 @@
         const near = shadowInfo.near;
         const far = shadowInfo.far;
         Mat4.fromRT(_matShadowTrans, dirLight.node!.getWorldRotation(), dirLight.node!.getWorldPosition());
->>>>>>> 29b9eadd
         Mat4.invert(_matShadowView, _matShadowTrans);
         Mat4.ortho(_matShadowProj, -x, x, -y, y, near, far,
             device.capabilities.clipSpaceMinZ, device.capabilities.clipSpaceSignY);
@@ -482,22 +422,9 @@
                 // shadow render Object
                 if (dirShadowObjects != null && model.castShadow && model.worldBounds) {
                     // frustum culling
-<<<<<<< HEAD
-                    if (fixedArea) {
-                        AABB.transform(_ab, model.worldBounds, shadows.matLight);
-                        if (intersect.aabbFrustum(_ab, camera.frustum)) {
-                            dirShadowObjects.push(getDirShadowRenderObject(model, camera));
-                        }
-                    } else {
-                        // eslint-disable-next-line no-lonely-if
-                        if (intersect.aabbFrustum(model.worldBounds, _dirLightFrustum)) {
-                            dirShadowObjects.push(getDirShadowRenderObject(model, camera));
-                        }
-=======
                     // eslint-disable-next-line no-lonely-if
                     if (intersect.aabbFrustum(model.worldBounds, _dirLightFrustum)) {
                         dirShadowObjects.push(getDirShadowRenderObject(model, camera));
->>>>>>> 29b9eadd
                     }
                 }
                 // frustum culling
