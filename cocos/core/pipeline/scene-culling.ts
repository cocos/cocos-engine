/*
 Copyright (c) 2020 Xiamen Yaji Software Co., Ltd.

 https://www.cocos.com/

 Permission is hereby granted, free of charge, to any person obtaining a copy
 of this software and associated engine source code (the "Software"), a limited,
 worldwide, royalty-free, non-assignable, revocable and non-exclusive license
 to use Cocos Creator solely to develop games on your target platforms. You shall
 not use Cocos Creator software for developing other software or tools that's
 used for developing games. You are not granted to publish, distribute,
 sublicense, and/or sell copies of Cocos Creator.

 The software or tools in this License Agreement are licensed, not sold.
 Xiamen Yaji Software Co., Ltd. reserves all rights not expressly granted to you.

 THE SOFTWARE IS PROVIDED "AS IS", WITHOUT WARRANTY OF ANY KIND, EXPRESS OR
 IMPLIED, INCLUDING BUT NOT LIMITED TO THE WARRANTIES OF MERCHANTABILITY,
 FITNESS FOR A PARTICULAR PURPOSE AND NONINFRINGEMENT. IN NO EVENT SHALL THE
 AUTHORS OR COPYRIGHT HOLDERS BE LIABLE FOR ANY CLAIM, DAMAGES OR OTHER
 LIABILITY, WHETHER IN AN ACTION OF CONTRACT, TORT OR OTHERWISE, ARISING FROM,
 OUT OF OR IN CONNECTION WITH THE SOFTWARE OR THE USE OR OTHER DEALINGS IN
 THE SOFTWARE.
 */

/**
 * @packageDocumentation
 * @hidden
 */

import { AABB, Frustum, intersect, Sphere } from '../geometry';
import { Model } from '../renderer/scene/model';
import { Camera, SKYBOX_FLAG } from '../renderer/scene/camera';
import { Vec2, Vec3, Mat4, Quat, Vec4 } from '../math';
import { RenderPipeline } from './render-pipeline';
import { Pool } from '../memop';
import { IRenderObject, UBOShadow } from './define';
import { ShadowType, Shadows } from '../renderer/scene/shadows';
import { SphereLight, DirectionalLight, Light } from '../renderer/scene';
import { Layers } from '../scene-graph';

const _tempVec3 = new Vec3();
const _dir_negate = new Vec3();
const _vec3_p = new Vec3();
const _shadowPos = new Vec3();
const _mat4_trans = new Mat4();
const _castLightViewBounds = new AABB();
const _castWorldBounds = new AABB();
const _castBoundsInited = false;
const _validLights: Light[] = [];
const _sphere = Sphere.create(0, 0, 0, 1);
const _cameraBoundingSphere = new Sphere();
const _validFrustum = new Frustum();
_validFrustum.accurate = true;
let _lightViewFrustum = new Frustum();
_lightViewFrustum.accurate = true;
const _dirLightFrustum = new Frustum();
const _matShadowTrans = new Mat4();
const _matShadowView = new Mat4();
const _matShadowViewInv = new Mat4();
const _matShadowProj = new Mat4();
const _matShadowViewProj = new Mat4();
const _matShadowViewProjArbitaryPos = new Mat4();
const _matShadowViewProjArbitaryPosInv = new Mat4();
const _projPos = new Vec3();
const _texelSize = new Vec2();
const _projSnap = new Vec3();
const _snap = new Vec3();
const _focus = new Vec3(0, 0, 0);

const roPool = new Pool<IRenderObject>(() => ({ model: null!, depth: 0 }), 128);
const dirShadowPool = new Pool<IRenderObject>(() => ({ model: null!, depth: 0 }), 128);
const castShadowPool = new Pool<IRenderObject>(() => ({ model: null!, depth: 0 }), 128);

function getRenderObject (model: Model, camera: Camera) {
    let depth = 0;
    if (model.node) {
        Vec3.subtract(_tempVec3, model.node.worldPosition, camera.position);
        depth = Vec3.dot(_tempVec3, camera.forward);
    }
    const ro = roPool.alloc();
    ro.model = model;
    ro.depth = depth;
    return ro;
}

function getDirShadowRenderObject (model: Model, camera: Camera) {
    let depth = 0;
    if (model.node) {
        Vec3.subtract(_tempVec3, model.node.worldPosition, camera.position);
        depth = Vec3.dot(_tempVec3, camera.forward);
    }
    const ro = dirShadowPool.alloc();
    ro.model = model;
    ro.depth = depth;
    return ro;
}

function getCastShadowRenderObject (model: Model, camera: Camera) {
    let depth = 0;
    if (model.node) {
        Vec3.subtract(_tempVec3, model.node.worldPosition, camera.position);
        depth = Vec3.dot(_tempVec3, camera.forward);
    }
    const ro = castShadowPool.alloc();
    ro.model = model;
    ro.depth = depth;
    return ro;
}

export function getShadowWorldMatrix (pipeline: RenderPipeline, rotation: Quat, dir: Vec3, out: Vec3) {
    const shadows = pipeline.pipelineSceneData.shadows;
    Vec3.negate(_dir_negate, dir);
    const distance: number = shadows.fixedSphere.radius * Shadows.COEFFICIENT_OF_EXPANSION;
    Vec3.multiplyScalar(_vec3_p, _dir_negate, distance);
    Vec3.add(_vec3_p, _vec3_p, shadows.fixedSphere.center);
    out.set(_vec3_p);

    Mat4.fromRT(_mat4_trans, rotation, _vec3_p);

    return _mat4_trans;
}

function updateSphereLight (pipeline: RenderPipeline, light: SphereLight) {
    const shadows = pipeline.pipelineSceneData.shadows;

    const pos = light.node!.worldPosition;
    const n = shadows.normal; const d = shadows.distance + 0.001; // avoid z-fighting
    const NdL = Vec3.dot(n, pos);
    const lx = pos.x; const ly = pos.y; const lz = pos.z;
    const nx = n.x; const ny = n.y; const nz = n.z;
    const m = shadows.matLight;
    m.m00 = NdL - d - lx * nx;
    m.m01 = -ly * nx;
    m.m02 = -lz * nx;
    m.m03 = -nx;
    m.m04 = -lx * ny;
    m.m05 = NdL - d - ly * ny;
    m.m06 = -lz * ny;
    m.m07 = -ny;
    m.m08 = -lx * nz;
    m.m09 = -ly * nz;
    m.m10 = NdL - d - lz * nz;
    m.m11 = -nz;
    m.m12 = lx * d;
    m.m13 = ly * d;
    m.m14 = lz * d;
    m.m15 = NdL;

    pipeline.pipelineUBO.updateShadowUBORange(UBOShadow.MAT_LIGHT_PLANE_PROJ_OFFSET, shadows.matLight);
}

function updateDirLight (pipeline: RenderPipeline, light: DirectionalLight) {
    const shadows = pipeline.pipelineSceneData.shadows;

    const dir = light.direction;
    const n = shadows.normal; const d = shadows.distance + 0.001; // avoid z-fighting
    const NdL = Vec3.dot(n, dir); const scale = 1 / NdL;
    const lx = dir.x * scale; const ly = dir.y * scale; const lz = dir.z * scale;
    const nx = n.x; const ny = n.y; const nz = n.z;
    const m = shadows.matLight;
    m.m00 = 1 - nx * lx;
    m.m01 = -nx * ly;
    m.m02 = -nx * lz;
    m.m03 = 0;
    m.m04 = -ny * lx;
    m.m05 = 1 - ny * ly;
    m.m06 = -ny * lz;
    m.m07 = 0;
    m.m08 = -nz * lx;
    m.m09 = -nz * ly;
    m.m10 = 1 - nz * lz;
    m.m11 = 0;
    m.m12 = lx * d;
    m.m13 = ly * d;
    m.m14 = lz * d;
    m.m15 = 1;

    pipeline.pipelineUBO.updateShadowUBORange(UBOShadow.MAT_LIGHT_PLANE_PROJ_OFFSET, shadows.matLight);
}

export function updatePlanarPROJ (shadowInfo: Shadows, light: DirectionalLight, shadowUBO: Float32Array) {
    const dir = light.direction;
    const n = shadowInfo.normal; const d = shadowInfo.distance + 0.001; // avoid z-fighting
    const NdL = Vec3.dot(n, dir); const scale = 1 / NdL;
    const lx = dir.x * scale; const ly = dir.y * scale; const lz = dir.z * scale;
    const nx = n.x; const ny = n.y; const nz = n.z;
    const m = shadowInfo.matLight;
    m.m00 = 1 - nx * lx;
    m.m01 = -nx * ly;
    m.m02 = -nx * lz;
    m.m03 = 0;
    m.m04 = -ny * lx;
    m.m05 = 1 - ny * ly;
    m.m06 = -ny * lz;
    m.m07 = 0;
    m.m08 = -nz * lx;
    m.m09 = -nz * ly;
    m.m10 = 1 - nz * lz;
    m.m11 = 0;
    m.m12 = lx * d;
    m.m13 = ly * d;
    m.m14 = lz * d;
    m.m15 = 1;

    Mat4.toArray(shadowUBO, m, UBOShadow.MAT_LIGHT_PLANE_PROJ_OFFSET);
}

export function lightCollecting (camera: Camera, lightNumber: number) {
    _validLights.length = 0;

    const scene = camera.scene!;
    _validLights.push(scene.mainLight!);

    const spotLights = scene.spotLights;
    for (let i = 0; i < spotLights.length; i++) {
        const light = spotLights[i];
        Sphere.set(_sphere, light.position.x, light.position.y, light.position.z, light.range);
        if (intersect.sphereFrustum(_sphere, camera.frustum)
         && lightNumber > _validLights.length) {
            _validLights.push(light);
        }
    }

    return _validLights;
}

export function getCameraWorldMatrix (out: Mat4, camera: Camera) {
    if (!camera.node) { return; }

    const cameraNode = camera.node;
    const position = cameraNode.getWorldPosition();
    const rotation = cameraNode.getWorldRotation();

    Mat4.fromRT(out, rotation, position);
    out.m08 *= -1.0;
    out.m09 *= -1.0;
    out.m10 *= -1.0;
}

export function QuantizeDirLightShadowCamera (out: Frustum, pipeline: RenderPipeline,
    dirLight: DirectionalLight, camera: Camera, shadowInfo: Shadows) {
    const device = pipeline.device;
    const invisibleOcclusionRange = shadowInfo.invisibleOcclusionRange;
    const shadowMapWidth = shadowInfo.size.x;

    // Raw data
    getCameraWorldMatrix(_mat4_trans, camera);
    Frustum.split(_validFrustum, camera, _mat4_trans, 0.1, shadowInfo.shadowDistance);
    _lightViewFrustum = Frustum.clone(_validFrustum);

    // view matrix with range back
    Mat4.fromRT(_matShadowTrans, dirLight.node!.rotation, _focus);
    Mat4.invert(_matShadowView, _matShadowTrans);
    Mat4.invert(_matShadowViewInv, _matShadowView);

    const shadowViewArbitaryPos = _matShadowView.clone();
    _lightViewFrustum.transform(_matShadowView);
    // bounding box in light space
    AABB.fromPoints(_castLightViewBounds, new Vec3(10000000, 10000000, 10000000), new Vec3(-10000000, -10000000, -10000000));
    _castLightViewBounds.mergeFrustum(_lightViewFrustum);

    const r = _castLightViewBounds.halfExtents.z * 2.0;
    _shadowPos.set(_castLightViewBounds.center.x, _castLightViewBounds.center.y,
        _castLightViewBounds.center.z + _castLightViewBounds.halfExtents.z + invisibleOcclusionRange);
    Vec3.transformMat4(_shadowPos, _shadowPos, _matShadowViewInv);

    Mat4.fromRT(_matShadowTrans, dirLight.node!.rotation, _shadowPos);
    Mat4.invert(_matShadowView, _matShadowTrans);
    Mat4.invert(_matShadowViewInv, _matShadowView);

    // calculate projection matrix params
    // min value may lead to some shadow leaks
    const orthoSizeMin = Vec3.distance(_validFrustum.vertices[0], _validFrustum.vertices[6]);
    // max value is accurate but poor usage for shadowmap
    _cameraBoundingSphere.center.set(0, 0, 0);
    _cameraBoundingSphere.radius = -1.0;
    _cameraBoundingSphere.mergePoints(_validFrustum.vertices);
    const orthoSizeMax = _cameraBoundingSphere.radius * 2.0;
    // use lerp(min, accurate_max) to save shadowmap usage
    const orthoSize = orthoSizeMin * 0.8 + orthoSizeMax * 0.2;
    shadowInfo.shadowCameraFar = r + invisibleOcclusionRange;

    // snap to whole texels
    const halfOrthoSize = orthoSize * 0.5;
    Mat4.ortho(_matShadowProj, -halfOrthoSize, halfOrthoSize, -halfOrthoSize, halfOrthoSize, 0.1,  shadowInfo.shadowCameraFar,
        device.capabilities.clipSpaceMinZ, device.capabilities.clipSpaceSignY);

    if (shadowMapWidth > 0.0) {
        Mat4.multiply(_matShadowViewProjArbitaryPos, _matShadowProj, shadowViewArbitaryPos);
        Vec3.transformMat4(_projPos, _shadowPos, _matShadowViewProjArbitaryPos);
        const invActualSize = 2.0 / shadowMapWidth;
        _texelSize.set(invActualSize, invActualSize);
        const modX = _projPos.x % _texelSize.x;
        const modY = _projPos.y % _texelSize.y;
        _projSnap.set(_projPos.x - modX, _projPos.y - modY, _projPos.z);
        Mat4.invert(_matShadowViewProjArbitaryPosInv, _matShadowViewProjArbitaryPos);
        Vec3.transformMat4(_snap, _projSnap, _matShadowViewProjArbitaryPosInv);

        Mat4.fromRT(_matShadowTrans, dirLight.node!.rotation, _snap);
        Mat4.invert(_matShadowView, _matShadowTrans);
        Mat4.invert(_matShadowViewInv, _matShadowView);
        Frustum.createOrtho(out, orthoSize, orthoSize, 0.1,  shadowInfo.shadowCameraFar, _matShadowViewInv);
    } else {
        for (let i = 0; i < 8; i++) {
            out.vertices[i].set(0.0, 0.0, 0.0);
        }
        out.updatePlanes();
    }

    Mat4.multiply(_matShadowViewProj, _matShadowProj, _matShadowView);
    shadowInfo.matShadowView = _matShadowView;
    shadowInfo.matShadowProj = _matShadowProj;
    shadowInfo.matShadowViewProj = _matShadowViewProj;
}

export function sceneCulling (pipeline: RenderPipeline, camera: Camera) {
    const scene = camera.scene!;
    const mainLight = scene.mainLight;
    const sceneData = pipeline.pipelineSceneData;
    const shadows = sceneData.shadows;
    const skybox = sceneData.skybox;

    const renderObjects = sceneData.renderObjects;
    roPool.freeArray(renderObjects); renderObjects.length = 0;

    const castShadowObjects = sceneData.castShadowObjects;
    castShadowPool.freeArray(castShadowObjects); castShadowObjects.length = 0;

    let dirShadowObjects: IRenderObject[] | null = null;
    if (shadows.enabled) {
        pipeline.pipelineUBO.updateShadowUBORange(UBOShadow.SHADOW_COLOR_OFFSET, shadows.shadowColor);
        if (shadows.type === ShadowType.ShadowMap) {
            dirShadowObjects = pipeline.pipelineSceneData.dirShadowObjects;
            dirShadowPool.freeArray(dirShadowObjects); dirShadowObjects.length = 0;

            // update dirLightFrustum
            if (mainLight && mainLight.node) {
                QuantizeDirLightShadowCamera(_dirLightFrustum, pipeline, mainLight, camera, shadows);
            } else {
                for (let i = 0; i < 8; i++) {
                    _dirLightFrustum.vertices[i].set(0.0, 0.0, 0.0);
                }
                _dirLightFrustum.updatePlanes();
            }
        }
    }

    if (mainLight) {
        if (shadows.type === ShadowType.Planar) {
            updateDirLight(pipeline, mainLight);
        }
    }

    if (skybox.enabled && skybox.model && (camera.clearFlag & SKYBOX_FLAG)) {
        renderObjects.push(getRenderObject(skybox.model, camera));
    }

    const models = scene.models;
    const visibility = camera.visibility;

    for (let i = 0; i < models.length; i++) {
        const model = models[i];

        // filter model by view visibility
        if (model.enabled) {
            if (model.castShadow) {
                castShadowObjects.push(getCastShadowRenderObject(model, camera));
            }

            if (model.node && ((visibility & model.node.layer) === model.node.layer)
                || (visibility & model.visFlags)) {
                // shadow render Object
                if (dirShadowObjects != null && model.castShadow) {
                    // frustum culling
<<<<<<< HEAD
                    if (model.worldBounds && !intersect.aabbFrustum(model.worldBounds, _dirLightFrustum)) {
                        dirShadowObjects.push(getDirShadowRenderObject(model, camera));
=======
                    if (model.worldBounds && intersect.aabbFrustum(model.worldBounds, _dirLightFrustum)) {
                        shadowObjects.push(getCastShadowRenderObject(model, camera));
>>>>>>> 81fdaf34
                    }
                }
                // frustum culling
                if (model.worldBounds && !intersect.aabbFrustum(model.worldBounds, camera.frustum)) {
                    continue;
                }

                renderObjects.push(getRenderObject(model, camera));
            }
        }
    }
}<|MERGE_RESOLUTION|>--- conflicted
+++ resolved
@@ -373,13 +373,8 @@
                 // shadow render Object
                 if (dirShadowObjects != null && model.castShadow) {
                     // frustum culling
-<<<<<<< HEAD
-                    if (model.worldBounds && !intersect.aabbFrustum(model.worldBounds, _dirLightFrustum)) {
+                    if (model.worldBounds && intersect.aabbFrustum(model.worldBounds, _dirLightFrustum)) {
                         dirShadowObjects.push(getDirShadowRenderObject(model, camera));
-=======
-                    if (model.worldBounds && intersect.aabbFrustum(model.worldBounds, _dirLightFrustum)) {
-                        shadowObjects.push(getCastShadowRenderObject(model, camera));
->>>>>>> 81fdaf34
                     }
                 }
                 // frustum culling
