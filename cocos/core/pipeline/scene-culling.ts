/*
 Copyright (c) 2020 Xiamen Yaji Software Co., Ltd.

 https://www.cocos.com/

 Permission is hereby granted, free of charge, to any person obtaining a copy
 of this software and associated engine source code (the "Software"), a limited,
 worldwide, royalty-free, non-assignable, revocable and non-exclusive license
 to use Cocos Creator solely to develop games on your target platforms. You shall
 not use Cocos Creator software for developing other software or tools that's
 used for developing games. You are not granted to publish, distribute,
 sublicense, and/or sell copies of Cocos Creator.

 The software or tools in this License Agreement are licensed, not sold.
 Xiamen Yaji Software Co., Ltd. reserves all rights not expressly granted to you.

 THE SOFTWARE IS PROVIDED "AS IS", WITHOUT WARRANTY OF ANY KIND, EXPRESS OR
 IMPLIED, INCLUDING BUT NOT LIMITED TO THE WARRANTIES OF MERCHANTABILITY,
 FITNESS FOR A PARTICULAR PURPOSE AND NONINFRINGEMENT. IN NO EVENT SHALL THE
 AUTHORS OR COPYRIGHT HOLDERS BE LIABLE FOR ANY CLAIM, DAMAGES OR OTHER
 LIABILITY, WHETHER IN AN ACTION OF CONTRACT, TORT OR OTHERWISE, ARISING FROM,
 OUT OF OR IN CONNECTION WITH THE SOFTWARE OR THE USE OR OTHER DEALINGS IN
 THE SOFTWARE.
 */

<<<<<<< HEAD
import { Frustum, intersect, Sphere } from '../geometry';
=======
import { AABB, Frustum, intersect, Sphere } from '../geometry';
>>>>>>> 952bf07f
import { Model } from '../renderer/scene/model';
import { Camera, SKYBOX_FLAG } from '../renderer/scene/camera';
import { Vec3, Mat4, Color } from '../math';
import { RenderPipeline } from './render-pipeline';
import { Pool } from '../memop';
import { IRenderObject, UBOShadow } from './define';
import { ShadowType, Shadows, CSMLevel, CSMPerformanceOptimizationMode } from '../renderer/scene/shadows';
import { SphereLight, DirectionalLight } from '../renderer/scene';
import { PipelineSceneData } from './pipeline-scene-data';
import { ShadowTransformInfo } from './shadow/csm-layers';

const _tempVec3 = new Vec3();
const _sphere = Sphere.create(0, 0, 0, 1);

const roPool = new Pool<IRenderObject>(() => ({ model: null!, depth: 0 }), 128);

function getRenderObject (model: Model, camera: Camera) {
    let depth = 0;
    if (model.node) {
        Vec3.subtract(_tempVec3, model.node.worldPosition, camera.position);
        depth = Vec3.dot(_tempVec3, camera.forward);
    }
    const ro = roPool.alloc();
    ro.model = model;
    ro.depth = depth;
    return ro;
}

function updateSphereLight (pipeline: RenderPipeline, light: SphereLight) {
    const shadows = pipeline.pipelineSceneData.shadows;

    const pos = light.node!.worldPosition;
    const n = shadows.normal; const d = shadows.distance + 0.001; // avoid z-fighting
    const NdL = Vec3.dot(n, pos);
    const lx = pos.x; const ly = pos.y; const lz = pos.z;
    const nx = n.x; const ny = n.y; const nz = n.z;
    const m = shadows.matLight;
    m.m00 = NdL - d - lx * nx;
    m.m01 = -ly * nx;
    m.m02 = -lz * nx;
    m.m03 = -nx;
    m.m04 = -lx * ny;
    m.m05 = NdL - d - ly * ny;
    m.m06 = -lz * ny;
    m.m07 = -ny;
    m.m08 = -lx * nz;
    m.m09 = -ly * nz;
    m.m10 = NdL - d - lz * nz;
    m.m11 = -nz;
    m.m12 = lx * d;
    m.m13 = ly * d;
    m.m14 = lz * d;
    m.m15 = NdL;

    pipeline.pipelineUBO.updateShadowUBORange(UBOShadow.MAT_LIGHT_PLANE_PROJ_OFFSET, shadows.matLight);
}

function updateDirLight (pipeline: RenderPipeline, light: DirectionalLight) {
    const shadows = pipeline.pipelineSceneData.shadows;

    const dir = light.direction;
    const n = shadows.normal; const d = shadows.distance + 0.001; // avoid z-fighting
    const NdL = Vec3.dot(n, dir); const scale = 1 / NdL;
    const lx = dir.x * scale; const ly = dir.y * scale; const lz = dir.z * scale;
    const nx = n.x; const ny = n.y; const nz = n.z;
    const m = shadows.matLight;
    m.m00 = 1 - nx * lx;
    m.m01 = -nx * ly;
    m.m02 = -nx * lz;
    m.m03 = 0;
    m.m04 = -ny * lx;
    m.m05 = 1 - ny * ly;
    m.m06 = -ny * lz;
    m.m07 = 0;
    m.m08 = -nz * lx;
    m.m09 = -nz * ly;
    m.m10 = 1 - nz * lz;
    m.m11 = 0;
    m.m12 = lx * d;
    m.m13 = ly * d;
    m.m14 = lz * d;
    m.m15 = 1;

    pipeline.pipelineUBO.updateShadowUBORange(UBOShadow.MAT_LIGHT_PLANE_PROJ_OFFSET, shadows.matLight);
}

export function updatePlanarPROJ (shadowInfo: Shadows, light: DirectionalLight, shadowUBO: Float32Array) {
    const dir = light.direction;
    const n = shadowInfo.normal; const d = shadowInfo.distance + 0.001; // avoid z-fighting
    const NdL = Vec3.dot(n, dir); const scale = 1 / NdL;
    const lx = dir.x * scale; const ly = dir.y * scale; const lz = dir.z * scale;
    const nx = n.x; const ny = n.y; const nz = n.z;
    const m = shadowInfo.matLight;
    m.m00 = 1 - nx * lx;
    m.m01 = -nx * ly;
    m.m02 = -nx * lz;
    m.m03 = 0;
    m.m04 = -ny * lx;
    m.m05 = 1 - ny * ly;
    m.m06 = -ny * lz;
    m.m07 = 0;
    m.m08 = -nz * lx;
    m.m09 = -nz * ly;
    m.m10 = 1 - nz * lz;
    m.m11 = 0;
    m.m12 = lx * d;
    m.m13 = ly * d;
    m.m14 = lz * d;
    m.m15 = 1;

    Mat4.toArray(shadowUBO, m, UBOShadow.MAT_LIGHT_PLANE_PROJ_OFFSET);
}

export function updatePlanarNormalAndDistance (shadowInfo: Shadows, shadowUBO: Float32Array) {
    Vec3.normalize(_tempVec3, shadowInfo.normal);
    shadowUBO[UBOShadow.PLANAR_NORMAL_DISTANCE_INFO_OFFSET + 0] = _tempVec3.x;
    shadowUBO[UBOShadow.PLANAR_NORMAL_DISTANCE_INFO_OFFSET + 1] = _tempVec3.y;
    shadowUBO[UBOShadow.PLANAR_NORMAL_DISTANCE_INFO_OFFSET + 2] = _tempVec3.z;
    shadowUBO[UBOShadow.PLANAR_NORMAL_DISTANCE_INFO_OFFSET + 3] = shadowInfo.distance;
}

export function validPunctualLightsCulling (pipeline: RenderPipeline, camera: Camera) {
    const sceneData = pipeline.pipelineSceneData;
    const validPunctualLights = sceneData.validPunctualLights;
    validPunctualLights.length = 0;

    const { spotLights } = camera.scene!;
    for (let i = 0; i < spotLights.length; i++) {
        const light = spotLights[i];
        if (light.baked) {
            continue;
        }

        Sphere.set(_sphere, light.position.x, light.position.y, light.position.z, light.range);
        if (intersect.sphereFrustum(_sphere, camera.frustum)) {
            validPunctualLights.push(light);
        }
    }

    const { sphereLights } = camera.scene!;
    for (let i = 0; i < sphereLights.length; i++) {
        const light = sphereLights[i];
        if (light.baked) {
            continue;
        }
        Sphere.set(_sphere, light.position.x, light.position.y, light.position.z, light.range);
        if (intersect.sphereFrustum(_sphere, camera.frustum)) {
            validPunctualLights.push(light);
        }
    }
}
export function shadowCulling (camera: Camera, sceneData: PipelineSceneData, layer: ShadowTransformInfo) {
    const scene = camera.scene!;
    const mainLight = scene.mainLight!;
    const csmLayers = sceneData.csmLayers;
    const csmLayerObjects = csmLayers.csmLayerObjects;
    const dirLightFrustum = layer.validFrustum;
    const dirShadowObjects = layer.shadowObjects;
    dirShadowObjects.length = 0;
    const visibility = camera.visibility;

    for (let i = csmLayerObjects.length; i >= 0; i--) {
        const csmLayerObject = csmLayerObjects.array[i];
        if (csmLayerObject) {
            const model = csmLayerObject.model;
            // filter model by view visibility
            if (model.enabled) {
                if (model.node && ((visibility & model.node.layer) === model.node.layer)) {
                    // shadow render Object
                    if (dirShadowObjects != null && model.castShadow && model.worldBounds) {
                        // frustum culling
                        // eslint-disable-next-line no-lonely-if
                        const accurate = intersect.aabbFrustum(model.worldBounds, dirLightFrustum);
                        if (accurate) {
                            if (layer.level < mainLight.shadowCSMLevel) {
                                dirShadowObjects.push(csmLayerObject);
                                if (mainLight.shadowCSMPerformanceOptimizationMode === CSMPerformanceOptimizationMode.RemoveDuplicates
                                    && intersect.aabbFrustumCompletelyInside(model.worldBounds, dirLightFrustum)) {
                                    csmLayerObjects.fastRemove(i);
                                }
                            } else {
                                dirShadowObjects.push(csmLayerObject);
                            }
                        }
                    }
                }
            }
        }
    }
}

export function sceneCulling (pipeline: RenderPipeline, camera: Camera) {
    const scene = camera.scene!;
    const mainLight = scene.mainLight;
    const sceneData = pipeline.pipelineSceneData;
    const shadows = sceneData.shadows;
    const skybox = sceneData.skybox;
    const csmLayers = sceneData.csmLayers;

    const renderObjects = sceneData.renderObjects;
    roPool.freeArray(renderObjects); renderObjects.length = 0;

    const castShadowObjects = csmLayers.castShadowObjects;
    castShadowObjects.length = 0;
    const csmLayerObjects = csmLayers.csmLayerObjects;
    csmLayerObjects.clear();

    if (shadows.enabled) {
        pipeline.pipelineUBO.updateShadowUBORange(UBOShadow.SHADOW_COLOR_OFFSET, shadows.shadowColor);
        if (shadows.type === ShadowType.ShadowMap) {
            // update CSM layers
            if (mainLight && mainLight.node) {
                csmLayers.update(sceneData, camera);
            }
        }
    }

    if (mainLight) {
        if (shadows.type === ShadowType.Planar) {
            updateDirLight(pipeline, mainLight);
        }
    }

    if (skybox.enabled && skybox.model && (camera.clearFlag & SKYBOX_FLAG)) {
        renderObjects.push(getRenderObject(skybox.model, camera));
    }

    const models = scene.models;
    const visibility = camera.visibility;

    for (let i = 0; i < models.length; i++) {
        const model = models[i];

        // filter model by view visibility
        if (model.enabled) {
            if (model.castShadow) {
                castShadowObjects.push(getRenderObject(model, camera));
                csmLayerObjects.push(getRenderObject(model, camera));
            }

            if (model.node && ((visibility & model.node.layer) === model.node.layer)
                 || (visibility & model.visFlags)) {
                // frustum culling
                if (model.worldBounds && !intersect.aabbFrustum(model.worldBounds, camera.frustum)) {
                    continue;
                }

                renderObjects.push(getRenderObject(model, camera));
            }
        }
    }
}<|MERGE_RESOLUTION|>--- conflicted
+++ resolved
@@ -23,11 +23,7 @@
  THE SOFTWARE.
  */
 
-<<<<<<< HEAD
-import { Frustum, intersect, Sphere } from '../geometry';
-=======
 import { AABB, Frustum, intersect, Sphere } from '../geometry';
->>>>>>> 952bf07f
 import { Model } from '../renderer/scene/model';
 import { Camera, SKYBOX_FLAG } from '../renderer/scene/camera';
 import { Vec3, Mat4, Color } from '../math';
