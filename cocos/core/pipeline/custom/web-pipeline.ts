/****************************************************************************
 Copyright (c) 2021-2022 Xiamen Yaji Software Co., Ltd.

 http://www.cocos.com

 Permission is hereby granted, free of charge, to any person obtaining a copy
 of this software and associated engine source code (the "Software"), a limited,
 worldwide, royalty-free, non-assignable, revocable and non-exclusive license
 to use Cocos Creator solely to develop games on your target platforms. You shall
 not use Cocos Creator software for developing other software or tools that's
 used for developing games. You are not granted to publish, distribute,
 sublicense, and/or sell copies of Cocos Creator.

 The software or tools in this License Agreement are licensed, not sold.
 Xiamen Yaji Software Co., Ltd. reserves all rights not expressly granted to you.

 THE SOFTWARE IS PROVIDED "AS IS", WITHOUT WARRANTY OF ANY KIND, EXPRESS OR
 IMPLIED, INCLUDING BUT NOT LIMITED TO THE WARRANTIES OF MERCHANTABILITY,
 FITNESS FOR A PARTICULAR PURPOSE AND NONINFRINGEMENT. IN NO EVENT SHALL THE
 AUTHORS OR COPYRIGHT HOLDERS BE LIABLE FOR ANY CLAIM, DAMAGES OR OTHER
 LIABILITY, WHETHER IN AN ACTION OF CONTRACT, TORT OR OTHERWISE, ARISING FROM,
 OUT OF OR IN CONNECTION WITH THE SOFTWARE OR THE USE OR OTHER DEALINGS IN
 THE SOFTWARE.
****************************************************************************/

/* eslint-disable max-len */
import { systemInfo } from 'pal/system-info';
import { Color, Buffer, DescriptorSetLayout, Device, Feature, Format, FormatFeatureBit, Sampler, Swapchain, Texture, StoreOp, LoadOp, ClearFlagBit, DescriptorSet } from '../../gfx/index';
import { Mat4, Quat, Vec2, Vec4 } from '../../math';
import { QueueHint, ResourceDimension, ResourceFlags, ResourceResidency, SceneFlags, UpdateFrequency } from './types';
import { AccessType, AttachmentType, Blit, ComputePass, ComputeView, CopyPair, CopyPass, Dispatch, ManagedResource, MovePair, MovePass, PresentPass, RasterPass, RasterView, RenderData, RenderGraph, RenderGraphValue, RenderQueue, RenderSwapchain, ResourceDesc, ResourceGraph, ResourceGraphValue, ResourceStates, ResourceTraits, SceneData } from './render-graph';
import { ComputePassBuilder, ComputeQueueBuilder, CopyPassBuilder, LayoutGraphBuilder, MovePassBuilder, Pipeline, RasterPassBuilder, RasterQueueBuilder, SceneTask, SceneTransversal, SceneVisitor, Setter } from './pipeline';
import { PipelineSceneData } from '../pipeline-scene-data';
import { Model, Camera, SKYBOX_FLAG, Light, LightType, ShadowType, DirectionalLight, Shadows } from '../../renderer/scene';
import { legacyCC } from '../../global-exports';
import { LayoutGraph, LayoutGraphData } from './layout-graph';
import { Executor } from './executor';
import { RenderWindow } from '../../renderer/core/render-window';
import { assert, macro } from '../../platform';
import { WebSceneTransversal } from './web-scene';
import { MacroRecord, RenderScene } from '../../renderer';
import { GlobalDSManager } from '../global-descriptor-set-manager';
import { supportsR16HalfFloatTexture, supportsR32FloatTexture, UNIFORM_SHADOWMAP_BINDING, UNIFORM_SPOT_LIGHTING_MAP_TEXTURE_BINDING } from '../define';
import { OS } from '../../../../pal/system-info/enum-type';
import { WebDescriptorHierarchy } from './web-descriptor-hierarchy';
import { Compiler } from './compiler';
import { PipelineUBO } from './ubos';
import { builtinResMgr } from '../../builtin/builtin-res-mgr';
import { Texture2D } from '../../assets/texture-2d';
import { EffectAsset } from '../../assets/effect-asset';
import { WebLayoutGraphBuilder } from './web-layout-graph';
<<<<<<< HEAD
import { GeometryRenderer } from '..';
import { buildDeferredPipelineLayoutGraphData } from './effect';
=======
import { GeometryRenderer } from '../geometry-renderer';
>>>>>>> f3be7666

export class WebSetter {
    constructor (data: RenderData) {
        this._data = data;
    }
    public setMat4 (name: string, mat: Mat4): void {}
    public setQuaternion (name: string, quat: Quat): void {}
    public setColor (name: string, color: Color): void {}
    public setVec4 (name: string, vec: Vec4): void {}
    public setVec2 (name: string, vec: Vec2): void {}
    public setFloat (name: string, v: number): void {}
    public setBuffer (name: string, buffer: Buffer): void {}
    public setTexture (name: string, texture: Texture): void {}
    public setReadWriteBuffer (name: string, buffer: Buffer): void {}
    public setReadWriteTexture (name: string, texture: Texture): void {}
    public setSampler (name: string, sampler: Sampler): void {}

    // protected
    private readonly _data: RenderData;
}

function setCameraValues (setter: Setter,
    camera: Readonly<Camera>, cfg: Readonly<PipelineSceneData>,
    scene: Readonly<RenderScene>) {
    setter.setMat4('cc_matView', camera.matView);
    setter.setMat4('cc_matViewInv', camera.node.worldMatrix);
    setter.setMat4('cc_matProj', camera.matProj);
    setter.setMat4('cc_matProjInv', camera.matProjInv);
    setter.setMat4('cc_matViewProj', camera.matViewProj);
    setter.setMat4('cc_matViewProjInv', camera.matViewProjInv);
    setter.setVec4('cc_cameraPos', new Vec4(camera.position.x, camera.position.y, camera.position.z, 0.0));
    setter.setVec4('cc_surfaceTransform', new Vec4(camera.surfaceTransform, 0.0, 0.0, 0.0));
    setter.setVec4('cc_screenScale', new Vec4(cfg.shadingScale, cfg.shadingScale, 1.0 / cfg.shadingScale, 1.0 / cfg.shadingScale));
    setter.setVec4('cc_exposure', new Vec4(camera.exposure, 1.0 / camera.exposure, cfg.isHDR ? 1.0 : 0.0, 0.0));

    const mainLight = scene.mainLight;
    if (mainLight) {
        setter.setVec4('cc_mainLitDir', new Vec4(mainLight.direction.x, mainLight.direction.y, mainLight.direction.z, 0.0));
        let r = mainLight.color.x;
        let g = mainLight.color.y;
        let b = mainLight.color.z;
        if (mainLight.useColorTemperature) {
            r *= mainLight.colorTemperatureRGB.x;
            g *= mainLight.colorTemperatureRGB.y;
            b *= mainLight.colorTemperatureRGB.z;
        }
        let w = mainLight.illuminance;
        if (cfg.isHDR) {
            w *= camera.exposure;
        }
        setter.setVec4('cc_mainLitColor', new Vec4(r, g, b, w));
    } else {
        setter.setVec4('cc_mainLitDir', new Vec4(0, 0, 1, 0));
        setter.setVec4('cc_mainLitColor', new Vec4(0, 0, 0, 0));
    }

    const ambient = cfg.ambient;
    const skyColor = ambient.skyColor;
    if (cfg.isHDR) {
        skyColor.w = ambient.skyIllum * camera.exposure;
    } else {
        skyColor.w = ambient.skyIllum;
    }
    setter.setVec4('cc_ambientSky', new Vec4(skyColor.x, skyColor.y, skyColor.z, skyColor.w));
    setter.setVec4('cc_ambientGround', new Vec4(ambient.groundAlbedo.x, ambient.groundAlbedo.y, ambient.groundAlbedo.z, ambient.groundAlbedo.w));

    const fog = cfg.fog;
    const colorTempRGB = fog.colorArray;
    setter.setVec4('cc_fogColor', new Vec4(colorTempRGB.x, colorTempRGB.y, colorTempRGB.z, colorTempRGB.w));
    setter.setVec4('cc_fogBase', new Vec4(fog.fogStart, fog.fogEnd, fog.fogDensity, 0.0));
    setter.setVec4('cc_fogAdd', new Vec4(fog.fogTop, fog.fogRange, fog.fogAtten, 0.0));
    setter.setVec4('cc_nearFar', new Vec4(camera.nearClip, camera.farClip, 0.0, 0.0));
    setter.setVec4('cc_viewPort', new Vec4(camera.viewport.x, camera.viewport.y, camera.viewport.z, camera.viewport.w));
}

function getFirstChildLayoutName (lg: LayoutGraphData, parentID: number): string {
    if (lg.numVertices() && lg.numChildren(parentID)) {
        const childNodes = lg.children(parentID);
        if (childNodes.next().value && childNodes.next().value.target !== lg.nullVertex()) {
            const ququeLayoutID = childNodes.next().value.target;
            return lg.getName(ququeLayoutID);
        }
    }
    return '';
}

export class WebRasterQueueBuilder extends WebSetter implements RasterQueueBuilder  {
    constructor (data: RenderData, renderGraph: RenderGraph, vertID: number, queue: RenderQueue, pipeline: PipelineSceneData) {
        super(data);
        this._renderGraph = renderGraph;
        this._vertID = vertID;
        this._queue = queue;
        this._pipeline = pipeline;
    }
    addSceneOfCamera (camera: Camera, light: Light | null, sceneFlags: SceneFlags, name = 'Camera'): void {
        const sceneData = new SceneData(name, sceneFlags);
        sceneData.camera = camera;
        sceneData.light = light;
        this._renderGraph.addVertex<RenderGraphValue.Scene>(
            RenderGraphValue.Scene, sceneData, name, '', new RenderData(), false, this._vertID,
        );
        setCameraValues(this, camera, this._pipeline,
            camera.scene ? camera.scene : legacyCC.director.getScene().renderScene);
    }
    addScene (sceneName: string, sceneFlags: SceneFlags): void {
        const sceneData = new SceneData(sceneName, sceneFlags);
        this._renderGraph.addVertex<RenderGraphValue.Scene>(
            RenderGraphValue.Scene, sceneData, sceneName, '', new RenderData(), false, this._vertID,
        );
    }
    addFullscreenQuad (shader: string, layoutName = '', name = 'Quad'): void {
        this._renderGraph.addVertex<RenderGraphValue.Blit>(
            RenderGraphValue.Blit, new Blit(shader), name, '', new RenderData(), false, this._vertID,
        );
    }
    private readonly _renderGraph: RenderGraph;
    private readonly _vertID: number;
    private readonly _queue: RenderQueue;
    private readonly _pipeline: PipelineSceneData;
}

export class WebRasterPassBuilder extends WebSetter implements RasterPassBuilder {
    constructor (data: RenderData, renderGraph: RenderGraph, layoutGraph: LayoutGraphData, vertID: number, pass: RasterPass, pipeline: PipelineSceneData) {
        super(data);
        this._renderGraph = renderGraph;
        this._layoutGraph = layoutGraph;
        this._vertID = vertID;
        this._pass = pass;
        this._pipeline = pipeline;
    }
    addRasterView (name: string, view: RasterView) {
        this._pass.rasterViews.set(name, view);
    }
    addComputeView (name: string, view: ComputeView) {
        if (this._pass.computeViews.has(name)) {
            this._pass.computeViews.get(name)?.push(view);
        } else {
            this._pass.computeViews.set(name, [view]);
        }
    }

    addQueue (hint: QueueHint = QueueHint.RENDER_OPAQUE, layoutName = '', name = 'Queue') {
        if (!layoutName) {
            layoutName = getFirstChildLayoutName(this._layoutGraph, this._vertID);
        }
        const queue = new RenderQueue(hint);
        const data = new RenderData();
        const queueID = this._renderGraph.addVertex<RenderGraphValue.Queue>(
            RenderGraphValue.Queue, queue, name, layoutName, data, false, this._vertID,
        );
        return new WebRasterQueueBuilder(data, this._renderGraph, queueID, queue, this._pipeline);
    }

    addFullscreenQuad (shader: string, layoutName = '', name = 'FullscreenQuad') {
        if (!layoutName) {
            layoutName = getFirstChildLayoutName(this._layoutGraph, this._vertID);
        }
        const queue = new RenderQueue(QueueHint.RENDER_TRANSPARENT);
        const queueId = this._renderGraph.addVertex<RenderGraphValue.Queue>(RenderGraphValue.Queue,
            queue, name, layoutName, new RenderData(),
            false, this._vertID);
        this._renderGraph.addVertex<RenderGraphValue.Blit>(
            RenderGraphValue.Blit,
            new Blit(shader),
            'FullscreenQuad', '', new RenderData(), false, queueId,
        );
    }
    private readonly _renderGraph: RenderGraph;
    private readonly _vertID: number;
    private readonly _pass: RasterPass;
    private readonly _pipeline: PipelineSceneData;
    private readonly _layoutGraph: LayoutGraphData;
}

export class WebComputeQueueBuilder extends WebSetter implements ComputeQueueBuilder {
    constructor (data: RenderData, renderGraph: RenderGraph, vertID: number, queue: RenderQueue, pipeline: PipelineSceneData) {
        super(data);
        this._renderGraph = renderGraph;
        this._vertID = vertID;
        this._queue = queue;
        this._pipeline = pipeline;
    }
    addDispatch (shader: string,
        threadGroupCountX: number,
        threadGroupCountY: number,
        threadGroupCountZ: number,
        layoutName = '',
        name = 'Dispatch') {
        this._renderGraph.addVertex<RenderGraphValue.Dispatch>(
            RenderGraphValue.Dispatch,
            new Dispatch(shader, threadGroupCountX, threadGroupCountY, threadGroupCountZ),
            name, layoutName, new RenderData(), false, this._vertID,
        );
    }
    private readonly _renderGraph: RenderGraph;
    private readonly _vertID: number;
    private readonly _queue: RenderQueue;
    private readonly _pipeline: PipelineSceneData;
}

export class WebComputePassBuilder extends WebSetter implements ComputePassBuilder {
    constructor (data: RenderData, renderGraph: RenderGraph, layoutGraph: LayoutGraphData, vertID: number, pass: ComputePass, pipeline: PipelineSceneData) {
        super(data);
        this._renderGraph = renderGraph;
        this._layoutGraph = layoutGraph;
        this._vertID = vertID;
        this._pass = pass;
        this._pipeline = pipeline;
    }
    addComputeView (name: string, view: ComputeView) {
        if (this._pass.computeViews.has(name)) {
            this._pass.computeViews.get(name)?.push(view);
        } else {
            this._pass.computeViews.set(name, [view]);
        }
    }
    addQueue (layoutName = '', name = 'Queue') {
        if (!layoutName) {
            layoutName = getFirstChildLayoutName(this._layoutGraph, this._vertID);
        }
        const queue = new RenderQueue();
        const data = new RenderData();
        const queueID = this._renderGraph.addVertex<RenderGraphValue.Queue>(
            RenderGraphValue.Queue, queue, name, layoutName, data, false, this._vertID,
        );
        return new WebComputeQueueBuilder(data, this._renderGraph, queueID, queue, this._pipeline);
    }
    addDispatch (shader: string,
        threadGroupCountX: number,
        threadGroupCountY: number,
        threadGroupCountZ: number,
        layoutName = '',
        name = 'Dispatch') {
        if (!layoutName) {
            layoutName = getFirstChildLayoutName(this._layoutGraph, this._vertID);
        }
        this._renderGraph.addVertex<RenderGraphValue.Dispatch>(
            RenderGraphValue.Dispatch,
            new Dispatch(shader, threadGroupCountX, threadGroupCountY, threadGroupCountZ),
            name, layoutName, new RenderData(), false, this._vertID,
        );
    }
    private readonly _renderGraph: RenderGraph;
    private readonly _layoutGraph: LayoutGraphData;
    private readonly _vertID: number;
    private readonly _pass: ComputePass;
    private readonly _pipeline: PipelineSceneData;
}

export class WebMovePassBuilder extends MovePassBuilder {
    constructor (renderGraph: RenderGraph, vertID: number, pass: MovePass) {
        super();
        this._renderGraph = renderGraph;
        this._vertID = vertID;
        this._pass = pass;
    }
    addPair (pair: MovePair) {
        this._pass.movePairs.push(pair);
    }
    private readonly _renderGraph: RenderGraph;
    private readonly _vertID: number;
    private readonly _pass: MovePass;
}

export class WebCopyPassBuilder extends CopyPassBuilder {
    constructor (renderGraph: RenderGraph, vertID: number, pass: CopyPass) {
        super();
        this._renderGraph = renderGraph;
        this._vertID = vertID;
        this._pass = pass;
    }
    addPair (pair: CopyPair) {
        this._pass.copyPairs.push(pair);
    }
    private readonly _renderGraph: RenderGraph;
    private readonly _vertID: number;
    private readonly _pass: CopyPass;
}

function isManaged (residency: ResourceResidency): boolean {
    return residency === ResourceResidency.MANAGED
    || residency === ResourceResidency.MEMORYLESS;
}

export class WebPipeline extends Pipeline {
    public addComputePass(layoutName: string, name: string): ComputePassBuilder;
    public addComputePass(layoutName: string): ComputePassBuilder;
    public addComputePass (layoutName: any, name?: any): ComputePassBuilder {
        throw new Error('Method not implemented.');
    }
    public addMovePass (name: string): MovePassBuilder {
        throw new Error('Method not implemented.');
    }
    public addCopyPass (name: string): CopyPassBuilder {
        throw new Error('Method not implemented.');
    }
    public presentAll (): void {
        throw new Error('Method not implemented.');
    }
    public createSceneTransversal (camera: Camera, scene: RenderScene): SceneTransversal {
        throw new Error('Method not implemented.');
    }
    public get layoutGraphBuilder (): LayoutGraphBuilder {
        throw new Error('Method not implemented.');
    }
    protected _generateConstantMacros (clusterEnabled: boolean) {
        let str = '';
        str += `#define CC_DEVICE_SUPPORT_FLOAT_TEXTURE ${this._device.getFormatFeatures(Format.RGBA32F)
            & (FormatFeatureBit.RENDER_TARGET | FormatFeatureBit.SAMPLED_TEXTURE) ? 1 : 0}\n`;
        str += `#define CC_ENABLE_CLUSTERED_LIGHT_CULLING ${clusterEnabled ? 1 : 0}\n`;
        str += `#define CC_DEVICE_MAX_VERTEX_UNIFORM_VECTORS ${this._device.capabilities.maxVertexUniformVectors}\n`;
        str += `#define CC_DEVICE_MAX_FRAGMENT_UNIFORM_VECTORS ${this._device.capabilities.maxFragmentUniformVectors}\n`;
        str += `#define CC_DEVICE_CAN_BENEFIT_FROM_INPUT_ATTACHMENT ${this._device.hasFeature(Feature.INPUT_ATTACHMENT_BENEFIT) ? 1 : 0}\n`;
        str += `#define CC_PLATFORM_ANDROID_AND_WEBGL ${systemInfo.os === OS.ANDROID && systemInfo.isBrowser ? 1 : 0}\n`;
        str += `#define CC_ENABLE_WEBGL_HIGHP_STRUCT_VALUES ${macro.ENABLE_WEBGL_HIGHP_STRUCT_VALUES ? 1 : 0}\n`;
        this._constantMacros = str;
    }

    public activate (swapchain: Swapchain): boolean {
        const root = legacyCC.director.root;
        this._device = root.device;
        this._globalDSManager = new GlobalDSManager(this._device);
        this.setMacroBool('CC_USE_HDR', this._pipelineSceneData.isHDR);
        this._generateConstantMacros(false);
        this._pipelineSceneData.activate(this._device);
        this._pipelineUBO.activate(this._device, this);
        buildDeferredPipelineLayoutGraphData(this._device);
        if (root.useDeferredPipeline) {
            // enable the deferred pipeline
            this.setMacroInt('CC_PIPELINE_TYPE', 1);
        }
        const shadowMapSampler = this._globalDSManager.pointSampler;
        this.descriptorSet.bindSampler(UNIFORM_SHADOWMAP_BINDING, shadowMapSampler);
        this.descriptorSet.bindTexture(UNIFORM_SHADOWMAP_BINDING, builtinResMgr.get<Texture2D>('default-texture').getGFXTexture()!);
        this.descriptorSet.bindSampler(UNIFORM_SPOT_LIGHTING_MAP_TEXTURE_BINDING, shadowMapSampler);
        this.descriptorSet.bindTexture(UNIFORM_SPOT_LIGHTING_MAP_TEXTURE_BINDING, builtinResMgr.get<Texture2D>('default-texture').getGFXTexture()!);
        this.descriptorSet.update();
        return true;
    }
    public destroy (): boolean {
        this._globalDSManager?.destroy();
        this._pipelineSceneData?.destroy();
        return true;
    }
    public get macros (): MacroRecord {
        return this._macros;
    }
    public get globalDSManager (): GlobalDSManager {
        return this._globalDSManager;
    }
    public get descriptorSetLayout (): DescriptorSetLayout {
        return this._globalDSManager.descriptorSetLayout;
    }
    public get descriptorSet (): DescriptorSet {
        return this._globalDSManager.globalDescriptorSet;
    }
    public get pipelineSceneData (): PipelineSceneData {
        return this._pipelineSceneData;
    }
    public get constantMacros (): string {
        return this._constantMacros;
    }
    public get profiler (): Model | null {
        return this._profiler;
    }
    public set profiler (profiler: Model | null) {
        this._profiler = profiler;
    }
    public get geometryRenderer (): GeometryRenderer | null {
        throw new Error('Method not implemented.');
    }
    public get shadingScale (): number {
        return this._pipelineSceneData.shadingScale;
    }
    public set shadingScale (scale: number) {
        this._pipelineSceneData.shadingScale = scale;
    }
    public getMacroString (name: string): string {
        const str = this._macros[name];
        if (str === undefined) {
            return '';
        }
        return str as string;
    }
    public getMacroInt (name: string): number {
        const value = this._macros[name];
        if (value === undefined) {
            return 0;
        }
        return value as number;
    }
    public getMacroBool (name: string): boolean {
        const value = this._macros[name];
        if (value === undefined) {
            return false;
        }
        return value as boolean;
    }
    public setMacroString (name: string, value: string): void {
        this._macros[name] = value;
    }
    public setMacroInt (name: string, value: number): void {
        this._macros[name] = value;
    }
    public setMacroBool (name: string, value: boolean): void {
        this._macros[name] = value;
    }
    public get device () {
        return this._device;
    }
    public onGlobalPipelineStateChanged (): void {
        // do nothing
    }
    addRenderTexture (name: string, format: Format, width: number, height: number, renderWindow: RenderWindow) {
        const desc = new ResourceDesc();
        desc.dimension = ResourceDimension.TEXTURE2D;
        desc.width = width;
        desc.height = height;
        desc.depthOrArraySize = 1;
        desc.mipLevels = 1;
        desc.format = format;
        desc.flags = ResourceFlags.COLOR_ATTACHMENT;

        if (renderWindow.swapchain === null) {
            assert(renderWindow.framebuffer.colorTextures.length === 1
                && renderWindow.framebuffer.colorTextures[0] !== null);
            return this._resourceGraph.addVertex<ResourceGraphValue.Framebuffer>(
                ResourceGraphValue.Framebuffer,
                renderWindow.framebuffer,
                name, desc,
                new ResourceTraits(ResourceResidency.EXTERNAL),
                new ResourceStates(),
            );
        } else {
            return this._resourceGraph.addVertex<ResourceGraphValue.Swapchain>(
                ResourceGraphValue.Swapchain,
                new RenderSwapchain(renderWindow.swapchain),
                name, desc,
                new ResourceTraits(ResourceResidency.BACKBUFFER),
                new ResourceStates(),
            );
        }
    }
    addRenderTarget (name: string, format: Format, width: number, height: number, residency: ResourceResidency) {
        const desc = new ResourceDesc();
        desc.dimension = ResourceDimension.TEXTURE2D;
        desc.width = width;
        desc.height = height;
        desc.depthOrArraySize = 1;
        desc.mipLevels = 1;
        desc.format = format;
        desc.flags = ResourceFlags.COLOR_ATTACHMENT;

        assert(isManaged(residency));
        return this._resourceGraph.addVertex<ResourceGraphValue.Managed>(
            ResourceGraphValue.Managed,
            new ManagedResource(),
            name, desc,
            new ResourceTraits(residency),
            new ResourceStates(),
        );
    }
    addDepthStencil (name: string, format: Format, width: number, height: number, residency: ResourceResidency) {
        const desc = new ResourceDesc();
        desc.dimension = ResourceDimension.TEXTURE2D;
        desc.width = width;
        desc.height = height;
        desc.depthOrArraySize = 1;
        desc.mipLevels = 1;
        desc.format = format;
        desc.flags = ResourceFlags.DEPTH_STENCIL_ATTACHMENT;
        return this._resourceGraph.addVertex<ResourceGraphValue.Managed>(
            ResourceGraphValue.Managed,
            new ManagedResource(),
            name, desc,
            new ResourceTraits(residency),
            new ResourceStates(),
        );
    }
    beginFrame () {
        this._renderGraph = new RenderGraph();
    }
    endFrame () {
        this._renderGraph = null;
    }

    compile () {
        if (!this._renderGraph) {
            throw new Error('RenderGraph cannot be built without being created');
        }
        if (!this._compiler) {
            this._compiler = new Compiler(this, this._resourceGraph, this._layoutGraph);
        }
        this._compiler.compile(this._renderGraph);
    }

    execute () {
        if (!this._renderGraph) {
            throw new Error('Cannot run without creating rendergraph');
        }
        if (!this._executor) {
            this._executor = new Executor(this, this._pipelineUBO, this._device, this._resourceGraph, this.layoutGraph);
        }
        this._executor.execute(this._renderGraph);
    }
    protected _buildShadowPass (automata: WebPipeline,
        camera: Camera,
        light: Light,
        shadows: Readonly<Shadows>,
        passName: Readonly<string>,
        width: Readonly<number>,
        height: Readonly<number>) {
        const dsShadowMap = passName;
        if (!automata.resourceGraph.contains(dsShadowMap)) {
            const format = supportsR32FloatTexture(this._device) ? Format.R32F : Format.RGBA8;
            automata.addRenderTarget(dsShadowMap, format, width, height, ResourceResidency.PERSISTENT);
        }
        const pass = automata.addRasterPass(width, height, '_', passName);
        pass.addRasterView(dsShadowMap, new RasterView('_',
            AccessType.WRITE, AttachmentType.RENDER_TARGET,
            LoadOp.CLEAR, StoreOp.STORE,
            ClearFlagBit.COLOR,
            new Color(0, 0, 0, 0)));
        const queue = pass.addQueue(QueueHint.RENDER_OPAQUE);
        queue.addSceneOfCamera(camera, light,
            SceneFlags.OPAQUE_OBJECT | SceneFlags.CUTOUT_OBJECT | SceneFlags.SHADOW_CASTER);
    }
    protected _buildShadowPasses (automata: WebPipeline,
        camera: Camera,
        validLights: Light[],
        pplScene: Readonly<PipelineSceneData>,
        name: Readonly<string>): void {
        const shadows = pplScene.shadows;
        if (!shadows.enabled || shadows.type !== ShadowType.ShadowMap) {
            return;
        }
        const validPunctualLights = pplScene.validPunctualLights;

        // force clean up
        validLights.length = 0;

        // pick spot lights
        let numSpotLights = 0;
        for (let i = 0; numSpotLights < shadows.maxReceived && i < validPunctualLights.length; ++i) {
            const light = validPunctualLights[i];
            if (light.type === LightType.SPOT) {
                validLights.push(light);
                ++numSpotLights;
            }
        }

        // build shadow map
        const mapWidth = shadows.size.x;
        const mapHeight = shadows.size.y;
        const mainLight = camera.scene!.mainLight;
        // main light
        if (mainLight) {
            this._mainLightShadowName =  `MainLightShadow${name}`;
            this._buildShadowPass(automata, camera, mainLight, shadows,
                this._mainLightShadowName, mapWidth, mapHeight);
        }
        // spot lights
        for (let i = 0; i !== validLights.length; ++i) {
            const passName = `SpotLightShadow${i.toString()}${name}`;
            this._spotLightShadowName[i] = passName;
            this._buildShadowPass(automata, camera, validLights[i], shadows,
                passName, mapWidth, mapHeight);
        }
    }
    private readonly _validLights: Light[] = [];
    private _mainLightShadowName = ``;
    private _spotLightShadowName: string[] = [];
    clear () {
        this._mainLightShadowName = '';
        this._spotLightShadowName = [];
    }

    private _forward (camera: Camera, idx: number): boolean {
        const window = camera.window;
        const width = Math.floor(window.width);
        const height = Math.floor(window.height);
        const root = legacyCC.director.root;
        const isDeferred: boolean = root.useDeferredPipeline;
        if (!isDeferred) {
            const forwardPassRTName = `dsForwardPassColorCamera${idx}`;
            const forwardPassDSName = `dsForwardPassDSCamera${idx}`;
            if (!this.resourceGraph.contains(forwardPassRTName)) {
                this.addRenderTexture(forwardPassRTName, Format.RGBA8, width, height, camera.window);
                this.addDepthStencil(forwardPassDSName, Format.DEPTH_STENCIL, width, height, ResourceResidency.MANAGED);
            }
            const forwardPass = this.addRasterPass(width, height, 'DEFAULT', `CameraForwardPass${idx}`);
            if (this._mainLightShadowName && this.resourceGraph.contains(this._mainLightShadowName)) {
                const computeView = new ComputeView();
                forwardPass.addComputeView(this._mainLightShadowName, computeView);
            }
            for (const spotShadowName of this._spotLightShadowName) {
                if (this.resourceGraph.contains(spotShadowName)) {
                    const computeView = new ComputeView();
                    forwardPass.addComputeView(spotShadowName, computeView);
                }
            }
            const passView = new RasterView('_',
                AccessType.WRITE, AttachmentType.RENDER_TARGET,
                LoadOp.CLEAR, StoreOp.STORE,
                camera.clearFlag,
                new Color(camera.clearColor.x, camera.clearColor.y, camera.clearColor.z, camera.clearColor.w));
            const passDSView = new RasterView('_',
                AccessType.WRITE, AttachmentType.DEPTH_STENCIL,
                LoadOp.CLEAR, StoreOp.STORE,
                camera.clearFlag,
                new Color(1, 0, 0, 0));
            forwardPass.addRasterView(forwardPassRTName, passView);
            forwardPass.addRasterView(forwardPassDSName, passDSView);
            forwardPass
                .addQueue(QueueHint.RENDER_OPAQUE)
                .addSceneOfCamera(camera, null, SceneFlags.OPAQUE_OBJECT | SceneFlags.CUTOUT_OBJECT);
            forwardPass
                .addQueue(QueueHint.RENDER_TRANSPARENT)
                .addSceneOfCamera(camera, null, SceneFlags.TRANSPARENT_OBJECT);
        }
        return !isDeferred;
    }

    private _deferred (camera: Camera, idx: number): boolean {
        const window = camera.window;
        const width = Math.floor(window.width);
        const height = Math.floor(window.height);
        const root = legacyCC.director.root;
        const isDeferred: boolean = root.useDeferredPipeline;
        if (isDeferred) {
            const deferredGbufferPassRTName = `dsDeferredPassColorCamera${idx}`;
            const deferredGbufferPassNormal = `deferredGbufferPassNormal${idx}`;
            const deferredGbufferPassEmissive = `deferredGbufferPassEmissive${idx}`;
            const deferredGbufferPassDSName = `dsDeferredPassDSCamera${idx}`;
            const isSurpportR16 = supportsR16HalfFloatTexture(this.device);
            if (!this.resourceGraph.contains(deferredGbufferPassRTName)) {
                const colFormat = isSurpportR16 ? Format.R16F : Format.RGBA8;
                this.addRenderTarget(deferredGbufferPassRTName, colFormat, width, height, ResourceResidency.PERSISTENT);
                this.addRenderTarget(deferredGbufferPassNormal, colFormat, width, height, ResourceResidency.PERSISTENT);
                this.addRenderTarget(deferredGbufferPassEmissive, colFormat, width, height, ResourceResidency.PERSISTENT);
                this.addDepthStencil(deferredGbufferPassDSName, Format.DEPTH_STENCIL, width, height, ResourceResidency.PERSISTENT);
            }
            // gbuffer pass
            const gbufferPass = this.addRasterPass(width, height, 'Geometry', `CameraGbufferPass${idx}`);
            if (this._mainLightShadowName && this.resourceGraph.contains(this._mainLightShadowName)) {
                const computeView = new ComputeView();
                gbufferPass.addComputeView(this._mainLightShadowName, computeView);
            }
            const passView = new RasterView('_',
                AccessType.WRITE, AttachmentType.RENDER_TARGET,
                LoadOp.CLEAR, StoreOp.STORE,
                camera.clearFlag,
                new Color(camera.clearColor.x, camera.clearColor.y, camera.clearColor.z, camera.clearColor.w));
            const passDSView = new RasterView('_',
                AccessType.WRITE, AttachmentType.DEPTH_STENCIL,
                LoadOp.CLEAR, StoreOp.STORE,
                camera.clearFlag,
                new Color(1, 0, 0, 0));
            gbufferPass.addRasterView(deferredGbufferPassRTName, passView);
            gbufferPass.addRasterView(deferredGbufferPassNormal, passView);
            gbufferPass.addRasterView(deferredGbufferPassEmissive, passView);
            gbufferPass.addRasterView(deferredGbufferPassDSName, passDSView);
            gbufferPass
                .addQueue(QueueHint.RENDER_OPAQUE)
                .addSceneOfCamera(camera, null, SceneFlags.OPAQUE_OBJECT | SceneFlags.CUTOUT_OBJECT);
            const deferredLightingPassRTName = `deferredLightingPassRTName${idx}`;
            const deferredLightingPassDS = `deferredLightingPassDS${idx}`;
            if (!this.resourceGraph.contains(deferredLightingPassRTName)) {
                this.addRenderTarget(deferredLightingPassRTName, Format.RGBA8, width, height, ResourceResidency.PERSISTENT);
                this.addDepthStencil(deferredLightingPassDS, Format.DEPTH_STENCIL, width, height, ResourceResidency.MANAGED);
            }
            // lighting pass
            const lightingPass = this.addRasterPass(width, height, 'Lighting', `CameraLightingPass${idx}`);
            if (this._resourceGraph.contains(deferredGbufferPassRTName)) {
                const computeView = new ComputeView();
                computeView.name = 'gbuffer_albedoMap';
                lightingPass.addComputeView(deferredGbufferPassRTName, computeView);

                const computeNormalView = new ComputeView();
                computeNormalView.name = 'gbuffer_normalMap';
                lightingPass.addComputeView(deferredGbufferPassNormal, computeNormalView);

                const computeEmissiveView = new ComputeView();
                computeEmissiveView.name = 'gbuffer_emissiveMap';
                lightingPass.addComputeView(deferredGbufferPassEmissive, computeEmissiveView);

                const computeDepthView = new ComputeView();
                computeDepthView.name = 'depth_stencil';
                lightingPass.addComputeView(deferredGbufferPassDSName, computeDepthView);
            }
            const lightingPassView = new RasterView('_',
                AccessType.WRITE, AttachmentType.RENDER_TARGET,
                LoadOp.CLEAR, StoreOp.STORE,
                camera.clearFlag,
                new Color(camera.clearColor.x, camera.clearColor.y, camera.clearColor.z, camera.clearColor.w));
            const lightingPassDSView = new RasterView('_',
                AccessType.WRITE, AttachmentType.DEPTH_STENCIL,
                LoadOp.CLEAR, StoreOp.STORE,
                camera.clearFlag,
                new Color(1, 0, 0, 0));
            lightingPass.addRasterView(deferredLightingPassRTName, lightingPassView);
            lightingPass.addRasterView(deferredLightingPassDS, lightingPassDSView);
            lightingPass.addQueue(QueueHint.RENDER_TRANSPARENT).addFullscreenQuad('', '');
            lightingPass.addQueue(QueueHint.RENDER_TRANSPARENT).addSceneOfCamera(camera, null, SceneFlags.TRANSPARENT_OBJECT);
            // Postprocess
            const postprocessPassRTName = `postprocessPassRTName${idx}`;
            const postprocessPassDS = `postprocessPassDS${idx}`;
            if (!this.resourceGraph.contains(postprocessPassRTName)) {
                this.addRenderTarget(postprocessPassRTName, Format.RGBA8, width, height, ResourceResidency.PERSISTENT);
                this.addDepthStencil(postprocessPassDS, Format.DEPTH_STENCIL, width, height, ResourceResidency.MANAGED);
            }
            const postprocessPass = this.addRasterPass(width, height, 'Postprocess', `CameraPostprocessPass${idx}`);
            if (this._resourceGraph.contains(deferredLightingPassRTName)) {
                const computeView = new ComputeView();
                computeView.name = 'outputResultMap';
                postprocessPass.addComputeView(deferredLightingPassRTName, computeView);
            }
            const postprocessPassView = new RasterView('_',
                AccessType.WRITE, AttachmentType.RENDER_TARGET,
                LoadOp.CLEAR, StoreOp.STORE,
                camera.clearFlag,
                new Color(camera.clearColor.x, camera.clearColor.y, camera.clearColor.z, camera.clearColor.w));
            const postprocessPassDSView = new RasterView('_',
                AccessType.WRITE, AttachmentType.DEPTH_STENCIL,
                LoadOp.CLEAR, StoreOp.STORE,
                camera.clearFlag,
                new Color(1, 0, 0, 0));
            postprocessPass.addRasterView(postprocessPassRTName, postprocessPassView);
            postprocessPass.addRasterView(postprocessPassDS, postprocessPassDSView);
            postprocessPass.addQueue(QueueHint.NONE).addFullscreenQuad('', '');
        }
        return isDeferred;
    }

    render (cameras: Camera[]) {
        if (cameras.length === 0) {
            return;
        }
        cameras.forEach((camera) => {
            if (!this._cameras.includes(camera)) {
                this._cameras.push(camera);
            }
        });
        // build graph
        this.beginFrame();
        this.clear();
        for (let i = 0; i < cameras.length; i++) {
            const camera = cameras[i];
            if (camera.scene) {
                const idx = this._cameras.indexOf(camera);
                this._buildShadowPasses(this, camera, this._validLights,
                    this._pipelineSceneData,
                    `Camera${idx}`);

                if (this._deferred(camera, i)) {
                    continue;
                }
                this._forward(camera, i);
            }
        }
        this.compile();
        this.execute();
        this.endFrame();
    }

    addRasterPass (width: number, height: number, layoutName: string, name = 'Raster'): RasterPassBuilder {
        const pass = new RasterPass();
        const data = new RenderData();
        const vertID = this._renderGraph!.addVertex<RenderGraphValue.Raster>(
            RenderGraphValue.Raster, pass, name, layoutName, data, false,
        );
        const result = new WebRasterPassBuilder(data, this._renderGraph!, this._layoutGraph, vertID, pass, this._pipelineSceneData);
        this._updateRasterPassConstants(result, width, height);
        return result;
    }
    public getDescriptorSetLayout (shaderName: string, freq: UpdateFrequency): DescriptorSetLayout {
        const lg = this._layoutGraph;
        const phaseID = lg.shaderLayoutIndex.get(shaderName)!;
        const pplLayout = lg.getLayout(phaseID);
        const setLayout = pplLayout.descriptorSets.get(freq)!;
        return setLayout.descriptorSetLayout!;
    }
    get renderGraph () {
        return this._renderGraph;
    }
    get resourceGraph () {
        return this._resourceGraph;
    }
    get layoutGraph () {
        return this._layoutGraph;
    }
    protected _updateRasterPassConstants (pass: Setter, width: number, height: number) {
        const shadingWidth = width;
        const shadingHeight = height;
        const root = legacyCC.director.root;
        pass.setVec4('cc_time',
            new Vec4(root.cumulativeTime, root.frameTime, legacyCC.director.getTotalFrames(), 0.0));
        pass.setVec4('cc_screenSize',
            new Vec4(shadingWidth, shadingHeight, 1.0 / shadingWidth, 1.0 / shadingHeight));
        pass.setVec4('cc_nativeSize',
            new Vec4(shadingWidth, shadingHeight, 1.0 / shadingWidth, 1.0 / shadingHeight));
    }

    public static MAX_BLOOM_FILTER_PASS_NUM = 6;
    private _device!: Device;
    private _globalDSManager!: GlobalDSManager;
    private readonly _macros: MacroRecord = {};
    private readonly _pipelineSceneData: PipelineSceneData = new PipelineSceneData();
    private _constantMacros = '';
    private _profiler: Model | null = null;
    private _pipelineUBO: PipelineUBO = new PipelineUBO();
    private _cameras: Camera[] = [];

    private readonly _layoutGraph: LayoutGraphData = new LayoutGraphData();
    private readonly _resourceGraph: ResourceGraph = new ResourceGraph();
    private _renderGraph: RenderGraph | null = null;
    private _compiler: Compiler | null = null;
    private _executor: Executor | null = null;
}<|MERGE_RESOLUTION|>--- conflicted
+++ resolved
@@ -49,12 +49,8 @@
 import { Texture2D } from '../../assets/texture-2d';
 import { EffectAsset } from '../../assets/effect-asset';
 import { WebLayoutGraphBuilder } from './web-layout-graph';
-<<<<<<< HEAD
-import { GeometryRenderer } from '..';
+import { GeometryRenderer } from '../geometry-renderer';
 import { buildDeferredPipelineLayoutGraphData } from './effect';
-=======
-import { GeometryRenderer } from '../geometry-renderer';
->>>>>>> f3be7666
 
 export class WebSetter {
     constructor (data: RenderData) {
