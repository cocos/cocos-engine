/****************************************************************************
 Copyright (c) 2021-2022 Xiamen Yaji Software Co., Ltd.

 http://www.cocos.com

 Permission is hereby granted, free of charge, to any person obtaining a copy
 of this software and associated engine source code (the "Software"), a limited,
 worldwide, royalty-free, non-assignable, revocable and non-exclusive license
 to use Cocos Creator solely to develop games on your target platforms. You shall
 not use Cocos Creator software for developing other software or tools that's
 used for developing games. You are not granted to publish, distribute,
 sublicense, and/or sell copies of Cocos Creator.

 The software or tools in this License Agreement are licensed, not sold.
 Xiamen Yaji Software Co., Ltd. reserves all rights not expressly granted to you.

 THE SOFTWARE IS PROVIDED "AS IS", WITHOUT WARRANTY OF ANY KIND, EXPRESS OR
 IMPLIED, INCLUDING BUT NOT LIMITED TO THE WARRANTIES OF MERCHANTABILITY,
 FITNESS FOR A PARTICULAR PURPOSE AND NONINFRINGEMENT. IN NO EVENT SHALL THE
 AUTHORS OR COPYRIGHT HOLDERS BE LIABLE FOR ANY CLAIM, DAMAGES OR OTHER
 LIABILITY, WHETHER IN AN ACTION OF CONTRACT, TORT OR OTHERWISE, ARISING FROM,
 OUT OF OR IN CONNECTION WITH THE SOFTWARE OR THE USE OR OTHER DEALINGS IN
 THE SOFTWARE.
****************************************************************************/

/* eslint-disable max-len */
import { systemInfo } from 'pal/system-info';
import { Color, Buffer, DescriptorSetLayout, Device, Feature, Format, FormatFeatureBit, Sampler, Swapchain, Texture, StoreOp, LoadOp, ClearFlagBit, DescriptorSet, deviceManager } from '../../gfx/index';
import { Mat4, Quat, Vec2, Vec4 } from '../../math';
import { QueueHint, ResourceDimension, ResourceFlags, ResourceResidency, SceneFlags, UpdateFrequency } from './types';
import { AccessType, AttachmentType, Blit, ComputePass, ComputeView, CopyPair, CopyPass, Dispatch, ManagedResource, MovePair, MovePass, PresentPass, RasterPass, RasterView, RenderData, RenderGraph, RenderGraphValue, RenderQueue, RenderSwapchain, ResourceDesc, ResourceGraph, ResourceGraphValue, ResourceStates, ResourceTraits, SceneData } from './render-graph';
import { ComputePassBuilder, ComputeQueueBuilder, CopyPassBuilder, LayoutGraphBuilder, MovePassBuilder, Pipeline, RasterPassBuilder, RasterQueueBuilder, SceneTask, SceneTransversal, SceneVisitor, Setter } from './pipeline';
import { PipelineSceneData } from '../pipeline-scene-data';
import { Model, Camera, SKYBOX_FLAG, Light, LightType, ShadowType, DirectionalLight, Shadows } from '../../renderer/scene';
import { legacyCC } from '../../global-exports';
import { LayoutGraph, LayoutGraphData } from './layout-graph';
import { Executor } from './executor';
import { RenderWindow } from '../../renderer/core/render-window';
import { assert } from '../../platform/debug';
import { macro } from '../../platform/macro';
import { WebSceneTransversal } from './web-scene';
import { MacroRecord, RenderScene } from '../../renderer';
import { GlobalDSManager } from '../global-descriptor-set-manager';
<<<<<<< HEAD
import { supportsR16HalfFloatTexture, supportsR32FloatTexture, UNIFORM_SHADOWMAP_BINDING, UNIFORM_SPOT_LIGHTING_MAP_TEXTURE_BINDING } from '../define';
=======
import { supportsR32FloatTexture, UNIFORM_SHADOWMAP_BINDING, UNIFORM_SPOT_SHADOW_MAP_TEXTURE_BINDING } from '../define';
>>>>>>> b0183ae9
import { OS } from '../../../../pal/system-info/enum-type';
import { WebDescriptorHierarchy } from './web-descriptor-hierarchy';
import { Compiler } from './compiler';
import { PipelineUBO } from './ubos';
import { builtinResMgr } from '../../builtin/builtin-res-mgr';
import { Texture2D } from '../../assets/texture-2d';
import { EffectAsset } from '../../assets/effect-asset';
import { WebLayoutGraphBuilder } from './web-layout-graph';
import { GeometryRenderer } from '../geometry-renderer';
import { buildDeferredPipelineLayoutGraphData } from './effect';
import { Material } from '../../assets';

export class WebSetter {
    constructor (data: RenderData) {
        this._data = data;
    }
    public setMat4 (name: string, mat: Mat4): void {}
    public setQuaternion (name: string, quat: Quat): void {}
    public setColor (name: string, color: Color): void {}
    public setVec4 (name: string, vec: Vec4): void {}
    public setVec2 (name: string, vec: Vec2): void {}
    public setFloat (name: string, v: number): void {}
    public setBuffer (name: string, buffer: Buffer): void {}
    public setTexture (name: string, texture: Texture): void {}
    public setReadWriteBuffer (name: string, buffer: Buffer): void {}
    public setReadWriteTexture (name: string, texture: Texture): void {}
    public setSampler (name: string, sampler: Sampler): void {}

    // protected
    private readonly _data: RenderData;
}

function setCameraValues (setter: Setter,
    camera: Readonly<Camera>, cfg: Readonly<PipelineSceneData>,
    scene: Readonly<RenderScene>) {
    setter.setMat4('cc_matView', camera.matView);
    setter.setMat4('cc_matViewInv', camera.node.worldMatrix);
    setter.setMat4('cc_matProj', camera.matProj);
    setter.setMat4('cc_matProjInv', camera.matProjInv);
    setter.setMat4('cc_matViewProj', camera.matViewProj);
    setter.setMat4('cc_matViewProjInv', camera.matViewProjInv);
    setter.setVec4('cc_cameraPos', new Vec4(camera.position.x, camera.position.y, camera.position.z, 0.0));
    setter.setVec4('cc_surfaceTransform', new Vec4(camera.surfaceTransform, 0.0, 0.0, 0.0));
    setter.setVec4('cc_screenScale', new Vec4(cfg.shadingScale, cfg.shadingScale, 1.0 / cfg.shadingScale, 1.0 / cfg.shadingScale));
    setter.setVec4('cc_exposure', new Vec4(camera.exposure, 1.0 / camera.exposure, cfg.isHDR ? 1.0 : 0.0, 0.0));

    const mainLight = scene.mainLight;
    if (mainLight) {
        setter.setVec4('cc_mainLitDir', new Vec4(mainLight.direction.x, mainLight.direction.y, mainLight.direction.z, 0.0));
        let r = mainLight.color.x;
        let g = mainLight.color.y;
        let b = mainLight.color.z;
        if (mainLight.useColorTemperature) {
            r *= mainLight.colorTemperatureRGB.x;
            g *= mainLight.colorTemperatureRGB.y;
            b *= mainLight.colorTemperatureRGB.z;
        }
        let w = mainLight.illuminance;
        if (cfg.isHDR) {
            w *= camera.exposure;
        }
        setter.setVec4('cc_mainLitColor', new Vec4(r, g, b, w));
    } else {
        setter.setVec4('cc_mainLitDir', new Vec4(0, 0, 1, 0));
        setter.setVec4('cc_mainLitColor', new Vec4(0, 0, 0, 0));
    }

    const ambient = cfg.ambient;
    const skyColor = ambient.skyColor;
    if (cfg.isHDR) {
        skyColor.w = ambient.skyIllum * camera.exposure;
    } else {
        skyColor.w = ambient.skyIllum;
    }
    setter.setVec4('cc_ambientSky', new Vec4(skyColor.x, skyColor.y, skyColor.z, skyColor.w));
    setter.setVec4('cc_ambientGround', new Vec4(ambient.groundAlbedo.x, ambient.groundAlbedo.y, ambient.groundAlbedo.z, ambient.groundAlbedo.w));

    const fog = cfg.fog;
    const colorTempRGB = fog.colorArray;
    setter.setVec4('cc_fogColor', new Vec4(colorTempRGB.x, colorTempRGB.y, colorTempRGB.z, colorTempRGB.w));
    setter.setVec4('cc_fogBase', new Vec4(fog.fogStart, fog.fogEnd, fog.fogDensity, 0.0));
    setter.setVec4('cc_fogAdd', new Vec4(fog.fogTop, fog.fogRange, fog.fogAtten, 0.0));
    setter.setVec4('cc_nearFar', new Vec4(camera.nearClip, camera.farClip, 0.0, 0.0));
    setter.setVec4('cc_viewPort', new Vec4(camera.viewport.x, camera.viewport.y, camera.viewport.z, camera.viewport.w));
}

function getFirstChildLayoutName (lg: LayoutGraphData, parentID: number): string {
    if (lg.numVertices() && lg.numChildren(parentID)) {
        const childNodes = lg.children(parentID);
        if (childNodes.next().value && childNodes.next().value.target !== lg.nullVertex()) {
            const ququeLayoutID = childNodes.next().value.target;
            return lg.getName(ququeLayoutID);
        }
    }
    return '';
}

export class WebRasterQueueBuilder extends WebSetter implements RasterQueueBuilder  {
    constructor (data: RenderData, renderGraph: RenderGraph, vertID: number, queue: RenderQueue, pipeline: PipelineSceneData) {
        super(data);
        this._renderGraph = renderGraph;
        this._vertID = vertID;
        this._queue = queue;
        this._pipeline = pipeline;
    }
    addSceneOfCamera (camera: Camera, light: Light | null, sceneFlags: SceneFlags, name = 'Camera'): void {
        const sceneData = new SceneData(name, sceneFlags);
        sceneData.camera = camera;
        sceneData.light = light;
        this._renderGraph.addVertex<RenderGraphValue.Scene>(
            RenderGraphValue.Scene, sceneData, name, '', new RenderData(), false, this._vertID,
        );
        setCameraValues(this, camera, this._pipeline,
            camera.scene ? camera.scene : legacyCC.director.getScene().renderScene);
    }
    addScene (sceneName: string, sceneFlags: SceneFlags): void {
        const sceneData = new SceneData(sceneName, sceneFlags);
        this._renderGraph.addVertex<RenderGraphValue.Scene>(
            RenderGraphValue.Scene, sceneData, sceneName, '', new RenderData(), false, this._vertID,
        );
    }
    addFullscreenQuad (material: Material, layoutName = '', name = 'Quad'): void {
        this._renderGraph.addVertex<RenderGraphValue.Blit>(
            RenderGraphValue.Blit, new Blit(material), name, '', new RenderData(), false, this._vertID,
        );
    }
    private readonly _renderGraph: RenderGraph;
    private readonly _vertID: number;
    private readonly _queue: RenderQueue;
    private readonly _pipeline: PipelineSceneData;
}

export class WebRasterPassBuilder extends WebSetter implements RasterPassBuilder {
    constructor (data: RenderData, renderGraph: RenderGraph, layoutGraph: LayoutGraphData, vertID: number, pass: RasterPass, pipeline: PipelineSceneData) {
        super(data);
        this._renderGraph = renderGraph;
        this._layoutGraph = layoutGraph;
        this._vertID = vertID;
        this._pass = pass;
        this._pipeline = pipeline;
    }
    addRasterView (name: string, view: RasterView) {
        this._pass.rasterViews.set(name, view);
    }
    addComputeView (name: string, view: ComputeView) {
        if (this._pass.computeViews.has(name)) {
            this._pass.computeViews.get(name)?.push(view);
        } else {
            this._pass.computeViews.set(name, [view]);
        }
    }

    addQueue (hint: QueueHint = QueueHint.RENDER_OPAQUE, layoutName = '', name = 'Queue') {
        if (!layoutName) {
            layoutName = getFirstChildLayoutName(this._layoutGraph, this._vertID);
        }
        const queue = new RenderQueue(hint);
        const data = new RenderData();
        const queueID = this._renderGraph.addVertex<RenderGraphValue.Queue>(
            RenderGraphValue.Queue, queue, name, layoutName, data, false, this._vertID,
        );
        return new WebRasterQueueBuilder(data, this._renderGraph, queueID, queue, this._pipeline);
    }

    addFullscreenQuad (material: Material, layoutName = '', name = 'FullscreenQuad') {
        if (!layoutName) {
            layoutName = getFirstChildLayoutName(this._layoutGraph, this._vertID);
        }
        const queue = new RenderQueue(QueueHint.RENDER_TRANSPARENT);
        const queueId = this._renderGraph.addVertex<RenderGraphValue.Queue>(RenderGraphValue.Queue,
            queue, name, layoutName, new RenderData(),
            false, this._vertID);
        this._renderGraph.addVertex<RenderGraphValue.Blit>(
            RenderGraphValue.Blit,
            new Blit(material),
            'FullscreenQuad', '', new RenderData(), false, queueId,
        );
    }
    private readonly _renderGraph: RenderGraph;
    private readonly _vertID: number;
    private readonly _pass: RasterPass;
    private readonly _pipeline: PipelineSceneData;
    private readonly _layoutGraph: LayoutGraphData;
}

export class WebComputeQueueBuilder extends WebSetter implements ComputeQueueBuilder {
    constructor (data: RenderData, renderGraph: RenderGraph, vertID: number, queue: RenderQueue, pipeline: PipelineSceneData) {
        super(data);
        this._renderGraph = renderGraph;
        this._vertID = vertID;
        this._queue = queue;
        this._pipeline = pipeline;
    }
    addDispatch (shader: string,
        threadGroupCountX: number,
        threadGroupCountY: number,
        threadGroupCountZ: number,
        layoutName = '',
        name = 'Dispatch') {
        this._renderGraph.addVertex<RenderGraphValue.Dispatch>(
            RenderGraphValue.Dispatch,
            new Dispatch(shader, threadGroupCountX, threadGroupCountY, threadGroupCountZ),
            name, layoutName, new RenderData(), false, this._vertID,
        );
    }
    private readonly _renderGraph: RenderGraph;
    private readonly _vertID: number;
    private readonly _queue: RenderQueue;
    private readonly _pipeline: PipelineSceneData;
}

export class WebComputePassBuilder extends WebSetter implements ComputePassBuilder {
    constructor (data: RenderData, renderGraph: RenderGraph, layoutGraph: LayoutGraphData, vertID: number, pass: ComputePass, pipeline: PipelineSceneData) {
        super(data);
        this._renderGraph = renderGraph;
        this._layoutGraph = layoutGraph;
        this._vertID = vertID;
        this._pass = pass;
        this._pipeline = pipeline;
    }
    addComputeView (name: string, view: ComputeView) {
        if (this._pass.computeViews.has(name)) {
            this._pass.computeViews.get(name)?.push(view);
        } else {
            this._pass.computeViews.set(name, [view]);
        }
    }
    addQueue (layoutName = '', name = 'Queue') {
        if (!layoutName) {
            layoutName = getFirstChildLayoutName(this._layoutGraph, this._vertID);
        }
        const queue = new RenderQueue();
        const data = new RenderData();
        const queueID = this._renderGraph.addVertex<RenderGraphValue.Queue>(
            RenderGraphValue.Queue, queue, name, layoutName, data, false, this._vertID,
        );
        return new WebComputeQueueBuilder(data, this._renderGraph, queueID, queue, this._pipeline);
    }
    addDispatch (shader: string,
        threadGroupCountX: number,
        threadGroupCountY: number,
        threadGroupCountZ: number,
        layoutName = '',
        name = 'Dispatch') {
        if (!layoutName) {
            layoutName = getFirstChildLayoutName(this._layoutGraph, this._vertID);
        }
        this._renderGraph.addVertex<RenderGraphValue.Dispatch>(
            RenderGraphValue.Dispatch,
            new Dispatch(shader, threadGroupCountX, threadGroupCountY, threadGroupCountZ),
            name, layoutName, new RenderData(), false, this._vertID,
        );
    }
    private readonly _renderGraph: RenderGraph;
    private readonly _layoutGraph: LayoutGraphData;
    private readonly _vertID: number;
    private readonly _pass: ComputePass;
    private readonly _pipeline: PipelineSceneData;
}

export class WebMovePassBuilder extends MovePassBuilder {
    constructor (renderGraph: RenderGraph, vertID: number, pass: MovePass) {
        super();
        this._renderGraph = renderGraph;
        this._vertID = vertID;
        this._pass = pass;
    }
    addPair (pair: MovePair) {
        this._pass.movePairs.push(pair);
    }
    private readonly _renderGraph: RenderGraph;
    private readonly _vertID: number;
    private readonly _pass: MovePass;
}

export class WebCopyPassBuilder extends CopyPassBuilder {
    constructor (renderGraph: RenderGraph, vertID: number, pass: CopyPass) {
        super();
        this._renderGraph = renderGraph;
        this._vertID = vertID;
        this._pass = pass;
    }
    addPair (pair: CopyPair) {
        this._pass.copyPairs.push(pair);
    }
    private readonly _renderGraph: RenderGraph;
    private readonly _vertID: number;
    private readonly _pass: CopyPass;
}

function isManaged (residency: ResourceResidency): boolean {
    return residency === ResourceResidency.MANAGED
    || residency === ResourceResidency.MEMORYLESS;
}

export class WebPipeline extends Pipeline {
    public addComputePass(layoutName: string, name: string): ComputePassBuilder;
    public addComputePass(layoutName: string): ComputePassBuilder;
    public addComputePass (layoutName: any, name?: any): ComputePassBuilder {
        throw new Error('Method not implemented.');
    }
    public addMovePass (name: string): MovePassBuilder {
        throw new Error('Method not implemented.');
    }
    public addCopyPass (name: string): CopyPassBuilder {
        throw new Error('Method not implemented.');
    }
    public presentAll (): void {
        throw new Error('Method not implemented.');
    }
    public createSceneTransversal (camera: Camera, scene: RenderScene): SceneTransversal {
        throw new Error('Method not implemented.');
    }
    public get layoutGraphBuilder (): LayoutGraphBuilder {
        throw new Error('Method not implemented.');
    }
    protected _generateConstantMacros (clusterEnabled: boolean) {
        let str = '';
        str += `#define CC_DEVICE_SUPPORT_FLOAT_TEXTURE ${this._device.getFormatFeatures(Format.RGBA32F)
            & (FormatFeatureBit.RENDER_TARGET | FormatFeatureBit.SAMPLED_TEXTURE) ? 1 : 0}\n`;
        str += `#define CC_ENABLE_CLUSTERED_LIGHT_CULLING ${clusterEnabled ? 1 : 0}\n`;
        str += `#define CC_DEVICE_MAX_VERTEX_UNIFORM_VECTORS ${this._device.capabilities.maxVertexUniformVectors}\n`;
        str += `#define CC_DEVICE_MAX_FRAGMENT_UNIFORM_VECTORS ${this._device.capabilities.maxFragmentUniformVectors}\n`;
        str += `#define CC_DEVICE_CAN_BENEFIT_FROM_INPUT_ATTACHMENT ${this._device.hasFeature(Feature.INPUT_ATTACHMENT_BENEFIT) ? 1 : 0}\n`;
        str += `#define CC_PLATFORM_ANDROID_AND_WEBGL ${systemInfo.os === OS.ANDROID && systemInfo.isBrowser ? 1 : 0}\n`;
        str += `#define CC_ENABLE_WEBGL_HIGHP_STRUCT_VALUES ${macro.ENABLE_WEBGL_HIGHP_STRUCT_VALUES ? 1 : 0}\n`;
        this._constantMacros = str;
    }

    public activate (swapchain: Swapchain): boolean {
<<<<<<< HEAD
        const root = legacyCC.director.root;
        this._device = root.device;
=======
        this._device = deviceManager.gfxDevice;
>>>>>>> b0183ae9
        this._globalDSManager = new GlobalDSManager(this._device);
        this.setMacroBool('CC_USE_HDR', this._pipelineSceneData.isHDR);
        this._generateConstantMacros(false);
        this._pipelineSceneData.activate(this._device);
        this._pipelineUBO.activate(this._device, this);
        buildDeferredPipelineLayoutGraphData(this._device);
        if (root.useDeferredPipeline) {
            // enable the deferred pipeline
            this.setMacroInt('CC_PIPELINE_TYPE', 1);
        }
        const shadowMapSampler = this._globalDSManager.pointSampler;
        this.descriptorSet.bindSampler(UNIFORM_SHADOWMAP_BINDING, shadowMapSampler);
        this.descriptorSet.bindTexture(UNIFORM_SHADOWMAP_BINDING, builtinResMgr.get<Texture2D>('default-texture').getGFXTexture()!);
        this.descriptorSet.bindSampler(UNIFORM_SPOT_SHADOW_MAP_TEXTURE_BINDING, shadowMapSampler);
        this.descriptorSet.bindTexture(UNIFORM_SPOT_SHADOW_MAP_TEXTURE_BINDING, builtinResMgr.get<Texture2D>('default-texture').getGFXTexture()!);
        this.descriptorSet.update();
        return true;
    }
    public destroy (): boolean {
        this._globalDSManager?.destroy();
        this._pipelineSceneData?.destroy();
        return true;
    }
    public get macros (): MacroRecord {
        return this._macros;
    }
    public get globalDSManager (): GlobalDSManager {
        return this._globalDSManager;
    }
    public get descriptorSetLayout (): DescriptorSetLayout {
        return this._globalDSManager.descriptorSetLayout;
    }
    public get descriptorSet (): DescriptorSet {
        return this._globalDSManager.globalDescriptorSet;
    }
    public get pipelineSceneData (): PipelineSceneData {
        return this._pipelineSceneData;
    }
    public get constantMacros (): string {
        return this._constantMacros;
    }
    public get profiler (): Model | null {
        return this._profiler;
    }
    public set profiler (profiler: Model | null) {
        this._profiler = profiler;
    }
    public get geometryRenderer (): GeometryRenderer | null {
        throw new Error('Method not implemented.');
    }
    public get shadingScale (): number {
        return this._pipelineSceneData.shadingScale;
    }
    public set shadingScale (scale: number) {
        this._pipelineSceneData.shadingScale = scale;
    }
    public getMacroString (name: string): string {
        const str = this._macros[name];
        if (str === undefined) {
            return '';
        }
        return str as string;
    }
    public getMacroInt (name: string): number {
        const value = this._macros[name];
        if (value === undefined) {
            return 0;
        }
        return value as number;
    }
    public getMacroBool (name: string): boolean {
        const value = this._macros[name];
        if (value === undefined) {
            return false;
        }
        return value as boolean;
    }
    public setMacroString (name: string, value: string): void {
        this._macros[name] = value;
    }
    public setMacroInt (name: string, value: number): void {
        this._macros[name] = value;
    }
    public setMacroBool (name: string, value: boolean): void {
        this._macros[name] = value;
    }
    public get device () {
        return this._device;
    }
    public onGlobalPipelineStateChanged (): void {
        // do nothing
    }
    addRenderTexture (name: string, format: Format, width: number, height: number, renderWindow: RenderWindow) {
        const desc = new ResourceDesc();
        desc.dimension = ResourceDimension.TEXTURE2D;
        desc.width = width;
        desc.height = height;
        desc.depthOrArraySize = 1;
        desc.mipLevels = 1;
        desc.format = format;
        desc.flags = ResourceFlags.COLOR_ATTACHMENT;

        if (renderWindow.swapchain === null) {
            assert(renderWindow.framebuffer.colorTextures.length === 1
                && renderWindow.framebuffer.colorTextures[0] !== null);
            return this._resourceGraph.addVertex<ResourceGraphValue.Framebuffer>(
                ResourceGraphValue.Framebuffer,
                renderWindow.framebuffer,
                name, desc,
                new ResourceTraits(ResourceResidency.EXTERNAL),
                new ResourceStates(),
            );
        } else {
            return this._resourceGraph.addVertex<ResourceGraphValue.Swapchain>(
                ResourceGraphValue.Swapchain,
                new RenderSwapchain(renderWindow.swapchain),
                name, desc,
                new ResourceTraits(ResourceResidency.BACKBUFFER),
                new ResourceStates(),
            );
        }
    }
    addRenderTarget (name: string, format: Format, width: number, height: number, residency: ResourceResidency) {
        const desc = new ResourceDesc();
        desc.dimension = ResourceDimension.TEXTURE2D;
        desc.width = width;
        desc.height = height;
        desc.depthOrArraySize = 1;
        desc.mipLevels = 1;
        desc.format = format;
        desc.flags = ResourceFlags.COLOR_ATTACHMENT;

        assert(isManaged(residency));
        return this._resourceGraph.addVertex<ResourceGraphValue.Managed>(
            ResourceGraphValue.Managed,
            new ManagedResource(),
            name, desc,
            new ResourceTraits(residency),
            new ResourceStates(),
        );
    }
    addDepthStencil (name: string, format: Format, width: number, height: number, residency: ResourceResidency) {
        const desc = new ResourceDesc();
        desc.dimension = ResourceDimension.TEXTURE2D;
        desc.width = width;
        desc.height = height;
        desc.depthOrArraySize = 1;
        desc.mipLevels = 1;
        desc.format = format;
        desc.flags = ResourceFlags.DEPTH_STENCIL_ATTACHMENT;
        return this._resourceGraph.addVertex<ResourceGraphValue.Managed>(
            ResourceGraphValue.Managed,
            new ManagedResource(),
            name, desc,
            new ResourceTraits(residency),
            new ResourceStates(),
        );
    }
    beginFrame () {
        this._renderGraph = new RenderGraph();
    }
    endFrame () {
        this._renderGraph = null;
    }

    compile () {
        if (!this._renderGraph) {
            throw new Error('RenderGraph cannot be built without being created');
        }
        if (!this._compiler) {
            this._compiler = new Compiler(this, this._resourceGraph, this._layoutGraph);
        }
        this._compiler.compile(this._renderGraph);
    }

    execute () {
        if (!this._renderGraph) {
            throw new Error('Cannot run without creating rendergraph');
        }
        if (!this._executor) {
            this._executor = new Executor(this, this._pipelineUBO, this._device, this._resourceGraph, this.layoutGraph);
        }
        this._executor.execute(this._renderGraph);
    }
    protected _buildShadowPass (automata: WebPipeline,
        camera: Camera,
        light: Light,
        shadows: Readonly<Shadows>,
        passName: Readonly<string>,
        width: Readonly<number>,
        height: Readonly<number>) {
        const dsShadowMap = passName;
        if (!automata.resourceGraph.contains(dsShadowMap)) {
            const format = supportsR32FloatTexture(this._device) ? Format.R32F : Format.RGBA8;
            automata.addRenderTarget(dsShadowMap, format, width, height, ResourceResidency.PERSISTENT);
        }
        const pass = automata.addRasterPass(width, height, '_', passName);
        pass.addRasterView(dsShadowMap, new RasterView('_',
            AccessType.WRITE, AttachmentType.RENDER_TARGET,
            LoadOp.CLEAR, StoreOp.STORE,
            ClearFlagBit.COLOR,
            new Color(0, 0, 0, 0)));
        const queue = pass.addQueue(QueueHint.RENDER_OPAQUE);
        queue.addSceneOfCamera(camera, light,
            SceneFlags.OPAQUE_OBJECT | SceneFlags.CUTOUT_OBJECT | SceneFlags.SHADOW_CASTER);
    }
    protected _buildShadowPasses (automata: WebPipeline,
        camera: Camera,
        validLights: Light[],
        pplScene: Readonly<PipelineSceneData>,
        name: Readonly<string>): void {
        const shadows = pplScene.shadows;
        if (!shadows.enabled || shadows.type !== ShadowType.ShadowMap) {
            return;
        }
        const validPunctualLights = pplScene.validPunctualLights;

        // force clean up
        validLights.length = 0;

        // pick spot lights
        let numSpotLights = 0;
        for (let i = 0; numSpotLights < shadows.maxReceived && i < validPunctualLights.length; ++i) {
            const light = validPunctualLights[i];
            if (light.type === LightType.SPOT) {
                validLights.push(light);
                ++numSpotLights;
            }
        }

        // build shadow map
        const mapWidth = shadows.size.x;
        const mapHeight = shadows.size.y;
        const mainLight = camera.scene!.mainLight;
        // main light
        if (mainLight) {
            this._mainLightShadowName =  `MainLightShadow${name}`;
            this._buildShadowPass(automata, camera, mainLight, shadows,
                this._mainLightShadowName, mapWidth, mapHeight);
        }
        // spot lights
        for (let i = 0; i !== validLights.length; ++i) {
            const passName = `SpotLightShadow${i.toString()}${name}`;
            this._spotLightShadowName[i] = passName;
            this._buildShadowPass(automata, camera, validLights[i], shadows,
                passName, mapWidth, mapHeight);
        }
    }
    private readonly _validLights: Light[] = [];
    private _mainLightShadowName = ``;
    private _spotLightShadowName: string[] = [];
    clear () {
        this._mainLightShadowName = '';
        this._spotLightShadowName = [];
    }

    private _forward (camera: Camera, idx: number): boolean {
        const window = camera.window;
        const width = Math.floor(window.width);
        const height = Math.floor(window.height);
        const root = legacyCC.director.root;
        const isDeferred: boolean = root.useDeferredPipeline;
        if (!isDeferred) {
            const forwardPassRTName = `dsForwardPassColorCamera${idx}`;
            const forwardPassDSName = `dsForwardPassDSCamera${idx}`;
            if (!this.resourceGraph.contains(forwardPassRTName)) {
                this.addRenderTexture(forwardPassRTName, Format.RGBA8, width, height, camera.window);
                this.addDepthStencil(forwardPassDSName, Format.DEPTH_STENCIL, width, height, ResourceResidency.MANAGED);
            }
            const forwardPass = this.addRasterPass(width, height, 'DEFAULT', `CameraForwardPass${idx}`);
            if (this._mainLightShadowName && this.resourceGraph.contains(this._mainLightShadowName)) {
                const computeView = new ComputeView();
                forwardPass.addComputeView(this._mainLightShadowName, computeView);
            }
            for (const spotShadowName of this._spotLightShadowName) {
                if (this.resourceGraph.contains(spotShadowName)) {
                    const computeView = new ComputeView();
                    forwardPass.addComputeView(spotShadowName, computeView);
                }
            }
            const passView = new RasterView('_',
                AccessType.WRITE, AttachmentType.RENDER_TARGET,
                LoadOp.CLEAR, StoreOp.STORE,
                camera.clearFlag,
                new Color(camera.clearColor.x, camera.clearColor.y, camera.clearColor.z, camera.clearColor.w));
            const passDSView = new RasterView('_',
                AccessType.WRITE, AttachmentType.DEPTH_STENCIL,
                LoadOp.CLEAR, StoreOp.STORE,
                camera.clearFlag,
                new Color(1, 0, 0, 0));
            forwardPass.addRasterView(forwardPassRTName, passView);
            forwardPass.addRasterView(forwardPassDSName, passDSView);
            forwardPass
                .addQueue(QueueHint.RENDER_OPAQUE)
                .addSceneOfCamera(camera, null, SceneFlags.OPAQUE_OBJECT | SceneFlags.CUTOUT_OBJECT);
            forwardPass
                .addQueue(QueueHint.RENDER_TRANSPARENT)
                .addSceneOfCamera(camera, null, SceneFlags.TRANSPARENT_OBJECT);
        }
        return !isDeferred;
    }

    private _deferred (camera: Camera, idx: number): boolean {
        const window = camera.window;
        const width = Math.floor(window.width);
        const height = Math.floor(window.height);
        const root = legacyCC.director.root;
        const isDeferred: boolean = root.useDeferredPipeline;
        if (isDeferred) {
            const deferredGbufferPassRTName = `dsDeferredPassColorCamera${idx}`;
            const deferredGbufferPassNormal = `deferredGbufferPassNormal${idx}`;
            const deferredGbufferPassEmissive = `deferredGbufferPassEmissive${idx}`;
            const deferredGbufferPassDSName = `dsDeferredPassDSCamera${idx}`;
            const isSurpportR16 = supportsR16HalfFloatTexture(this.device);
            if (!this.resourceGraph.contains(deferredGbufferPassRTName)) {
                const colFormat = isSurpportR16 ? Format.R16F : Format.RGBA8;
                this.addRenderTarget(deferredGbufferPassRTName, colFormat, width, height, ResourceResidency.PERSISTENT);
                this.addRenderTarget(deferredGbufferPassNormal, colFormat, width, height, ResourceResidency.PERSISTENT);
                this.addRenderTarget(deferredGbufferPassEmissive, colFormat, width, height, ResourceResidency.PERSISTENT);
                this.addDepthStencil(deferredGbufferPassDSName, Format.DEPTH_STENCIL, width, height, ResourceResidency.PERSISTENT);
            }
            // gbuffer pass
            const gbufferPass = this.addRasterPass(width, height, 'Geometry', `CameraGbufferPass${idx}`);
            if (this._mainLightShadowName && this.resourceGraph.contains(this._mainLightShadowName)) {
                const computeView = new ComputeView();
                gbufferPass.addComputeView(this._mainLightShadowName, computeView);
            }
            const passView = new RasterView('_',
                AccessType.WRITE, AttachmentType.RENDER_TARGET,
                LoadOp.CLEAR, StoreOp.STORE,
                camera.clearFlag,
                new Color(camera.clearColor.x, camera.clearColor.y, camera.clearColor.z, camera.clearColor.w));
            const passDSView = new RasterView('_',
                AccessType.WRITE, AttachmentType.DEPTH_STENCIL,
                LoadOp.CLEAR, StoreOp.STORE,
                camera.clearFlag,
                new Color(1, 0, 0, 0));
            gbufferPass.addRasterView(deferredGbufferPassRTName, passView);
            gbufferPass.addRasterView(deferredGbufferPassNormal, passView);
            gbufferPass.addRasterView(deferredGbufferPassEmissive, passView);
            gbufferPass.addRasterView(deferredGbufferPassDSName, passDSView);
            gbufferPass
                .addQueue(QueueHint.RENDER_OPAQUE)
                .addSceneOfCamera(camera, null, SceneFlags.OPAQUE_OBJECT | SceneFlags.CUTOUT_OBJECT);
            const deferredLightingPassRTName = `deferredLightingPassRTName${idx}`;
            const deferredLightingPassDS = `deferredLightingPassDS${idx}`;
            if (!this.resourceGraph.contains(deferredLightingPassRTName)) {
                this.addRenderTarget(deferredLightingPassRTName, Format.RGBA8, width, height, ResourceResidency.PERSISTENT);
                this.addDepthStencil(deferredLightingPassDS, Format.DEPTH_STENCIL, width, height, ResourceResidency.MANAGED);
            }
            // lighting pass
            const lightingPass = this.addRasterPass(width, height, 'Lighting', `CameraLightingPass${idx}`);
            if (this._resourceGraph.contains(deferredGbufferPassRTName)) {
                const computeView = new ComputeView();
                computeView.name = 'gbuffer_albedoMap';
                lightingPass.addComputeView(deferredGbufferPassRTName, computeView);

                const computeNormalView = new ComputeView();
                computeNormalView.name = 'gbuffer_normalMap';
                lightingPass.addComputeView(deferredGbufferPassNormal, computeNormalView);

                const computeEmissiveView = new ComputeView();
                computeEmissiveView.name = 'gbuffer_emissiveMap';
                lightingPass.addComputeView(deferredGbufferPassEmissive, computeEmissiveView);

                const computeDepthView = new ComputeView();
                computeDepthView.name = 'depth_stencil';
                lightingPass.addComputeView(deferredGbufferPassDSName, computeDepthView);
            }
            const lightingPassView = new RasterView('_',
                AccessType.WRITE, AttachmentType.RENDER_TARGET,
                LoadOp.CLEAR, StoreOp.STORE,
                camera.clearFlag,
                new Color(camera.clearColor.x, camera.clearColor.y, camera.clearColor.z, camera.clearColor.w));
            const lightingPassDSView = new RasterView('_',
                AccessType.WRITE, AttachmentType.DEPTH_STENCIL,
                LoadOp.CLEAR, StoreOp.STORE,
                camera.clearFlag,
                new Color(1, 0, 0, 0));
            lightingPass.addRasterView(deferredLightingPassRTName, lightingPassView);
            lightingPass.addRasterView(deferredLightingPassDS, lightingPassDSView);
            lightingPass.addQueue(QueueHint.RENDER_TRANSPARENT).addFullscreenQuad(new Material(), '');
            lightingPass.addQueue(QueueHint.RENDER_TRANSPARENT).addSceneOfCamera(camera, null, SceneFlags.TRANSPARENT_OBJECT);
            // Postprocess
            const postprocessPassRTName = `postprocessPassRTName${idx}`;
            const postprocessPassDS = `postprocessPassDS${idx}`;
            if (!this.resourceGraph.contains(postprocessPassRTName)) {
                this.addRenderTarget(postprocessPassRTName, Format.RGBA8, width, height, ResourceResidency.PERSISTENT);
                this.addDepthStencil(postprocessPassDS, Format.DEPTH_STENCIL, width, height, ResourceResidency.MANAGED);
            }
            const postprocessPass = this.addRasterPass(width, height, 'Postprocess', `CameraPostprocessPass${idx}`);
            if (this._resourceGraph.contains(deferredLightingPassRTName)) {
                const computeView = new ComputeView();
                computeView.name = 'outputResultMap';
                postprocessPass.addComputeView(deferredLightingPassRTName, computeView);
            }
            const postprocessPassView = new RasterView('_',
                AccessType.WRITE, AttachmentType.RENDER_TARGET,
                LoadOp.CLEAR, StoreOp.STORE,
                camera.clearFlag,
                new Color(camera.clearColor.x, camera.clearColor.y, camera.clearColor.z, camera.clearColor.w));
            const postprocessPassDSView = new RasterView('_',
                AccessType.WRITE, AttachmentType.DEPTH_STENCIL,
                LoadOp.CLEAR, StoreOp.STORE,
                camera.clearFlag,
                new Color(1, 0, 0, 0));
            postprocessPass.addRasterView(postprocessPassRTName, postprocessPassView);
            postprocessPass.addRasterView(postprocessPassDS, postprocessPassDSView);
            postprocessPass.addQueue(QueueHint.NONE).addFullscreenQuad(new Material(), '');
        }
        return isDeferred;
    }

    render (cameras: Camera[]) {
        if (cameras.length === 0) {
            return;
        }
        cameras.forEach((camera) => {
            if (!this._cameras.includes(camera)) {
                this._cameras.push(camera);
            }
        });
        // build graph
        this.beginFrame();
        this.clear();
        for (let i = 0; i < cameras.length; i++) {
            const camera = cameras[i];
            if (camera.scene) {
                const idx = this._cameras.indexOf(camera);
                this._buildShadowPasses(this, camera, this._validLights,
                    this._pipelineSceneData,
                    `Camera${idx}`);

                if (this._deferred(camera, i)) {
                    continue;
                }
                this._forward(camera, i);
            }
        }
        this.compile();
        this.execute();
        this.endFrame();
    }

    addRasterPass (width: number, height: number, layoutName: string, name = 'Raster'): RasterPassBuilder {
        const pass = new RasterPass();
        const data = new RenderData();
        const vertID = this._renderGraph!.addVertex<RenderGraphValue.Raster>(
            RenderGraphValue.Raster, pass, name, layoutName, data, false,
        );
        const result = new WebRasterPassBuilder(data, this._renderGraph!, this._layoutGraph, vertID, pass, this._pipelineSceneData);
        this._updateRasterPassConstants(result, width, height);
        return result;
    }
    public getDescriptorSetLayout (shaderName: string, freq: UpdateFrequency): DescriptorSetLayout {
        const lg = this._layoutGraph;
        const phaseID = lg.shaderLayoutIndex.get(shaderName)!;
        const pplLayout = lg.getLayout(phaseID);
        const setLayout = pplLayout.descriptorSets.get(freq)!;
        return setLayout.descriptorSetLayout!;
    }
    get renderGraph () {
        return this._renderGraph;
    }
    get resourceGraph () {
        return this._resourceGraph;
    }
    get layoutGraph () {
        return this._layoutGraph;
    }
    protected _updateRasterPassConstants (pass: Setter, width: number, height: number) {
        const shadingWidth = width;
        const shadingHeight = height;
        const root = legacyCC.director.root;
        pass.setVec4('cc_time',
            new Vec4(root.cumulativeTime, root.frameTime, legacyCC.director.getTotalFrames(), 0.0));
        pass.setVec4('cc_screenSize',
            new Vec4(shadingWidth, shadingHeight, 1.0 / shadingWidth, 1.0 / shadingHeight));
        pass.setVec4('cc_nativeSize',
            new Vec4(shadingWidth, shadingHeight, 1.0 / shadingWidth, 1.0 / shadingHeight));
    }

    public static MAX_BLOOM_FILTER_PASS_NUM = 6;
    private _device!: Device;
    private _globalDSManager!: GlobalDSManager;
    private readonly _macros: MacroRecord = {};
    private readonly _pipelineSceneData: PipelineSceneData = new PipelineSceneData();
    private _constantMacros = '';
    private _profiler: Model | null = null;
    private _pipelineUBO: PipelineUBO = new PipelineUBO();
    private _cameras: Camera[] = [];

    private readonly _layoutGraph: LayoutGraphData = new LayoutGraphData();
    private readonly _resourceGraph: ResourceGraph = new ResourceGraph();
    private _renderGraph: RenderGraph | null = null;
    private _compiler: Compiler | null = null;
    private _executor: Executor | null = null;
}<|MERGE_RESOLUTION|>--- conflicted
+++ resolved
@@ -41,11 +41,7 @@
 import { WebSceneTransversal } from './web-scene';
 import { MacroRecord, RenderScene } from '../../renderer';
 import { GlobalDSManager } from '../global-descriptor-set-manager';
-<<<<<<< HEAD
-import { supportsR16HalfFloatTexture, supportsR32FloatTexture, UNIFORM_SHADOWMAP_BINDING, UNIFORM_SPOT_LIGHTING_MAP_TEXTURE_BINDING } from '../define';
-=======
 import { supportsR32FloatTexture, UNIFORM_SHADOWMAP_BINDING, UNIFORM_SPOT_SHADOW_MAP_TEXTURE_BINDING } from '../define';
->>>>>>> b0183ae9
 import { OS } from '../../../../pal/system-info/enum-type';
 import { WebDescriptorHierarchy } from './web-descriptor-hierarchy';
 import { Compiler } from './compiler';
@@ -376,12 +372,7 @@
     }
 
     public activate (swapchain: Swapchain): boolean {
-<<<<<<< HEAD
-        const root = legacyCC.director.root;
-        this._device = root.device;
-=======
         this._device = deviceManager.gfxDevice;
->>>>>>> b0183ae9
         this._globalDSManager = new GlobalDSManager(this._device);
         this.setMacroBool('CC_USE_HDR', this._pipelineSceneData.isHDR);
         this._generateConstantMacros(false);
