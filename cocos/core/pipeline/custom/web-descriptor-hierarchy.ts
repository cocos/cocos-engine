/* eslint-disable max-len */
/****************************************************************************
 Copyright (c) 2021-2022 Xiamen Yaji Software Co., Ltd.

 http://www.cocos.com

 Permission is hereby granted, free of charge, to any person obtaining a copy
 of this software and associated engine source code (the "Software"), a limited,
 worldwide, royalty-free, non-assignable, revocable and non-exclusive license
 to use Cocos Creator solely to develop games on your target platforms. You shall
 not use Cocos Creator software for developing other software or tools that's
 used for developing games. You are not granted to publish, distribute,
 sublicense, and/or sell copies of Cocos Creator.

 The software or tools in this License Agreement are licensed, not sold.
 Xiamen Yaji Software Co., Ltd. reserves all rights not expressly granted to you.

 THE SOFTWARE IS PROVIDED "AS IS", WITHOUT WARRANTY OF ANY KIND, EXPRESS OR
 IMPLIED, INCLUDING BUT NOT LIMITED TO THE WARRANTIES OF MERCHANTABILITY,
 FITNESS FOR A PARTICULAR PURPOSE AND NONINFRINGEMENT. IN NO EVENT SHALL THE
 AUTHORS OR COPYRIGHT HOLDERS BE LIABLE FOR ANY CLAIM, DAMAGES OR OTHER
 LIABILITY, WHETHER IN AN ACTION OF CONTRACT, TORT OR OTHERWISE, ARISING FROM,
 OUT OF OR IN CONNECTION WITH THE SOFTWARE OR THE USE OR OTHER DEALINGS IN
 THE SOFTWARE.
****************************************************************************/

import { EffectAsset } from '../../assets';
import { Descriptor, DescriptorBlock, DescriptorBlockIndex, DescriptorDB, DescriptorTypeOrder, LayoutGraph, LayoutGraphValue, LayoutGraphVisitor, RenderPhase } from './layout-graph';
import { ShaderStageFlagBit, Type, Uniform, UniformBlock } from '../../gfx';
import { ParameterType, UpdateFrequency } from './types';
import { JOINT_UNIFORM_CAPACITY, RenderPassStage, SetIndex, UBOCamera, UBOForwardLight, UBOGlobal, UBOLocal, UBOLocalBatched, UBOMorph, UBOShadow, UBOSkinning, UBOSkinningAnimation, UBOSkinningTexture, UBOUILocal, UBOWorldBound } from '../define';
import { DefaultVisitor, edge_descriptor, IncidenceGraph, vertex_descriptor } from './graph';
import { assert } from '../../platform';

export class WebDescriptorHierarchy {
    public uniformBlockIndex: Map<DescriptorBlock, DescriptorBlockIndex>;
    public blockMerged: Map<DescriptorBlock, Map<Type, Descriptor>>;
    public dbsToMerge: Map<DescriptorDB, DescriptorDB[]>;

    constructor () {
        this._layoutGraph = new LayoutGraph();
        this.uniformBlockIndex = new Map<DescriptorBlock, DescriptorBlockIndex>();
        this.blockMerged = new Map<DescriptorBlock, Map<Type, Descriptor>>();
        this.dbsToMerge = new Map<DescriptorDB, DescriptorDB[]>();
    }

    public getLayoutBlock (freq: UpdateFrequency, paraType: ParameterType, descType: DescriptorTypeOrder, vis: ShaderStageFlagBit, descriptorDB: DescriptorDB): DescriptorBlock {
        const blockIndex: DescriptorBlockIndex = new DescriptorBlockIndex(freq, paraType, descType, vis);
        const key = JSON.stringify(blockIndex);
        if (descriptorDB.blocks.get(key) === undefined) {
            const uniformBlock: DescriptorBlock = new DescriptorBlock();
            descriptorDB.blocks.set(key, uniformBlock);

            this.uniformBlockIndex.set(uniformBlock, blockIndex);
        }
        return descriptorDB.blocks.get(key) as DescriptorBlock;
    }

    public getLayoutBlockByKey (key: string, descriptorDB: DescriptorDB): DescriptorBlock {
        if (descriptorDB.blocks.get(key) === undefined) {
            const uniformBlock: DescriptorBlock = new DescriptorBlock();
            descriptorDB.blocks.set(key, uniformBlock);

            const blockIndedx: DescriptorBlockIndex = JSON.parse(key) as DescriptorBlockIndex;
            this.uniformBlockIndex.set(uniformBlock, blockIndedx);
        }
        return descriptorDB.blocks.get(key) as DescriptorBlock;
    }

    public getUniformBlock (set: number, binding: number, blockName: string, targetBlock: DescriptorBlock): UniformBlock {
        if (targetBlock.uniformBlocks.get(blockName) === undefined) {
            const uniformDB: UniformBlock = new UniformBlock(set, binding, blockName, [], 1);
            targetBlock.uniformBlocks.set(blockName, uniformDB);
        }
        return targetBlock.uniformBlocks.get(blockName) as UniformBlock;
    }

    public setUniform (uniformDB: UniformBlock, name: string, type: Type, count: number) {
        const uniform: Uniform = new Uniform(name, type, count);
        uniformDB.members.push(uniform);
    }

    public setDescriptor (targetBlock: DescriptorBlock, name: string, type: Type) {
        const descriptor: Descriptor = new Descriptor(type);
        targetBlock.descriptors.set(name, descriptor);
    }

    public merge (descriptorDB: DescriptorDB) {
        for (const entry of descriptorDB.blocks) {
            const block: DescriptorBlock = entry[1];
            const typeMap: Map<Type, number> = new Map<Type, number>();
            for (const ee of block.descriptors) {
                const descriptor: Descriptor = ee[1];
                const type: Type = descriptor.type;
                if (typeMap.get(type) === undefined) {
                    typeMap.set(type, 1);
                } else {
                    const before: number = typeMap.get(type) as number;
                    typeMap.set(type, before + 1);
                }
                block.capacity++;
            }
            for (const ii of typeMap) {
                const type: Type = ii[0];
                const count: number = ii[1];
                if (count > 0) {
                    const mergedDescriptor: Descriptor = new Descriptor(type);
                    mergedDescriptor.count = count;
                    let merged: Map<Type, Descriptor>;
                    if (this.blockMerged.get(block) === undefined) {
                        merged = new Map<Type, Descriptor>();
                        this.blockMerged.set(block, merged);
                    }
                    this.blockMerged.get(block)?.set(type, mergedDescriptor);
                }
            }
        }
    }

    public mergeDBs (descriptorDBs: DescriptorDB[], target: DescriptorDB) {
        for (let i = 0; i < descriptorDBs.length; ++i) {
            const db: DescriptorDB = descriptorDBs[i];
            for (const e of db.blocks) {
                const key: string = e[0];
                const block: DescriptorBlock = e[1];

                let merged: Map<Type, Descriptor>;
                if (this.blockMerged.get(block) === undefined) {
                    merged = new Map<Type, Descriptor>();
                    this.blockMerged.set(block, merged);
                } else {
                    merged = this.blockMerged.get(block) as Map<Type, Descriptor>;
                }
                if (merged.size > 0) {
                    const targetBlock: DescriptorBlock = this.getLayoutBlockByKey(key, target);
                    let targetMerged: Map<Type, Descriptor>;
                    if (this.blockMerged.get(targetBlock) === undefined) {
                        targetMerged = new Map<Type, Descriptor>();
                        this.blockMerged.set(targetBlock, targetMerged);
                    } else {
                        targetMerged = this.blockMerged.get(targetBlock) as Map<Type, Descriptor>;
                    }
                    for (const ee of merged) {
                        const type: Type = ee[0];
                        const descriptor: Descriptor = ee[1];
                        if (!targetMerged.has(type)) {
                            const ds: Descriptor = new Descriptor(descriptor.type);
                            ds.count = descriptor.count;
                            targetMerged.set(type, ds);
                        } else {
                            const ds: Descriptor | undefined = targetMerged.get(type);
                            if (ds !== undefined) {
                                ds.count = ds.count > descriptor.count ? ds.count : descriptor.count;
                            }
                        }
                    }
                    targetBlock.capacity = block.capacity > targetBlock.capacity ? block.capacity : targetBlock.capacity;
                }
            }
        }
    }

    public sort (descriptorDB: DescriptorDB) {
        const sortedMap: Map<string, DescriptorBlock> = new Map<string, DescriptorBlock>(Array.from(descriptorDB.blocks).sort((a, b) => String(a[0]).localeCompare(b[0])));
        descriptorDB.blocks.clear();
        for (const e of sortedMap) {
            descriptorDB.blocks.set(e[0], e[1]);
        }
    }

    public addEffect (asset: EffectAsset, parent: number): void {
        const sz = asset.shaders.length;

        for (let i = 0; i !== sz; ++i) {
            const shader: EffectAsset.IShaderInfo = asset.shaders[i];

            const queueDB: DescriptorDB = new DescriptorDB();

            for (let k = 0; k < shader.blocks.length; ++k) {
                const blockInfo: EffectAsset.IBlockInfo = shader.blocks[k];
                const targetBlock: DescriptorBlock = this.getLayoutBlock(UpdateFrequency.PER_INSTANCE,
                    ParameterType.TABLE, DescriptorTypeOrder.UNIFORM_BUFFER, blockInfo.stageFlags, queueDB);
                const uniformDB: UniformBlock = this.getUniformBlock(SetIndex.MATERIAL, blockInfo.binding, blockInfo.name, targetBlock);
                for (let kk = 0; kk < blockInfo.members.length; ++kk) {
                    const uniform: Uniform = blockInfo.members[kk];
                    uniformDB.members.push(uniform);
                }
            }

            for (let k = 0; k < shader.buffers.length; ++k) {
                const bufferInfo: EffectAsset.IBufferInfo = shader.buffers[k];
                const targetBlock: DescriptorBlock = this.getLayoutBlock(UpdateFrequency.PER_BATCH,
                    ParameterType.TABLE, DescriptorTypeOrder.STORAGE_BUFFER, bufferInfo.stageFlags, queueDB);
                this.setDescriptor(targetBlock, bufferInfo.name, Type.UNKNOWN);
            }

            for (let k = 0; k < shader.images.length; ++k) {
                const imageInfo: EffectAsset.IImageInfo = shader.images[k];
                const targetBlock: DescriptorBlock = this.getLayoutBlock(UpdateFrequency.PER_BATCH,
                    ParameterType.TABLE, DescriptorTypeOrder.STORAGE_IMAGE, imageInfo.stageFlags, queueDB);
                this.setDescriptor(targetBlock, imageInfo.name, imageInfo.type);
            }

            for (let k = 0; k < shader.samplerTextures.length; ++k) {
                const samplerTexInfo: EffectAsset.ISamplerTextureInfo = shader.samplerTextures[k];
                const targetBlock: DescriptorBlock = this.getLayoutBlock(UpdateFrequency.PER_BATCH,
                    ParameterType.TABLE, DescriptorTypeOrder.SAMPLER_TEXTURE, samplerTexInfo.stageFlags, queueDB);
                this.setDescriptor(targetBlock, samplerTexInfo.name, samplerTexInfo.type);
            }

            for (let k = 0; k < shader.samplers.length; ++k) {
                const samplerInfo: EffectAsset.ISamplerInfo = shader.samplers[k];
                const targetBlock: DescriptorBlock = this.getLayoutBlock(UpdateFrequency.PER_BATCH,
                    ParameterType.TABLE, DescriptorTypeOrder.SAMPLER, samplerInfo.stageFlags, queueDB);
                this.setDescriptor(targetBlock, samplerInfo.name, Type.SAMPLER);
            }

            for (let k = 0; k < shader.textures.length; ++k) {
                const texInfo: EffectAsset.ITextureInfo = shader.textures[k];
                const targetBlock: DescriptorBlock = this.getLayoutBlock(UpdateFrequency.PER_BATCH,
                    ParameterType.TABLE, DescriptorTypeOrder.TEXTURE, texInfo.stageFlags, queueDB);
                this.setDescriptor(targetBlock, texInfo.name, texInfo.type);
            }

            for (let k = 0; k < shader.subpassInputs.length; ++k) {
                const subpassInfo: EffectAsset.IInputAttachmentInfo = shader.subpassInputs[k];
                const targetBlock: DescriptorBlock = this.getLayoutBlock(UpdateFrequency.PER_BATCH,
                    ParameterType.TABLE, DescriptorTypeOrder.INPUT_ATTACHMENT, subpassInfo.stageFlags, queueDB);
                this.setDescriptor(targetBlock, subpassInfo.name, Type.SUBPASS_INPUT);
            }

            // Add queue layout from define.ts
            const localUniformTarget: DescriptorBlock = this.getLayoutBlock(UpdateFrequency.PER_INSTANCE,
                ParameterType.TABLE, DescriptorTypeOrder.UNIFORM_BUFFER, ShaderStageFlagBit.VERTEX, queueDB);
            const localLightTarget: DescriptorBlock = this.getLayoutBlock(UpdateFrequency.PER_BATCH,
                ParameterType.TABLE, DescriptorTypeOrder.DYNAMIC_UNIFORM_BUFFER, ShaderStageFlagBit.FRAGMENT, queueDB);
            const localUITarget: DescriptorBlock = this.getLayoutBlock(UpdateFrequency.PER_INSTANCE,
                ParameterType.TABLE, DescriptorTypeOrder.DYNAMIC_UNIFORM_BUFFER, ShaderStageFlagBit.VERTEX, queueDB);
            const localModelTarget: DescriptorBlock = this.getLayoutBlock(UpdateFrequency.PER_INSTANCE,
                ParameterType.TABLE, DescriptorTypeOrder.UNIFORM_BUFFER, ShaderStageFlagBit.VERTEX | ShaderStageFlagBit.COMPUTE, queueDB);
            const localSamplerVertTarget: DescriptorBlock = this.getLayoutBlock(UpdateFrequency.PER_BATCH,
                ParameterType.TABLE, DescriptorTypeOrder.SAMPLER_TEXTURE, ShaderStageFlagBit.VERTEX, queueDB);
            const localSamplerFragTarget: DescriptorBlock = this.getLayoutBlock(UpdateFrequency.PER_BATCH,
                ParameterType.TABLE, DescriptorTypeOrder.SAMPLER_TEXTURE, ShaderStageFlagBit.FRAGMENT, queueDB);
            const localSamplerCompTarget: DescriptorBlock = this.getLayoutBlock(UpdateFrequency.PER_BATCH,
                ParameterType.TABLE, DescriptorTypeOrder.SAMPLER_TEXTURE, ShaderStageFlagBit.COMPUTE, queueDB);

            for (let k = 0; k < shader.builtins.locals.blocks.length; ++k) {
                const blockName: string = shader.builtins.locals.blocks[k].name;
                if (blockName === 'CCMorph') {
                    const morphDB: UniformBlock = this.getUniformBlock(SetIndex.LOCAL, UBOMorph.BINDING, 'CCMorph', localUniformTarget);
                    this.setUniform(morphDB, 'cc_displacementWeights', Type.FLOAT4, UBOMorph.MAX_MORPH_TARGET_COUNT / 4);
                    this.setUniform(morphDB, 'cc_displacementTextureInfo', Type.FLOAT4, 1);
                } else if (blockName === 'CCSkinningTexture') {
                    const skinningTexDB: UniformBlock = this.getUniformBlock(SetIndex.LOCAL, UBOSkinningTexture.BINDING, 'CCSkinningTexture', localUniformTarget);
                    this.setUniform(skinningTexDB, 'cc_jointTextureInfo', Type.FLOAT4, 1);
                } else if (blockName === 'CCSkinningAnimation') {
                    const skinningAnimDB: UniformBlock = this.getUniformBlock(SetIndex.LOCAL, UBOSkinningAnimation.BINDING, 'CCSkinningAnimation', localUniformTarget);
                    this.setUniform(skinningAnimDB, 'cc_jointAnimInfo', Type.FLOAT4, 1);
                } else if (blockName === 'CCSkinning') {
                    const skinningDB: UniformBlock = this.getUniformBlock(SetIndex.LOCAL, UBOSkinning.BINDING, 'CCSkinning', localUniformTarget);
                    this.setUniform(skinningDB, 'cc_joints', Type.FLOAT4, JOINT_UNIFORM_CAPACITY * 3);
                } else if (blockName === 'CCUILocal') {
                    const uiDB: UniformBlock = this.getUniformBlock(SetIndex.LOCAL, UBOUILocal.BINDING, 'CCUILocal', localUITarget);
                    this.setUniform(uiDB, 'cc_local_data', Type.FLOAT4, 1);
                } else if (blockName === 'CCForwardLight') {
                    const lightDB: UniformBlock = this.getUniformBlock(SetIndex.LOCAL, UBOForwardLight.BINDING, 'CCForwardLight', localLightTarget);
                    this.setUniform(lightDB, 'cc_lightPos', Type.FLOAT4, UBOForwardLight.LIGHTS_PER_PASS);
                    this.setUniform(lightDB, 'cc_lightColor', Type.FLOAT4, UBOForwardLight.LIGHTS_PER_PASS);
                    this.setUniform(lightDB, 'cc_lightSizeRangeAngle', Type.FLOAT4, UBOForwardLight.LIGHTS_PER_PASS);
                    this.setUniform(lightDB, 'cc_lightDir', Type.FLOAT4, UBOForwardLight.LIGHTS_PER_PASS);
                } else if (blockName === 'CCLocal') {
                    const localDB: UniformBlock = this.getUniformBlock(SetIndex.LOCAL, UBOLocal.BINDING, 'CCLocal', localModelTarget);
                    this.setUniform(localDB, 'cc_matWorld', Type.MAT4, 1);
                    this.setUniform(localDB, 'cc_matWorldIT', Type.MAT4, 1);
                    this.setUniform(localDB, 'cc_lightingMapUVParam', Type.FLOAT4, 1);
                } else if (blockName === 'CCLocalBatched') {
                    const batchDB: UniformBlock = this.getUniformBlock(SetIndex.LOCAL, UBOLocalBatched.BINDING, 'CCLocalBatched', localModelTarget);
                    this.setUniform(batchDB, 'cc_matWorlds', Type.MAT4, UBOLocalBatched.BATCHING_COUNT);
                } else if (blockName === 'CCWorldBound') {
                    const boundDB: UniformBlock = this.getUniformBlock(SetIndex.LOCAL, UBOWorldBound.BINDING, 'CCWorldBound', localModelTarget);
                    this.setUniform(boundDB, 'cc_worldBoundCenter', Type.FLOAT4, 1);
                    this.setUniform(boundDB, 'cc_worldBoundHalfExtents', Type.FLOAT4, 1);
                }
            }

            for (let k = 0; k < shader.builtins.locals.samplerTextures.length; ++k) {
                const samplerName: string = shader.builtins.locals.samplerTextures[k].name;
                if (samplerName === 'cc_jointTexture') {
                    this.setDescriptor(localSamplerVertTarget, 'cc_jointTexture', Type.SAMPLER2D);
                } else if (samplerName === 'cc_PositionDisplacements') {
                    this.setDescriptor(localSamplerVertTarget, 'cc_PositionDisplacements', Type.SAMPLER2D);
                } else if (samplerName === 'cc_NormalDisplacements') {
                    this.setDescriptor(localSamplerVertTarget, 'cc_NormalDisplacements', Type.SAMPLER2D);
                } else if (samplerName === 'cc_TangentDisplacements') {
                    this.setDescriptor(localSamplerVertTarget, 'cc_TangentDisplacements', Type.SAMPLER2D);
                } else if (samplerName === 'cc_lightingMap') {
                    this.setDescriptor(localSamplerFragTarget, 'cc_lightingMap', Type.SAMPLER2D);
                } else if (samplerName === 'cc_spriteTexture') {
                    this.setDescriptor(localSamplerFragTarget, 'cc_spriteTexture', Type.SAMPLER2D);
                } else if (samplerName === 'cc_reflectionTexture') {
                    this.setDescriptor(localSamplerFragTarget, 'cc_reflectionTexture', Type.SAMPLER2D);
                }
            }

            for (let k = 0; k < shader.builtins.locals.images.length; ++k) {
                const imgName: string = shader.builtins.locals.images[k].name;
                if (imgName === 'cc_reflectionStorage') {
                    this.setDescriptor(localSamplerCompTarget, 'cc_reflectionStorage', Type.IMAGE2D);
                }
            }

            const phase: RenderPhase = new RenderPhase();
            phase.shaders.add(shader.name);
            this._layoutGraph.addVertex<LayoutGraphValue.RenderPhase>(LayoutGraphValue.RenderPhase, phase, shader.name, queueDB, parent);

            this.merge(queueDB);
            this.sort(queueDB);

            const parentDB: DescriptorDB = this._layoutGraph.getDescriptors(parent);
            if (this.dbsToMerge.get(parentDB) === undefined) {
                this.dbsToMerge.set(parentDB, []);
            }
            this.dbsToMerge.get(parentDB)?.push(queueDB);
        }
    }

    public addGlobal (vName: string, hasCCGlobal, hasCCCamera, hasCCShadow, hasShadowmap, hasEnv, hasDiffuse, hasSpot): number {
        const passDB: DescriptorDB = new DescriptorDB();
        // Add pass layout from define.ts
        const globalUniformTarget: DescriptorBlock = this.getLayoutBlock(UpdateFrequency.PER_PASS,
            ParameterType.TABLE, DescriptorTypeOrder.UNIFORM_BUFFER, ShaderStageFlagBit.ALL, passDB);
        const globalSamplerTexTarget: DescriptorBlock = this.getLayoutBlock(UpdateFrequency.PER_PASS,
            ParameterType.TABLE, DescriptorTypeOrder.SAMPLER_TEXTURE, ShaderStageFlagBit.FRAGMENT, passDB);

        if (hasCCGlobal) {
            const globalDB: UniformBlock = this.getUniformBlock(SetIndex.GLOBAL,
                UBOGlobal.BINDING, 'CCGlobal', globalUniformTarget);
            this.setUniform(globalDB, 'cc_time', Type.FLOAT4, 1);
            this.setUniform(globalDB, 'cc_screenSize', Type.FLOAT4, 1);
            this.setUniform(globalDB, 'cc_nativeSize', Type.FLOAT4, 1);

            this.setDescriptor(globalUniformTarget, 'CCGlobal', Type.UNKNOWN);
        }

        if (hasCCCamera) {
            const cameraDB: UniformBlock = this.getUniformBlock(SetIndex.GLOBAL,
                UBOCamera.BINDING, 'CCCamera', globalUniformTarget);
            this.setUniform(cameraDB, 'cc_matView', Type.MAT4, 1);
            this.setUniform(cameraDB, 'cc_matViewInv', Type.MAT4, 1);
            this.setUniform(cameraDB, 'cc_matProj', Type.MAT4, 1);
            this.setUniform(cameraDB, 'cc_matProjInv', Type.MAT4, 1);
            this.setUniform(cameraDB, 'cc_matViewProj', Type.MAT4, 1);
            this.setUniform(cameraDB, 'cc_matViewProjInv', Type.MAT4, 1);
            this.setUniform(cameraDB, 'cc_cameraPos', Type.FLOAT4, 1);
            this.setUniform(cameraDB, 'cc_surfaceTransform', Type.FLOAT4, 1);
            this.setUniform(cameraDB, 'cc_screenScale', Type.FLOAT4, 1);
            this.setUniform(cameraDB, 'cc_exposure', Type.FLOAT4, 1);
            this.setUniform(cameraDB, 'cc_mainLitDir', Type.FLOAT4, 1);
            this.setUniform(cameraDB, 'cc_mainLitColor', Type.FLOAT4, 1);
            this.setUniform(cameraDB, 'cc_ambientSky', Type.FLOAT4, 1);
            this.setUniform(cameraDB, 'cc_ambientGround', Type.FLOAT4, 1);
            this.setUniform(cameraDB, 'cc_fogColor', Type.FLOAT4, 1);
            this.setUniform(cameraDB, 'cc_fogBase', Type.FLOAT4, 1);
            this.setUniform(cameraDB, 'cc_fogAdd', Type.FLOAT4, 1);
            this.setUniform(cameraDB, 'cc_nearFar', Type.FLOAT4, 1);
            this.setUniform(cameraDB, 'cc_viewPort', Type.FLOAT4, 1);

            this.setDescriptor(globalUniformTarget, 'CCCamera', Type.UNKNOWN);
        }

        if (hasCCShadow) {
<<<<<<< HEAD
            const shadowDB: UniformBlock = this.getUniformBlock('CCShadow', globalUniformTarget);
=======
            const shadowDB: UniformBlock = this.getUniformBlock(SetIndex.GLOBAL,
                UBOShadow.BINDING, 'CCShadow', globalUniformTarget);
            this.setUniform(shadowDB, 'cc_matLightPlaneProj', Type.MAT4, 1);
>>>>>>> 40d5a1d0
            this.setUniform(shadowDB, 'cc_matLightView', Type.MAT4, 1);
            this.setUniform(shadowDB, 'cc_matLightViewProj', Type.MAT4, 1);
            this.setUniform(shadowDB, 'cc_shadowInvProjDepthInfo', Type.FLOAT4, 1);
            this.setUniform(shadowDB, 'cc_shadowProjDepthInfo', Type.FLOAT4, 1);
            this.setUniform(shadowDB, 'cc_shadowProjInfo', Type.FLOAT4, 1);
            this.setUniform(shadowDB, 'cc_shadowNFLSInfo', Type.FLOAT4, 1);
            this.setUniform(shadowDB, 'cc_shadowWHPBInfo', Type.FLOAT4, 1);
            this.setUniform(shadowDB, 'cc_shadowLPNNInfo', Type.FLOAT4, 1);
            this.setUniform(shadowDB, 'cc_shadowColor', Type.FLOAT4, 1);
<<<<<<< HEAD
            this.setUniform(shadowDB, 'cc_planarNDInfo', Type.FLOAT4, 1);
=======

            this.setDescriptor(globalUniformTarget, 'CCShadow', Type.UNKNOWN);
>>>>>>> 40d5a1d0
        }

        if (hasShadowmap) {
            this.setDescriptor(globalSamplerTexTarget, 'cc_shadowMap', Type.SAMPLER2D);
        }
        if (hasEnv) {
            this.setDescriptor(globalSamplerTexTarget, 'cc_environment', Type.SAMPLER_CUBE);
        }
        if (hasDiffuse) {
            this.setDescriptor(globalSamplerTexTarget, 'cc_diffuseMap', Type.SAMPLER_CUBE);
        }
        if (hasSpot) {
            this.setDescriptor(globalSamplerTexTarget, 'cc_spotShadowMap', Type.SAMPLER2D);
        }

        this.merge(passDB);

        const vid = this._layoutGraph.addVertex<LayoutGraphValue.RenderStage>(
            LayoutGraphValue.RenderStage, RenderPassStage.DEFAULT, vName, passDB,
        );

        return vid;
    }

    public mergeDescriptors (vid: number) {
        const target: DescriptorDB = this._layoutGraph.getDescriptors(vid);
        const toMerge = this.dbsToMerge.get(target);
        if (toMerge !== undefined) {
            this.mergeDBs(toMerge, target);
            this.sort(target);
        }
    }

    public addRenderStage (name: string, stageID: number): number {
        const passDB: DescriptorDB = new DescriptorDB();
        return this._layoutGraph.addVertex(LayoutGraphValue.RenderStage,
            stageID, name, passDB);
    }

    public addRenderPhase (name: string, parentStageID: number): number {
        const passDB: DescriptorDB = new DescriptorDB();
        return this._layoutGraph.addVertex(LayoutGraphValue.RenderPhase,
            new RenderPhase(), name, passDB, parentStageID);
    }

    public _layoutGraph: LayoutGraph;

    public get layoutGraph () {
        return this._layoutGraph;
    }
}

function getNumDescriptors (block: DescriptorBlock): number {
    let count = 0;
    for (const [, d] of block.descriptors) {
        count += d.count;
    }
    return count;
}

function checkDescriptorConsistency (lhs: Descriptor, rhs: Descriptor): boolean {
    if (lhs.type !== rhs.type) {
        return false;
    }
    if (lhs.count !== rhs.count) {
        return false;
    }
    return true;
}

export class CollectVisitor extends DefaultVisitor {
    getFrequency (g: LayoutGraph, v: number): UpdateFrequency {
        let freq: UpdateFrequency;
        if (g.holds(LayoutGraphValue.RenderStage, v)) {
            freq = UpdateFrequency.PER_PASS;
        } else {
            assert(g.holds(LayoutGraphValue.RenderPhase, v));
            freq = UpdateFrequency.PER_QUEUE;
        }
        return freq;
    }

    mergeDescriptors (srcBlock: DescriptorBlock, dstBlock: DescriptorBlock): string {
        for (const [name, src] of srcBlock.descriptors) {
            const dst = dstBlock.descriptors.get(name);
            if (dst !== undefined) {
                if (!checkDescriptorConsistency(src, dst)) {
                    return `Descriptor ${name} is inconsistent`;
                }
            } else {
                dstBlock.descriptors.set(name, src);
            }
        }
        return '';
    }

    mergeParent (freq: UpdateFrequency, src: DescriptorDB, dst: DescriptorDB): string {
        for (const [key, srcBlock] of src.blocks) {
            let dstBlock = dst.blocks.get(key);
            if (dstBlock === undefined) {
                dstBlock = new DescriptorBlock();
                dst.blocks.set(key, dstBlock);
            }
            const index = JSON.parse(key) as DescriptorBlockIndex;
            if (index.updateFrequency > freq) {
                const error = this.mergeDescriptors(srcBlock, dstBlock);
                if (error) {
                    return error;
                }
            }
        }
        return '';
    }

    updateInfo (freq: UpdateFrequency, db: DescriptorDB) {
        db.blocks.forEach((block: DescriptorBlock, key: string) => {
            const index = JSON.parse(key) as DescriptorBlockIndex;
            if (index.updateFrequency >= freq) {
                block.count = getNumDescriptors(block);
                block.capacity = block.count;
            }
        });
    }

    backEdge (e: edge_descriptor, g: LayoutGraph): void {
        this._error = 'Cycle detected in graph';
    }

    finishEdge (e: edge_descriptor, g: LayoutGraph): void {
        if (this._error !== '') {
            return;
        }
        const parentID = g.source(e);
        const v = g.target(e);
        const dst = g.getDescriptors(parentID);
        const src = g.getDescriptors(v);
        const freq = this.getFrequency(g, v);
        this.mergeParent(freq, src, dst);
    }

    finishVertex (v: number, g: LayoutGraph): void {
        if (this._error !== '') {
            return;
        }
        const freq = this.getFrequency(g, v);
        const db = g.getDescriptors(v);
        this.updateInfo(freq, db);
    }

    get error (): string {
        return this._error;
    }
    private _error = '';
}<|MERGE_RESOLUTION|>--- conflicted
+++ resolved
@@ -370,13 +370,8 @@
         }
 
         if (hasCCShadow) {
-<<<<<<< HEAD
-            const shadowDB: UniformBlock = this.getUniformBlock('CCShadow', globalUniformTarget);
-=======
             const shadowDB: UniformBlock = this.getUniformBlock(SetIndex.GLOBAL,
                 UBOShadow.BINDING, 'CCShadow', globalUniformTarget);
-            this.setUniform(shadowDB, 'cc_matLightPlaneProj', Type.MAT4, 1);
->>>>>>> 40d5a1d0
             this.setUniform(shadowDB, 'cc_matLightView', Type.MAT4, 1);
             this.setUniform(shadowDB, 'cc_matLightViewProj', Type.MAT4, 1);
             this.setUniform(shadowDB, 'cc_shadowInvProjDepthInfo', Type.FLOAT4, 1);
@@ -386,12 +381,9 @@
             this.setUniform(shadowDB, 'cc_shadowWHPBInfo', Type.FLOAT4, 1);
             this.setUniform(shadowDB, 'cc_shadowLPNNInfo', Type.FLOAT4, 1);
             this.setUniform(shadowDB, 'cc_shadowColor', Type.FLOAT4, 1);
-<<<<<<< HEAD
             this.setUniform(shadowDB, 'cc_planarNDInfo', Type.FLOAT4, 1);
-=======
 
             this.setDescriptor(globalUniformTarget, 'CCShadow', Type.UNKNOWN);
->>>>>>> 40d5a1d0
         }
 
         if (hasShadowmap) {
