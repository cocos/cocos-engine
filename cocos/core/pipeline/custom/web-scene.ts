/****************************************************************************
 Copyright (c) 2021-2022 Xiamen Yaji Software Co., Ltd.

 http://www.cocos.com

 Permission is hereby granted, free of charge, to any person obtaining a copy
 of this software and associated engine source code (the "Software"), a limited,
 worldwide, royalty-free, non-assignable, revocable and non-exclusive license
 to use Cocos Creator solely to develop games on your target platforms. You shall
 not use Cocos Creator software for developing other software or tools that's
 used for developing games. You are not granted to publish, distribute,
 sublicense, and/or sell copies of Cocos Creator.

 The software or tools in this License Agreement are licensed, not sold.
 Xiamen Yaji Software Co., Ltd. reserves all rights not expressly granted to you.

 THE SOFTWARE IS PROVIDED "AS IS", WITHOUT WARRANTY OF ANY KIND, EXPRESS OR
 IMPLIED, INCLUDING BUT NOT LIMITED TO THE WARRANTIES OF MERCHANTABILITY,
 FITNESS FOR A PARTICULAR PURPOSE AND NONINFRINGEMENT. IN NO EVENT SHALL THE
 AUTHORS OR COPYRIGHT HOLDERS BE LIABLE FOR ANY CLAIM, DAMAGES OR OTHER
 LIABILITY, WHETHER IN AN ACTION OF CONTRACT, TORT OR OTHERWISE, ARISING FROM,
 OUT OF OR IN CONNECTION WITH THE SOFTWARE OR THE USE OR OTHER DEALINGS IN
 THE SOFTWARE.
****************************************************************************/

<<<<<<< HEAD
import { AABB, Frustum, intersect, Sphere } from '../../geometry';
import { deviceManager } from '../../gfx';
=======
import { intersect, Sphere } from '../../geometry';
>>>>>>> 524d859d
import { legacyCC } from '../../global-exports';
import { Mat4, Vec3, Color } from '../../math';
import { RenderScene } from '../../renderer';
import { Camera, SphereLight, DirectionalLight, Model, Shadows, ShadowType, SKYBOX_FLAG, SubModel } from '../../renderer/scene';
import { IRenderObject, IRenderPass } from '../define';
import { PipelineSceneData } from '../pipeline-scene-data';
import { SceneTask, SceneTransversal, SceneVisitor } from './pipeline';
import { TaskType } from './types';
import { ShadowLayerVolume } from '../shadow/csm-layers';

export class RenderObject implements IRenderObject {
    public model: Model;
    public depth: number;
    constructor (model: Model, depth: number) {
        this.model = model;
        this.depth = depth;
    }
}
export class RenderInfo implements IRenderPass {
    public priority = 0;
    public hash = -1;
    public depth = -1;
    public shaderId = -1;
    public subModel;
    public passIdx = -1;
}
export class WebSceneTask extends SceneTask {
    constructor (scneData: PipelineSceneData, camera: Camera, visitor: SceneVisitor) {
        super();
        this._scene = camera.scene!;
        this._camera = camera;
        this._visitor = visitor;
        this._sceneData = scneData;
    }
    get taskType (): TaskType {
        return TaskType.SYNC;
    }

    public static shadowCulling (camera: Camera, sceneData: PipelineSceneData, layer: ShadowLayerVolume) {
        const csmLayers = sceneData.csmLayers;
        const castShadowObjects = csmLayers.castShadowObjects;
        const dirLightFrustum = layer.validFrustum;
        const dirShadowObjects = layer.shadowObjects;
        dirShadowObjects.length = 0;
        const visibility = camera.visibility;
        for (let i = 0; i < castShadowObjects.length; i++) {
            const castShadowObject = castShadowObjects[i];
            const model = castShadowObject.model;
            // filter model by view visibility
            if (model.enabled) {
                if (model.node && ((visibility & model.node.layer) === model.node.layer)) {
                    // shadow render Object
                    if (dirShadowObjects != null && model.castShadow && model.worldBounds) {
                        // frustum culling
                        // eslint-disable-next-line no-lonely-if
                        if (intersect.aabbFrustum(model.worldBounds, dirLightFrustum)) {
                            dirShadowObjects.push(castShadowObject);
                        }
                    }
                }
            }
        }
    }

    protected _updateDirLight (light: DirectionalLight) {
        const shadows = this._sceneData.shadows;

        const dir = light.direction;
        const n = shadows.normal; const d = shadows.distance + 0.001; // avoid z-fighting
        const NdL = Vec3.dot(n, dir); const scale = 1 / NdL;
        const lx = dir.x * scale; const ly = dir.y * scale; const lz = dir.z * scale;
        const nx = n.x; const ny = n.y; const nz = n.z;
        const m = shadows.matLight;
        m.m00 = 1 - nx * lx;
        m.m01 = -nx * ly;
        m.m02 = -nx * lz;
        m.m03 = 0;
        m.m04 = -ny * lx;
        m.m05 = 1 - ny * ly;
        m.m06 = -ny * lz;
        m.m07 = 0;
        m.m08 = -nz * lx;
        m.m09 = -nz * ly;
        m.m10 = 1 - nz * lz;
        m.m11 = 0;
        m.m12 = lx * d;
        m.m13 = ly * d;
        m.m14 = lz * d;
        m.m15 = 1;
    }

<<<<<<< HEAD
    protected _getCameraWorldMatrix (out: Mat4, camera: Camera) {
        if (!camera.node) { return; }

        const cameraNode = camera.node;
        const position = cameraNode.getWorldPosition();
        const rotation = cameraNode.getWorldRotation();

        Mat4.fromRT(out, rotation, position);
        out.m08 *= -1.0;
        out.m09 *= -1.0;
        out.m10 *= -1.0;
    }

    protected _quantizeDirLightShadowCamera (out: Frustum, dirLight: DirectionalLight,
        camera: Camera, shadowInfo: Shadows) {
        const device = deviceManager.gfxDevice;
        const _dirLightFrustum = new Frustum();
        const _matShadowTrans = new Mat4();
        const _matShadowView = new Mat4();
        const _matShadowViewInv = new Mat4();
        const _matShadowProj = new Mat4();
        const _matShadowViewProj = new Mat4();
        const _matShadowViewProjArbitaryPos = new Mat4();
        const _matShadowViewProjArbitaryPosInv = new Mat4();
        const _mat4_trans = new Mat4();
        const _validFrustum = new Frustum();
        _validFrustum.accurate = true;
        let _lightViewFrustum = new Frustum();
        _lightViewFrustum.accurate = true;
        const _castLightViewBounds = new AABB();
        const _shadowPos = new Vec3();
        const _cameraBoundingSphere = new Sphere();
        const _projPos = new Vec3();
        const _texelSize = new Vec2();
        const _projSnap = new Vec3();
        const _snap = new Vec3();
        const _focus = new Vec3(0, 0, 0);
        if (dirLight.shadowFixedArea) {
            const x = dirLight.shadowOrthoSize;
            const y = dirLight.shadowOrthoSize;
            const near = dirLight.shadowNear;
            const far = dirLight.shadowFar;
            Mat4.fromRT(_matShadowTrans, dirLight.node!.getWorldRotation(), dirLight.node!.getWorldPosition());
            Mat4.invert(_matShadowView, _matShadowTrans);
            Mat4.ortho(_matShadowProj, -x, x, -y, y, near, far,
                device.capabilities.clipSpaceMinZ, device.capabilities.clipSpaceSignY);
            Mat4.multiply(_matShadowViewProj, _matShadowProj, _matShadowView);
            Mat4.invert(_matShadowViewInv, _matShadowView);
            shadowInfo.matShadowView = _matShadowView;
            shadowInfo.matShadowProj = _matShadowProj;
            shadowInfo.matShadowViewProj = _matShadowViewProj;

            Frustum.createOrtho(out, x * 2.0, y * 2.0, near,  far, _matShadowViewInv);
        } else {
            const invisibleOcclusionRange = dirLight.shadowInvisibleOcclusionRange;
            const shadowMapWidth = shadowInfo.size.x;

            // Raw data
            this._getCameraWorldMatrix(_mat4_trans, camera);
            Frustum.split(_validFrustum, camera, _mat4_trans, 0.1, dirLight.shadowDistance);
            _lightViewFrustum = Frustum.clone(_validFrustum);

            // view matrix with range back
            Mat4.fromRT(_matShadowTrans, dirLight.node!.rotation, _focus);
            Mat4.invert(_matShadowView, _matShadowTrans);
            Mat4.invert(_matShadowViewInv, _matShadowView);

            const shadowViewArbitaryPos = _matShadowView.clone();
            _lightViewFrustum.transform(_matShadowView);
            // bounding box in light space
            AABB.fromPoints(_castLightViewBounds, new Vec3(10000000, 10000000, 10000000), new Vec3(-10000000, -10000000, -10000000));
            _castLightViewBounds.mergeFrustum(_lightViewFrustum);

            const r = _castLightViewBounds.halfExtents.z * 2.0;
            _shadowPos.set(_castLightViewBounds.center.x, _castLightViewBounds.center.y,
                _castLightViewBounds.center.z + _castLightViewBounds.halfExtents.z + invisibleOcclusionRange);
            Vec3.transformMat4(_shadowPos, _shadowPos, _matShadowViewInv);

            Mat4.fromRT(_matShadowTrans, dirLight.node!.rotation, _shadowPos);
            Mat4.invert(_matShadowView, _matShadowTrans);
            Mat4.invert(_matShadowViewInv, _matShadowView);

            // calculate projection matrix params
            // min value may lead to some shadow leaks
            const orthoSizeMin = Vec3.distance(_validFrustum.vertices[0], _validFrustum.vertices[6]);
            // max value is accurate but poor usage for shadowmap
            _cameraBoundingSphere.center.set(0, 0, 0);
            _cameraBoundingSphere.radius = -1.0;
            _cameraBoundingSphere.mergePoints(_validFrustum.vertices);
            const orthoSizeMax = _cameraBoundingSphere.radius * 2.0;
            // use lerp(min, accurate_max) to save shadowmap usage
            const orthoSize = orthoSizeMin * 0.8 + orthoSizeMax * 0.2;
            shadowInfo.shadowCameraFar = r + invisibleOcclusionRange;

            // snap to whole texels
            const halfOrthoSize = orthoSize * 0.5;
            Mat4.ortho(_matShadowProj, -halfOrthoSize, halfOrthoSize, -halfOrthoSize, halfOrthoSize, 0.1,  shadowInfo.shadowCameraFar,
                device.capabilities.clipSpaceMinZ, device.capabilities.clipSpaceSignY);

            if (shadowMapWidth > 0.0) {
                Mat4.multiply(_matShadowViewProjArbitaryPos, _matShadowProj, shadowViewArbitaryPos);
                Vec3.transformMat4(_projPos, _shadowPos, _matShadowViewProjArbitaryPos);
                const invActualSize = 2.0 / shadowMapWidth;
                _texelSize.set(invActualSize, invActualSize);
                const modX = _projPos.x % _texelSize.x;
                const modY = _projPos.y % _texelSize.y;
                _projSnap.set(_projPos.x - modX, _projPos.y - modY, _projPos.z);
                Mat4.invert(_matShadowViewProjArbitaryPosInv, _matShadowViewProjArbitaryPos);
                Vec3.transformMat4(_snap, _projSnap, _matShadowViewProjArbitaryPosInv);

                Mat4.fromRT(_matShadowTrans, dirLight.node!.rotation, _snap);
                Mat4.invert(_matShadowView, _matShadowTrans);
                Mat4.invert(_matShadowViewInv, _matShadowView);
                Frustum.createOrtho(out, orthoSize, orthoSize, 0.1,  shadowInfo.shadowCameraFar, _matShadowViewInv);
            } else {
                for (let i = 0; i < 8; i++) {
                    out.vertices[i].set(0.0, 0.0, 0.0);
                }
                out.updatePlanes();
            }

            Mat4.multiply(_matShadowViewProj, _matShadowProj, _matShadowView);
            shadowInfo.matShadowView = _matShadowView;
            shadowInfo.matShadowProj = _matShadowProj;
            shadowInfo.matShadowViewProj = _matShadowViewProj;
        }
    }

=======
>>>>>>> 524d859d
    protected _getRenderObject (model: Model, camera: Camera) {
        let depth = 0;
        if (model.node) {
            const _tempVec3 = new Vec3();
            Vec3.subtract(_tempVec3, model.node.worldPosition, camera.position);
            depth = Vec3.dot(_tempVec3, camera.forward);
        }
        const ro = new RenderObject(model, depth);
        return ro;
    }

    protected _sceneCulling () {
        const scene = this._scene;
        const camera = this._camera;
        const mainLight = scene.mainLight;
        const sceneData = this._sceneData;
        const shadows = sceneData.shadows;
        const skybox = sceneData.skybox;
        const csmLayers = sceneData.csmLayers;

        const renderObjects = sceneData.renderObjects;
        renderObjects.length = 0;

        const castShadowObjects = csmLayers.castShadowObjects;
        castShadowObjects.length = 0;

        if (shadows.enabled) {
            if (shadows.type === ShadowType.ShadowMap) {
                // update lightFrustum
                csmLayers.update(sceneData, camera);
            }
        }

        if (mainLight) {
            if (shadows.type === ShadowType.Planar) {
                this._updateDirLight(mainLight);
            }
        }

        if (skybox.enabled && skybox.model && (camera.clearFlag & SKYBOX_FLAG)) {
            renderObjects.push(this._getRenderObject(skybox.model, camera));
        }

        const models = scene.models;
        const visibility = camera.visibility;

        for (let i = 0; i < models.length; i++) {
            const model = models[i];

            // filter model by view visibility
            if (model.enabled) {
                if (model.castShadow) {
                    castShadowObjects.push(this._getRenderObject(model, camera));
                }

                if (model.node && ((visibility & model.node.layer) === model.node.layer)
                 || (visibility & model.visFlags)) {
                    // frustum culling
                    if (model.worldBounds && !intersect.aabbFrustum(model.worldBounds, camera.frustum)) {
                        continue;
                    }

                    renderObjects.push(this._getRenderObject(model, camera));
                }
            }
        }
    }

    public start (): void {
        this._sceneCulling();
    }
    public join (): void {
        // for web-pipeline, do nothing
    }
    public submit (): void {

    }
    get camera () { return this._camera; }
    get scene (): RenderScene {
        return this._scene;
    }
    get visitor () { return this._visitor; }
    get sceneData (): PipelineSceneData { return this._sceneData; }
    private _scene: RenderScene;
    private _camera: Camera;
    private _visitor: SceneVisitor;
    private _sceneData: PipelineSceneData;
}

export class WebSceneTransversal extends SceneTransversal {
    public preRenderPass (visitor: SceneVisitor): SceneTask {
        return new WebSceneTask(this._sceneData, this._camera, visitor);
    }
    public postRenderPass (visitor: SceneVisitor): SceneTask {
        return new WebSceneTask(this._sceneData, this._camera, visitor);
    }
    constructor (camera: Camera, sceneData: PipelineSceneData) {
        super();
        this._camera = camera;
        this._scene = camera.scene!;
        this._sceneData = sceneData;
    }
    public transverse (visitor: SceneVisitor): SceneTask {
        return new WebSceneTask(this._sceneData, this._camera, visitor);
    }
    protected _scene: RenderScene;
    protected _camera: Camera;
    protected _sceneData: PipelineSceneData;
}<|MERGE_RESOLUTION|>--- conflicted
+++ resolved
@@ -23,12 +23,7 @@
  THE SOFTWARE.
 ****************************************************************************/
 
-<<<<<<< HEAD
-import { AABB, Frustum, intersect, Sphere } from '../../geometry';
-import { deviceManager } from '../../gfx';
-=======
 import { intersect, Sphere } from '../../geometry';
->>>>>>> 524d859d
 import { legacyCC } from '../../global-exports';
 import { Mat4, Vec3, Color } from '../../math';
 import { RenderScene } from '../../renderer';
@@ -120,137 +115,6 @@
         m.m15 = 1;
     }
 
-<<<<<<< HEAD
-    protected _getCameraWorldMatrix (out: Mat4, camera: Camera) {
-        if (!camera.node) { return; }
-
-        const cameraNode = camera.node;
-        const position = cameraNode.getWorldPosition();
-        const rotation = cameraNode.getWorldRotation();
-
-        Mat4.fromRT(out, rotation, position);
-        out.m08 *= -1.0;
-        out.m09 *= -1.0;
-        out.m10 *= -1.0;
-    }
-
-    protected _quantizeDirLightShadowCamera (out: Frustum, dirLight: DirectionalLight,
-        camera: Camera, shadowInfo: Shadows) {
-        const device = deviceManager.gfxDevice;
-        const _dirLightFrustum = new Frustum();
-        const _matShadowTrans = new Mat4();
-        const _matShadowView = new Mat4();
-        const _matShadowViewInv = new Mat4();
-        const _matShadowProj = new Mat4();
-        const _matShadowViewProj = new Mat4();
-        const _matShadowViewProjArbitaryPos = new Mat4();
-        const _matShadowViewProjArbitaryPosInv = new Mat4();
-        const _mat4_trans = new Mat4();
-        const _validFrustum = new Frustum();
-        _validFrustum.accurate = true;
-        let _lightViewFrustum = new Frustum();
-        _lightViewFrustum.accurate = true;
-        const _castLightViewBounds = new AABB();
-        const _shadowPos = new Vec3();
-        const _cameraBoundingSphere = new Sphere();
-        const _projPos = new Vec3();
-        const _texelSize = new Vec2();
-        const _projSnap = new Vec3();
-        const _snap = new Vec3();
-        const _focus = new Vec3(0, 0, 0);
-        if (dirLight.shadowFixedArea) {
-            const x = dirLight.shadowOrthoSize;
-            const y = dirLight.shadowOrthoSize;
-            const near = dirLight.shadowNear;
-            const far = dirLight.shadowFar;
-            Mat4.fromRT(_matShadowTrans, dirLight.node!.getWorldRotation(), dirLight.node!.getWorldPosition());
-            Mat4.invert(_matShadowView, _matShadowTrans);
-            Mat4.ortho(_matShadowProj, -x, x, -y, y, near, far,
-                device.capabilities.clipSpaceMinZ, device.capabilities.clipSpaceSignY);
-            Mat4.multiply(_matShadowViewProj, _matShadowProj, _matShadowView);
-            Mat4.invert(_matShadowViewInv, _matShadowView);
-            shadowInfo.matShadowView = _matShadowView;
-            shadowInfo.matShadowProj = _matShadowProj;
-            shadowInfo.matShadowViewProj = _matShadowViewProj;
-
-            Frustum.createOrtho(out, x * 2.0, y * 2.0, near,  far, _matShadowViewInv);
-        } else {
-            const invisibleOcclusionRange = dirLight.shadowInvisibleOcclusionRange;
-            const shadowMapWidth = shadowInfo.size.x;
-
-            // Raw data
-            this._getCameraWorldMatrix(_mat4_trans, camera);
-            Frustum.split(_validFrustum, camera, _mat4_trans, 0.1, dirLight.shadowDistance);
-            _lightViewFrustum = Frustum.clone(_validFrustum);
-
-            // view matrix with range back
-            Mat4.fromRT(_matShadowTrans, dirLight.node!.rotation, _focus);
-            Mat4.invert(_matShadowView, _matShadowTrans);
-            Mat4.invert(_matShadowViewInv, _matShadowView);
-
-            const shadowViewArbitaryPos = _matShadowView.clone();
-            _lightViewFrustum.transform(_matShadowView);
-            // bounding box in light space
-            AABB.fromPoints(_castLightViewBounds, new Vec3(10000000, 10000000, 10000000), new Vec3(-10000000, -10000000, -10000000));
-            _castLightViewBounds.mergeFrustum(_lightViewFrustum);
-
-            const r = _castLightViewBounds.halfExtents.z * 2.0;
-            _shadowPos.set(_castLightViewBounds.center.x, _castLightViewBounds.center.y,
-                _castLightViewBounds.center.z + _castLightViewBounds.halfExtents.z + invisibleOcclusionRange);
-            Vec3.transformMat4(_shadowPos, _shadowPos, _matShadowViewInv);
-
-            Mat4.fromRT(_matShadowTrans, dirLight.node!.rotation, _shadowPos);
-            Mat4.invert(_matShadowView, _matShadowTrans);
-            Mat4.invert(_matShadowViewInv, _matShadowView);
-
-            // calculate projection matrix params
-            // min value may lead to some shadow leaks
-            const orthoSizeMin = Vec3.distance(_validFrustum.vertices[0], _validFrustum.vertices[6]);
-            // max value is accurate but poor usage for shadowmap
-            _cameraBoundingSphere.center.set(0, 0, 0);
-            _cameraBoundingSphere.radius = -1.0;
-            _cameraBoundingSphere.mergePoints(_validFrustum.vertices);
-            const orthoSizeMax = _cameraBoundingSphere.radius * 2.0;
-            // use lerp(min, accurate_max) to save shadowmap usage
-            const orthoSize = orthoSizeMin * 0.8 + orthoSizeMax * 0.2;
-            shadowInfo.shadowCameraFar = r + invisibleOcclusionRange;
-
-            // snap to whole texels
-            const halfOrthoSize = orthoSize * 0.5;
-            Mat4.ortho(_matShadowProj, -halfOrthoSize, halfOrthoSize, -halfOrthoSize, halfOrthoSize, 0.1,  shadowInfo.shadowCameraFar,
-                device.capabilities.clipSpaceMinZ, device.capabilities.clipSpaceSignY);
-
-            if (shadowMapWidth > 0.0) {
-                Mat4.multiply(_matShadowViewProjArbitaryPos, _matShadowProj, shadowViewArbitaryPos);
-                Vec3.transformMat4(_projPos, _shadowPos, _matShadowViewProjArbitaryPos);
-                const invActualSize = 2.0 / shadowMapWidth;
-                _texelSize.set(invActualSize, invActualSize);
-                const modX = _projPos.x % _texelSize.x;
-                const modY = _projPos.y % _texelSize.y;
-                _projSnap.set(_projPos.x - modX, _projPos.y - modY, _projPos.z);
-                Mat4.invert(_matShadowViewProjArbitaryPosInv, _matShadowViewProjArbitaryPos);
-                Vec3.transformMat4(_snap, _projSnap, _matShadowViewProjArbitaryPosInv);
-
-                Mat4.fromRT(_matShadowTrans, dirLight.node!.rotation, _snap);
-                Mat4.invert(_matShadowView, _matShadowTrans);
-                Mat4.invert(_matShadowViewInv, _matShadowView);
-                Frustum.createOrtho(out, orthoSize, orthoSize, 0.1,  shadowInfo.shadowCameraFar, _matShadowViewInv);
-            } else {
-                for (let i = 0; i < 8; i++) {
-                    out.vertices[i].set(0.0, 0.0, 0.0);
-                }
-                out.updatePlanes();
-            }
-
-            Mat4.multiply(_matShadowViewProj, _matShadowProj, _matShadowView);
-            shadowInfo.matShadowView = _matShadowView;
-            shadowInfo.matShadowProj = _matShadowProj;
-            shadowInfo.matShadowViewProj = _matShadowViewProj;
-        }
-    }
-
-=======
->>>>>>> 524d859d
     protected _getRenderObject (model: Model, camera: Camera) {
         let depth = 0;
         if (model.node) {
