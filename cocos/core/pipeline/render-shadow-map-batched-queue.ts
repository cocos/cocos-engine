--- conflicted
+++ resolved
@@ -115,7 +115,6 @@
 
                 break;
             case LightType.SPOT:
-<<<<<<< HEAD
                 // eslint-disable-next-line no-case-declarations
                 const spotLight = light as SpotLight;
                 if (spotLight.shadowEnabled) {
@@ -133,18 +132,6 @@
                         }
 
                         this.add(model, _shadowPassIndices);
-=======
-                Mat4.invert(_matShadowView, light.node!.getWorldMatrix());
-                Mat4.perspective(_matShadowProj, (light as any).angle, 1.0, 0.001, (light as any).range);
-                Mat4.multiply(_matShadowViewProj, _matShadowProj, _matShadowView);
-                for (let i = 0; i < castShadowObjects.length; i++) {
-                    const ro = castShadowObjects[i];
-                    const model = ro.model;
-                    if (!getShadowPassIndex(model.subModels, _shadowPassIndices)) { continue; }
-                    if (model.worldBounds) {
-                        AABB.transform(_ab, model.worldBounds, _matShadowViewProj);
-                        if (!intersect.aabbFrustum(_ab, camera.frustum)) { continue; }
->>>>>>> 952bf07f
                     }
                 }
                 break;
