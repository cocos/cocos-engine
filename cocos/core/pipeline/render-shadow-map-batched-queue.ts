/*
 Copyright (c) 2020 Xiamen Yaji Software Co., Ltd.

 https://www.cocos.com/

 Permission is hereby granted, free of charge, to any person obtaining a copy
 of this software and associated engine source code (the "Software"), a limited,
 worldwide, royalty-free, non-assignable, revocable and non-exclusive license
 to use Cocos Creator solely to develop games on your target platforms. You shall
 not use Cocos Creator software for developing other software or tools that's
 used for developing games. You are not granted to publish, distribute,
 sublicense, and/or sell copies of Cocos Creator.

 The software or tools in this License Agreement are licensed, not sold.
 Xiamen Yaji Software Co., Ltd. reserves all rights not expressly granted to you.

 THE SOFTWARE IS PROVIDED "AS IS", WITHOUT WARRANTY OF ANY KIND, EXPRESS OR
 IMPLIED, INCLUDING BUT NOT LIMITED TO THE WARRANTIES OF MERCHANTABILITY,
 FITNESS FOR A PARTICULAR PURPOSE AND NONINFRINGEMENT. IN NO EVENT SHALL THE
 AUTHORS OR COPYRIGHT HOLDERS BE LIABLE FOR ANY CLAIM, DAMAGES OR OTHER
 LIABILITY, WHETHER IN AN ACTION OF CONTRACT, TORT OR OTHERWISE, ARISING FROM,
 OUT OF OR IN CONNECTION WITH THE SOFTWARE OR THE USE OR OTHER DEALINGS IN
 THE SOFTWARE.
 */

/**
 * @packageDocumentation
 * @module pipeline
 */

import { SubModel } from '../renderer/scene/submodel';
import { SetIndex, UBOShadow } from './define';
import { Device, RenderPass, Buffer, Shader, CommandBuffer } from '../gfx';
import { getPhaseID } from './pass-phase';
import { PipelineStateManager } from './pipeline-state-manager';
import { Pass, BatchingSchemes } from '../renderer/core/pass';
import { RenderInstancedQueue } from './render-instanced-queue';
import { InstancedBuffer } from './instanced-buffer';
import { RenderBatchedQueue } from './render-batched-queue';
import { BatchedBuffer } from './batched-buffer';
import { ShadowType } from '../renderer/scene/shadows';
import { Light, LightType } from '../renderer/scene/light';
import { SpotLight } from '../renderer/scene/spot-light';
import { AABB, intersect } from '../geometry';
import { Model } from '../renderer/scene/model';
<<<<<<< HEAD
import { RenderPipeline } from './render-pipeline';
=======
import { Camera } from '../renderer/scene';
import { Mat4 } from '../math';

const _matShadowView = new Mat4();
const _matShadowProj = new Mat4();
const _matShadowViewProj = new Mat4();
const _ab = new AABB();
>>>>>>> 4915e31f

const _phaseID = getPhaseID('shadow-caster');
const _shadowPassIndices: number[] = [];
function getShadowPassIndex (subModels: SubModel[], shadowPassIndices: number[]) {
    shadowPassIndices.length = 0;
    let hasShadowPass = false;
    for (let j = 0; j < subModels.length; j++) {
        const { passes } = subModels[j];
        let shadowPassIndex = -1;
        for (let k = 0; k < passes.length; k++) {
            if (passes[k].phase === _phaseID) {
                shadowPassIndex = k;
                hasShadowPass = true;
                break;
            }
        }
        shadowPassIndices.push(shadowPassIndex);
    }
    return hasShadowPass;
}

/**
 * @zh
 * 阴影渲染队列
 */
export class RenderShadowMapBatchedQueue {
    private _pipeline: RenderPipeline;
    private _subModelsArray: SubModel[] = [];
    private _passArray: Pass[] = [];
    private _shaderArray: Shader[] = [];
    private _instancedQueue: RenderInstancedQueue;
    private _batchedQueue: RenderBatchedQueue;

    public constructor (pipeline: RenderPipeline) {
        this._pipeline = pipeline;
        this._instancedQueue = new RenderInstancedQueue();
        this._batchedQueue = new RenderBatchedQueue();
    }

    public gatherLightPasses (idx: number, light: Light, cmdBuff: CommandBuffer) {
        this.clear();
<<<<<<< HEAD

        const shadowInfo = this._pipeline.pipelineSceneData.shadows;
        const shadowObjects = this._pipeline.pipelineSceneData.shadowObjects;
        const renderObjects = this._pipeline.pipelineSceneData.renderObjects;
=======
        const pipelineSceneData = this._pipeline.pipelineSceneData;
        const shadowInfo = pipelineSceneData.shadows;
        const dirShadowObjects = pipelineSceneData.dirShadowObjects;
        const castShadowObjects = pipelineSceneData.castShadowObjects;
>>>>>>> 4915e31f
        if (light && shadowInfo.enabled && shadowInfo.type === ShadowType.ShadowMap) {
            this._pipeline.pipelineUBO.updateShadowUBOLight(this._pipeline, idx, light);

            switch (light.type) {
            case LightType.DIRECTIONAL:
                for (let i = 0; i < dirShadowObjects.length; i++) {
                    const ro = dirShadowObjects[i];
                    const model = ro.model;
                    if (!getShadowPassIndex(model.subModels, _shadowPassIndices)) { continue; }
                    this.add(model, cmdBuff, _shadowPassIndices);
                }
                break;
            case LightType.SPOT:
                Mat4.invert(_matShadowView, light.node!.getWorldMatrix());
                Mat4.perspective(_matShadowProj, (light as any).angle, (light as any).aspect, 0.001, (light as any).range);
                Mat4.multiply(_matShadowViewProj, _matShadowProj, _matShadowView);
                for (let i = 0; i < castShadowObjects.length; i++) {
                    const ro = castShadowObjects[i];
                    const model = ro.model;
                    if (!getShadowPassIndex(model.subModels, _shadowPassIndices)) { continue; }
                    if (model.worldBounds) {
                        AABB.transform(_ab, model.worldBounds, _matShadowViewProj);
                        if (!intersect.aabbFrustum(_ab, camera.frustum)) { continue; }
                    }

                    this.add(model, cmdBuff, _shadowPassIndices);
                }
                break;
            default:
            }
        }
    }

    /**
     * @zh
     * clear light-Batched-Queue
     */
    public clear () {
        this._subModelsArray.length = 0;
        this._shaderArray.length = 0;
        this._passArray.length = 0;
        this._instancedQueue.clear();
        this._batchedQueue.clear();
    }

    public add (model: Model, cmdBuff: CommandBuffer, _shadowPassIndices: number[]) {
        const subModels = model.subModels;
        for (let j = 0; j < subModels.length; j++) {
            const subModel = subModels[j];
            const shadowPassIdx = _shadowPassIndices[j];
            const pass = subModel.passes[shadowPassIdx];
            const batchingScheme = pass.batchingScheme;

            if (batchingScheme === BatchingSchemes.INSTANCING) {            // instancing
                const buffer = InstancedBuffer.get(pass);
                buffer.merge(subModel, model.instancedAttributes, shadowPassIdx);
                this._instancedQueue.queue.add(buffer);
            } else if (pass.batchingScheme === BatchingSchemes.VB_MERGING) { // vb-merging
                const buffer = BatchedBuffer.get(pass);
                buffer.merge(subModel, shadowPassIdx, model);
                this._batchedQueue.queue.add(buffer);
            } else {
                const shader = subModel.shaders[shadowPassIdx];
                this._subModelsArray.push(subModel);
                if (shader) this._shaderArray.push(shader);
                this._passArray.push(pass);
            }
        }

        this._instancedQueue.uploadBuffers(cmdBuff);
        this._batchedQueue.uploadBuffers(cmdBuff);
    }

    /**
     * @zh
     * record CommandBuffer
     */
    public recordCommandBuffer (device: Device, renderPass: RenderPass, cmdBuff: CommandBuffer) {
        this._instancedQueue.recordCommandBuffer(device, renderPass, cmdBuff);
        this._batchedQueue.recordCommandBuffer(device, renderPass, cmdBuff);

        for (let i = 0; i < this._subModelsArray.length; ++i) {
            const subModel = this._subModelsArray[i];
            const shader = this._shaderArray[i];
            const pass = this._passArray[i];
            const ia = subModel.inputAssembler;
            const pso = PipelineStateManager.getOrCreatePipelineState(device, pass, shader, renderPass, ia);
            const descriptorSet = pass.descriptorSet;

            cmdBuff.bindPipelineState(pso);
            cmdBuff.bindDescriptorSet(SetIndex.MATERIAL, descriptorSet);
            cmdBuff.bindDescriptorSet(SetIndex.LOCAL, subModel.descriptorSet);
            cmdBuff.bindInputAssembler(ia);
            cmdBuff.draw(ia);
        }
    }
}<|MERGE_RESOLUTION|>--- conflicted
+++ resolved
@@ -43,9 +43,7 @@
 import { SpotLight } from '../renderer/scene/spot-light';
 import { AABB, intersect } from '../geometry';
 import { Model } from '../renderer/scene/model';
-<<<<<<< HEAD
 import { RenderPipeline } from './render-pipeline';
-=======
 import { Camera } from '../renderer/scene';
 import { Mat4 } from '../math';
 
@@ -53,7 +51,6 @@
 const _matShadowProj = new Mat4();
 const _matShadowViewProj = new Mat4();
 const _ab = new AABB();
->>>>>>> 4915e31f
 
 const _phaseID = getPhaseID('shadow-caster');
 const _shadowPassIndices: number[] = [];
@@ -95,17 +92,10 @@
 
     public gatherLightPasses (idx: number, light: Light, cmdBuff: CommandBuffer) {
         this.clear();
-<<<<<<< HEAD
-
-        const shadowInfo = this._pipeline.pipelineSceneData.shadows;
-        const shadowObjects = this._pipeline.pipelineSceneData.shadowObjects;
-        const renderObjects = this._pipeline.pipelineSceneData.renderObjects;
-=======
         const pipelineSceneData = this._pipeline.pipelineSceneData;
         const shadowInfo = pipelineSceneData.shadows;
         const dirShadowObjects = pipelineSceneData.dirShadowObjects;
         const castShadowObjects = pipelineSceneData.castShadowObjects;
->>>>>>> 4915e31f
         if (light && shadowInfo.enabled && shadowInfo.type === ShadowType.ShadowMap) {
             this._pipeline.pipelineUBO.updateShadowUBOLight(this._pipeline, idx, light);
 
