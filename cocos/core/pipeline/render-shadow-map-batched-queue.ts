--- conflicted
+++ resolved
@@ -4,13 +4,8 @@
  */
 
 import { SubModel } from '../renderer/scene/submodel';
-<<<<<<< HEAD
 import { IRenderObject, SetIndex, UBOShadow } from './define';
 import { GFXDevice, GFXRenderPass, GFXBuffer, GFXShader, GFXCommandBuffer, GFXDescriptorSet } from '../gfx';
-=======
-import { IRenderObject, SetIndex } from './define';
-import { Device, RenderPass, Buffer, Shader, CommandBuffer } from '../gfx';
->>>>>>> d71e9501
 import { getPhaseID } from './pass-phase';
 import { PipelineStateManager } from './pipeline-state-manager';
 import { DSPool, ShaderPool, PassHandle, PassPool, PassView, SubModelPool,
@@ -55,7 +50,6 @@
     private _pipeline: ForwardPipeline;
     private _subModelsArray: SubModel[] = [];
     private _passArray: PassHandle[] = [];
-<<<<<<< HEAD
     private _shaderArray: GFXShader[] = [];
     private _shadowMapBuffer: GFXBuffer;
 
@@ -104,23 +98,12 @@
             }
         }
     }
-=======
-    private _shaderArray: Shader[] = [];
-    private _shadowMapBuffer: Buffer | null = null;
-    private _phaseID = getPhaseID('shadow-caster');
-    private _instancedQueue: RenderInstancedQueue = new RenderInstancedQueue();
-    private _batchedQueue: RenderBatchedQueue = new RenderBatchedQueue();
->>>>>>> d71e9501
 
     /**
      * @zh
      * clear ligth-Batched-Queue
      */
-<<<<<<< HEAD
     public clear () {
-=======
-    public clear (shadowMapBuffer: Buffer) {
->>>>>>> d71e9501
         this._subModelsArray.length = 0;
         this._shaderArray.length = 0;
         this._passArray.length = 0;
