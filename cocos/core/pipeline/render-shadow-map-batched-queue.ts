--- conflicted
+++ resolved
@@ -8,13 +8,10 @@
 import { Device, RenderPass, Buffer, Shader, CommandBuffer, DescriptorSet } from '../gfx';
 import { getPhaseID } from './pass-phase';
 import { PipelineStateManager } from './pipeline-state-manager';
-<<<<<<< HEAD
 import { DSPool, ShaderPool, PassHandle, PassPool, PassView, SubModelPool,
     SubModelView, ShaderHandle } from '../renderer/core/memory-pools';
-=======
 import { DSPool, ShaderPool, PassPool, PassView, SubModelPool, SubModelView, ShaderHandle } from '../renderer/core/memory-pools';
 import { Pass } from '../renderer/core/pass';
->>>>>>> 8d2ef1fe
 import { RenderInstancedQueue } from './render-instanced-queue';
 import { BatchingSchemes } from '../renderer/core/pass';
 import { InstancedBuffer } from './instanced-buffer';
@@ -118,7 +115,6 @@
         this._batchedQueue.clear();
     }
 
-<<<<<<< HEAD
     public add (model: Model) {
         const subModels = model.subModels;
         // this assumes shadow pass index is the same for all submodels
@@ -141,28 +137,6 @@
                 const buffer = BatchedBuffer.get(pass);
                 buffer.merge(subModel, shadowPassIdx, model);
                 this._batchedQueue.queue.add(buffer);
-=======
-    public add (renderObj: IRenderObject, subModelIdx: number, passIdx: number) {
-        const subModel = renderObj.model.subModels[subModelIdx];
-        const pass = subModel.passes[passIdx];
-
-        if (pass.phase === this._phaseID) {
-            if (this._shadowMapBuffer) {
-                if (pass.batchingScheme === BatchingSchemes.INSTANCING) {       // instancing
-                    const buffer = InstancedBuffer.get(pass);
-                    buffer.merge(subModel,  renderObj.model.instancedAttributes, passIdx);
-                    this._instancedQueue.queue.add(buffer);
-                } else if(pass.batchingScheme === BatchingSchemes.VB_MERGING) { // vb-merging
-                    const buffer = BatchedBuffer.get(pass);
-                    buffer.merge(subModel, passIdx, renderObj);
-                    this._batchedQueue.queue.add(buffer);
-                } else {                                                        // standard draw
-                    const shader = ShaderPool.get(SubModelPool.get(subModel.handle, SubModelView.SHADER_0 + passIdx) as ShaderHandle);
-                    this._subModelsArray.push(subModel);
-                    this._shaderArray.push(shader);
-                    this._passArray.push(pass);
-                }
->>>>>>> 8d2ef1fe
             } else {
                 const shader = ShaderPool.get(SubModelPool.get(subModel.handle, SubModelView.SHADER_0 + shadowPassIdx) as ShaderHandle);
                 this._subModelsArray.push(subModel);
