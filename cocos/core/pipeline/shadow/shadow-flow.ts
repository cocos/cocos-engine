--- conflicted
+++ resolved
@@ -47,16 +47,7 @@
         stages: []
     };
 
-<<<<<<< HEAD
     private _shadowRenderPass: GFXRenderPass|null = null;
-=======
-    private _shadowRenderPass: RenderPass|null = null;
-    private _shadowRenderTargets: Texture[] = [];
-    private _shadowFrameBuffer: Framebuffer|null = null;
-    private _depth: Texture|null = null;
-    private _width: number = 0;
-    private _height: number = 0;
->>>>>>> d71e9501
 
     public initialize (info: IRenderFlowInfo): boolean {
         super.initialize(info);
@@ -99,18 +90,11 @@
         const device = pipeline.device;
         const shadowMapSize = pipeline.shadows.size;
 
-<<<<<<< HEAD
         if (!this._shadowRenderPass) {
             const colorAttachment = new GFXColorAttachment();
             colorAttachment.format = GFXFormat.RGBA8;
             colorAttachment.loadOp = GFXLoadOp.CLEAR; // should clear color attachment
             colorAttachment.storeOp = GFXStoreOp.STORE;
-=======
-            const colorAttachment = new ColorAttachment();
-            colorAttachment.format = Format.RGBA8;
-            colorAttachment.loadOp = LoadOp.CLEAR; // should clear color attachment
-            colorAttachment.storeOp = StoreOp.STORE;
->>>>>>> d71e9501
             colorAttachment.sampleCount = 1;
             colorAttachment.beginLayout = TextureLayout.UNDEFINED;
             colorAttachment.endLayout = TextureLayout.PRESENT_SRC;
@@ -129,7 +113,6 @@
             this._shadowRenderPass = device.createRenderPass(renderPassInfo);
         }
 
-<<<<<<< HEAD
         const shadowRenderTargets: GFXTexture[] = [];
         shadowRenderTargets.push(device.createTexture(new GFXTextureInfo(
             GFXTextureType.TEX2D,
@@ -156,39 +139,6 @@
 
         // Cache frameBuffer
         pipeline.shadowFrameBufferMap.set(light, shadowFrameBuffer);
-=======
-        if(this._shadowRenderTargets.length < 1) {
-            this._shadowRenderTargets.push(device.createTexture(new TextureInfo(
-                TextureType.TEX2D,
-                TextureUsageBit.COLOR_ATTACHMENT | TextureUsageBit.SAMPLED,
-                Format.RGBA8,
-                this._width,
-                this._height,
-            )));
-        }
-
-        if(!this._depth) {
-            this._depth = device.createTexture(new TextureInfo(
-                TextureType.TEX2D,
-                TextureUsageBit.DEPTH_STENCIL_ATTACHMENT,
-                device.depthStencilFormat,
-                this._width,
-                this._height,
-            ));
-        }
-
-        if(!this._shadowFrameBuffer) {
-            this._shadowFrameBuffer = device.createFramebuffer(new FramebufferInfo(
-                this._shadowRenderPass,
-                this._shadowRenderTargets,
-                this._depth,
-            ));
-        }
-
-        for (let i = 0; i < this._stages.length; ++i) {
-            (this._stages[i] as ShadowStage).setShadowFrameBuffer(this._shadowFrameBuffer);
-        }
->>>>>>> d71e9501
 
         const shadowMapSamplerHash = genSamplerHash(_samplerInfo);
         const shadowMapSampler = samplerLib.getSampler(device, shadowMapSamplerHash);
@@ -213,7 +163,6 @@
                 }
             }
 
-<<<<<<< HEAD
             const depth = frameBuffer.depthStencilTexture;
             if (depth) { depth.resize(width, height); }
 
@@ -223,14 +172,6 @@
                 shadowRenderPass,
                 renderTargets,
                 depth,
-=======
-        if(this._shadowFrameBuffer) {
-            this._shadowFrameBuffer.destroy();
-            this._shadowFrameBuffer.initialize(new FramebufferInfo(
-                this._shadowRenderPass!,
-                this._shadowRenderTargets,
-                this._depth,
->>>>>>> d71e9501
             ));
         }
     }
