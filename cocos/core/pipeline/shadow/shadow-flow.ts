--- conflicted
+++ resolved
@@ -84,15 +84,9 @@
             this._shadowRenderTargets.push(device.createTexture({
                 type: GFXTextureType.TEX2D,
                 usage: GFXTextureUsageBit.COLOR_ATTACHMENT | GFXTextureUsageBit.SAMPLED,
-<<<<<<< HEAD
-                format: GFXFormat.RGBA16F,
+                format: GFXFormat.RGBA8,
                 width: this._width,
                 height: this._height,
-=======
-                format: GFXFormat.RGBA8,
-                width: shadowMapSize.x,
-                height: shadowMapSize.y,
->>>>>>> 85209df7
             }));
         }
 
