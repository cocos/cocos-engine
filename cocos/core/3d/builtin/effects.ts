--- conflicted
+++ resolved
@@ -1,8 +1,4 @@
-<<<<<<< HEAD
-// tslint:disable
-=======
 /* eslint-disable */
->>>>>>> ea12c6ca
 // absolute essential effects
 export default [
   {
@@ -336,21 +332,12 @@
   {
     "name": "standard",
     "techniques": [
-<<<<<<< HEAD
-      { "name": "opaque", "passes": [{ "program": "builtin-standard|standard-vs:vert|standard-fs:frag", "properties": { "tilingOffset": { "value": [1, 1, 0, 0], "type": 16 }, "mainColor": { "value": [1, 1, 1, 1], "type": 16, "handleInfo": ["albedo", 0, 16] }, "albedoScale": { "value": [1, 1, 1], "type": 15, "handleInfo": ["albedoScaleAndCutoff", 0, 15] }, "alphaThreshold": { "value": [0.5], "type": 13, "handleInfo": ["albedoScaleAndCutoff", 3, 13] }, "occlusion": { "value": [1], "type": 13, "handleInfo": ["pbrParams", 0, 13] }, "roughness": { "value": [0.8], "type": 13, "handleInfo": ["pbrParams", 1, 13] }, "metallic": { "value": [0.6], "type": 13, "handleInfo": ["pbrParams", 2, 13] }, "normalStrenth": { "value": [1], "type": 13, "handleInfo": ["pbrParams", 3, 13] }, "emissive": { "value": [0, 0, 0, 1], "type": 16 }, "emissiveScale": { "value": [1, 1, 1], "type": 15, "handleInfo": ["emissiveScaleParam", 0, 15] }, "mainTexture": { "value": "grey", "type": 28, "handleInfo": ["albedoMap", 0, 28] }, "normalMap": { "value": "normal", "type": 28 }, "pbrMap": { "value": "grey", "type": 28 }, "metallicRoughnessMap": { "value": "grey", "type": 28 }, "occlusionMap": { "value": "white", "type": 28 }, "emissiveMap": { "value": "grey", "type": 28 }, "albedo": { "type": 16, "value": [1, 1, 1, 1] }, "albedoScaleAndCutoff": { "type": 16, "value": [1, 1, 1, 0.5] }, "pbrParams": { "type": 16, "value": [1, 0.8, 0.6, 1] }, "emissiveScaleParam": { "type": 16, "value": [1, 1, 1, 0] }, "albedoMap": { "type": 28, "value": "grey" } } }, { "phase": "forward-add", "propertyIndex": 0, "embeddedMacros": { "CC_FORWARD_ADD": true }, "blendState": { "targets": [{ "blend": true, "blendSrc": 1, "blendDst": 1, "blendSrcAlpha": 0, "blendDstAlpha": 1 }] }, "program": "builtin-standard|standard-vs:vert|standard-fs:frag", "depthStencilState": { "depthFunc": 2, "depthTest": true, "depthWrite": false }, "properties": { "tilingOffset": { "value": [1, 1, 0, 0], "type": 16 }, "mainColor": { "value": [1, 1, 1, 1], "type": 16, "handleInfo": ["albedo", 0, 16] }, "albedoScale": { "value": [1, 1, 1], "type": 15, "handleInfo": ["albedoScaleAndCutoff", 0, 15] }, "alphaThreshold": { "value": [0.5], "type": 13, "handleInfo": ["albedoScaleAndCutoff", 3, 13] }, "occlusion": { "value": [1], "type": 13, "handleInfo": ["pbrParams", 0, 13] }, "roughness": { "value": [0.8], "type": 13, "handleInfo": ["pbrParams", 1, 13] }, "metallic": { "value": [0.6], "type": 13, "handleInfo": ["pbrParams", 2, 13] }, "normalStrenth": { "value": [1], "type": 13, "handleInfo": ["pbrParams", 3, 13] }, "emissive": { "value": [0, 0, 0, 1], "type": 16 }, "emissiveScale": { "value": [1, 1, 1], "type": 15, "handleInfo": ["emissiveScaleParam", 0, 15] }, "mainTexture": { "value": "grey", "type": 28, "handleInfo": ["albedoMap", 0, 28] }, "normalMap": { "value": "normal", "type": 28 }, "pbrMap": { "value": "grey", "type": 28 }, "metallicRoughnessMap": { "value": "grey", "type": 28 }, "occlusionMap": { "value": "white", "type": 28 }, "emissiveMap": { "value": "grey", "type": 28 }, "albedo": { "type": 16, "value": [1, 1, 1, 1] }, "albedoScaleAndCutoff": { "type": 16, "value": [1, 1, 1, 0.5] }, "pbrParams": { "type": 16, "value": [1, 0.8, 0.6, 1] }, "emissiveScaleParam": { "type": 16, "value": [1, 1, 1, 0] }, "albedoMap": { "type": 28, "value": "grey" } } }, { "phase": "shadow-caster", "propertyIndex": 0, "rasterizerState": { "cullMode": 1 }, "program": "builtin-standard|shadow-caster-vs:vert|shadow-caster-fs:frag" }] }
-    ],
-    "shaders": [
-      {
-        "name": "builtin-standard|standard-vs:vert|standard-fs:frag",
-        "hash": 3020643750,
-=======
       { "name": "opaque", "passes": [{ "program": "standard|standard-vs:vert|standard-fs:frag", "properties": { "tilingOffset": { "value": [1, 1, 0, 0], "type": 16 }, "mainColor": { "value": [1, 1, 1, 1], "type": 16, "handleInfo": ["albedo", 0, 16] }, "albedoScale": { "value": [1, 1, 1], "type": 15, "handleInfo": ["albedoScaleAndCutoff", 0, 15] }, "alphaThreshold": { "value": [0.5], "type": 13, "handleInfo": ["albedoScaleAndCutoff", 3, 13] }, "occlusion": { "value": [1], "type": 13, "handleInfo": ["pbrParams", 0, 13] }, "roughness": { "value": [0.8], "type": 13, "handleInfo": ["pbrParams", 1, 13] }, "metallic": { "value": [0.6], "type": 13, "handleInfo": ["pbrParams", 2, 13] }, "normalStrenth": { "value": [1], "type": 13, "handleInfo": ["pbrParams", 3, 13] }, "emissive": { "value": [0, 0, 0, 1], "type": 16 }, "emissiveScale": { "value": [1, 1, 1], "type": 15, "handleInfo": ["emissiveScaleParam", 0, 15] }, "mainTexture": { "value": "grey", "type": 28, "handleInfo": ["albedoMap", 0, 28] }, "normalMap": { "value": "normal", "type": 28 }, "pbrMap": { "value": "grey", "type": 28 }, "metallicRoughnessMap": { "value": "grey", "type": 28 }, "occlusionMap": { "value": "white", "type": 28 }, "emissiveMap": { "value": "grey", "type": 28 }, "albedo": { "type": 16, "value": [1, 1, 1, 1] }, "albedoScaleAndCutoff": { "type": 16, "value": [1, 1, 1, 0.5] }, "pbrParams": { "type": 16, "value": [1, 0.8, 0.6, 1] }, "emissiveScaleParam": { "type": 16, "value": [1, 1, 1, 0] }, "albedoMap": { "type": 28, "value": "grey" } } }, { "phase": "forward-add", "propertyIndex": 0, "embeddedMacros": { "CC_FORWARD_ADD": true }, "blendState": { "targets": [{ "blend": true, "blendSrc": 1, "blendDst": 1, "blendSrcAlpha": 0, "blendDstAlpha": 1 }] }, "program": "standard|standard-vs:vert|standard-fs:frag", "depthStencilState": { "depthFunc": 2, "depthTest": true, "depthWrite": false }, "properties": { "tilingOffset": { "value": [1, 1, 0, 0], "type": 16 }, "mainColor": { "value": [1, 1, 1, 1], "type": 16, "handleInfo": ["albedo", 0, 16] }, "albedoScale": { "value": [1, 1, 1], "type": 15, "handleInfo": ["albedoScaleAndCutoff", 0, 15] }, "alphaThreshold": { "value": [0.5], "type": 13, "handleInfo": ["albedoScaleAndCutoff", 3, 13] }, "occlusion": { "value": [1], "type": 13, "handleInfo": ["pbrParams", 0, 13] }, "roughness": { "value": [0.8], "type": 13, "handleInfo": ["pbrParams", 1, 13] }, "metallic": { "value": [0.6], "type": 13, "handleInfo": ["pbrParams", 2, 13] }, "normalStrenth": { "value": [1], "type": 13, "handleInfo": ["pbrParams", 3, 13] }, "emissive": { "value": [0, 0, 0, 1], "type": 16 }, "emissiveScale": { "value": [1, 1, 1], "type": 15, "handleInfo": ["emissiveScaleParam", 0, 15] }, "mainTexture": { "value": "grey", "type": 28, "handleInfo": ["albedoMap", 0, 28] }, "normalMap": { "value": "normal", "type": 28 }, "pbrMap": { "value": "grey", "type": 28 }, "metallicRoughnessMap": { "value": "grey", "type": 28 }, "occlusionMap": { "value": "white", "type": 28 }, "emissiveMap": { "value": "grey", "type": 28 }, "albedo": { "type": 16, "value": [1, 1, 1, 1] }, "albedoScaleAndCutoff": { "type": 16, "value": [1, 1, 1, 0.5] }, "pbrParams": { "type": 16, "value": [1, 0.8, 0.6, 1] }, "emissiveScaleParam": { "type": 16, "value": [1, 1, 1, 0] }, "albedoMap": { "type": 28, "value": "grey" } } }, { "phase": "shadow-caster", "propertyIndex": 0, "rasterizerState": { "cullMode": 1 }, "program": "standard|shadow-caster-vs:vert|shadow-caster-fs:frag" }] }
     ],
     "shaders": [
       {
         "name": "standard|standard-vs:vert|standard-fs:frag",
         "hash": 17747634,
->>>>>>> ea12c6ca
         "builtins": {
           "globals": { "blocks": [{ "name": "CCGlobal", "defines": [] }, { "name": "CCShadow", "defines": [] }], "samplers": [{ "name": "cc_environment", "defines": ["CC_USE_IBL"] }, { "name": "cc_shadowMap", "defines": ["CC_RECEIVE_SHADOW"] }] },
           "locals": { "blocks": [{ "name": "CCMorph", "defines": ["CC_USE_MORPH"] }, { "name": "CCSkinningTexture", "defines": ["CC_USE_SKINNING", "CC_USE_BAKED_ANIMATION"] }, { "name": "CCSkinningAnimation", "defines": ["CC_USE_SKINNING", "CC_USE_BAKED_ANIMATION"] }, { "name": "CCSkinning", "defines": ["CC_USE_SKINNING", "!CC_USE_BAKED_ANIMATION"] }, { "name": "CCLocalBatched", "defines": ["!USE_INSTANCING", "USE_BATCHING"] }, { "name": "CCLocal", "defines": ["!USE_INSTANCING", "!USE_BATCHING"] }, { "name": "CCForwardLight", "defines": ["CC_FORWARD_ADD"] }], "samplers": [{ "name": "cc_PositionDisplacements", "defines": ["CC_USE_MORPH", "CC_MORPH_TARGET_HAS_POSITION"] }, { "name": "cc_NormalDisplacements", "defines": ["CC_USE_MORPH", "CC_MORPH_TARGET_HAS_NORMAL"] }, { "name": "cc_TangentDisplacements", "defines": ["CC_USE_MORPH", "CC_MORPH_TARGET_HAS_TANGENT"] }, { "name": "cc_jointTexture", "defines": ["CC_USE_SKINNING", "CC_USE_BAKED_ANIMATION"] }, { "name": "cc_spotLightingMap", "defines": ["CC_RECEIVE_SHADOW"] }, { "name": "cc_lightingMap", "defines": ["USE_LIGHTMAP", "!USE_BATCHING", "!CC_FORWARD_ADD"] }] }
@@ -425,13 +412,8 @@
         ]
       },
       {
-<<<<<<< HEAD
-        "name": "builtin-standard|shadow-caster-vs:vert|shadow-caster-fs:frag",
-        "hash": 1605919020,
-=======
         "name": "standard|shadow-caster-vs:vert|shadow-caster-fs:frag",
         "hash": 3020491,
->>>>>>> ea12c6ca
         "builtins": {
           "globals": { "blocks": [{ "name": "CCShadow", "defines": [] }], "samplers": [] },
           "locals": { "blocks": [{ "name": "CCMorph", "defines": ["CC_USE_MORPH"] }, { "name": "CCSkinningTexture", "defines": ["CC_USE_SKINNING", "CC_USE_BAKED_ANIMATION"] }, { "name": "CCSkinningAnimation", "defines": ["CC_USE_SKINNING", "CC_USE_BAKED_ANIMATION"] }, { "name": "CCSkinning", "defines": ["CC_USE_SKINNING", "!CC_USE_BAKED_ANIMATION"] }, { "name": "CCLocalBatched", "defines": ["!USE_INSTANCING", "USE_BATCHING"] }, { "name": "CCLocal", "defines": ["!USE_INSTANCING", "!USE_BATCHING"] }], "samplers": [{ "name": "cc_PositionDisplacements", "defines": ["CC_USE_MORPH", "CC_MORPH_TARGET_HAS_POSITION"] }, { "name": "cc_NormalDisplacements", "defines": ["CC_USE_MORPH", "CC_MORPH_TARGET_HAS_NORMAL"] }, { "name": "cc_TangentDisplacements", "defines": ["CC_USE_MORPH", "CC_MORPH_TARGET_HAS_TANGENT"] }, { "name": "cc_jointTexture", "defines": ["CC_USE_SKINNING", "CC_USE_BAKED_ANIMATION"] }] }
@@ -494,13 +476,8 @@
     ],
     "shaders": [
       {
-<<<<<<< HEAD
-        "name": "builtin-terrain|terrain-vs:vert|terrain-fs:frag",
-        "hash": 4106044720,
-=======
         "name": "terrain|terrain-vs:vert|terrain-fs:frag",
         "hash": 3803646709,
->>>>>>> ea12c6ca
         "builtins": {
           "globals": { "blocks": [{ "name": "CCGlobal", "defines": [] }, { "name": "CCShadow", "defines": [] }], "samplers": [{ "name": "cc_environment", "defines": ["CC_USE_IBL"] }, { "name": "cc_shadowMap", "defines": ["CC_RECEIVE_SHADOW"] }] },
           "locals": { "blocks": [{ "name": "CCLocal", "defines": [] }, { "name": "CCForwardLight", "defines": ["CC_FORWARD_ADD"] }], "samplers": [{ "name": "cc_spotLightingMap", "defines": ["CC_RECEIVE_SHADOW"] }] }
@@ -560,13 +537,8 @@
     ],
     "shaders": [
       {
-<<<<<<< HEAD
-        "name": "builtin-unlit|unlit-vs:vert|unlit-fs:frag",
-        "hash": 3822871803,
-=======
         "name": "unlit|unlit-vs:vert|unlit-fs:frag",
         "hash": 561717302,
->>>>>>> ea12c6ca
         "builtins": {
           "globals": { "blocks": [{ "name": "CCGlobal", "defines": [] }], "samplers": [] },
           "locals": { "blocks": [{ "name": "CCMorph", "defines": ["CC_USE_MORPH"] }, { "name": "CCSkinningTexture", "defines": ["CC_USE_SKINNING", "CC_USE_BAKED_ANIMATION"] }, { "name": "CCSkinningAnimation", "defines": ["CC_USE_SKINNING", "CC_USE_BAKED_ANIMATION"] }, { "name": "CCSkinning", "defines": ["CC_USE_SKINNING", "!CC_USE_BAKED_ANIMATION"] }, { "name": "CCLocalBatched", "defines": ["!USE_INSTANCING", "USE_BATCHING"] }, { "name": "CCLocal", "defines": ["!USE_INSTANCING", "!USE_BATCHING"] }], "samplers": [{ "name": "cc_PositionDisplacements", "defines": ["CC_USE_MORPH", "CC_MORPH_TARGET_HAS_POSITION"] }, { "name": "cc_NormalDisplacements", "defines": ["CC_USE_MORPH", "CC_MORPH_TARGET_HAS_NORMAL"] }, { "name": "cc_TangentDisplacements", "defines": ["CC_USE_MORPH", "CC_MORPH_TARGET_HAS_TANGENT"] }, { "name": "cc_jointTexture", "defines": ["CC_USE_SKINNING", "CC_USE_BAKED_ANIMATION"] }] }
@@ -630,11 +602,7 @@
     ],
     "shaders": [
       {
-<<<<<<< HEAD
-        "name": "pipeline/planar-shadow|planar-shadow-vs:vert|planar-shadow-fs:frag",
-=======
         "name": "planar-shadow|planar-shadow-vs:vert|planar-shadow-fs:frag",
->>>>>>> ea12c6ca
         "hash": 2901856202,
         "builtins": {
           "globals": { "blocks": [{ "name": "CCGlobal", "defines": [] }, { "name": "CCShadow", "defines": [] }], "samplers": [] },
