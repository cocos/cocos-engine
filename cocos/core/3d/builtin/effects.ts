--- conflicted
+++ resolved
@@ -337,14 +337,10 @@
     "shaders": [
       {
         "name": "standard|standard-vs:vert|standard-fs:frag",
-<<<<<<< HEAD
-        "hash": 885293957,
-=======
         "hash": 43723081,
->>>>>>> dc2a731c
-        "builtins": {
-          "globals": { "blocks": [{ "name": "CCGlobal", "defines": [] }, { "name": "CCShadow", "defines": [] }], "samplers": [{ "name": "cc_environment", "defines": ["CC_USE_IBL"] }, { "name": "cc_shadowMap", "defines": ["CC_RECEIVE_SHADOW"] }, { "name": "cc_spotLightingMap", "defines": ["CC_RECEIVE_SHADOW"] }] },
-          "locals": { "blocks": [{ "name": "CCMorph", "defines": ["CC_USE_MORPH"] }, { "name": "CCSkinningTexture", "defines": ["CC_USE_SKINNING", "CC_USE_BAKED_ANIMATION"] }, { "name": "CCSkinningAnimation", "defines": ["CC_USE_SKINNING", "CC_USE_BAKED_ANIMATION"] }, { "name": "CCSkinning", "defines": ["CC_USE_SKINNING", "!CC_USE_BAKED_ANIMATION"] }, { "name": "CCLocalBatched", "defines": ["!USE_INSTANCING", "USE_BATCHING"] }, { "name": "CCLocal", "defines": ["!USE_INSTANCING", "!USE_BATCHING"] }, { "name": "CCForwardLight", "defines": ["CC_FORWARD_ADD"] }], "samplers": [{ "name": "cc_PositionDisplacements", "defines": ["CC_USE_MORPH", "CC_MORPH_TARGET_HAS_POSITION"] }, { "name": "cc_NormalDisplacements", "defines": ["CC_USE_MORPH", "CC_MORPH_TARGET_HAS_NORMAL"] }, { "name": "cc_TangentDisplacements", "defines": ["CC_USE_MORPH", "CC_MORPH_TARGET_HAS_TANGENT"] }, { "name": "cc_jointTexture", "defines": ["CC_USE_SKINNING", "CC_USE_BAKED_ANIMATION"] }, { "name": "cc_lightingMap", "defines": ["USE_LIGHTMAP", "!USE_BATCHING", "!CC_FORWARD_ADD"] }] }
+        "builtins": {
+          "globals": { "blocks": [{ "name": "CCGlobal", "defines": [] }, { "name": "CCShadow", "defines": [] }], "samplers": [{ "name": "cc_environment", "defines": ["CC_USE_IBL"] }, { "name": "cc_shadowMap", "defines": ["CC_RECEIVE_SHADOW"] }] },
+          "locals": { "blocks": [{ "name": "CCMorph", "defines": ["CC_USE_MORPH"] }, { "name": "CCSkinningTexture", "defines": ["CC_USE_SKINNING", "CC_USE_BAKED_ANIMATION"] }, { "name": "CCSkinningAnimation", "defines": ["CC_USE_SKINNING", "CC_USE_BAKED_ANIMATION"] }, { "name": "CCSkinning", "defines": ["CC_USE_SKINNING", "!CC_USE_BAKED_ANIMATION"] }, { "name": "CCLocalBatched", "defines": ["!USE_INSTANCING", "USE_BATCHING"] }, { "name": "CCLocal", "defines": ["!USE_INSTANCING", "!USE_BATCHING"] }, { "name": "CCForwardLight", "defines": ["CC_FORWARD_ADD"] }], "samplers": [{ "name": "cc_PositionDisplacements", "defines": ["CC_USE_MORPH", "CC_MORPH_TARGET_HAS_POSITION"] }, { "name": "cc_NormalDisplacements", "defines": ["CC_USE_MORPH", "CC_MORPH_TARGET_HAS_NORMAL"] }, { "name": "cc_TangentDisplacements", "defines": ["CC_USE_MORPH", "CC_MORPH_TARGET_HAS_TANGENT"] }, { "name": "cc_jointTexture", "defines": ["CC_USE_SKINNING", "CC_USE_BAKED_ANIMATION"] }, { "name": "cc_spotLightingMap", "defines": ["CC_RECEIVE_SHADOW"] }, { "name": "cc_lightingMap", "defines": ["USE_LIGHTMAP", "!USE_BATCHING", "!CC_FORWARD_ADD"] }] }
         },
         "defines": [
           { "name": "CC_USE_MORPH", "type": "boolean" },
@@ -481,14 +477,10 @@
     "shaders": [
       {
         "name": "terrain|terrain-vs:vert|terrain-fs:frag",
-<<<<<<< HEAD
-        "hash": 2312090450,
-=======
         "hash": 2096214189,
->>>>>>> dc2a731c
-        "builtins": {
-          "globals": { "blocks": [{ "name": "CCGlobal", "defines": [] }, { "name": "CCShadow", "defines": [] }], "samplers": [{ "name": "cc_environment", "defines": ["CC_USE_IBL"] }, { "name": "cc_shadowMap", "defines": ["CC_RECEIVE_SHADOW"] }, { "name": "cc_spotLightingMap", "defines": ["CC_RECEIVE_SHADOW"] }] },
-          "locals": { "blocks": [{ "name": "CCLocal", "defines": [] }, { "name": "CCForwardLight", "defines": ["CC_FORWARD_ADD"] }], "samplers": [] }
+        "builtins": {
+          "globals": { "blocks": [{ "name": "CCGlobal", "defines": [] }, { "name": "CCShadow", "defines": [] }], "samplers": [{ "name": "cc_environment", "defines": ["CC_USE_IBL"] }, { "name": "cc_shadowMap", "defines": ["CC_RECEIVE_SHADOW"] }] },
+          "locals": { "blocks": [{ "name": "CCLocal", "defines": [] }, { "name": "CCForwardLight", "defines": ["CC_FORWARD_ADD"] }], "samplers": [{ "name": "cc_spotLightingMap", "defines": ["CC_RECEIVE_SHADOW"] }] }
         },
         "defines": [
           { "name": "CC_USE_FOG", "type": "number", "range": [0, 4] },
