--- conflicted
+++ resolved
@@ -300,16 +300,11 @@
     ],
     "shaders": [
       {
-<<<<<<< HEAD
-        "name": "builtin-standard|standard-vs:vert|standard-fs:frag",
-        "hash": 21874207,
-=======
         "name": "standard|standard-vs:vert|standard-fs:frag",
         "hash": 3299871340,
->>>>>>> 37f46ca8
-        "builtins": {
-          "globals": { "blocks": [{ "name": "CCGlobal", "defines": [] }, { "name": "CCShadow", "defines": [] }], "samplers": [{ "name": "cc_environment", "defines": ["CC_USE_IBL"] }, { "name": "cc_shadowMap", "defines": ["CC_RECEIVE_SHADOW"] }] },
-          "locals": { "blocks": [{ "name": "CCMorph", "defines": ["CC_USE_MORPH"] }, { "name": "CCSkinningTexture", "defines": ["CC_USE_SKINNING", "CC_USE_BAKED_ANIMATION"] }, { "name": "CCSkinningAnimation", "defines": ["CC_USE_SKINNING", "CC_USE_BAKED_ANIMATION"] }, { "name": "CCSkinning", "defines": ["CC_USE_SKINNING", "!CC_USE_BAKED_ANIMATION"] }, { "name": "CCLocalBatched", "defines": ["!USE_INSTANCING", "USE_BATCHING"] }, { "name": "CCLocal", "defines": ["!USE_INSTANCING", "!USE_BATCHING"] }, { "name": "CCForwardLight", "defines": ["CC_FORWARD_ADD"] }], "samplers": [{ "name": "cc_PositionDisplacements", "defines": ["CC_USE_MORPH", "CC_MORPH_TARGET_HAS_POSITION"] }, { "name": "cc_NormalDisplacements", "defines": ["CC_USE_MORPH", "CC_MORPH_TARGET_HAS_NORMAL"] }, { "name": "cc_TangentDisplacements", "defines": ["CC_USE_MORPH", "CC_MORPH_TARGET_HAS_TANGENT"] }, { "name": "cc_jointTexture", "defines": ["CC_USE_SKINNING", "CC_USE_BAKED_ANIMATION"] }, { "name": "cc_spotLightingMap", "defines": ["CC_RECEIVE_SHADOW"] }, { "name": "cc_lightingMap", "defines": ["USE_LIGHTMAP", "!USE_BATCHING", "!CC_FORWARD_ADD"] }] }
+        "builtins": {
+          "globals": { "blocks": [{ "name": "CCGlobal", "defines": [] }, { "name": "CCShadow", "defines": [] }], "samplers": [{ "name": "cc_environment", "defines": ["CC_USE_IBL"] }, { "name": "cc_shadowMap", "defines": ["!CC_FORWARD_ADD", "CC_RECEIVE_SHADOW"] }] },
+          "locals": { "blocks": [{ "name": "CCMorph", "defines": ["CC_USE_MORPH"] }, { "name": "CCSkinningTexture", "defines": ["CC_USE_SKINNING", "CC_USE_BAKED_ANIMATION"] }, { "name": "CCSkinningAnimation", "defines": ["CC_USE_SKINNING", "CC_USE_BAKED_ANIMATION"] }, { "name": "CCSkinning", "defines": ["CC_USE_SKINNING", "!CC_USE_BAKED_ANIMATION"] }, { "name": "CCLocalBatched", "defines": ["!USE_INSTANCING", "USE_BATCHING"] }, { "name": "CCLocal", "defines": ["!USE_INSTANCING", "!USE_BATCHING"] }, { "name": "CCForwardLight", "defines": ["CC_FORWARD_ADD"] }], "samplers": [{ "name": "cc_PositionDisplacements", "defines": ["CC_USE_MORPH", "CC_MORPH_TARGET_HAS_POSITION"] }, { "name": "cc_NormalDisplacements", "defines": ["CC_USE_MORPH", "CC_MORPH_TARGET_HAS_NORMAL"] }, { "name": "cc_TangentDisplacements", "defines": ["CC_USE_MORPH", "CC_MORPH_TARGET_HAS_TANGENT"] }, { "name": "cc_jointTexture", "defines": ["CC_USE_SKINNING", "CC_USE_BAKED_ANIMATION"] }, { "name": "cc_lightingMap", "defines": ["USE_LIGHTMAP", "!USE_BATCHING", "!CC_FORWARD_ADD"] }] }
         },
         "defines": [
           { "name": "CC_USE_MORPH", "type": "boolean" },
@@ -381,13 +376,8 @@
         ]
       },
       {
-<<<<<<< HEAD
-        "name": "builtin-standard|shadow-caster-vs:vert|shadow-caster-fs:frag",
-        "hash": 3020491,
-=======
         "name": "standard|shadow-caster-vs:vert|shadow-caster-fs:frag",
         "hash": 1605919020,
->>>>>>> 37f46ca8
         "builtins": {
           "globals": { "blocks": [{ "name": "CCShadow", "defines": [] }], "samplers": [] },
           "locals": { "blocks": [{ "name": "CCMorph", "defines": ["CC_USE_MORPH"] }, { "name": "CCSkinningTexture", "defines": ["CC_USE_SKINNING", "CC_USE_BAKED_ANIMATION"] }, { "name": "CCSkinningAnimation", "defines": ["CC_USE_SKINNING", "CC_USE_BAKED_ANIMATION"] }, { "name": "CCSkinning", "defines": ["CC_USE_SKINNING", "!CC_USE_BAKED_ANIMATION"] }, { "name": "CCLocalBatched", "defines": ["!USE_INSTANCING", "USE_BATCHING"] }, { "name": "CCLocal", "defines": ["!USE_INSTANCING", "!USE_BATCHING"] }], "samplers": [{ "name": "cc_PositionDisplacements", "defines": ["CC_USE_MORPH", "CC_MORPH_TARGET_HAS_POSITION"] }, { "name": "cc_NormalDisplacements", "defines": ["CC_USE_MORPH", "CC_MORPH_TARGET_HAS_NORMAL"] }, { "name": "cc_TangentDisplacements", "defines": ["CC_USE_MORPH", "CC_MORPH_TARGET_HAS_TANGENT"] }, { "name": "cc_jointTexture", "defines": ["CC_USE_SKINNING", "CC_USE_BAKED_ANIMATION"] }] }
@@ -450,16 +440,11 @@
     ],
     "shaders": [
       {
-<<<<<<< HEAD
-        "name": "builtin-terrain|terrain-vs:vert|terrain-fs:frag",
-        "hash": 3410959967,
-=======
         "name": "terrain|terrain-vs:vert|terrain-fs:frag",
         "hash": 1355930085,
->>>>>>> 37f46ca8
-        "builtins": {
-          "globals": { "blocks": [{ "name": "CCGlobal", "defines": [] }, { "name": "CCShadow", "defines": [] }], "samplers": [{ "name": "cc_environment", "defines": ["CC_USE_IBL"] }, { "name": "cc_shadowMap", "defines": ["CC_RECEIVE_SHADOW"] }] },
-          "locals": { "blocks": [{ "name": "CCLocal", "defines": [] }, { "name": "CCForwardLight", "defines": ["CC_FORWARD_ADD"] }], "samplers": [{ "name": "cc_spotLightingMap", "defines": ["CC_RECEIVE_SHADOW"] }] }
+        "builtins": {
+          "globals": { "blocks": [{ "name": "CCGlobal", "defines": [] }, { "name": "CCShadow", "defines": [] }], "samplers": [{ "name": "cc_environment", "defines": ["CC_USE_IBL"] }, { "name": "cc_shadowMap", "defines": ["!CC_FORWARD_ADD", "CC_RECEIVE_SHADOW"] }] },
+          "locals": { "blocks": [{ "name": "CCLocal", "defines": [] }, { "name": "CCForwardLight", "defines": ["CC_FORWARD_ADD"] }], "samplers": [] }
         },
         "defines": [
           { "name": "CC_USE_FOG", "type": "number", "range": [0, 4] },
