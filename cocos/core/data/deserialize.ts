--- conflicted
+++ resolved
@@ -541,43 +541,6 @@
      */
     uuidList: IFileData[File.DependUuidIndices] | null = null;
 
-<<<<<<< HEAD
-    public static pool: js.Pool<Details>;
-
-    public assignAssetsBy!: Function;
-    public uuidList: string[];
-    public uuidObjList: object[];
-    public uuidPropList: string[];
-    private _stillUseUrl: any;
-
-    constructor () {
-        /**
-         * list of the depends assets' uuid
-         */
-        this.uuidList = [];
-        /**
-         * the obj list whose field needs to load asset by uuid
-         */
-        this.uuidObjList = [];
-        /**
-         * the corresponding field name which referenced to the asset
-         */
-        this.uuidPropList = [];
-
-        // TODO - DELME since 2.0
-        this._stillUseUrl = js.createMap(true);
-
-        if (EDITOR || TEST) {
-            this.assignAssetsBy = (getter) => {
-                // ignore this._stillUseUrl
-                for (let i = 0, len = this.uuidList.length; i < len; i++) {
-                    const uuid = this.uuidList[i];
-                    const obj = this.uuidObjList[i];
-                    const prop = this.uuidPropList[i];
-                    obj[prop] = getter(uuid);
-                }
-            };
-=======
     static pool = new js.Pool((obj: Details) => {
         obj.reset();
     }, 5);
@@ -602,7 +565,6 @@
                 this.uuidObjList = [];
                 this.uuidPropList = [];
             }
->>>>>>> 3cb56915
         }
     }
 
@@ -1036,19 +998,7 @@
  * @param {Object} [options]
  * @return {object} the main data(asset)
  */
-<<<<<<< HEAD
-export function deserialize (data, details, options) {
-    options = options || {};
-    const classFinder = options.classFinder || js._getClassById;
-    // 启用 createAssetRefs 后，如果有 url 属性则会被统一强制设置为 { uuid: 'xxx' }，必须后面再特殊处理
-    const createAssetRefs = options.createAssetRefs || legacyCC.sys.platform === legacyCC.sys.EDITOR_CORE;
-    const target = (EDITOR || TEST) && options.target;
-    const customEnv = options.customEnv;
-    const ignoreEditorOnly = options.ignoreEditorOnly;
-
-=======
 export function deserialize (data: IFileData | string | any, details: Details | any, options?: IOptions | any): any {
->>>>>>> 3cb56915
     if (typeof data === 'string') {
         data = JSON.parse(data);
     }
