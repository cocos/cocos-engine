--- conflicted
+++ resolved
@@ -39,18 +39,7 @@
     /**
      * The property stashes.
      */
-<<<<<<< HEAD
-    proto?: {
-        /**
-         * The property stashes.
-         */
-        properties?: Record<PropertyKey, PropertyStash>;
-
-        editor?: Record<PropertyKey, any>;
-    };
-=======
     properties?: Record<PropertyKey, PropertyStash>;
->>>>>>> e0804274
 
     /**
      * The error properties.
