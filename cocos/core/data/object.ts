/*
 Copyright (c) 2017-2020 Xiamen Yaji Software Co., Ltd.

 http://www.cocos.com

 Permission is hereby granted, free of charge, to any person obtaining a copy
 of this software and associated engine source code (the "Software"), a limited,
 worldwide, royalty-free, non-assignable, revocable and non-exclusive license
 to use Cocos Creator solely to develop games on your target platforms. You shall
 not use Cocos Creator software for developing other software or tools that's
 used for developing games. You are not granted to publish, distribute,
 sublicense, and/or sell copies of Cocos Creator.

 The software or tools in this License Agreement are licensed, not sold.
 Xiamen Yaji Software Co., Ltd. reserves all rights not expressly granted to you.

 THE SOFTWARE IS PROVIDED "AS IS", WITHOUT WARRANTY OF ANY KIND, EXPRESS OR
 IMPLIED, INCLUDING BUT NOT LIMITED TO THE WARRANTIES OF MERCHANTABILITY,
 FITNESS FOR A PARTICULAR PURPOSE AND NONINFRINGEMENT. IN NO EVENT SHALL THE
 AUTHORS OR COPYRIGHT HOLDERS BE LIABLE FOR ANY CLAIM, DAMAGES OR OTHER
 LIABILITY, WHETHER IN AN ACTION OF CONTRACT, TORT OR OTHERWISE, ARISING FROM,
 OUT OF OR IN CONNECTION WITH THE SOFTWARE OR THE USE OR OTHER DEALINGS IN
 THE SOFTWARE.
*/

<<<<<<< HEAD
/**
 * @packageDocumentation
 * @module core/data
 */

import { SUPPORT_JIT, EDITOR, TEST, JSB } from 'internal:constants';
=======
import { SUPPORT_JIT, EDITOR, TEST } from 'internal:constants';
>>>>>>> 9be02257
import * as js from '../utils/js';
import { CCClass } from './class';
import { errorID, warnID } from '../platform/debug';
import { legacyCC } from '../global-exports';
import { EditorExtendableObject, editorExtrasTag } from './editor-extras-tag';
import { copyAllProperties } from '../utils/js';

// definitions for CCObject.Flags

const Destroyed = 1 << 0;
const RealDestroyed = 1 << 1;
const ToDestroy = 1 << 2;
const DontSave = 1 << 3;
const EditorOnly = 1 << 4;
const Dirty = 1 << 5;
const DontDestroy = 1 << 6;
const Destroying = 1 << 7;
const Deactivating = 1 << 8;
const LockedInEditor = 1 << 9;
const HideInHierarchy = 1 << 10;

const IsOnEnableCalled = 1 << 11;
const IsEditorOnEnableCalled = 1 << 12;
const IsPreloadStarted = 1 << 13;
const IsOnLoadCalled = 1 << 14;
const IsOnLoadStarted = 1 << 15;
const IsStartCalled = 1 << 16;

const IsRotationLocked = 1 << 17;
const IsScaleLocked = 1 << 18;
const IsAnchorLocked = 1 << 19;
const IsSizeLocked = 1 << 20;
const IsPositionLocked = 1 << 21;

// Distributed
const IsReplicated = 1 << 22;
export const IsClientLoad = 1 << 23;

// var Hide = HideInGame | HideInEditor;
// should not clone or serialize these flags
const PersistentMask = ~(ToDestroy | Dirty | Destroying | DontDestroy | Deactivating
                       | IsPreloadStarted | IsOnLoadStarted | IsOnLoadCalled | IsStartCalled
                       | IsOnEnableCalled | IsEditorOnEnableCalled
                       | IsRotationLocked | IsScaleLocked | IsAnchorLocked | IsSizeLocked | IsPositionLocked
/* RegisteredInEditor */);

// all the hideFlags
const AllHideMasks = DontSave | EditorOnly | LockedInEditor | HideInHierarchy;

const objectsToDestroy: any = [];
let deferredDestroyTimer = null;

function compileDestruct (obj, ctor) {
    const shouldSkipId = obj instanceof legacyCC._BaseNode || obj instanceof legacyCC.Component;
    const idToSkip = shouldSkipId ? '_id' : null;

    let key;
    const propsToReset = {};
    for (key in obj) {
        // eslint-disable-next-line no-prototype-builtins
        if (obj.hasOwnProperty(key)) {
            if (key === idToSkip) {
                continue;
            }
            switch (typeof obj[key]) {
            case 'string':
                propsToReset[key] = '';
                break;
            case 'object':
            case 'function':
                propsToReset[key] = null;
                break;
            default:
                break;
            }
        }
    }
    // Overwrite propsToReset according to Class
    if (CCClass._isCCClass(ctor)) {
        const attrs = legacyCC.Class.Attr.getClassAttrs(ctor);
        const propList = ctor.__props__;

        for (let i = 0; i < propList.length; i++) {
            key = propList[i];
            // eslint-disable-next-line @typescript-eslint/restrict-plus-operands
            const attrKey = `${key + legacyCC.Class.Attr.DELIMETER}default`;
            if (attrKey in attrs) {
                if (shouldSkipId && key === '_id') {
                    continue;
                }
                switch (typeof attrs[attrKey]) {
                case 'string':
                    propsToReset[key] = '';
                    break;
                case 'object':
                case 'function':
                    propsToReset[key] = null;
                    break;
                case 'undefined':
                    propsToReset[key] = undefined;
                    break;
                default:
                    break;
                }
            }
        }
    }

    if (SUPPORT_JIT) {
        // compile code
        let func = '';

        for (key in propsToReset) {
            let statement;
            if (CCClass.IDENTIFIER_RE.test(key)) {
                statement = `o.${key}=`;
            } else {
                statement = `o[${CCClass.escapeForJS(key)}]=`;
            }
            let val = propsToReset[key];
            if (val === '') {
                val = '""';
            }
            // eslint-disable-next-line @typescript-eslint/restrict-plus-operands
            func += (`${statement + val};\n`);
        }
        // eslint-disable-next-line @typescript-eslint/no-implied-eval,no-new-func
        return Function('o', func);
    } else {
        return (o) => {
            for (const _key in propsToReset) {
                o[_key] = propsToReset[_key];
            }
        };
    }
}

/**
 * @en
 * The base class of most of all the objects in Fireball.
 * @zh
 * 大部分对象的基类。
 * @private
 */
class CCObject implements EditorExtendableObject {
    public static _deferredDestroy () {
        const deleteCount = objectsToDestroy.length;
        for (let i = 0; i < deleteCount; ++i) {
            const obj = objectsToDestroy[i];
            if (!(obj._objFlags & Destroyed)) {
                obj._destroyImmediate();
            }
        }
        // if we called b.destory() in a.onDestroy(), objectsToDestroy will be resized,
        // but we only destroy the objects which called destory in this frame.
        if (deleteCount === objectsToDestroy.length) {
            objectsToDestroy.length = 0;
        } else {
            objectsToDestroy.splice(0, deleteCount);
        }

        if (EDITOR) {
            deferredDestroyTimer = null;
        }
    }

    /**
     * @internal
     */
    public declare [editorExtrasTag]: unknown;

    /**
     * @internal
     */
    public _objFlags: number;
    protected _name: string;

    constructor (name = '') {
        /**
         * @default ""
         * @private
         */
        this._name = name;

        /**
         * @default 0
         * @private
         */
        this._objFlags = 0;
    }

    // MEMBER

    /**
     * @en The name of the object.
     * @zh 该对象的名称。
     * @default ""
     * @example
     * ```
     * obj.name = "New Obj";
     * ```
     */
    get name () {
        return this._name;
    }
    set name (value) {
        this._name = value;
    }

    /**
     * @en After inheriting CCObject objects, control whether you need to hide, lock, serialize, and other functions.
     * @zh 在继承 CCObject 对象后，控制是否需要隐藏，锁定，序列化等功能。
     */
    public set hideFlags (hideFlags: CCObject.Flags) {
        const flags = hideFlags & CCObject.Flags.AllHideMasks;
        this._objFlags = (this._objFlags & ~CCObject.Flags.AllHideMasks) | flags;
    }
    public get hideFlags () {
        return this._objFlags & CCObject.Flags.AllHideMasks;
    }

    public set replicated (value: boolean) {
        if (value) {
            this._objFlags |= IsReplicated;
        } else {
            this._objFlags &= ~IsReplicated;
        }
    }
    public get replicated () {
        return !!(this._objFlags & IsReplicated);
    }

    /**
     * @en
     * Indicates whether the object is not yet destroyed. (It will not be available after being destroyed)<br>
     * When an object's `destroy` is called, it is actually destroyed after the end of this frame.
     * So `isValid` will return false from the next frame, while `isValid` in the current frame will still be true.
     * If you want to determine whether the current frame has called `destroy`, use `isValid(obj, true)`,
     * but this is often caused by a particular logical requirements, which is not normally required.
     *
     * @zh
     * 表示该对象是否可用（被 destroy 后将不可用）。<br>
     * 当一个对象的 `destroy` 调用以后，会在这一帧结束后才真正销毁。<br>
     * 因此从下一帧开始 `isValid` 就会返回 false，而当前帧内 `isValid` 仍然会是 true。<br>
     * 如果希望判断当前帧是否调用过 `destroy`，请使用 `isValid(obj, true)`，不过这往往是特殊的业务需求引起的，通常情况下不需要这样。
     * @default true
     * @readOnly
     * @example
     * ```ts
     * import { Node, log } from 'cc';
     * const node = new Node();
     * log(node.isValid);    // true
     * node.destroy();
     * log(node.isValid);    // true, still valid in this frame
     * // after a frame...
     * log(node.isValid);    // false, destroyed in the end of last frame
     * ```
     */
    get isValid (): boolean {
        return !(this._objFlags & Destroyed);
    }

    /**
     * @en
     * Destroy this Object, and release all its own references to other objects.<br/>
     * Actual object destruction will delayed until before rendering.
     * From the next frame, this object is not usable any more.
     * You can use `isValid(obj)` to check whether the object is destroyed before accessing it.
     * @zh
     * 销毁该对象，并释放所有它对其它对象的引用。<br/>
     * 实际销毁操作会延迟到当前帧渲染前执行。从下一帧开始，该对象将不再可用。
     * 您可以在访问对象之前使用 `isValid(obj)` 来检查对象是否已被销毁。
     * @return whether it is the first time the destroy being called
     * @example
     * ```
     * obj.destroy();
     * ```
     */
    public destroy (): boolean {
        if (this._objFlags & Destroyed) {
            warnID(5000);
            return false;
        }
        if (this._objFlags & ToDestroy) {
            return false;
        }
        this._objFlags |= ToDestroy;
        objectsToDestroy.push(this);

        if (EDITOR && deferredDestroyTimer === null && legacyCC.engine && !legacyCC.engine._isUpdating) {
            // auto destroy immediate in edit mode
            // @ts-expect-error no function
            deferredDestroyTimer = setTimeout(CCObject._deferredDestroy);
        }

        if (JSB) {
            // @ts-expect-error JSB method
            this._destroy();
        }

        return true;
    }

    /**
     * @en
     * Clear all references in the instance.
     *
     * NOTE: this method will not clear the getter or setter functions which defined in the instance of CCObject.
     *
     * @zh
     * 清理实例的所有引用
     * 注意：此方法不会清理实例上的 getter 与 setter 方法。
     * @deprecated since v3.5.0, this is an engine private interface that will be removed in the future.
     * @example
     * ```
     * // You can override the _destruct method if you need, for example:
     *       _destruct: function () {
     *           for (var key in this) {
     *               if (this.hasOwnProperty(key)) {
     *                   switch (typeof this[key]) {
     *                       case 'string':
     *                           this[key] = '';
     *                           break;
     *                       case 'object':
     *                       case 'function':
     *                           this[key] = null;
     *                           break;
     *               }
     *           }
     *       }
     * ```
     */
    public _destruct () {
        const ctor: any = this.constructor;
        let destruct = ctor.__destruct__;
        if (!destruct) {
            destruct = compileDestruct(this, ctor);
            js.value(ctor, '__destruct__', destruct, true);
        }
        destruct(this);
    }

    /**
     * @deprecated since v3.5.0, this is an engine private interface that will be removed in the future.
     */
    public _destroyImmediate () {
        if (this._objFlags & Destroyed) {
            errorID(5000);
            return;
        }
        // engine internal callback
        // eslint-disable-next-line @typescript-eslint/ban-ts-comment
        // @ts-expect-error
        if (this._onPreDestroy) {
            // eslint-disable-next-line @typescript-eslint/ban-ts-comment
            // @ts-expect-error
            this._onPreDestroy();
        }

        if (!EDITOR || legacyCC.GAME_VIEW) {
            this._destruct();
        }

        this._objFlags |= Destroyed;
    }
}

const prototype = CCObject.prototype;
if (EDITOR || TEST) {
    js.get(prototype, 'isRealValid', function (this: CCObject) {
        return !(this._objFlags & RealDestroyed);
    });

    /**
     * @en After inheriting CCObject objects, control whether you need to hide, lock, serialize, and other functions.
     * This method is only available for editors and is not recommended for developers
     * @zh 在继承 CCObject 对象后，控制是否需要隐藏，锁定，序列化等功能(该方法仅提供给编辑器使用，不建议开发者使用)。
     */
    js.getset(prototype, 'objFlags',
        function (this: CCObject) {
            return this._objFlags;
        },
        function (this: CCObject, objFlags: CCObject.Flags) {
            this._objFlags = objFlags;
        });

    /*
    * @en
    * In fact, Object's "destroy" will not trigger the destruct operation in Firebal Editor.
    * The destruct operation will be executed by Undo system later.
    * @zh
    * 事实上，对象的 “destroy” 不会在编辑器中触发析构操作，
    * 析构操作将在 Undo 系统中**延后**执行。
    * @method realDestroyInEditor
    * @private
    */
    // eslint-disable-next-line @typescript-eslint/ban-ts-comment
    // @ts-expect-error
    prototype.realDestroyInEditor = function () {
        if (!(this._objFlags & Destroyed)) {
            warnID(5001);
            return;
        }
        if (this._objFlags & RealDestroyed) {
            warnID(5000);
            return;
        }
        this._destruct();
        this._objFlags |= RealDestroyed;
    };
}

if (EDITOR) {
    js.value(CCObject, '_clearDeferredDestroyTimer', () => {
        if (deferredDestroyTimer !== null) {
            // eslint-disable-next-line @typescript-eslint/ban-ts-comment
            // @ts-expect-error
            clearImmediate(deferredDestroyTimer);
            deferredDestroyTimer = null;
        }
    });

    /*
     * The customized serialization for this object. (Editor Only)
     * @method _serialize
     * @param {Boolean} exporting
     * @return {object} the serialized json data object
     * @private
     */
    // eslint-disable-next-line @typescript-eslint/ban-ts-comment
    // @ts-expect-error
    prototype._serialize = null;
}

/*
 * Init this object from the custom serialized data.
 * @method _deserialize
 * @param {Object} data - the serialized json data
 * @param {_Deserializer} ctx
 * @private
 */
// eslint-disable-next-line @typescript-eslint/ban-ts-comment
// @ts-expect-error
prototype._deserialize = null;
/*
 * Called before the object being destroyed.
 * @method _onPreDestroy
 * @private
 */
// eslint-disable-next-line @typescript-eslint/ban-ts-comment
// @ts-expect-error
prototype._onPreDestroy = null;

CCClass.fastDefine('cc.Object', CCObject, { _name: '', _objFlags: 0, [editorExtrasTag]: {} });
CCClass.Attr.setClassAttr(CCObject, editorExtrasTag, 'editorOnly', true);
CCClass.Attr.setClassAttr(CCObject, 'replicated', 'visible', false);

/**
 * Bit mask that controls object states.
 * @enum Object.Flags
 * @private
 */
js.value(CCObject, 'Flags', {
    Destroyed,
    DontSave,
    EditorOnly,
    Dirty,
    DontDestroy,
    PersistentMask,
    Destroying,
    Deactivating,
    LockedInEditor,
    HideInHierarchy,
    AllHideMasks,
    IsPreloadStarted,
    IsOnLoadStarted,
    IsOnLoadCalled,
    IsOnEnableCalled,
    IsStartCalled,
    IsEditorOnEnableCalled,
    IsPositionLocked,
    IsRotationLocked,
    IsScaleLocked,
    IsAnchorLocked,
    IsSizeLocked,
});

declare namespace CCObject {
    export enum Flags {
        Destroyed,
        // ToDestroy: ToDestroy,

        /**
         * @en The object will not be saved.
         * @zh 该对象将不会被保存。
         */
        DontSave,

        /**
         * @en The object will not be saved when building a player.
         * @zh 构建项目时，该对象将不会被保存。
         */
        EditorOnly,

        Dirty,

        /**
         * @en Dont destroy automatically when loading a new scene.
         * @zh 加载一个新场景时，不自动删除该对象。
         * @private
         */
        DontDestroy,

        /**
         * @en
         * @zh
         * @private
         */
        PersistentMask,

        // FLAGS FOR ENGINE

        /**
         * @en
         * @zh
         * @private
         */
        Destroying,

        /**
         * @en The node is deactivating.
         * @zh 节点正在反激活的过程中。
         * @private
         */
        Deactivating,

        /**
         * @en
         * Hide in game and hierarchy.
         * This flag is readonly, it can only be used as an argument of scene.addEntity() or Entity.createWithFlags().
         * @zh
         * 在游戏和层级中隐藏该对象。<br/>
         * 该标记只读，它只能被用作 scene.addEntity()的一个参数。
         */
        // HideInGame: HideInGame,

        /**
         * @en The lock node, when the node is locked, cannot be clicked in the scene.
         * @zh 锁定节点，锁定后场景内不能点击。
         * @private
         */
        LockedInEditor,

        /**
          * @en Hide the object in editor.
          * @zh 在编辑器中隐藏该对象。
          */
        HideInHierarchy,

        /**
          * @en The object will not be saved and hide the object in editor,and lock node, when the node is locked,
          * cannot be clicked in the scene,and The object will not be saved when building a player.
          * @zh 该对象将不会被保存,构建项目时，该对象将不会被保存, 锁定节点，锁定后场景内不能点击, 在编辑器中隐藏该对象。
          */
        AllHideMasks,

        // FLAGS FOR EDITOR

        /**
         * @en
         * Hide in game view, hierarchy, and scene view... etc.
         * This flag is readonly, it can only be used as an argument of scene.addEntity() or Entity.createWithFlags().
         * @zh
         * 在游戏视图，层级，场景视图等等...中隐藏该对象。
         * 该标记只读，它只能被用作 scene.addEntity()的一个参数。
         */
        // Hide: Hide,

        // FLAGS FOR COMPONENT

        IsPreloadStarted,
        IsOnLoadStarted,
        IsOnLoadCalled,
        IsOnEnableCalled,
        IsStartCalled,
        IsEditorOnEnableCalled,

        IsPositionLocked,
        IsRotationLocked,
        IsScaleLocked,
        IsAnchorLocked,
        IsSizeLocked,

        IsReplicated,
        IsClientLoad,
    }

    // for @ccclass
    let __props__: string[];
    let __values__: string[];
}

/*
 * @en
 * Checks whether the object is a CCObject.<br>
 *
 * @zh
 * 检查该对象是否为CCObject。<br>
 *
 * @method isCCObject
 * @param object
 * @return @en Whether it is a CCObject boolean value. @zh 是否为CCObject的布尔值。
 */
export function isCCObject (object: any) {
    return object instanceof CCObject;
}

/*
 * @en
 * Checks whether the object is non-nil and not yet destroyed.<br>
 * When an object's `destroy` is called, it is actually destroyed after the end of this frame.
 * So `isValid` will return false from the next frame, while `isValid` in the current frame will still be true.
 * If you want to determine whether the current frame has called `destroy`, use `isValid(obj, true)`,
 * but this is often caused by a particular logical requirements, which is not normally required.
 *
 * @zh
 * 检查该对象是否不为 null 并且尚未销毁。<br>
 * 当一个对象的 `destroy` 调用以后，会在这一帧结束后才真正销毁。<br>
 * 因此从下一帧开始 `isValid` 就会返回 false，而当前帧内 `isValid` 仍然会是 true。<br>
 * 如果希望判断当前帧是否调用过 `destroy`，请使用 `isValid(obj, true)`，不过这往往是特殊的业务需求引起的，通常情况下不需要这样。
 *
 * @method isValid
 * @param value
 * @param [strictMode=false] - If true, Object called destroy() in this frame will also treated as invalid.
 * @return whether is valid
 * @example
 * ```
 * import { Node, log } from 'cc';
 * var node = new Node();
 * log(isValid(node));    // true
 * node.destroy();
 * log(isValid(node));    // true, still valid in this frame
 * // after a frame...
 * log(isValid(node));    // false, destroyed in the end of last frame
 * ```
 */
export function isValid (value: any, strictMode?: boolean) {
    if (typeof value === 'object') {
        return !!value && !(value._objFlags & (strictMode ? (Destroyed | ToDestroy) : Destroyed));
    } else {
        return typeof value !== 'undefined';
    }
}
legacyCC.isValid = isValid;

if (EDITOR || TEST) {
    js.value(CCObject, '_willDestroy', (obj) => !(obj._objFlags & Destroyed) && (obj._objFlags & ToDestroy) > 0);
    js.value(CCObject, '_cancelDestroy', (obj) => {
        obj._objFlags &= ~ToDestroy;
        js.array.fastRemove(objectsToDestroy, obj);
    });
}

declare const jsb: any;

if (JSB) {
    copyAllProperties(CCObject, jsb.CCObject, ['prototype', 'length', 'name']);
    copyAllProperties(CCObject.prototype, jsb.CCObject.prototype,
        ['constructor', 'name', 'hideFlags', 'replicated', 'isValid']);

    // @ts-expect-error TS2629
    // eslint-disable-next-line no-class-assign
    CCObject = jsb.CCObject;
}

legacyCC.Object = CCObject;
export { CCObject };<|MERGE_RESOLUTION|>--- conflicted
+++ resolved
@@ -23,16 +23,7 @@
  THE SOFTWARE.
 */
 
-<<<<<<< HEAD
-/**
- * @packageDocumentation
- * @module core/data
- */
-
 import { SUPPORT_JIT, EDITOR, TEST, JSB } from 'internal:constants';
-=======
-import { SUPPORT_JIT, EDITOR, TEST } from 'internal:constants';
->>>>>>> 9be02257
 import * as js from '../utils/js';
 import { CCClass } from './class';
 import { errorID, warnID } from '../platform/debug';
