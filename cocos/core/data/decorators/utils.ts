--- conflicted
+++ resolved
@@ -22,15 +22,7 @@
  THE SOFTWARE.
 */
 
-<<<<<<< HEAD
-import { DEV } from 'internal:constants';
-import { CCClass } from '../class';
-import { error } from '../../platform/debug';
-import { getClassName } from '../../utils/js-typed';
 import type { ClassStash } from '../class-stash';
-=======
-import { ClassStash } from '../class-stash';
->>>>>>> e0804274
 
 export type Initializer = () => unknown;
 
@@ -109,55 +101,9 @@
     }
 }
 
-<<<<<<< HEAD
-function writeEditorClassProperty<TValue> (constructor: AnyFunction, propertyName: string, value: TValue): void {
-    const cache = getOrCreateClassDecoratorStash(constructor, propertyName);
-    if (cache) {
-        const proto = getSubDict(cache, 'proto');
-        getSubDict(proto, 'editor')[propertyName] = value;
-    }
-}
-
-/**
- * @en
- * Make a function that accepts an argument value and returns a class decorator.
- * The decorator sets the editor property `propertyName`, on the decorated class, into that argument value.
- * @zh
- * 创建一个函数，该函数接受一个参数值并返回一个类装饰器。
- * 该装饰器将被装饰类的编辑器属性 `propertyName` 设置为该参数的值。
- * @param propertyName The editor property.
- */
-export function makeEditorClassDecoratorFn<TValue> (propertyName: string): (value: TValue) => ClassDecorator {
-    return (value: TValue) => <TFunction extends AnyFunction>(constructor: TFunction): void => {
-        writeEditorClassProperty(constructor, propertyName, value);
-    };
-}
-
-/**
- * Make a smart class decorator.
- * The smart decorator sets the editor property `propertyName`, on the decorated class, into:
- * - `defaultValue` if the decorator is called with `@x` form, or
- * - the argument if the decorator is called with an argument, eg, the `@x(arg0)` form.
- * @zh
- * 创建一个智能类装饰器。
- * 该智能类装饰器将根据以下情况来设置被装饰类的编辑器属性 `propertyName`：
- * - 如果该装饰器是以 `@x` 形式调用的，该属性将被设置为 `defaultValue`。
- * - 如果该装饰器是以一个参数的形式，即 `@x(arg0)` 的形式调用的，该属性将被设置为传入的参数值。
- * @param propertyName The editor property.
- */
-export function makeSmartEditorClassDecorator<TValue> (propertyName: string, defaultValue: TValue): ClassDecorator & ((arg?: TValue | undefined) => ClassDecorator) {
-    return makeSmartClassDecorator<TValue>((constructor, decoratedValue?: TValue): void => {
-        writeEditorClassProperty(constructor, propertyName, (defaultValue !== undefined) ? defaultValue : decoratedValue);
-    });
-}
-
 const classDecoratorStashMap = new WeakMap<AnyFunction, ClassStash>();
 
 export function getOrCreateClassDecoratorStash (cls: AnyFunction, decoratorName?: string): ClassStash {
-    if (DEV && CCClass._isCCClass(cls)) {
-        error('`@%s` should be used after @ccclass for class "%s"', decoratorName, getClassName(cls));
-        return {};
-    }
     let stash = classDecoratorStashMap.get(cls);
     if (!stash) {
         stash = {};
@@ -172,13 +118,6 @@
 
 export function deleteClassDecoratorStash (cls: AnyFunction): void {
     classDecoratorStashMap.delete(cls);
-=======
-// caches for class construction
-export const CACHE_KEY = '__ccclassCache__';
-
-export function getClassCache (ctor): ClassStash {
-    return getSubDict(ctor, CACHE_KEY) as ClassStash;
->>>>>>> e0804274
 }
 
 export function getSubDict<T, TKey extends keyof T> (obj: T, key: TKey): NonNullable<T[TKey]> {
