/*
 Copyright (c) 2018 Xiamen Yaji Software Co., Ltd.

 http://www.cocos.com

 Permission is hereby granted, free of charge, to any person obtaining a copy
 of this software and associated engine source code (the "Software"), a limited,
  worldwide, royalty-free, non-assignable, revocable and non-exclusive license
 to use Cocos Creator solely to develop games on your target platforms. You shall
  not use Cocos Creator software for developing other software or tools that's
  used for developing games. You are not granted to publish, distribute,
  sublicense, and/or sell copies of Cocos Creator.

 The software or tools in this License Agreement are licensed, not sold.
 Xiamen Yaji Software Co., Ltd. reserves all rights not expressly granted to you.

 THE SOFTWARE IS PROVIDED "AS IS", WITHOUT WARRANTY OF ANY KIND, EXPRESS OR
 IMPLIED, INCLUDING BUT NOT LIMITED TO THE WARRANTIES OF MERCHANTABILITY,
 FITNESS FOR A PARTICULAR PURPOSE AND NONINFRINGEMENT. IN NO EVENT SHALL THE
 AUTHORS OR COPYRIGHT HOLDERS BE LIABLE FOR ANY CLAIM, DAMAGES OR OTHER
 LIABILITY, WHETHER IN AN ACTION OF CONTRACT, TORT OR OTHERWISE, ARISING FROM,
 OUT OF OR IN CONNECTION WITH THE SOFTWARE OR THE USE OR OTHER DEALINGS IN
 THE SOFTWARE.
*/

/**
 * @category core/data
 */

import * as _decorator from './class-decorator';
import { legacyCC } from '../global-exports';
legacyCC._decorator = _decorator;
export { _decorator };
export { CCClass } from './class';
export { CCObject, isValid } from './object';
<<<<<<< HEAD
export { default as deserialize } from './deserialize';
export { Details } from './deserialize';
export { default as instantiate } from './instantiate';
=======
export { deserialize } from './deserialize';
export { instantiate } from './instantiate';
>>>>>>> bec0b86e
export { CCInteger, CCFloat, CCBoolean, CCString} from './utils/attribute';
export { CompactValueTypeArray } from './utils/compact-value-type-array';<|MERGE_RESOLUTION|>--- conflicted
+++ resolved
@@ -33,13 +33,8 @@
 export { _decorator };
 export { CCClass } from './class';
 export { CCObject, isValid } from './object';
-<<<<<<< HEAD
-export { default as deserialize } from './deserialize';
+export { deserialize } from './deserialize';
 export { Details } from './deserialize';
-export { default as instantiate } from './instantiate';
-=======
-export { deserialize } from './deserialize';
 export { instantiate } from './instantiate';
->>>>>>> bec0b86e
 export { CCInteger, CCFloat, CCBoolean, CCString} from './utils/attribute';
 export { CompactValueTypeArray } from './utils/compact-value-type-array';