/*
 Copyright (c) 2017-2020 Xiamen Yaji Software Co., Ltd.

 http://www.cocos.com

 Permission is hereby granted, free of charge, to any person obtaining a copy
 of this software and associated engine source code (the "Software"), a limited,
  worldwide, royalty-free, non-assignable, revocable and non-exclusive license
 to use Cocos Creator solely to develop games on your target platforms. You shall
  not use Cocos Creator software for developing other software or tools that's
  used for developing games. You are not granted to publish, distribute,
  sublicense, and/or sell copies of Cocos Creator.

 The software or tools in this License Agreement are licensed, not sold.
 Xiamen Yaji Software Co., Ltd. reserves all rights not expressly granted to you.

 THE SOFTWARE IS PROVIDED "AS IS", WITHOUT WARRANTY OF ANY KIND, EXPRESS OR
 IMPLIED, INCLUDING BUT NOT LIMITED TO THE WARRANTIES OF MERCHANTABILITY,
 FITNESS FOR A PARTICULAR PURPOSE AND NONINFRINGEMENT. IN NO EVENT SHALL THE
 AUTHORS OR COPYRIGHT HOLDERS BE LIABLE FOR ANY CLAIM, DAMAGES OR OTHER
 LIABILITY, WHETHER IN AN ACTION OF CONTRACT, TORT OR OTHERWISE, ARISING FROM,
 OUT OF OR IN CONNECTION WITH THE SOFTWARE OR THE USE OR OTHER DEALINGS IN
 THE SOFTWARE.
*/

/**
 * @packageDocumentation
 * @module asset
 */

import { EDITOR, TEST } from 'internal:constants';
import { ccclass, serializable } from 'cc.decorator';
import { TextureType, TextureInfo, TextureViewInfo } from '../gfx';
import { ImageAsset } from './image-asset';
import { PresumedGFXTextureInfo, PresumedGFXTextureViewInfo, SimpleTexture } from './simple-texture';
import { ITexture2DCreateInfo, Texture2D } from './texture-2d';
import { legacyCC } from '../global-exports';
import { js } from '../utils/js';

export type ITextureCubeCreateInfo = ITexture2DCreateInfo;

/**
 * @en The texture cube mipmap interface
 * @zh 立方体贴图的 Mipmap 接口。
 */
interface ITextureCubeMipmap {
    front: ImageAsset;
    back: ImageAsset;
    left: ImageAsset;
    right: ImageAsset;
    top: ImageAsset;
    bottom: ImageAsset;
}

/**
 * @en The index for all faces of the cube
 * @zh 立方体每个面的约定索引。
 */
enum FaceIndex {
    right = 0,
    left = 1,
    top = 2,
    bottom = 3,
    front = 4,
    back = 5,
}

/**
 * @en The texture cube asset.
 * Each mipmap level of a texture cube have 6 [[ImageAsset]], represents 6 faces of the cube.
 * @zh 立方体贴图资源。
 * 立方体贴图资源的每个 Mipmap 层级都为 6 张 [[ImageAsset]]，分别代表了立方体贴图的 6 个面。
 */
@ccclass('cc.TextureCube')
export class TextureCube extends SimpleTexture {
    public static FaceIndex = FaceIndex;

    @serializable
    isRGBE = false;

    /**
     * @en All levels of mipmap images, be noted, automatically generated mipmaps are not included.
     * When setup mipmap, the size of the texture and pixel format could be modified.
     * @zh 所有层级 Mipmap，注意，这里不包含自动生成的 Mipmap。
     * 当设置 Mipmap 时，贴图的尺寸以及像素格式可能会改变。
     */
    get mipmaps () {
        return this._mipmaps;
    }

    set mipmaps (value) {
        this._mipmaps = value;
        this._setMipmapLevel(this._mipmaps.length);
        if (this._mipmaps.length > 0) {
            const imageAsset: ImageAsset = this._mipmaps[0].front;
            this.reset({
                width: imageAsset.width,
                height: imageAsset.height,
                format: imageAsset.format,
                mipmapLevel: this._mipmaps.length,
                baseLevel: this._baseLevel,
                maxLevel: this._maxLevel,
            });
            this._mipmaps.forEach((mipmap, level) => {
                _forEachFace(mipmap, (face, faceIndex) => {
                    this._assignImage(face, level, faceIndex);
                });
            });
        } else {
            this.reset({
                width: 0,
                height: 0,
                mipmapLevel: this._mipmaps.length,
                baseLevel: this._baseLevel,
                maxLevel: this._maxLevel,
            });
        }
    }

    /**
     * @en Level 0 mipmap image.
     * Be noted, `this.image = img` equals `this.mipmaps = [img]`,
     * sets image will clear all previous mipmaps.
     * @zh 0 级 Mipmap。
     * 注意，`this.image = img` 等价于 `this.mipmaps = [img]`，
     * 也就是说，通过 `this.image` 设置 0 级 Mipmap 时将隐式地清除之前的所有 Mipmap。
     */
    get image () {
        return this._mipmaps.length === 0 ? null : this._mipmaps[0];
    }

    set image (value) {
        this.mipmaps = value ? [value] : [];
    }

    /**
     * @en Create a texture cube with an array of [[Texture2D]] which represents 6 faces of the texture cube.
     * @zh 通过二维贴图数组指定每个 Mipmap 的每个面创建立方体贴图。
     * @param textures Texture array, the texture count must be multiple of 6. Every 6 textures are 6 faces of a mipmap level.
     * The order should obey [[FaceIndex]] order.
     * @param out Output texture cube, if not given, will create a new texture cube.
     * @returns The created texture cube.
     * @example
     * ```ts
     * const textures = new Array<Texture2D>(6);
     * textures[TextureCube.FaceIndex.front] = frontImage;
     * textures[TextureCube.FaceIndex.back] = backImage;
     * textures[TextureCube.FaceIndex.left] = leftImage;
     * textures[TextureCube.FaceIndex.right] = rightImage;
     * textures[TextureCube.FaceIndex.top] = topImage;
     * textures[TextureCube.FaceIndex.bottom] = bottomImage;
     * const textureCube = TextureCube.fromTexture2DArray(textures);
     * ```
     */

    public static fromTexture2DArray (textures: Texture2D[], out?: TextureCube) {
        const mipmaps: ITextureCubeMipmap[] = [];
        const nMipmaps = textures.length / 6;
        for (let i = 0; i < nMipmaps; i++) {
            const x = i * 6;
            mipmaps.push({
                front: textures[x + FaceIndex.front].image!,
                back: textures[x + FaceIndex.back].image!,
                left: textures[x + FaceIndex.left].image!,
                right: textures[x + FaceIndex.right].image!,
                top: textures[x + FaceIndex.top].image!,
                bottom: textures[x + FaceIndex.bottom].image!,
            });
        }
        out = out || new TextureCube();
        out.mipmaps = mipmaps;
        return out;
    }

    /**
     * @legacyPublic
     */
    @serializable
    public _mipmaps: ITextureCubeMipmap[] = [];

    public onLoaded () {
        this.mipmaps = this._mipmaps;
    }

    /**
     * @en Reset the current texture with given size, pixel format and mipmap images.
     * After reset, the gfx resource will become invalid, you must use [[uploadData]] explicitly to upload the new mipmaps to GPU resources.
     * @zh 将当前贴图重置为指定尺寸、像素格式以及指定 mipmap 层级。重置后，贴图的像素数据将变为未定义。
     * mipmap 图像的数据不会自动更新到贴图中，你必须显式调用 [[uploadData]] 来上传贴图数据。
     * @param info The create information
     */
    public reset (info: ITextureCubeCreateInfo) {
        this._width = info.width;
        this._height = info.height;
        this._setGFXFormat(info.format);
        this._setMipmapLevel(info.mipmapLevel || 1);
        this._setMipRange(info.baseLevel || 0, info.maxLevel === undefined ? (info.baseLevel || 0) : info.maxLevel);
        this._tryReset();
    }

    public updateMipmaps (firstLevel = 0, count?: number) {
        if (firstLevel >= this._mipmaps.length) {
            return;
        }

        const nUpdate = Math.min(
            count === undefined ? this._mipmaps.length : count,
            this._mipmaps.length - firstLevel,
        );

        for (let i = 0; i < nUpdate; ++i) {
            const level = firstLevel + i;
            _forEachFace(this._mipmaps[level], (face, faceIndex) => {
                this._assignImage(face, level, faceIndex);
            });
        }
    }

    /**
     * 销毁此贴图，清空所有 Mipmap 并释放占用的 GPU 资源。
     */
    public destroy () {
        this._mipmaps = [];
        return super.destroy();
    }

    /**
     * @en Release used GPU resources.
     * @zh 释放占用的 GPU 资源。
     * @deprecated please use [[destroy]] instead
     */
    public releaseTexture () {
        this.mipmaps = [];
    }

    /**
     * @legacyPublic
     */
    public _serialize (ctxForExporting: any): Record<string, unknown> | null {
        if (EDITOR || TEST) {
            return {
                base: super._serialize(ctxForExporting),
                rgbe: this.isRGBE,
                mipmaps: this._mipmaps.map((mipmap) => ((ctxForExporting && ctxForExporting._compressUuid) ? {
                    front: EditorExtends.UuidUtils.compressUuid(mipmap.front._uuid, true),
                    back: EditorExtends.UuidUtils.compressUuid(mipmap.back._uuid, true),
                    left: EditorExtends.UuidUtils.compressUuid(mipmap.left._uuid, true),
                    right: EditorExtends.UuidUtils.compressUuid(mipmap.right._uuid, true),
                    top: EditorExtends.UuidUtils.compressUuid(mipmap.top._uuid, true),
                    bottom: EditorExtends.UuidUtils.compressUuid(mipmap.bottom._uuid, true),
                } : {
                    front: mipmap.front._uuid,
                    back: mipmap.back._uuid,
                    left: mipmap.left._uuid,
                    right: mipmap.right._uuid,
                    top: mipmap.top._uuid,
                    bottom: mipmap.bottom._uuid,
                })),
            };
        }
        return null;
    }

    /**
     * @legacyPublic
     */
    public _deserialize (serializedData: ITextureCubeSerializeData, handle: any) {
        const data = serializedData;
        super._deserialize(data.base, handle);
        this.isRGBE = data.rgbe;
        this._mipmaps = new Array(data.mipmaps.length);
        for (let i = 0; i < data.mipmaps.length; ++i) {
            // Prevent resource load failed
            this._mipmaps[i] = {
                front: new ImageAsset(),
                back: new ImageAsset(),
                left: new ImageAsset(),
                right: new ImageAsset(),
                top: new ImageAsset(),
                bottom: new ImageAsset(),
            };
            const mipmap = data.mipmaps[i];
            const imageAssetClassId = js._getClassId(ImageAsset);
            handle.result.push(this._mipmaps[i], `front`, mipmap.front, imageAssetClassId);
            handle.result.push(this._mipmaps[i], `back`, mipmap.back, imageAssetClassId);
            handle.result.push(this._mipmaps[i], `left`, mipmap.left, imageAssetClassId);
            handle.result.push(this._mipmaps[i], `right`, mipmap.right, imageAssetClassId);
            handle.result.push(this._mipmaps[i], `top`, mipmap.top, imageAssetClassId);
            handle.result.push(this._mipmaps[i], `bottom`, mipmap.bottom, imageAssetClassId);
        }
    }

    protected _getGfxTextureCreateInfo (presumed: PresumedGFXTextureInfo): TextureInfo {
        const texInfo = new TextureInfo(TextureType.CUBE);
        texInfo.width = this._width;
        texInfo.height = this._height;
        texInfo.layerCount = 6;
        Object.assign(texInfo, presumed);
        return texInfo;
    }

    protected _getGfxTextureViewCreateInfo (presumed: PresumedGFXTextureViewInfo) {
        const texViewInfo = new TextureViewInfo();
        texViewInfo.type = TextureType.CUBE;
        texViewInfo.baseLayer = 0;
        texViewInfo.layerCount = 6;
<<<<<<< HEAD
        return Object.assign(texViewInfo, presumed);
=======
        Object.assign(texViewInfo, presumed);
        return texViewInfo;
>>>>>>> b61002a5
    }

    public initDefault (uuid?: string) {
        super.initDefault(uuid);

        const imageAsset = new ImageAsset();
        imageAsset.initDefault();
        this.mipmaps = [{
            front: imageAsset,
            back: imageAsset,
            top: imageAsset,
            bottom: imageAsset,
            left: imageAsset,
            right: imageAsset,
        }];
    }

    public validate () {
        return this._mipmaps.length !== 0 && !this._mipmaps.find((x) => !(x.top && x.bottom && x.front && x.back && x.left && x.right));
    }
}

legacyCC.TextureCube = TextureCube;

interface ITextureCubeSerializeData {
    base: string;
    rgbe: boolean;
    mipmaps: {
        front: string;
        back: string;
        left: string;
        right: string;
        top: string;
        bottom: string;
    }[];
}

/**
 * @param {Mipmap} mipmap
 * @param {(face: ImageAsset) => void} callback
 */
function _forEachFace (mipmap: ITextureCubeMipmap, callback: (face: ImageAsset, faceIndex: number) => void) {
    callback(mipmap.front, FaceIndex.front);
    callback(mipmap.back, FaceIndex.back);
    callback(mipmap.left, FaceIndex.left);
    callback(mipmap.right, FaceIndex.right);
    callback(mipmap.top, FaceIndex.top);
    callback(mipmap.bottom, FaceIndex.bottom);
}<|MERGE_RESOLUTION|>--- conflicted
+++ resolved
@@ -304,12 +304,8 @@
         texViewInfo.type = TextureType.CUBE;
         texViewInfo.baseLayer = 0;
         texViewInfo.layerCount = 6;
-<<<<<<< HEAD
-        return Object.assign(texViewInfo, presumed);
-=======
         Object.assign(texViewInfo, presumed);
         return texViewInfo;
->>>>>>> b61002a5
     }
 
     public initDefault (uuid?: string) {
