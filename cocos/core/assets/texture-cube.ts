--- conflicted
+++ resolved
@@ -222,19 +222,11 @@
         this.mipmaps = [];
     }
 
-<<<<<<< HEAD
-    public _serialize (exporting: any) {
-        if (EDITOR || TEST) {
-            return {
-                base: super._serialize(exporting),
-                mipmaps: this._mipmaps.map((mipmap) => exporting ? {
-=======
     public _serialize (ctxForExporting: any): any {
         if (EDITOR || TEST) {
             return {
                 base: super._serialize(ctxForExporting),
                 mipmaps: this._mipmaps.map((mipmap) => (ctxForExporting && ctxForExporting._compressUuid) ? {
->>>>>>> 05e4e694
                     front: EditorExtends.UuidUtils.compressUuid(mipmap.front._uuid, true),
                     back: EditorExtends.UuidUtils.compressUuid(mipmap.back._uuid, true),
                     left: EditorExtends.UuidUtils.compressUuid(mipmap.left._uuid, true),
