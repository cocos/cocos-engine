--- conflicted
+++ resolved
@@ -24,17 +24,7 @@
 */
 import { ccclass, override } from 'cc.decorator';
 import { ALIPAY, XIAOMI, JSB, TEST, BAIDU } from 'internal:constants';
-<<<<<<< HEAD
-
-import {
-    _applyDecoratedDescriptor,
-    _assertThisInitialized,
-    _initializerDefineProperty,
-} from '../data/utils/decorator-jsb-utils';
-import { Device, deviceManager, Feature, Format, FormatFeatureBit } from '../gfx';
-=======
-import { Format, FormatFeatureBit } from '../gfx';
->>>>>>> 524d859d
+import { Format, FormatFeatureBit, deviceManager } from '../gfx';
 import { legacyCC } from '../global-exports';
 import { PixelFormat } from './asset-enum';
 import { macro, sys, warnID } from '../platform';
