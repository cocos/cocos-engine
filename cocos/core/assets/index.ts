/*
 Copyright (c) 2013-2016 Chukong Technologies Inc.
 Copyright (c) 2017-2020 Xiamen Yaji Software Co., Ltd.

 https://www.cocos.com/

 Permission is hereby granted, free of charge, to any person obtaining a copy
 of this software and associated engine source code (the "Software"), a limited,
  worldwide, royalty-free, non-assignable, revocable and non-exclusive license
 to use Cocos Creator solely to develop games on your target platforms. You shall
  not use Cocos Creator software for developing other software or tools that's
  used for developing games. You are not granted to publish, distribute,
  sublicense, and/or sell copies of Cocos Creator.

 The software or tools in this License Agreement are licensed, not sold.
 Xiamen Yaji Software Co., Ltd. reserves all rights not expressly granted to you.

 THE SOFTWARE IS PROVIDED "AS IS", WITHOUT WARRANTY OF ANY KIND, EXPRESS OR
 IMPLIED, INCLUDING BUT NOT LIMITED TO THE WARRANTIES OF MERCHANTABILITY,
 FITNESS FOR A PARTICULAR PURPOSE AND NONINFRINGEMENT. IN NO EVENT SHALL THE
 AUTHORS OR COPYRIGHT HOLDERS BE LIABLE FOR ANY CLAIM, DAMAGES OR OTHER
 LIABILITY, WHETHER IN AN ACTION OF CONTRACT, TORT OR OTHERWISE, ARISING FROM,
 OUT OF OR IN CONNECTION WITH THE SOFTWARE OR THE USE OR OTHER DEALINGS IN
 THE SOFTWARE.
*/

/**
 * @packageDocumentation
 * @hidden
 */
import { legacyCC } from '../global-exports';
export { RawAsset } from './raw-asset';
export { Asset } from './asset';
<<<<<<< HEAD
export { BufferAsset } from './buffer-asset';
export {default as Prefab} from './prefab';
=======
export { default as Prefab } from './prefab';
>>>>>>> a79b3f66
export * from './scripts';
export { default as SceneAsset } from './scene-asset';
export * from './sprite-frame';
export { SpriteAtlas } from './sprite-atlas';
<<<<<<< HEAD
export {default as TextAsset} from './text-asset';
export {default as JsonAsset} from './json-asset';
=======
export { default as TextAsset } from './text-asset';
export { default as JsonAsset } from './json-asset';
export { default as AssetLibrary } from './asset-library';
>>>>>>> a79b3f66
export { ImageAsset } from './image-asset';
export { Texture2D } from './texture-2d';
export { TextureCube } from './texture-cube';
export { TTFFont } from './ttf-font';
export { LabelAtlas } from './label-atlas';
export { BitmapFont } from './bitmap-font';
export { Font } from './font';
export { EffectAsset } from './effect-asset';
export { Material } from './material';
export { Mesh, RenderingSubMesh } from './mesh';
export { Skeleton } from './skeleton';
export { RenderTexture } from './render-texture';
import './deprecation';<|MERGE_RESOLUTION|>--- conflicted
+++ resolved
@@ -31,24 +31,14 @@
 import { legacyCC } from '../global-exports';
 export { RawAsset } from './raw-asset';
 export { Asset } from './asset';
-<<<<<<< HEAD
 export { BufferAsset } from './buffer-asset';
-export {default as Prefab} from './prefab';
-=======
 export { default as Prefab } from './prefab';
->>>>>>> a79b3f66
 export * from './scripts';
 export { default as SceneAsset } from './scene-asset';
 export * from './sprite-frame';
 export { SpriteAtlas } from './sprite-atlas';
-<<<<<<< HEAD
-export {default as TextAsset} from './text-asset';
-export {default as JsonAsset} from './json-asset';
-=======
 export { default as TextAsset } from './text-asset';
 export { default as JsonAsset } from './json-asset';
-export { default as AssetLibrary } from './asset-library';
->>>>>>> a79b3f66
 export { ImageAsset } from './image-asset';
 export { Texture2D } from './texture-2d';
 export { TextureCube } from './texture-cube';
