/*
 Copyright (c) 2013-2016 Chukong Technologies Inc.
 Copyright (c) 2017-2020 Xiamen Yaji Software Co., Ltd.

 http://www.cocos.com

 Permission is hereby granted, free of charge, to any person obtaining a copy
 of this software and associated engine source code (the "Software"), a limited,
  worldwide, royalty-free, non-assignable, revocable and non-exclusive license
 to use Cocos Creator solely to develop games on your target platforms. You shall
  not use Cocos Creator software for developing other software or tools that's
  used for developing games. You are not granted to publish, distribute,
  sublicense, and/or sell copies of Cocos Creator.

 The software or tools in this License Agreement are licensed, not sold.
 Xiamen Yaji Software Co., Ltd. reserves all rights not expressly granted to you.

 THE SOFTWARE IS PROVIDED "AS IS", WITHOUT WARRANTY OF ANY KIND, EXPRESS OR
 IMPLIED, INCLUDING BUT NOT LIMITED TO THE WARRANTIES OF MERCHANTABILITY,
 FITNESS FOR A PARTICULAR PURPOSE AND NONINFRINGEMENT. IN NO EVENT SHALL THE
 AUTHORS OR COPYRIGHT HOLDERS BE LIABLE FOR ANY CLAIM, DAMAGES OR OTHER
 LIABILITY, WHETHER IN AN ACTION OF CONTRACT, TORT OR OTHERWISE, ARISING FROM,
 OUT OF OR IN CONNECTION WITH THE SOFTWARE OR THE USE OR OTHER DEALINGS IN
 THE SOFTWARE.
*/

/**
 * @packageDocumentation
 * @module asset
 */

import { EDITOR, TEST } from "internal:constants";
import { ccclass, type } from 'cc.decorator';
import { GFXTextureType } from '../gfx/define';
import { PixelFormat } from './asset-enum';
import { ImageAsset } from './image-asset';
import { PresumedGFXTextureInfo, SimpleTexture } from './simple-texture';
import { legacyCC } from '../global-exports';
import { GFXTextureInfo } from '../gfx';

/**
 * @en The create information for [[Texture2D]]
 * @zh 用来创建贴图的信息。
 */
export interface ITexture2DCreateInfo {
    /**
     * @en The pixel width
     * @zh 像素宽度。
     */
    width: number;

    /**
     * @en The pixel height
     * @zh 像素高度。
     */
    height: number;

    /**
     * @en The pixel format
     * @zh 像素格式。
     * @default PixelFormat.RGBA8888
     */
    format?: PixelFormat;

    /**
     * @en The mipmap level count
     * @zh mipmap 层级。
     * @default 1
     */
    mipmapLevel?: number;
}

/**
 * @en The 2D texture asset. It supports mipmap, each level of mipmap use an [[ImageAsset]].
 * @zh 二维贴图资源。二维贴图资源的每个 Mipmap 层级都为一张 [[ImageAsset]]。
 */
@ccclass('cc.Texture2D')
export class Texture2D extends SimpleTexture {
    /**
     * @en All levels of mipmap images, be noted, automatically generated mipmaps are not included.
     * When setup mipmap, the size of the texture and pixel format could be modified.
     * @zh 所有层级 Mipmap，注意，这里不包含自动生成的 Mipmap。
     * 当设置 Mipmap 时，贴图的尺寸以及像素格式可能会改变。
     */
    get mipmaps () {
        return this._mipmaps;
    }
    set mipmaps (value) {
        this._mipmaps = value;
        this._setMipmapLevel(this._mipmaps.length);
        if (this._mipmaps.length > 0) {
            const imageAsset: ImageAsset = this._mipmaps[0];
            this.reset({
                width: imageAsset.width,
                height: imageAsset.height,
                format: imageAsset.format,
                mipmapLevel: this._mipmaps.length,
            });
            this._mipmaps.forEach((mipmap, level) => {
                this._assignImage(mipmap, level);
            });
        } else {
            this.reset({
                width: 0,
                height: 0,
                mipmapLevel: this._mipmaps.length,
            });
        }
    }

    /**
     * @en Level 0 mipmap image.
     * Be noted, `this.image = img` equals `this.mipmaps = [img]`, 
     * sets image will clear all previous mipmaps.
     * @zh 0 级 Mipmap。
     * 注意，`this.image = img` 等价于 `this.mipmaps = [img]`，
     * 也就是说，通过 `this.image` 设置 0 级 Mipmap 时将隐式地清除之前的所有 Mipmap。
     */
    get image () {
        return this._mipmaps.length === 0 ? null : this._mipmaps[0];
    }

    set image (value) {
        this.mipmaps = value ? [value] : [];
    }

    @type([ImageAsset])
    public _mipmaps: ImageAsset[] = [];

    public initialize () {
        this.mipmaps = this._mipmaps;
    }

    public onLoaded () {
        this.initialize();
    }

    /**
     * @en Reset the current texture with given size, pixel format and mipmap images.
     * After reset, the gfx resource will become invalid, you must use [[uploadData]] explicitly to upload the new mipmaps to GPU resources.
     * @zh 将当前贴图重置为指定尺寸、像素格式以及指定 mipmap 层级。重置后，贴图的像素数据将变为未定义。
     * mipmap 图像的数据不会自动更新到贴图中，你必须显式调用 [[uploadData]] 来上传贴图数据。
     * @param info The create information
     */
    public reset (info: ITexture2DCreateInfo) {
        this._width = info.width;
        this._height = info.height;
        this._setGFXFormat(info.format);
        this._setMipmapLevel(info.mipmapLevel || 1);
        this._tryReset();
    }

    /**
     * @en Reset the current texture with given size, pixel format and mipmap images.
     * After reset, the gfx resource will become invalid, you must use [[uploadData]] explicitly to upload the new mipmaps to GPU resources.
     * @zh 将当前贴图重置为指定尺寸、像素格式以及指定 mipmap 层级。重置后，贴图的像素数据将变为未定义。
     * mipmap 图像的数据不会自动更新到贴图中，你必须显式调用 [[uploadData]] 来上传贴图数据。
     * @param width Pixel width
     * @param height Pixel height
     * @param format Pixel format
     * @param mipmapLevel Mipmap level count
     * @deprecated since v1.0 please use [[reset]] instead
     */
    public create (width: number, height: number, format = PixelFormat.RGBA8888, mipmapLevel = 1) {
        this.reset({
            width,
            height,
            format,
            mipmapLevel,
        });
    }

    public toString () {
        return this._mipmaps.length !== 0 ? this._mipmaps[0].url : '';
    }

    public updateMipmaps (firstLevel: number = 0, count?: number) {
        if (firstLevel >= this._mipmaps.length) {
            return;
        }

        const nUpdate = Math.min(
            count === undefined ? this._mipmaps.length : count,
            this._mipmaps.length - firstLevel);

        for (let i = 0; i < nUpdate; ++i) {
            const level = firstLevel + i;
            this._assignImage(this._mipmaps[level], level);
        }
    }

    /**
     * @en If the level 0 mipmap image is a HTML element, then return it, otherwise return null.
     * @zh 若此贴图 0 级 Mipmap 的图像资源的实际源存在并为 HTML 元素则返回它，否则返回 `null`。
     * @returns HTML element or `null`
     * @deprecated Please use [[image.data]] instead
     */
    public getHtmlElementObj () {
        return (this._mipmaps[0] && (this._mipmaps[0].data instanceof HTMLElement)) ? this._mipmaps[0].data : null;
    }

    /**
     * @en Destroy the current 2d texture, clear up all mipmap levels and the related GPU resources.
     * @zh 销毁此贴图，清空所有 Mipmap 并释放占用的 GPU 资源。
     */
    public destroy () {
        this._mipmaps = [];
        return super.destroy();
    }

    /**
     * @en Gets the description of the 2d texture
     * @zh 返回此贴图的描述。
     * @returns The description
     */
    public description () {
        const url = this._mipmaps[0] ? this._mipmaps[0].url : '';
        return `<cc.Texture2D | Name = ${url} | Dimension = ${this.width} x ${this.height}>`;
    }

    /**
     * @en Release used GPU resources.
     * @zh 释放占用的 GPU 资源。
     * @deprecated please use [[destroy]] instead
     */
    public releaseTexture () {
        this.destroy();
    }

<<<<<<< HEAD
    public _serialize (exporting: any): any {
=======
    public _serialize (ctxForExporting: any): any {
>>>>>>> 05e4e694
        if (EDITOR || TEST) {
            return {
                base: super._serialize(ctxForExporting),
                mipmaps: this._mipmaps.map((mipmap) => {
                    if (!mipmap || !mipmap._uuid) {
                        return null;
                    }
                    if (ctxForExporting && ctxForExporting._compressUuid) {
                        // ctxForExporting.dependsOn('_textureSource', texture); TODO
                        return EditorExtends.UuidUtils.compressUuid(mipmap._uuid, true);
                    }
                    return mipmap._uuid;
                }),
            };
        }
    }

    public _deserialize (serializedData: any, handle: any) {
        const data = serializedData as ITexture2DSerializeData;
        super._deserialize(data.base, handle);

        this._mipmaps = new Array(data.mipmaps.length);
        for (let i = 0; i < data.mipmaps.length; ++i) {
            // Prevent resource load failed
            this._mipmaps[i] = new ImageAsset();
            if (!data.mipmaps[i]) {
                continue;
            }
            const mipmapUUID = data.mipmaps[i];
            handle.result.push(this._mipmaps, `${i}`, mipmapUUID);
            this._mipmaps[i]._texture = this;
        }
    }

    protected _getGfxTextureCreateInfo (presumed: PresumedGFXTextureInfo) {
        const texInfo = new GFXTextureInfo(GFXTextureType.TEX2D);
        texInfo.width = this._width;
        texInfo.height = this._height;
        return Object.assign(texInfo, presumed);
    }

    protected _checkTextureLoaded () {
        let ready = true;
        for (let i = 0; i < this._mipmaps.length; ++i) {
            const image = this._mipmaps[i];
            if (!image.loaded){
                ready = false;
                break;
            }
        }

        if (ready) {
            super._textureReady();
        }
    }
}

legacyCC.Texture2D = Texture2D;

export interface ITexture2DSerializeData {
    base: string;
    mipmaps: string[];
}<|MERGE_RESOLUTION|>--- conflicted
+++ resolved
@@ -227,11 +227,7 @@
         this.destroy();
     }
 
-<<<<<<< HEAD
-    public _serialize (exporting: any): any {
-=======
     public _serialize (ctxForExporting: any): any {
->>>>>>> 05e4e694
         if (EDITOR || TEST) {
             return {
                 base: super._serialize(ctxForExporting),
