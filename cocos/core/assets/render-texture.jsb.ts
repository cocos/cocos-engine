/*
 Copyright (c) 2021 Xiamen Yaji Software Co., Ltd.

 https://www.cocos.com/

 Permission is hereby granted, free of charge, to any person obtaining a copy
 of this software and associated engine source code (the "Software"), a limited,
  worldwide, royalty-free, non-assignable, revocable and non-exclusive license
 to use Cocos Creator solely to develop games on your target platforms. You shall
  not use Cocos Creator software for developing other software or tools that's
  used for developing games. You are not granted to publish, distribute,
  sublicense, and/or sell copies of Cocos Creator.

 The software or tools in this License Agreement are licensed, not sold.
 Xiamen Yaji Software Co., Ltd. reserves all rights not expressly granted to you.

 THE SOFTWARE IS PROVIDED "AS IS", WITHOUT WARRANTY OF ANY KIND, EXPRESS OR
 IMPLIED, INCLUDING BUT NOT LIMITED TO THE WARRANTIES OF MERCHANTABILITY,
 FITNESS FOR A PARTICULAR PURPOSE AND NONINFRINGEMENT. IN NO EVENT SHALL THE
 AUTHORS OR COPYRIGHT HOLDERS BE LIABLE FOR ANY CLAIM, DAMAGES OR OTHER
 LIABILITY, WHETHER IN AN ACTION OF CONTRACT, TORT OR OTHERWISE, ARISING FROM,
 OUT OF OR IN CONNECTION WITH THE SOFTWARE OR THE USE OR OTHER DEALINGS IN
 THE SOFTWARE.
*/
<<<<<<< HEAD
import { ccclass } from 'cc.decorator';
=======
import { ccclass, rangeMax, rangeMin, serializable } from 'cc.decorator';
import { EDITOR, TEST } from 'internal:constants';
>>>>>>> af65f64f
import {
    _assertThisInitialized,
    _initializerDefineProperty,
} from '../data/utils/decorator-jsb-utils';
import { legacyCC } from '../global-exports';
import { Filter, PixelFormat, WrapMode } from './asset-enum';

declare const jsb: any;
const renderTextureProto: any = jsb.RenderTexture.prototype;
const textureBaseProto: any = jsb.TextureBase.prototype;

renderTextureProto.createNode = null!;

// @ts-ignore
export type RenderTexture = jsb.RenderTexture;
export const RenderTexture: any = jsb.RenderTexture;

RenderTexture.Filter = Filter;
RenderTexture.PixelFormat = PixelFormat;
RenderTexture.WrapMode = WrapMode;

renderTextureProto._serialize = function (ctxForExporting: any): any {
    if (EDITOR || TEST) {
        return { base: textureBaseProto._serialize(ctxForExporting), w: this._width, h: this._height, n: this._name };
    }
    return {};
}


renderTextureProto._deserialize = function (serializedData: any, handle: any) {
    const data = serializedData;
    this._width = data.w;
    this._height = data.h;
    this._name = data.n;
    textureBaseProto._deserialize.call(this, data.base, handle);
};

const oldReadPixels = renderTextureProto.readPixels;
renderTextureProto.readPixels = function readPixels (x: number, y: number, width: number, height: number, buffer?: Uint8Array) {
    x = x || 0;
    y = y || 0;
    width = width || this.width;
    height = height || this.height;


    let tmpBuffer = oldReadPixels.call(this, x, y, width, height);
    if (tmpBuffer.length == 0) {
        return null;
    }
    buffer = tmpBuffer;
    return buffer;
};

legacyCC.RenderTexture = jsb.RenderTexture;

// handle meta data, it is generated automatically
ccclass('cc.RenderTexture')(RenderTexture);<|MERGE_RESOLUTION|>--- conflicted
+++ resolved
@@ -22,12 +22,8 @@
  OUT OF OR IN CONNECTION WITH THE SOFTWARE OR THE USE OR OTHER DEALINGS IN
  THE SOFTWARE.
 */
-<<<<<<< HEAD
 import { ccclass } from 'cc.decorator';
-=======
-import { ccclass, rangeMax, rangeMin, serializable } from 'cc.decorator';
 import { EDITOR, TEST } from 'internal:constants';
->>>>>>> af65f64f
 import {
     _assertThisInitialized,
     _initializerDefineProperty,
