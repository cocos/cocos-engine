--- conflicted
+++ resolved
@@ -39,11 +39,8 @@
 import { IPassInfoFull, Pass, PassOverrides } from '../renderer/core/pass';
 import { MacroRecord, MaterialProperty, PropertyType } from '../renderer/core/pass-utils';
 import { Color } from '../math/color';
-<<<<<<< HEAD
 import { referenced, ReferenceType } from '../data/garbage-collection';
-=======
 import { warnID } from '../platform/debug';
->>>>>>> 40986f8b
 
 /**
  * @en The basic infos for material initialization.
