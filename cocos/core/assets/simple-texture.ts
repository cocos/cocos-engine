/**
 * @category asset
 */

import { ccclass } from '../data/class-decorator';
import { GFXBufferTextureCopy, GFXTextureFlagBit, GFXTextureUsageBit } from '../gfx/define';
import { GFXAPI, GFXDevice } from '../gfx/device';
import { GFXTexture, IGFXTextureInfo } from '../gfx/texture';
import { GFXTextureView, IGFXTextureViewInfo } from '../gfx/texture-view';
import { error } from '../platform/debug';
import { Filter } from './asset-enum';
import { ImageAsset } from './image-asset';
import { TextureBase } from './texture-base';
import { DEV } from 'internal:constants';
<<<<<<< HEAD
import { legacyCC } from '../global-exports';
=======
import { macro } from '../platform/macro';
>>>>>>> a0a7cc2f

const _regions: GFXBufferTextureCopy[] = [{
    buffOffset: 0,
    buffStride: 0,
    buffTexHeight: 0,
    texOffset: {
        x: 0,
        y: 0,
        z: 0,
    },
    texExtent: {
        width: 1,
        height: 1,
        depth: 1,
    },
    texSubres: {
        baseMipLevel: 1,
        levelCount: 1,
        baseArrayLayer: 0,
        layerCount: 1,
    },
}];

export type PresumedGFXTextureInfo = Pick<IGFXTextureInfo, 'usage' | 'flags' | 'format' | 'mipLevel'>;

export type PresumedGFXTextureViewInfo = Pick<IGFXTextureViewInfo, 'texture' | 'format'>;

function getMipLevel (width: number, height: number) {
    let size = Math.max(width, height);
    let level = 0;
    while (size) { size >>= 1; level++; }
    return level;
}

function isPOT (n: number) { return n && (n & (n - 1)) === 0; }
function canGenerateMipmap (device: GFXDevice, w: number, h: number) {
    const needCheckPOT = device.gfxAPI === GFXAPI.WEBGL;
    if (needCheckPOT) { return isPOT(w) && isPOT(h); }
    return true;
}

/**
 * 简单贴图基类。
 * 简单贴图内部创建了 GFX 贴图和该贴图上的 GFX 贴图视图。
 * 简单贴图允许指定不同的 Mipmap 层级。
 */
@ccclass('cc.SimpleTexture')
export class SimpleTexture extends TextureBase {
    protected _gfxTexture: GFXTexture | null = null;
    protected _gfxTextureView: GFXTextureView | null = null;
    private _mipmapLevel = 1;

    get mipmapLevel () {
        return this._mipmapLevel;
    }

    /**
     * 获取此贴图底层的 GFX 贴图对象。
     */
    public getGFXTexture () {
        return this._gfxTexture;
    }

    public getGFXTextureView () {
        return this._gfxTextureView;
    }

    public destroy () {
        this._tryDestroyTexture();
        return super.destroy();
    }

    /**
     * 更新 0 级 Mipmap。
     */
    public updateImage () {
        this.updateMipmaps(0);
    }

    /**
     * 更新指定层级范围内的 Mipmap。当 Mipmap 数据发生了改变时应调用此方法提交更改。
     * 若指定的层级范围超出了实际已有的层级范围，只有覆盖的那些层级范围会被更新。
     * @param firstLevel 起始层级。
     * @param count 层级数量。
     */
    public updateMipmaps (firstLevel: number = 0, count?: number) {

    }

    /**
     * 上传图像数据到指定层级的 Mipmap 中。
     * 图像的尺寸影响 Mipmap 的更新范围：
     * - 当图像是 `ArrayBuffer` 时，图像的尺寸必须和 Mipmap 的尺寸一致；否则，
     * - 若图像的尺寸与 Mipmap 的尺寸相同，上传后整个 Mipmap 的数据将与图像数据一致；
     * - 若图像的尺寸小于指定层级 Mipmap 的尺寸（不管是长或宽），则从贴图左上角开始，图像尺寸范围内的 Mipmap 会被更新；
     * - 若图像的尺寸超出了指定层级 Mipmap 的尺寸（不管是长或宽），都将引起错误。
     * @param source 图像数据源。
     * @param level Mipmap 层级。
     * @param arrayIndex 数组索引。
     */
    public uploadData (source: HTMLCanvasElement | HTMLImageElement | ArrayBufferView, level: number = 0, arrayIndex: number = 0) {
        if (!this._gfxTexture || this._gfxTexture.mipLevel <= level) {
            return;
        }

        const gfxDevice = this._getGFXDevice();
        if (!gfxDevice) {
            return;
        }

        const region = _regions[0];
        region.texExtent.width = this._gfxTexture.width >> level;
        region.texExtent.height = this._gfxTexture.height >> level;
        region.texSubres.baseMipLevel = level;
        region.texSubres.baseArrayLayer = arrayIndex;

        if (DEV) {
            if (source instanceof HTMLElement) {
                if (source.height > region.texExtent.height ||
                    source.width > region.texExtent.width) {
                    error(`Image source(${this.name}) bounds override.`);
                }
            }
        }

        if (ArrayBuffer.isView(source)) {
            gfxDevice.copyBuffersToTexture([source], this._gfxTexture, _regions);
        } else {
            gfxDevice.copyTexImagesToTexture([source], this._gfxTexture, _regions);
        }
    }

    protected _assignImage (image: ImageAsset, level: number, arrayIndex?: number) {
        const upload = () => {
            const data = image.data;
            if (!data) {
                return;
            }
            this.uploadData(data, level, arrayIndex);
            this._checkTextureLoaded();

            if (macro.CLEANUP_IMAGE_CACHE) {
                image.destroy();
            }
        };
        if (image.loaded) {
            upload();
        } else {
            image.once('load', () => {
                upload();
            });
            if (!this.isCompressed) {
                const defaultImg = legacyCC.builtinResMgr.get('black-texture').image as ImageAsset;
                this.uploadData(defaultImg.data as HTMLCanvasElement, level, arrayIndex);
            }
            legacyCC.textureUtil.postLoadImage(image);
        }
    }

    protected _checkTextureLoaded () {
        this._textureReady();
    }

    protected _textureReady () {
        this.loaded = true;
        this.emit('load');
    }

    /**
     * Set mipmap level of this texture.
     * The value is passes as presumed info to `this._getGfxTextureCreateInfo()`.
     * @param value The mipmap level.
     */
    protected _setMipmapLevel (value: number) {
        this._mipmapLevel = value < 1 ? 1 : value;
    }

    /**
     * @en This method is overrided by derived classes to provide GFX texture info.
     * @zh 这个方法被派生类重写以提供GFX纹理信息。
     * @param presumed The presumed GFX texture info.
     */
    protected _getGfxTextureCreateInfo (presumed: PresumedGFXTextureInfo): IGFXTextureInfo | null {
        return null;
    }

    /**
     * This method is overrided by derived classes to provide GFX texture view info.
     * @param presumed The presumed GFX texture view info.
     */
    protected _getGfxTextureViewCreateInfo (texture: PresumedGFXTextureViewInfo): IGFXTextureViewInfo | null {
        return null;
    }

    protected _tryReset () {
        this._tryDestroyTexture();
        const device = this._getGFXDevice();
        if (!device) {
            return;
        }
        this._createTexture(device);
    }

    protected _createTexture (device: GFXDevice) {
        let flags = GFXTextureFlagBit.NONE;
        if (this._mipFilter !== Filter.NONE && canGenerateMipmap(device, this._width, this._height)) {
            this._mipmapLevel = getMipLevel(this._width, this._height);
            flags = GFXTextureFlagBit.GEN_MIPMAP;
        }
        const textureCreateInfo = this._getGfxTextureCreateInfo({
            usage: GFXTextureUsageBit.SAMPLED | GFXTextureUsageBit.TRANSFER_DST,
            format: this._getGFXFormat(),
            mipLevel: this._mipmapLevel,
            flags,
        });
        if (!textureCreateInfo) {
            return;
        }

        const texture = device.createTexture(textureCreateInfo);

        const textureViewCreateInfo = this._getGfxTextureViewCreateInfo({
            texture,
            format: this._getGFXFormat(),
        });
        if (!textureViewCreateInfo) {
            texture.destroy();
            return;
        }
        const view = device.createTextureView(textureViewCreateInfo);
        if (!view) {
            texture.destroy();
            return;
        }

        this._gfxTexture = texture;
        this._gfxTextureView = view;
    }

    protected _tryDestroyTexture () {
        if (this._gfxTexture) {
            this._gfxTexture.destroy();
            this._gfxTexture = null;
        }
        if (this._gfxTextureView) {
            this._gfxTextureView.destroy();
            this._gfxTextureView = null;
        }
    }
}

legacyCC.SimpleTexture = SimpleTexture;<|MERGE_RESOLUTION|>--- conflicted
+++ resolved
@@ -12,11 +12,8 @@
 import { ImageAsset } from './image-asset';
 import { TextureBase } from './texture-base';
 import { DEV } from 'internal:constants';
-<<<<<<< HEAD
 import { legacyCC } from '../global-exports';
-=======
 import { macro } from '../platform/macro';
->>>>>>> a0a7cc2f
 
 const _regions: GFXBufferTextureCopy[] = [{
     buffOffset: 0,
