/*
 Copyright (c) 2017-2018 Xiamen Yaji Software Co., Ltd.

 http://www.cocos.com

 Permission is hereby granted, free of charge, to any person obtaining a copy
 of this software and associated engine source code (the "Software"), a limited,
  worldwide, royalty-free, non-assignable, revocable and non-exclusive license
 to use Cocos Creator solely to develop games on your target platforms. You shall
  not use Cocos Creator software for developing other software or tools that's
  used for developing games. You are not granted to publish, distribute,
  sublicense, and/or sell copies of Cocos Creator.

 The software or tools in this License Agreement are licensed, not sold.
 Xiamen Yaji Software Co., Ltd. reserves all rights not expressly granted to you.

 THE SOFTWARE IS PROVIDED "AS IS", WITHOUT WARRANTY OF ANY KIND, EXPRESS OR
 IMPLIED, INCLUDING BUT NOT LIMITED TO THE WARRANTIES OF MERCHANTABILITY,
 FITNESS FOR A PARTICULAR PURPOSE AND NONINFRINGEMENT. IN NO EVENT SHALL THE
 AUTHORS OR COPYRIGHT HOLDERS BE LIABLE FOR ANY CLAIM, DAMAGES OR OTHER
 LIABILITY, WHETHER IN AN ACTION OF CONTRACT, TORT OR OTHERWISE, ARISING FROM,
 OUT OF OR IN CONNECTION WITH THE SOFTWARE OR THE USE OR OTHER DEALINGS IN
 THE SOFTWARE.
*/

/**
 * @packageDocumentation
 * @module asset
 */

// @ts-check
import {ccclass, override} from 'cc.decorator';
import { GFXDevice, GFXFeature } from '../gfx/device';
import { Asset } from './asset';
import { PixelFormat } from './asset-enum';
import { EDITOR, MINIGAME, ALIPAY, XIAOMI, BYTEDANCE, JSB } from 'internal:constants';
import { legacyCC } from '../global-exports';
import { warnID, getError } from '../platform/debug';

/**
 * @en Image source in memory
 * @zh 内存图像源。
 */
export interface IMemoryImageSource {
    _data: ArrayBufferView | null;
    _compressed: boolean;
    width: number;
    height: number;
    format: number;
}

/**
 * @en The image source, can be HTML canvas, image type or image in memory data
 * @zh 图像资源的原始图像源。可以来源于 HTML 元素也可以来源于内存。
 */
export type ImageSource = HTMLCanvasElement | HTMLImageElement | IMemoryImageSource | ImageBitmap;

function isImageBitmap (imageSource: any): imageSource is ImageBitmap {
    return legacyCC.sys.capabilities.imageBitmap && imageSource instanceof ImageBitmap;
}

function fetchImageSource (imageSource: ImageSource) {
    return '_data' in imageSource ? imageSource._data : imageSource;
}

// 返回该图像源是否是平台提供的图像对象。
function isNativeImage (imageSource: ImageSource): imageSource is (HTMLImageElement | HTMLCanvasElement | ImageBitmap) {
    if (ALIPAY || XIAOMI) {
        // We're unable to grab the constructors of Alipay native image or canvas object.
        return !('_data' in imageSource);
    }
    else if (BYTEDANCE && typeof window.sharedCanvas === 'object' && imageSource instanceof window.sharedCanvas.constructor) {
        return true;
    }
    else if (JSB && (imageSource as IMemoryImageSource)._compressed === true) {
        return false;
    }
    else {
        return imageSource instanceof HTMLImageElement || imageSource instanceof HTMLCanvasElement || isImageBitmap(imageSource);
    }
}

/**
 * @en Image Asset.
 * @zh 图像资源。
 */
@ccclass('cc.ImageAsset')
export class ImageAsset extends Asset {

    @override
    get _nativeAsset () {
        // Maybe returned to pool in webgl.
        return this._nativeData;
    }

    set _nativeAsset (value: ImageSource) {
        if (!(value instanceof HTMLElement) && !isImageBitmap(value)) {
            value.format = value.format || this._format;
        }
        this.reset(value);
    }

    /**
     * @en Image data.
     * @zh 此图像资源的图像数据。
     */
    get data () {
        if (isNativeImage(this._nativeData)) {
            return this._nativeData;
        }
        else {
            return this._nativeData._data;
        }
    }

    /**
     * @en The pixel width of the image.
     * @zh 此图像资源的像素宽度。
     */
    get width () {
        return this._nativeData.width || this._width;
    }

    /**
     * @en The pixel height of the image.
     * @zh 此图像资源的像素高度。
     */
    get height () {
        return this._nativeData.height || this._height;
    }

    /**
     * @en The pixel format of the image.
     * @zh 此图像资源的像素格式。
     */
    get format () {
        return this._format;
    }

    /**
     * @en Whether the image is in compressed texture format.
     * @zh 此图像资源是否为压缩像素格式。
     */
    get isCompressed () {
        return (this._format >= PixelFormat.RGB_ETC1 && this._format <= PixelFormat.RGBA_ASTC_12x12) ||
        (this._format >= PixelFormat.RGB_A_PVRTC_2BPPV1 && this._format <= PixelFormat.RGBA_ETC1);
    }

    /**
     * @en The original source image URL, it could be empty.
     * @zh 此图像资源的原始图像源的 URL。当原始图像元不是 HTML 文件时可能为空。
     * @deprecated Please use [[nativeUrl]]
     */
    get url () {
        return this.nativeUrl;
    }

    /**
     * @private
     */
    set _texture (tex) {
        this._tex = tex;
    }

    get _texture () {
        if (!this._tex) {
            const tex = new legacyCC.Texture2D();
            tex.name = this.nativeUrl;
            tex.image = this;
            this._tex = tex;
        }
        return this._tex;
    }

    private static extnames = ['.png', '.jpg', '.jpeg', '.bmp', '.webp', '.pvr', '.pkm', '.astc'];

    private _nativeData: ImageSource;

    private _tex;

    private _exportedExts: string[] | null | undefined = undefined;

    private _format: PixelFormat = PixelFormat.RGBA8888;

    private _width: number = 0;

    private _height: number = 0;

    constructor (nativeAsset?: ImageSource) {
        super();

        this.loaded = false;

        this._nativeData = {
            _data: null,
            width: 0,
            height: 0,
            format: 0,
            _compressed: false,
        };

        if (EDITOR) {
            this._exportedExts = null;
        }

        if (nativeAsset !== undefined) {
            this.reset(nativeAsset);
        }
    }

    /**
     * @en Reset the source of the image asset.
     * @zh 重置此图像资源使用的原始图像源。
     * @param data The new source
     */
    public reset (data: ImageSource) {
        if (isImageBitmap(data)) {
            this._nativeData = data;
            this._onDataComplete();
        } else if (!(data instanceof HTMLElement)) {
            // this._nativeData = Object.create(data);
            this._nativeData = data;
            this._format = data.format;
            this._onDataComplete();
        } else {
            this._nativeData = data;
            if (MINIGAME || (data as any).complete || data instanceof HTMLCanvasElement) { // todo need adatper
                this._onDataComplete();
            } else {
                this.loaded = false;
                data.addEventListener('load', () => {
                    this._onDataComplete();
                });
                data.addEventListener('error', (err) => {
                    warnID(3119, err.message);
                });
            }
        }
    }

    public destroy () {
        if (this.data && this.data instanceof HTMLImageElement) {
            this.data.src = "";
            this._setRawAsset("");
        } else if (isImageBitmap(this.data)) {
            this.data.close && this.data.close();
        }
        return super.destroy();
    }

    // SERIALIZATION

    public _serialize () {
        let targetExtensions = this._exportedExts;
        if (!targetExtensions && this._native) {
            targetExtensions = [this._native];
        }

        if (!targetExtensions) {
            return '';
        }

        const extensionIndices: string[] = [];
        for (const targetExtension of targetExtensions) {
            const extensionFormat = targetExtension.split('@');
            const i = ImageAsset.extnames.indexOf(extensionFormat[0]);
            let exportedExtensionID = i < 0 ? targetExtension : `${i}`;
            if (extensionFormat[1]) {
                exportedExtensionID += '@' + extensionFormat[1];
            }
            extensionIndices.push(exportedExtensionID);
        }
        return { fmt: extensionIndices.join('_'), w: this.width, h: this.height };
    }

    public _deserialize (data: any) {
        let fmtStr = '';
        if (typeof data === 'string') {
            fmtStr = data;
        }
        else {
            this._width = data.w;
            this._height = data.h;
            fmtStr = data.fmt;
        }
        const device = _getGlobalDevice();
        const extensionIDs = fmtStr.split('_');

        let defaultExt = '';
        let preferedExtensionIndex = Number.MAX_VALUE;
        let format = this._format;
        let ext = '';
        const SupportTextureFormats = legacyCC.macro.SUPPORT_TEXTURE_FORMATS as string[];
        for (const extensionID of extensionIDs) {
            const extFormat = extensionID.split('@');

            const i = parseInt(extFormat[0], undefined);
            const tmpExt = ImageAsset.extnames[i] || extFormat[0];

            const index = SupportTextureFormats.indexOf(tmpExt);
            if (index !== -1 && index < preferedExtensionIndex) {
                const fmt = extFormat[1] ? parseInt(extFormat[1]) : this._format;
                // check whether or not support compressed texture
                if ( tmpExt === '.astc' && (!device || !device.hasFeature(GFXFeature.FORMAT_ASTC))) {
                    continue;
                } else if ( tmpExt === '.pvr' && (!device || !device.hasFeature(GFXFeature.FORMAT_PVRTC))) {
                    continue;
                } else if ((fmt === PixelFormat.RGB_ETC1 || fmt === PixelFormat.RGBA_ETC1) &&
                    (!device || !device.hasFeature(GFXFeature.FORMAT_ETC1))) {
                    continue;
                } else if ((fmt === PixelFormat.RGB_ETC2 || fmt === PixelFormat.RGBA_ETC2) &&
                    (!device || !device.hasFeature(GFXFeature.FORMAT_ETC2))) {
                    continue;
                } else if (tmpExt === '.webp' && !legacyCC.sys.capabilities.webp) {
                    continue;
                }
                preferedExtensionIndex = index;
                ext = tmpExt;
                format = fmt;
            }
            else if (!defaultExt) {
                defaultExt = tmpExt;
            }
        }

        if (ext) {
            this._setRawAsset(ext);
            this._format = format;
        }
        else {
<<<<<<< HEAD
            throw new Error(getError(3121));
=======
            this._setRawAsset(defaultExt);
            warnID(3120, defaultExt, defaultExt);
>>>>>>> 5589030f
        }
    }

    public _onDataComplete () {
        this.loaded = true;
        this.emit('load');
    }
}

function _getGlobalDevice (): GFXDevice | null {
    if (legacyCC.director.root) {
        return legacyCC.director.root.device;
    } else {
        return null;
    }
}

/**
 * @zh
 * 当该资源加载成功后触发该事件。
 * @en
 * This event is emitted when the asset is loaded
 *
 * @event load
 */

legacyCC.ImageAsset = ImageAsset;<|MERGE_RESOLUTION|>--- conflicted
+++ resolved
@@ -328,12 +328,8 @@
             this._format = format;
         }
         else {
-<<<<<<< HEAD
-            throw new Error(getError(3121));
-=======
             this._setRawAsset(defaultExt);
             warnID(3120, defaultExt, defaultExt);
->>>>>>> 5589030f
         }
     }
 
