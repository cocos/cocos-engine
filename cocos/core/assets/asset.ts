/*
 Copyright (c) 2013-2016 Chukong Technologies Inc.
 Copyright (c) 2017-2020 Xiamen Yaji Software Co., Ltd.

 https://www.cocos.com/

 Permission is hereby granted, free of charge, to any person obtaining a copy
 of this software and associated engine source code (the "Software"), a limited,
  worldwide, royalty-free, non-assignable, revocable and non-exclusive license
 to use Cocos Creator solely to develop games on your target platforms. You shall
  not use Cocos Creator software for developing other software or tools that's
  used for developing games. You are not granted to publish, distribute,
  sublicense, and/or sell copies of Cocos Creator.

 The software or tools in this License Agreement are licensed, not sold.
 Xiamen Yaji Software Co., Ltd. reserves all rights not expressly granted to you.

 THE SOFTWARE IS PROVIDED "AS IS", WITHOUT WARRANTY OF ANY KIND, EXPRESS OR
 IMPLIED, INCLUDING BUT NOT LIMITED TO THE WARRANTIES OF MERCHANTABILITY,
 FITNESS FOR A PARTICULAR PURPOSE AND NONINFRINGEMENT. IN NO EVENT SHALL THE
 AUTHORS OR COPYRIGHT HOLDERS BE LIABLE FOR ANY CLAIM, DAMAGES OR OTHER
 LIABILITY, WHETHER IN AN ACTION OF CONTRACT, TORT OR OTHERWISE, ARISING FROM,
 OUT OF OR IN CONNECTION WITH THE SOFTWARE OR THE USE OR OTHER DEALINGS IN
 THE SOFTWARE.
*/

/**
 * @packageDocumentation
 * @module asset
 */

import { ccclass, serializable } from 'cc.decorator';
import { EDITOR, PREVIEW } from 'internal:constants';
import { property } from '../data/decorators/property';
import { getUrlWithUuid } from '../asset-manager/helper';
import { Eventify } from '../event';
import { GCObject } from '../data/gc-object';
import { Node } from '../scene-graph';
import { legacyCC } from '../global-exports';
import { extname } from '../utils/path';
import { finalizationManager } from './finalization-manager';

/**
 * @en
 * Base class for handling assets used in Creator.<br/>
 *
 * You may want to override:<br/>
 * - createNode<br/>
 * - getset functions of _nativeAsset<br/>
 * - `Object._serialize`<br/>
 * - `Object._deserialize`<br/>
 * @zh
 * Creator 中的资源基类。<br/>
 *
 * 您可能需要重写：<br/>
 * - createNode <br/>
 * - _nativeAsset 的 getset 方法<br/>
 * - `Object._serialize`<br/>
 * - `Object._deserialize`<br/>
 *
 * @class Asset
 * @extends CCObject
 */
@ccclass('cc.Asset')
export class Asset extends Eventify(GCObject) {
    /**
     * 应 AssetDB 要求提供这个方法。
     * @method deserialize
     * @param {String} data
     * @return {Asset}
     */
    public static deserialize (data) {
        // eslint-disable-next-line @typescript-eslint/no-unsafe-return
        return legacyCC.deserialize(data);
    }

    /**
     * @en
     * Whether the asset is loaded or not
     * @zh
     * 该资源是否已经成功加载。
     */
    public loaded = true;

    public declare _uuid: string;

    public declare isDefault: boolean;

    /**
     * @en
     * Serializable url for native asset. For internal usage.
     * @zh
     * 用于本机资产的可序列化URL。供内部使用。
     * @default ""
     */
    @serializable
    public _native = '';
    public _nativeUrl = '';
    // only for internal use
    public __onLoadedInvoked__ = false;
    public __nativeDepend__: any = null;
    public __depends__: any = null;

    private _file: any = null;

    /**
     * @en
     * Returns the url of this asset's native object, if none it will returns an empty string.
     * @zh
     * 返回该资源对应的目标平台资源的 URL，如果没有将返回一个空字符串。
     * @readOnly
     */
    get nativeUrl () {
        if (!this._nativeUrl) {
            if (!this._native) return '';
            const name = this._native;
            if (name.charCodeAt(0) === 47) {    // '/'
                // remove library tag
                // not imported in library, just created on-the-fly
                return name.slice(1);
            }
            if (name.charCodeAt(0) === 46) {  // '.'
                // imported in dir where json exist
                this._nativeUrl = getUrlWithUuid(this._uuid, { nativeExt: name, isNative: true });
            } else {
                // imported in an independent dir
                this._nativeUrl = getUrlWithUuid(this._uuid, { __nativeName__: name, nativeExt: extname(name), isNative: true });
            }
        }
        return this._nativeUrl;
    }

    /**
     * @en
     * The underlying native asset of this asset if one is available.<br>
     * This property can be used to access additional details or functionality releated to the asset.<br>
     * This property will be initialized by the loader if `_native` is available.
     * @zh
     * 此资源的基础资源（如果有）。 此属性可用于访问与资源相关的其他详细信息或功能。<br>
     * 如果`_native`可用，则此属性将由加载器初始化。
     * @default null
     * @private
     */
    @property
    get _nativeAsset () {
        // eslint-disable-next-line @typescript-eslint/no-unsafe-return
        return this._file;
    }
    set _nativeAsset (obj) {
        this._file = obj;
    }

    constructor (...args: ConstructorParameters<typeof GCObject>) {
        super(...args);

        Object.defineProperty(this, '_uuid', {
            value: '',
            writable: true,
            // enumerable is false by default, to avoid uuid being assigned to empty string during destroy
        });

        if (EDITOR || PREVIEW) {
            Object.defineProperty(this, 'isDefault', {
                value: false,
                writable: true,
            });
        }
        if (EDITOR) {
            const proxy = new Proxy(this, {});
            finalizationManager.register(proxy, this);
            return proxy;
        }
    }

    /**
     * @en
     * Returns the string representation of the object.<br>
     * The `Asset` object overrides the `toString()` method of the `Object` object.<br>
     * JavaScript calls the toString() method automatically<br>
     * when an asset is to be represented as a text value or when a texture is referred to in a string concatenation.<br>
     * <br>
     * For assets of the native type, it will return `this.nativeUrl`.<br>
     * Otherwise, an empty string is returned.<br>
     * This method may be overwritten by subclasses.
     * @zh
     * 返回对象的字符串表示形式。<br>
     * `Asset` 对象将会重写 `Object` 对象的 `toString()` 方法。<br>
     * 当资源要表示为文本值时或在字符串连接时引用时，<br>
     * JavaScript 会自动调用 toString() 方法。<br>
     * <br>
     * 对于原始类型的资源，它将返回`this.nativeUrl`。<br>
     * 否则，返回空字符串。<br>
     * 子类可能会覆盖此方法。
     * @method toString
     * @return {String}
     */
    public toString () {
        return this.nativeUrl;
    }

    /**
     * 应 AssetDB 要求提供这个方法。
     * 返回一个序列化后的对象
     *
     * @method serialize
     * @return {String}
     * @private
     */
    public serialize () { }

    /**
     * @en
     * Set native file name for this asset.
     * @zh
     * 为此资源设置原始文件名。
     * @seealso nativeUrl
     *
     * @param filename
     * @param inLibrary
     * @private
     */
    public _setRawAsset (filename: string, inLibrary = true) {
        if (inLibrary !== false) {
            this._native = filename || '';
        } else {
            this._native = `/${filename}`;  // simply use '/' to tag location where is not in the library
        }
    }

    /**
     * @en
     * Create a new node using this asset in the scene.<br/>
     * If this type of asset dont have its corresponding node type, this method should be null.
     * @zh
     * 使用该资源在场景中创建一个新节点。<br/>
     * 如果这类资源没有相应的节点类型，该方法应该是空的。
     */
    public createNode? (callback: CreateNodeCallback): void;

    public get _nativeDep () {
        if (this._native) {
            return { __isNative__: true, uuid: this._uuid, ext: this._native };
        }
        return undefined;
    }

<<<<<<< HEAD
=======
    /**
     * @en
     * The number of reference
     *
     * @zh
     * 引用的数量
     */
    public get refCount (): number {
        return this._ref;
    }

    /**
     * @en
     * Add references of asset
     *
     * @zh
     * 增加资源的引用
     *
     * @return itself
     *
     */
    public addRef (): Asset {
        this._ref++;
        return this;
    }

    /**
     * @en
     * Reduce references of asset and it will be auto released when refCount equals 0.
     *
     * @zh
     * 减少资源的引用并尝试进行自动释放。
     *
     * @return itself
     *
     */
    public decRef (autoRelease = true): Asset {
        if (this._ref > 0) {
            this._ref--;
        }
        if (autoRelease) {
            legacyCC.assetManager._releaseManager.tryRelease(this);
        }
        return this;
    }

    public destroy () {
        if (EDITOR) { finalizationManager.unregister(this); }
        return super.destroy();
    }

>>>>>>> 40986f8b
    public onLoaded () {}

    public initDefault (uuid?: string) {
        if (uuid) { this._uuid = uuid; }
        this.isDefault = true;
    }

    public validate (): boolean {
        return true;
    }

    public destroy () {
        legacyCC.assetManager.assets.remove(this._uuid);
        return super.destroy();
    }
}

/**
 * @param error - null or the error info
 * @param node - the created node or null
 */
type CreateNodeCallback = (error: Error | null, node: Node) => void;

Asset.prototype.createNode = null!;

legacyCC.Asset = Asset;<|MERGE_RESOLUTION|>--- conflicted
+++ resolved
@@ -244,60 +244,6 @@
         return undefined;
     }
 
-<<<<<<< HEAD
-=======
-    /**
-     * @en
-     * The number of reference
-     *
-     * @zh
-     * 引用的数量
-     */
-    public get refCount (): number {
-        return this._ref;
-    }
-
-    /**
-     * @en
-     * Add references of asset
-     *
-     * @zh
-     * 增加资源的引用
-     *
-     * @return itself
-     *
-     */
-    public addRef (): Asset {
-        this._ref++;
-        return this;
-    }
-
-    /**
-     * @en
-     * Reduce references of asset and it will be auto released when refCount equals 0.
-     *
-     * @zh
-     * 减少资源的引用并尝试进行自动释放。
-     *
-     * @return itself
-     *
-     */
-    public decRef (autoRelease = true): Asset {
-        if (this._ref > 0) {
-            this._ref--;
-        }
-        if (autoRelease) {
-            legacyCC.assetManager._releaseManager.tryRelease(this);
-        }
-        return this;
-    }
-
-    public destroy () {
-        if (EDITOR) { finalizationManager.unregister(this); }
-        return super.destroy();
-    }
-
->>>>>>> 40986f8b
     public onLoaded () {}
 
     public initDefault (uuid?: string) {
