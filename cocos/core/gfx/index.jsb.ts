--- conflicted
+++ resolved
@@ -6,64 +6,6 @@
 export * from './define';
 export * from './define-class';
 
-<<<<<<< HEAD
-export const GFXRasterizerState = gfx.RasterizerState;
-export const GFXDepthStencilState = gfx.DepthStencilState;
-export const GFXBlendTarget = gfx.BlendTarget;
-export const GFXBlendState = gfx.BlendState;
-export const GFXPipelineState = gfx.PipelineState;
-export const GFXPipelineStateInfo = gfx.PipelineStateInfo;
-export const GFXInputState = gfx.InputState;
-export const GFXTextureInfo = gfx.TextureInfo;
-export const GFXTextureViewInfo = gfx.TextureViewInfo;
-export const GFXTexture = gfx.Texture;
-
-export const GFXDevice = gfx.Device;
-export const GFXBindingMappingInfo = gfx.BindingMappingInfo;
-// GFXDeviceInfo is different from native defination, so use JS defination instead.
-export { GFXDeviceInfo } from './device';
-
-export const GFXShader = gfx.Shader;
-export const GFXShaderStage = gfx.ShaderStage;
-export const GFXUniform = gfx.Uniform;
-export const GFXUniformBlock = gfx.UniformBlock;
-export const GFXUniformSampler = gfx.UniformSampler;
-export const GFXShaderInfo = gfx.ShaderInfo;
-
-export const GFXAttribute = gfx.Attribute;
-export const GFXInputAssemblerInfo = gfx.InputAssemblerInfo;
-export const GFXInputAssembler = gfx.InputAssembler;
-
-export const GFXDrawInfo = gfx.DrawInfo;
-export const GFXIndirectBuffer = gfx.IndirectBuffer;
-export const GFXBufferInfo = gfx.BufferInfo;
-export const GFXBufferViewInfo = gfx.BufferViewInfo;
-export const GFXBuffer = gfx.Buffer;
-export { GFX_DRAW_INFO_SIZE } from './buffer';
-
-export const GFXSamplerInfo = gfx.SamplerInfo;
-export const GFXSampler = gfx.Sampler;
-
-export const GFXFenceInfo = gfx.FenceInfo;
-export const GFXFence = gfx.Fence;
-
-export const GFXColorAttachment = gfx.ColorAttachment;
-export const GFXDepthStencilAttachment = gfx.DepthStencilAttachment;
-export const GFXSubPassInfo = gfx.SubPassInfo;
-export const GFXRenderPassInfo = gfx.RenderPassInfo;
-export const GFXRenderPass = gfx.RenderPass;
-
-export const GFXQueueInfo = gfx.QueueInfo;
-export const GFXQueue = gfx.Queue;
-
-export const GFXPipelineLayoutInfo = gfx.PipelineLayoutInfo;
-export const GFXPipelineLayout = gfx.PipelineLayout;
-
-export const GFXDescriptorSetLayoutBinding = gfx.DescriptorSetLayoutBinding;
-export const GFXDescriptorSetLayoutInfo = gfx.DescriptorSetLayoutInfo;
-export const GFXDescriptorSetLayout = gfx.DescriptorSetLayout;
-export const GFXDescriptorSetInfo = gfx.DescriptorSetInfo;
-=======
 export const RasterizerState = gfx.RasterizerState;
 export const DepthStencilState = gfx.DepthStencilState;
 export const BlendTarget = gfx.BlendTarget;
@@ -101,15 +43,6 @@
 export const SamplerInfo = gfx.SamplerInfo;
 export const Sampler = gfx.Sampler;
 
-export const Rect = gfx.Rect;
-export const Viewport = gfx.Viewport
-export const Color = gfx.Color;
-export const Offset = gfx.Offset;
-export const Extent = gfx.Extent;
-export const TextureSubres = gfx.TextureSubres;
-export const TextureCopy = gfx.TextureCopy;
-export const BufferTextureCopy = gfx.BufferTextureCopy;
-
 export const FenceInfo = gfx.FenceInfo;
 export const Fence = gfx.Fence;
 
@@ -129,7 +62,6 @@
 export const DescriptorSetLayoutInfo = gfx.DescriptorSetLayoutInfo;
 export const DescriptorSetLayout = gfx.DescriptorSetLayout;
 export const DescriptorSetInfo = gfx.DescriptorSetInfo;
->>>>>>> d71e9501
 export { DESCRIPTOR_BUFFER_TYPE, DESCRIPTOR_SAMPLER_TYPE } from './descriptor-set';
 
 export const FramebufferInfo = gfx.FramebufferInfo;
