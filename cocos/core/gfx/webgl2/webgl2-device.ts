/*
 Copyright (c) 2020 Xiamen Yaji Software Co., Ltd.

 https://www.cocos.com/

 Permission is hereby granted, free of charge, to any person obtaining a copy
 of this software and associated engine source code (the "Software"), a limited,
 worldwide, royalty-free, non-assignable, revocable and non-exclusive license
 to use Cocos Creator solely to develop games on your target platforms. You shall
 not use Cocos Creator software for developing other software or tools that's
 used for developing games. You are not granted to publish, distribute,
 sublicense, and/or sell copies of Cocos Creator.

 The software or tools in this License Agreement are licensed, not sold.
 Xiamen Yaji Software Co., Ltd. reserves all rights not expressly granted to you.

 THE SOFTWARE IS PROVIDED "AS IS", WITHOUT WARRANTY OF ANY KIND, EXPRESS OR
 IMPLIED, INCLUDING BUT NOT LIMITED TO THE WARRANTIES OF MERCHANTABILITY,
 FITNESS FOR A PARTICULAR PURPOSE AND NONINFRINGEMENT. IN NO EVENT SHALL THE
 AUTHORS OR COPYRIGHT HOLDERS BE LIABLE FOR ANY CLAIM, DAMAGES OR OTHER
 LIABILITY, WHETHER IN AN ACTION OF CONTRACT, TORT OR OTHERWISE, ARISING FROM,
 OUT OF OR IN CONNECTION WITH THE SOFTWARE OR THE USE OR OTHER DEALINGS IN
 THE SOFTWARE.
 */

import { DescriptorSet } from '../base/descriptor-set';
import { DescriptorSetLayout } from '../base/descriptor-set-layout';
import { PipelineLayout } from '../base/pipeline-layout';
import { Buffer } from '../base/buffer';
import { CommandBuffer } from '../base/command-buffer';
import { Device } from '../base/device';
import { Framebuffer } from '../base/framebuffer';
import { InputAssembler } from '../base/input-assembler';
import { PipelineState, PipelineStateInfo } from '../base/pipeline-state';
import { Queue } from '../base/queue';
import { RenderPass } from '../base/render-pass';
import { Sampler } from '../base/states/sampler';
import { Shader } from '../base/shader';
import { Texture } from '../base/texture';
import { WebGL2DescriptorSet } from './webgl2-descriptor-set';
import { WebGL2Buffer } from './webgl2-buffer';
import { WebGL2CommandBuffer } from './webgl2-command-buffer';
import { WebGL2Framebuffer } from './webgl2-framebuffer';
import { WebGL2InputAssembler } from './webgl2-input-assembler';
import { WebGL2DescriptorSetLayout } from './webgl2-descriptor-set-layout';
import { WebGL2PipelineLayout } from './webgl2-pipeline-layout';
import { WebGL2PipelineState } from './webgl2-pipeline-state';
import { WebGL2PrimaryCommandBuffer } from './webgl2-primary-command-buffer';
import { WebGL2Queue } from './webgl2-queue';
import { WebGL2RenderPass } from './webgl2-render-pass';
import { WebGL2Sampler } from './states/webgl2-sampler';
import { WebGL2Shader } from './webgl2-shader';
import { WebGL2Swapchain, getExtensions, getContext } from './webgl2-swapchain';
import { WebGL2Texture } from './webgl2-texture';
import {
    CommandBufferType, DescriptorSetLayoutInfo, DescriptorSetInfo,
    PipelineLayoutInfo, BufferViewInfo, CommandBufferInfo, BufferInfo, FramebufferInfo, InputAssemblerInfo,
    QueueInfo, RenderPassInfo, SamplerInfo, ShaderInfo, TextureInfo, TextureViewInfo, DeviceInfo, GeneralBarrierInfo, TextureBarrierInfo,
    QueueType, API, Feature, BufferTextureCopy, SwapchainInfo, FormatFeature, Format, FormatFeatureBit,
} from '../base/define';
import { WebGL2CmdFuncCopyTextureToBuffers, WebGL2CmdFuncCopyBuffersToTexture, WebGL2CmdFuncCopyTexImagesToTexture } from './webgl2-commands';
import { GeneralBarrier } from '../base/states/general-barrier';
import { TextureBarrier } from '../base/states/texture-barrier';
import { debug } from '../../platform/debug';
import { Swapchain } from '../base/swapchain';
import { IWebGL2Extensions, WebGL2DeviceManager } from './webgl2-define';
import { IWebGL2BindingMapping } from './webgl2-gpu-objects';

export class WebGL2Device extends Device {
    get gl () {
        return this._context!;
    }

    get extensions () {
        return this._swapchain!.extensions;
    }

    get stateCache () {
        return this._swapchain!.stateCache;
    }

    get nullTex2D () {
        return this._swapchain!.nullTex2D;
    }

    get nullTexCube () {
        return this._swapchain!.nullTexCube;
    }

    get textureExclusive (): boolean[] {
        return this._textureExclusive;
    }

    get bindingMappings () {
        return this._bindingMappings!;
    }

    private _swapchain: WebGL2Swapchain | null = null;
    private _context: WebGL2RenderingContext | null = null;
    private _bindingMappings: IWebGL2BindingMapping | null = null;

    protected _textureExclusive = new Array<boolean>(Format.COUNT);

    public initialize (info: Readonly<DeviceInfo>): boolean {
        WebGL2DeviceManager.setInstance(this);
        this._gfxAPI = API.WEBGL2;

        const mapping = this._bindingMappingInfo = info.bindingMappingInfo;
        const blockOffsets: number[] = [];
        const samplerTextureOffsets: number[] = [];
        const firstSet = mapping.setIndices[0];
        blockOffsets[firstSet] = 0;
        samplerTextureOffsets[firstSet] = 0;
        for (let i = 1; i < mapping.setIndices.length; ++i) {
            const curSet = mapping.setIndices[i];
            const prevSet = mapping.setIndices[i - 1];
            // accumulate the per set offset according to the specified capacity
            blockOffsets[curSet] = mapping.maxBlockCounts[prevSet] + blockOffsets[prevSet];
            samplerTextureOffsets[curSet] = mapping.maxSamplerTextureCounts[prevSet] + samplerTextureOffsets[prevSet];
        }
        for (let i = 0; i < mapping.setIndices.length; ++i) {
            const curSet = mapping.setIndices[i];
            // textures always come after UBOs
            samplerTextureOffsets[curSet] -= mapping.maxBlockCounts[curSet];
        }
        this._bindingMappings = {
            blockOffsets,
            samplerTextureOffsets,
            flexibleSet: mapping.setIndices[mapping.setIndices.length - 1],
        };

        const gl = this._context = getContext(Device.canvas);

        if (!gl) {
            console.error('This device does not support WebGL.');
            return false;
        }

        // create queue
        this._queue = this.createQueue(new QueueInfo(QueueType.GRAPHICS));
        this._cmdBuff = this.createCommandBuffer(new CommandBufferInfo(this._queue));

        this._caps.maxVertexAttributes = gl.getParameter(gl.MAX_VERTEX_ATTRIBS);
        this._caps.maxVertexUniformVectors = gl.getParameter(gl.MAX_VERTEX_UNIFORM_VECTORS);
        this._caps.maxFragmentUniformVectors = gl.getParameter(gl.MAX_FRAGMENT_UNIFORM_VECTORS);
        this._caps.maxTextureUnits = gl.getParameter(gl.MAX_TEXTURE_IMAGE_UNITS);
        this._caps.maxVertexTextureUnits = gl.getParameter(gl.MAX_VERTEX_TEXTURE_IMAGE_UNITS);
        this._caps.maxUniformBufferBindings = gl.getParameter(gl.MAX_UNIFORM_BUFFER_BINDINGS);
        this._caps.maxUniformBlockSize = gl.getParameter(gl.MAX_UNIFORM_BLOCK_SIZE);
        this._caps.maxTextureSize = gl.getParameter(gl.MAX_TEXTURE_SIZE);
        this._caps.maxCubeMapTextureSize = gl.getParameter(gl.MAX_CUBE_MAP_TEXTURE_SIZE);
        this._caps.uboOffsetAlignment = gl.getParameter(gl.UNIFORM_BUFFER_OFFSET_ALIGNMENT);

        const extensions = gl.getSupportedExtensions();
        let extStr = '';
        if (extensions) {
            for (const ext of extensions) {
                extStr += `${ext} `;
            }
        }

        const exts = getExtensions(gl);

        if (exts.WEBGL_debug_renderer_info) {
            this._renderer = gl.getParameter(exts.WEBGL_debug_renderer_info.UNMASKED_RENDERER_WEBGL);
            this._vendor = gl.getParameter(exts.WEBGL_debug_renderer_info.UNMASKED_VENDOR_WEBGL);
        } else {
            this._renderer = gl.getParameter(gl.RENDERER);
            this._vendor = gl.getParameter(gl.VENDOR);
        }

        const version: string = gl.getParameter(gl.VERSION);

        this._features.fill(false);

        this.initFormatFeatures(exts);

        this._features[Feature.ELEMENT_INDEX_UINT] = true;
        this._features[Feature.INSTANCED_ARRAYS] = true;
        this._features[Feature.MULTIPLE_RENDER_TARGETS] = true;
        this._features[Feature.BLEND_MINMAX] = true;

        let compressedFormat = '';

        if (this.getFormatFeatures(Format.ETC_RGB8)) {
            compressedFormat += 'etc1 ';
        }

        if (this.getFormatFeatures(Format.ETC2_RGB8)) {
            compressedFormat += 'etc2 ';
        }

        if (this.getFormatFeatures(Format.BC1)) {
            compressedFormat += 'dxt ';
        }

        if (this.getFormatFeatures(Format.PVRTC_RGB2)) {
            compressedFormat += 'pvrtc ';
        }

        if (this.getFormatFeatures(Format.ASTC_RGBA_4X4)) {
            compressedFormat += 'astc ';
        }

        debug('WebGL2 device initialized.');
        debug(`RENDERER: ${this._renderer}`);
        debug(`VENDOR: ${this._vendor}`);
        debug(`VERSION: ${version}`);
        debug(`COMPRESSED_FORMAT: ${compressedFormat}`);
        debug(`EXTENSIONS: ${extStr}`);

        return true;
    }

    public destroy (): void {
        if (this._queue) {
            this._queue.destroy();
            this._queue = null;
        }

        if (this._cmdBuff) {
            this._cmdBuff.destroy();
            this._cmdBuff = null;
        }

        const it = this._samplers.values();
        let res = it.next();
        while (!res.done) {
            (res.value as WebGL2Sampler).destroy();
            res = it.next();
        }

        this._swapchain = null;
    }

    public flushCommands (cmdBuffs: CommandBuffer[]) {}

    public acquire (swapchains: Swapchain[]) {}

    public present () {
        const queue = (this._queue as WebGL2Queue);
        this._numDrawCalls = queue.numDrawCalls;
        this._numInstances = queue.numInstances;
        this._numTris = queue.numTris;
        queue.clear();
    }

    protected initFormatFeatures (exts: IWebGL2Extensions) {
        this._formatFeatures.fill(FormatFeatureBit.NONE);

        this._textureExclusive.fill(true);

        let tempFeature: FormatFeature = FormatFeatureBit.RENDER_TARGET | FormatFeatureBit.SAMPLED_TEXTURE
            | FormatFeatureBit.STORAGE_TEXTURE | FormatFeatureBit.LINEAR_FILTER | FormatFeatureBit.VERTEX_ATTRIBUTE;

        this._formatFeatures[Format.R8] = tempFeature;
        this._formatFeatures[Format.RG8] = tempFeature;
        this._formatFeatures[Format.RGB8] = tempFeature;
        this._formatFeatures[Format.RGBA8] = tempFeature;

        tempFeature = FormatFeatureBit.RENDER_TARGET | FormatFeatureBit.SAMPLED_TEXTURE
            | FormatFeatureBit.STORAGE_TEXTURE | FormatFeatureBit.LINEAR_FILTER;

        this._formatFeatures[Format.R8SN] = tempFeature;
        this._formatFeatures[Format.RG8SN] = tempFeature;
        this._formatFeatures[Format.RGB8SN] = tempFeature;
        this._formatFeatures[Format.RGBA8SN] = tempFeature;
        this._formatFeatures[Format.R5G6B5] = tempFeature;
        this._formatFeatures[Format.RGBA4] = tempFeature;
        this._formatFeatures[Format.RGB5A1] = tempFeature;
        this._formatFeatures[Format.RGB10A2] = tempFeature;

        this._formatFeatures[Format.SRGB8] = tempFeature;
        this._formatFeatures[Format.SRGB8_A8] = tempFeature;

        this._formatFeatures[Format.R11G11B10F] = tempFeature;
        this._formatFeatures[Format.RGB9E5] = tempFeature;

        this._formatFeatures[Format.DEPTH] = tempFeature;
        this._formatFeatures[Format.DEPTH_STENCIL] = tempFeature;

        this._formatFeatures[Format.RGB10A2UI] = FormatFeatureBit.RENDER_TARGET | FormatFeatureBit.STORAGE_TEXTURE
            | FormatFeatureBit.SAMPLED_TEXTURE | FormatFeatureBit.LINEAR_FILTER;

        tempFeature = FormatFeatureBit.RENDER_TARGET | FormatFeatureBit.SAMPLED_TEXTURE
            | FormatFeatureBit.STORAGE_TEXTURE | FormatFeatureBit.VERTEX_ATTRIBUTE;

        this._formatFeatures[Format.R16F] = tempFeature;
        this._formatFeatures[Format.RG16F] = tempFeature;
        this._formatFeatures[Format.RGB16F] = tempFeature;
        this._formatFeatures[Format.RGBA16F] = tempFeature;

        tempFeature = FormatFeatureBit.RENDER_TARGET | FormatFeatureBit.STORAGE_TEXTURE
            | FormatFeatureBit.SAMPLED_TEXTURE | FormatFeatureBit.VERTEX_ATTRIBUTE;

        this._formatFeatures[Format.R32F] = tempFeature;
        this._formatFeatures[Format.RG32F] = tempFeature;
        this._formatFeatures[Format.RGB32F] = tempFeature;
        this._formatFeatures[Format.RGBA32F] = tempFeature;

        this._formatFeatures[Format.RGB10A2UI] = FormatFeatureBit.RENDER_TARGET | FormatFeatureBit.STORAGE_TEXTURE
            | FormatFeatureBit.SAMPLED_TEXTURE | FormatFeatureBit.LINEAR_FILTER;

        tempFeature = FormatFeatureBit.RENDER_TARGET | FormatFeatureBit.STORAGE_TEXTURE
            | FormatFeatureBit.SAMPLED_TEXTURE | FormatFeatureBit.LINEAR_FILTER | FormatFeatureBit.VERTEX_ATTRIBUTE;

        this._formatFeatures[Format.R8I] = tempFeature;
        this._formatFeatures[Format.R8UI] = tempFeature;
        this._formatFeatures[Format.R16I] = tempFeature;
        this._formatFeatures[Format.R16UI] = tempFeature;
        this._formatFeatures[Format.R32I] = tempFeature;
        this._formatFeatures[Format.R32UI] = tempFeature;

        this._formatFeatures[Format.RG8I] = tempFeature;
        this._formatFeatures[Format.RG8UI] = tempFeature;
        this._formatFeatures[Format.RG16I] = tempFeature;
        this._formatFeatures[Format.RG16UI] = tempFeature;
        this._formatFeatures[Format.RG32I] = tempFeature;
        this._formatFeatures[Format.RG32UI] = tempFeature;

        this._formatFeatures[Format.RGB8I] = tempFeature;
        this._formatFeatures[Format.RGB8UI] = tempFeature;
        this._formatFeatures[Format.RGB16I] = tempFeature;
        this._formatFeatures[Format.RGB16UI] = tempFeature;
        this._formatFeatures[Format.RGB32I] = tempFeature;
        this._formatFeatures[Format.RGB32UI] = tempFeature;

        this._formatFeatures[Format.RGBA8I] = tempFeature;
        this._formatFeatures[Format.RGBA8UI] = tempFeature;
        this._formatFeatures[Format.RGBA16I] = tempFeature;
        this._formatFeatures[Format.RGBA16UI] = tempFeature;
        this._formatFeatures[Format.RGBA32I] = tempFeature;
        this._formatFeatures[Format.RGBA32UI] = tempFeature;

        this._textureExclusive[Format.R8] = false;
        this._textureExclusive[Format.RG8] = false;
        this._textureExclusive[Format.RGB8] = false;
        this._textureExclusive[Format.R5G6B5] = false;
        this._textureExclusive[Format.RGBA4] = false;

        this._textureExclusive[Format.RGB5A1] = false;
        this._textureExclusive[Format.RGBA8] = false;
        this._textureExclusive[Format.RGB10A2] = false;
        this._textureExclusive[Format.RGB10A2UI] = false;
        this._textureExclusive[Format.SRGB8_A8] = false;

        this._textureExclusive[Format.R8I] = false;
        this._textureExclusive[Format.R8UI] = false;
        this._textureExclusive[Format.R16I] = false;
        this._textureExclusive[Format.R16UI] = false;
        this._textureExclusive[Format.R32I] = false;
        this._textureExclusive[Format.R32UI] = false;

        this._textureExclusive[Format.RG8I] = false;
        this._textureExclusive[Format.RG8UI] = false;
        this._textureExclusive[Format.RG16I] = false;
        this._textureExclusive[Format.RG16UI] = false;
        this._textureExclusive[Format.RG32I] = false;
        this._textureExclusive[Format.RG32UI] = false;

        this._textureExclusive[Format.RGBA8I] = false;
        this._textureExclusive[Format.RGBA8UI] = false;
        this._textureExclusive[Format.RGBA16I] = false;
        this._textureExclusive[Format.RGBA16UI] = false;
        this._textureExclusive[Format.RGBA32I] = false;
        this._textureExclusive[Format.RGBA32UI] = false;

        this._textureExclusive[Format.DEPTH] = false;
        this._textureExclusive[Format.DEPTH_STENCIL] = false;

        if (exts.EXT_color_buffer_float) {
            this._textureExclusive[Format.R32F] = false;
            this._textureExclusive[Format.RG32F] = false;
            this._textureExclusive[Format.RGBA32F] = false;
        }

        if (exts.EXT_color_buffer_half_float) {
            this._textureExclusive[Format.R16F] = false;
            this._textureExclusive[Format.RG16F] = false;
            this._textureExclusive[Format.RGBA16F] = false;
        }

        if (exts.OES_texture_float_linear) {
            this._formatFeatures[Format.RGB32F] |= FormatFeatureBit.LINEAR_FILTER;
            this._formatFeatures[Format.RGBA32F] |= FormatFeatureBit.LINEAR_FILTER;
            this._formatFeatures[Format.R32F] |= FormatFeatureBit.LINEAR_FILTER;
            this._formatFeatures[Format.RG32F] |= FormatFeatureBit.LINEAR_FILTER;
        }

        if (exts.OES_texture_half_float_linear) {
            this._formatFeatures[Format.RGB16F] |= FormatFeatureBit.LINEAR_FILTER;
            this._formatFeatures[Format.RGBA16F] |= FormatFeatureBit.LINEAR_FILTER;
            this._formatFeatures[Format.R16F] |= FormatFeatureBit.LINEAR_FILTER;
            this._formatFeatures[Format.RG16F] |= FormatFeatureBit.LINEAR_FILTER;
        }

        const compressedFeature: FormatFeature = FormatFeatureBit.SAMPLED_TEXTURE | FormatFeatureBit.LINEAR_FILTER;

        if (exts.WEBGL_compressed_texture_etc1) {
            this._formatFeatures[Format.ETC_RGB8] = compressedFeature;
        }

        if (exts.WEBGL_compressed_texture_etc) {
            this._formatFeatures[Format.ETC2_RGB8] = compressedFeature;
            this._formatFeatures[Format.ETC2_RGBA8] = compressedFeature;
            this._formatFeatures[Format.ETC2_SRGB8] = compressedFeature;
            this._formatFeatures[Format.ETC2_SRGB8_A8] = compressedFeature;
            this._formatFeatures[Format.ETC2_RGB8_A1] = compressedFeature;
            this._formatFeatures[Format.ETC2_SRGB8_A1] = compressedFeature;
        }

        if (exts.WEBGL_compressed_texture_s3tc) {
            this._formatFeatures[Format.BC1] = compressedFeature;
            this._formatFeatures[Format.BC1_ALPHA] = compressedFeature;
            this._formatFeatures[Format.BC1_SRGB] = compressedFeature;
            this._formatFeatures[Format.BC1_SRGB_ALPHA] = compressedFeature;
            this._formatFeatures[Format.BC2] = compressedFeature;
            this._formatFeatures[Format.BC2_SRGB] = compressedFeature;
            this._formatFeatures[Format.BC3] = compressedFeature;
            this._formatFeatures[Format.BC3_SRGB] = compressedFeature;
        }

        if (exts.WEBGL_compressed_texture_pvrtc) {
            this._formatFeatures[Format.PVRTC_RGB2] = compressedFeature;
            this._formatFeatures[Format.PVRTC_RGBA2] = compressedFeature;
            this._formatFeatures[Format.PVRTC_RGB4] = compressedFeature;
            this._formatFeatures[Format.PVRTC_RGBA4] = compressedFeature;
        }

        if (exts.WEBGL_compressed_texture_astc) {
            this._formatFeatures[Format.ASTC_RGBA_4X4] = compressedFeature;
            this._formatFeatures[Format.ASTC_RGBA_5X4] = compressedFeature;
            this._formatFeatures[Format.ASTC_RGBA_5X5] = compressedFeature;
            this._formatFeatures[Format.ASTC_RGBA_6X5] = compressedFeature;
            this._formatFeatures[Format.ASTC_RGBA_6X6] = compressedFeature;
            this._formatFeatures[Format.ASTC_RGBA_8X5] = compressedFeature;
            this._formatFeatures[Format.ASTC_RGBA_8X6] = compressedFeature;
            this._formatFeatures[Format.ASTC_RGBA_8X8] = compressedFeature;
            this._formatFeatures[Format.ASTC_RGBA_10X5] = compressedFeature;
            this._formatFeatures[Format.ASTC_RGBA_10X6] = compressedFeature;
            this._formatFeatures[Format.ASTC_RGBA_10X8] = compressedFeature;
            this._formatFeatures[Format.ASTC_RGBA_10X10] = compressedFeature;
            this._formatFeatures[Format.ASTC_RGBA_12X10] = compressedFeature;
            this._formatFeatures[Format.ASTC_RGBA_12X12] = compressedFeature;

            this._formatFeatures[Format.ASTC_SRGBA_4X4] = compressedFeature;
            this._formatFeatures[Format.ASTC_SRGBA_5X4] = compressedFeature;
            this._formatFeatures[Format.ASTC_SRGBA_5X5] = compressedFeature;
            this._formatFeatures[Format.ASTC_SRGBA_6X5] = compressedFeature;
            this._formatFeatures[Format.ASTC_SRGBA_6X6] = compressedFeature;
            this._formatFeatures[Format.ASTC_SRGBA_8X5] = compressedFeature;
            this._formatFeatures[Format.ASTC_SRGBA_8X6] = compressedFeature;
            this._formatFeatures[Format.ASTC_SRGBA_8X8] = compressedFeature;
            this._formatFeatures[Format.ASTC_SRGBA_10X5] = compressedFeature;
            this._formatFeatures[Format.ASTC_SRGBA_10X6] = compressedFeature;
            this._formatFeatures[Format.ASTC_SRGBA_10X8] = compressedFeature;
            this._formatFeatures[Format.ASTC_SRGBA_10X10] = compressedFeature;
            this._formatFeatures[Format.ASTC_SRGBA_12X10] = compressedFeature;
            this._formatFeatures[Format.ASTC_SRGBA_12X12] = compressedFeature;
        }
    }

    public createCommandBuffer (info: Readonly<CommandBufferInfo>): CommandBuffer {
        // const Ctor = WebGLCommandBuffer; // opt to instant invocation
        const Ctor = info.type === CommandBufferType.PRIMARY ? WebGL2PrimaryCommandBuffer : WebGL2CommandBuffer;
        const cmdBuff = new Ctor();
        cmdBuff.initialize(info);
        return cmdBuff;
    }

    public createSwapchain (info: Readonly<SwapchainInfo>): Swapchain {
        const swapchain = new WebGL2Swapchain();
        this._swapchain = swapchain;
        swapchain.initialize(info);
        return swapchain;
    }

    public createBuffer (info: Readonly<BufferInfo> | Readonly<BufferViewInfo>): Buffer {
        const buffer = new WebGL2Buffer();
        buffer.initialize(info);
        return buffer;
    }

    public createTexture (info: Readonly<TextureInfo> | Readonly<TextureViewInfo>): Texture {
        const texture = new WebGL2Texture();
        texture.initialize(info);
        return texture;
    }

    public createDescriptorSet (info: Readonly<DescriptorSetInfo>): DescriptorSet {
        const descriptorSet = new WebGL2DescriptorSet();
        descriptorSet.initialize(info);
        return descriptorSet;
    }

    public createShader (info: Readonly<ShaderInfo>): Shader {
        const shader = new WebGL2Shader();
        shader.initialize(info);
        return shader;
    }

    public createInputAssembler (info: Readonly<InputAssemblerInfo>): InputAssembler {
        const inputAssembler = new WebGL2InputAssembler();
        inputAssembler.initialize(info);
        return inputAssembler;
    }

    public createRenderPass (info: Readonly<RenderPassInfo>): RenderPass {
        const renderPass = new WebGL2RenderPass();
        renderPass.initialize(info);
        return renderPass;
    }

    public createFramebuffer (info: Readonly<FramebufferInfo>): Framebuffer {
        const framebuffer = new WebGL2Framebuffer();
        framebuffer.initialize(info);
        return framebuffer;
    }

    public createDescriptorSetLayout (info: Readonly<DescriptorSetLayoutInfo>): DescriptorSetLayout {
        const descriptorSetLayout = new WebGL2DescriptorSetLayout();
        descriptorSetLayout.initialize(info);
        return descriptorSetLayout;
    }

    public createPipelineLayout (info: Readonly<PipelineLayoutInfo>): PipelineLayout {
        const pipelineLayout = new WebGL2PipelineLayout();
        pipelineLayout.initialize(info);
        return pipelineLayout;
    }

    public createPipelineState (info: Readonly<PipelineStateInfo>): PipelineState {
        const pipelineState = new WebGL2PipelineState();
        pipelineState.initialize(info);
        return pipelineState;
    }

    public createQueue (info: Readonly<QueueInfo>): Queue {
        const queue = new WebGL2Queue();
        queue.initialize(info);
        return queue;
    }

    public getSampler (info: Readonly<SamplerInfo>): Sampler {
        const hash = Sampler.computeHash(info);
        if (!this._samplers.has(hash)) {
            this._samplers.set(hash, new WebGL2Sampler(info, hash));
        }
        return this._samplers.get(hash)!;
    }

<<<<<<< HEAD
    public getGlobalBarrier (info: Readonly<GlobalBarrierInfo>) {
        const hash = GlobalBarrier.computeHash(info);
        if (!this._globalBarriers.has(hash)) {
            this._globalBarriers.set(hash, new GlobalBarrier(info, hash));
=======
    public getGeneralBarrier (info: GeneralBarrierInfo) {
        const hash = GeneralBarrier.computeHash(info);
        if (!this._generalBarrierss.has(hash)) {
            this._generalBarrierss.set(hash, new GeneralBarrier(info, hash));
>>>>>>> 198034ec
        }
        return this._generalBarrierss.get(hash)!;
    }

    public getTextureBarrier (info: Readonly<TextureBarrierInfo>) {
        const hash = TextureBarrier.computeHash(info);
        if (!this._textureBarriers.has(hash)) {
            this._textureBarriers.set(hash, new TextureBarrier(info, hash));
        }
        return this._textureBarriers.get(hash)!;
    }

    public copyBuffersToTexture (buffers: ArrayBufferView[], texture: Texture, regions: BufferTextureCopy[]) {
        WebGL2CmdFuncCopyBuffersToTexture(
            this,
            buffers,
            (texture as WebGL2Texture).gpuTexture,
            regions,
        );
    }

    public copyTextureToBuffers (texture: Texture, buffers: ArrayBufferView[], regions: BufferTextureCopy[]) {
        WebGL2CmdFuncCopyTextureToBuffers(
            this,
            (texture as WebGL2Texture).gpuTexture,
            buffers,
            regions,
        );
    }

    public copyTexImagesToTexture (
        texImages: TexImageSource[],
        texture: Texture,
        regions: BufferTextureCopy[],
    ) {
        WebGL2CmdFuncCopyTexImagesToTexture(
            this,
            texImages,
            (texture as WebGL2Texture).gpuTexture,
            regions,
        );
    }
}<|MERGE_RESOLUTION|>--- conflicted
+++ resolved
@@ -549,17 +549,10 @@
         return this._samplers.get(hash)!;
     }
 
-<<<<<<< HEAD
-    public getGlobalBarrier (info: Readonly<GlobalBarrierInfo>) {
-        const hash = GlobalBarrier.computeHash(info);
-        if (!this._globalBarriers.has(hash)) {
-            this._globalBarriers.set(hash, new GlobalBarrier(info, hash));
-=======
-    public getGeneralBarrier (info: GeneralBarrierInfo) {
+    public getGeneralBarrier (info: Readonly<GeneralBarrierInfo>) {
         const hash = GeneralBarrier.computeHash(info);
         if (!this._generalBarrierss.has(hash)) {
             this._generalBarrierss.set(hash, new GeneralBarrier(info, hash));
->>>>>>> 198034ec
         }
         return this._generalBarrierss.get(hash)!;
     }
