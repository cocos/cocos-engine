import { CachedArray } from '../../memop/cached-array';
import { error, errorID } from '../../platform';
import { GFXBufferSource, IGFXDrawInfo, IGFXIndirectBuffer } from '../buffer';
import {
    GFXBindingType,
    GFXBufferTextureCopy,
    GFXBufferUsageBit,
    GFXClearFlag,
    GFXColorMask,
    GFXCullMode,
    GFXDynamicState,
    GFXFilter,
    GFXFormat,
    GFXFormatInfos,
    GFXFormatSize,
    GFXLoadOp,
    GFXMemoryUsageBit,
    GFXSampleCount,
    GFXShaderType,
    GFXStencilFace,
    GFXTextureFlagBit,
    GFXTextureLayout,
    GFXTextureViewType,
    GFXType,
    IGFXColor,
    IGFXFormatInfo,
    IGFXRect,
    IGFXViewport,
} from '../define';
import { WebGLEXT } from '../webgl/webgl-define';
import { WebGL2GFXCommandAllocator } from './webgl2-command-allocator';
import {
    IWebGL2DepthBias,
    IWebGL2DepthBounds,
    IWebGL2StencilCompareMask,
    IWebGL2StencilWriteMask,
} from './webgl2-command-buffer';
import { WebGL2GFXDevice } from './webgl2-device';
import {
    IWebGL2GPUInputAssembler,
    IWebGL2GPUUniform,
    WebGL2Attrib,
    WebGL2GPUBindingLayout,
    WebGL2GPUBuffer,
    WebGL2GPUFramebuffer,
    WebGL2GPUInput,
    WebGL2GPUPipelineState,
    WebGL2GPUSampler,
    WebGL2GPUShader,
    WebGL2GPUTexture,
    WebGL2GPUUniformBlock,
    WebGL2GPUUniformSampler,
} from './webgl2-gpu-objects';

const WebGLWraps: GLenum[] = [
    0x2901, // WebGLRenderingContext.REPEAT
    0x8370, // WebGLRenderingContext.MIRRORED_REPEAT
    0x812F, // WebGLRenderingContext.CLAMP_TO_EDGE
    0x812F, // WebGLRenderingContext.CLAMP_TO_EDGE
];

const SAMPLES: number[] = [
    1,
    2,
    4,
    8,
    16,
    32,
    64,
];

const _f32v4 = new Float32Array(4);

// tslint:disable: max-line-length

function CmpF32NotEuqal (a: number, b: number): boolean {
    const c = a - b;
    return (c > 0.000001 || c < -0.000001);
}

export function GFXFormatToWebGLType (format: GFXFormat, gl: WebGL2RenderingContext): GLenum {
    switch (format) {
        case GFXFormat.R8: return gl.UNSIGNED_BYTE;
        case GFXFormat.R8SN: return gl.BYTE;
        case GFXFormat.R8UI: return gl.UNSIGNED_BYTE;
        case GFXFormat.R8I: return gl.BYTE;
        case GFXFormat.R16F: return gl.HALF_FLOAT;
        case GFXFormat.R16UI: return gl.UNSIGNED_SHORT;
        case GFXFormat.R16I: return gl.SHORT;
        case GFXFormat.R32F: return gl.FLOAT;
        case GFXFormat.R32UI: return gl.UNSIGNED_INT;
        case GFXFormat.R32I: return gl.INT;

        case GFXFormat.RG8: return gl.UNSIGNED_BYTE;
        case GFXFormat.RG8SN: return gl.BYTE;
        case GFXFormat.RG8UI: return gl.UNSIGNED_BYTE;
        case GFXFormat.RG8I: return gl.BYTE;
        case GFXFormat.RG16F: return gl.HALF_FLOAT;
        case GFXFormat.RG16UI: return gl.UNSIGNED_SHORT;
        case GFXFormat.RG16I: return gl.SHORT;
        case GFXFormat.RG32F: return gl.FLOAT;
        case GFXFormat.RG32UI: return gl.UNSIGNED_INT;
        case GFXFormat.RG32I: return gl.INT;

        case GFXFormat.RGB8: return gl.UNSIGNED_BYTE;
        case GFXFormat.SRGB8: return gl.UNSIGNED_BYTE;
        case GFXFormat.RGB8SN: return gl.BYTE;
        case GFXFormat.RGB8UI: return gl.UNSIGNED_BYTE;
        case GFXFormat.RGB8I: return gl.BYTE;
        case GFXFormat.RGB16F: return gl.HALF_FLOAT;
        case GFXFormat.RGB16UI: return gl.UNSIGNED_SHORT;
        case GFXFormat.RGB16I: return gl.SHORT;
        case GFXFormat.RGB32F: return gl.FLOAT;
        case GFXFormat.RGB32UI: return gl.UNSIGNED_INT;
        case GFXFormat.RGB32I: return gl.INT;

        case GFXFormat.RGBA8: return gl.UNSIGNED_BYTE;
        case GFXFormat.SRGB8_A8: return gl.UNSIGNED_BYTE;
        case GFXFormat.RGBA8SN: return gl.BYTE;
        case GFXFormat.RGBA8UI: return gl.UNSIGNED_BYTE;
        case GFXFormat.RGBA8I: return gl.BYTE;
        case GFXFormat.RGBA16F: return gl.HALF_FLOAT;
        case GFXFormat.RGBA16UI: return gl.UNSIGNED_SHORT;
        case GFXFormat.RGBA16I: return gl.SHORT;
        case GFXFormat.RGBA32F: return gl.FLOAT;
        case GFXFormat.RGBA32UI: return gl.UNSIGNED_INT;
        case GFXFormat.RGBA32I: return gl.INT;

        case GFXFormat.R5G6B5: return gl.UNSIGNED_SHORT_5_6_5;
        case GFXFormat.R11G11B10F: return gl.UNSIGNED_INT_10F_11F_11F_REV;
        case GFXFormat.RGB5A1: return gl.UNSIGNED_SHORT_5_5_5_1;
        case GFXFormat.RGBA4: return gl.UNSIGNED_SHORT_4_4_4_4;
        case GFXFormat.RGB10A2: return gl.UNSIGNED_INT_2_10_10_10_REV;
        case GFXFormat.RGB10A2UI: return gl.UNSIGNED_INT_2_10_10_10_REV;
        case GFXFormat.RGB9E5: return gl.FLOAT;

        case GFXFormat.D16: return gl.UNSIGNED_SHORT;
        case GFXFormat.D16S8: return gl.UNSIGNED_SHORT;
        case GFXFormat.D24: return gl.UNSIGNED_INT;
        case GFXFormat.D24S8: return gl.UNSIGNED_INT_24_8;
        case GFXFormat.D32F: return gl.FLOAT;
        case GFXFormat.D32F_S8: return gl.FLOAT_32_UNSIGNED_INT_24_8_REV;

        case GFXFormat.BC1: return gl.UNSIGNED_BYTE;
        case GFXFormat.BC1_SRGB: return gl.UNSIGNED_BYTE;
        case GFXFormat.BC2: return gl.UNSIGNED_BYTE;
        case GFXFormat.BC2_SRGB: return gl.UNSIGNED_BYTE;
        case GFXFormat.BC3: return gl.UNSIGNED_BYTE;
        case GFXFormat.BC3_SRGB: return gl.UNSIGNED_BYTE;
        case GFXFormat.BC4: return gl.UNSIGNED_BYTE;
        case GFXFormat.BC4_SNORM: return gl.BYTE;
        case GFXFormat.BC5: return gl.UNSIGNED_BYTE;
        case GFXFormat.BC5_SNORM: return gl.BYTE;
        case GFXFormat.BC6H_SF16: return gl.FLOAT;
        case GFXFormat.BC6H_UF16: return gl.FLOAT;
        case GFXFormat.BC7: return gl.UNSIGNED_BYTE;
        case GFXFormat.BC7_SRGB: return gl.UNSIGNED_BYTE;

        case GFXFormat.ETC_RGB8: return gl.UNSIGNED_BYTE;
        case GFXFormat.ETC2_RGB8: return gl.UNSIGNED_BYTE;
        case GFXFormat.ETC2_SRGB8: return gl.UNSIGNED_BYTE;
        case GFXFormat.ETC2_RGB8_A1: return gl.UNSIGNED_BYTE;
        case GFXFormat.ETC2_SRGB8_A1: return gl.UNSIGNED_BYTE;
        case GFXFormat.ETC2_RGB8: return gl.UNSIGNED_BYTE;
        case GFXFormat.ETC2_SRGB8: return gl.UNSIGNED_BYTE;
        case GFXFormat.EAC_R11: return gl.UNSIGNED_BYTE;
        case GFXFormat.EAC_R11SN: return gl.BYTE;
        case GFXFormat.EAC_RG11: return gl.UNSIGNED_BYTE;
        case GFXFormat.EAC_RG11SN: return gl.BYTE;

        case GFXFormat.PVRTC_RGB2: return gl.UNSIGNED_BYTE;
        case GFXFormat.PVRTC_RGBA2: return gl.UNSIGNED_BYTE;
        case GFXFormat.PVRTC_RGB4: return gl.UNSIGNED_BYTE;
        case GFXFormat.PVRTC_RGBA4: return gl.UNSIGNED_BYTE;
        case GFXFormat.PVRTC2_2BPP: return gl.UNSIGNED_BYTE;
        case GFXFormat.PVRTC2_4BPP: return gl.UNSIGNED_BYTE;

        default: {
            return gl.UNSIGNED_BYTE;
        }
    }
}

export function GFXFormatToWebGLInternalFormat (format: GFXFormat, gl: WebGL2RenderingContext): GLenum {
    switch (format) {
        case GFXFormat.A8: return gl.ALPHA;
        case GFXFormat.L8: return gl.LUMINANCE;
        case GFXFormat.LA8: return gl.LUMINANCE_ALPHA;
        case GFXFormat.R8: return gl.R8;
        case GFXFormat.R8SN: return gl.R8_SNORM;
        case GFXFormat.R8UI: return gl.R8UI;
        case GFXFormat.R8I: return gl.R8I;
        case GFXFormat.RG8: return gl.RG8;
        case GFXFormat.RG8SN: return gl.RG8_SNORM;
        case GFXFormat.RG8UI: return gl.RG8UI;
        case GFXFormat.RG8I: return gl.RG8I;
        case GFXFormat.RGB8: return gl.RGB8;
        case GFXFormat.RGB8SN: return gl.RGB8_SNORM;
        case GFXFormat.RGB8UI: return gl.RGB8UI;
        case GFXFormat.RGB8I: return gl.RGB8I;
        case GFXFormat.RGBA8: return gl.RGBA8;
        case GFXFormat.RGBA8SN: return gl.RGBA8_SNORM;
        case GFXFormat.RGBA8UI: return gl.RGBA8UI;
        case GFXFormat.RGBA8I: return gl.RGBA8I;
        case GFXFormat.R16I: return gl.R16I;
        case GFXFormat.R16UI: return gl.R16UI;
        case GFXFormat.R16F: return gl.R16F;
        case GFXFormat.RG16I: return gl.RG16I;
        case GFXFormat.RG16UI: return gl.RG16UI;
        case GFXFormat.RG16F: return gl.RG16F;
        case GFXFormat.RGB16I: return gl.RGB16I;
        case GFXFormat.RGB16UI: return gl.RGB16UI;
        case GFXFormat.RGB16F: return gl.RGB16F;
        case GFXFormat.RGBA16I: return gl.RGBA16I;
        case GFXFormat.RGBA16UI: return gl.RGBA16UI;
        case GFXFormat.RGBA16F: return gl.RGBA16F;
        case GFXFormat.R32I: return gl.R32I;
        case GFXFormat.R32UI: return gl.R32UI;
        case GFXFormat.R32F: return gl.R32F;
        case GFXFormat.RG32I: return gl.RG32I;
        case GFXFormat.RG32UI: return gl.RG32UI;
        case GFXFormat.RG32F: return gl.RG32F;
        case GFXFormat.RGB32I: return gl.RGB32I;
        case GFXFormat.RGB32UI: return gl.RGB32UI;
        case GFXFormat.RGB32F: return gl.RGB32F;
        case GFXFormat.RGBA32I: return gl.RGBA32I;
        case GFXFormat.RGBA32UI: return gl.RGBA32UI;
        case GFXFormat.RGBA32F: return gl.RGBA32F;
        case GFXFormat.R5G6B5: return gl.RGB565;
        case GFXFormat.RGB5A1: return gl.RGB5_A1;
        case GFXFormat.RGBA4: return gl.RGBA4;
        case GFXFormat.RGB10A2: return gl.RGB10_A2;
        case GFXFormat.RGB10A2UI: return gl.RGB10_A2UI;
        case GFXFormat.R11G11B10F: return gl.R11F_G11F_B10F;
        case GFXFormat.D16: return gl.DEPTH_COMPONENT16;
        case GFXFormat.D16S8: return gl.DEPTH_STENCIL;
        case GFXFormat.D24: return gl.DEPTH_COMPONENT24;
        case GFXFormat.D24S8: return gl.DEPTH24_STENCIL8;
        case GFXFormat.D32F: return gl.DEPTH_COMPONENT32F;
        case GFXFormat.D32F_S8: return gl.DEPTH32F_STENCIL8;

        case GFXFormat.BC1: return WebGLEXT.COMPRESSED_RGB_S3TC_DXT1_EXT;
        case GFXFormat.BC1_ALPHA: return WebGLEXT.COMPRESSED_RGBA_S3TC_DXT1_EXT;
        case GFXFormat.BC1_SRGB: return WebGLEXT.COMPRESSED_SRGB_S3TC_DXT1_EXT;
        case GFXFormat.BC1_SRGB_ALPHA: return WebGLEXT.COMPRESSED_SRGB_ALPHA_S3TC_DXT1_EXT;
        case GFXFormat.BC2: return WebGLEXT.COMPRESSED_RGBA_S3TC_DXT3_EXT;
        case GFXFormat.BC2_SRGB: return WebGLEXT.COMPRESSED_SRGB_ALPHA_S3TC_DXT3_EXT;
        case GFXFormat.BC3: return WebGLEXT.COMPRESSED_RGBA_S3TC_DXT5_EXT;
        case GFXFormat.BC3_SRGB: return WebGLEXT.COMPRESSED_SRGB_ALPHA_S3TC_DXT5_EXT;

        case GFXFormat.ETC_RGB8: return WebGLEXT.COMPRESSED_RGB_ETC1_WEBGL;
        case GFXFormat.ETC2_RGB8: return WebGLEXT.COMPRESSED_RGB8_ETC2;
        case GFXFormat.ETC2_SRGB8: return WebGLEXT.COMPRESSED_SRGB8_ETC2;
        case GFXFormat.ETC2_RGB8_A1: return WebGLEXT.COMPRESSED_RGB8_PUNCHTHROUGH_ALPHA1_ETC2;
        case GFXFormat.ETC2_SRGB8_A1: return WebGLEXT.COMPRESSED_SRGB8_PUNCHTHROUGH_ALPHA1_ETC2;
        case GFXFormat.ETC2_RGBA8: return WebGLEXT.COMPRESSED_RGBA8_ETC2_EAC;
        case GFXFormat.ETC2_SRGB8_A8: return WebGLEXT.COMPRESSED_SRGB8_ALPHA8_ETC2_EAC;
        case GFXFormat.EAC_R11: return WebGLEXT.COMPRESSED_R11_EAC;
        case GFXFormat.EAC_R11SN: return WebGLEXT.COMPRESSED_SIGNED_R11_EAC;
        case GFXFormat.EAC_RG11: return WebGLEXT.COMPRESSED_RG11_EAC;
        case GFXFormat.EAC_RG11SN: return WebGLEXT.COMPRESSED_SIGNED_RG11_EAC;

        case GFXFormat.PVRTC_RGB2: return WebGLEXT.COMPRESSED_RGB_PVRTC_2BPPV1_IMG;
        case GFXFormat.PVRTC_RGBA2: return WebGLEXT.COMPRESSED_RGBA_PVRTC_2BPPV1_IMG;
        case GFXFormat.PVRTC_RGB4: return WebGLEXT.COMPRESSED_RGB_PVRTC_4BPPV1_IMG;
        case GFXFormat.PVRTC_RGBA4: return WebGLEXT.COMPRESSED_RGBA_PVRTC_4BPPV1_IMG;

        default: {
            console.error('Unsupported GFXFormat, convert to WebGL internal format failed.');
            return gl.RGBA;
        }
    }
}

export function GFXFormatToWebGLFormat (format: GFXFormat, gl: WebGL2RenderingContext): GLenum {
    switch (format) {
        case GFXFormat.A8: return gl.ALPHA;
        case GFXFormat.L8: return gl.LUMINANCE;
        case GFXFormat.LA8: return gl.LUMINANCE_ALPHA;
        case GFXFormat.R8:
        case GFXFormat.R8SN: return gl.RED;
        case GFXFormat.R8UI:
        case GFXFormat.R8I: return gl.RED;
        case GFXFormat.RG8:
        case GFXFormat.RG8SN:
        case GFXFormat.RG8UI:
        case GFXFormat.RG8I: return gl.RG;
        case GFXFormat.RGB8:
        case GFXFormat.RGB8SN:
        case GFXFormat.RGB8UI:
        case GFXFormat.RGB8I: return gl.RGB;
        case GFXFormat.RGBA8:
        case GFXFormat.RGBA8SN:
        case GFXFormat.RGBA8UI:
        case GFXFormat.RGBA8I: return gl.RGBA;
        case GFXFormat.R16UI:
        case GFXFormat.R16I:
        case GFXFormat.R16F: return gl.RED;
        case GFXFormat.RG16UI:
        case GFXFormat.RG16I:
        case GFXFormat.RG16F: return gl.RG;
        case GFXFormat.RGB16UI:
        case GFXFormat.RGB16I:
        case GFXFormat.RGB16F: return gl.RGB;
        case GFXFormat.RGBA16UI:
        case GFXFormat.RGBA16I:
        case GFXFormat.RGBA16F: return gl.RGBA;
        case GFXFormat.R32UI:
        case GFXFormat.R32I:
        case GFXFormat.R32F: return gl.RED;
        case GFXFormat.RG32UI:
        case GFXFormat.RG32I:
        case GFXFormat.RG32F: return gl.RG;
        case GFXFormat.RGB32UI:
        case GFXFormat.RGB32I:
        case GFXFormat.RGB32F: return gl.RGB;
        case GFXFormat.RGBA32UI:
        case GFXFormat.RGBA32I:
        case GFXFormat.RGBA32F: return gl.RGBA;
        case GFXFormat.RGB10A2: return gl.RGBA;
        case GFXFormat.R11G11B10F: return gl.RGB;
        case GFXFormat.R5G6B5: return gl.RGB;
        case GFXFormat.RGB5A1: return gl.RGBA;
        case GFXFormat.RGBA4: return gl.RGBA;
        case GFXFormat.D16: return gl.DEPTH_COMPONENT;
        case GFXFormat.D16S8: return gl.DEPTH_STENCIL;
        case GFXFormat.D24: return gl.DEPTH_COMPONENT;
        case GFXFormat.D24S8: return gl.DEPTH_STENCIL;
        case GFXFormat.D32F: return gl.DEPTH_COMPONENT;
        case GFXFormat.D32F_S8: return gl.DEPTH_STENCIL;

        case GFXFormat.BC1: return WebGLEXT.COMPRESSED_RGB_S3TC_DXT1_EXT;
        case GFXFormat.BC1_ALPHA: return WebGLEXT.COMPRESSED_RGBA_S3TC_DXT1_EXT;
        case GFXFormat.BC1_SRGB: return WebGLEXT.COMPRESSED_SRGB_S3TC_DXT1_EXT;
        case GFXFormat.BC1_SRGB_ALPHA: return WebGLEXT.COMPRESSED_SRGB_ALPHA_S3TC_DXT1_EXT;
        case GFXFormat.BC2: return WebGLEXT.COMPRESSED_RGBA_S3TC_DXT3_EXT;
        case GFXFormat.BC2_SRGB: return WebGLEXT.COMPRESSED_SRGB_ALPHA_S3TC_DXT3_EXT;
        case GFXFormat.BC3: return WebGLEXT.COMPRESSED_RGBA_S3TC_DXT5_EXT;
        case GFXFormat.BC3_SRGB: return WebGLEXT.COMPRESSED_SRGB_ALPHA_S3TC_DXT5_EXT;

        case GFXFormat.ETC_RGB8: return WebGLEXT.COMPRESSED_RGB_ETC1_WEBGL;

        case GFXFormat.PVRTC_RGB2: return WebGLEXT.COMPRESSED_RGB_PVRTC_2BPPV1_IMG;
        case GFXFormat.PVRTC_RGBA2: return WebGLEXT.COMPRESSED_RGBA_PVRTC_2BPPV1_IMG;
        case GFXFormat.PVRTC_RGB4: return WebGLEXT.COMPRESSED_RGB_PVRTC_4BPPV1_IMG;
        case GFXFormat.PVRTC_RGBA4: return WebGLEXT.COMPRESSED_RGBA_PVRTC_4BPPV1_IMG;

        default: {
            console.error('Unsupported GFXFormat, convert to WebGL format failed.');
            return gl.RGBA;
        }
    }
}

function GFXTypeToWebGLType (type: GFXType, gl: WebGL2RenderingContext): GLenum {
    switch (type) {
        case GFXType.BOOL: return gl.BOOL;
        case GFXType.BOOL2: return gl.BOOL_VEC2;
        case GFXType.BOOL3: return gl.BOOL_VEC3;
        case GFXType.BOOL4: return gl.BOOL_VEC4;
        case GFXType.INT: return gl.INT;
        case GFXType.INT2: return gl.INT_VEC2;
        case GFXType.INT3: return gl.INT_VEC3;
        case GFXType.INT4: return gl.INT_VEC4;
        case GFXType.UINT: return gl.UNSIGNED_INT;
        case GFXType.FLOAT: return gl.FLOAT;
        case GFXType.FLOAT2: return gl.FLOAT_VEC2;
        case GFXType.FLOAT3: return gl.FLOAT_VEC3;
        case GFXType.FLOAT4: return gl.FLOAT_VEC4;
        case GFXType.MAT2: return gl.FLOAT_MAT2;
        case GFXType.MAT2X3: return gl.FLOAT_MAT2x3;
        case GFXType.MAT2X4: return gl.FLOAT_MAT2x4;
        case GFXType.MAT3X2: return gl.FLOAT_MAT3x2;
        case GFXType.MAT3: return gl.FLOAT_MAT3;
        case GFXType.MAT3X4: return gl.FLOAT_MAT3x4;
        case GFXType.MAT4X2: return gl.FLOAT_MAT4x2;
        case GFXType.MAT4X3: return gl.FLOAT_MAT4x3;
        case GFXType.MAT4: return gl.FLOAT_MAT4;
        case GFXType.SAMPLER2D: return gl.SAMPLER_2D;
        case GFXType.SAMPLER2D_ARRAY: return gl.SAMPLER_2D_ARRAY;
        case GFXType.SAMPLER3D: return gl.SAMPLER_3D;
        case GFXType.SAMPLER_CUBE: return gl.SAMPLER_CUBE;
        default: {
            console.error('Unsupported GLType, convert to GL type failed.');
            return GFXType.UNKNOWN;
        }
    }
}

function WebGLTypeToGFXType (glType: GLenum, gl: WebGL2RenderingContext): GFXType {
    switch (glType) {
        case gl.BOOL: return GFXType.BOOL;
        case gl.BOOL_VEC2: return GFXType.BOOL2;
        case gl.BOOL_VEC3: return GFXType.BOOL3;
        case gl.BOOL_VEC4: return GFXType.BOOL4;
        case gl.INT: return GFXType.INT;
        case gl.INT_VEC2: return GFXType.INT2;
        case gl.INT_VEC3: return GFXType.INT3;
        case gl.INT_VEC4: return GFXType.INT4;
        case gl.UNSIGNED_INT: return GFXType.UINT;
        case gl.UNSIGNED_INT_VEC2: return GFXType.UINT2;
        case gl.UNSIGNED_INT_VEC3: return GFXType.UINT3;
        case gl.UNSIGNED_INT_VEC4: return GFXType.UINT4;
        case gl.UNSIGNED_INT: return GFXType.UINT;
        case gl.FLOAT: return GFXType.FLOAT;
        case gl.FLOAT_VEC2: return GFXType.FLOAT2;
        case gl.FLOAT_VEC3: return GFXType.FLOAT3;
        case gl.FLOAT_VEC4: return GFXType.FLOAT4;
        case gl.FLOAT_MAT2: return GFXType.MAT2;
        case gl.FLOAT_MAT2x3: return GFXType.MAT2X3;
        case gl.FLOAT_MAT2x4: return GFXType.MAT2X4;
        case gl.FLOAT_MAT3x2: return GFXType.MAT3X2;
        case gl.FLOAT_MAT3: return GFXType.MAT3;
        case gl.FLOAT_MAT3x4: return GFXType.MAT3X4;
        case gl.FLOAT_MAT4x2: return GFXType.MAT4X2;
        case gl.FLOAT_MAT4x3: return GFXType.MAT4X3;
        case gl.FLOAT_MAT4: return GFXType.MAT4;
        case gl.SAMPLER_2D: return GFXType.SAMPLER2D;
        case gl.SAMPLER_2D_ARRAY: return GFXType.SAMPLER2D_ARRAY;
        case gl.SAMPLER_3D: return GFXType.SAMPLER3D;
        case gl.SAMPLER_CUBE: return GFXType.SAMPLER_CUBE;
        default: {
            console.error('Unsupported GLType, convert to GFXType failed.');
            return GFXType.UNKNOWN;
        }
    }
}

function WebGLGetTypeSize (glType: GLenum, gl: WebGL2RenderingContext): GFXType {
    switch (glType) {
        case gl.BOOL: return 4;
        case gl.BOOL_VEC2: return 8;
        case gl.BOOL_VEC3: return 12;
        case gl.BOOL_VEC4: return 16;
        case gl.INT: return 4;
        case gl.INT_VEC2: return 8;
        case gl.INT_VEC3: return 12;
        case gl.INT_VEC4: return 16;
        case gl.UNSIGNED_INT: return 4;
        case gl.UNSIGNED_INT_VEC2: return 8;
        case gl.UNSIGNED_INT_VEC3: return 12;
        case gl.UNSIGNED_INT_VEC4: return 16;
        case gl.FLOAT: return 4;
        case gl.FLOAT_VEC2: return 8;
        case gl.FLOAT_VEC3: return 12;
        case gl.FLOAT_VEC4: return 16;
        case gl.FLOAT_MAT2: return 16;
        case gl.FLOAT_MAT2x3: return 24;
        case gl.FLOAT_MAT2x4: return 32;
        case gl.FLOAT_MAT3x2: return 24;
        case gl.FLOAT_MAT3: return 36;
        case gl.FLOAT_MAT3x4: return 48;
        case gl.FLOAT_MAT4x2: return 32;
        case gl.FLOAT_MAT4x3: return 48;
        case gl.FLOAT_MAT4: return 64;
        case gl.SAMPLER_2D: return 4;
        case gl.SAMPLER_2D_ARRAY: return 4;
        case gl.SAMPLER_2D_ARRAY_SHADOW: return 4;
        case gl.SAMPLER_3D: return 4;
        case gl.SAMPLER_CUBE: return 4;
        case gl.INT_SAMPLER_2D: return 4;
        case gl.INT_SAMPLER_2D_ARRAY: return 4;
        case gl.INT_SAMPLER_3D: return 4;
        case gl.INT_SAMPLER_CUBE: return 4;
        case gl.UNSIGNED_INT_SAMPLER_2D: return 4;
        case gl.UNSIGNED_INT_SAMPLER_2D_ARRAY: return 4;
        case gl.UNSIGNED_INT_SAMPLER_3D: return 4;
        case gl.UNSIGNED_INT_SAMPLER_CUBE: return 4;
        default: {
            console.error('Unsupported GLType, get type failed.');
            return 0;
        }
    }
}

function WebGLGetComponentCount (glType: GLenum, gl: WebGL2RenderingContext): GFXType {
    switch (glType) {
        case gl.FLOAT_MAT2: return 2;
        case gl.FLOAT_MAT2x3: return 2;
        case gl.FLOAT_MAT2x4: return 2;
        case gl.FLOAT_MAT3x2: return 3;
        case gl.FLOAT_MAT3: return 3;
        case gl.FLOAT_MAT3x4: return 3;
        case gl.FLOAT_MAT4x2: return 4;
        case gl.FLOAT_MAT4x3: return 4;
        case gl.FLOAT_MAT4: return 4;
        default: {
            return 1;
        }
    }
}

const WebGLCmpFuncs: GLenum[] = [
    0x0200, // WebGLRenderingContext.NEVER,
    0x0201, // WebGLRenderingContext.LESS,
    0x0202, // WebGLRenderingContext.EQUAL,
    0x0203, // WebGLRenderingContext.LEQUAL,
    0x0204, // WebGLRenderingContext.GREATER,
    0x0205, // WebGLRenderingContext.NOTEQUAL,
    0x0206, // WebGLRenderingContext.GEQUAL,
    0x0207, // WebGLRenderingContext.ALWAYS,
];

const WebGLStencilOps: GLenum[] = [
    0x0000, // WebGLRenderingContext.ZERO,
    0x1E00, // WebGLRenderingContext.KEEP,
    0x1E01, // WebGLRenderingContext.REPLACE,
    0x1E02, // WebGLRenderingContext.INCR,
    0x1E03, // WebGLRenderingContext.DECR,
    0x150A, // WebGLRenderingContext.INVERT,
    0x8507, // WebGLRenderingContext.INCR_WRAP,
    0x8508, // WebGLRenderingContext.DECR_WRAP,
];

const WebGLBlendOps: GLenum[] = [
    0x8006, // WebGLRenderingContext.FUNC_ADD,
    0x800A, // WebGLRenderingContext.FUNC_SUBTRACT,
    0x800B, // WebGLRenderingContext.FUNC_REVERSE_SUBTRACT,
    0x8006, // WebGLRenderingContext.FUNC_ADD,
    0x8006, // WebGLRenderingContext.FUNC_ADD,
];

const WebGLBlendFactors: GLenum[] = [
    0x0000, // WebGLRenderingContext.ZERO,
    0x0001, // WebGLRenderingContext.ONE,
    0x0302, // WebGLRenderingContext.SRC_ALPHA,
    0x0304, // WebGLRenderingContext.DST_ALPHA,
    0x0303, // WebGLRenderingContext.ONE_MINUS_SRC_ALPHA,
    0x0305, // WebGLRenderingContext.ONE_MINUS_DST_ALPHA,
    0x0300, // WebGLRenderingContext.SRC_COLOR,
    0x0306, // WebGLRenderingContext.DST_COLOR,
    0x0301, // WebGLRenderingContext.ONE_MINUS_SRC_COLOR,
    0x0307, // WebGLRenderingContext.ONE_MINUS_DST_COLOR,
    0x0308, // WebGLRenderingContext.SRC_ALPHA_SATURATE,
    0x8001, // WebGLRenderingContext.CONSTANT_COLOR,
    0x8002, // WebGLRenderingContext.ONE_MINUS_CONSTANT_COLOR,
    0x8003, // WebGLRenderingContext.CONSTANT_ALPHA,
    0x8004, // WebGLRenderingContext.ONE_MINUS_CONSTANT_ALPHA,
];

export enum WebGL2Cmd {
    BEGIN_RENDER_PASS,
    END_RENDER_PASS,
    BIND_STATES,
    DRAW,
    UPDATE_BUFFER,
    COPY_BUFFER_TO_TEXTURE,
    COUNT,
}

export abstract class WebGL2CmdObject {
    public cmdType: WebGL2Cmd;
    public refCount: number = 0;

    constructor (type: WebGL2Cmd) {
        this.cmdType = type;
    }

    public abstract clear ();
}

export class WebGL2CmdBeginRenderPass extends WebGL2CmdObject {

    public gpuFramebuffer: WebGL2GPUFramebuffer | null = null;
    public renderArea: IGFXRect = { x: 0, y: 0, width: 0, height: 0 };
    public clearFlag: GFXClearFlag = GFXClearFlag.NONE;
    public clearColors: IGFXColor[] = [];
    public clearDepth: number = 1.0;
    public clearStencil: number = 0;

    constructor () {
        super(WebGL2Cmd.BEGIN_RENDER_PASS);
    }

    public clear () {
        this.gpuFramebuffer = null;
        this.clearColors.length = 0;
    }
}

export class WebGL2CmdBindStates extends WebGL2CmdObject {

    public gpuPipelineState: WebGL2GPUPipelineState | null = null;
    public gpuBindingLayout: WebGL2GPUBindingLayout | null = null;
    public gpuInputAssembler: IWebGL2GPUInputAssembler | null = null;
    public viewport: IGFXViewport | null = null;
    public scissor: IGFXRect | null = null;
    public lineWidth: number | null = null;
    public depthBias: IWebGL2DepthBias | null = null;
    public blendConstants: number[] | null = null;
    public depthBounds: IWebGL2DepthBounds | null = null;
    public stencilWriteMask: IWebGL2StencilWriteMask | null = null;
    public stencilCompareMask: IWebGL2StencilCompareMask | null = null;

    constructor () {
        super(WebGL2Cmd.BIND_STATES);
    }

    public clear () {
        this.gpuPipelineState = null;
        this.gpuBindingLayout = null;
        this.gpuInputAssembler = null;
        this.viewport = null;
        this.scissor = null;
        this.lineWidth = null;
        this.depthBias = null;
        this.blendConstants = null;
        this.depthBounds = null;
        this.stencilWriteMask = null;
        this.stencilCompareMask = null;
    }
}

export class WebGL2CmdDraw extends WebGL2CmdObject {
    public drawInfo: IGFXDrawInfo = {
        vertexCount: 0,
        firstVertex: 0,
        indexCount: 0,
        firstIndex: 0,
        vertexOffset: 0,
        instanceCount: 0,
        firstInstance: 0,
    };

    constructor () {
        super(WebGL2Cmd.DRAW);
    }

    public clear () {
    }
}

export class WebGL2CmdUpdateBuffer extends WebGL2CmdObject {

    public gpuBuffer: WebGL2GPUBuffer | null = null;
    public buffer: GFXBufferSource | null = null;
    public offset: number = 0;
    public size: number = 0;

    constructor () {
        super(WebGL2Cmd.UPDATE_BUFFER);
    }

    public clear () {
        this.gpuBuffer = null;
        this.buffer = null;
    }
}

export class WebGL2GFXTextureSubres {
    public baseMipLevel: number = 0;
    public levelCount: number = 1;
    public baseArrayLayer: number = 0;
    public layerCount: number = 1;
}

export class WebGL2GFXBufferTextureCopy {
    public buffOffset: number = 0;
    public buffStride: number = 0;
    public buffTexHeight: number = 0;
    public texOffset: number[] = [0, 0, 0];
    public texExtent: number[] = [0, 0, 0];
    public texSubres: WebGL2GFXTextureSubres = new WebGL2GFXTextureSubres();
}

export class WebGL2CmdCopyBufferToTexture extends WebGL2CmdObject {

    public gpuBuffer: WebGL2GPUBuffer | null = null;
    public gpuTexture: WebGL2GPUTexture | null = null;
    public dstLayout: GFXTextureLayout | null = null;
    public regions: GFXBufferTextureCopy[] = [];

    constructor () {
        super(WebGL2Cmd.COPY_BUFFER_TO_TEXTURE);
    }

    public clear () {
        this.gpuBuffer = null;
        this.gpuTexture = null;
        this.dstLayout = null;
        this.regions.length = 0;
    }
}

export class WebGL2CmdPackage {
    public cmds: CachedArray<WebGL2Cmd> = new CachedArray(1);
    public beginRenderPassCmds: CachedArray<WebGL2CmdBeginRenderPass> = new CachedArray(1);
    public bindStatesCmds: CachedArray<WebGL2CmdBindStates> = new CachedArray(1);
    public drawCmds: CachedArray<WebGL2CmdDraw> = new CachedArray(1);
    public updateBufferCmds: CachedArray<WebGL2CmdUpdateBuffer> = new CachedArray(1);
    public copyBufferToTextureCmds: CachedArray<WebGL2CmdCopyBufferToTexture> = new CachedArray(1);

    public clearCmds (allocator: WebGL2GFXCommandAllocator) {

        if (this.beginRenderPassCmds.length) {
            allocator.beginRenderPassCmdPool.freeCmds(this.beginRenderPassCmds);
            this.beginRenderPassCmds.clear();
        }

        if (this.bindStatesCmds.length) {
            allocator.bindStatesCmdPool.freeCmds(this.bindStatesCmds);
            this.bindStatesCmds.clear();
        }

        if (this.drawCmds.length) {
            allocator.drawCmdPool.freeCmds(this.drawCmds);
            this.drawCmds.clear();
        }

        if (this.updateBufferCmds.length) {
            allocator.updateBufferCmdPool.freeCmds(this.updateBufferCmds);
            this.updateBufferCmds.clear();
        }

        if (this.copyBufferToTextureCmds.length) {
            allocator.copyBufferToTextureCmdPool.freeCmds(this.copyBufferToTextureCmds);
            this.copyBufferToTextureCmds.clear();
        }

        this.cmds.clear();
    }
}

export function WebGL2CmdFuncCreateBuffer (device: WebGL2GFXDevice, gpuBuffer: WebGL2GPUBuffer) {

    const gl = device.gl;
    const cache = device.stateCache;
    const glUsage: GLenum = gpuBuffer.memUsage & GFXMemoryUsageBit.HOST ? gl.DYNAMIC_DRAW : gl.STATIC_DRAW;

    if (gpuBuffer.usage & GFXBufferUsageBit.VERTEX) {

        gpuBuffer.glTarget = gl.ARRAY_BUFFER;
        const glBuffer = gl.createBuffer();

        if (glBuffer) {
            gpuBuffer.glBuffer = glBuffer;
            if (gpuBuffer.size > 0) {
                if (device.useVAO) {
                    if (cache.glVAO) {
                        gl.bindVertexArray(null);
                        cache.glVAO = null;
                    }
                }

                if (device.stateCache.glArrayBuffer !== gpuBuffer.glBuffer) {
                    gl.bindBuffer(gl.ARRAY_BUFFER, gpuBuffer.glBuffer);
                    device.stateCache.glArrayBuffer = gpuBuffer.glBuffer;
                }

                gl.bufferData(gl.ARRAY_BUFFER, gpuBuffer.size, glUsage);

                gl.bindBuffer(gl.ARRAY_BUFFER, null);
                device.stateCache.glArrayBuffer = null;
            }
        }
    } else if (gpuBuffer.usage & GFXBufferUsageBit.INDEX) {

        gpuBuffer.glTarget = gl.ELEMENT_ARRAY_BUFFER;
        const glBuffer = gl.createBuffer();
        if (glBuffer) {
            gpuBuffer.glBuffer = glBuffer;
            if (gpuBuffer.size > 0) {
                if (device.useVAO) {
                    if (cache.glVAO) {
                        gl.bindVertexArray(null);
                        cache.glVAO = null;
                    }
                }

                if (device.stateCache.glElementArrayBuffer !== gpuBuffer.glBuffer) {
                    gl.bindBuffer(gl.ELEMENT_ARRAY_BUFFER, gpuBuffer.glBuffer);
                    device.stateCache.glElementArrayBuffer = gpuBuffer.glBuffer;
                }

                gl.bufferData(gl.ELEMENT_ARRAY_BUFFER, gpuBuffer.size, glUsage);

                gl.bindBuffer(gl.ELEMENT_ARRAY_BUFFER, null);
                device.stateCache.glElementArrayBuffer = null;
            }
        }
    } else if (gpuBuffer.usage & GFXBufferUsageBit.UNIFORM) {

        gpuBuffer.glTarget = gl.UNIFORM_BUFFER;
        const glBuffer = gl.createBuffer();
        if (glBuffer && gpuBuffer.size > 0) {
            gpuBuffer.glBuffer = glBuffer;
            if (device.stateCache.glUniformBuffer !== gpuBuffer.glBuffer) {
                gl.bindBuffer(gl.UNIFORM_BUFFER, gpuBuffer.glBuffer);
                device.stateCache.glUniformBuffer = gpuBuffer.glBuffer;
            }

            gl.bufferData(gl.UNIFORM_BUFFER, gpuBuffer.size, glUsage);

            gl.bindBuffer(gl.UNIFORM_BUFFER, null);
            device.stateCache.glUniformBuffer = null;
        }
    } else if (gpuBuffer.usage & GFXBufferUsageBit.INDIRECT) {
        gpuBuffer.glTarget = gl.NONE;
    } else if (gpuBuffer.usage & GFXBufferUsageBit.TRANSFER_DST) {
        gpuBuffer.glTarget = gl.NONE;
    } else if (gpuBuffer.usage & GFXBufferUsageBit.TRANSFER_SRC) {
        gpuBuffer.glTarget = gl.NONE;
    } else {
        console.error('Unsupported GFXBufferType, create buffer failed.');
        gpuBuffer.glTarget = gl.NONE;
    }
}

export function WebGL2CmdFuncDestroyBuffer (device: WebGL2GFXDevice, gpuBuffer: WebGL2GPUBuffer) {
    if (gpuBuffer.glBuffer) {
        device.gl.deleteBuffer(gpuBuffer.glBuffer);
        gpuBuffer.glBuffer = null;
    }
}

export function WebGL2CmdFuncResizeBuffer (device: WebGL2GFXDevice, gpuBuffer: WebGL2GPUBuffer) {

    const gl = device.gl;
    const cache = device.stateCache;
    const glUsage: GLenum = gpuBuffer.memUsage & GFXMemoryUsageBit.HOST ? gl.DYNAMIC_DRAW : gl.STATIC_DRAW;

    if (gpuBuffer.usage & GFXBufferUsageBit.VERTEX) {
        if (device.useVAO) {
            if (cache.glVAO) {
                gl.bindVertexArray(null);
                cache.glVAO = null;
            }
        }

        if (cache.glArrayBuffer !== gpuBuffer.glBuffer) {
            gl.bindBuffer(gl.ARRAY_BUFFER, gpuBuffer.glBuffer);
        }

        if (gpuBuffer.buffer) {
            gl.bufferData(gl.ARRAY_BUFFER, gpuBuffer.buffer, glUsage);
        } else {
            gl.bufferData(gl.ARRAY_BUFFER, gpuBuffer.size, glUsage);
        }
        gl.bindBuffer(gl.ARRAY_BUFFER, null);
        cache.glArrayBuffer = null;
    } else if (gpuBuffer.usage & GFXBufferUsageBit.INDEX) {
        if (device.useVAO) {
            if (cache.glVAO) {
                gl.bindVertexArray(null);
                cache.glVAO = null;
            }
        }

        if (device.stateCache.glElementArrayBuffer !== gpuBuffer.glBuffer) {
            gl.bindBuffer(gl.ELEMENT_ARRAY_BUFFER, gpuBuffer.glBuffer);
        }

        if (gpuBuffer.buffer) {
            gl.bufferData(gl.ELEMENT_ARRAY_BUFFER, gpuBuffer.buffer, glUsage);
        } else {
            gl.bufferData(gl.ELEMENT_ARRAY_BUFFER, gpuBuffer.size, glUsage);
        }
        gl.bindBuffer(gl.ELEMENT_ARRAY_BUFFER, null);
        device.stateCache.glElementArrayBuffer = null;
    } else if (gpuBuffer.usage & GFXBufferUsageBit.UNIFORM) {
        if (device.stateCache.glUniformBuffer !== gpuBuffer.glBuffer) {
            gl.bindBuffer(gl.UNIFORM_BUFFER, gpuBuffer.glBuffer);
        }

        gl.bufferData(gl.UNIFORM_BUFFER, gpuBuffer.size, glUsage);
        gl.bindBuffer(gl.UNIFORM_BUFFER, null);
        device.stateCache.glUniformBuffer = null;
    } else if ((gpuBuffer.usage & GFXBufferUsageBit.INDIRECT) ||
            (gpuBuffer.usage & GFXBufferUsageBit.TRANSFER_DST) ||
            (gpuBuffer.usage & GFXBufferUsageBit.TRANSFER_SRC)) {
        gpuBuffer.glTarget = gl.NONE;
    } else {
        console.error('Unsupported GFXBufferType, create buffer failed.');
        gpuBuffer.glTarget = gl.NONE;
    }
}

export function WebGL2CmdFuncUpdateBuffer (device: WebGL2GFXDevice, gpuBuffer: WebGL2GPUBuffer, buffer: GFXBufferSource, offset: number, size: number) {

    if (gpuBuffer.usage & GFXBufferUsageBit.INDIRECT) {
        gpuBuffer.indirects = (buffer as IGFXIndirectBuffer).drawInfos;
    } else {
        const buff = buffer as ArrayBuffer;
        const gl = device.gl;
        const cache = device.stateCache;

        switch (gpuBuffer.glTarget) {
            case gl.ARRAY_BUFFER: {
                if (cache.glVAO) {
                    gl.bindVertexArray(null);
                    cache.glVAO = null;
                }

                if (cache.glArrayBuffer !== gpuBuffer.glBuffer) {
                    gl.bindBuffer(gl.ARRAY_BUFFER, gpuBuffer.glBuffer);
                    cache.glArrayBuffer = gpuBuffer.glBuffer;
                }

                if (size === buff.byteLength) {
                    gl.bufferSubData(gpuBuffer.glTarget, offset, buff);
                } else {
                    gl.bufferSubData(gpuBuffer.glTarget, offset, buff.slice(0, size));
                }
                break;
            }
            case gl.ELEMENT_ARRAY_BUFFER: {
                if (cache.glVAO) {
                    gl.bindVertexArray(null);
                    cache.glVAO = null;
                }

                if (cache.glElementArrayBuffer !== gpuBuffer.glBuffer) {
                    gl.bindBuffer(gl.ELEMENT_ARRAY_BUFFER, gpuBuffer.glBuffer);
                    cache.glElementArrayBuffer = gpuBuffer.glBuffer;
                }

                if (size === buff.byteLength) {
                    gl.bufferSubData(gpuBuffer.glTarget, offset, buff);
                } else {
                    gl.bufferSubData(gpuBuffer.glTarget, offset, buff.slice(0, size));
                }
                break;
            }
            case gl.UNIFORM_BUFFER: {
                if (cache.glUniformBuffer !== gpuBuffer.glBuffer) {
                    gl.bindBuffer(gl.UNIFORM_BUFFER, gpuBuffer.glBuffer);
                    cache.glUniformBuffer = gpuBuffer.glBuffer;
                }

                if (size === buff.byteLength) {
                    gl.bufferSubData(gpuBuffer.glTarget, offset, buff);
                    // if (gl.getBufferParameter(gl.UNIFORM_BUFFER, gl.BUFFER_SIZE) !== buff.length * 4) { debugger; }
                } else {
                    gl.bufferSubData(gpuBuffer.glTarget, offset, new Float32Array(buff, 0, size / 4));
                }
                break;
            }
            default: {
                console.error('Unsupported GFXBufferType, update buffer failed.');
                return;
            }
        }
    }
}

export function WebGL2CmdFuncCreateTexture (device: WebGL2GFXDevice, gpuTexture: WebGL2GPUTexture) {

    const gl = device.gl;

    gpuTexture.glInternelFmt = GFXFormatToWebGLInternalFormat(gpuTexture.format, gl);
    gpuTexture.glFormat = GFXFormatToWebGLFormat(gpuTexture.format, gl);
    gpuTexture.glType = GFXFormatToWebGLType(gpuTexture.format, gl);

    let w = gpuTexture.width;
    let h = gpuTexture.height;

    switch (gpuTexture.viewType) {
        case GFXTextureViewType.TV2D: {
            gpuTexture.viewType = GFXTextureViewType.TV2D;
            gpuTexture.glTarget = gl.TEXTURE_2D;

            const maxSize = Math.max(w, h);
            if (maxSize > device.maxTextureSize) {
                errorID(9100, maxSize, device.maxTextureSize);
            }

            if (gpuTexture.samples === GFXSampleCount.X1) {
                const glTexture = gl.createTexture();
                if (glTexture && gpuTexture.size > 0) {
                    gpuTexture.glTexture = glTexture;
                    const glTexUnit = device.stateCache.glTexUnits[device.stateCache.texUnit];

                    if (glTexUnit.glTexture !== gpuTexture.glTexture) {
                        gl.bindTexture(gl.TEXTURE_2D, gpuTexture.glTexture);
                        glTexUnit.glTexture = gpuTexture.glTexture;
                    }

                    if (!GFXFormatInfos[gpuTexture.format].isCompressed) {
                        for (let i = 0; i < gpuTexture.mipLevel; ++i) {
                            gl.texImage2D(gl.TEXTURE_2D, i, gpuTexture.glInternelFmt, w, h, 0, gpuTexture.glFormat, gpuTexture.glType, null);
                            w = Math.max(1, w >> 1);
                            h = Math.max(1, h >> 1);
                        }
                    } else {
                        if (gpuTexture.glInternelFmt !== WebGLEXT.COMPRESSED_RGB_ETC1_WEBGL) {
                            for (let i = 0; i < gpuTexture.mipLevel; ++i) {
                                const imgSize = GFXFormatSize(gpuTexture.format, w, h, 1);
                                const view: Uint8Array = new Uint8Array(imgSize);
                                gl.compressedTexImage2D(gl.TEXTURE_2D, i, gpuTexture.glInternelFmt, w, h, 0, view);
                                w = Math.max(1, w >> 1);
                                h = Math.max(1, h >> 1);
                            }
                        }
                        else {
                            // init 2 x 2 texture
                            const imgSize = GFXFormatSize(gpuTexture.format, 2, 2, 1);
                            const view: Uint8Array = new Uint8Array(imgSize);
                            gl.compressedTexImage2D(gl.TEXTURE_2D, 0, gpuTexture.glInternelFmt, 2, 2, 0, view);
                        }
                    }
                    /*
                    if (gpuTexture.isPowerOf2) {
                        gpuTexture.glWrapS = gl.REPEAT;
                        gpuTexture.glWrapT = gl.REPEAT;
                    } else {
                        gpuTexture.glWrapS = gl.CLAMP_TO_EDGE;
                        gpuTexture.glWrapT = gl.CLAMP_TO_EDGE;
                    }
                    gpuTexture.glMinFilter = gl.LINEAR;
                    gpuTexture.glMagFilter = gl.LINEAR;
                    gl.texParameteri(gpuTexture.glTarget, gl.TEXTURE_WRAP_S, gpuTexture.glWrapS);
                    gl.texParameteri(gpuTexture.glTarget, gl.TEXTURE_WRAP_T, gpuTexture.glWrapT);
                    gl.texParameteri(gpuTexture.glTarget, gl.TEXTURE_MIN_FILTER, gpuTexture.glMinFilter);
                    gl.texParameteri(gpuTexture.glTarget, gl.TEXTURE_MAG_FILTER, gpuTexture.glMagFilter);
                    */
                }
            } else {
                const glRenderbuffer = gl.createRenderbuffer();
                if (glRenderbuffer && gpuTexture.size > 0) {
                    gpuTexture.glRenderbuffer = glRenderbuffer;
                    if (device.stateCache.glRenderbuffer !== gpuTexture.glRenderbuffer) {
                        gl.bindRenderbuffer(gl.RENDERBUFFER, gpuTexture.glRenderbuffer);
                        device.stateCache.glRenderbuffer = gpuTexture.glRenderbuffer;
                    }

                    gl.renderbufferStorageMultisample(gl.RENDERBUFFER, SAMPLES[gpuTexture.samples], gpuTexture.glInternelFmt, gpuTexture.width, gpuTexture.height);
                }
            }
            break;
        }
        case GFXTextureViewType.CUBE: {
            gpuTexture.viewType = GFXTextureViewType.CUBE;
            gpuTexture.glTarget = gl.TEXTURE_CUBE_MAP;

            const maxSize = Math.max(w, h);
            if (maxSize > device.maxCubeMapTextureSize) {
                errorID(9100, maxSize, device.maxTextureSize);
            }

            const glTexture = gl.createTexture();
            if (glTexture && gpuTexture.size > 0) {
                gpuTexture.glTexture = glTexture;
                const glTexUnit = device.stateCache.glTexUnits[device.stateCache.texUnit];

                if (glTexUnit.glTexture !== gpuTexture.glTexture) {
                    gl.bindTexture(gl.TEXTURE_CUBE_MAP, gpuTexture.glTexture);
                    glTexUnit.glTexture = gpuTexture.glTexture;
                }

                if (!GFXFormatInfos[gpuTexture.format].isCompressed) {
                    for (let f = 0; f < 6; ++f) {
                        w = gpuTexture.width;
                        h = gpuTexture.height;
                        for (let i = 0; i < gpuTexture.mipLevel; ++i) {
                            gl.texImage2D(gl.TEXTURE_CUBE_MAP_POSITIVE_X + f, i, gpuTexture.glInternelFmt, w, h, 0, gpuTexture.glFormat, gpuTexture.glType, null);
                            w = Math.max(1, w >> 1);
                            h = Math.max(1, h >> 1);
                        }
                    }
                } else {
                    if (gpuTexture.glInternelFmt !== WebGLEXT.COMPRESSED_RGB_ETC1_WEBGL) {
                        for (let f = 0; f < 6; ++f) {
                            w = gpuTexture.width;
                            h = gpuTexture.height;
                            for (let i = 0; i < gpuTexture.mipLevel; ++i) {
                                const imgSize = GFXFormatSize(gpuTexture.format, w, h, 1);
                                const view: Uint8Array = new Uint8Array(imgSize);
                                gl.compressedTexImage2D(gl.TEXTURE_CUBE_MAP_POSITIVE_X + f, i, gpuTexture.glInternelFmt, w, h, 0, view);
                                w = Math.max(1, w >> 1);
                                h = Math.max(1, h >> 1);
                            }
                        }
                    }
                    else {
                        for (let f = 0; f < 6; ++f) {
                            const imgSize = GFXFormatSize(gpuTexture.format, 2, 2, 1);
                            const view: Uint8Array = new Uint8Array(imgSize);
                            gl.compressedTexImage2D(gl.TEXTURE_CUBE_MAP_POSITIVE_X + f, 0, gpuTexture.glInternelFmt, 2, 2, 0, view);
                        }
                    }
                }

                /*
                if (gpuTexture.isPowerOf2) {
                    gpuTexture.glWrapS = gl.REPEAT;
                    gpuTexture.glWrapT = gl.REPEAT;
                } else {
                    gpuTexture.glWrapS = gl.CLAMP_TO_EDGE;
                    gpuTexture.glWrapT = gl.CLAMP_TO_EDGE;
                }
                gpuTexture.glMinFilter = gl.LINEAR;
                gpuTexture.glMagFilter = gl.LINEAR;

                gl.texParameteri(gpuTexture.glTarget, gl.TEXTURE_WRAP_S, gpuTexture.glWrapS);
                gl.texParameteri(gpuTexture.glTarget, gl.TEXTURE_WRAP_T, gpuTexture.glWrapT);
                gl.texParameteri(gpuTexture.glTarget, gl.TEXTURE_MIN_FILTER, gpuTexture.glMinFilter);
                gl.texParameteri(gpuTexture.glTarget, gl.TEXTURE_MAG_FILTER, gpuTexture.glMagFilter);
                */
            }
            break;
        }
        default: {
            console.error('Unsupported GFXTextureType, create texture failed.');
            gpuTexture.viewType = GFXTextureViewType.TV2D;
            gpuTexture.glTarget = gl.TEXTURE_2D;
        }
    }
}

export function WebGL2CmdFuncDestroyTexture (device: WebGL2GFXDevice, gpuTexture: WebGL2GPUTexture) {
    if (gpuTexture.glTexture) {
        device.gl.deleteTexture(gpuTexture.glTexture);
        gpuTexture.glTexture = null;
    }

    if (gpuTexture.glRenderbuffer) {
        device.gl.deleteRenderbuffer(gpuTexture.glRenderbuffer);
        gpuTexture.glRenderbuffer = null;
    }
}

export function WebGL2CmdFuncResizeTexture (device: WebGL2GFXDevice, gpuTexture: WebGL2GPUTexture) {

    const gl = device.gl;

    gpuTexture.glInternelFmt = GFXFormatToWebGLInternalFormat(gpuTexture.format, gl);
    gpuTexture.glFormat = GFXFormatToWebGLFormat(gpuTexture.format, gl);
    gpuTexture.glType = GFXFormatToWebGLType(gpuTexture.format, gl);

    let w = gpuTexture.width;
    let h = gpuTexture.height;

    switch (gpuTexture.viewType) {
        case GFXTextureViewType.TV2D: {
            gpuTexture.viewType = GFXTextureViewType.TV2D;
            gpuTexture.glTarget = gl.TEXTURE_2D;

            const maxSize = Math.max(w, h);
            if (maxSize > device.maxTextureSize) {
                errorID(9100, maxSize, device.maxTextureSize);
            }

            if (gpuTexture.samples === GFXSampleCount.X1) {
                const glTexUnit = device.stateCache.glTexUnits[device.stateCache.texUnit];

                if (glTexUnit.glTexture !== gpuTexture.glTexture) {
                    gl.bindTexture(gl.TEXTURE_2D, gpuTexture.glTexture);
                    glTexUnit.glTexture = gpuTexture.glTexture;
                }

                if (!GFXFormatInfos[gpuTexture.format].isCompressed) {
                    for (let i = 0; i < gpuTexture.mipLevel; ++i) {
                        gl.texImage2D(gl.TEXTURE_2D, i, gpuTexture.glInternelFmt, w, h, 0, gpuTexture.glFormat, gpuTexture.glType, null);
                        w = Math.max(1, w >> 1);
                        h = Math.max(1, h >> 1);
                    }
                } else {
                    if (gpuTexture.glInternelFmt !== WebGLEXT.COMPRESSED_RGB_ETC1_WEBGL) {
                        for (let i = 0; i < gpuTexture.mipLevel; ++i) {
                            const imgSize = GFXFormatSize(gpuTexture.format, w, h, 1);
                            const view: Uint8Array = new Uint8Array(imgSize);
                            gl.compressedTexImage2D(gl.TEXTURE_2D, i, gpuTexture.glInternelFmt, w, h, 0, view);
                            w = Math.max(1, w >> 1);
                            h = Math.max(1, h >> 1);
                        }
                    }
                }
            } else {
                const glRenderbuffer = gl.createRenderbuffer();
                if (glRenderbuffer && gpuTexture.size > 0) {
                    gpuTexture.glRenderbuffer = glRenderbuffer;
                    if (device.stateCache.glRenderbuffer !== gpuTexture.glRenderbuffer) {
                        gl.bindRenderbuffer(gl.RENDERBUFFER, gpuTexture.glRenderbuffer);
                        device.stateCache.glRenderbuffer = gpuTexture.glRenderbuffer;
                    }

                    gl.renderbufferStorageMultisample(gl.RENDERBUFFER, SAMPLES[gpuTexture.samples], gpuTexture.glInternelFmt, gpuTexture.width, gpuTexture.height);
                }
            }
            break;
        }
        case GFXTextureViewType.CUBE: {
            gpuTexture.viewType = GFXTextureViewType.CUBE;
            gpuTexture.glTarget = gl.TEXTURE_CUBE_MAP;

            const maxSize = Math.max(w, h);
            if (maxSize > device.maxCubeMapTextureSize) {
                errorID(9100, maxSize, device.maxTextureSize);
            }

            const glTexUnit = device.stateCache.glTexUnits[device.stateCache.texUnit];

            if (glTexUnit.glTexture !== gpuTexture.glTexture) {
                gl.bindTexture(gl.TEXTURE_CUBE_MAP, gpuTexture.glTexture);
                glTexUnit.glTexture = gpuTexture.glTexture;
            }

            if (!GFXFormatInfos[gpuTexture.format].isCompressed) {
                for (let f = 0; f < 6; ++f) {
                    w = gpuTexture.width;
                    h = gpuTexture.height;
                    for (let i = 0; i < gpuTexture.mipLevel; ++i) {
                        gl.texImage2D(gl.TEXTURE_CUBE_MAP_POSITIVE_X + f, i, gpuTexture.glInternelFmt, w, h, 0, gpuTexture.glFormat, gpuTexture.glType, null);
                        w = Math.max(1, w >> 1);
                        h = Math.max(1, h >> 1);
                    }
                }
            } else {
                if (gpuTexture.glInternelFmt !== WebGLEXT.COMPRESSED_RGB_ETC1_WEBGL) {
                    for (let f = 0; f < 6; ++f) {
                        w = gpuTexture.width;
                        h = gpuTexture.height;
                        for (let i = 0; i < gpuTexture.mipLevel; ++i) {
                            const imgSize = GFXFormatSize(gpuTexture.format, w, h, 1);
                            const view: Uint8Array = new Uint8Array(imgSize);
                            gl.compressedTexImage2D(gl.TEXTURE_CUBE_MAP_POSITIVE_X + f, i, gpuTexture.glInternelFmt, w, h, 0, view);
                            w = Math.max(1, w >> 1);
                            h = Math.max(1, h >> 1);
                        }
                    }
                }
            }
            break;
        }
        default: {
            console.error('Unsupported GFXTextureType, create texture failed.');
            gpuTexture.viewType = GFXTextureViewType.TV2D;
            gpuTexture.glTarget = gl.TEXTURE_2D;
        }
    }
}

export function WebGL2CmdFuncCreateSampler (device: WebGL2GFXDevice, gpuSampler: WebGL2GPUSampler) {

    const gl = device.gl;
    const glSampler = gl.createSampler();
    if (glSampler) {
        if (gpuSampler.minFilter === GFXFilter.LINEAR || gpuSampler.minFilter === GFXFilter.ANISOTROPIC) {
            if (gpuSampler.mipFilter === GFXFilter.LINEAR || gpuSampler.mipFilter === GFXFilter.ANISOTROPIC) {
                gpuSampler.glMinFilter = gl.LINEAR_MIPMAP_LINEAR;
            } else if (gpuSampler.mipFilter === GFXFilter.POINT) {
                gpuSampler.glMinFilter = gl.LINEAR_MIPMAP_NEAREST;
            } else {
                gpuSampler.glMinFilter = gl.LINEAR;
            }
        } else {
            if (gpuSampler.mipFilter === GFXFilter.LINEAR || gpuSampler.mipFilter === GFXFilter.ANISOTROPIC) {
                gpuSampler.glMinFilter = gl.NEAREST_MIPMAP_LINEAR;
            } else if (gpuSampler.mipFilter === GFXFilter.POINT) {
                gpuSampler.glMinFilter = gl.NEAREST_MIPMAP_NEAREST;
            } else {
                gpuSampler.glMinFilter = gl.NEAREST;
            }
        }

        if (gpuSampler.magFilter === GFXFilter.LINEAR || gpuSampler.magFilter === GFXFilter.ANISOTROPIC) {
            gpuSampler.glMagFilter = gl.LINEAR;
        } else {
            gpuSampler.glMagFilter = gl.NEAREST;
        }

        gpuSampler.glWrapS = WebGLWraps[gpuSampler.addressU];
        gpuSampler.glWrapT = WebGLWraps[gpuSampler.addressV];
        gpuSampler.glWrapR = WebGLWraps[gpuSampler.addressW];

        gpuSampler.glSampler = glSampler;
        gl.samplerParameteri(glSampler, gl.TEXTURE_MIN_FILTER, gpuSampler.glMinFilter);
        gl.samplerParameteri(glSampler, gl.TEXTURE_MAG_FILTER, gpuSampler.glMagFilter);
        gl.samplerParameteri(glSampler, gl.TEXTURE_WRAP_S, gpuSampler.glWrapS);
        gl.samplerParameteri(glSampler, gl.TEXTURE_WRAP_T, gpuSampler.glWrapT);
        gl.samplerParameteri(glSampler, gl.TEXTURE_WRAP_R, gpuSampler.glWrapR);
        gl.samplerParameterf(glSampler, gl.TEXTURE_MIN_LOD, gpuSampler.minLOD);
        gl.samplerParameterf(glSampler, gl.TEXTURE_MAX_LOD, gpuSampler.maxLOD);
    }
}

export function WebGL2CmdFuncDestroySampler (device: WebGL2GFXDevice, gpuSampler: WebGL2GPUSampler) {
    if (gpuSampler.glSampler) {
        device.gl.deleteSampler(gpuSampler.glSampler);
        gpuSampler.glSampler = null;
    }
}

export function WebGL2CmdFuncCreateFramebuffer (device: WebGL2GFXDevice, gpuFramebuffer: WebGL2GPUFramebuffer) {

    if (gpuFramebuffer.isOffscreen) {

        const gl = device.gl;
        const attachments: GLenum[] = [];

        const glFramebuffer = gl.createFramebuffer();
        if (glFramebuffer) {
            gpuFramebuffer.glFramebuffer = glFramebuffer;

            if (device.stateCache.glFramebuffer !== gpuFramebuffer.glFramebuffer) {
                gl.bindFramebuffer(gl.FRAMEBUFFER, gpuFramebuffer.glFramebuffer);
                device.stateCache.glFramebuffer = gpuFramebuffer.glFramebuffer;
            }

            for (let i = 0; i < gpuFramebuffer.gpuColorViews.length; ++i) {

                const cv = gpuFramebuffer.gpuColorViews[i];
                if (cv) {
                    if (cv.gpuTexture.glTexture) {
                        gl.framebufferTexture2D(
                            gl.FRAMEBUFFER,
                            gl.COLOR_ATTACHMENT0 + i,
                            cv.gpuTexture.glTarget,
                            cv.gpuTexture.glTexture,
                            cv.baseLevel);
                    } else {
                        gl.framebufferRenderbuffer(
                            gl.FRAMEBUFFER,
                            gl.COLOR_ATTACHMENT0 + i,
                            gl.RENDERBUFFER,
                            cv.gpuTexture.glRenderbuffer,
                        );
                    }

                    attachments.push(gl.COLOR_ATTACHMENT0 + i);
                }
            }

            const dsv = gpuFramebuffer.gpuDepthStencilView;
            if (dsv) {
                const glAttachment = GFXFormatInfos[dsv.format].hasStencil ? gl.DEPTH_STENCIL_ATTACHMENT : gl.DEPTH_ATTACHMENT;
                if (dsv.gpuTexture.glTexture) {
                    gl.framebufferTexture2D(
                        gl.FRAMEBUFFER,
                        glAttachment,
                        dsv.gpuTexture.glTarget,
                        dsv.gpuTexture.glTexture,
                        dsv.baseLevel);
                } else {
                    gl.framebufferRenderbuffer(
                        gl.FRAMEBUFFER,
                        glAttachment,
                        gl.RENDERBUFFER,
                        dsv.gpuTexture.glRenderbuffer,
                    );
                }
            }

            gl.drawBuffers(attachments);

            const status = gl.checkFramebufferStatus(gl.FRAMEBUFFER);
            if (status !== gl.FRAMEBUFFER_COMPLETE) {
                switch (status) {
                    case gl.FRAMEBUFFER_INCOMPLETE_ATTACHMENT: {
                        console.error('glCheckFramebufferStatus() - FRAMEBUFFER_INCOMPLETE_ATTACHMENT');
                        break;
                    }
                    case gl.FRAMEBUFFER_INCOMPLETE_MISSING_ATTACHMENT: {
                        console.error('glCheckFramebufferStatus() - FRAMEBUFFER_INCOMPLETE_MISSING_ATTACHMENT');
                        break;
                    }
                    case gl.FRAMEBUFFER_INCOMPLETE_DIMENSIONS: {
                        console.error('glCheckFramebufferStatus() - FRAMEBUFFER_INCOMPLETE_DIMENSIONS');
                        break;
                    }
                    case gl.FRAMEBUFFER_UNSUPPORTED: {
                        console.error('glCheckFramebufferStatus() - FRAMEBUFFER_UNSUPPORTED');
                        break;
                    }
                    default:
                }
            }
        }
    }
}

export function WebGL2CmdFuncDestroyFramebuffer (device: WebGL2GFXDevice, gpuFramebuffer: WebGL2GPUFramebuffer) {
    if (gpuFramebuffer.glFramebuffer) {
        device.gl.deleteFramebuffer(gpuFramebuffer.glFramebuffer);
        gpuFramebuffer.glFramebuffer = null;
    }
}

export function WebGL2CmdFuncCreateShader (device: WebGL2GFXDevice, gpuShader: WebGL2GPUShader) {
    const gl = device.gl;

    for (let k = 0; k < gpuShader.gpuStages.length; k++) {
        const gpuStage = gpuShader.gpuStages[k];

        let glShaderType: GLenum = 0;
        let shaderTypeStr = '';
        let lineNumber = 1;

        switch (gpuStage.type) {
            case GFXShaderType.VERTEX: {
                shaderTypeStr = 'VertexShader';
                glShaderType = gl.VERTEX_SHADER;
                break;
            }
            case GFXShaderType.FRAGMENT: {
                shaderTypeStr = 'FragmentShader';
                glShaderType = gl.FRAGMENT_SHADER;
                break;
            }
            default: {
                console.error('Unsupported GFXShaderType.');
                return;
            }
        }

        const glShader = gl.createShader(glShaderType);
        if (glShader) {
            gpuStage.glShader = glShader;
            gl.shaderSource(gpuStage.glShader, '#version 300 es\n' + gpuStage.source);
            gl.compileShader(gpuStage.glShader);

            if (!gl.getShaderParameter(gpuStage.glShader, gl.COMPILE_STATUS)) {
                console.error(shaderTypeStr + ' in \'' + gpuShader.name + '\' compilation failed.');
                console.error('Shader source dump:', gpuStage.source.replace(/^|\n/g, () => `\n${lineNumber++} `));
                console.error(gl.getShaderInfoLog(gpuStage.glShader));

                for (let l = 0; l < gpuShader.gpuStages.length; l++) {
                    const stage = gpuShader.gpuStages[k];
                    if (stage.glShader) {
                        gl.deleteShader(stage.glShader);
                        stage.glShader = null;
                    }
                }
                return;
            }
        }
    }

    const glProgram = gl.createProgram();
    if (!glProgram) {
        return;
    }

    gpuShader.glProgram = glProgram;

    // link program
    for (let k = 0; k < gpuShader.gpuStages.length; k++) {
        const gpuStage = gpuShader.gpuStages[k];
        gl.attachShader(gpuShader.glProgram, gpuStage.glShader!);
    }

    gl.linkProgram(gpuShader.glProgram);

    // detach & delete immediately
    for (let k = 0; k < gpuShader.gpuStages.length; k++) {
        const gpuStage = gpuShader.gpuStages[k];
        if (gpuStage.glShader) {
            gl.detachShader(gpuShader.glProgram, gpuStage.glShader);
            gl.deleteShader(gpuStage.glShader);
            gpuStage.glShader = null;
        }
    }

    if (gl.getProgramParameter(gpuShader.glProgram, gl.LINK_STATUS)) {
        console.info('Shader \'' + gpuShader.name + '\' compilation successed.');
    } else {
        console.error('Failed to link shader \'' + gpuShader.name + '\'.');
        console.error(gl.getProgramInfoLog(gpuShader.glProgram));
        return;
    }

    // parse inputs
    const activeAttribCount = gl.getProgramParameter(gpuShader.glProgram, gl.ACTIVE_ATTRIBUTES);
    gpuShader.glInputs = new Array<WebGL2GPUInput>(activeAttribCount);

    for (let i = 0; i < activeAttribCount; ++i) {
        const attribInfo = gl.getActiveAttrib(gpuShader.glProgram, i);
        if (attribInfo) {
            let varName: string;
            const nameOffset = attribInfo.name.indexOf('[');
            if (nameOffset !== -1) {
                varName = attribInfo.name.substr(0, nameOffset);
            } else {
                varName = attribInfo.name;
            }

            const glLoc = gl.getAttribLocation(gpuShader.glProgram, varName);
            const type = WebGLTypeToGFXType(attribInfo.type, gl);
            const stride = WebGLGetTypeSize(attribInfo.type, gl);

            gpuShader.glInputs[i] = {
                binding: glLoc,
                name: varName,
                type,
                stride,
                count: attribInfo.size,
                size: stride * attribInfo.size,

                glType: attribInfo.type,
                glLoc,
            };
        }
    }

    // create uniform blocks
    const activeBlockCount = gl.getProgramParameter(gpuShader.glProgram, gl.ACTIVE_UNIFORM_BLOCKS);
    let blockName: string;
    let blockIdx: number;
    let blockSize: number;
    let blockBinding: number;

    let blockUniformCount: number;
    let uIndices: Uint32Array;
    let indices: number[];
    // let glUniformTypes: GLenum[];
    let glUniformSizes: GLenum[];
    let glUniformOffsets: GLenum[];
    // let glUniformArrayStride: GLint[];
    let glUniformInfo: WebGLActiveInfo | null;

    if (activeBlockCount) {
        gpuShader.glBlocks = new Array<WebGL2GPUUniformBlock>(activeBlockCount);

        for (let b = 0; b < activeBlockCount; ++b) {

            blockName = gl.getActiveUniformBlockName(gpuShader.glProgram, b)!;
            const nameOffset = blockName.indexOf('[');
            if (nameOffset !== -1) {
                blockName = blockName.substr(0, nameOffset);
            }

            // blockIdx = gl.getUniformBlockIndex(gpuShader.glProgram, blockName);
            blockBinding = -1;
            for (let k = 0; k < gpuShader.blocks.length; k++) {
                const block = gpuShader.blocks[k];
                if (block.name === blockName) {
                    blockBinding = block.binding;
                    break;
                }
            }

            if (blockBinding < 0) {
                error(`Block '${blockName}' does not bound`);
            } else {
                // blockIdx = gl.getUniformBlockIndex(gpuShader.glProgram, blockName);
                blockIdx = b;
                blockSize = gl.getActiveUniformBlockParameter(gpuShader.glProgram, blockIdx, gl.UNIFORM_BLOCK_DATA_SIZE);
                blockUniformCount = gl.getActiveUniformBlockParameter(gpuShader.glProgram, blockIdx, gl.UNIFORM_BLOCK_ACTIVE_UNIFORMS);

                gl.uniformBlockBinding(gpuShader.glProgram, blockIdx, blockBinding);

                const glBlock: WebGL2GPUUniformBlock = {
                    binding: blockBinding,
                    idx: blockIdx,
                    name: blockName,
                    size: blockSize,
                    glUniforms: new Array<IWebGL2GPUUniform>(blockUniformCount),
                    glActiveUniforms: [],
                    isUniformPackage: false,
                };

                gpuShader.glBlocks[b] = glBlock;

                uIndices = gl.getActiveUniformBlockParameter(gpuShader.glProgram, blockIdx, gl.UNIFORM_BLOCK_ACTIVE_UNIFORM_INDICES);
                indices = new Array(uIndices.length);
                for (let n = 0; n < uIndices.length; ++n) {
                    indices[n] = uIndices[n];
                }

                // glUniformTypes = gl.getActiveUniforms(gpuShader.glProgram, indices, gl.UNIFORM_TYPE);
                glUniformSizes = gl.getActiveUniforms(gpuShader.glProgram, indices, gl.UNIFORM_SIZE);
                glUniformOffsets = gl.getActiveUniforms(gpuShader.glProgram, indices, gl.UNIFORM_OFFSET);
                // glUniformArrayStride = gl.getActiveUniforms(gpuShader.glProgram, indices, gl.UNIFORM_ARRAY_STRIDE);

                for (let u = 0; u < blockUniformCount; ++u) {
                    glUniformInfo = gl.getActiveUniform(gpuShader.glProgram, uIndices[u]);
                    if (glUniformInfo) {
                        const stride = WebGLGetTypeSize(glUniformInfo.type, gl);
                        const size = glUniformSizes[u] * stride;
                        const begin = glUniformOffsets[u] / 4;
                        const count = size / 4;
                        const array = new Array<number>(count);
                        array.fill(0);

                        glBlock.glUniforms[u] = {
                            binding: -1,
                            name: glUniformInfo.name,
                            type: WebGLTypeToGFXType(glUniformInfo.type, gl),
                            stride,
                            count: glUniformInfo.size,
                            size,
                            offset: glUniformOffsets[u],
                            glType: glUniformInfo.type,
                            glLoc: -1,
                            array,
                            begin,
                        };
                    }
                }
            }
        }
    }

    // create uniform samplers
    if (gpuShader.samplers.length > 0) {
        gpuShader.glSamplers = new Array<WebGL2GPUUniformSampler>(gpuShader.samplers.length);

        for (let i = 0; i < gpuShader.samplers.length; ++i) {
            const sampler = gpuShader.samplers[i];
            gpuShader.glSamplers[i] = {
                binding: sampler.binding,
                name: sampler.name,
                type: sampler.type,
                units: [],
                glType: GFXTypeToWebGLType(sampler.type, gl),
                glLoc: -1,
            };
        }
    }

    // parse uniforms
    const activeUniformCount = gl.getProgramParameter(gpuShader.glProgram, gl.ACTIVE_UNIFORMS);
    let unitIdx = 0;

    const glActiveSamplers: WebGL2GPUUniformSampler[] = [];

    for (let i = 0; i < activeUniformCount; ++i) {
        const uniformInfo = gl.getActiveUniform(gpuShader.glProgram, i);
        if (uniformInfo) {
            const glLoc = gl.getUniformLocation(gpuShader.glProgram, uniformInfo.name);
            if (glLoc !== null) {
                let varName: string;
                const nameOffset = uniformInfo.name.indexOf('[');
                if (nameOffset !== -1) {
                    varName = uniformInfo.name.substr(0, nameOffset);
                } else {
                    varName = uniformInfo.name;
                }

                const isSampler = (uniformInfo.type === gl.SAMPLER_2D) ||
                    (uniformInfo.type === gl.SAMPLER_CUBE);

                if (isSampler) {
                    for (let k = 0; k < gpuShader.glSamplers.length; k++) {
                        const glSampler = gpuShader.glSamplers[k];
                        if (glSampler.name === varName) {
                            // let varSize = stride * uniformInfo.size;

                            for (let t = 0; t < uniformInfo.size; ++t) {
                                glSampler.units.push(unitIdx + t);
                            }

                            glSampler.glLoc = glLoc;

                            unitIdx += uniformInfo.size;
                            glActiveSamplers.push(glSampler);

                            break;
                        }
                    } // for
                }
            }
        }
    } // for

    if (glActiveSamplers.length) {
        if (device.stateCache.glProgram !== gpuShader.glProgram) {
            gl.useProgram(gpuShader.glProgram);
            device.stateCache.glProgram = gpuShader.glProgram;
        }

        for (let k = 0; k < glActiveSamplers.length; k++) {
            const glSampler = glActiveSamplers[k];
            gl.uniform1iv(glSampler.glLoc, glSampler.units);
        }
    }
}

export function WebGL2CmdFuncDestroyShader (device: WebGL2GFXDevice, gpuShader: WebGL2GPUShader) {
    if (gpuShader.glProgram) {
        device.gl.deleteProgram(gpuShader.glProgram);
        gpuShader.glProgram = null;
    }
}

export function WebGL2CmdFuncCreateInputAssember (device: WebGL2GFXDevice, gpuInputAssembler: IWebGL2GPUInputAssembler) {

    const gl = device.gl;

    gpuInputAssembler.glAttribs = new Array<WebGL2Attrib>(gpuInputAssembler.attributes.length);

    const offsets = [0, 0, 0, 0, 0, 0, 0, 0];

    for (let i = 0; i < gpuInputAssembler.attributes.length; ++i) {
        const attrib = gpuInputAssembler.attributes[i];

        const stream = attrib.stream !== undefined ? attrib.stream : 0;
        // if (stream < gpuInputAssembler.gpuVertexBuffers.length) {

        const gpuBuffer = gpuInputAssembler.gpuVertexBuffers[stream];

        const glType = GFXFormatToWebGLType(attrib.format, gl);
        const size = GFXFormatInfos[attrib.format].size;

        gpuInputAssembler.glAttribs[i] = {
            name: attrib.name,
            glBuffer: gpuBuffer.glBuffer,
            glType,
            size,
            count: GFXFormatInfos[attrib.format].count,
            stride: gpuBuffer.stride,
            componentCount: WebGLGetComponentCount(glType, gl),
            isNormalized: (attrib.isNormalized !== undefined ? attrib.isNormalized : false),
            isInstanced: (attrib.isInstanced !== undefined ? attrib.isInstanced : false),
            offset: offsets[stream],
        };

        offsets[stream] += size;
    }
}

export function WebGL2CmdFuncDestroyInputAssembler (device: WebGL2GFXDevice, gpuInputAssembler: IWebGL2GPUInputAssembler) {
    const it = gpuInputAssembler.glVAOs.values();
    let res = it.next();
    while (!res.done) {
        device.gl.deleteVertexArray(res.value);
        res = it.next();
    }
    gpuInputAssembler.glVAOs.clear();
}

interface IWebGL2GFXStateCache {
    gpuInputAssembler: IWebGL2GPUInputAssembler | null;
    gpuShader: WebGL2GPUShader | null;
    glPrimitive: number;
}
const gfxStateCache: IWebGL2GFXStateCache = {
    gpuInputAssembler: null,
    gpuShader: null,
    glPrimitive: 0,
};

export function WebGL2CmdFuncBeginRenderPass (
    device: WebGL2GFXDevice,
    gpuFramebuffer: WebGL2GPUFramebuffer | null,
    renderArea: IGFXRect,
    clearFlag: GFXClearFlag,
    clearColors: IGFXColor[],
    clearDepth: number,
    clearStencil: number) {

    const gl = device.gl;
    const cache = device.stateCache;

    let clears: GLbitfield = 0;

    if (gpuFramebuffer) {
        if (cache.glFramebuffer !== gpuFramebuffer.glFramebuffer) {
            gl.bindFramebuffer(gl.FRAMEBUFFER, gpuFramebuffer.glFramebuffer);
            cache.glFramebuffer = gpuFramebuffer.glFramebuffer;
        }

        if (cache.viewport.left !== renderArea.x ||
            cache.viewport.top !== renderArea.y ||
            cache.viewport.width !== renderArea.width ||
            cache.viewport.height !== renderArea.height) {

            gl.viewport(renderArea.x, renderArea.y, renderArea.width, renderArea.height);

            cache.viewport.left = renderArea.x;
            cache.viewport.top = renderArea.y;
            cache.viewport.width = renderArea.width;
            cache.viewport.height = renderArea.height;
        }

        if (cache.scissorRect.x !== renderArea.x ||
            cache.scissorRect.y !== renderArea.y ||
            cache.scissorRect.width !== renderArea.width ||
            cache.scissorRect.height !== renderArea.height) {

            gl.scissor(renderArea.x, renderArea.y, renderArea.width, renderArea.height);

            cache.scissorRect.x = renderArea.x;
            cache.scissorRect.y = renderArea.y;
            cache.scissorRect.width = renderArea.width;
            cache.scissorRect.height = renderArea.height;
        }

        const curGPURenderPass = gpuFramebuffer.gpuRenderPass;
        const invalidateAttachments: GLenum[] = [];

        for (let j = 0; j < clearColors.length; ++j) {
            const colorAttachment = curGPURenderPass.colorAttachments[j];

            if (colorAttachment.format !== GFXFormat.UNKNOWN) {
                switch (colorAttachment.loadOp) {
                    case GFXLoadOp.LOAD: break; // GL default behavior
                    case GFXLoadOp.CLEAR: {
                        if (clearFlag & GFXClearFlag.COLOR) {
                            if (cache.bs.targets[0].blendColorMask !== GFXColorMask.ALL) {
                                gl.colorMask(true, true, true, true);
                            }

                            if (!gpuFramebuffer.isOffscreen) {
                                const clearColor = clearColors[0];
                                gl.clearColor(clearColor.r, clearColor.g, clearColor.b, clearColor.a);
                                clears |= gl.COLOR_BUFFER_BIT;
                            } else {
                                _f32v4[0] = clearColors[j].r;
                                _f32v4[1] = clearColors[j].g;
                                _f32v4[2] = clearColors[j].b;
                                _f32v4[3] = clearColors[j].a;
                                gl.clearBufferfv(gl.COLOR, j, _f32v4);
                            }
                        }
                        break;
                    }
                    case GFXLoadOp.DISCARD: {
                        // invalidate the framebuffer
                        invalidateAttachments.push(gl.COLOR_ATTACHMENT0 + j);
                        break;
                    }
                    default:
                }
            }
        } // if (curGPURenderPass)

        if (curGPURenderPass.depthStencilAttachment) {

            if (curGPURenderPass.depthStencilAttachment.format !== GFXFormat.UNKNOWN) {
                switch (curGPURenderPass.depthStencilAttachment.depthLoadOp) {
                    case GFXLoadOp.LOAD: break; // GL default behavior
                    case GFXLoadOp.CLEAR: {
                        if (clearFlag & GFXClearFlag.DEPTH) {
                            if (!cache.dss.depthWrite) {
                                gl.depthMask(true);
                            }

                            gl.clearDepth(clearDepth);

                            clears |= gl.DEPTH_BUFFER_BIT;
                        }
                        break;
                    }
                    case GFXLoadOp.DISCARD: {
                        // invalidate the framebuffer
                        invalidateAttachments.push(gl.DEPTH_ATTACHMENT);
                        break;
                    }
                    default:
                }

                if (GFXFormatInfos[curGPURenderPass.depthStencilAttachment.format].hasStencil) {
                    switch (curGPURenderPass.depthStencilAttachment.stencilLoadOp) {
                        case GFXLoadOp.LOAD: break; // GL default behavior
                        case GFXLoadOp.CLEAR: {
                            if (clearFlag & GFXClearFlag.STENCIL) {
                                if (!cache.dss.stencilWriteMaskFront) {
                                    gl.stencilMaskSeparate(gl.FRONT, 0xffff);
                                }

                                if (!cache.dss.stencilWriteMaskBack) {
                                    gl.stencilMaskSeparate(gl.BACK, 0xffff);
                                }

                                gl.clearStencil(clearStencil);
                                clears |= gl.STENCIL_BUFFER_BIT;
                            }
                            break;
                        }
                        case GFXLoadOp.DISCARD: {
                            // invalidate the framebuffer
                            invalidateAttachments.push(gl.STENCIL_ATTACHMENT);
                            break;
                        }
                        default:
                    }
                }
            }
        } // if (curGPURenderPass.depthStencilAttachment)

        if (invalidateAttachments.length) {
            gl.invalidateFramebuffer(gl.FRAMEBUFFER, invalidateAttachments);
        }

        if (clears) {
            gl.clear(clears);
        }

        // restore states
        if (clears & gl.COLOR_BUFFER_BIT) {

            const colorMask = cache.bs.targets[0].blendColorMask;
            if (colorMask !== GFXColorMask.ALL) {
                const r = (colorMask & GFXColorMask.R) !== GFXColorMask.NONE;
                const g = (colorMask & GFXColorMask.G) !== GFXColorMask.NONE;
                const b = (colorMask & GFXColorMask.B) !== GFXColorMask.NONE;
                const a = (colorMask & GFXColorMask.A) !== GFXColorMask.NONE;
                gl.colorMask(r, g, b, a);
            }
        }

        if ((clears & gl.DEPTH_BUFFER_BIT) &&
            !cache.dss.depthWrite) {
            gl.depthMask(false);
        }

        if (clears & gl.STENCIL_BUFFER_BIT) {
            if (!cache.dss.stencilWriteMaskFront) {
                gl.stencilMaskSeparate(gl.FRONT, 0);
            }

            if (!cache.dss.stencilWriteMaskBack) {
                gl.stencilMaskSeparate(gl.BACK, 0);
            }
        }
    } // if (gpuFramebuffer)
}

export function WebGL2CmdFuncBindStates (
    device: WebGL2GFXDevice,
    gpuPipelineState: WebGL2GPUPipelineState | null,
    gpuBindingLayout: WebGL2GPUBindingLayout | null,
    gpuInputAssembler: IWebGL2GPUInputAssembler | null,
    viewport: IGFXViewport | null,
    scissor: IGFXRect | null,
    lineWidth: number | null,
    depthBias: IWebGL2DepthBias | null,
    blendConstants: number[] | null,
    depthBounds: IWebGL2DepthBounds | null,
    stencilWriteMask: IWebGL2StencilWriteMask | null,
    stencilCompareMask: IWebGL2StencilCompareMask | null) {

    const gl = device.gl;
    const cache = device.stateCache;

    let isShaderChanged = false;
    let gpuShader: WebGL2GPUShader | null = null;

    if (gpuPipelineState) {
        gfxStateCache.glPrimitive = gpuPipelineState.glPrimitive;

        if (gpuPipelineState.gpuShader) {

            const glProgram = gpuPipelineState.gpuShader.glProgram;
            if (cache.glProgram !== glProgram) {
                gl.useProgram(glProgram);
                cache.glProgram = glProgram;
                isShaderChanged = true;
            }

            gfxStateCache.gpuShader = gpuShader = gpuPipelineState.gpuShader;
        }

        // rasterizer state
        const rs = gpuPipelineState.rs;
        if (rs) {

            if (cache.rs.cullMode !== rs.cullMode) {
                switch (rs.cullMode) {
                    case GFXCullMode.NONE: {
                        gl.disable(gl.CULL_FACE);
                        break;
                    }
                    case GFXCullMode.FRONT: {
                        gl.enable(gl.CULL_FACE);
                        gl.cullFace(gl.FRONT);
                        break;
                    }
                    case GFXCullMode.BACK: {
                        gl.enable(gl.CULL_FACE);
                        gl.cullFace(gl.BACK);
                        break;
                    }
                    default:
                }

                device.stateCache.rs.cullMode = rs.cullMode;
            }

            const isFrontFaceCCW = device.reverseCW ? !rs.isFrontFaceCCW : rs.isFrontFaceCCW;
            if (device.stateCache.rs.isFrontFaceCCW !== isFrontFaceCCW) {
                gl.frontFace(isFrontFaceCCW ? gl.CCW : gl.CW);
                device.stateCache.rs.isFrontFaceCCW = isFrontFaceCCW;
            }

            if ((device.stateCache.rs.depthBias !== rs.depthBias) ||
                (device.stateCache.rs.depthBiasSlop !== rs.depthBiasSlop)) {
                gl.polygonOffset(rs.depthBias, rs.depthBiasSlop);
                device.stateCache.rs.depthBias = rs.depthBias;
                device.stateCache.rs.depthBiasSlop = rs.depthBiasSlop;
            }

            if (device.stateCache.rs.lineWidth !== rs.lineWidth) {
                gl.lineWidth(rs.lineWidth);
                device.stateCache.rs.lineWidth = rs.lineWidth;
            }

        } // rasterizater state

        // depth-stencil state
        const dss = gpuPipelineState.dss;
        if (dss) {

            if (cache.dss.depthTest !== dss.depthTest) {
                if (dss.depthTest) {
                    gl.enable(gl.DEPTH_TEST);
                } else {
                    gl.disable(gl.DEPTH_TEST);
                }
                cache.dss.depthTest = dss.depthTest;
            }

            if (cache.dss.depthWrite !== dss.depthWrite) {
                gl.depthMask(dss.depthWrite);
                cache.dss.depthWrite = dss.depthWrite;
            }

            if (cache.dss.depthFunc !== dss.depthFunc) {
                gl.depthFunc(WebGLCmpFuncs[dss.depthFunc]);
                cache.dss.depthFunc = dss.depthFunc;
            }

            // front
            if ((cache.dss.stencilTestFront !== dss.stencilTestFront) ||
                (cache.dss.stencilTestBack !== dss.stencilTestBack)) {
                if (dss.stencilTestFront || dss.stencilTestBack) {
                    gl.enable(gl.STENCIL_TEST);
                } else {
                    gl.disable(gl.STENCIL_TEST);
                }
                cache.dss.stencilTestFront = dss.stencilTestFront;
                cache.dss.stencilTestBack = dss.stencilTestBack;
            }

            if ((cache.dss.stencilFuncFront !== dss.stencilFuncFront) ||
                (cache.dss.stencilRefFront !== dss.stencilRefFront) ||
                (cache.dss.stencilReadMaskFront !== dss.stencilReadMaskFront)) {

                gl.stencilFuncSeparate(
                    gl.FRONT,
                    WebGLCmpFuncs[dss.stencilFuncFront],
                    dss.stencilRefFront,
                    dss.stencilReadMaskFront);

                cache.dss.stencilFuncFront = dss.stencilFuncFront;
                cache.dss.stencilRefFront = dss.stencilRefFront;
                cache.dss.stencilReadMaskFront = dss.stencilReadMaskFront;
            }

            if ((cache.dss.stencilFailOpFront !== dss.stencilFailOpFront) ||
                (cache.dss.stencilZFailOpFront !== dss.stencilZFailOpFront) ||
                (cache.dss.stencilPassOpFront !== dss.stencilPassOpFront)) {

                gl.stencilOpSeparate(
                    gl.FRONT,
                    WebGLStencilOps[dss.stencilFailOpFront],
                    WebGLStencilOps[dss.stencilZFailOpFront],
                    WebGLStencilOps[dss.stencilPassOpFront]);

                cache.dss.stencilFailOpFront = dss.stencilFailOpFront;
                cache.dss.stencilZFailOpFront = dss.stencilZFailOpFront;
                cache.dss.stencilPassOpFront = dss.stencilPassOpFront;
            }

            if (cache.dss.stencilWriteMaskFront !== dss.stencilWriteMaskFront) {
                gl.stencilMaskSeparate(gl.FRONT, dss.stencilWriteMaskFront);
                cache.dss.stencilWriteMaskFront = dss.stencilWriteMaskFront;
            }

            // back
            if ((cache.dss.stencilFuncBack !== dss.stencilFuncBack) ||
                (cache.dss.stencilRefBack !== dss.stencilRefBack) ||
                (cache.dss.stencilReadMaskBack !== dss.stencilReadMaskBack)) {

                gl.stencilFuncSeparate(
                    gl.BACK,
                    WebGLCmpFuncs[dss.stencilFuncBack],
                    dss.stencilRefBack,
                    dss.stencilReadMaskBack);

                cache.dss.stencilFuncBack = dss.stencilFuncBack;
                cache.dss.stencilRefBack = dss.stencilRefBack;
                cache.dss.stencilReadMaskBack = dss.stencilReadMaskBack;
            }

            if ((cache.dss.stencilFailOpBack !== dss.stencilFailOpBack) ||
                (cache.dss.stencilZFailOpBack !== dss.stencilZFailOpBack) ||
                (cache.dss.stencilPassOpBack !== dss.stencilPassOpBack)) {

                gl.stencilOpSeparate(
                    gl.BACK,
                    WebGLStencilOps[dss.stencilFailOpBack],
                    WebGLStencilOps[dss.stencilZFailOpBack],
                    WebGLStencilOps[dss.stencilPassOpBack]);

                cache.dss.stencilFailOpBack = dss.stencilFailOpBack;
                cache.dss.stencilZFailOpBack = dss.stencilZFailOpBack;
                cache.dss.stencilPassOpBack = dss.stencilPassOpBack;
            }

            if (cache.dss.stencilWriteMaskBack !== dss.stencilWriteMaskBack) {
                gl.stencilMaskSeparate(gl.BACK, dss.stencilWriteMaskBack);
                cache.dss.stencilWriteMaskBack = dss.stencilWriteMaskBack;
            }
        } // depth-stencil state

        // blend state
        const bs = gpuPipelineState.bs;
        if (bs) {

            if (cache.bs.isA2C !== bs.isA2C) {
                if (bs.isA2C) {
                    gl.enable(gl.SAMPLE_ALPHA_TO_COVERAGE);
                } else {
                    gl.disable(gl.SAMPLE_ALPHA_TO_COVERAGE);
                }
                cache.bs.isA2C = bs.isA2C;
            }

            if ((cache.bs.blendColor[0] !== bs.blendColor[0]) ||
                (cache.bs.blendColor[1] !== bs.blendColor[1]) ||
                (cache.bs.blendColor[2] !== bs.blendColor[2]) ||
                (cache.bs.blendColor[3] !== bs.blendColor[3])) {

                gl.blendColor(bs.blendColor[0], bs.blendColor[1], bs.blendColor[2], bs.blendColor[3]);

                cache.bs.blendColor[0] = bs.blendColor[0];
                cache.bs.blendColor[1] = bs.blendColor[1];
                cache.bs.blendColor[2] = bs.blendColor[2];
                cache.bs.blendColor[3] = bs.blendColor[3];
            }

            const target0 = bs.targets[0];
            const target0Cache = cache.bs.targets[0];

            if (target0Cache.blend !== target0.blend) {
                if (target0.blend) {
                    gl.enable(gl.BLEND);
                } else {
                    gl.disable(gl.BLEND);
                }
                target0Cache.blend = target0.blend;
            }

            if ((target0Cache.blendEq !== target0.blendEq) ||
                (target0Cache.blendAlphaEq !== target0.blendAlphaEq)) {

<<<<<<< HEAD
                        if ((cache.bs.blendColor.r !== bs.blendColor.r) ||
                            (cache.bs.blendColor.g !== bs.blendColor.g) ||
                            (cache.bs.blendColor.b !== bs.blendColor.b) ||
                            (cache.bs.blendColor.a !== bs.blendColor.a)) {

                            gl.blendColor(bs.blendColor.r, bs.blendColor.g, bs.blendColor.b, bs.blendColor.a);

                            cache.bs.blendColor.r = bs.blendColor.r;
                            cache.bs.blendColor.g = bs.blendColor.g;
                            cache.bs.blendColor.b = bs.blendColor.b;
                            cache.bs.blendColor.a = bs.blendColor.a;
                        }
=======
                gl.blendEquationSeparate(WebGLBlendOps[target0.blendEq], WebGLBlendOps[target0.blendAlphaEq]);

                target0Cache.blendEq = target0.blendEq;
                target0Cache.blendAlphaEq = target0.blendAlphaEq;
            }

            if ((target0Cache.blendSrc !== target0.blendSrc) ||
                (target0Cache.blendDst !== target0.blendDst) ||
                (target0Cache.blendSrcAlpha !== target0.blendSrcAlpha) ||
                (target0Cache.blendDstAlpha !== target0.blendDstAlpha)) {

                gl.blendFuncSeparate(
                    WebGLBlendFactors[target0.blendSrc],
                    WebGLBlendFactors[target0.blendDst],
                    WebGLBlendFactors[target0.blendSrcAlpha],
                    WebGLBlendFactors[target0.blendDstAlpha]);

                target0Cache.blendSrc = target0.blendSrc;
                target0Cache.blendDst = target0.blendDst;
                target0Cache.blendSrcAlpha = target0.blendSrcAlpha;
                target0Cache.blendDstAlpha = target0.blendDstAlpha;
            }
>>>>>>> 20346a8d

            if (target0Cache.blendColorMask !== target0.blendColorMask) {

                gl.colorMask(
                    (target0.blendColorMask & GFXColorMask.R) !== GFXColorMask.NONE,
                    (target0.blendColorMask & GFXColorMask.G) !== GFXColorMask.NONE,
                    (target0.blendColorMask & GFXColorMask.B) !== GFXColorMask.NONE,
                    (target0.blendColorMask & GFXColorMask.A) !== GFXColorMask.NONE);

                target0Cache.blendColorMask = target0.blendColorMask;
            }
        } // blend state
    } // bind pso

    if (gpuBindingLayout && gpuShader) {
        const gpuBindings = gpuBindingLayout.gpuBindings;
        for (let j = 0; j < gpuBindings.length; j++) {
            const gpuBinding = gpuBindings[j];

            switch (gpuBinding.type) {
                case GFXBindingType.UNIFORM_BUFFER: {

                    if (gpuBinding.gpuBuffer) {
                        for (let k = 0; k < gpuShader.glBlocks.length; k++) {
                            const glBlock = gpuShader.glBlocks[k];
                            if (glBlock.binding === gpuBinding.binding) {
                                if (cache.glBindUBOs[glBlock.binding] !== gpuBinding.gpuBuffer.glBuffer) {
                                    gl.bindBufferBase(gl.UNIFORM_BUFFER, glBlock.binding, gpuBinding.gpuBuffer.glBuffer);
                                    // gl.bindBufferRange(gl.UNIFORM_BUFFER, glBlock.binding, gpuBinding.gpuBuffer.glBuffer, 0, gpuBinding.gpuBuffer.size);
                                    cache.glBindUBOs[glBlock.binding] = gpuBinding.gpuBuffer.glBuffer;
                                    cache.glUniformBuffer = gpuBinding.gpuBuffer.glBuffer;
                                }

                                break;
                            }
                        }
                    } // if
                    break;
                }
                case GFXBindingType.SAMPLER: {
                    if (!gpuBinding.gpuSampler) {
                        error(`Sampler binding point ${gpuBinding.binding} '${gpuBinding.name}' is not bounded`);
                    } else {

                        let glSampler: WebGL2GPUUniformSampler | null = null;

                        for (let k = 0; k < gpuShader.glSamplers.length; k++) {
                            const sampler = gpuShader.glSamplers[k];
                            if (sampler.binding === gpuBinding.binding) {
                                glSampler = sampler;
                                break;
                            }
                        }

                        if (glSampler) {
                            for (let k = 0; k < glSampler.units.length; k++) {
                                const texUnit = glSampler.units[k];

                                const glTexUnit = cache.glTexUnits[texUnit];

                                if (gpuBinding.gpuTexView &&
                                    gpuBinding.gpuTexView.gpuTexture.size > 0) {

                                    const gpuTexture = gpuBinding.gpuTexView.gpuTexture;
                                    if (glTexUnit.glTexture !== gpuTexture.glTexture) {
                                        if (cache.texUnit !== texUnit) {
                                            gl.activeTexture(gl.TEXTURE0 + texUnit);
                                            cache.texUnit = texUnit;
                                        }
                                        if (gpuTexture.glTexture) {
                                            gl.bindTexture(gpuTexture.glTarget, gpuTexture.glTexture);
                                        } else {
                                            gl.bindTexture(gpuTexture.glTarget, device.nullTex2D!.gpuTexture.glTexture);
                                        }
                                        glTexUnit.glTexture = gpuTexture.glTexture;
                                    }

                                    const gpuSampler = gpuBinding.gpuSampler;
                                    if (cache.glSamplerUnits[texUnit] !== gpuSampler.glSampler) {
                                        gl.bindSampler(texUnit, gpuSampler.glSampler);
                                        cache.glSamplerUnits[texUnit] = gpuSampler.glSampler;
                                    }
                                }
                            }
                        } // if
                    }

                    break;
                }
            }
        }
    } // bind binding layout

    if (gpuInputAssembler && gpuShader &&
        (isShaderChanged || gfxStateCache.gpuInputAssembler !== gpuInputAssembler)) {
        gfxStateCache.gpuInputAssembler = gpuInputAssembler;

        if (device.useVAO) {
            // check vao
            let glVAO = gpuInputAssembler.glVAOs.get(gpuShader.glProgram!);
            if (!glVAO) {
                glVAO = gl.createVertexArray()!;
                gpuInputAssembler.glVAOs.set(gpuShader.glProgram!, glVAO);

                gl.bindVertexArray(glVAO);
                gl.bindBuffer(gl.ARRAY_BUFFER, null);
                gl.bindBuffer(gl.ELEMENT_ARRAY_BUFFER, null);

                let glAttrib: WebGL2Attrib | null;
                for (let j = 0; j < gpuShader.glInputs.length; j++) {
                    const glInput = gpuShader.glInputs[j];
                    glAttrib = null;

                    for (let k = 0; k < gpuInputAssembler.glAttribs.length; k++) {
                        const attrib = gpuInputAssembler.glAttribs[k];
                        if (attrib.name === glInput.name) {
                            glAttrib = attrib;
                            break;
                        }
                    }

                    if (glAttrib) {
                        gl.bindBuffer(gl.ARRAY_BUFFER, glAttrib.glBuffer);

                        for (let c = 0; c < glAttrib.componentCount; ++c) {
                            const glLoc = glInput.glLoc + c;
                            const attribOffset = glAttrib.offset + glAttrib.size * c;

                            gl.enableVertexAttribArray(glLoc);
                            cache.glCurrentAttribLocs[glLoc] = true;

                            gl.vertexAttribPointer(glLoc, glAttrib.count, glAttrib.glType, glAttrib.isNormalized, glAttrib.stride, attribOffset);
                            gl.vertexAttribDivisor(glLoc, glAttrib.isInstanced ? 1 : 0);
                        }
                    }
                }

                const gpuBuffer = gpuInputAssembler.gpuIndexBuffer;
                if (gpuBuffer) {
                    gl.bindBuffer(gl.ELEMENT_ARRAY_BUFFER, gpuBuffer.glBuffer);
                }

                gl.bindVertexArray(null);
                gl.bindBuffer(gl.ARRAY_BUFFER, null);
                gl.bindBuffer(gl.ELEMENT_ARRAY_BUFFER, null);
                cache.glArrayBuffer = null;
                cache.glElementArrayBuffer = null;
            }

            if (cache.glVAO !== glVAO) {
                gl.bindVertexArray(glVAO);
                cache.glVAO = glVAO;
            }
        } else {
            for (let a = 0; a < device.maxVertexAttributes; ++a) {
                cache.glCurrentAttribLocs[a] = false;
            }

            for (let j = 0; j < gpuShader.glInputs.length; j++) {
                const glInput = gpuShader.glInputs[j];
                let glAttrib: WebGL2Attrib | null = null;

                for (let k = 0; k < gpuInputAssembler.glAttribs.length; k++) {
                    const attrib = gpuInputAssembler.glAttribs[k];
                    if (attrib.name === glInput.name) {
                        glAttrib = attrib;
                        break;
                    }
                }

                if (glAttrib) {
                    if (cache.glArrayBuffer !== glAttrib.glBuffer) {
                        gl.bindBuffer(gl.ARRAY_BUFFER, glAttrib.glBuffer);
                        cache.glArrayBuffer = glAttrib.glBuffer;
                    }

                    for (let c = 0; c < glAttrib.componentCount; ++c) {
                        const glLoc = glInput.glLoc + c;
                        const attribOffset = glAttrib.offset + glAttrib.size * c;

                        if (!cache.glEnabledAttribLocs[glLoc] && glLoc >= 0) {
                            gl.enableVertexAttribArray(glLoc);
                            cache.glEnabledAttribLocs[glLoc] = true;
                        }
                        cache.glCurrentAttribLocs[glLoc] = true;

                        gl.vertexAttribPointer(glLoc, glAttrib.count, glAttrib.glType, glAttrib.isNormalized, glAttrib.stride, attribOffset);
                        gl.vertexAttribDivisor(glLoc, glAttrib.isInstanced ? 1 : 0);
                    }
                }
            } // for

            const gpuBuffer = gpuInputAssembler.gpuIndexBuffer;
            if (gpuBuffer) {
                if (cache.glElementArrayBuffer !== gpuBuffer.glBuffer) {
                    gl.bindBuffer(gl.ELEMENT_ARRAY_BUFFER, gpuBuffer.glBuffer);
                    cache.glElementArrayBuffer = gpuBuffer.glBuffer;
                }
            }

            for (let a = 0; a < device.maxVertexAttributes; ++a) {
                if (cache.glEnabledAttribLocs[a] !== cache.glCurrentAttribLocs[a]) {
                    gl.disableVertexAttribArray(a);
                    cache.glEnabledAttribLocs[a] = false;
                }
            }
        } // if (device.useVAO)
    }

    if (gpuPipelineState) {
        for (let k = 0; k < gpuPipelineState.dynamicStates.length; k++) {
            const dynamicState = gpuPipelineState.dynamicStates[k];
            switch (dynamicState) {
                case GFXDynamicState.VIEWPORT: {
                    if (viewport) {
                        if (cache.viewport.left !== viewport.left ||
                            cache.viewport.top !== viewport.top ||
                            cache.viewport.width !== viewport.width ||
                            cache.viewport.height !== viewport.height) {

                            gl.viewport(viewport.left, viewport.top, viewport.width, viewport.height);

                            cache.viewport.left = viewport.left;
                            cache.viewport.top = viewport.top;
                            cache.viewport.width = viewport.width;
                            cache.viewport.height = viewport.height;
                        }
                    }
                    break;
                }
                case GFXDynamicState.SCISSOR: {
                    if (scissor) {
                        if (cache.scissorRect.x !== scissor.x ||
                            cache.scissorRect.y !== scissor.y ||
                            cache.scissorRect.width !== scissor.width ||
                            cache.scissorRect.height !== scissor.height) {

                            gl.scissor(scissor.x, scissor.y, scissor.width, scissor.height);

                            cache.scissorRect.x = scissor.x;
                            cache.scissorRect.y = scissor.y;
                            cache.scissorRect.width = scissor.width;
                            cache.scissorRect.height = scissor.height;
                        }
                    }
                    break;
                }
                case GFXDynamicState.LINE_WIDTH: {
                    if (lineWidth) {
                        if (cache.rs.lineWidth !== lineWidth) {
                            gl.lineWidth(lineWidth);
                            cache.rs.lineWidth = lineWidth;
                        }
                    }
                    break;
                }
                case GFXDynamicState.DEPTH_BIAS: {
                    if (depthBias) {

                        if ((cache.rs.depthBias !== depthBias.constantFactor) ||
                            (cache.rs.depthBiasSlop !== depthBias.slopeFactor)) {
                            gl.polygonOffset(depthBias.constantFactor, depthBias.slopeFactor);
                            cache.rs.depthBias = depthBias.constantFactor;
                            cache.rs.depthBiasSlop = depthBias.slopeFactor;
                        }
                    }
                    break;
                }
                case GFXDynamicState.BLEND_CONSTANTS: {
                    if (blendConstants) {
                        if ((cache.bs.blendColor[0] !== blendConstants[0]) ||
                            (cache.bs.blendColor[1] !== blendConstants[1]) ||
                            (cache.bs.blendColor[2] !== blendConstants[2]) ||
                            (cache.bs.blendColor[3] !== blendConstants[3])) {

                            gl.blendColor(blendConstants[0], blendConstants[1], blendConstants[2], blendConstants[3]);

                            cache.bs.blendColor[0] = blendConstants[0];
                            cache.bs.blendColor[1] = blendConstants[1];
                            cache.bs.blendColor[2] = blendConstants[2];
                            cache.bs.blendColor[3] = blendConstants[3];
                        }
                    }
                    break;
                }
                case GFXDynamicState.STENCIL_WRITE_MASK: {
                    if (stencilWriteMask) {
                        switch (stencilWriteMask.face) {
                            case GFXStencilFace.FRONT: {
                                if (cache.dss.stencilWriteMaskFront !== stencilWriteMask.writeMask) {
                                    gl.stencilMaskSeparate(gl.FRONT, stencilWriteMask.writeMask);
                                    cache.dss.stencilWriteMaskFront = stencilWriteMask.writeMask;
                                }
                                break;
                            }
                            case GFXStencilFace.BACK: {
                                if (cache.dss.stencilWriteMaskBack !== stencilWriteMask.writeMask) {
                                    gl.stencilMaskSeparate(gl.BACK, stencilWriteMask.writeMask);
                                    cache.dss.stencilWriteMaskBack = stencilWriteMask.writeMask;
                                }
                                break;
                            }
                            case GFXStencilFace.ALL: {
                                if (cache.dss.stencilWriteMaskFront !== stencilWriteMask.writeMask ||
                                    cache.dss.stencilWriteMaskBack !== stencilWriteMask.writeMask) {
                                    gl.stencilMask(stencilWriteMask.writeMask);
                                    cache.dss.stencilWriteMaskFront = stencilWriteMask.writeMask;
                                    cache.dss.stencilWriteMaskBack = stencilWriteMask.writeMask;
                                }
                                break;
                            }
<<<<<<< HEAD
                            case GFXDynamicState.BLEND_CONSTANTS: {
                                if (cmd2.blendConstants) {
                                    if ((cache.bs.blendColor.r !== cmd2.blendConstants[0]) ||
                                        (cache.bs.blendColor.g !== cmd2.blendConstants[1]) ||
                                        (cache.bs.blendColor.b !== cmd2.blendConstants[2]) ||
                                        (cache.bs.blendColor.a !== cmd2.blendConstants[3])) {

                                        gl.blendColor(cmd2.blendConstants[0], cmd2.blendConstants[1], cmd2.blendConstants[2], cmd2.blendConstants[3]);

                                        cache.bs.blendColor.r = cmd2.blendConstants[0];
                                        cache.bs.blendColor.g = cmd2.blendConstants[1];
                                        cache.bs.blendColor.b = cmd2.blendConstants[2];
                                        cache.bs.blendColor.a = cmd2.blendConstants[3];
                                    }
=======
                        }
                    }
                    break;
                }
                case GFXDynamicState.STENCIL_COMPARE_MASK: {
                    if (stencilCompareMask) {
                        switch (stencilCompareMask.face) {
                            case GFXStencilFace.FRONT: {
                                if (cache.dss.stencilRefFront !== stencilCompareMask.reference ||
                                    cache.dss.stencilReadMaskFront !== stencilCompareMask.compareMask) {
                                    gl.stencilFuncSeparate(
                                        gl.FRONT,
                                        WebGLCmpFuncs[cache.dss.stencilFuncFront],
                                        stencilCompareMask.reference,
                                        stencilCompareMask.compareMask);
                                    cache.dss.stencilRefFront = stencilCompareMask.reference;
                                    cache.dss.stencilReadMaskFront = stencilCompareMask.compareMask;
>>>>>>> 20346a8d
                                }
                                break;
                            }
                            case GFXStencilFace.BACK: {
                                if (cache.dss.stencilRefBack !== stencilCompareMask.reference ||
                                    cache.dss.stencilReadMaskBack !== stencilCompareMask.compareMask) {
                                    gl.stencilFuncSeparate(
                                        gl.BACK,
                                        WebGLCmpFuncs[cache.dss.stencilFuncBack],
                                        stencilCompareMask.reference,
                                        stencilCompareMask.compareMask);
                                    cache.dss.stencilRefBack = stencilCompareMask.reference;
                                    cache.dss.stencilReadMaskBack = stencilCompareMask.compareMask;
                                }
                                break;
                            }
                            case GFXStencilFace.ALL: {
                                if (cache.dss.stencilRefFront !== stencilCompareMask.reference ||
                                    cache.dss.stencilReadMaskFront !== stencilCompareMask.compareMask ||
                                    cache.dss.stencilRefBack !== stencilCompareMask.reference ||
                                    cache.dss.stencilReadMaskBack !== stencilCompareMask.compareMask) {
                                    gl.stencilFunc(
                                        WebGLCmpFuncs[cache.dss.stencilFuncBack],
                                        stencilCompareMask.reference,
                                        stencilCompareMask.compareMask);
                                    cache.dss.stencilRefFront = stencilCompareMask.reference;
                                    cache.dss.stencilReadMaskFront = stencilCompareMask.compareMask;
                                    cache.dss.stencilRefBack = stencilCompareMask.reference;
                                    cache.dss.stencilReadMaskBack = stencilCompareMask.compareMask;
                                }
                                break;
                            }
                        }
                    }
                    break;
                }
            } // switch
        } // for
    } // if
}

export function WebGL2CmdFuncDraw (device: WebGL2GFXDevice, drawInfo: IGFXDrawInfo) {
    const gl = device.gl;
    const { gpuInputAssembler, gpuShader, glPrimitive } = gfxStateCache;

    if (gpuInputAssembler && gpuShader) {
        if (gpuInputAssembler.gpuIndirectBuffer) {
            const indirects = gpuInputAssembler.gpuIndirectBuffer.indirects;
            for (let k = 0; k < indirects.length; k++) {
                const subDrawInfo = indirects[k];
                const gpuBuffer = gpuInputAssembler.gpuIndexBuffer;
                if (subDrawInfo.instanceCount) {
                    if (gpuBuffer && subDrawInfo.indexCount > -1) {
                        const offset = subDrawInfo.firstIndex * gpuBuffer.stride;
                        gl.drawElementsInstanced(glPrimitive, subDrawInfo.indexCount,
                            gpuInputAssembler.glIndexType, offset, subDrawInfo.instanceCount);
                    } else {
                        gl.drawArraysInstanced(glPrimitive, subDrawInfo.firstVertex, subDrawInfo.vertexCount, subDrawInfo.instanceCount);
                    }
                } else {
                    if (gpuBuffer && subDrawInfo.indexCount > -1) {
                        const offset = subDrawInfo.firstIndex * gpuBuffer.stride;
                        gl.drawElements(glPrimitive, subDrawInfo.indexCount, gpuInputAssembler.glIndexType, offset);
                    } else {
                        gl.drawArrays(glPrimitive, subDrawInfo.firstVertex, subDrawInfo.vertexCount);
                    }
                }
            }
        } else {
            if (drawInfo.instanceCount) {
                if (gpuInputAssembler.gpuIndexBuffer && drawInfo.indexCount > -1) {
                    const offset = drawInfo.firstIndex * gpuInputAssembler.gpuIndexBuffer.stride;
                    gl.drawElementsInstanced(glPrimitive, drawInfo.indexCount,
                        gpuInputAssembler.glIndexType, offset, drawInfo.instanceCount);
                } else {
                    gl.drawArraysInstanced(glPrimitive, drawInfo.firstVertex, drawInfo.vertexCount, drawInfo.instanceCount);
                }
            } else {
                if (gpuInputAssembler.gpuIndexBuffer && drawInfo.indexCount > -1) {
                    const offset = drawInfo.firstIndex * gpuInputAssembler.gpuIndexBuffer.stride;
                    gl.drawElements(glPrimitive, drawInfo.indexCount, gpuInputAssembler.glIndexType, offset);
                } else {
                    gl.drawArrays(glPrimitive, drawInfo.firstVertex, drawInfo.vertexCount);
                }
            }
        }
    }
}

const cmdIds = new Array<number>(WebGL2Cmd.COUNT);
export function WebGL2CmdFuncExecuteCmds (device: WebGL2GFXDevice, cmdPackage: WebGL2CmdPackage) {
    cmdIds.fill(0);
    gfxStateCache.gpuShader = null;
    gfxStateCache.gpuInputAssembler = null;

    for (let i = 0; i < cmdPackage.cmds.length; ++i) {
        const cmd = cmdPackage.cmds.array[i];
        const cmdId = cmdIds[cmd]++;

        switch (cmd) {
            case WebGL2Cmd.BEGIN_RENDER_PASS: {
                const cmd0 = cmdPackage.beginRenderPassCmds.array[cmdId];
                WebGL2CmdFuncBeginRenderPass(device, cmd0.gpuFramebuffer, cmd0.renderArea, cmd0.clearFlag,
                    cmd0.clearColors, cmd0.clearDepth, cmd0.clearStencil);
                break;
            }
            /*
            case WebGL2Cmd.END_RENDER_PASS: {
                // WebGL 2.0 doesn't support store operation of attachments.
                // GFXStoreOp.Store is the default GL behavior.
                break;
            }
            */
            case WebGL2Cmd.BIND_STATES: {
                const cmd2 = cmdPackage.bindStatesCmds.array[cmdId];
                WebGL2CmdFuncBindStates(device, cmd2.gpuPipelineState, cmd2.gpuBindingLayout, cmd2.gpuInputAssembler,
                    cmd2.viewport, cmd2.scissor, cmd2.lineWidth, cmd2.depthBias, cmd2.blendConstants,
                    cmd2.depthBounds, cmd2.stencilWriteMask, cmd2.stencilCompareMask);
                break;
            }
            case WebGL2Cmd.DRAW: {
                const cmd3: WebGL2CmdDraw = cmdPackage.drawCmds.array[cmdId];
                WebGL2CmdFuncDraw(device, cmd3.drawInfo);
                break;
            }
            case WebGL2Cmd.UPDATE_BUFFER: {
                const cmd4 = cmdPackage.updateBufferCmds.array[cmdId];
                WebGL2CmdFuncUpdateBuffer(device, cmd4.gpuBuffer as WebGL2GPUBuffer, cmd4.buffer as GFXBufferSource, cmd4.offset, cmd4.size);
                break;
            }
            case WebGL2Cmd.COPY_BUFFER_TO_TEXTURE: {
                const cmd5 = cmdPackage.copyBufferToTextureCmds.array[cmdId];
                WebGL2CmdFuncCopyBuffersToTexture(device, [(cmd5.gpuBuffer as WebGL2GPUBuffer).buffer!], cmd5.gpuTexture as WebGL2GPUTexture, cmd5.regions);
                break;
            }
        } // switch
    } // for
}

export function WebGL2CmdFuncCopyTexImagesToTexture (
    device: WebGL2GFXDevice,
    texImages: TexImageSource[],
    gpuTexture: WebGL2GPUTexture,
    regions: GFXBufferTextureCopy[]) {

    const gl = device.gl;
    const glTexUnit = device.stateCache.glTexUnits[device.stateCache.texUnit];
    if (glTexUnit.glTexture !== gpuTexture.glTexture) {
        gl.bindTexture(gpuTexture.glTarget, gpuTexture.glTexture);
        glTexUnit.glTexture = gpuTexture.glTexture;
    }

    let m = 0;
    let n = 0;
    let f = 0;
    switch (gpuTexture.glTarget) {
        case gl.TEXTURE_2D: {
            for (let k = 0; k < regions.length; k++) {
                const region = regions[k];
                for (m = region.texSubres.baseMipLevel; m < region.texSubres.levelCount; ++m) {
                    gl.texSubImage2D(gl.TEXTURE_2D, m,
                        region.texOffset.x, region.texOffset.y,
                        gpuTexture.glFormat, gpuTexture.glType, texImages[n++]);
                }
            }
            break;
        }
        case gl.TEXTURE_CUBE_MAP: {
            for (let k = 0; k < regions.length; k++) {
                const region = regions[k];
                const fcount = region.texSubres.baseArrayLayer + region.texSubres.layerCount;
                for (f = region.texSubres.baseArrayLayer; f < fcount; ++f) {
                    const mcount = region.texSubres.baseMipLevel + region.texSubres.levelCount;
                    for (m = region.texSubres.baseMipLevel; m < mcount; ++m) {
                        gl.texSubImage2D(gl.TEXTURE_CUBE_MAP_POSITIVE_X + f, m,
                            region.texOffset.x, region.texOffset.y,
                            gpuTexture.glFormat, gpuTexture.glType, texImages[n++]);
                    }
                }
            }
            break;
        }
        default: {
            console.error('Unsupported GL texture type, copy buffer to texture failed.');
        }
    }

    if (gpuTexture.flags & GFXTextureFlagBit.GEN_MIPMAP) {
        gl.generateMipmap(gpuTexture.glTarget);
    }
}

export function WebGL2CmdFuncCopyBuffersToTexture (
    device: WebGL2GFXDevice,
    buffers: ArrayBufferView[],
    gpuTexture: WebGL2GPUTexture,
    regions: GFXBufferTextureCopy[]) {

    const gl = device.gl;
    const glTexUnit = device.stateCache.glTexUnits[device.stateCache.texUnit];
    if (glTexUnit.glTexture !== gpuTexture.glTexture) {
        gl.bindTexture(gpuTexture.glTarget, gpuTexture.glTexture);
        glTexUnit.glTexture = gpuTexture.glTexture;
    }

    let m = 0;
    let n = 0;
    let w = 1;
    let h = 1;
    let f = 0;
    const fmtInfo: IGFXFormatInfo = GFXFormatInfos[gpuTexture.format];
    const isCompressed = fmtInfo.isCompressed;
    switch (gpuTexture.glTarget) {
        case gl.TEXTURE_2D: {
            for (let k = 0; k < regions.length; k++) {
                const region = regions[k];
                w = region.texExtent.width;
                h = region.texExtent.height;
                for (m = region.texSubres.baseMipLevel; m < region.texSubres.levelCount; ++m) {
                    const pixels = buffers[n++];
                    if (!isCompressed) {
                        gl.texSubImage2D(gl.TEXTURE_2D, m,
                            region.texOffset.x, region.texOffset.y, w, h,
                            gpuTexture.glFormat, gpuTexture.glType, pixels);
                    } else {
                        if (gpuTexture.glInternelFmt !== WebGLEXT.COMPRESSED_RGB_ETC1_WEBGL) {
                            gl.compressedTexSubImage2D(gl.TEXTURE_2D, m,
                                region.texOffset.x, region.texOffset.y, w, h,
                                gpuTexture.glFormat, pixels);
                        } else {
                            gl.compressedTexImage2D(gl.TEXTURE_2D, m,
                                gpuTexture.glInternelFmt, w, h, 0, pixels);
                        }
                    }
                    w = Math.max(1, w >> 1);
                    h = Math.max(1, w >> 1);
                }
            }
            break;
        }
        case gl.TEXTURE_CUBE_MAP: {
            for (let k = 0; k < regions.length; k++) {
                const region = regions[k];
                const fcount = region.texSubres.baseArrayLayer + region.texSubres.layerCount;
                for (f = region.texSubres.baseArrayLayer; f < fcount; ++f) {
                    w = region.texExtent.width;
                    h = region.texExtent.height;

                    const mcount = region.texSubres.baseMipLevel + region.texSubres.levelCount;
                    for (m = region.texSubres.baseMipLevel; m < mcount; ++m) {
                        const pixels = buffers[n++];

                        if (!isCompressed) {
                            gl.texSubImage2D(gl.TEXTURE_CUBE_MAP_POSITIVE_X + f, m,
                                region.texOffset.x, region.texOffset.y, w, h,
                                gpuTexture.glFormat, gpuTexture.glType, pixels);
                        } else {
                            if (gpuTexture.glInternelFmt !== WebGLEXT.COMPRESSED_RGB_ETC1_WEBGL) {
                                gl.compressedTexSubImage2D(gl.TEXTURE_CUBE_MAP_POSITIVE_X + f, m,
                                    region.texOffset.x, region.texOffset.y, w, h,
                                    gpuTexture.glFormat, pixels);
                            } else {
                                gl.compressedTexImage2D(gl.TEXTURE_CUBE_MAP_POSITIVE_X + f, m,
                                    gpuTexture.glInternelFmt, w, h, 0, pixels);
                            }
                        }

                        w = Math.max(1, w >> 1);
                        h = Math.max(1, w >> 1);
                    }
                }
            }
            break;
        }
        default: {
            console.error('Unsupported GL texture type, copy buffer to texture failed.');
        }
    }

    if (gpuTexture.flags & GFXTextureFlagBit.GEN_MIPMAP) {
        gl.generateMipmap(gpuTexture.glTarget);
    }
}

export function WebGL2CmdFuncBlitFramebuffer (
    device: WebGL2GFXDevice,
    src: WebGL2GPUFramebuffer,
    dst: WebGL2GPUFramebuffer,
    srcRect: IGFXRect,
    dstRect: IGFXRect,
    filter: GFXFilter) {
    const gl = device.gl;

    if (device.stateCache.glReadFramebuffer !== src.glFramebuffer) {
        gl.bindFramebuffer(gl.READ_FRAMEBUFFER, src.glFramebuffer);
        device.stateCache.glReadFramebuffer = src.glFramebuffer;
    }

    const rebindFBO = (dst.glFramebuffer !== device.stateCache.glFramebuffer);
    if (rebindFBO) {
        gl.bindFramebuffer(gl.DRAW_FRAMEBUFFER, dst.glFramebuffer);
    }

    let mask = 0;
    if (src.gpuColorViews.length > 0) {
        mask |= gl.COLOR_BUFFER_BIT;
    }

    if (src.gpuDepthStencilView) {
        mask |= gl.DEPTH_BUFFER_BIT;
        if (GFXFormatInfos[src.gpuDepthStencilView.format].hasStencil) {
            mask |= gl.STENCIL_BUFFER_BIT;
        }
    }

    const glFilter = (filter === GFXFilter.LINEAR || filter === GFXFilter.ANISOTROPIC) ? gl.LINEAR : gl.NEAREST;

    gl.blitFramebuffer(
        srcRect.x, srcRect.y, srcRect.x + srcRect.width, srcRect.y + srcRect.height,
        dstRect.x, dstRect.y, dstRect.x + dstRect.width, dstRect.y + dstRect.height,
        mask, glFilter);

    if (rebindFBO) {
        gl.bindFramebuffer(gl.FRAMEBUFFER, device.stateCache.glFramebuffer);
    }
}<|MERGE_RESOLUTION|>--- conflicted
+++ resolved
@@ -2108,17 +2108,17 @@
                 cache.bs.isA2C = bs.isA2C;
             }
 
-            if ((cache.bs.blendColor[0] !== bs.blendColor[0]) ||
-                (cache.bs.blendColor[1] !== bs.blendColor[1]) ||
-                (cache.bs.blendColor[2] !== bs.blendColor[2]) ||
-                (cache.bs.blendColor[3] !== bs.blendColor[3])) {
-
-                gl.blendColor(bs.blendColor[0], bs.blendColor[1], bs.blendColor[2], bs.blendColor[3]);
-
-                cache.bs.blendColor[0] = bs.blendColor[0];
-                cache.bs.blendColor[1] = bs.blendColor[1];
-                cache.bs.blendColor[2] = bs.blendColor[2];
-                cache.bs.blendColor[3] = bs.blendColor[3];
+            if ((cache.bs.blendColor.r !== bs.blendColor.r) ||
+                (cache.bs.blendColor.g !== bs.blendColor.g) ||
+                (cache.bs.blendColor.b !== bs.blendColor.b) ||
+                (cache.bs.blendColor.a !== bs.blendColor.a)) {
+
+                gl.blendColor(bs.blendColor.r, bs.blendColor.g, bs.blendColor.b, bs.blendColor.a);
+
+                cache.bs.blendColor.r = bs.blendColor.r;
+                cache.bs.blendColor.g = bs.blendColor.g;
+                cache.bs.blendColor.b = bs.blendColor.b;
+                cache.bs.blendColor.a = bs.blendColor.a;
             }
 
             const target0 = bs.targets[0];
@@ -2136,26 +2136,22 @@
             if ((target0Cache.blendEq !== target0.blendEq) ||
                 (target0Cache.blendAlphaEq !== target0.blendAlphaEq)) {
 
-<<<<<<< HEAD
-                        if ((cache.bs.blendColor.r !== bs.blendColor.r) ||
-                            (cache.bs.blendColor.g !== bs.blendColor.g) ||
-                            (cache.bs.blendColor.b !== bs.blendColor.b) ||
-                            (cache.bs.blendColor.a !== bs.blendColor.a)) {
-
-                            gl.blendColor(bs.blendColor.r, bs.blendColor.g, bs.blendColor.b, bs.blendColor.a);
-
-                            cache.bs.blendColor.r = bs.blendColor.r;
-                            cache.bs.blendColor.g = bs.blendColor.g;
-                            cache.bs.blendColor.b = bs.blendColor.b;
-                            cache.bs.blendColor.a = bs.blendColor.a;
-                        }
-=======
                 gl.blendEquationSeparate(WebGLBlendOps[target0.blendEq], WebGLBlendOps[target0.blendAlphaEq]);
 
+                        const target0 = bs.targets[0];
+                        const target0Cache = cache.bs.targets[0];
                 target0Cache.blendEq = target0.blendEq;
                 target0Cache.blendAlphaEq = target0.blendAlphaEq;
             }
 
+                        if (target0Cache.blend !== target0.blend) {
+                            if (target0.blend) {
+                                gl.enable(gl.BLEND);
+                            } else {
+                                gl.disable(gl.BLEND);
+                            }
+                            target0Cache.blend = target0.blend;
+                        }
             if ((target0Cache.blendSrc !== target0.blendSrc) ||
                 (target0Cache.blendDst !== target0.blendDst) ||
                 (target0Cache.blendSrcAlpha !== target0.blendSrcAlpha) ||
@@ -2172,7 +2168,6 @@
                 target0Cache.blendSrcAlpha = target0.blendSrcAlpha;
                 target0Cache.blendDstAlpha = target0.blendDstAlpha;
             }
->>>>>>> 20346a8d
 
             if (target0Cache.blendColorMask !== target0.blendColorMask) {
 
@@ -2216,7 +2211,6 @@
                     if (!gpuBinding.gpuSampler) {
                         error(`Sampler binding point ${gpuBinding.binding} '${gpuBinding.name}' is not bounded`);
                     } else {
-
                         let glSampler: WebGL2GPUUniformSampler | null = null;
 
                         for (let k = 0; k < gpuShader.glSamplers.length; k++) {
@@ -2259,7 +2253,6 @@
                             }
                         } // if
                     }
-
                     break;
                 }
             }
@@ -2443,17 +2436,17 @@
                 }
                 case GFXDynamicState.BLEND_CONSTANTS: {
                     if (blendConstants) {
-                        if ((cache.bs.blendColor[0] !== blendConstants[0]) ||
-                            (cache.bs.blendColor[1] !== blendConstants[1]) ||
-                            (cache.bs.blendColor[2] !== blendConstants[2]) ||
-                            (cache.bs.blendColor[3] !== blendConstants[3])) {
+                        if ((cache.bs.blendColor.r !== blendConstants[0]) ||
+                            (cache.bs.blendColor.g !== blendConstants[1]) ||
+                            (cache.bs.blendColor.b !== blendConstants[2]) ||
+                            (cache.bs.blendColor.a !== blendConstants[3])) {
 
                             gl.blendColor(blendConstants[0], blendConstants[1], blendConstants[2], blendConstants[3]);
 
-                            cache.bs.blendColor[0] = blendConstants[0];
-                            cache.bs.blendColor[1] = blendConstants[1];
-                            cache.bs.blendColor[2] = blendConstants[2];
-                            cache.bs.blendColor[3] = blendConstants[3];
+                            cache.bs.blendColor.r = blendConstants[0];
+                            cache.bs.blendColor.g = blendConstants[1];
+                            cache.bs.blendColor.b = blendConstants[2];
+                            cache.bs.blendColor.a = blendConstants[3];
                         }
                     }
                     break;
@@ -2484,22 +2477,6 @@
                                 }
                                 break;
                             }
-<<<<<<< HEAD
-                            case GFXDynamicState.BLEND_CONSTANTS: {
-                                if (cmd2.blendConstants) {
-                                    if ((cache.bs.blendColor.r !== cmd2.blendConstants[0]) ||
-                                        (cache.bs.blendColor.g !== cmd2.blendConstants[1]) ||
-                                        (cache.bs.blendColor.b !== cmd2.blendConstants[2]) ||
-                                        (cache.bs.blendColor.a !== cmd2.blendConstants[3])) {
-
-                                        gl.blendColor(cmd2.blendConstants[0], cmd2.blendConstants[1], cmd2.blendConstants[2], cmd2.blendConstants[3]);
-
-                                        cache.bs.blendColor.r = cmd2.blendConstants[0];
-                                        cache.bs.blendColor.g = cmd2.blendConstants[1];
-                                        cache.bs.blendColor.b = cmd2.blendConstants[2];
-                                        cache.bs.blendColor.a = cmd2.blendConstants[3];
-                                    }
-=======
                         }
                     }
                     break;
@@ -2517,7 +2494,6 @@
                                         stencilCompareMask.compareMask);
                                     cache.dss.stencilRefFront = stencilCompareMask.reference;
                                     cache.dss.stencilReadMaskFront = stencilCompareMask.compareMask;
->>>>>>> 20346a8d
                                 }
                                 break;
                             }
