--- conflicted
+++ resolved
@@ -48,20 +48,8 @@
         this._hash = hash;
     }
 
-<<<<<<< HEAD
     static computeHash (info: Readonly<TextureBarrierInfo>) {
-        let res = 'prev:';
-        for (let i = 0; i < info.prevAccesses.length; ++i) {
-            res += ` ${info.prevAccesses[i]}`;
-        }
-        res += 'next:';
-        for (let i = 0; i < info.nextAccesses.length; ++i) {
-            res += ` ${info.nextAccesses[i]}`;
-        }
-=======
-    static computeHash (info: TextureBarrierInfo) {
         let res = `${info.prevAccesses} ${info.nextAccesses}`;
->>>>>>> 198034ec
         res += info.discardContents;
         res += info.srcQueue ? info.srcQueue.type : 0;
         res += info.dstQueue ? info.dstQueue.type : 0;
