--- conflicted
+++ resolved
@@ -160,13 +160,9 @@
     protected _globalBarriers = new Map<number, GlobalBarrier>();
     protected _textureBarriers = new Map<number, TextureBarrier>();
 
-<<<<<<< HEAD
-    public abstract initialize (info: Readonly<DeviceInfo>): boolean | Promise<boolean>;
-=======
     public static canvas: HTMLCanvasElement; // Hack for WebGL device initialization process
 
-    public abstract initialize (info: Readonly<DeviceInfo>): boolean;
->>>>>>> c1dccb9c
+    public abstract initialize (info: Readonly<DeviceInfo>): oolean | Promise<boolean>;
 
     public abstract destroy (): void;
 
