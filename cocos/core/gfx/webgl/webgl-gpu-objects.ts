/*
 Copyright (c) 2020 Xiamen Yaji Software Co., Ltd.

 https://www.cocos.com/

 Permission is hereby granted, free of charge, to any person obtaining a copy
 of this software and associated engine source code (the "Software"), a limited,
 worldwide, royalty-free, non-assignable, revocable and non-exclusive license
 to use Cocos Creator solely to develop games on your target platforms. You shall
 not use Cocos Creator software for developing other software or tools that's
 used for developing games. You are not granted to publish, distribute,
 sublicense, and/or sell copies of Cocos Creator.

 The software or tools in this License Agreement are licensed, not sold.
 Xiamen Yaji Software Co., Ltd. reserves all rights not expressly granted to you.

 THE SOFTWARE IS PROVIDED "AS IS", WITHOUT WARRANTY OF ANY KIND, EXPRESS OR
 IMPLIED, INCLUDING BUT NOT LIMITED TO THE WARRANTIES OF MERCHANTABILITY,
 FITNESS FOR A PARTICULAR PURPOSE AND NONINFRINGEMENT. IN NO EVENT SHALL THE
 AUTHORS OR COPYRIGHT HOLDERS BE LIABLE FOR ANY CLAIM, DAMAGES OR OTHER
 LIABILITY, WHETHER IN AN ACTION OF CONTRACT, TORT OR OTHERWISE, ARISING FROM,
 OUT OF OR IN CONNECTION WITH THE SOFTWARE OR THE USE OR OTHER DEALINGS IN
 THE SOFTWARE.
 */

import { nextPow2 } from '../../math/bits';
import {
    DescriptorType, BufferUsage, Format, MemoryUsage, SampleCount, DynamicStateFlagBit,
    ShaderStageFlagBit, TextureFlags, TextureType, TextureUsage, Type,
    Attribute, ColorAttachment, DepthStencilAttachment,
    UniformBlock, UniformSamplerTexture, DescriptorSetLayoutBinding, DrawInfo,
} from '../base/define';
import { BlendState, DepthStencilState, RasterizerState } from '../base/pipeline-state';

export class WebGLIndirectDrawInfos {
    public counts: Int32Array;
    public offsets: Int32Array;
    public instances: Int32Array;
    public drawCount = 0;
    public drawByIndex = false;
    public instancedDraw = false;

    // staging buffer
    public byteOffsets: Int32Array;

    private _capacity = 4;

    constructor () {
        this.counts = new Int32Array(this._capacity);
        this.offsets = new Int32Array(this._capacity);
        this.instances  = new Int32Array(this._capacity);
        this.byteOffsets = new Int32Array(this._capacity);
    }

    public clearDraws () {
        this.drawCount = 0;
        this.drawByIndex = false;
        this.instancedDraw = false;
    }

    public setDrawInfo (idx: number, info: DrawInfo) {
        this._ensureCapacity(idx);
        this.drawByIndex = info.indexCount > 0;
        this.instancedDraw = info.instanceCount > 1;
        this.drawCount = Math.max(idx + 1, this.drawCount);

        if (this.drawByIndex) {
            this.counts[idx] = info.indexCount;
            this.offsets[idx] = info.firstIndex;
        } else {
            this.counts[idx] = info.vertexCount;
            this.offsets[idx] = info.firstVertex;
        }
        this.instances[idx] = Math.max(1, info.instanceCount);
    }

    private _ensureCapacity (target: number) {
        if (this._capacity > target) return;
        this._capacity = nextPow2(target);

        const counts = new Int32Array(this._capacity);
        const offsets = new Int32Array(this._capacity);
        const instances = new Int32Array(this._capacity);
        this.byteOffsets = new Int32Array(this._capacity);

        counts.set(this.counts);
        offsets.set(this.offsets);
        instances.set(this.instances);

        this.counts = counts;
        this.offsets = offsets;
        this.instances = instances;
    }
}

export interface IWebGLGPUUniformInfo {
    name: string;
    type: Type;
    count: number;
    offset: number;
    view: Float32Array | Int32Array;
    isDirty: boolean;
}

export interface IWebGLGPUBufferView {
    gpuBuffer: IWebGLGPUBuffer;
    offset: number;
    range: number;
}

export interface IWebGLGPUBuffer {
    usage: BufferUsage;
    memUsage: MemoryUsage;
    size: number;
    stride: number;

    glTarget: GLenum;
    glBuffer: WebGLBuffer | null;

    buffer: ArrayBufferView | null;
    vf32: Float32Array | null;
    indirects: WebGLIndirectDrawInfos;
}

export interface IWebGLGPUTexture {
    type: TextureType;
    format: Format;
    usage: TextureUsage;
    width: number;
    height: number;
    depth: number;
    size: number;
    arrayLayer: number;
    mipLevel: number;
    samples: SampleCount;
    flags: TextureFlags;
    isPowerOf2: boolean;

    glTarget: GLenum;
    glInternalFmt: GLenum;
    glFormat: GLenum;
    glType: GLenum;
    glUsage: GLenum;
    glTexture: WebGLTexture | null;
    glRenderbuffer: WebGLRenderbuffer | null;
    glWrapS: GLenum;
    glWrapT: GLenum;
    glMinFilter: GLenum;
    glMagFilter: GLenum;

    isSwapchainTexture: boolean;
}

export interface IWebGLGPURenderPass {
    colorAttachments: ColorAttachment[];
    depthStencilAttachment: DepthStencilAttachment | null;
}

export interface IWebGLGPUFramebuffer {
    gpuRenderPass: IWebGLGPURenderPass;
    gpuColorTextures: IWebGLGPUTexture[];
    gpuDepthStencilTexture: IWebGLGPUTexture | null;
    glFramebuffer: WebGLFramebuffer | null;
}

export interface IWebGLGPUSampler {
    glMinFilter: GLenum;
    glMagFilter: GLenum;
    glWrapS: GLenum;
    glWrapT: GLenum;
    glWrapR: GLenum;
}

export interface IWebGLGPUInput {
    binding: number;
    name: string;
    type: Type;
    stride: number;
    count: number;
    size: number;

    glType: GLenum;
    glLoc: GLint;
}

export interface IWebGLGPUUniform {
    binding: number;
    name: string;
    type: Type;

    glType: GLenum;
    glLoc: WebGLUniformLocation;
    array: Int32Array | Float32Array;
<<<<<<< HEAD
    begin: number;
    count: number;
=======
>>>>>>> 5c6567f5
}

export interface IWebGLGPUUniformBlock {
    set: number;
    binding: number;
    name: string;
    glUniforms: IWebGLGPUUniform[];
    glActiveUniforms: IWebGLGPUUniform[];
}

export interface IWebGLGPUUniformSamplerTexture {
    set: number;
    binding: number;
    name: string;
    type: Type;
    count: number;
    units: number[];
    glUnits: Int32Array;

    glType: GLenum;
    glLoc: WebGLUniformLocation;
}

export interface IWebGLGPUShaderStage {
    type: ShaderStageFlagBit;
    source: string;
    glShader: WebGLShader | null;
}

export interface IWebGLGPUShader {
    name: string;
    blocks: UniformBlock[];
    samplerTextures: UniformSamplerTexture[];

    gpuStages: IWebGLGPUShaderStage[];
    glProgram: WebGLProgram | null;
    glInputs: IWebGLGPUInput[];
    glUniforms: IWebGLGPUUniform[];
    glBlocks: IWebGLGPUUniformBlock[];
    glSamplerTextures: IWebGLGPUUniformSamplerTexture[];
}

export interface IWebGLGPUDescriptorSetLayout {
    bindings: DescriptorSetLayoutBinding[];
    dynamicBindings: number[];
    descriptorIndices: number[];
    descriptorCount: number;
}

export interface IWebGLGPUPipelineLayout {
    gpuSetLayouts: IWebGLGPUDescriptorSetLayout[];
    dynamicOffsetCount: number;
    dynamicOffsetOffsets: number[];
    dynamicOffsetIndices: number[][];
}

export interface IWebGLGPUPipelineState {
    glPrimitive: GLenum;
    gpuShader: IWebGLGPUShader | null;
    gpuPipelineLayout: IWebGLGPUPipelineLayout | null;
    rs: RasterizerState;
    dss: DepthStencilState;
    bs: BlendState;
    dynamicStates: DynamicStateFlagBit[];
    gpuRenderPass: IWebGLGPURenderPass | null;
}

export interface IWebGLGPUDescriptor {
    type: DescriptorType;
    gpuBuffer: IWebGLGPUBuffer | IWebGLGPUBufferView | null;
    gpuTexture: IWebGLGPUTexture | null;
    gpuSampler: IWebGLGPUSampler | null;
}

export interface IWebGLGPUDescriptorSet {
    gpuDescriptors: IWebGLGPUDescriptor[];
    descriptorIndices: number[];
}

export interface IWebGLAttrib {
    name: string;
    glBuffer: WebGLBuffer | null;
    glType: GLenum;
    size: number;
    count: number;
    stride: number;
    componentCount: number;
    isNormalized: boolean;
    isInstanced: boolean;
    offset: number;
}

export interface IWebGLGPUInputAssembler {
    attributes: Attribute[];
    gpuVertexBuffers: IWebGLGPUBuffer[];
    gpuIndexBuffer: IWebGLGPUBuffer | null;
    gpuIndirectBuffer: IWebGLGPUBuffer | null;

    glAttribs: IWebGLAttrib[];
    glIndexType: GLenum;
    glVAOs: Map<WebGLProgram, WebGLVertexArrayObjectOES>;
}<|MERGE_RESOLUTION|>--- conflicted
+++ resolved
@@ -191,11 +191,8 @@
     glType: GLenum;
     glLoc: WebGLUniformLocation;
     array: Int32Array | Float32Array;
-<<<<<<< HEAD
     begin: number;
     count: number;
-=======
->>>>>>> 5c6567f5
 }
 
 export interface IWebGLGPUUniformBlock {
