/*
 Copyright (c) 2020 Xiamen Yaji Software Co., Ltd.

 https://www.cocos.com/

 Permission is hereby granted, free of charge, to any person obtaining a copy
 of this software and associated engine source code (the "Software"), a limited,
 worldwide, royalty-free, non-assignable, revocable and non-exclusive license
 to use Cocos Creator solely to develop games on your target platforms. You shall
 not use Cocos Creator software for developing other software or tools that's
 used for developing games. You are not granted to publish, distribute,
 sublicense, and/or sell copies of Cocos Creator.

 The software or tools in this License Agreement are licensed, not sold.
 Xiamen Yaji Software Co., Ltd. reserves all rights not expressly granted to you.

 THE SOFTWARE IS PROVIDED "AS IS", WITHOUT WARRANTY OF ANY KIND, EXPRESS OR
 IMPLIED, INCLUDING BUT NOT LIMITED TO THE WARRANTIES OF MERCHANTABILITY,
 FITNESS FOR A PARTICULAR PURPOSE AND NONINFRINGEMENT. IN NO EVENT SHALL THE
 AUTHORS OR COPYRIGHT HOLDERS BE LIABLE FOR ANY CLAIM, DAMAGES OR OTHER
 LIABILITY, WHETHER IN AN ACTION OF CONTRACT, TORT OR OTHERWISE, ARISING FROM,
 OUT OF OR IN CONNECTION WITH THE SOFTWARE OR THE USE OR OTHER DEALINGS IN
 THE SOFTWARE.
 */

<<<<<<< HEAD
import { BufferSource, BufferInfo, BufferViewInfo, IndirectBuffer, BufferUsageBit, BufferFlagBit } from '../base/define';
import { Buffer } from '../base/buffer';

=======
import { Buffer, BufferSource, BufferInfo, BufferViewInfo, IndirectBuffer } from '../buffer';
import { BufferUsageBit } from '../define';
>>>>>>> 92ae2ca3
import {
    WebGLCmdFuncCreateBuffer,
    WebGLCmdFuncDestroyBuffer,
    WebGLCmdFuncResizeBuffer,
    WebGLCmdFuncUpdateBuffer,
} from './webgl-commands';
import { WebGLDevice } from './webgl-device';
import { IWebGLGPUBuffer, IWebGLGPUBufferView } from './webgl-gpu-objects';

export class WebGLBuffer extends Buffer {
    get gpuBuffer (): IWebGLGPUBuffer {
        return  this._gpuBuffer!;
    }

    get gpuBufferView (): IWebGLGPUBufferView {
        return  this._gpuBufferView!;
    }

    private _gpuBuffer: IWebGLGPUBuffer | null = null;
    private _gpuBufferView: IWebGLGPUBufferView | null = null;
    private _uniformBuffer: Uint8Array | null = null;

    public initialize (info: BufferInfo | BufferViewInfo): boolean {
        if ('buffer' in info) { // buffer view
            this._isBufferView = true;

            const buffer = info.buffer as WebGLBuffer;

            this._usage = buffer.usage;
            this._memUsage = buffer.memUsage;
            this._size = this._stride = info.range;
            this._count = 1;
            this._flags = buffer.flags;

            this._gpuBufferView = {
                gpuBuffer: buffer.gpuBuffer,
                offset: info.offset,
                range: info.range,
            };
        } else { // native buffer
            this._usage = info.usage;
            this._memUsage = info.memUsage;
            this._size = info.size;
            this._stride = Math.max(info.stride || this._size, 1);
            this._count = this._size / this._stride;
            this._flags = info.flags;

            if (this._usage & BufferUsageBit.INDIRECT) {
                this._indirectBuffer = new IndirectBuffer();
            }


            if ((this._usage & BufferUsageBit.UNIFORM) && this._size > 0) {
                this._uniformBuffer = new Uint8Array(this._size);
            }

            this._gpuBuffer = {
                usage: this._usage,
                memUsage: this._memUsage,
                size: this._size,
                stride: this._stride,
                buffer: null,
                vf32: null,
                indirects: [],
                glTarget: 0,
                glBuffer: null,
            };

            if (info.usage & BufferUsageBit.INDIRECT) {
                this._gpuBuffer.indirects = this._indirectBuffer!.drawInfos;
            }

            if (this._usage & BufferUsageBit.UNIFORM) {
                this._gpuBuffer.buffer = this._uniformBuffer;
            }

            WebGLCmdFuncCreateBuffer(this._device as WebGLDevice, this._gpuBuffer);

            this._device.memoryStatus.bufferSize += this._size;
        }

        return true;
    }

    public destroy () {
        if (this._gpuBuffer) {
            WebGLCmdFuncDestroyBuffer(this._device as WebGLDevice, this._gpuBuffer);
            this._device.memoryStatus.bufferSize -= this._size;
            this._gpuBuffer = null;
        }

        if (this._gpuBufferView) {
            this._gpuBufferView = null;
        }
    }

    public resize (size: number) {
        if (this._isBufferView) {
            console.warn('cannot resize buffer views!');
            return;
        }

        const oldSize = this._size;
        if (oldSize === size) { return; }

        this._size = size;
        this._count = this._size / this._stride;

        if (this._uniformBuffer) {
            this._uniformBuffer = new Uint8Array(size);
        }

        if (this._gpuBuffer) {
            if (this._uniformBuffer) {
                this._gpuBuffer.buffer = this._uniformBuffer;
            }

            this._gpuBuffer.size = size;
            if (size > 0) {
                WebGLCmdFuncResizeBuffer(this._device as WebGLDevice, this._gpuBuffer);
                this._device.memoryStatus.bufferSize -= oldSize;
                this._device.memoryStatus.bufferSize += size;
            }
        }
    }

    public update (buffer: BufferSource, size?: number) {
        if (this._isBufferView) {
            console.warn('cannot update through buffer views!');
            return;
        }

        let buffSize: number;
        if (size !== undefined) {
            buffSize = size;
        } else if (this._usage & BufferUsageBit.INDIRECT) {
            buffSize = 0;
        } else {
            buffSize = (buffer as ArrayBuffer).byteLength;
        }

        WebGLCmdFuncUpdateBuffer(
            this._device as WebGLDevice,
            this._gpuBuffer!,
            buffer,
            0,
            buffSize,
        );
    }
}<|MERGE_RESOLUTION|>--- conflicted
+++ resolved
@@ -23,14 +23,9 @@
  THE SOFTWARE.
  */
 
-<<<<<<< HEAD
-import { BufferSource, BufferInfo, BufferViewInfo, IndirectBuffer, BufferUsageBit, BufferFlagBit } from '../base/define';
+import { BufferSource, BufferInfo, BufferViewInfo, IndirectBuffer, BufferUsageBit } from '../base/define';
 import { Buffer } from '../base/buffer';
 
-=======
-import { Buffer, BufferSource, BufferInfo, BufferViewInfo, IndirectBuffer } from '../buffer';
-import { BufferUsageBit } from '../define';
->>>>>>> 92ae2ca3
 import {
     WebGLCmdFuncCreateBuffer,
     WebGLCmdFuncDestroyBuffer,
@@ -81,7 +76,6 @@
             if (this._usage & BufferUsageBit.INDIRECT) {
                 this._indirectBuffer = new IndirectBuffer();
             }
-
 
             if ((this._usage & BufferUsageBit.UNIFORM) && this._size > 0) {
                 this._uniformBuffer = new Uint8Array(this._size);
