import { ALIPAY, RUNTIME_BASED } from 'internal:constants';
import { macro } from '../../platform';
import { sys } from '../../platform/sys';
import { GFXBindingLayout, IGFXBindingLayoutInfo } from '../binding-layout';
import { GFXBuffer, IGFXBufferInfo } from '../buffer';
import { GFXCommandAllocator, IGFXCommandAllocatorInfo } from '../command-allocator';
import { GFXCommandBuffer, IGFXCommandBufferInfo } from '../command-buffer';
import {
    getTypedArrayConstructor,
    GFXBufferTextureCopy,
    GFXCommandBufferType,
    GFXFilter,
    GFXFormat,
    GFXFormatInfos,
    GFXQueueType,
    GFXTextureFlagBit,
    GFXTextureType,
    GFXTextureUsageBit,
    IGFXRect,
} from '../define';
import { GFXAPI, GFXDevice, GFXFeature, IGFXDeviceInfo } from '../device';
import { GFXFence, IGFXFenceInfo } from '../fence';
import { GFXFramebuffer, IGFXFramebufferInfo } from '../framebuffer';
import { GFXInputAssembler, IGFXInputAssemblerInfo } from '../input-assembler';
import { GFXPipelineLayout, IGFXPipelineLayoutInfo } from '../pipeline-layout';
import { GFXPipelineState, IGFXPipelineStateInfo } from '../pipeline-state';
import { GFXQueue, IGFXQueueInfo } from '../queue';
import { GFXRenderPass, IGFXRenderPassInfo } from '../render-pass';
import { GFXSampler, IGFXSamplerInfo } from '../sampler';
import { GFXShader, IGFXShaderInfo } from '../shader';
import { GFXTexture, IGFXTextureInfo, IGFXTextureViewInfo } from '../texture';
import { WebGLGFXBindingLayout } from './webgl-binding-layout';
import { WebGLGFXBuffer } from './webgl-buffer';
import { WebGLGFXCommandAllocator } from './webgl-command-allocator';
import { WebGLGFXCommandBuffer } from './webgl-command-buffer';
import { GFXFormatToWebGLFormat, GFXFormatToWebGLType, WebGLCmdFuncCopyBuffersToTexture, WebGLCmdFuncCopyTexImagesToTexture } from './webgl-commands';
import { WebGLGFXFence } from './webgl-fence';
import { WebGLGFXFramebuffer } from './webgl-framebuffer';
import { WebGLGFXInputAssembler } from './webgl-input-assembler';
import { WebGLGFXPipelineLayout } from './webgl-pipeline-layout';
import { WebGLGFXPipelineState } from './webgl-pipeline-state';
import { WebGLGFXPrimaryCommandBuffer } from './webgl-primary-command-buffer';
import { WebGLGFXQueue } from './webgl-queue';
import { WebGLGFXRenderPass } from './webgl-render-pass';
import { WebGLGFXSampler } from './webgl-sampler';
import { WebGLGFXShader } from './webgl-shader';
import { WebGLStateCache } from './webgl-state-cache';
import { WebGLGFXTexture } from './webgl-texture';

export class WebGLGFXDevice extends GFXDevice {

    public get gl (): WebGLRenderingContext {
        return this._webGLRC as WebGLRenderingContext;
    }

    public get webGLQueue (): WebGLGFXQueue {
        return this._queue as WebGLGFXQueue;
    }

    public get isAntialias (): boolean {
        return this._isAntialias;
    }

    public get isPremultipliedAlpha (): boolean {
        return this._isPremultipliedAlpha;
    }

    public get useVAO (): boolean {
        return this._useVAO;
    }

    public get EXT_texture_filter_anisotropic (): EXT_texture_filter_anisotropic | null {
        return this._EXT_texture_filter_anisotropic;
    }

    public get EXT_frag_depth (): EXT_frag_depth | null {
        return this._EXT_frag_depth;
    }

    public get EXT_shader_texture_lod (): EXT_shader_texture_lod | null {
        return this._EXT_shader_texture_lod;
    }

    public get EXT_sRGB (): EXT_sRGB | null {
        return this._EXT_sRGB;
    }

    public get OES_vertex_array_object (): OES_vertex_array_object | null {
        return this._OES_vertex_array_object;
    }

    public get WEBGL_color_buffer_float (): WEBGL_color_buffer_float | null {
        return this._WEBGL_color_buffer_float;
    }

    public get WEBGL_compressed_texture_etc1 (): WEBGL_compressed_texture_etc1 | null {
        return this._WEBGL_compressed_texture_etc1;
    }

    public get WEBGL_compressed_texture_pvrtc (): WEBGL_compressed_texture_pvrtc | null {
        return this._WEBGL_compressed_texture_pvrtc;
    }

    public get WEBGL_compressed_texture_astc (): WEBGL_compressed_texture_astc | null {
        return this._WEBGL_compressed_texture_astc;
    }

    public get WEBGL_compressed_texture_s3tc (): WEBGL_compressed_texture_s3tc | null {
        return this._WEBGL_compressed_texture_s3tc;
    }

    public get WEBGL_compressed_texture_s3tc_srgb (): WEBGL_compressed_texture_s3tc_srgb | null {
        return this._WEBGL_compressed_texture_s3tc_srgb;
    }

    public get WEBGL_debug_shaders (): WEBGL_debug_shaders | null {
        return this._WEBGL_debug_shaders;
    }

    public get WEBGL_draw_buffers (): WEBGL_draw_buffers | null {
        return this._WEBGL_draw_buffers;
    }

    public get WEBGL_lose_context (): WEBGL_lose_context | null {
        return this._WEBGL_lose_context;
    }

    public get WEBGL_depth_texture (): WEBGL_depth_texture | null {
        return this._WEBGL_depth_texture;
    }

    public get WEBGL_debug_renderer_info (): WEBGL_debug_renderer_info | null {
        return this._WEBGL_debug_renderer_info;
    }

    public get OES_texture_half_float (): OES_texture_half_float | null {
        return this._OES_texture_half_float;
    }

    public get OES_texture_half_float_linear (): OES_texture_half_float_linear | null {
        return this._OES_texture_half_float_linear;
    }

    public get OES_texture_float (): OES_texture_float | null {
        return this._OES_texture_float;
    }

    public get OES_standard_derivatives (): OES_standard_derivatives | null {
        return this._OES_standard_derivatives;
    }

    public get OES_element_index_uint (): OES_element_index_uint | null {
        return this._OES_element_index_uint;
    }

    public get ANGLE_instanced_arrays (): ANGLE_instanced_arrays | null {
        return this._ANGLE_instanced_arrays;
    }

    public stateCache: WebGLStateCache = new WebGLStateCache();
    public nullTex2D: WebGLGFXTexture | null = null;
    public nullTexCube: WebGLGFXTexture | null = null;

    private _webGLRC: WebGLRenderingContext | null = null;
    private _isAntialias: boolean = true;
    private _isPremultipliedAlpha: boolean = true;
    private _useVAO: boolean = false;
    private _extensions: string[] | null = null;
    private _EXT_texture_filter_anisotropic: EXT_texture_filter_anisotropic | null = null;
    private _EXT_frag_depth: EXT_frag_depth | null = null;
    private _EXT_shader_texture_lod: EXT_shader_texture_lod | null = null;
    private _EXT_sRGB: EXT_sRGB | null = null;
    private _OES_vertex_array_object: OES_vertex_array_object | null = null;
    private _EXT_color_buffer_half_float: EXT_color_buffer_half_float | null = null;
    private _WEBGL_color_buffer_float: WEBGL_color_buffer_float | null = null;
    private _WEBGL_compressed_texture_etc1: WEBGL_compressed_texture_etc1 | null = null;
    private _WEBGL_compressed_texture_etc: WEBGL_compressed_texture_etc | null = null;
    private _WEBGL_compressed_texture_pvrtc: WEBGL_compressed_texture_pvrtc | null = null;
    private _WEBGL_compressed_texture_astc: WEBGL_compressed_texture_astc | null = null;
    private _WEBGL_compressed_texture_s3tc: WEBGL_compressed_texture_s3tc | null = null;
    private _WEBGL_compressed_texture_s3tc_srgb: WEBGL_compressed_texture_s3tc_srgb | null = null;
    private _WEBGL_debug_shaders: WEBGL_debug_shaders | null = null;
    private _WEBGL_draw_buffers: WEBGL_draw_buffers | null = null;
    private _WEBGL_lose_context: WEBGL_lose_context | null = null;
    private _WEBGL_depth_texture: WEBGL_depth_texture | null = null;
    private _WEBGL_debug_renderer_info: WEBGL_debug_renderer_info | null = null;
    private _OES_texture_half_float: OES_texture_half_float | null = null;
    private _OES_texture_half_float_linear: OES_texture_half_float_linear | null = null;
    private _OES_texture_float: OES_texture_float | null = null;
    private _OES_texture_float_linear: OES_texture_float_linear | null = null;
    private _OES_standard_derivatives: OES_standard_derivatives | null = null;
    private _OES_element_index_uint: OES_element_index_uint | null = null;
    private _ANGLE_instanced_arrays: ANGLE_instanced_arrays | null = null;

    constructor () {
        super();
    }

    public initialize (info: IGFXDeviceInfo): boolean {

        this._canvas = info.canvasElm as HTMLCanvasElement;
        this._isAntialias = info.isAntialias !== undefined ? info.isAntialias : true;
        this._isPremultipliedAlpha = info.isPremultipliedAlpha !== undefined ? info.isPremultipliedAlpha : true;

        try {
            const webGLCtxAttribs: WebGLContextAttributes = {
                alpha: macro.ENABLE_TRANSPARENT_CANVAS,
                antialias: this._isAntialias,
                depth: true,
                stencil: true,
                premultipliedAlpha: this._isPremultipliedAlpha,
                preserveDrawingBuffer: false,
                powerPreference: 'default',
                failIfMajorPerformanceCaveat: false,
            };

            /*
            if (cc.sys.platform === cc.sys.WECHAT_GAME ||
                cc.sys.platform === cc.sys.QQ_PLAY) {
                webGLCtxAttribs.preserveDrawingBuffer = true;
            }
            */

            this._webGLRC = this._canvas.getContext('webgl', webGLCtxAttribs);
        } catch (err) {
            console.error(err);
            return false;
        }

        if (!this._webGLRC) {
            console.error('This device does not support WebGL.');
            return false;
        }

        this._canvas2D = document.createElement('canvas');
        console.info('WebGL device initialized.');

        this._gfxAPI = GFXAPI.WEBGL;
        this._deviceName = 'WebGL';
        const gl = this._webGLRC;

        this._WEBGL_debug_renderer_info = this.getExtension('WEBGL_debug_renderer_info');
        if (this._WEBGL_debug_renderer_info) {
            this._renderer = gl.getParameter(this._WEBGL_debug_renderer_info.UNMASKED_RENDERER_WEBGL);
            this._vendor = gl.getParameter(this._WEBGL_debug_renderer_info.UNMASKED_VENDOR_WEBGL);
        } else {
            this._renderer = gl.getParameter(gl.RENDERER);
            this._vendor = gl.getParameter(gl.VENDOR);
        }

        this._version = gl.getParameter(gl.VERSION);
        this._maxVertexAttributes = gl.getParameter(gl.MAX_VERTEX_ATTRIBS);
        this._maxVertexUniformVectors = gl.getParameter(gl.MAX_VERTEX_UNIFORM_VECTORS);
        this._maxFragmentUniformVectors = gl.getParameter(gl.MAX_FRAGMENT_UNIFORM_VECTORS);
        this._maxTextureUnits = gl.getParameter(gl.MAX_TEXTURE_IMAGE_UNITS);
        this._maxVertexTextureUnits = gl.getParameter(gl.MAX_VERTEX_TEXTURE_IMAGE_UNITS);
        this._maxTextureSize = gl.getParameter(gl.MAX_TEXTURE_SIZE);
        this._maxCubeMapTextureSize = gl.getParameter(gl.MAX_CUBE_MAP_TEXTURE_SIZE);
        this._depthBits = gl.getParameter(gl.DEPTH_BITS);
        this._stencilBits = gl.getParameter(gl.STENCIL_BITS);

        if (ALIPAY) {
            this._depthBits = 24;
        }

        this._devicePixelRatio = info.devicePixelRatio || 1.0;
        this._width = this._canvas.width;
        this._height = this._canvas.height;
        this._nativeWidth = Math.max(info.nativeWidth || this._width, 0);
        this._nativeHeight = Math.max(info.nativeHeight || this._height, 0);

        this._colorFmt = GFXFormat.RGBA8;

        if (this._depthBits === 24) {
            if (this._stencilBits === 8) {
                this._depthStencilFmt = GFXFormat.D24S8;
            } else {
                this._depthStencilFmt = GFXFormat.D24;
            }
        } else {
            if (this._stencilBits === 8) {
                this._depthStencilFmt = GFXFormat.D16S8;
            } else {
                this._depthStencilFmt = GFXFormat.D16;
            }
        }

        this._extensions = gl.getSupportedExtensions();
        let extensions = '';
        if (this._extensions) {
            for (const ext of this._extensions) {
                extensions += ext + ' ';
            }

            console.debug('EXTENSIONS: ' + extensions);
        }

        this._EXT_texture_filter_anisotropic = this.getExtension('EXT_texture_filter_anisotropic');
        this._EXT_frag_depth = this.getExtension('EXT_frag_depth');
        this._EXT_shader_texture_lod = this.getExtension('EXT_shader_texture_lod');
        this._EXT_sRGB = this.getExtension('EXT_sRGB');
        this._OES_vertex_array_object = this.getExtension('OES_vertex_array_object');
        this._EXT_color_buffer_half_float = this.getExtension('EXT_color_buffer_half_float');
        this._WEBGL_color_buffer_float = this.getExtension('WEBGL_color_buffer_float');
        this._WEBGL_compressed_texture_etc1 = this.getExtension('WEBGL_compressed_texture_etc1');
        this._WEBGL_compressed_texture_etc = this.getExtension('WEBGL_compressed_texture_etc');
        this._WEBGL_compressed_texture_pvrtc = this.getExtension('WEBGL_compressed_texture_pvrtc');
        this._WEBGL_compressed_texture_astc = this.getExtension('WEBGL_compressed_texture_astc');
        this._WEBGL_compressed_texture_s3tc = this.getExtension('WEBGL_compressed_texture_s3tc');
        this._WEBGL_compressed_texture_s3tc_srgb = this.getExtension('WEBGL_compressed_texture_s3tc_srgb');
        this._WEBGL_debug_shaders = this.getExtension('WEBGL_debug_shaders');
        this._WEBGL_draw_buffers = this.getExtension('WEBGL_draw_buffers');
        this._WEBGL_lose_context = this.getExtension('WEBGL_lose_context');
        this._WEBGL_depth_texture = this.getExtension('WEBGL_depth_texture');
        this._OES_texture_half_float = this.getExtension('OES_texture_half_float');
        this._OES_texture_half_float_linear = this.getExtension('OES_texture_half_float_linear');
        this._OES_texture_float = this.getExtension('OES_texture_float');
        this._OES_texture_float_linear = this.getExtension('OES_texture_float_linear');
        this._OES_standard_derivatives = this.getExtension('OES_standard_derivatives');
        this._OES_element_index_uint = this.getExtension('OES_element_index_uint');
        this._ANGLE_instanced_arrays = this.getExtension('ANGLE_instanced_arrays');

        if (ALIPAY) {
            this._WEBGL_depth_texture = { UNSIGNED_INT_24_8_WEBGL: 0x84FA };
        }

        if (sys.browserType === sys.BROWSER_TYPE_UC) {
            this._ANGLE_instanced_arrays = null; // UC browser implementation doesn't work
        }

        this._features.fill(false);

        if (this._WEBGL_color_buffer_float) {
            this._features[GFXFeature.COLOR_FLOAT] = true;
        }

        if (this._EXT_color_buffer_half_float) {
            this._features[GFXFeature.COLOR_HALF_FLOAT] = true;
        }

        if (this._OES_texture_float) {
            this._features[GFXFeature.TEXTURE_FLOAT] = true;
        }

        if (this._OES_texture_half_float) {
            this._features[GFXFeature.TEXTURE_HALF_FLOAT] = true;
        }

        if (this._OES_texture_float_linear) {
            this._features[GFXFeature.TEXTURE_FLOAT_LINEAR] = true;
        }

        if (this._OES_texture_half_float_linear) {
            this._features[GFXFeature.TEXTURE_HALF_FLOAT_LINEAR] = true;
        }

        this._features[GFXFeature.FORMAT_RGB8] = true;

        if (this._WEBGL_depth_texture) {
            this._features[GFXFeature.FORMAT_D16] = true;
            this._features[GFXFeature.FORMAT_D24] = true;
            this._features[GFXFeature.FORMAT_D24S8] = true;
        }

        if (this._OES_element_index_uint) {
            this._features[GFXFeature.ELEMENT_INDEX_UINT] = true;
        }

        if (this._ANGLE_instanced_arrays) {
            this._features[GFXFeature.INSTANCED_ARRAYS] = true;
        }

        let compressedFormat: string = '';

        if (this._WEBGL_compressed_texture_etc1) {
            this._features[GFXFeature.FORMAT_ETC1] = true;
            compressedFormat += 'etc1 ';
        }

        if (this._WEBGL_compressed_texture_etc) {
            this._features[GFXFeature.FORMAT_ETC2] = true;
            compressedFormat += 'etc2 ';
        }

        if (this._WEBGL_compressed_texture_s3tc) {
            this._features[GFXFeature.FORMAT_DXT] = true;
            compressedFormat += 'dxt ';
        }

        if (this._WEBGL_compressed_texture_pvrtc) {
            this._features[GFXFeature.FORMAT_PVRTC] = true;
            compressedFormat += 'pvrtc ';
        }

        if (this._WEBGL_compressed_texture_astc) {
            this._features[GFXFeature.FORMAT_ASTC] = true;
            compressedFormat += 'astc ';
        }

<<<<<<< HEAD
        this._features[GFXFeature.MSAA] = false;
        this._features[GFXFeature.DEPTH_BOUNDS] = true;
        this._features[GFXFeature.LINE_WIDTH] = true;
        this._features[GFXFeature.STENCIL_COMPARE_MASK] = true;
        this._features[GFXFeature.STENCIL_WRITE_MASK] = true;
        this._features[GFXFeature.FORMAT_RGB8] = true;
        this._features[GFXFeature.FORMAT_D16] = true;
        this._features[GFXFeature.FORMAT_D24] = this.getExtension('OES_depth24');

=======
>>>>>>> dbf45193
        if (this._OES_vertex_array_object) {
            if (RUNTIME_BASED) {
                // @ts-ignore
                if (typeof loadRuntime === 'function' && typeof loadRuntime().getFeature === 'function' && loadRuntime()
                        .getFeature('webgl.extensions.oes_vertex_array_object.revision') > 0 ) {
                    this._useVAO = true;
                }
            } else { this._useVAO = true; }
        }

        if ((sys.platform === sys.WECHAT_GAME && sys.os === sys.OS_ANDROID)) {
            gl.detachShader = () => {}; // Android WeChat may throw errors on detach shader
        }

        console.info('RENDERER: ' + this._renderer);
        console.info('VENDOR: ' + this._vendor);
        console.info('VERSION: ' + this._version);
        console.info('DPR: ' + this._devicePixelRatio);
        console.info('SCREEN_SIZE: ' + this._width + ' x ' + this._height);
        console.info('NATIVE_SIZE: ' + this._nativeWidth + ' x ' + this._nativeHeight);
        // console.info('COLOR_FORMAT: ' + GFXFormatInfos[this._colorFmt].name);
        // console.info('DEPTH_STENCIL_FORMAT: ' + GFXFormatInfos[this._depthStencilFmt].name);
        // console.info('MAX_VERTEX_ATTRIBS: ' + this._maxVertexAttributes);
        console.info('MAX_VERTEX_UNIFORM_VECTORS: ' + this._maxVertexUniformVectors);
        // console.info('MAX_FRAGMENT_UNIFORM_VECTORS: ' + this._maxFragmentUniformVectors);
        // console.info('MAX_TEXTURE_IMAGE_UNITS: ' + this._maxTextureUnits);
        // console.info('MAX_VERTEX_TEXTURE_IMAGE_UNITS: ' + this._maxVertexTextureUnits);
        console.info('DEPTH_BITS: ' + this._depthBits);
        console.info('STENCIL_BITS: ' + this._stencilBits);
        if (this._EXT_texture_filter_anisotropic) {
            console.info('MAX_TEXTURE_MAX_ANISOTROPY_EXT: ' + this._EXT_texture_filter_anisotropic.MAX_TEXTURE_MAX_ANISOTROPY_EXT);
        }
        console.info('USE_VAO: ' + this._useVAO);
        console.info('COMPRESSED_FORMAT: ' + compressedFormat);

        // init states
        this.initStates(gl);

        // create queue
        this._queue = this.createQueue({ type: GFXQueueType.GRAPHICS });

        // create primary window
        const canvas = this._webGLRC.canvas as HTMLCanvasElement;

        this._cmdAllocator = this.createCommandAllocator({});

        // create default null texture
        this.nullTex2D = new WebGLGFXTexture(this);
        this.nullTex2D.initialize({
            type: GFXTextureType.TEX2D,
            usage: GFXTextureUsageBit.SAMPLED,
            format: GFXFormat.RGBA8,
            width: 2,
            height: 2,
            flags: GFXTextureFlagBit.GEN_MIPMAP,
        });

        this.nullTexCube = new WebGLGFXTexture(this);
        this.nullTexCube.initialize({
            type: GFXTextureType.TEX2D,
            usage: GFXTextureUsageBit.SAMPLED,
            format: GFXFormat.RGBA8,
            width: 2,
            height: 2,
            arrayLayer: 6,
            flags: GFXTextureFlagBit.CUBEMAP |  GFXTextureFlagBit.GEN_MIPMAP,
        });

        const nullTexRegion: GFXBufferTextureCopy = {
            buffStride: 0,
            buffTexHeight: 0,
            texOffset: {
                x: 0,
                y: 0,
                z: 0,
            },
            texExtent: {
                width: 2,
                height: 2,
                depth: 1,
            },
            texSubres: {
                mipLevel: 0,
                baseArrayLayer: 0,
                layerCount: 1,
            },
        };

        const nullTexBuff = new Uint8Array(this.nullTex2D.size);
        nullTexBuff.fill(0);
        this.copyBuffersToTexture([nullTexBuff], this.nullTex2D, [nullTexRegion]);

        nullTexRegion.texSubres.layerCount = 6;
        this.copyBuffersToTexture(
            [nullTexBuff, nullTexBuff, nullTexBuff, nullTexBuff, nullTexBuff, nullTexBuff],
            this.nullTexCube, [nullTexRegion]);

        return true;
    }

    public destroy (): void {

        if (this.nullTex2D) {
            this.nullTex2D.destroy();
            this.nullTex2D = null;
        }

        if (this.nullTexCube) {
            this.nullTexCube.destroy();
            this.nullTexCube = null;
        }

        if (this._cmdAllocator) {
            this._cmdAllocator.destroy();
            this._cmdAllocator = null;
        }

        if (this._queue) {
            this._queue.destroy();
            this._queue = null;
        }

        this._webGLRC = null;
    }

    public resize (width: number, height: number) {
        if (this._width !== width || this._height !== height) {
            console.info('Resizing device: ' + width + 'x' + height);
            this._canvas!.width = width;
            this._canvas!.height = height;
            this._width = width;
            this._height = height;
        }
    }

    public createBuffer (info: IGFXBufferInfo): GFXBuffer {
        const buffer = new WebGLGFXBuffer(this);
        buffer.initialize(info);
        return buffer;
    }

    public createTexture (info: IGFXTextureInfo | IGFXTextureViewInfo): GFXTexture {
        const texture = new WebGLGFXTexture(this);
        texture.initialize(info);
        return texture;
    }

    public createSampler (info: IGFXSamplerInfo): GFXSampler {
        const sampler = new WebGLGFXSampler(this);
        sampler.initialize(info);
        return sampler;
    }

    public createBindingLayout (info: IGFXBindingLayoutInfo): GFXBindingLayout {
        const bindingLayout = new WebGLGFXBindingLayout(this);
        bindingLayout.initialize(info);
        return bindingLayout;
    }

    public createShader (info: IGFXShaderInfo): GFXShader {
        const shader = new WebGLGFXShader(this);
        shader.initialize(info);
        return shader;
    }

    public createInputAssembler (info: IGFXInputAssemblerInfo): GFXInputAssembler {
        const inputAssembler = new WebGLGFXInputAssembler(this);
        inputAssembler.initialize(info);
        return inputAssembler;
    }

    public createRenderPass (info: IGFXRenderPassInfo): GFXRenderPass {
        const renderPass = new WebGLGFXRenderPass(this);
        renderPass.initialize(info);
        return renderPass;
    }

    public createFramebuffer (info: IGFXFramebufferInfo): GFXFramebuffer {
        const framebuffer = new WebGLGFXFramebuffer(this);
        framebuffer.initialize(info);
        return framebuffer;
    }

    public createPipelineLayout (info: IGFXPipelineLayoutInfo): GFXPipelineLayout {
        const pipelineLayout = new WebGLGFXPipelineLayout(this);
        pipelineLayout.initialize(info);
        return pipelineLayout;
    }

    public createPipelineState (info: IGFXPipelineStateInfo): GFXPipelineState {
        const pipelineState = new WebGLGFXPipelineState(this);
        pipelineState.initialize(info);
        return pipelineState;
    }

    public createCommandAllocator (info: IGFXCommandAllocatorInfo): GFXCommandAllocator {
        const cmdAllocator = new WebGLGFXCommandAllocator(this);
        cmdAllocator.initialize(info);
        return cmdAllocator;
    }

    public createCommandBuffer (info: IGFXCommandBufferInfo): GFXCommandBuffer {
        // const ctor = WebGLGFXCommandBuffer; // opt to instant invocation
        const ctor = info.type === GFXCommandBufferType.PRIMARY ? WebGLGFXPrimaryCommandBuffer : WebGLGFXCommandBuffer;
        const cmdBuff = new ctor(this);
        cmdBuff.initialize(info);
        return cmdBuff;
    }

    public createFence (info: IGFXFenceInfo): GFXFence {
        const fence = new WebGLGFXFence(this);
        fence.initialize(info);
        return fence;
    }

    public createQueue (info: IGFXQueueInfo): GFXQueue {
        const queue = new WebGLGFXQueue(this);
        queue.initialize(info);
        return queue;
    }

    public acquire () {}

    public present () {
        (this._cmdAllocator as WebGLGFXCommandAllocator).releaseCmds();
        const queue = (this._queue as WebGLGFXQueue);
        this._numDrawCalls = queue.numDrawCalls;
        this._numInstances = queue.numInstances;
        this._numTris = queue.numTris;
        queue.clear();
    }

    public copyBuffersToTexture (buffers: ArrayBufferView[], texture: GFXTexture, regions: GFXBufferTextureCopy[]) {
        WebGLCmdFuncCopyBuffersToTexture(
            this,
            buffers,
            (texture as WebGLGFXTexture).gpuTexture,
            regions);
    }

    public copyTexImagesToTexture (
        texImages: TexImageSource[],
        texture: GFXTexture,
        regions: GFXBufferTextureCopy[]) {

        WebGLCmdFuncCopyTexImagesToTexture(
            this,
            texImages,
            (texture as WebGLGFXTexture).gpuTexture,
            regions);
    }

    public copyFramebufferToBuffer (
        srcFramebuffer: GFXFramebuffer,
        dstBuffer: ArrayBuffer,
        regions: GFXBufferTextureCopy[]) {

        const gl = this._webGLRC!;
        const gpuFramebuffer = (srcFramebuffer as WebGLGFXFramebuffer).gpuFramebuffer;
        const format = gpuFramebuffer.gpuColorTextures[0].format;
        const glFormat = GFXFormatToWebGLFormat(format, gl);
        const glType = GFXFormatToWebGLType(format, gl);
        const ctor = getTypedArrayConstructor(GFXFormatInfos[format]);

        const curFBO = this.stateCache.glFramebuffer;

        if (this.stateCache.glFramebuffer !== gpuFramebuffer.glFramebuffer) {
            gl.bindFramebuffer(gl.FRAMEBUFFER, gpuFramebuffer.glFramebuffer);
            this.stateCache.glFramebuffer = gpuFramebuffer.glFramebuffer;
        }

        const view = new ctor(dstBuffer);

        for (const region of regions) {

            const w = region.texExtent.width;
            const h = region.texExtent.height;

            gl.readPixels(region.texOffset.x, region.texOffset.y, w, h, glFormat, glType, view);
        }

        if (this.stateCache.glFramebuffer !== curFBO) {
            gl.bindFramebuffer(gl.FRAMEBUFFER, curFBO);
            this.stateCache.glFramebuffer = curFBO;
        }
    }

    public blitFramebuffer (src: GFXFramebuffer, dst: GFXFramebuffer, srcRect: IGFXRect, dstRect: IGFXRect, filter: GFXFilter) {
    }

    private getExtension (ext: string): any {
        const prefixes = ['', 'WEBKIT_', 'MOZ_'];
        for (let i = 0; i < prefixes.length; ++i) {
            const _ext = this._webGLRC!.getExtension(prefixes[i] + ext);
            if (_ext) {
                return _ext;
            }
        }
        return null;
    }

    private initStates (gl: WebGLRenderingContext) {

        gl.activeTexture(gl.TEXTURE0);
        gl.pixelStorei(gl.PACK_ALIGNMENT, 1);
        gl.pixelStorei(gl.UNPACK_ALIGNMENT, 1);
        gl.pixelStorei(gl.UNPACK_FLIP_Y_WEBGL, 0);

        gl.bindFramebuffer(gl.FRAMEBUFFER, null);

        // rasteriazer state
        gl.disable(gl.SCISSOR_TEST);
        gl.enable(gl.CULL_FACE);
        gl.cullFace(gl.BACK);
        gl.frontFace(gl.CCW);
        gl.disable(gl.POLYGON_OFFSET_FILL);
        gl.polygonOffset(0.0, 0.0);

        // depth stencil state
        gl.enable(gl.DEPTH_TEST);
        gl.depthMask(true);
        gl.depthFunc(gl.LESS);
        gl.depthRange(0.0, 1.0);

        gl.stencilFuncSeparate(gl.FRONT, gl.ALWAYS, 1, 0xffff);
        gl.stencilOpSeparate(gl.FRONT, gl.KEEP, gl.KEEP, gl.KEEP);
        gl.stencilMaskSeparate(gl.FRONT, 0xffff);
        gl.stencilFuncSeparate(gl.BACK, gl.ALWAYS, 1, 0xffff);
        gl.stencilOpSeparate(gl.BACK, gl.KEEP, gl.KEEP, gl.KEEP);
        gl.stencilMaskSeparate(gl.BACK, 0xffff);

        gl.disable(gl.STENCIL_TEST);

        // blend state
        gl.disable(gl.SAMPLE_ALPHA_TO_COVERAGE);
        gl.disable(gl.BLEND);
        gl.blendEquationSeparate(gl.FUNC_ADD, gl.FUNC_ADD);
        gl.blendFuncSeparate(gl.ONE, gl.ZERO, gl.ONE, gl.ZERO);
        gl.colorMask(true, true, true, true);
        gl.blendColor(0.0, 0.0, 0.0, 0.0);
    }
}<|MERGE_RESOLUTION|>--- conflicted
+++ resolved
@@ -396,19 +396,7 @@
             this._features[GFXFeature.FORMAT_ASTC] = true;
             compressedFormat += 'astc ';
         }
-
-<<<<<<< HEAD
-        this._features[GFXFeature.MSAA] = false;
-        this._features[GFXFeature.DEPTH_BOUNDS] = true;
-        this._features[GFXFeature.LINE_WIDTH] = true;
-        this._features[GFXFeature.STENCIL_COMPARE_MASK] = true;
-        this._features[GFXFeature.STENCIL_WRITE_MASK] = true;
-        this._features[GFXFeature.FORMAT_RGB8] = true;
-        this._features[GFXFeature.FORMAT_D16] = true;
-        this._features[GFXFeature.FORMAT_D24] = this.getExtension('OES_depth24');
-
-=======
->>>>>>> dbf45193
+      
         if (this._OES_vertex_array_object) {
             if (RUNTIME_BASED) {
                 // @ts-ignore
