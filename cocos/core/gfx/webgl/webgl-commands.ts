--- conflicted
+++ resolved
@@ -103,19 +103,11 @@
         case GFXFormat.RGB9E5: return gl.UNSIGNED_BYTE;
 
         case GFXFormat.D16: return gl.UNSIGNED_SHORT;
-<<<<<<< HEAD
         case GFXFormat.D16S8: return WebGLEXT.UNSIGNED_INT_24_8_WEBGL; // not supported, fallback
         case GFXFormat.D24: return gl.UNSIGNED_INT;
         case GFXFormat.D24S8: return WebGLEXT.UNSIGNED_INT_24_8_WEBGL;
         case GFXFormat.D32F: return gl.UNSIGNED_INT; // not supported, fallback
         case GFXFormat.D32F_S8: return WebGLEXT.UNSIGNED_INT_24_8_WEBGL; // not supported, fallback
-=======
-        case GFXFormat.D16S8: return WebGLEXT.UNSIGNED_INT_24_8_WEBGL; // no D16S8 support
-        case GFXFormat.D24: return gl.UNSIGNED_INT;
-        case GFXFormat.D24S8: return WebGLEXT.UNSIGNED_INT_24_8_WEBGL;
-        case GFXFormat.D32F: return gl.FLOAT;
-        case GFXFormat.D32F_S8: return WebGLEXT.UNSIGNED_INT_24_8_WEBGL; // no D32FS8 support
->>>>>>> 3b31edae
 
         case GFXFormat.BC1: return gl.UNSIGNED_BYTE;
         case GFXFormat.BC1_SRGB: return gl.UNSIGNED_BYTE;
