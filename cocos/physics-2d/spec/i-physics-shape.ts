<<<<<<< HEAD
=======
/*
 Copyright (c) 2022-2023 Xiamen Yaji Software Co., Ltd.

 https://www.cocos.com/

 Permission is hereby granted, free of charge, to any person obtaining a copy
 of this software and associated documentation files (the "Software"), to deal
 in the Software without restriction, including without limitation the rights to
 use, copy, modify, merge, publish, distribute, sublicense, and/or sell copies
 of the Software, and to permit persons to whom the Software is furnished to do so,
 subject to the following conditions:

 The above copyright notice and this permission notice shall be included in
 all copies or substantial portions of the Software.

 THE SOFTWARE IS PROVIDED "AS IS", WITHOUT WARRANTY OF ANY KIND, EXPRESS OR
 IMPLIED, INCLUDING BUT NOT LIMITED TO THE WARRANTIES OF MERCHANTABILITY,
 FITNESS FOR A PARTICULAR PURPOSE AND NONINFRINGEMENT. IN NO EVENT SHALL THE
 AUTHORS OR COPYRIGHT HOLDERS BE LIABLE FOR ANY CLAIM, DAMAGES OR OTHER
 LIABILITY, WHETHER IN AN ACTION OF CONTRACT, TORT OR OTHERWISE, ARISING FROM,
 OUT OF OR IN CONNECTION WITH THE SOFTWARE OR THE USE OR OTHER DEALINGS IN
 THE SOFTWARE.
*/

>>>>>>> 73d80047
import { Rect, Vec2 } from '../../core';
import { ILifecycle } from '../../physics/spec/i-lifecycle';
import { Collider2D, RigidBody2D } from '../../../exports/physics-2d-framework';

export interface IBaseShape extends ILifecycle {
    readonly impl: any;
    readonly collider: Collider2D;
    readonly worldAABB: Readonly<Rect>;

    // readonly attachedRigidBody: RigidBody2D | null;
    initialize (v: Collider2D): void;
    apply (): void;
    onGroupChanged (): void;
}

export interface IBoxShape extends IBaseShape {
    worldPoints: readonly Readonly<Vec2>[];
}

export interface ICircleShape extends IBaseShape {
    worldPosition: Readonly<Vec2>;
    worldRadius: number;
}

export interface IPolygonShape extends IBaseShape {
    worldPoints: readonly Readonly<Vec2>[];
}<|MERGE_RESOLUTION|>--- conflicted
+++ resolved
@@ -1,5 +1,3 @@
-<<<<<<< HEAD
-=======
 /*
  Copyright (c) 2022-2023 Xiamen Yaji Software Co., Ltd.
 
@@ -24,7 +22,6 @@
  THE SOFTWARE.
 */
 
->>>>>>> 73d80047
 import { Rect, Vec2 } from '../../core';
 import { ILifecycle } from '../../physics/spec/i-lifecycle';
 import { Collider2D, RigidBody2D } from '../../../exports/physics-2d-framework';
