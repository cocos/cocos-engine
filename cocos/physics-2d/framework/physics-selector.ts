--- conflicted
+++ resolved
@@ -167,13 +167,8 @@
     finalizeContactEvent: FUNC,
 };
 
-<<<<<<< HEAD
-export function checkPhysicsModule (obj: any) {
+export function checkPhysicsModule (obj: any): boolean {
     if (DEBUG && !TEST && !EDITOR_NOT_IN_PREVIEW && obj == null) {
-=======
-export function checkPhysicsModule (obj: any): boolean {
-    if (DEBUG && !TEST && (!EDITOR || cclegacy.GAME_VIEW) && obj == null) {
->>>>>>> 79a6eaf7
         errorID(9600);
         return true;
     }
