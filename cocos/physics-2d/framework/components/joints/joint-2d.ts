--- conflicted
+++ resolved
@@ -100,13 +100,8 @@
      */
     TYPE = EJoint2DType.None;
 
-<<<<<<< HEAD
-    protected onLoad () {
+    protected onLoad (): void {
         if (!EDITOR_NOT_IN_PREVIEW) {
-=======
-    protected onLoad (): void {
-        if (!EDITOR || cclegacy.GAME_VIEW) {
->>>>>>> 79a6eaf7
             this._joint = createJoint(this.TYPE);
             this._joint.initialize(this);
 
