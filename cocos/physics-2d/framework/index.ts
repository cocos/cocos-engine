--- conflicted
+++ resolved
@@ -33,12 +33,9 @@
 
 export const Physics2DUtils = {
     PolygonSeparator,
-<<<<<<< HEAD
+    PolygonPartition,
 };
 
 cclegacy.internal.physics2d = {
     selector,
-=======
-    PolygonPartition,
->>>>>>> 33d9dca1
 };