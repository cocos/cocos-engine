/*
 Copyright (c) 2017-2023 Xiamen Yaji Software Co., Ltd.

 https://www.cocos.com/

 Permission is hereby granted, free of charge, to any person obtaining a copy
 of this software and associated documentation files (the "Software"), to deal
 in the Software without restriction, including without limitation the rights to
 use, copy, modify, merge, publish, distribute, sublicense, and/or sell copies
 of the Software, and to permit persons to whom the Software is furnished to do so,
 subject to the following conditions:

 The above copyright notice and this permission notice shall be included in
 all copies or substantial portions of the Software.

 THE SOFTWARE IS PROVIDED "AS IS", WITHOUT WARRANTY OF ANY KIND, EXPRESS OR
 IMPLIED, INCLUDING BUT NOT LIMITED TO THE WARRANTIES OF MERCHANTABILITY,
 FITNESS FOR A PARTICULAR PURPOSE AND NONINFRINGEMENT. IN NO EVENT SHALL THE
 AUTHORS OR COPYRIGHT HOLDERS BE LIABLE FOR ANY CLAIM, DAMAGES OR OTHER
 LIABILITY, WHETHER IN AN ACTION OF CONTRACT, TORT OR OTHERWISE, ARISING FROM,
 OUT OF OR IN CONNECTION WITH THE SOFTWARE OR THE USE OR OTHER DEALINGS IN
 THE SOFTWARE.
*/

import b2 from '@cocos/box2d';
import { Vec2 } from '../../core';
import { PHYSICS_2D_PTM_RATIO } from '../framework/physics-types';
import { Collider2D, Contact2DType, PhysicsSystem2D } from '../framework';
import { b2Shape2D } from './shapes/shape-2d';
import { IPhysics2DContact, IPhysics2DImpulse, IPhysics2DManifoldPoint, IPhysics2DWorldManifold } from '../spec/i-physics-contact';

export type b2ContactExtends = b2.Contact & {
    m_userData: any
}

const pools: PhysicsContact[] = [];

// temp world manifold
const pointCache = [new Vec2(), new Vec2()];

const b2worldmanifold = new b2.WorldManifold();

const worldmanifold: IPhysics2DWorldManifold = {
    points: [] as Vec2[],
    separations: [] as number[],
    normal: new Vec2(),
};

class ManifoldPoint implements IPhysics2DManifoldPoint {
    localPoint = new Vec2();
    normalImpulse = 0;
    tangentImpulse = 0;
}

const manifoldPointCache = [new ManifoldPoint(), new ManifoldPoint()];

const manifold = {
    type: 0,
    localPoint: new Vec2(),
    localNormal: new Vec2(),
    points: [] as ManifoldPoint[],
};

const impulse: IPhysics2DImpulse = {
    normalImpulses: [] as number[],
    tangentImpulses: [] as number[],
};

export class PhysicsContact implements IPhysics2DContact {
    static get (b2contact: b2ContactExtends) {
        let c = pools.pop();

        if (!c) {
            c = new PhysicsContact();
        }

        c.init(b2contact);
        return c;
    }

    static put (b2contact: b2ContactExtends) {
        const c: PhysicsContact = b2contact.m_userData as PhysicsContact;
        if (!c) return;

        pools.push(c);
        c.reset();
    }

    colliderA: Collider2D | null = null;
    colliderB: Collider2D | null = null;

    disabled = false;
    disabledOnce = false;

    private _impulse: b2.ContactImpulse | null = null;
    private _inverted = false;
    private _b2contact: b2ContactExtends | null = null;

    _setImpulse (impulse: b2.ContactImpulse | null): void {
        this._impulse = impulse;
    }

<<<<<<< HEAD
    private init (b2contact): void {
=======
    init (b2contact: b2ContactExtends) {
>>>>>>> e653f6f9
        this.colliderA = (b2contact.m_fixtureA.m_userData as b2Shape2D).collider;
        this.colliderB = (b2contact.m_fixtureB.m_userData as b2Shape2D).collider;
        this.disabled = false;
        this.disabledOnce = false;
        this._impulse = null;

        this._inverted = false;

        this._b2contact = b2contact;
        b2contact.m_userData = this;
    }

    reset (): void {
        this.setTangentSpeed(0);
        this.resetFriction();
        this.resetRestitution();

        this.colliderA = null;
        this.colliderB = null;
        this.disabled = false;
        this._impulse = null;

        this._b2contact!.m_userData = null;
        this._b2contact = null;
    }

    getWorldManifold (): IPhysics2DWorldManifold {
        const points = worldmanifold.points;
        const separations = worldmanifold.separations;
        const normal = worldmanifold.normal;

        this._b2contact!.GetWorldManifold(b2worldmanifold);
        const b2points = b2worldmanifold.points;
        const b2separations = b2worldmanifold.separations;

        const count = this._b2contact!.GetManifold().pointCount;
        points.length = separations.length = count;

        for (let i = 0; i < count; i++) {
            const p = pointCache[i];
            p.x = b2points[i].x * PHYSICS_2D_PTM_RATIO;
            p.y = b2points[i].y * PHYSICS_2D_PTM_RATIO;

            points[i] = p;
            separations[i] = b2separations[i] * PHYSICS_2D_PTM_RATIO;
        }

        normal.x = b2worldmanifold.normal.x;
        normal.y = b2worldmanifold.normal.y;

        if (this._inverted) {
            normal.x *= -1;
            normal.y *= -1;
        }

        return worldmanifold;
    }

    getManifold (): { type: number; localPoint: Vec2; localNormal: Vec2; points: ManifoldPoint[]; } {
        const points = manifold.points;
        const localNormal = manifold.localNormal;
        const localPoint = manifold.localPoint;

        const b2manifold = this._b2contact!.GetManifold();
        const b2points = b2manifold.points;
        const count = points.length = b2manifold.pointCount;

        for (let i = 0; i < count; i++) {
            const p = manifoldPointCache[i];
            const b2p = b2points[i];
            p.localPoint.x = b2p.localPoint.x * PHYSICS_2D_PTM_RATIO;
            p.localPoint.y = b2p.localPoint.y * PHYSICS_2D_PTM_RATIO;
            p.normalImpulse = b2p.normalImpulse * PHYSICS_2D_PTM_RATIO;
            p.tangentImpulse = b2p.tangentImpulse;

            points[i] = p;
        }

        localPoint.x = b2manifold.localPoint.x * PHYSICS_2D_PTM_RATIO;
        localPoint.y = b2manifold.localPoint.y * PHYSICS_2D_PTM_RATIO;
        localNormal.x = b2manifold.localNormal.x;
        localNormal.y = b2manifold.localNormal.y;
        manifold.type = b2manifold.type;

        if (this._inverted) {
            localNormal.x *= -1;
            localNormal.y *= -1;
        }

        return manifold;
    }

    getImpulse (): IPhysics2DImpulse | null {
        const b2impulse = this._impulse;
        if (!b2impulse) return null;

        const normalImpulses = impulse.normalImpulses;
        const tangentImpulses = impulse.tangentImpulses;
        const count = b2impulse.count;
        for (let i = 0; i < count; i++) {
            normalImpulses[i] = b2impulse.normalImpulses[i] * PHYSICS_2D_PTM_RATIO;
            tangentImpulses[i] = b2impulse.tangentImpulses[i];
        }

        tangentImpulses.length = normalImpulses.length = count;

        return impulse;
    }

<<<<<<< HEAD
    setEnabled (value): void {
=======
    emit (contactType) {
        let func;
        switch (contactType) {
        case Contact2DType.BEGIN_CONTACT:
            func = 'onBeginContact';
            break;
        case Contact2DType.END_CONTACT:
            func = 'onEndContact';
            break;
        case Contact2DType.PRE_SOLVE:
            func = 'onPreSolve';
            break;
        case Contact2DType.POST_SOLVE:
            func = 'onPostSolve';
            break;
        }

        const colliderA = this.colliderA;
        const colliderB = this.colliderB;

        const bodyA = colliderA!.body;
        const bodyB = colliderB!.body;

        if (bodyA!.enabledContactListener) {
            colliderA?.emit(contactType, colliderA, colliderB, this);
        }

        if (bodyB!.enabledContactListener) {
            colliderB?.emit(contactType, colliderB, colliderA, this);
        }

        if (bodyA!.enabledContactListener || bodyB!.enabledContactListener) {
            PhysicsSystem2D.instance.emit(contactType, colliderA, colliderB, this);
        }

        if (this.disabled || this.disabledOnce) {
            this.setEnabled(false);
            this.disabledOnce = false;
        }
    }

    setEnabled (value) {
>>>>>>> e653f6f9
        this._b2contact!.SetEnabled(value);
    }

    isTouching (): boolean {
        return this._b2contact!.IsTouching();
    }

    setTangentSpeed (value): void {
        this._b2contact!.SetTangentSpeed(value);
    }

    getTangentSpeed (): number {
        return this._b2contact!.GetTangentSpeed();
    }

    setFriction (value): void {
        this._b2contact!.SetFriction(value);
    }

    getFriction (): number {
        return this._b2contact!.GetFriction();
    }

    resetFriction (): void {
        return this._b2contact!.ResetFriction();
    }

    setRestitution (value): void {
        this._b2contact!.SetRestitution(value);
    }

    getRestitution (): number {
        return this._b2contact!.GetRestitution();
    }

    resetRestitution (): void {
        return this._b2contact!.ResetRestitution();
    }
}<|MERGE_RESOLUTION|>--- conflicted
+++ resolved
@@ -67,7 +67,7 @@
 };
 
 export class PhysicsContact implements IPhysics2DContact {
-    static get (b2contact: b2ContactExtends) {
+    static get (b2contact: b2ContactExtends): PhysicsContact {
         let c = pools.pop();
 
         if (!c) {
@@ -78,7 +78,7 @@
         return c;
     }
 
-    static put (b2contact: b2ContactExtends) {
+    static put (b2contact: b2ContactExtends): void {
         const c: PhysicsContact = b2contact.m_userData as PhysicsContact;
         if (!c) return;
 
@@ -100,11 +100,7 @@
         this._impulse = impulse;
     }
 
-<<<<<<< HEAD
-    private init (b2contact): void {
-=======
-    init (b2contact: b2ContactExtends) {
->>>>>>> e653f6f9
+    init (b2contact: b2ContactExtends): void {
         this.colliderA = (b2contact.m_fixtureA.m_userData as b2Shape2D).collider;
         this.colliderB = (b2contact.m_fixtureB.m_userData as b2Shape2D).collider;
         this.disabled = false;
@@ -214,11 +210,8 @@
         return impulse;
     }
 
-<<<<<<< HEAD
-    setEnabled (value): void {
-=======
-    emit (contactType) {
-        let func;
+    emit (contactType: string): void {
+        let func = '';
         switch (contactType) {
         case Contact2DType.BEGIN_CONTACT:
             func = 'onBeginContact';
@@ -232,6 +225,8 @@
         case Contact2DType.POST_SOLVE:
             func = 'onPostSolve';
             break;
+        default:
+            break;
         }
 
         const colliderA = this.colliderA;
@@ -258,8 +253,7 @@
         }
     }
 
-    setEnabled (value) {
->>>>>>> e653f6f9
+    setEnabled (value): void {
         this._b2contact!.SetEnabled(value);
     }
 
