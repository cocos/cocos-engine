/*
 Copyright (c) 2022-2023 Xiamen Yaji Software Co., Ltd.

 https://www.cocos.com/

 Permission is hereby granted, free of charge, to any person obtaining a copy
 of this software and associated documentation files (the "Software"), to deal
 in the Software without restriction, including without limitation the rights to
 use, copy, modify, merge, publish, distribute, sublicense, and/or sell copies
 of the Software, and to permit persons to whom the Software is furnished to do so,
 subject to the following conditions:

 The above copyright notice and this permission notice shall be included in
 all copies or substantial portions of the Software.

 THE SOFTWARE IS PROVIDED "AS IS", WITHOUT WARRANTY OF ANY KIND, EXPRESS OR
 IMPLIED, INCLUDING BUT NOT LIMITED TO THE WARRANTIES OF MERCHANTABILITY,
 FITNESS FOR A PARTICULAR PURPOSE AND NONINFRINGEMENT. IN NO EVENT SHALL THE
 AUTHORS OR COPYRIGHT HOLDERS BE LIABLE FOR ANY CLAIM, DAMAGES OR OTHER
 LIABILITY, WHETHER IN AN ACTION OF CONTRACT, TORT OR OTHERWISE, ARISING FROM,
 OUT OF OR IN CONNECTION WITH THE SOFTWARE OR THE USE OR OTHER DEALINGS IN
 THE SOFTWARE.
*/

import b2 from '@cocos/box2d';
import { EDITOR_NOT_IN_PREVIEW } from 'internal:constants';

import { IPhysicsWorld } from '../spec/i-physics-world';
import { IVec2Like, Vec3, Quat, toRadian, Vec2, toDegree, Rect, CCObject, js, cclegacy } from '../../core';
import { PHYSICS_2D_PTM_RATIO, ERaycast2DType, ERigidBody2DType } from '../framework/physics-types';
import { Canvas } from '../../2d/framework';
import { Graphics } from '../../2d/components';

import { b2RigidBody2D } from './rigid-body';
import { PhysicsContactListener } from './platform/physics-contact-listener';
import { PhysicsAABBQueryCallback } from './platform/physics-aabb-query-callback';
import { PhysicsRayCastCallback } from './platform/physics-ray-cast-callback';
import { PhysicsContact, b2ContactExtends } from './physics-contact';
import { Contact2DType, Collider2D, RaycastResult2D } from '../framework';
import { b2Shape2D } from './shapes/shape-2d';
import { PhysicsDebugDraw } from './platform/physics-debug-draw';
import { Node, find, Layers } from '../../scene-graph';
import { director } from '../../game';

const tempVec3 = new Vec3();
const tempVec2_1 = new Vec2();
const tempVec2_2 = new Vec2();

const temoBodyDef = new b2.BodyDef();
const tempB2AABB = new b2.AABB();

const testResults: Collider2D[] = [];

export class b2PhysicsWorld implements IPhysicsWorld {
    protected _world: b2.World;
    protected _bodies: b2RigidBody2D[] = [];
    protected _animatedBodies: b2RigidBody2D[] = [];
    protected _rotationAxis: Vec3 = new Vec3();
    protected _physicsGroundBody: b2.Body;

    protected _contactListener: PhysicsContactListener;
    protected _aabbQueryCallback: PhysicsAABBQueryCallback;
    protected _raycastQueryCallback: PhysicsRayCastCallback;

    get impl (): b2.World {
        return this._world;
    }

    get groundBodyImpl (): b2.Body {
        return this._physicsGroundBody;
    }

    constructor () {
        this._world = new b2.World(new b2.Vec2(0, -10));
        const tempBodyDef = new b2.BodyDef();
        //tempBodyDef.position.Set(480 / PHYSICS_2D_PTM_RATIO, 320 / PHYSICS_2D_PTM_RATIO);//temporary
        this._physicsGroundBody = this._world.CreateBody(tempBodyDef);
        const listener = new PhysicsContactListener();
        listener.setBeginContact(this._onBeginContact);
        listener.setEndContact(this._onEndContact);
        listener.setPreSolve(this._onPreSolve);
        listener.setPostSolve(this._onPostSolve);
        this._world.SetContactListener(listener);

        this._contactListener = listener;

        this._aabbQueryCallback = new PhysicsAABBQueryCallback();
        this._raycastQueryCallback = new PhysicsRayCastCallback();
    }

    _debugGraphics: Graphics | null = null;
    _b2DebugDrawer: b2.Draw | null = null;

    _debugDrawFlags = 0;
    get debugDrawFlags (): number {
        return this._debugDrawFlags;
    }
    set debugDrawFlags (v) {
        if (EDITOR_NOT_IN_PREVIEW) return;

        if (!v) {
            if (this._debugGraphics) {
                this._debugGraphics.node.parent = null;
            }
        }

        this._debugDrawFlags = v;
    }

    _checkDebugDrawValid (): void {
        if (EDITOR_NOT_IN_PREVIEW) return;
        if (!this._debugGraphics || !this._debugGraphics.isValid) {
            let canvas = find('Canvas');
            if (!canvas) {
                const scene = director.getScene();
                if (!scene) {
                    return;
                }

                canvas = new Node('Canvas');
                canvas.addComponent(Canvas);
                canvas.parent = scene;
            }

            const node = new Node('PHYSICS_2D_DEBUG_DRAW');
            // node.zIndex = cc.macro.MAX_ZINDEX;
            node.hideFlags |= CCObject.Flags.DontSave;
            node.parent = canvas;
            node.worldPosition = Vec3.ZERO;
            node.layer = Layers.Enum.UI_2D;

            this._debugGraphics = node.addComponent(Graphics);
            this._debugGraphics.lineWidth = 3;

            const debugDraw = new PhysicsDebugDraw(this._debugGraphics);
            this._b2DebugDrawer = debugDraw;
            this._world.SetDebugDraw(debugDraw);
        }

        const parent = this._debugGraphics.node.parent!;
        this._debugGraphics.node.setSiblingIndex(parent.children.length - 1);

        if (this._b2DebugDrawer) {
            this._b2DebugDrawer.SetFlags(this.debugDrawFlags);
        }
    }

    setGravity (v: IVec2Like): void {
        this._world.SetGravity(v as b2.Vec2);
    }

    setAllowSleep (v: boolean): void {
        this._world.SetAllowSleeping(true);
    }

    step (deltaTime: number, velocityIterations = 10, positionIterations = 10): void {
        const animatedBodies = this._animatedBodies;
        for (let i = 0, l = animatedBodies.length; i < l; i++) {
            animatedBodies[i].animate(deltaTime);
        }
        this._world.Step(deltaTime, velocityIterations, positionIterations);
    }

    raycast (p1: Vec2, p2: Vec2, type: ERaycast2DType, mask: number): RaycastResult2D[] {
        if (p1.equals(p2)) {
            return [];
        }

        type = type || ERaycast2DType.Closest;

        tempVec2_1.x = p1.x / PHYSICS_2D_PTM_RATIO;
        tempVec2_1.y = p1.y / PHYSICS_2D_PTM_RATIO;
        tempVec2_2.x = p2.x / PHYSICS_2D_PTM_RATIO;
        tempVec2_2.y = p2.y / PHYSICS_2D_PTM_RATIO;

        const callback = this._raycastQueryCallback;
        callback.init(type, mask);
        this._world.RayCast(callback, tempVec2_1, tempVec2_2);

        const fixtures = callback.getFixtures();
        if (fixtures.length > 0) {
            const points = callback.getPoints();
            const normals = callback.getNormals();
            const fractions = callback.getFractions();

            const results: RaycastResult2D[] = [];
            for (let i = 0, l = fixtures.length; i < l; i++) {
                const fixture = fixtures[i];
                const shape = fixture.m_userData as b2Shape2D;
                const collider = shape.collider;

                if (type === ERaycast2DType.AllClosest) {
                    let result;
                    for (let j = 0; j < results.length; j++) {
                        if (results[j].collider === collider) {
                            result = results[j];
                        }
                    }

                    if (result) {
                        if (fractions[i] < result.fraction) {
                            result.fixtureIndex = shape.getFixtureIndex(fixture);
                            result.point.x = points[i].x * PHYSICS_2D_PTM_RATIO;
                            result.point.y = points[i].y * PHYSICS_2D_PTM_RATIO;
                            result.normal.x = normals[i].x;
                            result.normal.y = normals[i].y;
                            result.fraction = fractions[i];
                        }
                        continue;
                    }
                }

                results.push({
                    collider,
                    fixtureIndex: shape.getFixtureIndex(fixture),
                    point: new Vec2(points[i].x * PHYSICS_2D_PTM_RATIO, points[i].y * PHYSICS_2D_PTM_RATIO),
                    normal: new Vec2(normals[i].x, normals[i].y),
                    fraction: fractions[i],
                });
            }

            return results;
        }

        return [];
    }

    syncPhysicsToScene (): void {
        const bodies = this._bodies;
        for (let i = 0, l = bodies.length; i < l; i++) {
            const body = bodies[i];
            const bodyComp = body.rigidBody;
            if (bodyComp.type === ERigidBody2DType.Animated) {
                body.resetVelocity();
                continue;
            }

            const node = bodyComp.node;
            const b2body = body.impl;

            // position
            const pos = b2body!.GetPosition();
            tempVec3.x = pos.x * PHYSICS_2D_PTM_RATIO;
            tempVec3.y = pos.y * PHYSICS_2D_PTM_RATIO;
            tempVec3.z = 0;
            node.worldPosition = tempVec3;

            // rotation
            const angle = toDegree(b2body!.GetAngle());
            node.setWorldRotationFromEuler(0, 0, angle);
        }
    }
    syncSceneToPhysics (): void {
        const bodies = this._bodies;
        for (let i = 0; i < bodies.length; i++) {
            bodies[i].syncSceneToPhysics();
        }
    }

    addBody (body: b2RigidBody2D): void {
        const bodies = this._bodies;
        if (bodies.includes(body)) {
            return;
        }

        const bodyDef = temoBodyDef;

        const comp = body.rigidBody;

        bodyDef.allowSleep = comp.allowSleep;
        bodyDef.gravityScale = comp.gravityScale;
        bodyDef.linearDamping = comp.linearDamping;
        bodyDef.angularDamping = comp.angularDamping;

        bodyDef.fixedRotation = comp.fixedRotation;
        bodyDef.bullet = comp.bullet;

        const node = comp.node;
        const pos = node.worldPosition;
        bodyDef.position.Set(pos.x / PHYSICS_2D_PTM_RATIO, pos.y / PHYSICS_2D_PTM_RATIO);

        tempVec3.z = Quat.getAxisAngle(this._rotationAxis, node.worldRotation);
        if (this._rotationAxis.z < 0.0) {
            tempVec3.z = Math.PI * 2 - tempVec3.z;
        }
        bodyDef.angle = tempVec3.z;

        bodyDef.awake = comp.awakeOnLoad;

        if (comp.type === ERigidBody2DType.Animated) {
            bodyDef.type = ERigidBody2DType.Kinematic as number;

            this._animatedBodies.push(body);
            body._animatedPos.set(bodyDef.position.x, bodyDef.position.y);
            body._animatedAngle = bodyDef.angle;
        } else {
            bodyDef.type = comp.type as number;
        }

        // read private property
        const compPrivate = comp as any;
        const linearVelocity = compPrivate._linearVelocity;
        bodyDef.linearVelocity.Set(linearVelocity.x, linearVelocity.y);

        bodyDef.angularVelocity = toRadian(compPrivate._angularVelocity);

        const b2Body = this._world.CreateBody(bodyDef);
        b2Body.m_userData = body;
        body._imp = b2Body;

        this._bodies.push(body);
    }

    removeBody (body: b2RigidBody2D): void {
        if (!this._bodies.includes(body)) {
            return;
        }
        if (body.impl) {
            body.impl.m_userData = null;
            this._world.DestroyBody(body.impl);
            body._imp = null;
        }
        js.array.remove(this._bodies, body);

        const comp = body.rigidBody;
        if (comp.type === ERigidBody2DType.Animated) {
            js.array.remove(this._animatedBodies, body);
        }
    }

    registerContactFixture (fixture: b2.Fixture) {
        this._contactListener.registerContactFixture(fixture);
    }
    unregisterContactFixture (fixture: b2.Fixture) {
        this._contactListener.unregisterContactFixture(fixture);
    }

    testPoint (point: Vec2): readonly Collider2D[] {
        const x = tempVec2_1.x = point.x / PHYSICS_2D_PTM_RATIO;
        const y = tempVec2_1.y = point.y / PHYSICS_2D_PTM_RATIO;

        const d = 0.2 / PHYSICS_2D_PTM_RATIO;
        tempB2AABB.lowerBound.x = x - d;
        tempB2AABB.lowerBound.y = y - d;
        tempB2AABB.upperBound.x = x + d;
        tempB2AABB.upperBound.y = y + d;

        const callback = this._aabbQueryCallback;
        callback.init(tempVec2_1);
        this._world.QueryAABB(callback, tempB2AABB);

        const fixtures = callback.getFixtures();
        testResults.length = 0;
        for (let i = 0; i < fixtures.length; i++) {
            const collider = (fixtures[i].m_userData as b2Shape2D).collider;
            if (!testResults.includes(collider)) {
                testResults.push(collider);
            }
        }
        return testResults;
    }

    testAABB (rect: Rect): readonly Collider2D[] {
        tempB2AABB.lowerBound.x = rect.xMin / PHYSICS_2D_PTM_RATIO;
        tempB2AABB.lowerBound.y = rect.yMin / PHYSICS_2D_PTM_RATIO;
        tempB2AABB.upperBound.x = rect.xMax / PHYSICS_2D_PTM_RATIO;
        tempB2AABB.upperBound.y = rect.yMax / PHYSICS_2D_PTM_RATIO;

        const callback = this._aabbQueryCallback;
        callback.init();
        this._world.QueryAABB(callback, tempB2AABB);

        const fixtures = callback.getFixtures();
        testResults.length = 0;
        for (let i = 0; i < fixtures.length; i++) {
            const collider = (fixtures[i].m_userData as b2Shape2D).collider;
            if (!testResults.includes(collider)) {
                testResults.push(collider);
            }
        }
        return testResults;
    }

    drawDebug (): void {
        this._checkDebugDrawValid();

        if (!this._debugGraphics) {
            return;
        }
        this._debugGraphics.clear();
        this._world.DrawDebugData();
    }

<<<<<<< HEAD
    finalizeContactEvent (): void {
        this._contactListener.finalizeContactEvent();
=======
    _onBeginContact (b2contact: b2ContactExtends) {
        const c = PhysicsContact.get(b2contact);
        c.emit(Contact2DType.BEGIN_CONTACT);
    }

    _onEndContact (b2contact: b2ContactExtends) {
        const c = b2contact.m_userData as PhysicsContact;
        if (!c) {
            return;
        }
        c.emit(Contact2DType.END_CONTACT);

        PhysicsContact.put(b2contact);
    }

    _onPreSolve (b2contact: b2ContactExtends) {
        const c = b2contact.m_userData as PhysicsContact;
        if (!c) {
            return;
        }

        c.emit(Contact2DType.PRE_SOLVE);
    }

    _onPostSolve (b2contact: b2ContactExtends, impulse: b2.ContactImpulse) {
        const c: PhysicsContact = b2contact.m_userData as PhysicsContact;
        if (!c) {
            return;
        }

        // impulse only survive during post sole callback
        c._setImpulse(impulse);
        c.emit(Contact2DType.POST_SOLVE);
        c._setImpulse(null);
>>>>>>> e653f6f9
    }
}<|MERGE_RESOLUTION|>--- conflicted
+++ resolved
@@ -26,7 +26,7 @@
 import { EDITOR_NOT_IN_PREVIEW } from 'internal:constants';
 
 import { IPhysicsWorld } from '../spec/i-physics-world';
-import { IVec2Like, Vec3, Quat, toRadian, Vec2, toDegree, Rect, CCObject, js, cclegacy } from '../../core';
+import { IVec2Like, Vec3, Quat, toRadian, Vec2, toDegree, Rect, CCObject, js } from '../../core';
 import { PHYSICS_2D_PTM_RATIO, ERaycast2DType, ERigidBody2DType } from '../framework/physics-types';
 import { Canvas } from '../../2d/framework';
 import { Graphics } from '../../2d/components';
@@ -328,10 +328,10 @@
         }
     }
 
-    registerContactFixture (fixture: b2.Fixture) {
+    registerContactFixture (fixture: b2.Fixture): void {
         this._contactListener.registerContactFixture(fixture);
     }
-    unregisterContactFixture (fixture: b2.Fixture) {
+    unregisterContactFixture (fixture: b2.Fixture): void {
         this._contactListener.unregisterContactFixture(fixture);
     }
 
@@ -391,16 +391,12 @@
         this._world.DrawDebugData();
     }
 
-<<<<<<< HEAD
-    finalizeContactEvent (): void {
-        this._contactListener.finalizeContactEvent();
-=======
-    _onBeginContact (b2contact: b2ContactExtends) {
+    _onBeginContact (b2contact: b2ContactExtends): void {
         const c = PhysicsContact.get(b2contact);
         c.emit(Contact2DType.BEGIN_CONTACT);
     }
 
-    _onEndContact (b2contact: b2ContactExtends) {
+    _onEndContact (b2contact: b2ContactExtends): void {
         const c = b2contact.m_userData as PhysicsContact;
         if (!c) {
             return;
@@ -410,7 +406,7 @@
         PhysicsContact.put(b2contact);
     }
 
-    _onPreSolve (b2contact: b2ContactExtends) {
+    _onPreSolve (b2contact: b2ContactExtends): void {
         const c = b2contact.m_userData as PhysicsContact;
         if (!c) {
             return;
@@ -419,7 +415,7 @@
         c.emit(Contact2DType.PRE_SOLVE);
     }
 
-    _onPostSolve (b2contact: b2ContactExtends, impulse: b2.ContactImpulse) {
+    _onPostSolve (b2contact: b2ContactExtends, impulse: b2.ContactImpulse): void {
         const c: PhysicsContact = b2contact.m_userData as PhysicsContact;
         if (!c) {
             return;
@@ -429,6 +425,5 @@
         c._setImpulse(impulse);
         c.emit(Contact2DType.POST_SOLVE);
         c._setImpulse(null);
->>>>>>> e653f6f9
     }
 }