--- conflicted
+++ resolved
@@ -193,13 +193,10 @@
         }
     }
 
-<<<<<<< HEAD
     protected _renderData:RenderData|null = null;
-=======
     /**
      * @internal
      */
->>>>>>> 0ee40078
     get renderData () {
         // if (!this.renderData) {
         //     const entity = this._renderEntity;
@@ -210,7 +207,6 @@
         return this._renderData;
     }
 
-<<<<<<< HEAD
     set renderData (val:RenderData|null) {
         if (val === this._renderData) {
             return;
@@ -226,7 +222,7 @@
                 }
             }
         }
-=======
+      
     /**
      * @internal
      */
@@ -239,7 +235,6 @@
      */
     get useVertexOpacity () {
         return this._useVertexOpacity;
->>>>>>> 0ee40078
     }
 
     // Render data can be submitted even if it is not on the node tree
@@ -299,15 +294,12 @@
     protected _renderDataFlag = true;
     protected _renderFlag = true;
 
-<<<<<<< HEAD
     protected _renderEntity :RenderEntity|null = null;
     protected _batcher: Batcher2D | null = null;
 
     // 特殊渲染节点，给一些不在节点树上的组件做依赖渲染（例如 mask 组件内置两个 graphics 来渲染）
-=======
     // Special delegate node for the renderer component, it allows standalone component to be rendered as if it's attached to the delegate node
     // It's used by graphics stencil component in Mask
->>>>>>> 0ee40078
     protected _delegateSrc: Node | null = null;
     protected _instanceMaterialType = -1;
     protected _blendState: BlendState = new BlendState();
