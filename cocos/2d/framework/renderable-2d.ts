/*
 Copyright (c) 2017-2020 Xiamen Yaji Software Co., Ltd.

 http://www.cocos.com

 Permission is hereby granted, free of charge, to any person obtaining a copy
 of this software and associated engine source code (the "Software"), a limited,
 worldwide, royalty-free, non-assignable, revocable and non-exclusive license
 to use Cocos Creator solely to develop games on your target platforms. You shall
 not use Cocos Creator software for developing other software or tools that's
 used for developing games. You are not granted to publish, distribute,
 sublicense, and/or sell copies of Cocos Creator.

 The software or tools in this License Agreement are licensed, not sold.
 Xiamen Yaji Software Co., Ltd. reserves all rights not expressly granted to you.

 THE SOFTWARE IS PROVIDED "AS IS", WITHOUT WARRANTY OF ANY KIND, EXPRESS OR
 IMPLIED, INCLUDING BUT NOT LIMITED TO THE WARRANTIES OF MERCHANTABILITY,
 FITNESS FOR A PARTICULAR PURPOSE AND NONINFRINGEMENT. IN NO EVENT SHALL THE
 AUTHORS OR COPYRIGHT HOLDERS BE LIABLE FOR ANY CLAIM, DAMAGES OR OTHER
 LIABILITY, WHETHER IN AN ACTION OF CONTRACT, TORT OR OTHERWISE, ARISING FROM,
 OUT OF OR IN CONNECTION WITH THE SOFTWARE OR THE USE OR OTHER DEALINGS IN
 THE SOFTWARE.
*/

/**
 * @packageDocumentation
 * @module ui
 */
import { EDITOR } from 'internal:constants';
import { ccclass, executeInEditMode, requireComponent, disallowMultiple, tooltip,
    type, displayOrder, serializable, override, visible, displayName } from 'cc.decorator';
import { Color } from '../../core/math';
import { ccenum } from '../../core/value-types/enum';
import { builtinResMgr } from '../../core/builtin';
import { Material } from '../../core/assets';
import { BlendFactor, BlendState, BlendTarget } from '../../core/gfx';
import { IMaterialInstanceInfo } from '../../core/renderer/core/material-instance';
import { IAssembler, IAssemblerManager } from '../renderer/base';
import { RenderData } from '../renderer/render-data';
import { Batcher2D } from '../renderer/batcher-2d';
import { Node } from '../../core/scene-graph';
import { TransformBit } from '../../core/scene-graph/node-enum';
import { UITransform } from './ui-transform';
import { RenderableComponent } from '../../core/components/renderable-component';
import { Stage } from '../renderer/stencil-manager';
import { warnID } from '../../core/platform/debug';
import { legacyCC } from '../../core/global-exports';
import { director } from '../../core';
import { NodeEventType } from '../../core/scene-graph/node-event';

// hack
ccenum(BlendFactor);

/**
 * @en
 * The shader property type of the material after instantiation.
 *
 * @zh
 * 实例后的材质的着色器属性类型。
 */
export enum InstanceMaterialType {
    /**
     * @en
     * The shader only has color properties.
     *
     * @zh
     * 着色器只带颜色属性。
     */
    ADD_COLOR = 0,

    /**
     * @en
     * The shader has color and texture properties.
     *
     * @zh
     * 着色器带颜色和贴图属性。
     */
    ADD_COLOR_AND_TEXTURE = 1,

    /**
     * @en
     * The shader has color and texture properties and uses grayscale mode.
     *
     * @zh
     * 着色器带颜色和贴图属性,并使用灰度模式。
     */
    GRAYSCALE = 2,

    /**
     * @en
     * The shader has color and texture properties and uses embedded alpha mode.
     *
     * @zh
     * 着色器带颜色和贴图属性,并使用透明通道分离贴图。
     */
    USE_ALPHA_SEPARATED = 3,

    /**
     * @en
     * The shader has color and texture properties and uses embedded alpha and grayscale mode.
     *
     * @zh
     * 着色器带颜色和贴图属性,并使用灰度模式。
     */
    USE_ALPHA_SEPARATED_AND_GRAY = 4,
}

/**
 * @en Base class for 2D components which supports rendering features.
 * This component will setup [[NodeUIProperties.uiComp]] in its owner [[Node]]
 *
 * @zh 所有支持渲染的 2D 组件的基类。
 * 这个组件会设置 [[Node]] 上的 [[NodeUIProperties.uiComp]]。
 */
@ccclass('cc.Renderable2D')
@requireComponent(UITransform)
@disallowMultiple
@executeInEditMode
export class Renderable2D extends RenderableComponent {
    @override
    protected _materials: (Material | null)[] = [];

    @override
    @visible(false)
    get sharedMaterials () {
        // if we don't create an array copy, the editor will modify the original array directly.
        return EDITOR && this._materials.slice() || this._materials;
    }

    set sharedMaterials (val) {
        for (let i = 0; i < val.length; i++) {
            if (val[i] !== this._materials[i]) {
                this.setMaterial(val[i], i);
            }
        }
        if (val.length < this._materials.length) {
            for (let i = val.length; i < this._materials.length; i++) {
                this.setMaterial(null, i);
            }
            this._materials.splice(val.length);
        }
    }

    @type(Material)
    protected _customMaterial: Material| null = null;

    /**
     * @en The customMaterial
     * @zh 用户自定材质
     */
    @type(Material)
    @displayOrder(0)
    @displayName('CustomMaterial')
    get customMaterial () {
        return this._customMaterial;
    }

    set customMaterial (val) {
        this._customMaterial = val;
        this.updateMaterial();
    }

    protected updateMaterial () {
        if (this._customMaterial) {
            this.setMaterial(this._customMaterial, 0);
            this._blendHash = -1; // a flag to check merge
            return;
        }
        const mat = this._updateBuiltinMaterial();
        this.setMaterial(mat, 0);
        this._updateBlendFunc();
    }

    /**
     * @en Specifies the source blend mode, it will clone a new material object.
     * @zh 指定源的混合模式，这会克隆一个新的材质对象，注意这带来的性能和内存损耗。
     * @example
     * ```ts
     * sprite.srcBlendFactor = BlendFactor.ONE;
     * ```
     * @deprecated
     */
    get srcBlendFactor () {
        if (!EDITOR && this._customMaterial) {
            warnID(12001);
        }
        return this._srcBlendFactor;
    }

    set srcBlendFactor (value: BlendFactor) {
        if (this._customMaterial) {
            warnID(12001);
            return;
        }
        if (this._srcBlendFactor === value) {
            return;
        }

        this._srcBlendFactor = value;
        this._updateBlendFunc();
    }

    /**
     * @en Specifies the destination blend mode.
     * @zh 指定目标的混合模式，这会克隆一个新的材质对象，注意这带来的性能和内存损耗。
     * @example
     * ```ts
     * sprite.dstBlendFactor = BlendFactor.ONE_MINUS_SRC_ALPHA;
     * ```
     * @deprecated
     */
    get dstBlendFactor () {
        if (!EDITOR && this._customMaterial) {
            warnID(12001);
        }
        return this._dstBlendFactor;
    }

    set dstBlendFactor (value: BlendFactor) {
        if (this._customMaterial) {
            warnID(12001);
            return;
        }
        if (this._dstBlendFactor === value) {
            return;
        }

        this._dstBlendFactor = value;
        this._updateBlendFunc();
    }

    /**
     * @en Main color for rendering, it normally multiplies with texture color.
     * @zh 渲染颜色，一般情况下会和贴图颜色相乘。
     */
    @displayOrder(2)
    @tooltip('i18n:renderable2D.color')
    get color (): Readonly<Color> {
        return this._color;
    }

    set color (value) {
        if (this._color.equals(value)) {
            return;
        }

        this._color.set(value);
        this._colorDirty = true;
        if (EDITOR) {
            const clone = value.clone();
            this.node.emit(NodeEventType.COLOR_CHANGED, clone);
        }
    }

    get renderData () {
        return this._renderData;
    }

    // Render data can be submitted even if it is not on the node tree
    set delegateSrc (value: Node) {
        this._delegateSrc = value;
    }

    /**
     * @en The component stencil stage (please do not any modification directly on this object)
     * @zh 组件模板缓冲状态 (注意：请不要直接修改它的值)
     */
    public stencilStage : Stage = Stage.DISABLED;

    /**
     * @en The blend factor enums
     * @zh 混合模式枚举类型
     * @see [[BlendFactor]]
     */
    public static BlendState = BlendFactor;
    /**
     * @en The render data assembler
     * @zh 渲染数据组装器
     */
    public static Assembler: IAssemblerManager | null = null;
    /**
     * @en The post render data assembler
     * @zh 后置渲染数据组装器
     */
    public static PostAssembler: IAssemblerManager | null = null;

    @serializable
    protected _srcBlendFactor = BlendFactor.SRC_ALPHA;
    @serializable
    protected _dstBlendFactor = BlendFactor.ONE_MINUS_SRC_ALPHA;
    @serializable
    protected _color: Color = Color.WHITE.clone();

    protected _assembler: IAssembler | null = null;
    protected _postAssembler: IAssembler | null = null;
    protected _renderData: RenderData | null = null;
    protected _renderDataFlag = true;
    protected _renderFlag = true;
    // 特殊渲染节点，给一些不在节点树上的组件做依赖渲染（例如 mask 组件内置两个 graphics 来渲染）
    protected _delegateSrc: Node | null = null;
    protected _instanceMaterialType = InstanceMaterialType.ADD_COLOR_AND_TEXTURE;
    protected _blendState: BlendState = new BlendState();
    protected _blendHash = 0;

    protected _colorDirty = true;
    protected _cacheAlpha = 1;

    public _renderDataDirty = true;

    get blendHash () {
        return this._blendHash;
    }

    public updateBlendHash () {
        const dst = this._blendState.targets[0].blendDst << 4;
        this._blendHash = dst | this._blendState.targets[0].blendSrc;
    }

    protected _lastParent: Node | null = null;

    public __preload () {
        this.node._uiProps.uiComp = this;
        if (this._flushAssembler) {
            this._flushAssembler();
        }
    }

    public onEnable () {
        this.node.on(NodeEventType.ANCHOR_CHANGED, this._nodeStateChange, this);
        this.node.on(NodeEventType.SIZE_CHANGED, this._nodeStateChange, this);
        this.updateMaterial();
        this._renderFlag = this._canRender();
        director.root!.batcher2D.reloadBatchDirty = true;
    }

    // For Redo, Undo
    public onRestore () {
        this.updateMaterial();
        this._renderFlag = this._canRender();
    }

    public onDisable () {
        this.node.off(NodeEventType.ANCHOR_CHANGED, this._nodeStateChange, this);
        this.node.off(NodeEventType.SIZE_CHANGED, this._nodeStateChange, this);
        this._renderFlag = false;
        director.root!.batcher2D.reloadBatchDirty = true;
    }

    public onDestroy () {
        if (this.node._uiProps.uiComp === this) {
            this.node._uiProps.uiComp = null;
        }
        this.destroyRenderData();
        if (this._materialInstances) {
            for (let i = 0; i < this._materialInstances.length; i++) {
                this._materialInstances[i] && this._materialInstances[i]!.destroy();
            }
        }
        this._renderData = null;
        if (this._blendState) {
            this._blendState.destroy();
        }
    }

    /**
     * @en Marks the render data of the current component as modified so that the render data is recalculated.
     * @zh 标记当前组件的渲染数据为已修改状态，这样渲染数据才会重新计算。
     * @param enable Marked necessary to update or not
     */
    public markForUpdateRenderData (enable = true) {
        this._renderFlag = this._canRender();
        if (enable && this._renderFlag) {
            const renderData = this._renderData;
            if (renderData) {
                renderData.vertDirty = true;
            }

            this._renderDataFlag = enable;
        } else if (!enable) {
            this._renderDataFlag = enable;
        }
    }

    /**
     * @en Request new render data object.
     * @zh 请求新的渲染数据对象。
     * @return The new render data
     */
    public requestRenderData () {
        const data = RenderData.add();
        this._renderData = data;
        return data;
    }

    /**
     * @en Destroy current render data.
     * @zh 销毁当前渲染数据。
     */
    public destroyRenderData () {
        if (!this._renderData) {
            return;
        }

        RenderData.remove(this._renderData);
        this._renderData = null;
    }

    /**
     * @en Render data submission procedure, it update and assemble the render data to 2D data buffers before all children submission process.
     * Usually called each frame when the ui flow assemble all render data to geometry buffers.
     * Don't call it unless you know what you are doing.
     * @zh 渲染数据组装程序，这个方法会在所有子节点数据组装之前更新并组装当前组件的渲染数据到 UI 的顶点数据缓冲区中。
     * 一般在 UI 渲染流程中调用，用于组装所有的渲染数据到顶点数据缓冲区。
     * 注意：不要手动调用该函数，除非你理解整个流程。
     */
    public updateAssembler (render: Batcher2D) {
        this._updateColor();
        if (this._renderFlag) {
            this._checkAndUpdateRenderData();
            this._render(render);
        }
    }

    /**
     * @en Post render data submission procedure, it's executed after assembler updated for all children.
     * It may assemble some extra render data to the geometry buffers, or it may only change some render states.
     * Don't call it unless you know what you are doing.
     * @zh 后置渲染数据组装程序，它会在所有子节点的渲染数据组装完成后被调用。
     * 它可能会组装额外的渲染数据到顶点数据缓冲区，也可能只是重置一些渲染状态。
     * 注意：不要手动调用该函数，除非你理解整个流程。
     */
    public postUpdateAssembler (render: Batcher2D) {
        if (this._renderFlag) {
            this._postRender(render);
        }
    }

    protected _render (render: Batcher2D) {}

    protected _postRender (render: Batcher2D) {}

    protected _checkAndUpdateRenderData () {
        if (this._renderDataFlag) {
            this._assembler!.updateRenderData!(this);
            this._renderDataFlag = false;
            this._renderDataDirty = true;
        }
    }

    protected _canRender () {
        return this.isValid
               && this.getMaterial(0) !== null
               && this.enabled
               && (this._delegateSrc ? this._delegateSrc.activeInHierarchy : this.enabledInHierarchy)
               && this.node._uiProps.opacity > 0;
    }

    protected _postCanRender () {}

    protected _updateColor () {
<<<<<<< HEAD
        // 需要重新实现
        // this._updateWorldAlpha();
        // if ((this._colorDirty || this._cacheAlpha !== this.node._uiProps.opacity)
        // && this._renderFlag && this._assembler && this._assembler.updateColor) {
        // this._assembler.updateColor(this);
        // this._cacheAlpha = this.node._uiProps.opacity;
        // this._colorDirty = false;
        // }
=======
        // Need update rendFlag when opacity changes from 0 to !0
        const opacityZero = this._cacheAlpha <= 0;
        this._updateWorldAlpha();
        if (this._colorDirty && this._assembler && this._assembler.updateColor) {
            this._assembler.updateColor(this);
            if (opacityZero) {
                this._renderFlag = this._canRender();
            }
            this._colorDirty = false;
        }
>>>>>>> 434249da
    }

    protected _updateWorldAlpha () {
        let localAlpha = this.color.a / 255;
        if (localAlpha === 1) localAlpha = this.node._uiProps.localOpacity; // Hack for Mask use ui-opacity
        const alpha = this.node._uiProps.opacity * localAlpha;
        this.node._uiProps.opacity = alpha;
        this._colorDirty = this._colorDirty || alpha !== this._cacheAlpha;
        this._cacheAlpha = alpha;
    }

    public _updateBlendFunc () {
        // todo: Not only Pass[0].target[0]
        let target = this._blendState.targets[0];
        if (!target) {
            target = new BlendTarget();
            this._blendState.setTarget(0, target);
        }
        if (target.blendDst !== this._dstBlendFactor || target.blendSrc !== this._srcBlendFactor) {
            target.blend = true;
            target.blendDstAlpha = BlendFactor.ONE_MINUS_SRC_ALPHA;
            target.blendDst = this._dstBlendFactor;
            target.blendSrc = this._srcBlendFactor;
        }
        this.updateBlendHash();
    }

    public getBlendState () {
        return this._blendState;
    }

    // pos, rot, scale changed
    protected _nodeStateChange (transformType: TransformBit) {
        if (this._renderData) {
            this.markForUpdateRenderData();
        }

        for (let i = 0; i < this.node.children.length; ++i) {
            const child = this.node.children[i];
            const renderComp = child.getComponent(Renderable2D);
            if (renderComp) {
                renderComp.markForUpdateRenderData();
            }
        }
    }

    protected _updateBuiltinMaterial () : Material {
        let mat : Material;
        switch (this._instanceMaterialType) {
        case InstanceMaterialType.ADD_COLOR:
            mat = builtinResMgr.get('ui-base-material');
            break;
        case InstanceMaterialType.GRAYSCALE:
            mat = builtinResMgr.get('ui-sprite-gray-material');
            break;
        case InstanceMaterialType.USE_ALPHA_SEPARATED:
            mat = builtinResMgr.get('ui-sprite-alpha-sep-material');
            break;
        case InstanceMaterialType.USE_ALPHA_SEPARATED_AND_GRAY:
            mat = builtinResMgr.get('ui-sprite-gray-alpha-sep-material');
            break;
        default:
            mat = builtinResMgr.get('ui-sprite-material');
            break;
        }
        return mat;
    }

    protected _flushAssembler? (): void;

    public _setCacheAlpha (value) {
        this._cacheAlpha = value;
    }
}

legacyCC.internal.Renderable2D = Renderable2D;<|MERGE_RESOLUTION|>--- conflicted
+++ resolved
@@ -459,7 +459,6 @@
     protected _postCanRender () {}
 
     protected _updateColor () {
-<<<<<<< HEAD
         // 需要重新实现
         // this._updateWorldAlpha();
         // if ((this._colorDirty || this._cacheAlpha !== this.node._uiProps.opacity)
@@ -468,7 +467,6 @@
         // this._cacheAlpha = this.node._uiProps.opacity;
         // this._colorDirty = false;
         // }
-=======
         // Need update rendFlag when opacity changes from 0 to !0
         const opacityZero = this._cacheAlpha <= 0;
         this._updateWorldAlpha();
@@ -479,7 +477,6 @@
             }
             this._colorDirty = false;
         }
->>>>>>> 434249da
     }
 
     protected _updateWorldAlpha () {
