--- conflicted
+++ resolved
@@ -29,7 +29,6 @@
  */
 import { EDITOR } from 'internal:constants';
 import { ccclass, executeInEditMode, requireComponent, disallowMultiple, tooltip, type, displayOrder, serializable, override, visible, displayName } from 'cc.decorator';
-import { EDITOR } from 'internal:constants';
 import { Color } from '../../core/math';
 import { SystemEventType } from '../../core/platform/event-manager/event-enum';
 import { ccenum } from '../../core/value-types/enum';
@@ -47,11 +46,8 @@
 import { Stage } from '../renderer/stencil-manager';
 import { warnID } from '../../core/platform/debug';
 import { murmurhash2_32_gc } from '../../core/utils';
-<<<<<<< HEAD
 import { BlendState, BlendTarget } from '../../core/gfx/pipeline-state';
-=======
 import { legacyCC } from '../../core/global-exports';
->>>>>>> 60650659
 
 // hack
 ccenum(BlendFactor);
@@ -324,7 +320,6 @@
         return this._blendHash;
     }
 
-<<<<<<< HEAD
     public updateBlendHash () {
         const dst = this._blendState.targets[0].blendDst << 16;
         this._blendHash = dst | this._blendState.targets[0].blendSrc;
@@ -332,37 +327,6 @@
 
     protected _lastParent: Node | null = null;
 
-=======
-    /**
-     * @en update the hash for material uniforms, and return it
-     * @zh 更新并返回材质 uniform 的哈希值
-     */
-    public updateMaterialUniformHash (mat: Material, force?: boolean) {
-        const passes = mat.passes;
-        let pass;
-        let block;
-        let hashData = '';
-        let dirty = false;
-        for (let i = 0; i < passes.length; i++) {
-            pass = passes[i];
-            if (force || pass.rootBufferDirty) {
-                dirty = true;
-                const blocks = pass.blocks;
-                for (let j = 0; j < pass.blocks.length; j++) {
-                    block = blocks[j];
-                    for (let k = 0; k < block.length; k++) {
-                        hashData += `${block[k]},`;
-                    }
-                }
-            }
-        }
-        if (dirty) {
-            this._materialUniformHash = murmurhash2_32_gc(hashData, 666);
-        }
-        return this._materialUniformHash;
-    }
-
->>>>>>> 60650659
     public __preload () {
         this.node._uiProps.uiComp = this;
         if (this._flushAssembler) {
@@ -502,7 +466,6 @@
     }
 
     public _updateBlendFunc () {
-<<<<<<< HEAD
         // todo: Not only Pass[0].target[0]
         let target = this._blendState.targets[0];
         if (!target) {
@@ -520,20 +483,6 @@
 
     public getBlendState () {
         return this._blendState;
-=======
-        let mat = this.getMaterial(0);
-        const target = this._blendTemplate.blendState.targets[0];
-
-        if (mat) {
-            if (target.blendDst !== this._dstBlendFactor || target.blendSrc !== this._srcBlendFactor) {
-                mat = this.material!;
-                target.blendDst = this._dstBlendFactor;
-                target.blendSrc = this._srcBlendFactor;
-                mat.overridePipelineStates(this._blendTemplate, 0);
-            }
-        }
-        return mat;
->>>>>>> 60650659
     }
 
     // pos, rot, scale changed
@@ -552,11 +501,7 @@
     }
 
     private _updateBuiltinMaterial () : Material {
-<<<<<<< HEAD
-        let mat: Material;
-=======
         let mat : Material;
->>>>>>> 60650659
         switch (this._instanceMaterialType) {
         case InstanceMaterialType.ADD_COLOR:
             mat = builtinResMgr.get('ui-base-material');
