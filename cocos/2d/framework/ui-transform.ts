--- conflicted
+++ resolved
@@ -40,11 +40,8 @@
 import { warnID } from '../../core/platform/debug';
 import { TransformBit } from '../../core/scene-graph/node-enum';
 import { NodeEventType } from '../../core/scene-graph/node-event';
-<<<<<<< HEAD
 import { SystemEventType } from '../../core';
-=======
 import visibleRect from '../../core/platform/visible-rect';
->>>>>>> 434249da
 
 const _vec2a = new Vec2();
 const _vec2b = new Vec2();
