/*
 Copyright (c) 2017-2023 Xiamen Yaji Software Co., Ltd.

 http://www.cocos.com

 Permission is hereby granted, free of charge, to any person obtaining a copy
 of this software and associated documentation files (the "Software"), to deal
 in the Software without restriction, including without limitation the rights to
 use, copy, modify, merge, publish, distribute, sublicense, and/or sell copies
 of the Software, and to permit persons to whom the Software is furnished to do so,
 subject to the following conditions:

 The above copyright notice and this permission notice shall be included in
 all copies or substantial portions of the Software.

 THE SOFTWARE IS PROVIDED "AS IS", WITHOUT WARRANTY OF ANY KIND, EXPRESS OR
 IMPLIED, INCLUDING BUT NOT LIMITED TO THE WARRANTIES OF MERCHANTABILITY,
 FITNESS FOR A PARTICULAR PURPOSE AND NONINFRINGEMENT. IN NO EVENT SHALL THE
 AUTHORS OR COPYRIGHT HOLDERS BE LIABLE FOR ANY CLAIM, DAMAGES OR OTHER
 LIABILITY, WHETHER IN AN ACTION OF CONTRACT, TORT OR OTHERWISE, ARISING FROM,
 OUT OF OR IN CONNECTION WITH THE SOFTWARE OR THE USE OR OTHER DEALINGS IN
 THE SOFTWARE.
*/

import { ccclass, help, executeInEditMode, executionOrder, menu, tooltip, displayOrder, serializable, disallowMultiple } from 'cc.decorator';
import { EDITOR } from 'internal:constants';
import { Component, Node } from '../../scene-graph';
import { Mat4, Rect, Size, Vec2, Vec3, geometry, warnID, visibleRect, approx, EPSILON } from '../../core';
import { Director, director } from '../../game/director';
import { NodeEventType } from '../../scene-graph/node-event';
import { IMask } from '../../scene-graph/node-event-processor';
import { Mask } from '../components/mask';

const _vec2a = new Vec2();
const _vec2b = new Vec2();
const _vec3a = new Vec3();
const _mat4_temp = new Mat4();
const _matrix = new Mat4();
const _worldMatrix = new Mat4();
const _zeroMatrix = new Mat4(0, 0, 0, 0, 0, 0, 0, 0, 0, 0, 0, 0, 0, 0, 0, 0);
const _rect = new Rect();
/**
 * @en
 * The component of transform in UI.
 *
 * @zh
 * UI 变换组件。
 */
@ccclass('cc.UITransform')
@help('i18n:cc.UITransform')
@executionOrder(110)
@menu('UI/UITransform')
@disallowMultiple
@executeInEditMode
export class UITransform extends Component {
    /**
     * @en
     * Size of the UI node.
     *
     * @zh
     * 内容尺寸。
     */
    @displayOrder(0)
    @tooltip('i18n:ui_transform.content_size')
    get contentSize (): Readonly<Size> {
        return this._contentSize;
    }

    set contentSize (value) {
        if (this._contentSize.equals(value)) {
            return;
        }

        if (EDITOR) {
            const clone = new Size(this._contentSize);
            this._contentSize.set(value);
            this.node.emit(NodeEventType.SIZE_CHANGED, clone);
        } else {
            this._contentSize.set(value);
            this.node.emit(NodeEventType.SIZE_CHANGED);
        }
        this._markRenderDataDirty();
    }

    /**
     * @en
     * component width.
     * @zh
     * 组件宽度。
     */
    get width (): number {
        return this._contentSize.width;
    }

    set width (value) {
        if (this._contentSize.width === value) {
            return;
        }

        if (EDITOR) {
            const clone = new Size(this._contentSize);
            this._contentSize.width = value;
            this.node.emit(NodeEventType.SIZE_CHANGED, clone);
        } else {
            this._contentSize.width = value;
            this.node.emit(NodeEventType.SIZE_CHANGED);
        }
        this._markRenderDataDirty();
    }

    /**
     * @en
     * component height.
     * @zh
     * 组件高度。
     */
    get height (): number {
        return this._contentSize.height;
    }

    set height (value) {
        if (this.contentSize.height === value) {
            return;
        }

        if (EDITOR) {
            const clone = new Size(this._contentSize);
            this._contentSize.height = value;
            this.node.emit(NodeEventType.SIZE_CHANGED, clone);
        } else {
            this._contentSize.height = value;
            this.node.emit(NodeEventType.SIZE_CHANGED);
        }
        this._markRenderDataDirty();
    }

    /**
     * @en
     * Anchor point of the UI node.
     *
     * @zh
     * 锚点位置。
     */
    @displayOrder(1)
    @tooltip('i18n:ui_transform.anchor_point')
    // @constget
    get anchorPoint (): Readonly<Vec2> {
        return this._anchorPoint;
    }

    set anchorPoint (value) {
        if (this._anchorPoint.equals(value)) {
            return;
        }

        this._anchorPoint.set(value);
        this.node.emit(NodeEventType.ANCHOR_CHANGED, this._anchorPoint);
        this._markRenderDataDirty();
    }

    /**
     * @en
     * The x-axis anchor of the node.
     *
     * @zh
     * 锚点位置的 X 坐标。
     */
    get anchorX (): number {
        return this._anchorPoint.x;
    }

    set anchorX (value) {
        if (this._anchorPoint.x === value) {
            return;
        }

        this._anchorPoint.x = value;
        this.node.emit(NodeEventType.ANCHOR_CHANGED, this._anchorPoint);
        this._markRenderDataDirty();
    }

    /**
     * @en
     * The y-axis anchor of the node.
     *
     * @zh
     * 锚点位置的 Y 坐标。
     */
    get anchorY (): number {
        return this._anchorPoint.y;
    }

    set anchorY (value) {
        if (this._anchorPoint.y === value) {
            return;
        }

        this._anchorPoint.y = value;
        this.node.emit(NodeEventType.ANCHOR_CHANGED, this._anchorPoint);
        this._markRenderDataDirty();
    }

    /**
     * @en
     * Render sequence.
     * Note: UI rendering is only about priority.
     *
     * @zh
     * 渲染先后顺序，按照广度渲染排列，按同级节点下进行一次排列。
     * @deprecated Since v3.1
     */
    get priority (): number {
        return this._priority;
    }

    set priority (value) {
        if (this._priority === value) {
            return;
        }

        if (this.node.getComponent('cc.RenderRoot2D')) {
            warnID(6706);
            return;
        }

        this._priority = value;
        if (this.node.parent) {
            UITransform.insertChangeMap(this.node.parent);
        }
    }

    protected _priority = 0;

    /**
     * @en Get the visibility bit-mask of the rendering camera
     * @zh 查找被渲染相机的可见性掩码。
     * @deprecated since v3.0
     */
    get visibility (): number {
        const camera = director.root!.batcher2D.getFirstRenderCamera(this.node);
        return camera ? camera.visibility : 0;
    }

    /**
     * @en Get the priority of the rendering camera
     * @zh 查找被渲染相机的渲染优先级。
     */
    get cameraPriority (): number {
        const camera = director.root!.batcher2D.getFirstRenderCamera(this.node);
        return camera ? camera.priority : 0;
    }

    public static EventType = NodeEventType;

    @serializable
    protected _contentSize = new Size(100, 100);
    @serializable
    protected _anchorPoint = new Vec2(0.5, 0.5);

    public __preload (): void {
        this.node._uiProps.uiTransformComp = this;
    }

    public onLoad (): void {
        if (this.node.parent) {
            UITransform.insertChangeMap(this.node.parent);
        }
    }

    public onEnable (): void {
        this.node.on(NodeEventType.PARENT_CHANGED, this._parentChanged, this);
        this._markRenderDataDirty();
    }

    public onDisable (): void {
        this.node.off(NodeEventType.PARENT_CHANGED, this._parentChanged, this);
    }

    public onDestroy (): void {
        this.node._uiProps.uiTransformComp = null;
    }

    /**
     * @en
     * Sets the untransformed size of the ui transform.<br/>
     * The contentSize remains the same no matter if the node is scaled or rotated.<br/>
     * @zh
     * 设置节点 UI Transform 的原始大小，不受该节点是否被缩放或者旋转的影响。
     *
     * @param size @en The size of the UI transform. @zh UI Transform 的 Size 大小。
     * @example
     * ```ts
     * import { Size } from 'cc';
     * node.setContentSize(new Size(100, 100));
     * ```
     */
    public setContentSize(size: Size): void;

    /**
     * @en
     * Sets the untransformed size of the ui transform.<br/>
     * The contentSize remains the same no matter if the node is scaled or rotated.<br/>
     * @zh
     * 设置节点 UI Transform 的原始大小，不受该节点是否被缩放或者旋转的影响。
     *
     * @param width  @en The width of the UI transform. @zh UI Transform 的宽。
     * @param height @en The height of the UI transform. @zh UI Transform 的高。
     * @example
     * ```ts
     * import { Size } from 'cc';
     * node.setContentSize(100, 100);
     * ```
     */
    public setContentSize(width: number, height: number): void;

    public setContentSize (size: Size | number, height?: number): void {
        const locContentSize = this._contentSize;
        let locWidth: number;
        let locHeight: number;
        if (height === undefined) {
            size = size as Size;
            if (approx(size.width, locContentSize.width, EPSILON) && approx(size.height, locContentSize.height, EPSILON)) {
                return;
            }
            locWidth = size.width;
            locHeight = size.height;
        } else {
            size = size as number;
            if (approx(size, locContentSize.width, EPSILON) && approx(height, locContentSize.height, EPSILON)) {
                return;
            }
            locWidth = size;
            locHeight = height;
        }

        if (EDITOR) {
            const clone = new Size(this._contentSize);
            locContentSize.width = locWidth;
            locContentSize.height = locHeight;
            this.node.emit(NodeEventType.SIZE_CHANGED, clone);
        } else {
            locContentSize.width = locWidth;
            locContentSize.height = locHeight;
            this.node.emit(NodeEventType.SIZE_CHANGED);
        }

        this._markRenderDataDirty();
    }

    /**
     * @en
     * Sets the anchor point in percent. <br/>
     * anchor point is the point around which all transformations and positioning manipulations take place. <br/>
     * It's like a pin in the node where it is "attached" to its parent. <br/>
     * The anchorPoint is normalized, like a percentage. (0,0) means the bottom-left corner and (1,1) means the top-right corner.<br/>
     * But you can use values higher than (1,1) and lower than (0,0) too.<br/>
     * The default anchor point is (0.5,0.5), so it starts at the center of the node.
     *
     * @zh
     * 设置锚点的百分比。<br>
     * 锚点应用于所有变换和坐标点的操作，它就像在节点上连接其父节点的大头针。<br>
     * 锚点是标准化的，就像百分比一样。(0，0) 表示左下角，(1，1) 表示右上角。<br>
     * 但是你可以使用比（1，1）更高的值或者比（0，0）更低的值。<br>
     * 默认的锚点是（0.5，0.5），因此它开始于节点的中心位置。<br>
     * 注意：Creator 中的锚点仅用于定位所在的节点，子节点的定位不受影响。
     *
     * @param point @en Node anchor point or node x-axis anchor.
     *              @zh 节点锚点或节点 x 轴锚。
     * @param y @en The y-axis anchor of the node.
     *          @zh 节点 y 轴锚。
     * @example
     * ```ts
     * import { Vec2 } from 'cc';
     * node.setAnchorPoint(new Vec2(1, 1));
     * node.setAnchorPoint(1, 1);
     * ```
     */
    public setAnchorPoint (point: Vec2 | Readonly<Vec2> | number, y?: number): void {
        const locAnchorPoint = this._anchorPoint;
        if (y === undefined) {
            point = point as Vec2;
            if ((point.x === locAnchorPoint.x) && (point.y === locAnchorPoint.y)) {
                return;
            }
            locAnchorPoint.x = point.x;
            locAnchorPoint.y = point.y;
        } else {
            if ((point === locAnchorPoint.x) && (y === locAnchorPoint.y)) {
                return;
            }
            locAnchorPoint.x = point as number;
            locAnchorPoint.y = y;
        }

        // this.setLocalDirty(LocalDirtyFlag.POSITION);
        // if (this._eventMask & ANCHOR_ON) {
        this.node.emit(NodeEventType.ANCHOR_CHANGED, this._anchorPoint);
        this._markRenderDataDirty();
        // }
    }

    /**
     * @zh UI 空间中的点击测试。
     * @en Hit test with point in UI Space.
     *
     * @param uiPoint point in UI Space.
     * @deprecated since v3.5.0, please use `uiTransform.hitTest(screenPoint: Vec2)` instead.
     */
    public isHit (uiPoint: Vec2): boolean {
        const w = this._contentSize.width;
        const h = this._contentSize.height;
        const v2WorldPt = _vec2a;
        const testPt = _vec2b;

        const cameras = this._getRenderScene().cameras;
        for (let i = 0; i < cameras.length; i++) {
            const camera = cameras[i];
            if (!(camera.visibility & this.node.layer)) continue;

            // Convert UI Space into World Space.
            camera.node.getWorldRT(_mat4_temp);
            const m12 = _mat4_temp.m12;
            const m13 = _mat4_temp.m13;
            const center = visibleRect.center;
            _mat4_temp.m12 = center.x - (_mat4_temp.m00 * m12 + _mat4_temp.m04 * m13);
            _mat4_temp.m13 = center.y - (_mat4_temp.m01 * m12 + _mat4_temp.m05 * m13);
            Mat4.invert(_mat4_temp, _mat4_temp);
            Vec2.transformMat4(v2WorldPt, uiPoint, _mat4_temp);

            // Convert World Space into Local Node Space.
            this.node.getWorldMatrix(_worldMatrix);
            Mat4.invert(_mat4_temp, _worldMatrix);
            if (Mat4.strictEquals(_mat4_temp, _zeroMatrix)) {
                continue;
            }
            Vec2.transformMat4(testPt, v2WorldPt, _mat4_temp);
            testPt.x += this._anchorPoint.x * w;
            testPt.y += this._anchorPoint.y * h;
            let hit = false;
            if (testPt.x >= 0 && testPt.y >= 0 && testPt.x <= w && testPt.y <= h) {
                hit = this._maskTest(v2WorldPt);
            }
            if (hit) {
                return true;
            }
        }
        return false;
    }

    /**
     * @zh 屏幕空间中的点击测试。
     * @en Hit test with point in Screen Space.
     *
     * @param screenPoint @en point in Screen Space. @zh 屏幕坐标中的点。
     */
    public hitTest (screenPoint: Vec2, windowId = 0): boolean {
        const w = this._contentSize.width;
        const h = this._contentSize.height;
        const v3WorldPt = _vec3a;
        const v2WorldPt = _vec2a;
        const testPt = _vec2b;

        const cameras = this._getRenderScene().cameras;
        for (let i = 0; i < cameras.length; i++) {
            const camera = cameras[i];
            if (!(camera.visibility & this.node.layer) || (camera.window && !camera.window.swapchain)) { continue; }
            if (camera.systemWindowId !== windowId) {
                continue;
            }

            // Convert Screen Space into World Space.
            Vec3.set(v3WorldPt, screenPoint.x, screenPoint.y, 0);  // vec3 screen pos
            camera.screenToWorld(v3WorldPt, v3WorldPt);
            Vec2.set(v2WorldPt, v3WorldPt.x, v3WorldPt.y);

            // Convert World Space into Local Node Space.
            this.node.getWorldMatrix(_worldMatrix);
            Mat4.invert(_mat4_temp, _worldMatrix);
            if (Mat4.strictEquals(_mat4_temp, _zeroMatrix)) {
                continue;
            }
            Vec2.transformMat4(testPt, v2WorldPt, _mat4_temp);
            testPt.x += this._anchorPoint.x * w;
            testPt.y += this._anchorPoint.y * h;
            let hit = false;
            if (testPt.x >= 0 && testPt.y >= 0 && testPt.x <= w && testPt.y <= h) {
                hit = this._maskTest(v2WorldPt);
            }
            if (hit) {
                return true;
            }
        }
        return false;
    }

    private _maskTest (pointInWorldSpace: Vec2): boolean {
        const maskList = this.node?.eventProcessor?.maskList as IMask[] | undefined;
        if (maskList) {
            let parent: Node | null = this.node;
            const length = maskList.length;
            // find mask parent, should hit test it
            for (let i = 0, j = 0; parent && j < length; ++i, parent = parent.parent) {
                const temp = maskList[j];
                if (i === temp.index) {
                    if (parent === temp.comp.node) {
                        const comp = temp.comp as Mask;
                        if (comp && comp._enabled && !comp.isHit(pointInWorldSpace)) {
                            return false;
                        }

                        j++;
                    } else {
                        // mask parent no longer exists
                        maskList.length = j;
                        break;
                    }
                } else if (i > temp.index) {
                    // mask parent no longer exists
                    maskList.length = j;
                    break;
                }
            }
        }
        return true;
    }

    /**
     * @en
     * Converts a Point to node (local) space coordinates.
     *
     * @zh
     * 将一个 UI 节点世界坐标系下点转换到另一个 UI 节点 (局部) 空间坐标系，这个坐标系以锚点为原点。
     * 非 UI 节点转换到 UI 节点(局部) 空间坐标系，请走 Camera 的 `convertToUINode`。
     *
     * @param worldPoint @en Point in world space.
     *                   @zh 世界坐标点。
     * @param out @en Point in local space.
     *            @zh 转换后坐标。
     * @returns @en Return the relative position to the target node.
     *          @zh 返回与目标节点的相对位置。
     * @example
     * ```ts
     * const newVec3 = uiTransform.convertToNodeSpaceAR(cc.v3(100, 100, 0));
     * ```
     */
    public convertToNodeSpaceAR (worldPoint: Vec3, out?: Vec3): Vec3 {
        this.node.getWorldMatrix(_worldMatrix);
        Mat4.invert(_mat4_temp, _worldMatrix);
        if (!out) {
            out = new Vec3();
        }

        return Vec3.transformMat4(out, worldPoint, _mat4_temp);
    }

    /**
     * @en
     * Converts a Point in node coordinates to world space coordinates.
     *
     * @zh
     * 将距当前节点坐标系下的一个点转换到世界坐标系。
     *
     * @param nodePoint @en Point in local space.
     *                  @zh 节点坐标。
     * @param out @en Point in world space.
     *            @zh 转换后坐标。
     * @returns @en Returns the coordinates in the UI world coordinate system.
     *          @zh 返回 UI 世界坐标系。
     * @example
     * ```ts
     * const newVec3 = uiTransform.convertToWorldSpaceAR(3(100, 100, 0));
     * ```
     */
    public convertToWorldSpaceAR (nodePoint: Vec3, out?: Vec3): Vec3 {
        this.node.getWorldMatrix(_worldMatrix);
        if (!out) {
            out = new Vec3();
        }

        return Vec3.transformMat4(out, nodePoint, _worldMatrix);
    }

    /**
     * @en
     * Returns an axis aligned bounding box of this node in local space coordinate.
     * The returned box is relative only to its parent, and it doesn't contain any child nodes.
     * The behavior is slightly different with [[getBoundingBoxToWorld]] and [[getBoundingBoxTo]].
     *
     * @zh
     * 返回父节坐标系下的轴向对齐的包围盒。
     * 返回的包围盒仅仅只包含当前节点的轴向对齐包围盒，不包含子节点。
     * 这个 API 的行为和 [[getBoundingBoxToWorld]] 和 [[getBoundingBoxTo]] 略有不同。
     *
     * @returns @en An axis aligned bounding box of this node in local space coordinate.  @zh 本地坐标系下的包围盒。
     * @example
     * ```ts
     * const boundingBox = uiTransform.getBoundingBox();
     * ```
     */
<<<<<<< HEAD
    public getBoundingBox () {
        const rect = new Rect();
        this._selfBoundingBox(rect);
        Mat4.fromSRT(_matrix, this.node.rotation, this.node.position, this.node.scale);
=======
    public getBoundingBox (): Rect {
        Mat4.fromRTS(_matrix, this.node.getRotation(), this.node.getPosition(), this.node.getScale());
        const width = this._contentSize.width;
        const height = this._contentSize.height;
        const rect = new Rect(
            -this._anchorPoint.x * width,
            -this._anchorPoint.y * height,
            width,
            height,
        );
>>>>>>> 79a6eaf7
        rect.transformMat4(_matrix);
        return rect;
    }

    /**
     * @en
     * Returns an axis aligned bounding box of this node in world space coordinate.
     * The bounding box contains self and active children's world bounding box, and it will eliminate all zero sized nodes.
     * @zh
     * 返回节点在世界坐标系下的对齐轴向的包围盒（AABB）。
     * 该边框包含自身和已激活的子节点的世界边框，但会剔除所有零大小的节点。
     * @returns @en An axis aligned bounding box of this node in world space coordinate. @zh 世界坐标系下包围盒。
     * @example
     * ```ts
     * const newRect = uiTransform.getBoundingBoxToWorld();
     * ```
     */
<<<<<<< HEAD
    public getBoundingBoxToWorld () {
        const rect = new Rect();
        const locChildren = this.node.children;
        for (let i = 0; i < locChildren.length; ++i) {
            const child = locChildren[i];
            if (child && child.active) {
                const uiTransform = child.getComponent(UITransform);
                // Zero sized rect is not accepted
                if (uiTransform && uiTransform.contentSize.width && uiTransform.contentSize.height) {
                    uiTransform._selfBoundingBox(_rect);
                    _rect.transformMat4(child.worldMatrix);
                    if (rect.width === 0) {
                        // Initializing
                        rect.set(_rect);
                    } else {
                        Rect.union(rect, rect, _rect);
                    }
                }
            }
=======
    public getBoundingBoxToWorld (): Rect {
        if (this.node.parent) {
            const m = this.node.parent.getWorldMatrix();
            return this.getBoundingBoxTo(m);
>>>>>>> 79a6eaf7
        }
        if (this._contentSize.width && this._contentSize.height) {
            this._selfBoundingBox(_rect);
            _rect.transformMat4(this.node.worldMatrix);
            if (rect.width === 0) {
                // Initializing
                rect.set(_rect);
            } else {
                Rect.union(rect, rect, _rect);
            }
        }
        return rect;
    }

    /**
     * @en
     * Returns the minimum bounding box in the coordinate system of the target node.
     * The result contains the current node and its child node tree, and it will eliminates all zero size nodes.
     * E.g. passing an identical matrix will return the world bounding box of the current node tree.
     * @zh
     * 返回在目标节点坐标系下包含当前包围盒及其子节点包围盒的最小总包围盒，但会剔除所有零大小的节点。
     * 如果传入单位矩阵，将得到世界坐标系下的包围盒。
     *
     * @param targetMat @en The target node's world matrix representing its coordinate system.
     *                  @zh 表示目标节点坐标系的世界矩阵。
     * @returns @en The minimum bounding box containing the current bounding box and its child nodes.
     *          @zh 包含当前节点包围盒及其子节点包围盒的最小包围盒。
     */
<<<<<<< HEAD
    public getBoundingBoxTo (targetMat: Mat4) {
        const rect = new Rect();
=======
    public getBoundingBoxTo (parentMat: Mat4): Rect {
        Mat4.fromRTS(_matrix, this.node.getRotation(), this.node.getPosition(), this.node.getScale());
        const width = this._contentSize.width;
        const height = this._contentSize.height;
        const rect = new Rect(
            -this._anchorPoint.x * width,
            -this._anchorPoint.y * height,
            width,
            height,
        );

        Mat4.multiply(_worldMatrix, parentMat, _matrix);
        rect.transformMat4(_worldMatrix);

        // query child's BoundingBox
        if (!this.node.children || this.node.children.length === 0) {
            return rect;
        }

>>>>>>> 79a6eaf7
        const locChildren = this.node.children;
        Mat4.invert(_mat4_temp, targetMat);
        for (let i = 0; i < locChildren.length; ++i) {
            const child = locChildren[i];
            if (child && child.active) {
                const uiTransform = child.getComponent(UITransform);
                // Zero sized rect is not accepted
                if (uiTransform && uiTransform.contentSize.width && uiTransform.contentSize.height) {
                    uiTransform._selfBoundingBox(_rect);
                    // Must combine all matrix because rect can only be transformed once.
                    Mat4.multiply(_matrix, child.worldMatrix, _mat4_temp);
                    _rect.transformMat4(_matrix);
                    if (rect.width === 0) {
                        // Initializing
                        rect.set(_rect);
                    } else {
                        Rect.union(rect, rect, _rect);
                    }
                }
            }
        }
        if (this._contentSize.width && this._contentSize.height) {
            this._selfBoundingBox(_rect);
            // Must combine all matrix because rect can only be transformed once.
            Mat4.multiply(_matrix, this.node.worldMatrix, _mat4_temp);
            _rect.transformMat4(_matrix);
            if (rect.width === 0) {
                // Initializing
                rect.set(_rect);
            } else {
                Rect.union(rect, rect, _rect);
            }
        }
        return rect;
    }

    /**
     * @en
     * Compute the corresponding aabb in world space for raycast.
     * @zh
     * 计算出此 UI_2D 节点在世界空间下的 aabb 包围盒。
     * @param out @en The out object of aabb bounding box of the node in world space.  @zh 输出节点在世界空间下的 aabb 包围盒。
     * @returns @en The aabb bounding box of the node in world space. @zh 节点在世界空间下的 aabb 包围盒。
     */
    public getComputeAABB (out?: geometry.AABB): geometry.AABB {
        const width = this._contentSize.width;
        const height = this._contentSize.height;
        _rect.set(
            -this._anchorPoint.x * width,
            -this._anchorPoint.y * height,
            width,
            height,
        );
        _rect.transformMat4(this.node.worldMatrix);
        const px = _rect.x + _rect.width * 0.5;
        const py = _rect.y + _rect.height * 0.5;
        const pz = this.node.worldPosition.z;
        const w = _rect.width / 2;
        const h = _rect.height / 2;
        const l = 0.001;
        if (out != null) {
            geometry.AABB.set(out, px, py, pz, w, h, l);
            return out;
        } else {
            return new geometry.AABB(px, py, pz, w, h, l);
        }
    }

<<<<<<< HEAD
    protected _selfBoundingBox (out: Rect) {
        const width = this._contentSize.width;
        const height = this._contentSize.height;
        out.set(
            -this._anchorPoint.x * width,
            -this._anchorPoint.y * height,
            width,
            height,
        );
        return out;
    }

    protected _parentChanged (node: Node) {
=======
    protected _parentChanged (node: Node): void {
>>>>>>> 79a6eaf7
        if (this.node.getComponent('cc.RenderRoot2D')) {
            return;
        }

        if (this.node.parent) {
            UITransform.insertChangeMap(this.node.parent);
        }
    }

    private _markRenderDataDirty (): void {
        const uiComp = this.node._uiProps.uiComp;
        if (uiComp) {
            uiComp.markForUpdateRenderData();
        }
    }

    private static priorityChangeNodeMap = new Map<string, Node>();

    private static insertChangeMap (node: Node): void {
        const key = node.uuid;
        if (!UITransform.priorityChangeNodeMap.has(key)) {
            UITransform.priorityChangeNodeMap.set(key, node);
        }
    }

    private static _sortChildrenSibling (node): void {
        const siblings = node.children;
        if (siblings) {
            siblings.sort((a: Node, b: Node): number => {
                const aComp = a._uiProps.uiTransformComp;
                const bComp = b._uiProps.uiTransformComp;
                const ca = aComp ? aComp._priority : 0;
                const cb = bComp ? bComp._priority : 0;
                const diff = ca - cb;
                if (diff === 0) return a.getSiblingIndex() - b.getSiblingIndex();
                return diff;
            });
        }
    }

    /**
     * @deprecated Since v3.7.0, this is an engine private interface that will be removed in the future.
     * @engineInternal
     */
    public static _sortSiblings (): void {
        UITransform.priorityChangeNodeMap.forEach((node, ID): void => {
            UITransform._sortChildrenSibling(node);
            node._updateSiblingIndex();
            node.emit('childrenSiblingOrderChanged');
        });
        UITransform.priorityChangeNodeMap.clear();
    }

    /**
     * @deprecated Since v3.7.0, this is an engine private interface that will be removed in the future.
     * @engineInternal
     */
    public static _cleanChangeMap (): void {
        UITransform.priorityChangeNodeMap.clear();
    }
}

// HACK
director.on(Director.EVENT_AFTER_UPDATE, UITransform._sortSiblings);
director.on(Director.EVENT_BEFORE_SCENE_LAUNCH, UITransform._cleanChangeMap);<|MERGE_RESOLUTION|>--- conflicted
+++ resolved
@@ -597,23 +597,10 @@
      * const boundingBox = uiTransform.getBoundingBox();
      * ```
      */
-<<<<<<< HEAD
-    public getBoundingBox () {
+    public getBoundingBox (): Rect {
         const rect = new Rect();
         this._selfBoundingBox(rect);
         Mat4.fromSRT(_matrix, this.node.rotation, this.node.position, this.node.scale);
-=======
-    public getBoundingBox (): Rect {
-        Mat4.fromRTS(_matrix, this.node.getRotation(), this.node.getPosition(), this.node.getScale());
-        const width = this._contentSize.width;
-        const height = this._contentSize.height;
-        const rect = new Rect(
-            -this._anchorPoint.x * width,
-            -this._anchorPoint.y * height,
-            width,
-            height,
-        );
->>>>>>> 79a6eaf7
         rect.transformMat4(_matrix);
         return rect;
     }
@@ -631,8 +618,7 @@
      * const newRect = uiTransform.getBoundingBoxToWorld();
      * ```
      */
-<<<<<<< HEAD
-    public getBoundingBoxToWorld () {
+    public getBoundingBoxToWorld (): Rect {
         const rect = new Rect();
         const locChildren = this.node.children;
         for (let i = 0; i < locChildren.length; ++i) {
@@ -651,12 +637,6 @@
                     }
                 }
             }
-=======
-    public getBoundingBoxToWorld (): Rect {
-        if (this.node.parent) {
-            const m = this.node.parent.getWorldMatrix();
-            return this.getBoundingBoxTo(m);
->>>>>>> 79a6eaf7
         }
         if (this._contentSize.width && this._contentSize.height) {
             this._selfBoundingBox(_rect);
@@ -685,30 +665,8 @@
      * @returns @en The minimum bounding box containing the current bounding box and its child nodes.
      *          @zh 包含当前节点包围盒及其子节点包围盒的最小包围盒。
      */
-<<<<<<< HEAD
-    public getBoundingBoxTo (targetMat: Mat4) {
+    public getBoundingBoxTo (targetMat: Mat4): Rect {
         const rect = new Rect();
-=======
-    public getBoundingBoxTo (parentMat: Mat4): Rect {
-        Mat4.fromRTS(_matrix, this.node.getRotation(), this.node.getPosition(), this.node.getScale());
-        const width = this._contentSize.width;
-        const height = this._contentSize.height;
-        const rect = new Rect(
-            -this._anchorPoint.x * width,
-            -this._anchorPoint.y * height,
-            width,
-            height,
-        );
-
-        Mat4.multiply(_worldMatrix, parentMat, _matrix);
-        rect.transformMat4(_worldMatrix);
-
-        // query child's BoundingBox
-        if (!this.node.children || this.node.children.length === 0) {
-            return rect;
-        }
-
->>>>>>> 79a6eaf7
         const locChildren = this.node.children;
         Mat4.invert(_mat4_temp, targetMat);
         for (let i = 0; i < locChildren.length; ++i) {
@@ -777,8 +735,7 @@
         }
     }
 
-<<<<<<< HEAD
-    protected _selfBoundingBox (out: Rect) {
+    protected _selfBoundingBox (out: Rect): Rect {
         const width = this._contentSize.width;
         const height = this._contentSize.height;
         out.set(
@@ -790,10 +747,7 @@
         return out;
     }
 
-    protected _parentChanged (node: Node) {
-=======
     protected _parentChanged (node: Node): void {
->>>>>>> 79a6eaf7
         if (this.node.getComponent('cc.RenderRoot2D')) {
             return;
         }
