/*
 Copyright (c) 2013-2016 Chukong Technologies Inc.
 Copyright (c) 2017-2020 Xiamen Yaji Software Co., Ltd.

 https://www.cocos.com/

 Permission is hereby granted, free of charge, to any person obtaining a copy
 of this software and associated engine source code (the "Software"), a limited,
 worldwide, royalty-free, non-assignable, revocable and non-exclusive license
 to use Cocos Creator solely to develop games on your target platforms. You shall
 not use Cocos Creator software for developing other software or tools that's
 used for developing games. You are not granted to publish, distribute,
 sublicense, and/or sell copies of Cocos Creator.

 The software or tools in this License Agreement are licensed, not sold.
 Xiamen Yaji Software Co., Ltd. reserves all rights not expressly granted to you.

 THE SOFTWARE IS PROVIDED "AS IS", WITHOUT WARRANTY OF ANY KIND, EXPRESS OR
 IMPLIED, INCLUDING BUT NOT LIMITED TO THE WARRANTIES OF MERCHANTABILITY,
 FITNESS FOR A PARTICULAR PURPOSE AND NONINFRINGEMENT. IN NO EVENT SHALL THE
 AUTHORS OR COPYRIGHT HOLDERS BE LIABLE FOR ANY CLAIM, DAMAGES OR OTHER
 LIABILITY, WHETHER IN AN ACTION OF CONTRACT, TORT OR OTHERWISE, ARISING FROM,
 OUT OF OR IN CONNECTION WITH THE SOFTWARE OR THE USE OR OTHER DEALINGS IN
 THE SOFTWARE.
*/

import { TEST } from 'internal:constants';
import { legacyCC } from '../../core/global-exports';

/**
 * @deprecated since v3.5.0, this is an engine private interface that will be removed in the future.
 */
const eventRegx = /^(click)(\s)*=|(param)(\s)*=/;
const imageAttrReg = /(\s)*src(\s)*=|(\s)*height(\s)*=|(\s)*width(\s)*=|(\s)*align(\s)*=|(\s)*offset(\s)*=|(\s)*click(\s)*=|(\s)*param(\s)*=/;

/**
 * A utils class for parsing HTML texts. The parsed results will be an object array.
 * @deprecated since v3.5.0, this is an engine private interface that will be removed in the future.
 */
export interface IHtmlTextParserResultObj{
    text?: string;
    style?: IHtmlTextParserStack;
}

/**
 * @deprecated since v3.5.0, this is an engine private interface that will be removed in the future.
 */
export interface IHtmlTextParserStack{
    color?: string;
    size?: number;
    event?: { [k: string]: string};
    isNewLine?: boolean;
    isImage?: boolean;
    src?: string;
    imageWidth?: number;
    imageHeight?: number;
    imageOffset?: string;
    imageAlign?: string;
    underline?: boolean;
    italic?: boolean;
    bold?: boolean;
    outline?: { color: string, width: number };
}

/**
 * @deprecated since v3.5.0, this is an engine private interface that will be removed in the future.
 */
export class HtmlTextParser {
    private _specialSymbolArray: Array<[RegExp, string]> = [];
    private _stack: IHtmlTextParserStack[] = [];
    private _resultObjectArray: IHtmlTextParserResultObj[] = [];

    constructor () {
        this._specialSymbolArray.push([/&lt;/g, '<']);
        this._specialSymbolArray.push([/&gt;/g, '>']);
        this._specialSymbolArray.push([/&amp;/g, '&']);
        this._specialSymbolArray.push([/&quot;/g, '"']);
        this._specialSymbolArray.push([/&apos;/g, '\'']);
    }

    public parse (htmlString: string) {
        this._resultObjectArray.length = 0;
        this._stack.length = 0;

        let startIndex = 0;
        const length = htmlString.length;
        while (startIndex < length) {
            let tagEndIndex = htmlString.indexOf('>', startIndex);
            let tagBeginIndex = -1;
            if (tagEndIndex >= 0) {
                tagBeginIndex = htmlString.lastIndexOf('<', tagEndIndex);
                const noTagBegin = tagBeginIndex < (startIndex - 1);

                if (noTagBegin) {
                    tagBeginIndex = htmlString.indexOf('<', tagEndIndex + 1);
                    tagEndIndex = htmlString.indexOf('>', tagBeginIndex + 1);
                }
            }
            if (tagBeginIndex < 0) {
                this._stack.pop();
                this._processResult(htmlString.substring(startIndex));
                startIndex = length;
            } else {
                let newStr = htmlString.substring(startIndex, tagBeginIndex);
                const tagStr = htmlString.substring(tagBeginIndex + 1, tagEndIndex);
                if (tagStr === '') newStr = htmlString.substring(startIndex, tagEndIndex + 1);
                this._processResult(newStr);
                if (tagEndIndex === -1) {
                    // cc.error('The HTML tag is invalid!');
                    tagEndIndex = tagBeginIndex;
                } else if (htmlString.charAt(tagBeginIndex + 1) === '/') {
                    this._stack.pop();
                } else {
                    this._addToStack(tagStr);
                }
                startIndex = tagEndIndex + 1;
            }
        }

        return this._resultObjectArray;
    }

    private _attributeToObject (attribute: string) {
        attribute = attribute.trim();

        const obj: IHtmlTextParserStack = {};
        let header = /^(color|size)(\s)*=/.exec(attribute);
        let tagName = '';
        let nextSpace = 0;
        let eventHanlderString = '';
        if (header) {
            tagName = header[0];
            attribute = attribute.substring(tagName.length).trim();
            if (attribute === '') {
                return obj;
            }

            // parse color
            nextSpace = attribute.indexOf(' ');
            switch (tagName[0]) {
            case 'c':
                if (nextSpace > -1) {
                    obj.color = attribute.substring(0, nextSpace).trim();
                } else {
                    obj.color = attribute;
                }
                break;
            case 's':
                obj.size = parseInt(attribute);
                break;
            default:
                break;
            }

            // tag has event arguments
            if (nextSpace > -1) {
                eventHanlderString = attribute.substring(nextSpace + 1).trim();
                obj.event = this._processEventHandler(eventHanlderString);
            }
            return obj;
        }

        header = /^(br(\s)*\/)/.exec(attribute);
        if (header && header[0].length > 0) {
            tagName = header[0].trim();
            if (tagName.startsWith('br') && tagName[tagName.length - 1] === '/') {
                obj.isNewLine = true;
                this._resultObjectArray.push({ text: '', style: { isNewLine: true } as IHtmlTextParserStack });
                return obj;
            }
        }

        header = /^(img(\s)*src(\s)*=[^>]+\/)/.exec(attribute);
        let remainingArgument = '';
        let rightQuot = -1;
        if (header && header[0].length > 0) {
            tagName = header[0].trim();
            if (tagName.startsWith('img') && tagName[tagName.length - 1] === '/') {
                header = imageAttrReg.exec(attribute);
                let tagValue;
                let isValidImageTag = false;
                while (header) {
                    // skip the invalid tags at first
                    attribute = attribute.substring(attribute.indexOf(header[0]));
                    tagName = attribute.substr(0, header[0].length);
<<<<<<< HEAD
                    // remove space and = character
                    remainingArgument = attribute.substring(tagName.length).trim();

                    rightQuot = this.getRightQuotationIndex(remainingArgument);

                    nextSpace = remainingArgument.indexOf(' ', rightQuot + 1 >= remainingArgument.length ? -1 : rightQuot + 1);

                    tagValue = (nextSpace > -1) ? remainingArgument.substr(0, nextSpace) : remainingArgument;
=======
                    const originTagNameLength = tagName.length;
>>>>>>> cfed2a21
                    tagName = tagName.replace(/[^a-zA-Z]/g, '').trim();
                    tagName = tagName.toLowerCase();

                    // remove space and = character
                    remainingArgument = attribute.substring(originTagNameLength).trim();
                    if (tagName === 'src') {
                        rightQuot = this.getRightQuotationIndex(remainingArgument);
                    } else {
                        rightQuot = -1;
                    }
                    nextSpace = remainingArgument.indexOf(' ', rightQuot + 1 >= remainingArgument.length ? -1 : rightQuot + 1);
                    tagValue = (nextSpace > -1) ? remainingArgument.substr(0, nextSpace) : remainingArgument;
                    attribute = remainingArgument.substring(nextSpace).trim();

                    if (tagValue.endsWith('/')) {
                        tagValue = tagValue.slice(0, -1);
                    }
                    if (tagName === 'src') {
                        switch (tagValue.charCodeAt(0)) {
                        case 34: // "
                        case 39: // '
                            isValidImageTag = true;
                            tagValue = tagValue.slice(1, -1);
                            break;
                        default:
                            break;
                        }
                        obj.isImage = true;
                        obj.src = tagValue;
                    } else if (tagName === 'height') {
                        obj.imageHeight = parseInt(tagValue);
                    } else if (tagName === 'width') {
                        obj.imageWidth = parseInt(tagValue);
                    } else if (tagName === 'align') {
                        switch (tagValue.charCodeAt(0)) {
                        case 34: // "
                        case 39: // '
                            tagValue = tagValue.slice(1, -1);
                            break;
                        default:
                            break;
                        }
                        obj.imageAlign = tagValue.toLowerCase();
                    } else if (tagName === 'offset') {
                        obj.imageOffset = tagValue;
                    } else if (tagName === 'click') {
                        obj.event = this._processEventHandler(`${tagName}=${tagValue}`);
                    }

                    if (obj.event && tagName === 'param') {
                        obj.event[tagName] = tagValue.replace(/^"|"$/g, '');
                    }

                    header = imageAttrReg.exec(attribute);
                }

                if (isValidImageTag && obj.isImage) {
                    this._resultObjectArray.push({ text: '', style: obj });
                }

                return {};
            }
        }

        header = /^(outline(\s)*[^>]*)/.exec(attribute);
        if (header) {
            attribute = header[0].substring('outline'.length).trim();
            const defaultOutlineObject = { color: '#ffffff', width: 1 };
            if (attribute) {
                const outlineAttrReg = /(\s)*color(\s)*=|(\s)*width(\s)*=|(\s)*click(\s)*=|(\s)*param(\s)*=/;
                header = outlineAttrReg.exec(attribute);
                let tagValue;
                while (header) {
                    // skip the invalid tags at first
                    attribute = attribute.substring(attribute.indexOf(header[0]));
                    tagName = attribute.substr(0, header[0].length);
                    // remove space and = character
                    remainingArgument = attribute.substring(tagName.length).trim();
                    nextSpace = remainingArgument.indexOf(' ');
                    if (nextSpace > -1) {
                        tagValue = remainingArgument.substr(0, nextSpace);
                    } else {
                        tagValue = remainingArgument;
                    }
                    tagName = tagName.replace(/[^a-zA-Z]/g, '').trim();
                    tagName = tagName.toLowerCase();

                    attribute = remainingArgument.substring(nextSpace).trim();
                    if (tagName === 'click') {
                        obj.event = this._processEventHandler(`${tagName}=${tagValue}`);
                    } else if (tagName === 'color') {
                        defaultOutlineObject.color = tagValue;
                    } else if (tagName === 'width') {
                        defaultOutlineObject.width = parseInt(tagValue);
                    }

                    if (obj.event && tagName === 'param') {
                        obj.event[tagName] = tagValue.replace(/^"|"$/g, '');
                    }

                    header = outlineAttrReg.exec(attribute);
                }
            }
            obj.outline = defaultOutlineObject;
        }

        header = /^(on|u|b|i)(\s)*/.exec(attribute);
        if (header && header[0].length > 0) {
            tagName = header[0];
            attribute = attribute.substring(tagName.length).trim();
            switch (tagName[0]) {
            case 'u':
                obj.underline = true;
                break;
            case 'i':
                obj.italic = true;
                break;
            case 'b':
                obj.bold = true;
                break;
            default:
                break;
            }
            if (attribute === '') {
                return obj;
            }

            obj.event = this._processEventHandler(attribute);
        }

        return obj;
    }

<<<<<<< HEAD
=======
    // find the right part of the first pair of following quotations.
>>>>>>> cfed2a21
    private getRightQuotationIndex (remainingArgument: string) {
        let leftQuot = -1;
        let rightQuot = -1;
        // Skip a pair of quotations for avoiding spaces in image name are detected.
<<<<<<< HEAD
        leftQuot = remainingArgument.indexOf('\'');
        if (leftQuot > -1) {
            rightQuot = remainingArgument.indexOf('\'', leftQuot + 1 >= remainingArgument.length ? -1 : leftQuot + 1);
        } else {
            leftQuot = remainingArgument.indexOf('"');
=======
        const leftSingleQuot = remainingArgument.indexOf('\'');
        const leftDoubleQuot = remainingArgument.indexOf('"');

        const useSingleQuot = leftSingleQuot  > -1 && (leftSingleQuot < leftDoubleQuot || leftDoubleQuot === -1);
        const useDoubleQuot = leftDoubleQuot > -1 && (leftDoubleQuot < leftSingleQuot || leftSingleQuot === -1);
        if (useSingleQuot) {
            leftQuot = leftSingleQuot;
            rightQuot = remainingArgument.indexOf('\'', leftQuot + 1 >= remainingArgument.length ? -1 : leftQuot + 1);
        } else if (useDoubleQuot) {
            leftQuot = leftDoubleQuot;
>>>>>>> cfed2a21
            rightQuot = remainingArgument.indexOf('"', leftQuot + 1 >= remainingArgument.length ? -1 : leftQuot + 1);
        }

        return rightQuot;
    }

    private _processEventHandler (eventString: string) {
        const obj = {};
        let index = 0;
        let isValidTag = false;
        let eventNames = eventRegx.exec(eventString);
        while (eventNames) {
            let eventName = eventNames[0];
            let eventValue = '';
            isValidTag = false;
            eventString = eventString.substring(eventName.length).trim();
            if (eventString.charAt(0) === '"') {
                index = eventString.indexOf('"', 1);
                if (index > -1) {
                    eventValue = eventString.substring(1, index).trim();
                    isValidTag = true;
                }
                index++;
            } else if (eventString.charAt(0) === '\'') {
                index = eventString.indexOf('\'', 1);
                if (index > -1) {
                    eventValue = eventString.substring(1, index).trim();
                    isValidTag = true;
                }
                index++;
            } else {
                // skip the invalid attribute value
                const match = /(\S)+/.exec(eventString);
                if (match) {
                    eventValue = match[0];
                } else {
                    eventValue = '';
                }
                index = eventValue.length;
            }

            if (isValidTag) {
                eventName = eventName.substring(0, eventName.length - 1).trim();
                obj[eventName] = eventValue;
            }

            eventString = eventString.substring(index).trim();
            eventNames = eventRegx.exec(eventString);
        }

        return obj;
    }

    private _addToStack (attribute: string) {
        const obj = this._attributeToObject(attribute);

        if (this._stack.length === 0) {
            this._stack.push(obj);
        } else {
            if (obj.isNewLine || obj.isImage) {
                return;
            }
            // for nested tags
            const previousTagObj = this._stack[this._stack.length - 1];
            for (const key in previousTagObj) {
                if (!(obj[key])) {
                    obj[key] = previousTagObj[key];
                }
            }
            this._stack.push(obj);
        }
    }

    private _processResult (value: string) {
        if (value.length === 0) {
            return;
        }

        value = this._escapeSpecialSymbol(value);
        if (this._stack.length > 0) {
            this._resultObjectArray.push({ text: value, style: this._stack[this._stack.length - 1] });
        } else {
            this._resultObjectArray.push({ text: value } as IHtmlTextParserResultObj);
        }
    }

    private _escapeSpecialSymbol (str: string) {
        for (const symbolArr of this._specialSymbolArray) {
            const key = symbolArr[0];
            const value = symbolArr[1];

            str = str.replace(key, value);
        }

        return str;
    }
}

if (TEST) {
    legacyCC._Test.HtmlTextParser = HtmlTextParser;
}<|MERGE_RESOLUTION|>--- conflicted
+++ resolved
@@ -183,18 +183,7 @@
                     // skip the invalid tags at first
                     attribute = attribute.substring(attribute.indexOf(header[0]));
                     tagName = attribute.substr(0, header[0].length);
-<<<<<<< HEAD
-                    // remove space and = character
-                    remainingArgument = attribute.substring(tagName.length).trim();
-
-                    rightQuot = this.getRightQuotationIndex(remainingArgument);
-
-                    nextSpace = remainingArgument.indexOf(' ', rightQuot + 1 >= remainingArgument.length ? -1 : rightQuot + 1);
-
-                    tagValue = (nextSpace > -1) ? remainingArgument.substr(0, nextSpace) : remainingArgument;
-=======
                     const originTagNameLength = tagName.length;
->>>>>>> cfed2a21
                     tagName = tagName.replace(/[^a-zA-Z]/g, '').trim();
                     tagName = tagName.toLowerCase();
 
@@ -328,21 +317,11 @@
         return obj;
     }
 
-<<<<<<< HEAD
-=======
     // find the right part of the first pair of following quotations.
->>>>>>> cfed2a21
     private getRightQuotationIndex (remainingArgument: string) {
         let leftQuot = -1;
         let rightQuot = -1;
         // Skip a pair of quotations for avoiding spaces in image name are detected.
-<<<<<<< HEAD
-        leftQuot = remainingArgument.indexOf('\'');
-        if (leftQuot > -1) {
-            rightQuot = remainingArgument.indexOf('\'', leftQuot + 1 >= remainingArgument.length ? -1 : leftQuot + 1);
-        } else {
-            leftQuot = remainingArgument.indexOf('"');
-=======
         const leftSingleQuot = remainingArgument.indexOf('\'');
         const leftDoubleQuot = remainingArgument.indexOf('"');
 
@@ -353,7 +332,6 @@
             rightQuot = remainingArgument.indexOf('\'', leftQuot + 1 >= remainingArgument.length ? -1 : leftQuot + 1);
         } else if (useDoubleQuot) {
             leftQuot = leftDoubleQuot;
->>>>>>> cfed2a21
             rightQuot = remainingArgument.indexOf('"', leftQuot + 1 >= remainingArgument.length ? -1 : leftQuot + 1);
         }
 
