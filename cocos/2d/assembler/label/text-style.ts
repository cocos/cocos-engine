/*
 Copyright (c) 2023 Xiamen Yaji Software Co., Ltd.

 https://www.cocos.com/

 Permission is hereby granted, free of charge, to any person obtaining a copy
 of this software and associated documentation files (the "Software"), to deal
 in the Software without restriction, including without limitation the rights to
 use, copy, modify, merge, publish, distribute, sublicense, and/or sell copies
 of the Software, and to permit persons to whom the Software is furnished to do so,
 subject to the following conditions:

 The above copyright notice and this permission notice shall be included in
 all copies or substantial portions of the Software.

 THE SOFTWARE IS PROVIDED "AS IS", WITHOUT WARRANTY OF ANY KIND, EXPRESS OR
 IMPLIED, INCLUDING BUT NOT LIMITED TO THE WARRANTIES OF MERCHANTABILITY,
 FITNESS FOR A PARTICULAR PURPOSE AND NONINFRINGEMENT. IN NO EVENT SHALL THE
 AUTHORS OR COPYRIGHT HOLDERS BE LIABLE FOR ANY CLAIM, DAMAGES OR OTHER
 LIABILITY, WHETHER IN AN ACTION OF CONTRACT, TORT OR OTHERWISE, ARISING FROM,
 OUT OF OR IN CONNECTION WITH THE SOFTWARE OR THE USE OR OTHER DEALINGS IN
 THE SOFTWARE.
*/

import { Color } from '../../../core';
import { IConfig } from '../../assets/bitmap-font';
import { SpriteFrame } from '../../assets/sprite-frame';

export class TextStyle {
    // ---------------ttf extra part-----------------
    // bold // style
    public isBold = false; // ttf
    // Italic // style
    public isItalic = false; // ttf
    // under line // style
    public isUnderline = false; // ttf
    public underlineHeight = 1; // ttf
    // outline style
    public isOutlined = false; // both // ttf & char
    public outlineColor = Color.WHITE.clone(); // both // ttf & char
    public outlineWidth = 1; // both // ttf & char
    // shadowStyle
    public hasShadow = false; // ttf
    public shadowColor = Color.BLACK.clone(); // ttf
    public shadowBlur = 2; // ttf
    public shadowOffsetX = 0; // ttf
    public shadowOffsetY = 0; // ttf

    public color = Color.WHITE.clone(); // both

    public fontSize = 40; // input fonSize // both
    public actualFontSize = 0; // both

    public isSystemFontUsed = false; // both // ttf & char

    // -----------------------bitMap extra part-------------------------

    public originFontSize = 0; //Layout // both
    public bmfontScale = 1.0;// both

    // font info // todo merge to font
    public fontFamily = 'Arial'; // both
    public fontDesc = ''; // both

    // -----------------------bitMap extra part-------------------------

    // font info // todo remove
    public fntConfig: IConfig | null = null; // For char mode,not have asset
    public spriteFrame: SpriteFrame | null = null; // For char mode,not have spriteFrame in asset

<<<<<<< HEAD
    public fontScale = 1;

    public reset () {
=======
    public reset (): void {
>>>>>>> 79a6eaf7
        this.isBold = false;
        this.isItalic = false;
        this.isUnderline = false;
        this.underlineHeight = 1;
        this.isOutlined = false;
        this.outlineColor.set();
        this.outlineWidth = 1;
        this.hasShadow = false;
        this.shadowColor.set();
        this.shadowBlur = 2;
        this.shadowOffsetX = 0;
        this.shadowOffsetY = 0;
    }
}<|MERGE_RESOLUTION|>--- conflicted
+++ resolved
@@ -68,13 +68,9 @@
     public fntConfig: IConfig | null = null; // For char mode,not have asset
     public spriteFrame: SpriteFrame | null = null; // For char mode,not have spriteFrame in asset
 
-<<<<<<< HEAD
     public fontScale = 1;
 
-    public reset () {
-=======
     public reset (): void {
->>>>>>> 79a6eaf7
         this.isBold = false;
         this.isItalic = false;
         this.isUnderline = false;
