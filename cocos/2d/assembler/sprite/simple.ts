/*
 Copyright (c) 2017-2020 Xiamen Yaji Software Co., Ltd.

 https://www.cocos.com/

 Permission is hereby granted, free of charge, to any person obtaining a copy
 of this software and associated engine source code (the "Software"), a limited,
 worldwide, royalty-free, non-assignable, revocable and non-exclusive license
 to use Cocos Creator solely to develop games on your target platforms. You shall
 not use Cocos Creator software for developing other software or tools that's
 used for developing games. You are not granted to publish, distribute,
 sublicense, and/or sell copies of Cocos Creator.

 The software or tools in this License Agreement are licensed, not sold.
 Xiamen Yaji Software Co., Ltd. reserves all rights not expressly granted to you.

 THE SOFTWARE IS PROVIDED "AS IS", WITHOUT WARRANTY OF ANY KIND, EXPRESS OR
 IMPLIED, INCLUDING BUT NOT LIMITED TO THE WARRANTIES OF MERCHANTABILITY,
 FITNESS FOR A PARTICULAR PURPOSE AND NONINFRINGEMENT. IN NO EVENT SHALL THE
 AUTHORS OR COPYRIGHT HOLDERS BE LIABLE FOR ANY CLAIM, DAMAGES OR OTHER
 LIABILITY, WHETHER IN AN ACTION OF CONTRACT, TORT OR OTHERWISE, ARISING FROM,
 OUT OF OR IN CONNECTION WITH THE SOFTWARE OR THE USE OR OTHER DEALINGS IN
 THE SOFTWARE.
*/

<<<<<<< HEAD
/**
 * @packageDocumentation
 * @module ui-assembler
 */

import { Vec3, Vec2, Color } from '../../../core/math';
=======
import { Vec3 } from '../../../core/math';
>>>>>>> 2dbb19ad
import { IAssembler } from '../../renderer/base';
import { IRenderData, RenderData } from '../../renderer/render-data';
import { IBatcher } from '../../renderer/i-batcher';
import { Sprite } from '../../components';
import { dynamicAtlasManager } from '../../utils/dynamic-atlas/atlas-manager';
import { StaticVBChunk } from '../../renderer/static-vb-accessor';
import { RenderEntity } from '../../renderer/render-entity';
import { NativeRenderEntity } from '../../../core/renderer/2d/native-2d';
import { AdvanceRenderData } from '../../renderer/AdvanceRenderData';
import { Batcher2D } from '../../renderer/batcher-2d';

const vec3_temps: Vec3[] = [];
for (let i = 0; i < 4; i++) {
    vec3_temps.push(new Vec3());
}

/**
 * simple 组装器
 * 可通过 `UI.simple` 获取该组装器。
 */
export const simple: IAssembler = {
    createData (sprite: Sprite) {
        const renderData = sprite.requestRenderData();
        renderData.dataLength = 4;
        renderData.resize(4, 6);
        renderData.vertexRow = 2;
        renderData.vertexCol = 2;
        return renderData;
    },

    updateRenderData (sprite: Sprite) {
        const frame = sprite.spriteFrame;

        // TODO: Material API design and export from editor could affect the material activation process
        // need to update the logic here
        // if (frame) {
        //     if (!frame._original && dynamicAtlasManager) {
        //         dynamicAtlasManager.insertSpriteFrame(frame);
        //     }
        //     if (sprite._material._texture !== frame._texture) {
        //         sprite._activateMaterial();
        //     }
        // }
        dynamicAtlasManager.packToDynamicAtlas(sprite, frame);
        this.updateUVs(sprite);

        const renderData = sprite.renderData;
        if (renderData && frame) {
            if (renderData.vertDirty) {
                this.updateVertexData(sprite);
            }
            renderData.updateRenderData(sprite, frame);
        }

        // test code: fill renderEntities
        //renderEntity = new RenderEntity();
        //renderEntity.init();
        this.UpdateAdvanceRenderDataArr(sprite);

        renderData?.renderEntity.nativeObj.ItIsDebugFuncInRenderEntity();
    },

    UpdateAdvanceRenderDataArr (sprite:Sprite) {
        const renderData :RenderData = sprite.renderData!;
        const entity = renderData.renderEntity;
        const dataArr :AdvanceRenderData[] = entity.dataArr;

        if (dataArr.length !== renderData.data.length) {
            console.error('Vertex count doesn\'t match.');
            return;
        }

        for (let i = 0; i < dataArr.length; i++) {
            const curData:AdvanceRenderData = dataArr[i];
            const temp:IRenderData = renderData.data[i];
            curData.pos = new Vec3(temp.x, temp.y, temp.z);
            curData.uv = new Vec2(temp.u, temp.v);
            curData.color = new Color(temp.color);
        }
    },

    updateWorldVerts (sprite: Sprite, chunk: StaticVBChunk) {
        const renderData = sprite.renderData!;
        const vData = chunk.vb;

        const dataList: IRenderData[] = renderData.data;
        const node = sprite.node;
        const matrix = node.worldMatrix;

        const stride = renderData.floatStride;

<<<<<<< HEAD
        for (let i  = 0; i < dataList.length; i++) {
            const curData = dataList[i];
            const vec3_temp = vec3_temps[0];
            Vec3.set(vec3_temp, curData.x, curData.y, 0);
            Vec3.transformMat4(vec3_temp, vec3_temp, matrix);

            let offset = i * stride;
            vData[offset++] = vec3_temp.x;
            vData[offset++] = vec3_temp.y;
=======
        const vec3_temp = vec3_temps[0];
        let offset = 0;
        for (let i = 0; i < dataList.length; i++) {
            const curData = dataList[i];
            Vec3.set(vec3_temp, curData.x, curData.y, 0);
            Vec3.transformMat4(vec3_temp, vec3_temp, matrix);
            offset = i * stride;
            vData[offset++] = vec3_temp.x;
            vData[offset++] = vec3_temp.y;
            vData[offset++] = vec3_temp.z;
>>>>>>> 2dbb19ad
        }
    },

    fillBuffers (sprite: Sprite, renderer: IBatcher) {
        if (sprite === null) {
            return;
        }
        const renderData = sprite.renderData!;
        const chunk = renderData.chunk;
        if (sprite.node.hasChangedFlags || renderData.vertDirty) {
            // const vb = chunk.vertexAccessor.getVertexBuffer(chunk.bufferId);
            this.updateWorldVerts(sprite, chunk);
            renderData.vertDirty = false;
        }

        // quick version
        const bid = chunk.bufferId;
        const vidOrigin = chunk.vertexOffset;
        const meshBuffer = chunk.meshBuffer;
        const ib = chunk.meshBuffer.iData;
        let indexOffset = meshBuffer.indexOffset;

        // rect count = vertex count - 1
        for (let curRow = 0; curRow < renderData.vertexRow - 1; curRow++) {
            for (let curCol = 0; curCol < renderData.vertexCol - 1; curCol++) {
                // vid is the index of the left bottom vertex in each rect.
                const vid = vidOrigin + curRow * renderData.vertexCol + curCol;

                // left bottom
                ib[indexOffset++] = vid;
                // right bottom
                ib[indexOffset++] = vid + 1;
                // left top
                ib[indexOffset++] = vid + renderData.vertexCol;

                // right bottom
                ib[indexOffset++] = vid + 1;
                // right top
                ib[indexOffset++] = vid + 1 + renderData.vertexCol;
                // left top
                ib[indexOffset++] = vid + renderData.vertexCol;

                // IndexOffset should add 6 when vertices of a rect are visited.
                meshBuffer.indexOffset += 6;
            }
        }

        // slow version
        // renderer.switchBufferAccessor().appendIndices(chunk);
    },

    updateVertexData (sprite: Sprite) {
        const renderData: RenderData | null = sprite.renderData;
        if (!renderData) {
            return;
        }

        const uiTrans = sprite.node._uiProps.uiTransformComp!;
        const dataList: IRenderData[] = renderData.data;
        const cw = uiTrans.width;
        const ch = uiTrans.height;
        const appX = uiTrans.anchorX * cw;
        const appY = uiTrans.anchorY * ch;
        let l = 0;
        let b = 0;
        let r = 0;
        let t = 0;
        if (sprite.trim) {
            l = -appX;
            b = -appY;
            r = cw - appX;
            t = ch - appY;
        } else {
            const frame = sprite.spriteFrame!;
            const originSize = frame.getOriginalSize();
            const rect = frame.getRect();
            const ow = originSize.width;
            const oh = originSize.height;
            const rw = rect.width;
            const rh = rect.height;
            const offset = frame.getOffset();
            const scaleX = cw / ow;
            const scaleY = ch / oh;
            const trimLeft = offset.x + (ow - rw) / 2;
            const trimRight = offset.x - (ow - rw) / 2;
            const trimBottom = offset.y + (oh - rh) / 2;
            const trimTop = offset.y - (oh - rh) / 2;
            l = trimLeft * scaleX - appX;
            b = trimBottom * scaleY - appY;
            r = cw + trimRight * scaleX - appX;
            t = ch + trimTop * scaleY - appY;
        }

        dataList[0].x = l;
        dataList[0].y = b;

        dataList[1].x = r;
        dataList[1].y = b;

        dataList[2].x = l;
        dataList[2].y = t;

        dataList[3].x = r;
        dataList[3].y = t;

        renderData.vertDirty = true;
    },

    updateUVs (sprite: Sprite) {
        if (!sprite.spriteFrame) return;
        const renderData = sprite.renderData!;
        const vData = renderData.chunk.vb;
        const uv = sprite.spriteFrame.uv;
        vData[3] = uv[0];
        vData[4] = uv[1];
        vData[12] = uv[2];
        vData[13] = uv[3];
        vData[21] = uv[4];
        vData[22] = uv[5];
        vData[30] = uv[6];
        vData[31] = uv[7];
    },

    updateColor (sprite: Sprite) {
        const renderData = sprite.renderData!;
        const vData = renderData.chunk.vb;
        let colorOffset = 5;
        const color = sprite.color;
        const colorR = color.r / 255;
        const colorG = color.g / 255;
        const colorB = color.b / 255;
        const colorA = color.a / 255;
        for (let i = 0; i < 4; i++, colorOffset += renderData.floatStride) {
            vData[colorOffset] = colorR;
            vData[colorOffset + 1] = colorG;
            vData[colorOffset + 2] = colorB;
            vData[colorOffset + 3] = colorA;
        }
    },
};<|MERGE_RESOLUTION|>--- conflicted
+++ resolved
@@ -23,16 +23,12 @@
  THE SOFTWARE.
 */
 
-<<<<<<< HEAD
 /**
  * @packageDocumentation
  * @module ui-assembler
  */
 
 import { Vec3, Vec2, Color } from '../../../core/math';
-=======
-import { Vec3 } from '../../../core/math';
->>>>>>> 2dbb19ad
 import { IAssembler } from '../../renderer/base';
 import { IRenderData, RenderData } from '../../renderer/render-data';
 import { IBatcher } from '../../renderer/i-batcher';
@@ -124,17 +120,6 @@
 
         const stride = renderData.floatStride;
 
-<<<<<<< HEAD
-        for (let i  = 0; i < dataList.length; i++) {
-            const curData = dataList[i];
-            const vec3_temp = vec3_temps[0];
-            Vec3.set(vec3_temp, curData.x, curData.y, 0);
-            Vec3.transformMat4(vec3_temp, vec3_temp, matrix);
-
-            let offset = i * stride;
-            vData[offset++] = vec3_temp.x;
-            vData[offset++] = vec3_temp.y;
-=======
         const vec3_temp = vec3_temps[0];
         let offset = 0;
         for (let i = 0; i < dataList.length; i++) {
@@ -145,7 +130,6 @@
             vData[offset++] = vec3_temp.x;
             vData[offset++] = vec3_temp.y;
             vData[offset++] = vec3_temp.z;
->>>>>>> 2dbb19ad
         }
     },
 
