/*
 Copyright (c) 2017-2020 Xiamen Yaji Software Co., Ltd.

 https://www.cocos.com/

 Permission is hereby granted, free of charge, to any person obtaining a copy
 of this software and associated engine source code (the "Software"), a limited,
 worldwide, royalty-free, non-assignable, revocable and non-exclusive license
 to use Cocos Creator solely to develop games on your target platforms. You shall
 not use Cocos Creator software for developing other software or tools that's
 used for developing games. You are not granted to publish, distribute,
 sublicense, and/or sell copies of Cocos Creator.

 The software or tools in this License Agreement are licensed, not sold.
 Xiamen Yaji Software Co., Ltd. reserves all rights not expressly granted to you.

 THE SOFTWARE IS PROVIDED "AS IS", WITHOUT WARRANTY OF ANY KIND, EXPRESS OR
 IMPLIED, INCLUDING BUT NOT LIMITED TO THE WARRANTIES OF MERCHANTABILITY,
 FITNESS FOR A PARTICULAR PURPOSE AND NONINFRINGEMENT. IN NO EVENT SHALL THE
 AUTHORS OR COPYRIGHT HOLDERS BE LIABLE FOR ANY CLAIM, DAMAGES OR OTHER
 LIABILITY, WHETHER IN AN ACTION OF CONTRACT, TORT OR OTHERWISE, ARISING FROM,
 OUT OF OR IN CONNECTION WITH THE SOFTWARE OR THE USE OR OTHER DEALINGS IN
 THE SOFTWARE.
*/

/**
 * @packageDocumentation
 * @module ui-assembler
 */

import { Vec3 } from '../../../core/math';
import { IAssembler } from '../../renderer/base';
import { IRenderData, RenderData } from '../../renderer/render-data';
import { IBatcher } from '../../renderer/i-batcher';
import { Sprite } from '../../components';
import { dynamicAtlasManager } from '../../utils/dynamic-atlas/atlas-manager';
import { StaticVBChunk } from '../../renderer/static-vb-accessor';

const vec3_temps: Vec3[] = [];
for (let i = 0; i < 4; i++) {
    vec3_temps.push(new Vec3());
}

/**
 * simple 组装器
 * 可通过 `UI.simple` 获取该组装器。
 */
export const simple: IAssembler = {
    createData (sprite: Sprite) {
        const renderData = sprite.requestRenderData();
        renderData.dataLength = 2;
        renderData.resize(4, 6);
        return renderData;
    },

    updateRenderData (sprite: Sprite) {
        const frame = sprite.spriteFrame;

        // TODO: Material API design and export from editor could affect the material activation process
        // need to update the logic here
        // if (frame) {
        //     if (!frame._original && dynamicAtlasManager) {
        //         dynamicAtlasManager.insertSpriteFrame(frame);
        //     }
        //     if (sprite._material._texture !== frame._texture) {
        //         sprite._activateMaterial();
        //     }
        // }
        dynamicAtlasManager.packToDynamicAtlas(sprite, frame);
        this.updateUVs(sprite);

        const renderData = sprite.renderData;
        if (renderData && frame) {
            if (renderData.vertDirty) {
                this.updateVertexData(sprite);
            }
            renderData.updateRenderData(sprite, frame);
        }
    },

    updateWorldVerts (sprite: Sprite, chunk: StaticVBChunk) {
        const renderData = sprite.renderData!;
        const vData = chunk.vb;

        const dataList: IRenderData[] = renderData.data;
        const node = sprite.node;

        const data0 = dataList[0];
        const data3 = dataList[1];
        const matrix = node.worldMatrix;
        const a = matrix.m00; const b = matrix.m01;
        const c = matrix.m04; const d = matrix.m05;

        const justTranslate = a === 1 && b === 0 && c === 0 && d === 1;

        const tx = matrix.m12; const ty = matrix.m13;
        const vl = data0.x; const vr = data3.x;
        const vb = data0.y; const vt = data3.y;

        if (justTranslate) {
            const vltx = vl + tx;
            const vrtx = vr + tx;
            const vbty = vb + ty;
            const vtty = vt + ty;

            // left bottom
            vData[0] = vltx;
            vData[1] = vbty;
            // right bottom
            vData[9] = vrtx;
            vData[10] = vbty;
            // left top
            vData[18] = vltx;
            vData[19] = vtty;
            // right top
            vData[27] = vrtx;
            vData[28] = vtty;
        } else {
            const al = a * vl; const ar = a * vr;
            const bl = b * vl; const br = b * vr;
            const cb = c * vb; const ct = c * vt;
            const db = d * vb; const dt = d * vt;

            const cbtx = cb + tx;
            const cttx = ct + tx;
            const dbty = db + ty;
            const dtty = dt + ty;

            // left bottom
            vData[0] = al + cbtx;
            vData[1] = bl + dbty;
            // right bottom
            vData[9] = ar + cbtx;
            vData[10] = br + dbty;
            // left top
            vData[18] = al + cttx;
            vData[19] = bl + dtty;
            // right top
            vData[27] = ar + cttx;
            vData[28] = br + dtty;
        }
    },

    fillBuffers (sprite: Sprite, renderer: IBatcher) {
        if (sprite === null) {
            return;
        }
        const renderData = sprite.renderData!;
        const chunk = renderData.chunk;
        if (sprite.node.hasChangedFlags || renderData.vertDirty) {
            // const vb = chunk.vertexAccessor.getVertexBuffer(chunk.bufferId);
            this.updateWorldVerts(sprite, chunk);
            renderData.vertDirty = false;
        }

        // quick version
        const bid = chunk.bufferId;
        const vid = chunk.vertexOffset;
<<<<<<< HEAD
        const meshBuffer = chunk.meshBuffer;
        const ib = chunk.indexBuffer;

=======
        const meshBuffer = chunk.vertexAccessor.getMeshBuffer(bid);
        const ib = chunk.vertexAccessor.getIndexBuffer(bid);
>>>>>>> f017f19b
        let indexOffset = meshBuffer.indexOffset;
        ib[indexOffset++] = vid;
        ib[indexOffset++] = vid + 1;
        ib[indexOffset++] = vid + 2;
        ib[indexOffset++] = vid + 2;
        ib[indexOffset++] = vid + 1;
        ib[indexOffset++] = vid + 3;
        meshBuffer.indexOffset += 6;

        // slow version
        // renderer.switchBufferAccessor().appendIndices(chunk);
    },

    updateVertexData (sprite: Sprite) {
        const renderData: RenderData | null = sprite.renderData;
        if (!renderData) {
            return;
        }

        const uiTrans = sprite.node._uiProps.uiTransformComp!;
        const dataList: IRenderData[] = renderData.data;
        const cw = uiTrans.width;
        const ch = uiTrans.height;
        const appX = uiTrans.anchorX * cw;
        const appY = uiTrans.anchorY * ch;
        let l = 0;
        let b = 0;
        let r = 0;
        let t = 0;
        if (sprite.trim) {
            l = -appX;
            b = -appY;
            r = cw - appX;
            t = ch - appY;
        } else {
            const frame = sprite.spriteFrame!;
            const originSize = frame.getOriginalSize();
            const rect = frame.getRect();
            const ow = originSize.width;
            const oh = originSize.height;
            const rw = rect.width;
            const rh = rect.height;
            const offset = frame.getOffset();
            const scaleX = cw / ow;
            const scaleY = ch / oh;
            const trimLeft = offset.x + (ow - rw) / 2;
            const trimRight = offset.x - (ow - rw) / 2;
            const trimBottom = offset.y + (oh - rh) / 2;
            const trimTop = offset.y - (oh - rh) / 2;
            l = trimLeft * scaleX - appX;
            b = trimBottom * scaleY - appY;
            r = cw + trimRight * scaleX - appX;
            t = ch + trimTop * scaleY - appY;
        }

        dataList[0].x = l;
        dataList[0].y = b;

        dataList[1].x = r;
        dataList[1].y = t;

        renderData.vertDirty = true;
    },

    updateUVs (sprite: Sprite) {
        if (!sprite.spriteFrame) return;
        const renderData = sprite.renderData!;
        const vData = renderData.chunk.vb;
        const uv = sprite.spriteFrame.uv;
        vData[3] = uv[0];
        vData[4] = uv[1];
        vData[12] = uv[2];
        vData[13] = uv[3];
        vData[21] = uv[4];
        vData[22] = uv[5];
        vData[30] = uv[6];
        vData[31] = uv[7];
    },

    updateColor (sprite: Sprite) {
        const renderData = sprite.renderData!;
        const vData = renderData.chunk.vb;
        let colorOffset = 5;
        const color = sprite.color;
        const colorR = color.r / 255;
        const colorG = color.g / 255;
        const colorB = color.b / 255;
        const colorA = color.a / 255;
        for (let i = 0; i < 4; i++, colorOffset += renderData.floatStride) {
            vData[colorOffset] = colorR;
            vData[colorOffset + 1] = colorG;
            vData[colorOffset + 2] = colorB;
            vData[colorOffset + 3] = colorA;
        }
    },
};<|MERGE_RESOLUTION|>--- conflicted
+++ resolved
@@ -156,14 +156,9 @@
         // quick version
         const bid = chunk.bufferId;
         const vid = chunk.vertexOffset;
-<<<<<<< HEAD
         const meshBuffer = chunk.meshBuffer;
         const ib = chunk.indexBuffer;
 
-=======
-        const meshBuffer = chunk.vertexAccessor.getMeshBuffer(bid);
-        const ib = chunk.vertexAccessor.getIndexBuffer(bid);
->>>>>>> f017f19b
         let indexOffset = meshBuffer.indexOffset;
         ib[indexOffset++] = vid;
         ib[indexOffset++] = vid + 1;
