/*
 Copyright (c) 2013-2016 Chukong Technologies Inc.
 Copyright (c) 2017-2020 Xiamen Yaji Software Co., Ltd.

 http://www.cocos.com

 Permission is hereby granted, free of charge, to any person obtaining a copy
 of this software and associated engine source code (the "Software"), a limited,
  worldwide, royalty-free, non-assignable, revocable and non-exclusive license
 to use Cocos Creator solely to develop games on your target platforms. You shall
  not use Cocos Creator software for developing other software or tools that's
  used for developing games. You are not granted to publish, distribute,
  sublicense, and/or sell copies of Cocos Creator.

 The software or tools in this License Agreement are licensed, not sold.
 Xiamen Yaji Software Co., Ltd. reserves all rights not expressly granted to you.

 THE SOFTWARE IS PROVIDED "AS IS", WITHOUT WARRANTY OF ANY KIND, EXPRESS OR
 IMPLIED, INCLUDING BUT NOT LIMITED TO THE WARRANTIES OF MERCHANTABILITY,
 FITNESS FOR A PARTICULAR PURPOSE AND NONINFRINGEMENT. IN NO EVENT SHALL THE
 AUTHORS OR COPYRIGHT HOLDERS BE LIABLE FOR ANY CLAIM, DAMAGES OR OTHER
 LIABILITY, WHETHER IN AN ACTION OF CONTRACT, TORT OR OTHERWISE, ARISING FROM,
 OUT OF OR IN CONNECTION WITH THE SOFTWARE OR THE USE OR OTHER DEALINGS IN
 THE SOFTWARE.
*/

/**
 * @packageDocumentation
 * @module ui
 */

import { ccclass, executeInEditMode, executionOrder, help, menu, tooltip, multiline, type, serializable } from 'cc.decorator';
import { DEV, EDITOR } from 'internal:constants';
import { Font, SpriteAtlas, TTFFont, SpriteFrame } from '../assets';
import { assert, EventTouch, warnID } from '../../core/platform';
import { BASELINE_RATIO, fragmentText, isUnicodeCJK, isUnicodeSpace } from '../utils/text-utils';
import { HtmlTextParser, IHtmlTextParserResultObj, IHtmlTextParserStack } from '../utils/html-text-parser';
import Pool from '../../core/utils/pool';
import { Color, Vec2 } from '../../core/math';
import { Node } from '../../core/scene-graph';
import { CacheMode, HorizontalTextAlignment, Label, VerticalTextAlignment } from './label';
import { LabelOutline } from './label-outline';
import { Sprite } from './sprite';
import { UIComponent, UITransform } from '../framework';
import { legacyCC } from '../../core/global-exports';
import { Component } from '../../core/components';
import assetManager from '../../core/asset-manager/asset-manager';
import { CCObject } from '../../core';
<<<<<<< HEAD
import { referenced } from '../../core/data/garbage-collection';
=======
import { NodeEventType } from '../../core/scene-graph/node-event';
>>>>>>> 40986f8b

const _htmlTextParser = new HtmlTextParser();
const RichTextChildName = 'RICHTEXT_CHILD';
const RichTextChildImageName = 'RICHTEXT_Image_CHILD';

/**
 * 富文本池。<br/>
 */
const labelPool = new Pool((seg: ISegment) => {
    if (DEV) {
        assert(!seg.node.parent, 'Recycling node\'s parent should be null!');
    }
    if (!legacyCC.isValid(seg.node)) {
        return false;
    } else {
        const outline = seg.node.getComponent(LabelOutline);
        if (outline) {
            outline.width = 0;
        }
    }
    return true;
}, 20);

const imagePool = new Pool((seg: ISegment) => {
    if (DEV) {
        assert(!seg.node.parent, 'Recycling node\'s parent should be null!');
    }
    return legacyCC.isValid(seg.node) as boolean;
}, 10);

//
function createSegment (type: string): ISegment {
    return {
        node: new Node(type),
        comp: null,
        lineCount: 0,
        styleIndex: 0,
        imageOffset: '',
        clickParam: '',
        clickHandler: '',
        type,
    };
}

function getSegmentByPool (type: string, content: string | SpriteFrame) {
    let seg;
    if (type === RichTextChildName) {
        seg = labelPool._get();
    } else if (type === RichTextChildImageName) {
        seg = imagePool._get();
    }
    seg = seg || createSegment(type);
    let node = seg.node as Node;
    if (!node) {
        node = new Node(type);
    }
    node.hideFlags |= CCObject.Flags.DontSave | CCObject.Flags.HideInHierarchy;
    if (type === RichTextChildImageName) {
        seg.comp = node.getComponent(Sprite) || node.addComponent(Sprite);
        seg.comp.spriteFrame = content as SpriteFrame;
        seg.comp.type = Sprite.Type.SLICED;
        seg.comp.sizeMode = Sprite.SizeMode.CUSTOM;
    } else { // RichTextChildName
        seg.comp = node.getComponent(Label) || node.addComponent(Label);
        seg.comp.string = content as string;
        seg.comp.horizontalAlign = HorizontalTextAlignment.LEFT;
        seg.comp.verticalAlign = VerticalTextAlignment.TOP;
    }
    node.setPosition(0, 0, 0);
    const trans = node._uiProps.uiTransformComp!;
    trans.setAnchorPoint(0.5, 0.5);

    seg.node = node;
    seg.lineCount = 0;
    seg.styleIndex = 0;
    seg.imageOffset = '';
    seg.clickParam = '';
    seg.clickHandler = '';
    return seg as ISegment | null;
}

interface ISegment {
    node: Node;
    comp: Label | Sprite | null;
    lineCount: number;
    styleIndex: number;
    imageOffset: string;
    clickParam: string;
    clickHandler: string;
    type: string,
}

/**
 * @en
 * The RichText Component.
 *
 * @zh
 * 富文本组件。
 */
@ccclass('cc.RichText')
@help('i18n:cc.RichText')
@executionOrder(110)
@menu('2D/RichText')
@executeInEditMode
export class RichText extends UIComponent {
    /**
     * @en
     * Content string of RichText.
     *
     * @zh
     * 富文本显示的文本内容。
     */
    @multiline
    @tooltip('i18n:richtext.string')
    get string () {
        return this._string;
    }
    set string (value) {
        if (this._string === value) {
            return;
        }

        this._string = value;
        this._updateRichTextStatus();
    }

    /**
     * @en
     * Horizontal Alignment of each line in RichText.
     *
     * @zh
     * 文本内容的水平对齐方式。
     */
    @type(HorizontalTextAlignment)
    @tooltip('i18n:richtext.horizontal_align')
    get horizontalAlign () {
        return this._horizontalAlign;
    }

    set horizontalAlign (value) {
        if (this.horizontalAlign === value) {
            return;
        }

        this._horizontalAlign = value;
        this._layoutDirty = true;
        this._updateRichTextStatus();
    }

    /**
     * @en
     * Font size of RichText.
     *
     * @zh
     * 富文本字体大小。
     */
    @tooltip('i18n:richtext.font_size')
    get fontSize () {
        return this._fontSize;
    }

    set fontSize (value) {
        if (this._fontSize === value) {
            return;
        }

        this._fontSize = value;
        this._layoutDirty = true;
        this._updateRichTextStatus();
    }

    /**
     * @en
     * Custom System font of RichText
     *
     * @zh
     * 富文本定制系统字体
     */
    @tooltip('i18n:richtext.font_family')
    get fontFamily () {
        return this._fontFamily;
    }
    set fontFamily (value: string) {
        if (this._fontFamily === value) return;
        this._fontFamily = value;
        this._layoutDirty = true;
        this._updateRichTextStatus();
    }

    /**
     * @en
     * Custom System font of RichText.
     *
     * @zh
     * 富文本定制字体。
     */
    @type(Font)
    @tooltip('i18n:richtext.font')
    get font () {
        return this._font;
    }
    set font (value) {
        if (this._font === value) {
            return;
        }
        this._font = value;
        this._layoutDirty = true;
        if (this._font) {
            if (EDITOR) {
                this._userDefinedFont = this._font;
            }
            this.useSystemFont = false;
            this._onTTFLoaded();
        } else {
            this.useSystemFont = true;
        }
        this._updateRichTextStatus();
    }

    /**
     * @en
     * Whether use system font name or not.
     *
     * @zh
     * 是否使用系统字体。
     */
    @tooltip('i18n:richtext.use_system_font')
    get useSystemFont () {
        return this._isSystemFontUsed;
    }
    set useSystemFont (value: boolean) {
        if (this._isSystemFontUsed === value) {
            return;
        }
        this._isSystemFontUsed = value;

        if (EDITOR) {
            if (value) {
                this._font = null;
            } else if (this._userDefinedFont) {
                this._font = this._userDefinedFont;
                return;
            }
        }

        this._layoutDirty = true;
        this._updateRichTextStatus();
    }

    /**
     * @en
     * The cache mode of label. This mode only supports system fonts.
     *
     * @zh
     * 文本缓存模式, 该模式只支持系统字体。
     */
    @type(CacheMode)
    @tooltip('i18n:richtext')
    get cacheMode () {
        return this._cacheMode;
    }
    set cacheMode (value: CacheMode) {
        if (this._cacheMode === value) {
            return;
        }
        this._cacheMode = value;
        this._updateRichTextStatus();
    }

    /**
     * @en
     * The maximize width of the RichText.
     *
     * @zh
     * 富文本的最大宽度。
     */
    @tooltip('i18n:richtext.max_width')
    get maxWidth () {
        return this._maxWidth;
    }

    set maxWidth (value) {
        if (this._maxWidth === value) {
            return;
        }

        this._maxWidth = value;
        this._layoutDirty = true;
        this._updateRichTextStatus();
    }

    /**
     * @en
     * Line Height of RichText.
     *
     * @zh
     * 富文本行高。
     */
    @tooltip('i18n:richtext.line_height')
    get lineHeight () {
        return this._lineHeight;
    }

    set lineHeight (value) {
        if (this._lineHeight === value) {
            return;
        }

        this._lineHeight = value;
        this._layoutDirty = true;
        this._updateRichTextStatus();
    }

    /**
     * @en
     * The image atlas for the img tag. For each src value in the img tag, there should be a valid spriteFrame in the image atlas.
     *
     * @zh
     * 对于 img 标签里面的 src 属性名称，都需要在 imageAtlas 里面找到一个有效的 spriteFrame，否则 img tag 会判定为无效。
     */
    @type(SpriteAtlas)
    @tooltip('i18n:richtext.image_atlas')
    get imageAtlas () {
        return this._imageAtlas;
    }

    set imageAtlas (value) {
        if (this._imageAtlas === value) {
            return;
        }

        this._imageAtlas = value;
        this._layoutDirty = true;
        this._updateRichTextStatus();
    }

    /**
     * @en
     * Once checked, the RichText will block all input events (mouse and touch) within
     * the bounding box of the node, preventing the input from penetrating into the underlying node.
     *
     * @zh
     * 选中此选项后，RichText 将阻止节点边界框中的所有输入事件（鼠标和触摸），从而防止输入事件穿透到底层节点。
     */
    @tooltip('i18n:richtext.handleTouchEvent')
    get handleTouchEvent () {
        return this._handleTouchEvent;
    }

    set handleTouchEvent (value) {
        if (this._handleTouchEvent === value) {
            return;
        }

        this._handleTouchEvent = value;
        if (this.enabledInHierarchy) {
            if (this.handleTouchEvent) {
                this._addEventListeners();
            } else {
                this._removeEventListeners();
            }
        }
    }
    public static HorizontalAlign = HorizontalTextAlignment;
    public static VerticalAlign = VerticalTextAlignment;

    @serializable
    protected _lineHeight = 40;
    @serializable
    protected _string = '<color=#00ff00>Rich</color><color=#0fffff>Text</color>';
    // protected _updateRichTextStatus =
    @serializable
    protected _horizontalAlign = HorizontalTextAlignment.LEFT;
    @serializable
    protected _fontSize = 40;
    @serializable
    protected _maxWidth = 0;
    @serializable
    protected _fontFamily = 'Arial';
    @referenced
    @serializable
    protected _font: TTFFont | null = null;
    @serializable
    protected _isSystemFontUsed = true;
    @referenced
    @serializable
    protected _userDefinedFont: TTFFont | null = null;
    @serializable
    protected _cacheMode: CacheMode = CacheMode.NONE;
    @referenced
    @serializable
    protected _imageAtlas: SpriteAtlas | null = null;
    @serializable
    protected _handleTouchEvent = true;

    protected _textArray: IHtmlTextParserResultObj[] = [];
    protected _segments: ISegment[] = [];
    protected _labelSegmentsCache: ISegment[] = [];
    protected _linesWidth: number[] = [];
    protected _lineCount = 1;
    protected _labelWidth = 0;
    protected _labelHeight = 0;
    protected _layoutDirty = true;
    protected _lineOffsetX = 0;
    protected _updateRichTextStatus: () => void;

    constructor () {
        super();
        if (EDITOR) {
            this._userDefinedFont = null;
        }
        this._updateRichTextStatus = this._updateRichText;
    }

    public onLoad () {
        this.node.on(NodeEventType.LAYER_CHANGED, this._applyLayer, this);
    }

    public onEnable () {
        if (this.handleTouchEvent) {
            this._addEventListeners();
        }

        this._updateRichText();
        this._activateChildren(true);
    }

    public onDisable () {
        if (this.handleTouchEvent) {
            this._removeEventListeners();
        }

        this._activateChildren(false);
    }

    public start () {
        this._onTTFLoaded();
        this.node.on(NodeEventType.ANCHOR_CHANGED, this._updateRichTextPosition, this);
    }

    public onRestore () {
        if (!EDITOR) {
            return;
        }

        // TODO: refine undo/redo system
        // Because undo/redo will not call onEnable/onDisable,
        // we need call onEnable/onDisable manually to active/disactive children nodes.
        if (this.enabledInHierarchy) {
            this.onEnable();
        } else {
            this.onDisable();
        }
    }

    public onDestroy () {
        for (const seg of this._segments) {
            seg.node.removeFromParent();
            if (seg.type === RichTextChildName) {
                labelPool.put(seg);
            } else if (seg.type === RichTextChildImageName) {
                imagePool.put(seg);
            }
        }

        this.node.off(NodeEventType.ANCHOR_CHANGED, this._updateRichTextPosition, this);
        this.node.off(NodeEventType.LAYER_CHANGED, this._applyLayer, this);
    }

    protected _addEventListeners () {
        this.node.on(NodeEventType.TOUCH_END, this._onTouchEnded, this);
    }

    protected _removeEventListeners () {
        this.node.off(NodeEventType.TOUCH_END, this._onTouchEnded, this);
    }

    protected _updateLabelSegmentTextAttributes () {
        this._segments.forEach((item) => {
            this._applyTextAttribute(item);
        });
    }

    protected _createFontLabel (str: string): ISegment {
        return getSegmentByPool(RichTextChildName, str)!;
    }

    protected _createImage (spriteFrame: SpriteFrame): ISegment {
        return getSegmentByPool(RichTextChildImageName, spriteFrame)!;
    }

    protected _onTTFLoaded () {
        if (this._font instanceof TTFFont) {
            if (this._font._nativeAsset) {
                this._layoutDirty = true;
                this._updateRichText();
            } else {
                assetManager.postLoadNative(this._font, (err) => {
                    if (!this.isValid) { return; }
                    this._layoutDirty = true;
                    this._updateRichText();
                });
            }
        } else {
            this._layoutDirty = true;
            this._updateRichText();
        }
    }

    protected _measureText (styleIndex: number, string?: string) {
        const func = (s: string) => {
            let label: ISegment;
            if (this._labelSegmentsCache.length === 0) {
                label = this._createFontLabel(s);
                this._labelSegmentsCache.push(label);
            } else {
                label = this._labelSegmentsCache[0];
                label.node.getComponent(Label)!.string = s;
            }
            label.styleIndex = styleIndex;
            this._applyTextAttribute(label);
            const labelSize = label.node._uiProps.uiTransformComp!.contentSize;
            return labelSize.width;
        };
        if (string) {
            return func(string);
        } else {
            return func;
        }
    }

    protected _onTouchEnded (event: EventTouch) {
        const components = this.node.getComponents(Component);

        for (const seg of this._segments) {
            const clickHandler = seg.clickHandler;
            const clickParam = seg.clickParam;
            if (clickHandler && this._containsTouchLocation(seg, event.touch!.getUILocation())) {
                components.forEach((component) => {
                    const func = component[clickHandler];
                    if (component.enabledInHierarchy && func) {
                        func.call(component, event, clickParam);
                    }
                });
                event.propagationStopped = true;
            }
        }
    }

    protected _containsTouchLocation (label: ISegment, point: Vec2) {
        const comp = label.node.getComponent(UITransform);
        if (!comp) {
            return false;
        }

        const myRect = comp.getBoundingBoxToWorld();
        return myRect.contains(point);
    }

    protected _resetState () {
        const children = this.node.children;

        for (let i = children.length - 1; i >= 0; i--) {
            const child = children[i];
            if (child.name === RichTextChildName || child.name === RichTextChildImageName) {
                if (child.parent === this.node) {
                    child.parent = null;
                } else {
                    // In case child.parent !== this.node, child cannot be removed from children

                    children.splice(i, 1);
                }

                const segment = createSegment(child.name);
                segment.node = child;
                if (child.name === RichTextChildName) {
                    segment.comp = child.getComponent(Label);
                    labelPool.put(segment);
                } else {
                    segment.comp = child.getComponent(Sprite);
                    imagePool.put(segment);
                }
            }
        }
        // Tolerate null parent child (upgrade issue may cause this special case)
        children.length = 0;

        this._segments.length = 0;
        this._labelSegmentsCache.length = 0;
        this._linesWidth.length = 0;
        this._lineOffsetX = 0;
        this._lineCount = 1;
        this._labelWidth = 0;
        this._labelHeight = 0;
        this._layoutDirty = true;
    }

    protected _activateChildren (active) {
        for (let i = this.node.children.length - 1; i >= 0; i--) {
            const child = this.node.children[i];
            if (child.name === RichTextChildName || child.name === RichTextChildImageName) {
                child.active = active;
            }
        }
    }

    protected _addLabelSegment (stringToken: string, styleIndex: number) {
        let labelSegment: ISegment;
        if (this._labelSegmentsCache.length === 0) {
            labelSegment = this._createFontLabel(stringToken);
        } else {
            labelSegment = this._labelSegmentsCache.pop()!;
            const label = labelSegment.node.getComponent(Label);
            if (label) {
                label.string = stringToken;
            }
        }

        labelSegment.styleIndex = styleIndex;
        labelSegment.lineCount = this._lineCount;
        labelSegment.node._uiProps.uiTransformComp!.setAnchorPoint(0, 0);
        labelSegment.node.layer = this.node.layer;
        this._applyTextAttribute(labelSegment);
        this.node.addChild(labelSegment.node);
        this._segments.push(labelSegment);

        return labelSegment;
    }

    protected _updateRichTextWithMaxWidth (labelString: string, labelWidth: number, styleIndex: number) {
        let fragmentWidth = labelWidth;
        let labelSegment: ISegment;

        if (this._lineOffsetX > 0 && fragmentWidth + this._lineOffsetX > this._maxWidth) {
            // concat previous line
            let checkStartIndex = 0;
            while (this._lineOffsetX <= this._maxWidth) {
                const checkEndIndex = this._getFirstWordLen(labelString, checkStartIndex, labelString.length);
                const checkString = labelString.substr(checkStartIndex, checkEndIndex);
                const checkStringWidth = this._measureText(styleIndex, checkString) as number;

                if (this._lineOffsetX + checkStringWidth <= this._maxWidth) {
                    this._lineOffsetX += checkStringWidth;
                    checkStartIndex += checkEndIndex;
                } else {
                    if (checkStartIndex > 0) {
                        const remainingString = labelString.substr(0, checkStartIndex);
                        this._addLabelSegment(remainingString, styleIndex);
                        labelString = labelString.substr(checkStartIndex, labelString.length);
                        fragmentWidth = this._measureText(styleIndex, labelString) as number;
                    }
                    this._updateLineInfo();
                    break;
                }
            }
        }
        if (fragmentWidth > this._maxWidth) {
            const fragments = fragmentText(labelString, fragmentWidth, this._maxWidth, this._measureText(styleIndex) as (s: string) => number);
            for (let k = 0; k < fragments.length; ++k) {
                const splitString = fragments[k];
                labelSegment = this._addLabelSegment(splitString, styleIndex);
                const labelSize = labelSegment.node._uiProps.uiTransformComp!.contentSize;
                this._lineOffsetX += labelSize.width;
                if (fragments.length > 1 && k < fragments.length - 1) {
                    this._updateLineInfo();
                }
            }
        } else {
            this._lineOffsetX += fragmentWidth;
            this._addLabelSegment(labelString, styleIndex);
        }
    }

    protected _isLastComponentCR (stringToken) {
        return stringToken.length - 1 === stringToken.lastIndexOf('\n');
    }

    protected _updateLineInfo () {
        this._linesWidth.push(this._lineOffsetX);
        this._lineOffsetX = 0;
        this._lineCount++;
    }

    protected _needsUpdateTextLayout (newTextArray: IHtmlTextParserResultObj[]) {
        if (this._layoutDirty || !this._textArray || !newTextArray) {
            return true;
        }

        if (this._textArray.length !== newTextArray.length) {
            return true;
        }

        for (let i = 0; i < this._textArray.length; i++) {
            const oldItem = this._textArray[i];
            const newItem = newTextArray[i];
            if (oldItem.text !== newItem.text) {
                return true;
            } else {
                const oldStyle = oldItem.style; const newStyle = newItem.style;
                if (oldStyle) {
                    if (newStyle) {
                        if (!!newStyle.outline !== !!oldStyle.outline) {
                            return true;
                        }
                        if (oldStyle.size !== newStyle.size
                            || oldStyle.italic !== newStyle.italic
                            || oldStyle.isImage !== newStyle.isImage) {
                            return true;
                        }
                        if (oldStyle.src !== newStyle.src
                            || oldStyle.imageAlign !== newStyle.imageAlign
                            || oldStyle.imageHeight !== newStyle.imageHeight
                            || oldStyle.imageWidth !== newStyle.imageWidth
                            || oldStyle.imageOffset !== newStyle.imageOffset) {
                            return true;
                        }
                    } else if (oldStyle.size || oldStyle.italic || oldStyle.isImage || oldStyle.outline) {
                        return true;
                    }
                } else if (newStyle) {
                    if (newStyle.size || newStyle.italic || newStyle.isImage || newStyle.outline) {
                        return true;
                    }
                }
            }
        }
        return false;
    }

    protected _addRichTextImageElement (richTextElement: IHtmlTextParserResultObj) {
        if (!richTextElement.style) {
            return;
        }

        const style = richTextElement.style;
        const spriteFrameName = style.src;
        const spriteFrame = this._imageAtlas && spriteFrameName && this._imageAtlas.getSpriteFrame(spriteFrameName);
        if (!spriteFrame) {
            warnID(4400);
        } else {
            const segment = this._createImage(spriteFrame);
            const sprite = segment.comp;
            switch (style.imageAlign) {
            case 'top':
                    segment.node._uiProps.uiTransformComp!.setAnchorPoint(0, 1);
                break;
            case 'center':
                    segment.node._uiProps.uiTransformComp!.setAnchorPoint(0, 0.5);
                break;
            default:
                    segment.node._uiProps.uiTransformComp!.setAnchorPoint(0, 0);
                break;
            }

            segment.node.layer = this.node.layer;
            this.node.addChild(segment.node);
            this._segments.push(segment);

            const spriteRect = spriteFrame.rect.clone();
            let scaleFactor = 1;
            let spriteWidth = spriteRect.width;
            let spriteHeight = spriteRect.height;
            const expectWidth = style.imageWidth || 0;
            const expectHeight = style.imageHeight || 0;

            if (expectHeight > 0) {
                scaleFactor = expectHeight / spriteHeight;
                spriteWidth *= scaleFactor;
                spriteHeight *= scaleFactor;
            } else {
                scaleFactor = this._lineHeight / spriteHeight;
                spriteWidth *= scaleFactor;
                spriteHeight *= scaleFactor;
            }

            if (expectWidth > 0) {
                spriteWidth = expectWidth;
            }

            if (this._maxWidth > 0) {
                if (this._lineOffsetX + spriteWidth > this._maxWidth) {
                    this._updateLineInfo();
                }
                this._lineOffsetX += spriteWidth;
            } else {
                this._lineOffsetX += spriteWidth;
                if (this._lineOffsetX > this._labelWidth) {
                    this._labelWidth = this._lineOffsetX;
                }
            }
            segment.node._uiProps.uiTransformComp!.setContentSize(spriteWidth, spriteHeight);
            segment.lineCount = this._lineCount;

            segment.clickHandler = '';
            segment.clickParam = '';
            const event = style.event;
            if (event) {
                segment.clickHandler = event.click;
                segment.clickParam = event.param;
            }
        }
    }

    protected _updateRichText () {
        if (!this.enabledInHierarchy) {
            return;
        }

        const newTextArray = _htmlTextParser.parse(this._string);
        if (!this._needsUpdateTextLayout(newTextArray)) {
            this._textArray = newTextArray.slice();
            this._updateLabelSegmentTextAttributes();
            return;
        }

        this._textArray = newTextArray.slice();
        this._resetState();

        let lastEmptyLine = false;
        let label: ISegment;

        for (let i = 0; i < this._textArray.length; ++i) {
            const richTextElement = this._textArray[i];
            const text = richTextElement.text;
            if (text === undefined) {
                continue;
            }

            // handle <br/> <img /> tag
            if (text === '') {
                if (richTextElement.style && richTextElement.style.isNewLine) {
                    this._updateLineInfo();
                    continue;
                }
                if (richTextElement.style && richTextElement.style.isImage && this._imageAtlas) {
                    this._addRichTextImageElement(richTextElement);
                    continue;
                }
            }
            const multilineTexts = text.split('\n');

            for (let j = 0; j < multilineTexts.length; ++j) {
                const labelString = multilineTexts[j];
                if (labelString === '') {
                    // for continues \n
                    if (this._isLastComponentCR(text) && j === multilineTexts.length - 1) {
                        continue;
                    }
                    this._updateLineInfo();
                    lastEmptyLine = true;
                    continue;
                }
                lastEmptyLine = false;

                if (this._maxWidth > 0) {
                    const labelWidth = this._measureText(i, labelString) as number;
                    this._updateRichTextWithMaxWidth(labelString, labelWidth, i);

                    if (multilineTexts.length > 1 && j < multilineTexts.length - 1) {
                        this._updateLineInfo();
                    }
                } else {
                    label = this._addLabelSegment(labelString, i);

                    this._lineOffsetX += label.node._uiProps.uiTransformComp!.width;
                    if (this._lineOffsetX > this._labelWidth) {
                        this._labelWidth = this._lineOffsetX;
                    }

                    if (multilineTexts.length > 1 && j < multilineTexts.length - 1) {
                        this._updateLineInfo();
                    }
                }
            }
        }
        if (!lastEmptyLine) {
            this._linesWidth.push(this._lineOffsetX);
        }

        if (this._maxWidth > 0) {
            this._labelWidth = this._maxWidth;
        }
        this._labelHeight = (this._lineCount + BASELINE_RATIO) * this._lineHeight;

        // trigger "size-changed" event
        this.node._uiProps.uiTransformComp!.setContentSize(this._labelWidth, this._labelHeight);

        this._updateRichTextPosition();
        this._layoutDirty = false;
    }

    protected _getFirstWordLen (text: string, startIndex: number, textLen: number) {
        let character = text.charAt(startIndex);
        if (isUnicodeCJK(character) || isUnicodeSpace(character)) {
            return 1;
        }

        let len = 1;
        for (let index = startIndex + 1; index < textLen; ++index) {
            character = text.charAt(index);
            if (isUnicodeSpace(character) || isUnicodeCJK(character)) {
                break;
            }

            len++;
        }

        return len;
    }

    protected _updateRichTextPosition () {
        let nextTokenX = 0;
        let nextLineIndex = 1;
        const totalLineCount = this._lineCount;
        const trans = this.node._uiProps.uiTransformComp!;
        const anchorX = trans.anchorX;
        const anchorY = trans.anchorY;
        for (let i = 0; i < this._segments.length; ++i) {
            const segment = this._segments[i];
            const lineCount = segment.lineCount;
            if (lineCount > nextLineIndex) {
                nextTokenX = 0;
                nextLineIndex = lineCount;
            }

            let lineOffsetX = this._labelWidth * (this._horizontalAlign * 0.5 - anchorX);
            switch (this._horizontalAlign) {
            case HorizontalTextAlignment.LEFT:
                break;
            case HorizontalTextAlignment.CENTER:
                lineOffsetX -= this._linesWidth[lineCount - 1] / 2;
                break;
            case HorizontalTextAlignment.RIGHT:
                lineOffsetX -= this._linesWidth[lineCount - 1];
                break;
            default:
                break;
            }

            const pos = segment.node.position;
            segment.node.setPosition(nextTokenX + lineOffsetX,
                this._lineHeight * (totalLineCount - lineCount) - this._labelHeight * anchorY,
                pos.z);

            if (lineCount === nextLineIndex) {
                nextTokenX += segment.node._uiProps.uiTransformComp!.width;
            }

            const sprite = segment.node.getComponent(Sprite);
            if (sprite) {
                const position = segment.node.position.clone();
                // adjust img align (from <img align=top|center|bottom>)
                const lineHeightSet = this._lineHeight;
                const lineHeightReal = this._lineHeight * (1 + BASELINE_RATIO); // single line node height
                switch (segment.node._uiProps.uiTransformComp!.anchorY) {
                case 1:
                    position.y += (lineHeightSet + ((lineHeightReal - lineHeightSet) / 2));
                    break;
                case 0.5:
                    position.y += (lineHeightReal / 2);
                    break;
                default:
                    position.y += ((lineHeightReal - lineHeightSet) / 2);
                    break;
                }
                // adjust img offset (from <img offset=12|12,34>)
                if (segment.imageOffset) {
                    const offsets = segment.imageOffset.split(',');
                    if (offsets.length === 1 && offsets[0]) {
                        const offsetY = parseFloat(offsets[0]);
                        if (Number.isInteger(offsetY)) position.y += offsetY;
                    } else if (offsets.length === 2) {
                        const offsetX = parseFloat(offsets[0]);
                        const offsetY = parseFloat(offsets[1]);
                        if (Number.isInteger(offsetX)) position.x += offsetX;
                        if (Number.isInteger(offsetY)) position.y += offsetY;
                    }
                }
                segment.node.position = position;
            }

            // adjust y for label with outline
            const outline = segment.node.getComponent(LabelOutline);
            if (outline) {
                const position = segment.node.position.clone();
                position.y -= outline.width;
                segment.node.position = position;
            }
        }
    }

    protected _convertLiteralColorValue (color: string) {
        const colorValue = color.toUpperCase();
        if (Color[colorValue]) {
            const colorUse: Color = Color[colorValue];
            return colorUse;
        } else {
            const out = new Color();
            return out.fromHEX(color);
        }
    }

    protected _applyTextAttribute (labelSeg: ISegment) {
        const label = labelSeg.node.getComponent(Label);
        if (!label) {
            return;
        }

        const index = labelSeg.styleIndex;

        let textStyle: IHtmlTextParserStack | undefined;
        if (this._textArray[index]) {
            textStyle = this._textArray[index].style;
        }

        if (textStyle) {
            label.color = this._convertLiteralColorValue(textStyle.color || 'white');
            label.isBold = !!textStyle.bold;
            label.isItalic = !!textStyle.italic;
            // TODO: temporary implementation, the italic effect should be implemented in the internal of label-assembler.
            // if (textStyle.italic) {
            //     labelNode.skewX = 12;
            // }

            label.isUnderline = !!textStyle.underline;
            if (textStyle.outline) {
                let labelOutline = labelSeg.node.getComponent(LabelOutline);
                if (!labelOutline) {
                    labelOutline = labelSeg.node.addComponent(LabelOutline);
                }

                labelOutline.color = this._convertLiteralColorValue(textStyle.outline.color);
                labelOutline.width = textStyle.outline.width;
            }

            label.fontSize = textStyle.size || this._fontSize;

            labelSeg.clickHandler = '';
            labelSeg.clickParam = '';
            const event = textStyle.event;
            if (event) {
                labelSeg.clickHandler = event.click || '';
                labelSeg.clickParam = event.param || '';
            }
        } else {
            label.fontSize = this._fontSize;
        }

        label.cacheMode = this._cacheMode;

        const isAsset = this._font instanceof Font;
        if (isAsset && !this._isSystemFontUsed) {
            label.font = this._font;
        } else {
            label.fontFamily = this._fontFamily;
        }
        label.useSystemFont = this._isSystemFontUsed;
        label.lineHeight = this._lineHeight;

        label.updateRenderData(true);
        // Todo: need update context size after this function call
        // @ts-expect-error update assembler renderData for richText
        const assembler = label._assembler;
        if (assembler) {
            assembler.updateRenderData(label);
        }
    }

    protected _applyLayer () {
        for (const seg of this._segments) {
            seg.node.layer = this.node.layer;
        }
    }
}<|MERGE_RESOLUTION|>--- conflicted
+++ resolved
@@ -46,11 +46,8 @@
 import { Component } from '../../core/components';
 import assetManager from '../../core/asset-manager/asset-manager';
 import { CCObject } from '../../core';
-<<<<<<< HEAD
 import { referenced } from '../../core/data/garbage-collection';
-=======
 import { NodeEventType } from '../../core/scene-graph/node-event';
->>>>>>> 40986f8b
 
 const _htmlTextParser = new HtmlTextParser();
 const RichTextChildName = 'RICHTEXT_CHILD';
