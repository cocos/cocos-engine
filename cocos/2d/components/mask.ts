/*
 Copyright (c) 2013-2016 Chukong Technologies Inc.
 Copyright (c) 2017-2020 Xiamen Yaji Software Co., Ltd.

 http://www.cocos.com

 Permission is hereby granted, free of charge, to any person obtaining a copy
 of this software and associated engine source code (the "Software"), a limited,
  worldwide, royalty-free, non-assignable, revocable and non-exclusive license
 to use Cocos Creator solely to develop games on your target platforms. You shall
  not use Cocos Creator software for developing other software or tools that's
  used for developing games. You are not granted to publish, distribute,
  sublicense, and/or sell copies of Cocos Creator.

 The software or tools in this License Agreement are licensed, not sold.
 Xiamen Yaji Software Co., Ltd. reserves all rights not expressly granted to you.

 THE SOFTWARE IS PROVIDED "AS IS", WITHOUT WARRANTY OF ANY KIND, EXPRESS OR
 IMPLIED, INCLUDING BUT NOT LIMITED TO THE WARRANTIES OF MERCHANTABILITY,
 FITNESS FOR A PARTICULAR PURPOSE AND NONINFRINGEMENT. IN NO EVENT SHALL THE
 AUTHORS OR COPYRIGHT HOLDERS BE LIABLE FOR ANY CLAIM, DAMAGES OR OTHER
 LIABILITY, WHETHER IN AN ACTION OF CONTRACT, TORT OR OTHERWISE, ARISING FROM,
 OUT OF OR IN CONNECTION WITH THE SOFTWARE OR THE USE OR OTHER DEALINGS IN
 THE SOFTWARE.
*/

import { ccclass, help, executionOrder, menu, tooltip, displayOrder, type, visible, override, serializable, range, slide } from 'cc.decorator';
import { JSB } from 'internal:constants';
import { InstanceMaterialType, UIRenderer } from '../framework/ui-renderer';
import { clamp, Color, Mat4, Vec2, Vec3 } from '../../core/math';
import { warnID } from '../../core/platform';
import { IBatcher } from '../renderer/i-batcher';
import { ccenum } from '../../core/value-types/enum';
import { Graphics } from './graphics';
import { TransformBit } from '../../core/scene-graph/node-enum';
import { SpriteFrame } from '../assets/sprite-frame';
import { Game, Material, builtinResMgr, director, CCObject, Node, NodeEventType } from '../../core';
import { Device, BufferInfo, BufferUsageBit, MemoryUsageBit, PrimitiveMode, deviceManager } from '../../core/gfx';
import { legacyCC } from '../../core/global-exports';
import { MaterialInstance, scene } from '../../core/renderer';
import { Model } from '../../core/renderer/scene';
import { vfmt, getAttributeStride } from '../renderer/vertex-format';
import { Stage } from '../renderer/stencil-manager';
import { NodeEventProcessor } from '../../core/scene-graph/node-event-processor';
import { RenderingSubMesh } from '../../core/assets/rendering-sub-mesh';
import { IAssemblerManager } from '../renderer/base';
import { RenderEntity, RenderEntityType } from '../renderer/render-entity';
<<<<<<< HEAD
import { RenderDrawInfoType } from '../renderer/render-draw-info';
=======
import { Sprite } from './sprite';
>>>>>>> edbe0fd9

const _worldMatrix = new Mat4();
const _vec2_temp = new Vec2();
const _mat4_temp = new Mat4();

const _circlePoints: Vec3[] = [];
function _calculateCircle (center: Vec3, radius: Vec3, segments: number) {
    _circlePoints.length = 0;
    const anglePerStep = Math.PI * 2 / segments;
    for (let step = 0; step < segments; ++step) {
        _circlePoints.push(new Vec3(radius.x * Math.cos(anglePerStep * step) + center.x,
            radius.y * Math.sin(anglePerStep * step) + center.y, 0));
    }

    return _circlePoints;
}
/**
 * @en The type for mask.
 *
 * @zh 遮罩组件类型。
 */
export enum MaskType {
    /**
     * @en Rect mask.
     *
     * @zh
     * 使用矩形作为遮罩。
     */
    RECT = 0,

    /**
     * @en Ellipse Mask.
     *
     * @zh
     * 使用椭圆作为遮罩。
     */
    ELLIPSE = 1,

    /**
     * @en Graphics Mask.
     *
     * @zh
     * 使用图像模版作为遮罩。
     */
    GRAPHICS_STENCIL = 2,

    /**
     * @en SpriteFrame Mask.
     *
     * @zh
     * 使用图片模版作为遮罩。
     */
    IMAGE_STENCIL = 3,
}

ccenum(MaskType);

const SEGMENTS_MIN = 3;
const SEGMENTS_MAX = 10000;

/**
 * @en
 * The Mask Component.
 *
 * @zh
 * 遮罩组件。
 */
@ccclass('cc.Mask')
@help('i18n:cc.Mask')
@executionOrder(110)
@menu('2D/Mask')
export class Mask extends UIRenderer {
    // only for the mask use to reset stage
    public static ChildPostAssembler: IAssemblerManager | null = null;
    /**
     * @en
     * The mask type.
     *
     * @zh
     * 遮罩类型。
     */
    @type(MaskType)
    @tooltip('i18n:mask.type')
    get type () {
        return this._type;
    }

    set type (value: MaskType) {
        if (this._type === value) {
            return;
        }

        this._type = value;
        this.markForUpdateRenderData(false);
        this._updateMaterial();

        if (this._type !== MaskType.IMAGE_STENCIL) {
            if (this._sprite) {
                this._sprite = null;
            }
            this._spriteFrame = null;
            this._maskNode!.parent = null;
            this._changeRenderType();
            this._updateGraphics();
            if (JSB) {
                this.subComp!.renderEntity!.setIsSubMask(true);
                // subMask and mask should have the same inverted flag
                this.subComp!.renderEntity!.setIsMaskInverted(this._inverted);
            }
        } else {
            if (this._graphics) {
                this._graphics.clear();
                this._graphics = null;
            }
            this._maskNode!.parent = null;
            this._changeRenderType();
            if (JSB) {
                this.subComp!.renderEntity!.setIsSubMask(true);
                // subMask and mask should have the same inverted flag
                this.subComp!.renderEntity!.setIsMaskInverted(this._inverted);
            }
        }
    }

    /**
     * @en
     * Reverse mask (Not supported Canvas Mode)
     * .
     * @zh
     * 反向遮罩（不支持 Canvas 模式）。
     */
    @displayOrder(14)
    @tooltip('i18n:mask.inverted')
    get inverted () {
        return this._inverted;
    }

    set inverted (value) {
        this._inverted = value;
        this.stencilStage = Stage.DISABLED;
        if (this._graphics) {
            this._graphics.stencilStage = Stage.DISABLED;
        } else if (this._sprite) {
            this._sprite.stencilStage = Stage.DISABLED;
        }

        if (JSB) {
            if (this._renderEntity) {
                this._renderEntity.setIsMaskInverted(this._inverted);
            }
        }
    }

    /**
     * @en
     * The segments for ellipse mask.
     *
     * TODO: remove segments, not supported by graphics
     * @zh
     * 椭圆遮罩的曲线细分数。
     */
    @visible(function (this: Mask) {
        return this.type === MaskType.ELLIPSE;
    })
    get segments () {
        return this._segments;
    }

    set segments (value) {
        if (this._segments === value) {
            return;
        }

        this._segments = clamp(value, SEGMENTS_MIN, SEGMENTS_MAX);
        this._updateGraphics();
    }

    /**
     * @en
     * The mask image.
     *
     * @zh
     * 遮罩所需要的贴图。
     */
    @type(SpriteFrame)
    @visible(function (this: Mask) {
        return this.type === MaskType.IMAGE_STENCIL;
    })
    get spriteFrame () {
        return this._spriteFrame;
    }

    set spriteFrame (value) {
        if (this._spriteFrame === value) {
            return;
        }

        this._spriteFrame = value;

        if (this._sprite) {
            this._sprite.spriteFrame = value;
        }
        this._updateMaterial();
    }

    /**
     * @en
     * The alpha threshold.(Not supported Canvas Mode) <br/>
     * The content is drawn only where the stencil have pixel with alpha greater than the alphaThreshold. <br/>
     * Should be a float between 0 and 1. <br/>
     * This default to 0.1.
     * When it's set to 1, the stencil will discard all pixels, nothing will be shown.
     * @zh
     * Alpha 阈值（不支持 Canvas 模式）<br/>
     * 只有当模板的像素的 alpha 大于等于 alphaThreshold 时，才会绘制内容。<br/>
     * 该数值 0 ~ 1 之间的浮点数，默认值为 0.1
     * 当被设置为 1 时，会丢弃所有蒙版像素，所以不会显示任何内容
     */
    @visible(function (this: Mask) {
        return this.type === MaskType.IMAGE_STENCIL;
    })
    @range([0, 1, 0.1])
    @slide
    get alphaThreshold () {
        return this._alphaThreshold;
    }

    set alphaThreshold (value) {
        if (this._alphaThreshold === value) {
            return;
        }

        this._alphaThreshold = value;
        if (this.type === MaskType.IMAGE_STENCIL && this._sprite) {
            const mat = this._sprite.getMaterialInstance(0)!;
            mat.setProperty('alphaThreshold', this._alphaThreshold);
        }
    }

    get subComp () {
        return this._graphics || this._sprite;
    }

    @override
    @visible(false)
    // @constget
    get color (): Readonly<Color> {
        return this._color;
    }

    set color (value) {
        super.color = value;
    }

    @override
    @visible(false)
    get customMaterial () {
        return this._customMaterial;
    }

    set customMaterial (val) {
        // mask don`t support customMaterial
    }

    public static Type = MaskType;

    /**
     * @deprecated since v3.5.0, this is an engine private interface that will be removed in the future.
     */
    public _clearStencilMtl: Material | null = null;
    /**
     * @deprecated since v3.5.0, this is an engine private interface that will be removed in the future.
     */
    public _clearModel: Model | null = null;

    @serializable
    protected _type = MaskType.RECT;

    @serializable
    protected _inverted = false;

    @serializable
    protected _segments = 64;

    // for image stencil
    @serializable
    protected _spriteFrame: SpriteFrame | null = null;

    @serializable
    protected _alphaThreshold = 0.1;

    protected _sprite: Sprite | null = null;
    protected _graphics: Graphics | null = null;
    protected _maskNode: Node | null = null; // child node,is graphics or sprite

    // always use
    private _clearModelMesh: RenderingSubMesh | null = null;

    constructor () {
        super();
        this._instanceMaterialType = InstanceMaterialType.ADD_COLOR;
    }

    public onLoad () {
        this._createClearModel();
        this._changeRenderType();

        if (this._graphics) { //isGraphics
            this._graphics.onLoad();
        }

        if (JSB) {
            if (!this._renderEntity) {
                this.initRenderEntity();
            }
            if (this._renderEntity && this.renderData && this.subComp && this.subComp.renderEntity) {
                this._renderEntity.setIsMask(true);
                this.subComp.renderEntity.setIsSubMask(true);
                this._renderEntity.setIsMaskInverted(this._inverted);
                // subMask and mask should have the same inverted flag
                this.subComp.renderEntity.setIsMaskInverted(this._inverted);
                // hack for isMeshBuffer flag
                this.renderData.renderDrawInfo.setIsMeshBuffer(true);
                this.renderData.drawInfoType = RenderDrawInfoType.MODEL;
            }
        }
    }

    public onEnable () {
        super.onEnable();
        this._updateGraphics();
        this._enableGraphics();
        this.node.on(NodeEventType.SIZE_CHANGED, this._sizeChange, this);
        this.node.on(NodeEventType.SIBLING_ORDER_CHANGED, this._siblingChange, this);
        this._sizeChange();
        this._siblingChange();
    }

    /**
     * @zh
     * 图形内容重塑。
     */
    public onRestore () {
        this._changeRenderType();
        super.updateMaterial();
        this._updateGraphics();
        this.markForUpdateRenderData();
    }

    public onDisable () {
        super.onDisable();
        this._disableGraphics();
        this.node.off(NodeEventType.SIZE_CHANGED, this._sizeChange, this);
        this.node.off(NodeEventType.SIBLING_ORDER_CHANGED, this._siblingChange, this);
    }

    public onDestroy () {
        if (this._clearModel && this._clearModelMesh) {
            director.root!.destroyModel(this._clearModel);
            this._clearModelMesh.destroy();
        }

        if (this._clearStencilMtl) {
            this._clearStencilMtl.destroy();
        }

        this._removeGraphics();
        super.onDestroy();
    }

    /**
     * Hit test with point in World Space.
     *
     * @param worldPt point in World Space.
     */
    public isHit (worldPt: Vec2) {
        const uiTrans = this.node._uiProps.uiTransformComp!;
        const size = uiTrans.contentSize;
        const w = size.width;
        const h = size.height;
        const testPt = _vec2_temp;

        this.node.getWorldMatrix(_worldMatrix);
        Mat4.invert(_mat4_temp, _worldMatrix);
        Vec2.transformMat4(testPt, worldPt, _mat4_temp);
        const ap = uiTrans.anchorPoint;
        testPt.x += ap.x * w;
        testPt.y += ap.y * h;

        let result = false;
        if (this.type === MaskType.RECT || this.type === MaskType.GRAPHICS_STENCIL || this.type === MaskType.IMAGE_STENCIL) {
            result = testPt.x >= 0 && testPt.y >= 0 && testPt.x <= w && testPt.y <= h;
        } else if (this.type === MaskType.ELLIPSE) {
            const rx = w / 2;
            const ry = h / 2;
            const px = testPt.x - 0.5 * w;
            const py = testPt.y - 0.5 * h;
            result = px * px / (rx * rx) + py * py / (ry * ry) < 1;
        }

        if (this._inverted) {
            result = !result;
        }

        return result;
    }

    protected _render (render: IBatcher) {
        render.commitComp(this, this.renderData, null, this._assembler!, null);
    }

    protected _postRender (render: IBatcher) {
        if (!this._postAssembler) {
            return;
        }

        render.commitComp(this, null, null, this._postAssembler, null);
    }

    protected _nodeStateChange (type: TransformBit) {
        super._nodeStateChange(type);

        this._updateGraphics();
    }

    protected _canRender () {
        if (!super._canRender()) {
            return false;
        }

        if (this._type !== MaskType.IMAGE_STENCIL) {
            return this._graphics !== null;
        } else {
            return this._sprite !== null && this._spriteFrame !== null; // Or use sprite canRender
        }
    }

    protected _flushAssembler () {
        const assembler = Mask.Assembler.getAssembler(this);
        const posAssembler = Mask.PostAssembler!.getAssembler(this);

        if (this._assembler !== assembler) {
            this.destroyRenderData();
            this._assembler = assembler;
        }

        if (this._postAssembler !== posAssembler) {
            this._postAssembler = posAssembler;
        }

        this._useRenderData();
    }

    private _changeRenderType () {
        const isGraphics = (this._type !== MaskType.IMAGE_STENCIL);
        if (isGraphics) {
            this._createGraphics();
        } else {
            this._createSprite();
        }
    }

    private _initSpriteNode () {
        const node = new Node('MASK_CHILD');
        node.hideFlags |= CCObject.Flags.DontSave | CCObject.Flags.HideInHierarchy;
        node.addComponent(Sprite);
        node.setPosition(0, 0, 0);
        this._maskNode = node;
        this.node.insertChild(node, 0);
    }

    private _sizeChange () {
        if (this._sprite) {
            this._maskNode!._uiProps.uiTransformComp!.setContentSize(this.node._uiProps.uiTransformComp!.contentSize);
        }
    }

    private _siblingChange () {
        if (this._maskNode && this._maskNode.getSiblingIndex() !== 0) {
            this._maskNode.setSiblingIndex(0);
        }
    }

    protected _createSprite () {
        if (!this._sprite) {
            this._initSpriteNode();
            const sprite = this._sprite = this._maskNode!.getComponent(Sprite)!;
            sprite.color = Color.WHITE.clone();
            // @ts-expect-error Mask hack
            sprite._postAssembler = Mask.ChildPostAssembler!.getAssembler(this);
            sprite.sizeMode = 0;
            this._sizeChange();
        }
        this._sprite.spriteFrame = this._spriteFrame;
        this._updateMaterial();
    }

    private _initGraphicsNode () {
        const node = new Node('MASK_CHILD');
        node.hideFlags |= CCObject.Flags.DontSave | CCObject.Flags.HideInHierarchy;
        node.addComponent(Graphics);
        node.setPosition(0, 0, 0);
        this._maskNode = node;
        this.node.insertChild(node, 0);
    }

    protected _createGraphics () {
        if (!this._graphics) {
            this._initGraphicsNode();
            const graphics = this._graphics = this._maskNode!.getComponent(Graphics)!;
            graphics._objFlags |= CCObject.Flags.IsOnLoadCalled;// hack for destroy
            graphics.node.getWorldMatrix();
            graphics.lineWidth = 0;
            const color = Color.WHITE.clone();
            color.a = 0;
            graphics.fillColor = color;
            // @ts-expect-error hack for graphics protected attributes
            graphics._postAssembler = Mask.ChildPostAssembler!.getAssembler(this);
        }

        this._updateMaterial();
    }

    protected _updateGraphics () {
        if (!this._graphics || (this._type !== MaskType.RECT && this._type !== MaskType.ELLIPSE)) {
            return;
        }

        const uiTrans = this.node._uiProps.uiTransformComp!;
        const graphics = this._graphics;
        // Share render data with graphics content
        graphics.clear();
        const size = uiTrans.contentSize;
        const width = size.width;
        const height = size.height;
        const ap = uiTrans.anchorPoint;
        const x = -width * ap.x;
        const y = -height * ap.y;
        if (this._type === MaskType.RECT) {
            graphics.rect(x, y, width, height);
        } else if (this._type === MaskType.ELLIPSE) {
            const center = new Vec3(x + width / 2, y + height / 2, 0);
            const radius = new Vec3(width / 2, height / 2, 0);
            const points = _calculateCircle(center, radius, this._segments);
            for (let i = 0; i < points.length; ++i) {
                const point = points[i];
                if (i === 0) {
                    graphics.moveTo(point.x, point.y);
                } else {
                    graphics.lineTo(point.x, point.y);
                }
            }
            graphics.close();
        }

        graphics.fill();
    }

    protected _createClearModel () {
        if (!this._clearModel) {
            const mtl = builtinResMgr.get<Material>('default-clear-stencil');
            this._clearStencilMtl = new MaterialInstance({
                parent: mtl,
                owner: this,
                subModelIdx: 0,
            });
            //sync to native
            if (this.renderEntity) {
                this.renderEntity.setCommitModelMaterial(this._clearStencilMtl);
            }

            this._clearModel = director.root!.createModel(scene.Model);
            this._clearModel.node = this._clearModel.transform = this.node;
            const stride = getAttributeStride(vfmt);
            const gfxDevice: Device = deviceManager.gfxDevice;
            const vertexBuffer = gfxDevice.createBuffer(new BufferInfo(
                BufferUsageBit.VERTEX | BufferUsageBit.TRANSFER_DST,
                MemoryUsageBit.DEVICE,
                4 * stride,
                stride,
            ));

            const vb = new Float32Array([-1, -1, 0, 1, -1, 0, -1, 1, 0, 1, 1, 0]);
            vertexBuffer.update(vb);
            const indexBuffer = gfxDevice.createBuffer(new BufferInfo(
                BufferUsageBit.INDEX | BufferUsageBit.TRANSFER_DST,
                MemoryUsageBit.DEVICE,
                6 * Uint16Array.BYTES_PER_ELEMENT,
                Uint16Array.BYTES_PER_ELEMENT,
            ));

            const ib = new Uint16Array([0, 1, 2, 2, 1, 3]);
            indexBuffer.update(ib);
            this._clearModelMesh = new RenderingSubMesh([vertexBuffer], vfmt, PrimitiveMode.TRIANGLE_LIST, indexBuffer);
            this._clearModelMesh.subMeshIdx = 0;

            this._clearModel.initSubModel(0, this._clearModelMesh, this._clearStencilMtl);

            // sync to native
            if (JSB) {
                if (this._renderEntity && this._renderData) {
                    const drawInfo = this._renderData.renderDrawInfo;
                    drawInfo.setModel(this._clearModel);
                }
            }
        }
    }

    protected _updateMaterial () {
        if (this._graphics) {
            const target = this._graphics;
            target.stencilStage = Stage.DISABLED;
            const mat = builtinResMgr.get<Material>('ui-graphics-material');
            target.setMaterial(mat, 0);
            target.getMaterialInstance(0);
        } else if (this._sprite) {
            const target = this._sprite;
            target.stencilStage = Stage.DISABLED;
            let mat = builtinResMgr.get<Material>('ui-alpha-test-material');
            target.setMaterial(mat, 0);
            mat = target.getMaterialInstance(0)!;
            mat.setProperty('alphaThreshold', this._alphaThreshold);
        }
    }

    protected _enableGraphics () {
        if (this._graphics) {
            // @ts-expect-error hack for mask _graphics renderFlag
            this._graphics._renderFlag = this._graphics._canRender();
        }
    }

    protected _disableGraphics () {
        if (this._graphics) {
            this._graphics.onDisable();
        }
    }

    protected _removeGraphics () {
        if (this._graphics) {
            // this._graphics.destroy();
            // this._graphics._destroyImmediate(); // FIX: cocos-creator/2d-tasks#2511. TODO: cocos-creator/2d-tasks#2516
            this._graphics = null;
        }
    }

    protected _useRenderData () {
        //if (this._type === MaskType.IMAGE_STENCIL && !this.renderData) {
        if (!this.renderData) {
            if (this._assembler && this._assembler.createData) {
                this.renderData = this._assembler.createData(this);
                this.markForUpdateRenderData();
            }
        }
    }

    // RenderEntity
    // it should be overwritten by inherited classes
    protected initRenderEntity () {
        this._renderEntity = new RenderEntity(this.batcher, RenderEntityType.DYNAMIC);
    }
}

NodeEventProcessor._maskComp = Mask;

legacyCC.Mask = Mask;<|MERGE_RESOLUTION|>--- conflicted
+++ resolved
@@ -45,11 +45,8 @@
 import { RenderingSubMesh } from '../../core/assets/rendering-sub-mesh';
 import { IAssemblerManager } from '../renderer/base';
 import { RenderEntity, RenderEntityType } from '../renderer/render-entity';
-<<<<<<< HEAD
 import { RenderDrawInfoType } from '../renderer/render-draw-info';
-=======
 import { Sprite } from './sprite';
->>>>>>> edbe0fd9
 
 const _worldMatrix = new Mat4();
 const _vec2_temp = new Vec2();
