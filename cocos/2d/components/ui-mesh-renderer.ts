--- conflicted
+++ resolved
@@ -37,11 +37,8 @@
 import { RenderEntity, RenderEntityType } from '../renderer/render-entity';
 import { director } from '../../core/director';
 import { MeshRenderData, RenderData } from '../renderer/render-data';
-<<<<<<< HEAD
 import { assert } from '../../core';
-=======
 import { RenderDrawInfoType } from '../renderer/render-draw-info';
->>>>>>> b395f4d5
 
 /**
  * @en
@@ -75,11 +72,7 @@
 
     //nativeObj
     private declare _UIModelNativeProxy: NativeUIModelProxy;
-<<<<<<< HEAD
     protected declare _renderEntity : RenderEntity;
-=======
-    protected _renderEntity: RenderEntity | null = null;
->>>>>>> b395f4d5
     private modelCount = 0;
     public _dirtyVersion = -1;
     public _internalId = -1;
@@ -252,15 +245,7 @@
         return this._renderEntity;
     }
 
-<<<<<<< HEAD
-    protected _renderData:RenderData|null = null;
-=======
-    protected initRenderEntity () {
-        this._renderEntity = new RenderEntity(director.root!.batcher2D, RenderEntityType.DYNAMIC);
-    }
-
     protected _renderData: RenderData | null = null;
->>>>>>> b395f4d5
     get renderData () {
         return this._renderData;
     }
