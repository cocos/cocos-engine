--- conflicted
+++ resolved
@@ -154,12 +154,7 @@
             const renderData = MeshRenderData.add();
             renderData.initRenderDrawInfo(this);
             this._renderData = renderData;
-<<<<<<< HEAD
-            this._renderData!.material = this._modelComponent.getMaterialInstance(index);
-=======
-            this.renderData!.assignExtraDrawInfoAttrs(this);
             this._renderData!.material = this._modelComponent!.getMaterialInstance(index);
->>>>>>> b36e725f
         }
     }
 
