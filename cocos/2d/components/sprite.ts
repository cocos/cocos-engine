--- conflicted
+++ resolved
@@ -41,12 +41,8 @@
 import { legacyCC } from '../../core/global-exports';
 import { PixelFormat } from '../../core/assets/asset-enum';
 import { TextureBase } from '../../core/assets/texture-base';
-<<<<<<< HEAD
 import { director, Material, RenderTexture } from '../../core';
-=======
-import { Material, Node, RenderTexture } from '../../core';
 import { NodeEventType } from '../../core/scene-graph/node-event';
->>>>>>> e1cf42e7
 
 /**
  * @en
