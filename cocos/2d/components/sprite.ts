/*
 Copyright (c) 2013-2016 Chukong Technologies Inc.
 Copyright (c) 2017-2020 Xiamen Yaji Software Co., Ltd.

 http://www.cocos.com

 Permission is hereby granted, free of charge, to any person obtaining a copy
 of this software and associated engine source code (the "Software"), a limited,
  worldwide, royalty-free, non-assignable, revocable and non-exclusive license
 to use Cocos Creator solely to develop games on your target platforms. You shall
  not use Cocos Creator software for developing other software or tools that's
  used for developing games. You are not granted to publish, distribute,
  sublicense, and/or sell copies of Cocos Creator.

 The software or tools in this License Agreement are licensed, not sold.
 Xiamen Yaji Software Co., Ltd. reserves all rights not expressly granted to you.

 THE SOFTWARE IS PROVIDED "AS IS", WITHOUT WARRANTY OF ANY KIND, EXPRESS OR
 IMPLIED, INCLUDING BUT NOT LIMITED TO THE WARRANTIES OF MERCHANTABILITY,
 FITNESS FOR A PARTICULAR PURPOSE AND NONINFRINGEMENT. IN NO EVENT SHALL THE
 AUTHORS OR COPYRIGHT HOLDERS BE LIABLE FOR ANY CLAIM, DAMAGES OR OTHER
 LIABILITY, WHETHER IN AN ACTION OF CONTRACT, TORT OR OTHERWISE, ARISING FROM,
 OUT OF OR IN CONNECTION WITH THE SOFTWARE OR THE USE OR OTHER DEALINGS IN
 THE SOFTWARE.
*/

/**
 * @packageDocumentation
 * @module ui
 */

import { ccclass, help, executionOrder, menu, tooltip, displayOrder, type, range, editable, serializable } from 'cc.decorator';
import { EDITOR } from 'internal:constants';
import { SpriteAtlas } from '../assets/sprite-atlas';
import { SpriteFrame } from '../assets/sprite-frame';
import { Vec2 } from '../../core/math';
import { ccenum } from '../../core/value-types/enum';
import { clamp } from '../../core/math/utils';
import { Batcher2D } from '../renderer/batcher-2d';
import { Renderable2D, InstanceMaterialType } from '../framework/renderable-2d';
import { legacyCC } from '../../core/global-exports';
import { PixelFormat } from '../../core/assets/asset-enum';
import { TextureBase } from '../../core/assets/texture-base';
<<<<<<< HEAD
import { Material, RenderTexture } from '../../core';
import { referenced } from '../../core/data/garbage-collection';
=======
import { Material, Node, RenderTexture } from '../../core';
import { NodeEventType } from '../../core/scene-graph/node-event';
>>>>>>> 40986f8b

/**
 * @en
 * Enum for sprite type.
 *
 * @zh
 * Sprite 类型。
 */
enum SpriteType {
    /**
     * @en
     * The simple type.
     *
     * @zh
     * 普通类型。
     */
    SIMPLE = 0,
    /**
     * @en
     * The sliced type.
     *
     * @zh
     * 切片（九宫格）类型。
     */
    SLICED = 1,
    /**
     * @en
     * The tiled type.
     *
     * @zh  平铺类型
     */
    TILED =  2,
    /**
     * @en
     * The filled type.
     *
     * @zh
     * 填充类型。
     */
    FILLED = 3,
    // /**
    //  * @en The mesh type.
    //  * @zh  以 Mesh 三角形组成的类型
    //  */
    // MESH: 4
}

ccenum(SpriteType);

/**
 * @en
 * Enum for fill type.
 *
 * @zh
 * 填充类型。
 */
enum FillType {
    /**
     * @en
     * The horizontal fill.
     *
     * @zh
     * 水平方向填充。
     */
    HORIZONTAL = 0,
    /**
     * @en
     * The vertical fill.
     *
     * @zh
     * 垂直方向填充。
     */
    VERTICAL = 1,
    /**
     * @en
     * The radial fill.
     *
     * @zh  径向填充
     */
    RADIAL = 2,
}

ccenum(FillType);

/**
 * @en
 * Sprite Size can track trimmed size, raw size or none.
 *
 * @zh
 * 精灵尺寸调整模式。
 */
enum SizeMode {
    /**
     * @en
     * Use the customized node size.
     *
     * @zh
     * 使用节点预设的尺寸。
     */
    CUSTOM = 0,
    /**
     * @en
     * Match the trimmed size of the sprite frame automatically.
     *
     * @zh
     * 自动适配为精灵裁剪后的尺寸。
     */
    TRIMMED = 1,
    /**
     * @en
     * Match the raw size of the sprite frame automatically.
     *
     * @zh
     * 自动适配为精灵原图尺寸。
     */
    RAW = 2,
}

ccenum(SizeMode);

enum EventType {
    SPRITE_FRAME_CHANGED = 'spriteframe-changed',
}

/**
 * @en
 * Renders a sprite in the scene.
 *
 * @zh
 * 渲染精灵组件。
 */
@ccclass('cc.Sprite')
@help('i18n:cc.Sprite')
@executionOrder(110)
@menu('2D/Sprite')
export class Sprite extends Renderable2D {
    /**
     * @en
     * The sprite atlas where the sprite is.
     *
     * @zh
     * 精灵的图集。
     */
    @type(SpriteAtlas)
    @displayOrder(4)
    @tooltip('i18n:sprite.atlas')
    get spriteAtlas () {
        return this._atlas;
    }

    set spriteAtlas (value) {
        if (this._atlas === value) {
            return;
        }

        this._atlas = value;
        //        this.spriteFrame = null;
    }

    /**
     * @en
     * The sprite frame of the sprite.
     *
     * @zh
     * 精灵的精灵帧。
     */
    @type(SpriteFrame)
    @displayOrder(5)
    @tooltip('i18n:sprite.sprite_frame')
    get spriteFrame () {
        return this._spriteFrame;
    }

    set spriteFrame (value) {
        if (this._spriteFrame === value) {
            return;
        }

        const lastSprite = this._spriteFrame;
        this._spriteFrame = value;
        // render & update render data flag will be triggered while applying new sprite frame
        this.markForUpdateRenderData(false);
        this._applySpriteFrame(lastSprite);
        if (EDITOR) {
            this.node.emit(EventType.SPRITE_FRAME_CHANGED, this);
        }
    }

    /**
     * @en
     * The sprite render type.
     *
     * @zh
     * 精灵渲染类型。
     *
     * @example
     * ```ts
     * import { Sprite } from 'cc';
     * sprite.type = Sprite.Type.SIMPLE;
     * ```
     */
    @type(SpriteType)
    @displayOrder(6)
    @tooltip('i18n:sprite.type')
    get type () {
        return this._type;
    }
    set type (value: SpriteType) {
        if (this._type !== value) {
            this._type = value;
            this._flushAssembler();
        }
    }

    /**
     * @en
     * The fill type, This will only have any effect if the "type" is set to “Sprite.Type.FILLED”.
     *
     * @zh
     * 精灵填充类型，仅渲染类型设置为 Sprite.Type.FILLED 时有效。
     *
     * @example
     * ```ts
     * import { Sprite } from 'cc';
     * sprite.fillType = Sprite.FillType.HORIZONTAL;
     * ```
     */
    @type(FillType)
    @tooltip('i18n:sprite.fill_type')
    get fillType () {
        return this._fillType;
    }
    set fillType (value: FillType) {
        if (this._fillType !== value) {
            if (value === FillType.RADIAL || this._fillType === FillType.RADIAL) {
                this.destroyRenderData();
                this._renderData = null;
            } else if (this._renderData) {
                this.markForUpdateRenderData(true);
            }
        }

        this._fillType = value;
        this._flushAssembler();
    }

    /**
     * @en
     * The fill Center, This will only have any effect if the "type" is set to “Sprite.Type.FILLED”.
     *
     * @zh
     * 填充中心点，仅渲染类型设置为 Sprite.Type.FILLED 时有效。
     *
     * @example
     * ```ts
     * import { Vec2 } from 'cc';
     * sprite.fillCenter = new Vec2(0, 0);
     * ```
     */
    @tooltip('i18n:sprite.fill_center')
    get fillCenter () {
        return this._fillCenter;
    }
    set fillCenter (value) {
        this._fillCenter.x = value.x;
        this._fillCenter.y = value.y;
        if (this._type === SpriteType.FILLED && this._renderData) {
            this.markForUpdateRenderData();
        }
    }

    /**
     * @en
     * The fill Start, This will only have any effect if the "type" is set to “Sprite.Type.FILLED”.
     *
     * @zh
     * 填充起始点，仅渲染类型设置为 Sprite.Type.FILLED 时有效。
     *
     * @example
     * ```ts
     * // -1 To 1 between the numbers
     * sprite.fillStart = 0.5;
     * ```
     */
    @range([0, 1, 0.1])
    @tooltip('i18n:sprite.fill_start')
    get fillStart () {
        return this._fillStart;
    }

    set fillStart (value) {
        this._fillStart = clamp(value, -1, 1);
        if (this._type === SpriteType.FILLED && this._renderData) {
            this.markForUpdateRenderData();
            this._renderData.uvDirty = true;
        }
    }

    /**
     * @en
     * The fill Range, This will only have any effect if the "type" is set to “Sprite.Type.FILLED”.
     *
     * @zh
     * 填充范围，仅渲染类型设置为 Sprite.Type.FILLED 时有效。
     *
     * @example
     * ```ts
     * // -1 To 1 between the numbers
     * sprite.fillRange = 1;
     * ```
     */
    @range([-1, 1, 0.1])
    @tooltip('i18n:sprite.fill_range')
    get fillRange () {
        return this._fillRange;
    }
    set fillRange (value) {
        // positive: counterclockwise, negative: clockwise
        this._fillRange = clamp(value, -1, 1);
        if (this._type === SpriteType.FILLED && this._renderData) {
            this.markForUpdateRenderData();
            this._renderData.uvDirty = true;
        }
    }
    /**
     * @en
     * specify the frame is trimmed or not.
     *
     * @zh
     * 是否使用裁剪模式。
     *
     * @example
     * ```ts
     * sprite.trim = true;
     * ```
     */
    @displayOrder(8)
    @tooltip('i18n:sprite.trim')
    get trim () {
        return this._isTrimmedMode;
    }

    set trim (value) {
        if (this._isTrimmedMode === value) {
            return;
        }

        this._isTrimmedMode = value;
        if ((this._type === SpriteType.SIMPLE /* || this._type === SpriteType.MESH */)
            && this._renderData) {
            this.markForUpdateRenderData(true);
        }
    }

    @editable
    get grayscale () {
        return this._useGrayscale;
    }
    set grayscale (value) {
        if (this._useGrayscale === value) {
            return;
        }
        this._useGrayscale = value;
        if (value === true) {
            this._instanceMaterialType = InstanceMaterialType.GRAYSCALE;
        } else {
            this._instanceMaterialType = InstanceMaterialType.ADD_COLOR_AND_TEXTURE;
        }
        this.updateMaterial();
    }

    /**
     * @en
     * Specify the size tracing mode.
     *
     * @zh
     * 精灵尺寸调整模式。
     *
     * @example
     * ```ts
     * import { Sprite } from 'cc';
     * sprite.sizeMode = Sprite.SizeMode.CUSTOM;
     * ```
     */
    @type(SizeMode)
    @displayOrder(7)
    @tooltip('i18n:sprite.size_mode')
    get sizeMode () {
        return this._sizeMode;
    }
    set sizeMode (value) {
        if (this._sizeMode === value) {
            return;
        }

        this._sizeMode = value;
        if (value !== SizeMode.CUSTOM) {
            this._applySpriteSize();
        }
    }

    public static FillType = FillType;
    public static Type = SpriteType;
    public static SizeMode = SizeMode;
    public static EventType = EventType;

    @referenced
    @serializable
    protected _spriteFrame: SpriteFrame | null = null;
    @serializable
    protected _type = SpriteType.SIMPLE;
    @serializable
    protected _fillType = FillType.HORIZONTAL;
    @serializable
    protected _sizeMode = SizeMode.TRIMMED;
    @serializable
    protected _fillCenter: Vec2 = new Vec2(0, 0);
    @serializable
    protected _fillStart = 0;
    @serializable
    protected _fillRange = 0;
    @serializable
    protected _isTrimmedMode = true;
    @serializable
    protected _useGrayscale = false;
    // _state = 0;
    @referenced
    @serializable
    protected _atlas: SpriteAtlas | null = null;
    // static State = State;

    public __preload () {
        this.changeMaterialForDefine();

        super.__preload();

        if (EDITOR) {
            this._resized();
            this.node.on(NodeEventType.SIZE_CHANGED, this._resized, this);
        }

        if (this._spriteFrame) {
            this._spriteFrame.once('load', this._onTextureLoaded, this);
        }
    }

    // /**
    //  * Change the state of sprite.
    //  * @method setState
    //  * @see `Sprite.State`
    //  * @param state {Sprite.State} NORMAL or GRAY State.
    //  */
    // getState() {
    //     return this._state;
    // }

    // setState(state) {
    //     if (this._state === state) return;
    //     this._state = state;
    //     this._activateMaterial();
    // }

    // onLoad() {}

    public onEnable () {
        super.onEnable();

        // this._flushAssembler();
        this._activateMaterial();
        this._markForUpdateUvDirty();
    }

    public onDestroy () {
        this.destroyRenderData();
        if (EDITOR) {
            this.node.off(NodeEventType.SIZE_CHANGED, this._resized, this);
        }

        if (this._spriteFrame && !this._spriteFrame.loaded) {
            this._spriteFrame.off('load', this._onTextureLoaded, this);
        }
        super.onDestroy();
    }

    /**
     * @en
     * Quickly switch to other sprite frame in the sprite atlas.
     * If there is no atlas, the switch fails.
     *
     * @zh
     * 精灵图集内的精灵替换
     *
     * @returns
     */
    public changeSpriteFrameFromAtlas (name: string) {
        if (!this._atlas) {
            console.warn('SpriteAtlas is null.');
            return;
        }
        const sprite = this._atlas.getSpriteFrame(name);
        this.spriteFrame = sprite;
    }

    public changeMaterialForDefine () {
        let texture;
        const lastInstanceMaterialType = this._instanceMaterialType;
        if (this._spriteFrame) {
            texture = this._spriteFrame.texture;
        }
        let value = false;
        if (texture instanceof TextureBase) {
            const format = texture.getPixelFormat();
            value = (format === PixelFormat.RGBA_ETC1 || format === PixelFormat.RGB_A_PVRTC_4BPPV1 || format === PixelFormat.RGB_A_PVRTC_2BPPV1);
        }

        if (value && this.grayscale) {
            this._instanceMaterialType = InstanceMaterialType.USE_ALPHA_SEPARATED_AND_GRAY;
        } else if (value) {
            this._instanceMaterialType = InstanceMaterialType.USE_ALPHA_SEPARATED;
        } else if (this.grayscale) {
            this._instanceMaterialType = InstanceMaterialType.GRAYSCALE;
        } else {
            this._instanceMaterialType = InstanceMaterialType.ADD_COLOR_AND_TEXTURE;
        }
        if (lastInstanceMaterialType !== this._instanceMaterialType) {
            this.updateMaterial();
        }
    }

    protected _updateBuiltinMaterial () {
        let mat = super._updateBuiltinMaterial();
        if (this.spriteFrame && this.spriteFrame.texture instanceof RenderTexture) {
            const defines = { SAMPLE_FROM_RT: true, ...mat.passes[0].defines };
            const renderMat = new Material();
            renderMat.initialize({
                effectAsset: mat.effectAsset,
                defines,
            });
            mat = renderMat;
        }
        return mat;
    }

    protected _render (render: Batcher2D) {
        render.commitComp(this, this._spriteFrame, this._assembler!, null);
    }

    protected _canRender () {
        // if (cc.game.renderType === cc.game.RENDER_TYPE_CANVAS) {
        //     if (!this._enabled) { return false; }
        // } else {
        //     if (!this._enabled || !this._material) { return false; }
        // }

        // const spriteFrame = this._spriteFrame;
        // if (!spriteFrame || !spriteFrame.textureLoaded()) {
        //     return false;
        // }
        // return true;
        if (!super._canRender()) {
            return false;
        }

        const spriteFrame = this._spriteFrame;
        if (!spriteFrame || !spriteFrame.textureLoaded()) {
            return false;
        }

        return true;
    }

    protected _flushAssembler () {
        const assembler = Sprite.Assembler!.getAssembler(this);

        if (this._assembler !== assembler) {
            this.destroyRenderData();
            this._assembler = assembler;
        }

        if (!this._renderData) {
            if (this._assembler && this._assembler.createData) {
                this._renderData = this._assembler.createData(this);
                this._renderData!.material = this.getRenderMaterial(0);
                this.markForUpdateRenderData();
                this._colorDirty = true;
                this._updateColor();
            }
        }
    }

    private _applySpriteSize () {
        if (this._spriteFrame) {
            if (!this._spriteFrame.isDefault) {
                if (SizeMode.RAW === this._sizeMode) {
                    const size = this._spriteFrame.originalSize;
                    this.node._uiProps.uiTransformComp!.setContentSize(size);
                } else if (SizeMode.TRIMMED === this._sizeMode) {
                    const rect = this._spriteFrame.getRect();
                    this.node._uiProps.uiTransformComp!.setContentSize(rect.width, rect.height);
                }
            }

            this._activateMaterial();
        }
    }

    private _resized () {
        if (!EDITOR) {
            return;
        }

        if (this._spriteFrame) {
            const actualSize = this.node._uiProps.uiTransformComp!.contentSize;
            let expectedW = actualSize.width;
            let expectedH = actualSize.height;
            if (this._sizeMode === SizeMode.RAW) {
                const size = this._spriteFrame.getOriginalSize();
                expectedW = size.width;
                expectedH = size.height;
            } else if (this._sizeMode === SizeMode.TRIMMED) {
                const rect = this._spriteFrame.getRect();
                expectedW = rect.width;
                expectedH = rect.height;
            }

            if (expectedW !== actualSize.width || expectedH !== actualSize.height) {
                this._sizeMode = SizeMode.CUSTOM;
            }
        }
    }

    private _activateMaterial () {
        const spriteFrame = this._spriteFrame;
        const material = this.getRenderMaterial(0);
        // WebGL
        if (legacyCC.game.renderType !== legacyCC.game.RENDER_TYPE_CANVAS) {
            // if (!material) {
            //     this._material = cc.builtinResMgr.get('sprite-material');
            //     material = this._material;
            //     if (spriteFrame && spriteFrame.textureLoaded()) {
            //         material!.setProperty('mainTexture', spriteFrame);
            //         this.markForUpdateRenderData();
            //     }
            // }
            // TODO: use editor assets
            // else {
            if (spriteFrame) {
                if (material) {
                    // const matTexture = material.getProperty('mainTexture');
                    // if (matTexture !== spriteFrame) {
                    // material.setProperty('mainTexture', spriteFrame.texture);
                    this.markForUpdateRenderData();
                    // }
                }
            }
            // }

            if (this._renderData) {
                this._renderData.material = material;
            }
        } else {
            this.markForUpdateRenderData();
            // this.markForRender(true);
        }
    }
    /*
    private _applyAtlas (spriteFrame: SpriteFrame | null) {
        if (!EDITOR) {
            return;
        }
        // Set atlas
        if (spriteFrame) {
            if (spriteFrame.atlasUuid.length > 0) {
                if (!this._atlas || this._atlas._uuid !== spriteFrame.atlasUuid) {
                    const self = this;
                    assetManager.loadAny(spriteFrame.atlasUuid, (err, asset) => {
                        self._atlas = asset;
                    });
                }
            }else{
                this._atlas = null;
            }
        }
    }
*/
    private _onTextureLoaded () {
        if (!this.isValid) {
            return;
        }

        this.changeMaterialForDefine();
        this._applySpriteSize();
    }

    private _applySpriteFrame (oldFrame: SpriteFrame | null) {
        // if (oldFrame && oldFrame.off) {
        //     oldFrame.off('load', this._onTextureLoaded, this);
        // }

        const spriteFrame = this._spriteFrame;
        // if (!spriteFrame || (this._material && this._material._texture) !== (spriteFrame && spriteFrame._texture)) {
        //     // disable render flow until texture is loaded
        //     this.markForRender(false);
        // }

        if (this._renderData) {
            if (oldFrame && !oldFrame.loaded) {
                oldFrame.off('load', this._onTextureLoaded, this);
            }
            if (!this._renderData.uvDirty) {
                if (oldFrame && spriteFrame) {
                    this._renderData.uvDirty = oldFrame.uvHash !== spriteFrame.uvHash;
                } else {
                    this._renderData.uvDirty = true;
                }
            }

            this._renderDataFlag = this._renderData.uvDirty;
        }

        if (spriteFrame) {
            if (!oldFrame || spriteFrame !== oldFrame) {
                if  (spriteFrame.loaded) {
                    this._onTextureLoaded();
                } else {
                    spriteFrame.once('load', this._onTextureLoaded, this);
                }
            }
        }
        /*
        if (EDITOR) {
            // Set atlas
            this._applyAtlas(spriteFrame);
        }
*/
    }

    /**
     * 强制刷新 uv。
     */
    private _markForUpdateUvDirty () {
        if (this._renderData) {
            this._renderData.uvDirty = true;
            this._renderDataFlag = true;
        }
    }
}<|MERGE_RESOLUTION|>--- conflicted
+++ resolved
@@ -41,13 +41,9 @@
 import { legacyCC } from '../../core/global-exports';
 import { PixelFormat } from '../../core/assets/asset-enum';
 import { TextureBase } from '../../core/assets/texture-base';
-<<<<<<< HEAD
 import { Material, RenderTexture } from '../../core';
 import { referenced } from '../../core/data/garbage-collection';
-=======
-import { Material, Node, RenderTexture } from '../../core';
 import { NodeEventType } from '../../core/scene-graph/node-event';
->>>>>>> 40986f8b
 
 /**
  * @en
