--- conflicted
+++ resolved
@@ -37,12 +37,7 @@
 import { Node } from '../../scene-graph';
 
 export interface IBatcher {
-<<<<<<< HEAD
     readonly batches: CachedArray<DrawBatch2D>;
-=======
-    currBufferAccessor: StaticVBAccessor;
-    readonly batches: memop.CachedArray<DrawBatch2D>;
->>>>>>> 4ca69f7b
     // registerCustomBuffer (attributes: MeshBuffer | Attribute[], callback: ((...args: number[]) => void) | null) : MeshBuffer;
     // unRegisterCustomBuffer (buffer: MeshBuffer);
 
