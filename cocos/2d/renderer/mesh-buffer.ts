/*
 Copyright (c) 2019-2023 Xiamen Yaji Software Co., Ltd.

 https://www.cocos.com/

 Permission is hereby granted, free of charge, to any person obtaining a copy
 of this software and associated documentation files (the "Software"), to deal
 in the Software without restriction, including without limitation the rights to
 use, copy, modify, merge, publish, distribute, sublicense, and/or sell copies
 of the Software, and to permit persons to whom the Software is furnished to do so,
 subject to the following conditions:

 The above copyright notice and this permission notice shall be included in
 all copies or substantial portions of the Software.

 THE SOFTWARE IS PROVIDED "AS IS", WITHOUT WARRANTY OF ANY KIND, EXPRESS OR
 IMPLIED, INCLUDING BUT NOT LIMITED TO THE WARRANTIES OF MERCHANTABILITY,
 FITNESS FOR A PARTICULAR PURPOSE AND NONINFRINGEMENT. IN NO EVENT SHALL THE
 AUTHORS OR COPYRIGHT HOLDERS BE LIABLE FOR ANY CLAIM, DAMAGES OR OTHER
 LIABILITY, WHETHER IN AN ACTION OF CONTRACT, TORT OR OTHERWISE, ARISING FROM,
 OUT OF OR IN CONNECTION WITH THE SOFTWARE OR THE USE OR OTHER DEALINGS IN
 THE SOFTWARE.
*/

import { JSB } from 'internal:constants';
import { Device, BufferUsageBit, MemoryUsageBit, Attribute, Buffer, BufferInfo, InputAssembler, InputAssemblerInfo } from '../../gfx';
import { getAttributeStride } from './vertex-format';
import { sys, getError, warnID, assertIsTrue } from '../../core';
import { NativeUIMeshBuffer } from './native-2d';

interface IIARef {
    ia: InputAssembler;
    vertexBuffers: Buffer[];
    indexBuffer: Buffer;
}

enum MeshBufferSharedBufferView {
    byteOffset,
    vertexOffset,
    indexOffset,
    dirty,
    count,
}

const IA_POOL_USED_SCALE = 1 / 2;

/**
 * @en Mesh buffer used for 2d rendering, used internally and not of concern to the user.
 * @zh 2d 渲染使用的网格缓冲数据，内部使用，用户不须关心。
 * @deprecated since v3.7.0, this is an engine private interface that will be removed in the future.
 */
export class MeshBuffer {
    /**
     * @en The vertex attributes of the buffer.
     * @zh buffer 的顶点属性。
     * @deprecated since v3.7.0, this is an engine private interface that will be removed in the future.
     */
    get attributes (): Attribute[] { return this._attributes; }
    /**
     * @en Number of bytes in vertex format.
     * @zh 顶点格式的字节数。
     * @deprecated since v3.7.0, this is an engine private interface that will be removed in the future.
     */
    get vertexFormatBytes (): number { return this._vertexFormatBytes; }

    protected _byteOffset = 0;
    /**
     * @en byte offset.
     * @zh 字节偏移量。
     * @deprecated since v3.7.0, this is an engine private interface that will be removed in the future.
     */
    get byteOffset (): number {
        return this._byteOffset;
    }
    set byteOffset (val: number) {
        this._byteOffset = val;
        if (JSB) {
            this._sharedBuffer[MeshBufferSharedBufferView.byteOffset] = val;
        }
    }

    protected _vertexOffset = 0;
    /**
     * @en Vertexes offset.
     * @zh 顶点数偏移。
     * @deprecated since v3.7.0, this is an engine private interface that will be removed in the future.
     */
    get vertexOffset (): number {
        return this._vertexOffset;
    }
    set vertexOffset (val: number) {
        this._vertexOffset = val;
        if (JSB) {
            this._sharedBuffer[MeshBufferSharedBufferView.vertexOffset] = val;
        }
    }

    protected _indexOffset = 0;
    /**
     * @en Indices offset.
     * @zh 索引偏移。
     * @deprecated since v3.7.0, this is an engine private interface that will be removed in the future.
     */
    get indexOffset (): number {
        return this._indexOffset;
    }
    set indexOffset (val: number) {
        this._indexOffset = val;
        if (JSB) {
            this._sharedBuffer[MeshBufferSharedBufferView.indexOffset] = val;
        }
    }

    protected _dirty = false;
    /**
     * @en Dirty flag.
     * @zh 脏标记。
     * @deprecated since v3.7.0, this is an engine private interface that will be removed in the future.
     */
    get dirty (): boolean {
        return this._dirty;
    }
    set dirty (val: boolean) {
        this._dirty = val;
        if (JSB) {
            this._sharedBuffer[MeshBufferSharedBufferView.dirty] = val ? 1 : 0;
        }
    }

    protected _floatsPerVertex = 0;
    /**
     * @en Float numbers per vertex.
     * @zh 每顶点的浮点数长度。
     * @deprecated since v3.7.0, this is an engine private interface that will be removed in the future.
     */
    get floatsPerVertex (): number {
        return this._floatsPerVertex;
    }
    set floatsPerVertex (val: number) {
        this._floatsPerVertex = val;
    }

    protected _vData: Float32Array = null!;
    /**
     * @en Vertexes data.
     * @zh 顶点数据。
     * @deprecated since v3.7.0, this is an engine private interface that will be removed in the future.
     */
    get vData (): Float32Array {
        return this._vData;
    }
    set vData (val: Float32Array) {
        this._vData = val;
        //还得看是否需要共享.buffer
        if (JSB) {
            this._nativeObj.vData = val;
        }
    }

    protected _iData: Uint16Array = null!;
    /**
     * @en Indices data.
     * @zh 索引数据。
     * @deprecated since v3.7.0, this is an engine private interface that will be removed in the future.
     */
    get iData (): Uint16Array {
        return this._iData;
    }
    set iData (val: Uint16Array) {
        this._iData = val;
        if (JSB) {
            this._nativeObj.iData = val;
        }
    }

    private _vertexFormatBytes = 0;
    private _initVDataCount = 0;
    private _initIDataCount = 0;
    private _attributes: Attribute[] = null!;

    // InputAssembler pools for each mesh buffer, array offset correspondent
    private _iaPool: IIARef[] = [];
    private _iaInfo: InputAssemblerInfo = null!;
    private _nextFreeIAHandle = 0;

    //nativeObj
    protected declare _nativeObj: NativeUIMeshBuffer;
    /**
     * @en Native object.
     * @zh 原生对象。
     * @deprecated since v3.7.0, this is an engine private interface that will be removed in the future.
     */
    get nativeObj (): NativeUIMeshBuffer {
        return this._nativeObj;
    }

    //sharedBuffer
    protected declare _sharedBuffer: Uint32Array;
    /**
     * @en Native shared buffer.
     * @zh 原生共享缓冲。
     * @deprecated since v3.7.0, this is an engine private interface that will be removed in the future.
     */
    get sharedBuffer (): Uint32Array {
        return this._sharedBuffer;
    }

    /**
     * @en Initial native shared buffer.
     * @zh 初始化原生共享缓冲。
     * @deprecated since v3.7.0, this is an engine private interface that will be removed in the future.
     */
    public initSharedBuffer (): void {
        if (JSB) {
            this._sharedBuffer = new Uint32Array(MeshBufferSharedBufferView.count);
        }
    }

    /**
     * @en Synchronized native shared buffer.
     * @zh 同步原生共享缓冲。
     * @deprecated since v3.7.0, this is an engine private interface that will be removed in the future.
     */
    public syncSharedBufferToNative (): void {
        if (JSB) {
            this._nativeObj.syncSharedBufferToNative(this._sharedBuffer);
        }
    }

    constructor () {
        if (JSB) {
            this._nativeObj = new NativeUIMeshBuffer();
        }
        this.initSharedBuffer();
        this.syncSharedBufferToNative();
    }

    /**
     * @en Initialize mesh buffer.
     * @zh 初始化对象。
     * @param device @en The GFX device. @zh GFX设备。
     * @param attrs @en The vertex attributes of the buffer. @zh 缓冲区的顶点属性。
     * @param vFloatCount @en The vertexes float count. @zh 每顶点所需的 float 数量。
     * @param iCount @en The indices count. @zh 索引数量。
     * @deprecated since v3.7.0, this is an engine private interface that will be removed in the future.
     */
    public initialize (device: Device, attrs: Attribute[], vFloatCount: number, iCount: number): void {
        this._initVDataCount = vFloatCount;
        this._initIDataCount = iCount;
        this._attributes = attrs;

        this.floatsPerVertex = getAttributeStride(attrs) >> 2;

        assertIsTrue(this._initVDataCount / this._floatsPerVertex < 65536, getError(9005));

        if (!this.vData || !this.iData) {
            this.vData = new Float32Array(this._initVDataCount);
            this.iData = new Uint16Array(this._initIDataCount);
        }
        // Initialize the first ia
        this._iaPool.push(this.createNewIA(device));
        if (JSB) {
            this._nativeObj.initialize(attrs);
        }
    }

    /**
     * @en Reset state.
     * @zh 重置状态。
     * @deprecated since v3.7.0, this is an engine private interface that will be removed in the future.
     */
    public reset (): void {
        this._nextFreeIAHandle = 0;
        this.dirty = false;
    }

    public destroy (): void {
        this.reset();
        this._attributes = null!;
        this._iaInfo = null!;
        this.vData = null!;
        this.iData = null!;

        // Destroy InputAssemblers
        for (let i = 0; i < this._iaPool.length; ++i) {
            const iaRef = this._iaPool[i];
            if (iaRef.vertexBuffers[0]) {
                iaRef.vertexBuffers[0].destroy();
            }
            if (iaRef.indexBuffer) {
                iaRef.indexBuffer.destroy();
            }
            iaRef.ia.destroy();
        }
        this._iaPool.length = 0;
    }

    /**
     * @en Set dirty flag.
     * @zh 设置脏标签。
     * @deprecated since v3.7.0, this is an engine private interface that will be removed in the future.
     */
    public setDirty (): void {
        this.dirty = true;
    }

    /**
     * @deprecated since v3.4.0, please use BufferAccessor's request
     * @see [[BufferAccessor.request]]
     */
    public request (vertexCount: number, indexCount: number): boolean {
        warnID(9002);
        return false;
    }

    /**
     * @en require Free input assembler.
     * @zh 请求可用的输入汇集器。
     * @deprecated since v3.7.0, this is an engine private interface that will be removed in the future.
     */
    public requireFreeIA (device: Device): InputAssembler {
        if (this._iaPool.length <= this._nextFreeIAHandle) {
            this._iaPool.push(this.createNewIA(device));
        }
        const ia = this._iaPool[this._nextFreeIAHandle++].ia;
        return ia;
    }

    /**
     * @en recycle input assembler.
     * @zh 回收输入汇集器。
     * @deprecated since v3.7.0, this is an engine private interface that will be removed in the future.
     */
    public recycleIA (ia: InputAssembler): void {
        const pool = this._iaPool;
        for (let i = 0; i < this._nextFreeIAHandle; ++i) {
            if (ia === pool[i].ia) {
                // Swap to recycle the ia
                const iaRef = pool[i];
                pool[i] = pool[--this._nextFreeIAHandle];
                pool[this._nextFreeIAHandle] = iaRef;
                return;
            }
        }
    }

    /**
     * @en check capacity.
     * @zh 检查可分配余量。
     * @deprecated since v3.7.0, this is an engine private interface that will be removed in the future.
     */
    public checkCapacity (vertexCount: number, indexCount: number): boolean {
        const maxVertex = (this.vertexOffset + vertexCount) * this._floatsPerVertex;
        const maxIndex = this.indexOffset + indexCount;
        if (maxVertex > this._initVDataCount || maxIndex > this._initIDataCount) {
            return false;
        }
        return true;
    }

    /**
     * @en Upload and update buffers data.
     * @zh 上传更新缓冲内容。
     * @deprecated since v3.7.0, this is an engine private interface that will be removed in the future.
     */
    public uploadBuffers (): void {
        if (this.byteOffset === 0 || !this._dirty) {
            return;
        }

        // On iOS14, different IAs can not share same GPU buffer, so must submit the same date to different buffers
        const iOS14 = sys.__isWebIOS14OrIPadOS14Env;
        const submitCount = iOS14 ? this._nextFreeIAHandle : 1;
        if (iOS14 && (submitCount / this._iaPool.length < IA_POOL_USED_SCALE)) {
            const count = submitCount / IA_POOL_USED_SCALE;
            const length = this._iaPool.length;
            // Destroy InputAssemblers
            for (let i = length - 1; i >= count; i--) {
                const iaRef = this._iaPool[i];
                if (iaRef.vertexBuffers[0]) {
                    iaRef.vertexBuffers[0].destroy();
                }
                if (iaRef.indexBuffer) {
                    iaRef.indexBuffer.destroy();
                }
                iaRef.ia.destroy();
            }
            this._iaPool.length = count;
        }
        const byteCount = this.byteOffset;
        const indexCount = this.indexOffset;
        for (let i = 0; i < submitCount; ++i) {
            const iaRef = this._iaPool[i];

            const verticesData = new Float32Array(this.vData.buffer, 0, byteCount >> 2);
            const indicesData = new Uint16Array(this.iData.buffer, 0, indexCount);

            const vertexBuffer = iaRef.vertexBuffers[0];
            if (byteCount > vertexBuffer.size) {
                vertexBuffer.resize(byteCount);
            }
            vertexBuffer.update(verticesData);

            if (indexCount * 2 > iaRef.indexBuffer.size) {
                iaRef.indexBuffer.resize(indexCount * 2);
            }
            iaRef.indexBuffer.update(indicesData);
        }
        this.dirty = false;
    }

    private createNewIA (device: Device): IIARef {
        let ia: InputAssembler;
        let vertexBuffers: Buffer[];
<<<<<<< HEAD
        let indexBuffer: Buffer | null = null;
=======
        let indexBuffer: Buffer;
>>>>>>> 84c8a6f5
        // HACK: After sharing buffer between drawcalls, the performance degradation a lots on iOS 14 or iPad OS 14 device
        // TODO: Maybe it can be removed after Apple fixes it?
        if (sys.__isWebIOS14OrIPadOS14Env || !this._iaPool[0]) {
            const vbStride = this._vertexFormatBytes = this._floatsPerVertex * Float32Array.BYTES_PER_ELEMENT;
            const ibStride = Uint16Array.BYTES_PER_ELEMENT;
            const vertexBuffer = device.createBuffer(new BufferInfo(
                BufferUsageBit.VERTEX | BufferUsageBit.TRANSFER_DST,
                MemoryUsageBit.HOST | MemoryUsageBit.DEVICE,
                vbStride,
                vbStride,
            ));
            indexBuffer = device.createBuffer(new BufferInfo(
                BufferUsageBit.INDEX | BufferUsageBit.TRANSFER_DST,
                MemoryUsageBit.HOST | MemoryUsageBit.DEVICE,
                ibStride,
                ibStride,
            ));

            vertexBuffers = [vertexBuffer];
            // Reuse purpose for new IAs
            this._iaInfo = new InputAssemblerInfo(this._attributes, vertexBuffers, indexBuffer);
            ia = device.createInputAssembler(this._iaInfo);
        } else {
            ia = device.createInputAssembler(this._iaInfo);
            vertexBuffers = this._iaInfo.vertexBuffers;
            indexBuffer = this._iaInfo.indexBuffer!;
        }
        return {
            ia,
            vertexBuffers,
            indexBuffer,
        };
    }
}<|MERGE_RESOLUTION|>--- conflicted
+++ resolved
@@ -412,11 +412,7 @@
     private createNewIA (device: Device): IIARef {
         let ia: InputAssembler;
         let vertexBuffers: Buffer[];
-<<<<<<< HEAD
-        let indexBuffer: Buffer | null = null;
-=======
         let indexBuffer: Buffer;
->>>>>>> 84c8a6f5
         // HACK: After sharing buffer between drawcalls, the performance degradation a lots on iOS 14 or iPad OS 14 device
         // TODO: Maybe it can be removed after Apple fixes it?
         if (sys.__isWebIOS14OrIPadOS14Env || !this._iaPool[0]) {
