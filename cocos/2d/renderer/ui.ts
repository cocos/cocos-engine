/*
 Copyright (c) 2019-2020 Xiamen Yaji Software Co., Ltd.

 https://www.cocos.com/

 Permission is hereby granted, free of charge, to any person obtaining a copy
 of this software and associated engine source code (the "Software"), a limited,
 worldwide, royalty-free, non-assignable, revocable and non-exclusive license
 to use Cocos Creator solely to develop games on your target platforms. You shall
 not use Cocos Creator software for developing other software or tools that's
 used for developing games. You are not granted to publish, distribute,
 sublicense, and/or sell copies of Cocos Creator.

 The software or tools in this License Agreement are licensed, not sold.
 Xiamen Yaji Software Co., Ltd. reserves all rights not expressly granted to you.

 THE SOFTWARE IS PROVIDED "AS IS", WITHOUT WARRANTY OF ANY KIND, EXPRESS OR
 IMPLIED, INCLUDING BUT NOT LIMITED TO THE WARRANTIES OF MERCHANTABILITY,
 FITNESS FOR A PARTICULAR PURPOSE AND NONINFRINGEMENT. IN NO EVENT SHALL THE
 AUTHORS OR COPYRIGHT HOLDERS BE LIABLE FOR ANY CLAIM, DAMAGES OR OTHER
 LIABILITY, WHETHER IN AN ACTION OF CONTRACT, TORT OR OTHERWISE, ARISING FROM,
 OUT OF OR IN CONNECTION WITH THE SOFTWARE OR THE USE OR OTHER DEALINGS IN
 THE SOFTWARE.
*/
/**
 * @packageDocumentation
 * @hidden
 */

import { UIStaticBatch } from '../components';
import { Material } from '../../core/assets/material';
<<<<<<< HEAD
import { Canvas, UIComponent, UIRenderable } from '../framework';
import { Texture, Device, Attribute, Sampler, DescriptorSetInfo, DescriptorSet, Buffer, BufferInfo } from '../../core/gfx';
=======
import { Canvas, RenderRoot2D, UIComponent, UIRenderable } from '../framework';
import { Texture, Device, Attribute, Sampler, DescriptorSetInfo } from '../../core/gfx';
>>>>>>> 1c2ae023
import { Pool, RecyclePool } from '../../core/memop';
import { CachedArray } from '../../core/memop/cached-array';
import { Camera } from '../../core/renderer/scene/camera';
import { Model } from '../../core/renderer/scene/model';
import { RenderScene } from '../../core/renderer/scene/render-scene';
import { Root } from '../../core/root';
import { Layers, Node } from '../../core/scene-graph';
import { MeshBuffer } from './mesh-buffer';
import { StencilManager } from './stencil-manager';
import { UIDrawBatch } from './ui-draw-batch';
import * as UIVertexFormat from './ui-vertex-format';
import { legacyCC } from '../../core/global-exports';
import { DescriptorSetHandle, DSPool, SubModelPool, SubModelView } from '../../core/renderer/core/memory-pools';
import { ModelLocalBindings, UBOLocal } from '../../core/pipeline/define';
import { RenderTexture } from '../../core/assets';
import { SpriteFrame } from '../assets';
import { TextureBase } from '../../core/assets/texture-base';
import { sys } from '../../core/platform/sys';
import { BufferUsageBit, MemoryUsageBit } from '../../core/gfx/define';
import { Mat4 } from '../../core/math';

const m4_1 = new Mat4();
const _dsInfo = new DescriptorSetInfo(null!);

/**
 * @zh
 * UI 渲染流程
 */
export class UI {
    get renderScene (): RenderScene {
        return this._scene;
    }

    get currBufferBatch () {
        if (this._currMeshBuffer) return this._currMeshBuffer;
        // create if not set
        this._currMeshBuffer = this.acquireBufferBatch();
        return this._currMeshBuffer;
    }

    set currBufferBatch (buffer: MeshBuffer|null) {
        if (buffer) {
            this._currMeshBuffer = buffer;
        }
    }

    get batches () {
        return this._batches;
    }

    /**
     * Acquire a new mesh buffer if the vertex layout differs from the current one.
     * @param attributes
     */
    public acquireBufferBatch (attributes: Attribute[] = UIVertexFormat.vfmtPosUvColor) {
        const strideBytes = attributes === UIVertexFormat.vfmtPosUvColor ? 36 /* 9x4 */ : UIVertexFormat.getAttributeStride(attributes);
        if (!this._currMeshBuffer || (this._currMeshBuffer.vertexFormatBytes) !== strideBytes) {
            this._requireBufferBatch(attributes);
            return this._currMeshBuffer;
        }
        return this._currMeshBuffer;
    }

    public registerCustomBuffer (attributes: MeshBuffer | Attribute[], callback: ((...args: number[]) => void) | null) {
        let batch: MeshBuffer;
        if (attributes instanceof MeshBuffer) {
            batch = attributes;
        } else {
            batch = this._bufferBatchPool.add();
            batch.initialize(attributes, callback || this._recreateMeshBuffer.bind(this, attributes));
        }
        const strideBytes = batch.vertexFormatBytes;
        let buffers = this._customMeshBuffers.get(strideBytes);
        if (!buffers) { buffers = []; this._customMeshBuffers.set(strideBytes, buffers); }
        buffers.push(batch);
        return batch;
    }

    public unRegisterCustomBuffer (buffer: MeshBuffer) {
        const buffers = this._customMeshBuffers.get(buffer.vertexFormatBytes);
        if (buffers) {
            for (let i = 0; i < buffers.length; i++) {
                if (buffers[i] === buffer) {
                    buffers.splice(i, 1);
                    break;
                }
            }
        }
    }

    set currStaticRoot (value: UIStaticBatch | null) {
        this._currStaticRoot = value;
    }

    public device: Device;
    private _screens: RenderRoot2D[] = [];
    private _bufferBatchPool: RecyclePool<MeshBuffer> = new RecyclePool(() => new MeshBuffer(this), 128);
    private _drawBatchPool: Pool<UIDrawBatch>;
    private _scene: RenderScene;
    private _meshBuffers: Map<number, MeshBuffer[]> = new Map();
    private _customMeshBuffers: Map<number, MeshBuffer[]> = new Map();
    private _meshBufferUseCount: Map<number, number> = new Map();
    private _batches: CachedArray<UIDrawBatch>;
    private _doUploadBuffersCall: Map<any, ((ui:UI) => void)> = new Map();
    private _emptyMaterial = new Material();
    private _currMaterial: Material = this._emptyMaterial;
    private _currTexture: Texture | null = null;
    private _currSampler: Sampler | null = null;
    private _currMeshBuffer: MeshBuffer | null = null;
    private _currStaticRoot: UIStaticBatch | null = null;
    private _currComponent: UIRenderable | null = null;
    private _currTransform: Node | null = null;
    private _currTextureHash = 0;
    private _currSamplerHash = 0;
    private _currBlendTargetHash = 0;
    private _currLayer = 0;
    private _currDepthStencilStateStage: any|null = null;
    private _parentOpacity = 1;
    // DescriptorSet Cache Map
    private _descriptorSetCache = new DescriptorSetCache();

    constructor (private _root: Root) {
        this.device = _root.device;
        this._scene = this._root.createScene({
            name: 'GUIScene',
        });
        this._batches = new CachedArray(64);
        this._drawBatchPool = new Pool(() => new UIDrawBatch(), 128);
    }

    public initialize () {
        return true;
    }

    public destroy () {
        for (let i = 0; i < this._batches.length; i++) {
            if (this._batches.array[i]) {
                this._batches.array[i].destroy(this);
            }
        }
        this._batches.destroy();

        for (const size of this._meshBuffers.keys()) {
            const buffers = this._meshBuffers.get(size);
            if (buffers) {
                buffers.forEach((buffer) => buffer.destroy());
            }
        }

        if (this._drawBatchPool) {
            this._drawBatchPool.destroy((obj) => {
                obj.destroy(this);
            });
        }

        this._descriptorSetCache.destroy();

        this._meshBuffers.clear();
        legacyCC.director.root.destroyScene(this._scene);

        StencilManager.sharedManager!.destroy();
    }

    public getRenderSceneGetter () {
        return Object.getOwnPropertyDescriptor(Object.getPrototypeOf(this), 'renderScene')!.get!.bind(this);
    }

    /**
     * @en
     * Add the managed Canvas.
     *
     * @zh
     * 添加屏幕组件管理。
     *
     * @param comp - 屏幕组件。
     */
    public addScreen (comp: RenderRoot2D) {
        this._screens.push(comp);
        this._screens.sort(this._screenSort);
    }

    public getFirstRenderCamera (node: Node) {
        const cameras = this.renderScene.cameras;
        for (let i = 0; i < cameras.length; i++) {
            const camera = cameras[i];
            if (camera.visibility & node.layer) {
                return camera;
            }
        }
        return null;
    }

    /**
     * @zh
     * Removes the Canvas from the list.
     *
     * @param comp - 被移除的屏幕。
     */
    public removeScreen (comp: RenderRoot2D) {
        const idx = this._screens.indexOf(comp);
        if (idx === -1) {
            return;
        }

        this._screens.splice(idx, 1);
    }

    public sortScreens () {
        this._screens.sort(this._screenSort);
    }

    public addUploadBuffersFunc (target: any, func: ((ui:UI) => void)) {
        this._doUploadBuffersCall.set(target, func);
    }

    public removeUploadBuffersFunc (target: any) {
        this._doUploadBuffersCall.delete(target);
    }

    public update () {
        const screens = this._screens;
        for (let i = 0; i < screens.length; ++i) {
            const screen = screens[i];
            if (!screen.enabledInHierarchy) {
                continue;
            }
            this._recursiveScreenNode(screen.node);
        }

        let batchPriority = 0;
        this._scene.removeBatches();
        if (this._batches.length) {
            for (let i = 0; i < this._batches.length; ++i) {
                const batch = this._batches.array[i];

                if (batch.model) {
                    const subModels = batch.model.subModels;
                    for (let j = 0; j < subModels.length; j++) {
                        subModels[j].priority = batchPriority++;
                    }
                } else {
                    batch.hDescriptorSet = this._descriptorSetCache.getDescriptorSet(batch);
                }
                this._scene.addBatch(batch);
            }
        }
    }

    public uploadBuffers () {
        if (this._batches.length > 0) {
            const calls = this._doUploadBuffersCall;
            for (const key of calls.keys()) {
                const list = calls.get(key);
                list!.call(key, this);
            }

            const buffers = this._meshBuffers;
            for (const i of buffers.keys()) {
                const list = buffers.get(i);
                if (list) {
                    list.forEach((bb) => {
                        bb.uploadBuffers();
                        bb.reset();
                    });
                }
            }

<<<<<<< HEAD
            this._descriptorSetCache.update();
=======
            const customs = this._customMeshBuffers;
            for (const i of customs.keys()) {
                const list = customs.get(i);
                if (list) {
                    list.forEach((bb) => {
                        bb.uploadBuffers();
                        bb.reset();
                    });
                }
            }
>>>>>>> 1c2ae023
        }
    }

    public reset () {
        for (let i = 0; i < this._batches.length; ++i) {
            const batch = this._batches.array[i];
            if (batch.isStatic) {
                continue;
            }

            batch.clear();
            this._drawBatchPool.free(batch);
        }

        this._parentOpacity = 1;
        this._currLayer = 0;
        this._currMaterial = this._emptyMaterial;
        this._currTexture = null;
        this._currSampler = null;
        this._currComponent = null;
        this._currTransform = null;
        this._meshBufferUseCount.clear();
        this._batches.clear();
        StencilManager.sharedManager!.reset();
        this._descriptorSetCache.reset();
    }

    /**
     * @en
     * Render component data submission process of UI.
     * The submitted vertex data is the UI for world coordinates.
     * For example: The UI components except Graphics and UIModel.
     *
     * @zh
     * UI 渲染组件数据提交流程（针对提交的顶点数据是世界坐标的提交流程，例如：除 Graphics 和 UIModel 的大部分 ui 组件）。
     * 此处的数据最终会生成需要提交渲染的 model 数据。
     *
     * @param comp - 当前执行组件。
     * @param frame - 当前执行组件贴图。
     * @param assembler - 当前组件渲染数据组装器。
     */
    public commitComp (comp: UIRenderable, frame: TextureBase | SpriteFrame | RenderTexture | null, assembler: any, transform: Node | null) {
        const renderComp = comp;
        let texture;
        let samp;
        let textureHash = 0;
        let samplerHash = 0;
        if (frame) {
            texture = frame.getGFXTexture();
            samp = frame.getGFXSampler();
            textureHash = frame.getHash();
            samplerHash = frame.getSamplerHash();
        } else {
            texture = null;
            samp = null;
        }

        const mat = renderComp.getRenderMaterial(0);
        renderComp.stencilStage = StencilManager.sharedManager!.stage;

        const blendTargetHash = renderComp.blendHash;
        const depthStencilStateStage = renderComp.stencilStage;

        if (this._currLayer !== comp.node.layer || this._currMaterial !== mat || this._currBlendTargetHash !== blendTargetHash || this._currDepthStencilStateStage !== depthStencilStateStage
            || this._currTextureHash !== textureHash || this._currSamplerHash !== samplerHash || this._currTransform !== transform) {
            this.autoMergeBatches(this._currComponent!);
            this._currComponent = renderComp;
            this._currTransform = transform;
            this._currMaterial = mat!;
            this._currTexture = texture;
            this._currSampler = samp;
            this._currTextureHash = textureHash;
            this._currSamplerHash = samplerHash;
            this._currBlendTargetHash = blendTargetHash;
            this._currDepthStencilStateStage = depthStencilStateStage;
            this._currLayer = comp.node.layer;
        }

        if (assembler) {
            assembler.fillBuffers(renderComp, this);
            this._applyOpacity(renderComp);
        }
    }

    /**
     * @en
     * Render component data submission process of UI.
     * The submitted vertex data is the UI for local coordinates.
     * For example: The UI components of Graphics and UIModel.
     *
     * @zh
     * UI 渲染组件数据提交流程（针对例如： Graphics 和 UIModel 等数据量较为庞大的 ui 组件）。
     *
     * @param comp - 当前执行组件。
     * @param model - 提交渲染的 model 数据。
     * @param mat - 提交渲染的材质。
     */
    public commitModel (comp: UIComponent | UIRenderable, model: Model | null, mat: Material | null) {
        // if the last comp is spriteComp, previous comps should be batched.
        if (this._currMaterial !== this._emptyMaterial) {
            this.autoMergeBatches(this._currComponent!);
        }

        let depthStencil;
        if (mat) {
            // Todo: Graphics Node behind Mask need set Stage
            if (comp instanceof UIComponent) {
                comp.stencilStage = StencilManager.sharedManager!.stage;
            }
            depthStencil = StencilManager.sharedManager!.getStencilStage(comp.stencilStage);
        }

        const stamp = legacyCC.director.getTotalFrames();
        if (model) {
            model.updateTransform(stamp);
            model.updateUBOs(stamp);
        }

        for (let i = 0; i < model!.subModels.length; i++) {
            const curDrawBatch = this._drawBatchPool.alloc();
            const subModel = model!.subModels[i];
            curDrawBatch.visFlags = comp.node.layer;
            curDrawBatch.model = model;
            curDrawBatch.bufferBatch = null;
            curDrawBatch.texture = null;
            curDrawBatch.sampler = null;
            curDrawBatch.useLocalData = null;
            if (!depthStencil) { depthStencil = null; }
            curDrawBatch.fillPasses(mat, depthStencil, null);
            curDrawBatch.hDescriptorSet = SubModelPool.get(subModel.handle, SubModelView.DESCRIPTOR_SET);
            curDrawBatch.hInputAssembler = SubModelPool.get(subModel.handle, SubModelView.INPUT_ASSEMBLER);
            curDrawBatch.model!.visFlags = curDrawBatch.visFlags;
            this._batches.push(curDrawBatch);
        }

        // reset current render state to null
        this._currMaterial = this._emptyMaterial;
        this._currComponent = null;
        this._currTransform = null;
        this._currTexture = null;
        this._currSampler = null;
        this._currTextureHash = 0;
        this._currSamplerHash = 0;
        this._currLayer = 0;
    }

    /**
     * @en
     * Submit separate render data.
     * This data does not participate in the batch.
     *
     * @zh
     * 提交独立渲染数据.
     * @param comp 静态组件
     */
    public commitStaticBatch (comp: UIStaticBatch) {
        this._batches.concat(comp.drawBatchList);
        this.finishMergeBatches();
    }

    /**
     * @en
     * End a section of render data and submit according to the batch condition.
     *
     * @zh
     * 根据合批条件，结束一段渲染数据并提交。
     */
    public autoMergeBatches (renderComp?: UIRenderable) {
        const buffer = this.currBufferBatch;
        const hIA = buffer?.recordBatch();
        const mat = this._currMaterial;
        if (!hIA || !mat || !buffer) {
            return;
        }
        let blendState;
        let depthStencil;
        if (renderComp) {
            blendState = renderComp.blendHash === -1 ? null : renderComp.getBlendState();
            depthStencil = StencilManager.sharedManager!.getStencilStage(renderComp.stencilStage);
        }

        const curDrawBatch = this._currStaticRoot ? this._currStaticRoot._requireDrawBatch() : this._drawBatchPool.alloc();
        curDrawBatch.visFlags = this._currLayer;
        curDrawBatch.bufferBatch = buffer;
        curDrawBatch.texture = this._currTexture!;
        curDrawBatch.sampler = this._currSampler;
        curDrawBatch.hInputAssembler = hIA;
        curDrawBatch.useLocalData = this._currTransform;
        curDrawBatch.textureHash = this._currTextureHash;
        curDrawBatch.samplerHash = this._currSamplerHash;
        curDrawBatch.fillPasses(mat, depthStencil, blendState);

        this._batches.push(curDrawBatch);

        buffer.vertexStart = buffer.vertexOffset;
        buffer.indicesStart = buffer.indicesOffset;
        buffer.byteStart = buffer.byteOffset;

        // HACK: After sharing buffer between drawcalls, the performance degradation a lots on iOS 14 or iPad OS 14 device
        // TODO: Maybe it can be removed after Apple fixes it?
        if (sys.__isWebIOS14OrIPadOS14Env) {
            this._currMeshBuffer = null;
        }
    }

    /**
     * @en
     * Force changes to current batch data and merge
     *
     * @zh
     * 强行修改当前批次数据并合并。
     *
     * @param material - 当前批次的材质。
     * @param sprite - 当前批次的精灵帧。
     */
    public forceMergeBatches (material: Material, frame: TextureBase | SpriteFrame | RenderTexture | null, renderComp?: UIRenderable) {
        this._currMaterial = material;

        if (frame) {
            this._currTexture = frame.getGFXTexture();
            this._currSampler = frame.getGFXSampler();
            this._currTextureHash = frame.getHash();
            this._currSamplerHash = frame.getSamplerHash();
        } else {
            this._currTexture = this._currSampler = null;
            this._currTextureHash = this._currSamplerHash = 0;
        }

        this.autoMergeBatches(renderComp);
    }

    /**
     * @en
     * Forced to merge the data of the previous batch to start a new batch.
     *
     * @zh
     * 强制合并上一个批次的数据，开启新一轮合批。
     */
    public finishMergeBatches () {
        this.autoMergeBatches();
        this._currMaterial = this._emptyMaterial;
        this._currTexture = null;
        this._currComponent = null;
        this._currTransform = null;
        this._currTextureHash = 0;
        this._currSamplerHash = 0;
        this._currLayer = 0;
    }

    /**
     * @en
     * Force to change the current material.
     *
     * @zh
     * 强制刷新材质。
     */
    public flushMaterial (mat: Material) {
        this._currMaterial = mat;
    }

    public walk (node: Node, level = 0) {
        const len = node.children.length;

        const parentOpacity = this._parentOpacity;
        this._parentOpacity *= node._uiProps.opacity;

        this._preProcess(node);
        if (len > 0 && !node._static) {
            const children = node.children;
            for (let i = 0; i < children.length; ++i) {
                const child = children[i];
                this.walk(child, level);
            }
        }

        this._postProcess(node);
        this._parentOpacity = parentOpacity;

        level += 1;
    }

    private _preProcess (node: Node) {
        if (!node._uiProps.uiTransformComp) {
            return;
        }

        const render = node._uiProps.uiComp;
        if (render && render.enabledInHierarchy) {
            render.updateAssembler(this);
        }
    }

    private _postProcess (node: Node) {
        const render = node._uiProps.uiComp;
        if (render && render.enabledInHierarchy) {
            render.postUpdateAssembler(this);
        }
    }

    private _recursiveScreenNode (screen: Node) {
        this.walk(screen);
        this.autoMergeBatches(this._currComponent!);
    }

    private _createMeshBuffer (attributes: Attribute[]): MeshBuffer {
        const batch = this._bufferBatchPool.add();
        batch.initialize(attributes, this._recreateMeshBuffer.bind(this, attributes));
        const strideBytes = UIVertexFormat.getAttributeStride(attributes);
        let buffers = this._meshBuffers.get(strideBytes);
        if (!buffers) { buffers = []; this._meshBuffers.set(strideBytes, buffers); }
        buffers.push(batch);
        return batch;
    }

    private _recreateMeshBuffer (attributes, vertexCount, indexCount) {
        this.autoMergeBatches();
        this._requireBufferBatch(attributes, vertexCount, indexCount);
    }

    private _requireBufferBatch (attributes: Attribute[], vertexCount?: number, indexCount?: number) {
        const strideBytes = UIVertexFormat.getAttributeStride(attributes);
        let buffers = this._meshBuffers.get(strideBytes);
        if (!buffers) { buffers = []; this._meshBuffers.set(strideBytes, buffers); }
        const meshBufferUseCount = this._meshBufferUseCount.get(strideBytes) || 0;

        if (meshBufferUseCount >= buffers.length) {
            this._currMeshBuffer = this._createMeshBuffer(attributes);
        } else {
            this._currMeshBuffer = buffers[meshBufferUseCount];
        }
        this._meshBufferUseCount.set(strideBytes, meshBufferUseCount + 1);
        if (vertexCount && indexCount) {
            this._currMeshBuffer.request(vertexCount, indexCount);
        }
    }

    private _screenSort (a: RenderRoot2D, b: RenderRoot2D) {
        return a.node.getSiblingIndex() - b.node.getSiblingIndex();
    }

    private _applyOpacity (comp: UIRenderable) {
        const color = comp.color.a / 255;
        const opacity = (this._parentOpacity *= color);
        const currMeshBuffer = this.currBufferBatch!;
        const byteOffset = currMeshBuffer.byteOffset >> 2;
        const vBuf = currMeshBuffer.vData!;
        const lastByteOffset = currMeshBuffer.lastByteOffset >> 2;
        const stride = currMeshBuffer.vertexFormatBytes / 4;
        for (let i = lastByteOffset; i < byteOffset; i += stride) {
            vBuf[i + MeshBuffer.OPACITY_OFFSET] *= opacity;
        }

        currMeshBuffer.lastByteOffset = currMeshBuffer.byteOffset;
    }

    private _releaseDescriptorSetCache (textureHash: number) {
        this._descriptorSetCache.releaseDescriptorSetCache(textureHash);
    }
}

class LocalDescriptorSet  {
    public get handle () {
        return this._handle;
    }
    private _handle: DescriptorSetHandle | null = null;
    private _transform: Node | null = null;
    private _textureHash = 0;
    private _samplerHash = 0;
    private _localBuffer: Buffer | null = null;
    private _transformUpdate = true;
    private declare _localData;
    private declare _descriptorSet;

    constructor () {
        const device = legacyCC.director.root.device;
        this._localData = new Float32Array(UBOLocal.COUNT);
        this._localBuffer = device.createBuffer(new BufferInfo(
            BufferUsageBit.UNIFORM | BufferUsageBit.TRANSFER_DST,
            MemoryUsageBit.HOST | MemoryUsageBit.DEVICE,
            UBOLocal.SIZE,
            UBOLocal.SIZE,
        ));
    }

    public initialize (batch) {
        const device = legacyCC.director.root.device;
        this._transform = batch.useLocalData;
        this._textureHash = batch.textureHash;
        this._samplerHash = batch.samplerHash;
        _dsInfo.layout = batch.passes[0].localSetLayout;
        if (this._handle) {
            DSPool.free(this._handle);
            this._handle = null;
        }
        this._handle = DSPool.alloc(device, _dsInfo);
        this._descriptorSet = DSPool.get(this._handle);
        this._descriptorSet.bindBuffer(UBOLocal.BINDING, this._localBuffer);
        const binding = ModelLocalBindings.SAMPLER_SPRITE;
        this._descriptorSet.bindTexture(binding, batch.texture!);
        this._descriptorSet.bindSampler(binding, batch.sampler!);
        this._descriptorSet.update();
        this._transformUpdate = true;
    }

    public updateTransform (transform: Node) {
        if (transform === this._transform) return;
        this._transform = transform;
        this._transformUpdate = true;
        this.uploadLocalData();
    }

    public updateLocal () {
        if (!this._transform) return;
        this.uploadLocalData();
    }

    public equals (transform, textureHash, samplerHash) {
        return this._transform === transform && this._textureHash === textureHash && this._samplerHash === samplerHash;
    }

    public reset () {
        this._transform = null;
        this._textureHash = 0;
        this._samplerHash = 0;
    }

    public destroy () {
        if (this._localBuffer) {
            this._localBuffer.destroy();
            this._localBuffer = null;
        }

        if (this._handle) {
            DSPool.free(this._handle);
            this._handle = null;
        }
    }

    private uploadLocalData () {
        const node = this._transform!;
        // @ts-expect-error TS2445
        if (node.hasChangedFlags || node._dirtyFlags) {
            node.updateWorldTransform();
        }
        if (this._transformUpdate) {
            // @ts-expect-error TS2445
            const worldMatrix = node._mat;
            Mat4.toArray(this._localData, worldMatrix, UBOLocal.MAT_WORLD_OFFSET);
            Mat4.inverseTranspose(m4_1, worldMatrix);
            Mat4.toArray(this._localData, m4_1, UBOLocal.MAT_WORLD_IT_OFFSET);
            this._localBuffer!.update(this._localData);
            this._transformUpdate = false;
        }
    }
}

class DescriptorSetCache {
    private _descriptorSetCache = new Map<number, Map<number, DescriptorSetHandle>>();
    private _localDescriptorSetCache: LocalDescriptorSet[] = [];
    private _localCachePool: Pool<LocalDescriptorSet>;

    constructor () {
        this._localCachePool = new Pool(() => new LocalDescriptorSet(), 16);
    }

    public getDescriptorSet (batch): DescriptorSetHandle {
        const root = legacyCC.director.root;
        if (batch.useLocalData) {
            const caches = this._localDescriptorSetCache;
            for (let i = 0, len = caches.length; i < len; i++) {
                const cache: LocalDescriptorSet = caches[i];
                if (cache.equals(batch.useLocalData, batch.textureHash, batch.samplerHash)) {
                    return cache.handle as DescriptorSetHandle;
                }
            }
            const localDs = this._localCachePool.alloc();
            localDs.initialize(batch);
            this._localDescriptorSetCache.push(localDs);
            return localDs.handle as DescriptorSetHandle;
        } else {
            const descriptorSetTextureMap = this._descriptorSetCache.get(batch.textureHash);
            if (descriptorSetTextureMap && descriptorSetTextureMap.has(batch.samplerHash)) {
                return descriptorSetTextureMap.get(batch.samplerHash)!;
            } else {
                _dsInfo.layout = batch.passes[0].localSetLayout;
                const handle = DSPool.alloc(root.device, _dsInfo);
                const descriptorSet = DSPool.get(handle);
                const binding = ModelLocalBindings.SAMPLER_SPRITE;
                descriptorSet.bindTexture(binding, batch.texture!);
                descriptorSet.bindSampler(binding, batch.sampler!);
                descriptorSet.update();

                if (descriptorSetTextureMap) {
                    this._descriptorSetCache.get(batch.textureHash)!.set(batch.samplerHash, handle);
                } else {
                    this._descriptorSetCache.set(batch.textureHash, new Map([[batch.samplerHash, handle]]));
                }
                return handle;
            }
        }
    }

    public update () {
        const caches = this._localDescriptorSetCache;
        caches.forEach((value) => {
            value.updateLocal();
        });
    }

    public reset () {
        const caches = this._localDescriptorSetCache;
        caches.forEach((value) => {
            this._localCachePool.free(value);
        });
        this._localDescriptorSetCache.length = 0;
    }

    public releaseDescriptorSetCache (textureHash) {
        if (this._descriptorSetCache.has(textureHash)) {
            this._descriptorSetCache.get(textureHash)!.forEach((value) => {
                DSPool.free(value);
            });
            this._descriptorSetCache.delete(textureHash);
        }
    }

    public destroy () {
        this._descriptorSetCache.forEach((value, key, map) => {
            value.forEach((hDescriptorSet) => {
                DSPool.free(hDescriptorSet);
            });
        });
        this._descriptorSetCache.clear();
        this._localDescriptorSetCache.length = 0;
        this._localCachePool.destroy((obj) => { obj.destroy(); });
    }
}

legacyCC.internal.UI = UI;<|MERGE_RESOLUTION|>--- conflicted
+++ resolved
@@ -29,13 +29,8 @@
 
 import { UIStaticBatch } from '../components';
 import { Material } from '../../core/assets/material';
-<<<<<<< HEAD
-import { Canvas, UIComponent, UIRenderable } from '../framework';
+import { Canvas, RenderRoot2D, UIComponent, UIRenderable } from '../framework';
 import { Texture, Device, Attribute, Sampler, DescriptorSetInfo, DescriptorSet, Buffer, BufferInfo } from '../../core/gfx';
-=======
-import { Canvas, RenderRoot2D, UIComponent, UIRenderable } from '../framework';
-import { Texture, Device, Attribute, Sampler, DescriptorSetInfo } from '../../core/gfx';
->>>>>>> 1c2ae023
 import { Pool, RecyclePool } from '../../core/memop';
 import { CachedArray } from '../../core/memop/cached-array';
 import { Camera } from '../../core/renderer/scene/camera';
@@ -303,9 +298,6 @@
                 }
             }
 
-<<<<<<< HEAD
-            this._descriptorSetCache.update();
-=======
             const customs = this._customMeshBuffers;
             for (const i of customs.keys()) {
                 const list = customs.get(i);
@@ -316,7 +308,8 @@
                     });
                 }
             }
->>>>>>> 1c2ae023
+
+            this._descriptorSetCache.update();
         }
     }
 
