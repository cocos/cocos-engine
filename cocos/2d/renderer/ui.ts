/*
 Copyright (c) 2019-2020 Xiamen Yaji Software Co., Ltd.

 https://www.cocos.com/

 Permission is hereby granted, free of charge, to any person obtaining a copy
 of this software and associated engine source code (the "Software"), a limited,
 worldwide, royalty-free, non-assignable, revocable and non-exclusive license
 to use Cocos Creator solely to develop games on your target platforms. You shall
 not use Cocos Creator software for developing other software or tools that's
 used for developing games. You are not granted to publish, distribute,
 sublicense, and/or sell copies of Cocos Creator.

 The software or tools in this License Agreement are licensed, not sold.
 Xiamen Yaji Software Co., Ltd. reserves all rights not expressly granted to you.

 THE SOFTWARE IS PROVIDED "AS IS", WITHOUT WARRANTY OF ANY KIND, EXPRESS OR
 IMPLIED, INCLUDING BUT NOT LIMITED TO THE WARRANTIES OF MERCHANTABILITY,
 FITNESS FOR A PARTICULAR PURPOSE AND NONINFRINGEMENT. IN NO EVENT SHALL THE
 AUTHORS OR COPYRIGHT HOLDERS BE LIABLE FOR ANY CLAIM, DAMAGES OR OTHER
 LIABILITY, WHETHER IN AN ACTION OF CONTRACT, TORT OR OTHERWISE, ARISING FROM,
 OUT OF OR IN CONNECTION WITH THE SOFTWARE OR THE USE OR OTHER DEALINGS IN
 THE SOFTWARE.
*/
/**
 * @packageDocumentation
 * @hidden
 */

import { UIStaticBatch } from '../components';
import { Material } from '../../core/assets/material';
import { Canvas, UIComponent, UIRenderable } from '../framework';
import { Texture, Device, Attribute, Sampler, DescriptorSetInfo } from '../../core/gfx';
import { Pool, RecyclePool } from '../../core/memop';
import { CachedArray } from '../../core/memop/cached-array';
import { Camera } from '../../core/renderer/scene/camera';
import { Model } from '../../core/renderer/scene/model';
import { RenderScene } from '../../core/renderer/scene/render-scene';
import { Root } from '../../core/root';
import { Layers, Node } from '../../core/scene-graph';
import { MeshBuffer } from './mesh-buffer';
import { StencilManager } from './stencil-manager';
import { UIDrawBatch } from './ui-draw-batch';
import * as UIVertexFormat from './ui-vertex-format';
import { legacyCC } from '../../core/global-exports';
import { DescriptorSetHandle, DSPool, SubModelPool, SubModelView } from '../../core/renderer/core/memory-pools';
import { ModelLocalBindings } from '../../core/pipeline/define';
import { RenderTexture } from '../../core/assets';
import { SpriteFrame } from '../assets';
import { TextureBase } from '../../core/assets/texture-base';
import { sys } from '../../core/platform/sys';

const _dsInfo = new DescriptorSetInfo(null!);

/**
 * @zh
 * UI 渲染流程
 */
export class UI {
    get renderScene (): RenderScene {
        return this._scene;
    }

    get currBufferBatch () {
        if (this._currMeshBuffer) return this._currMeshBuffer;
        // create if not set
        this._currMeshBuffer = this.acquireBufferBatch();
        return this._currMeshBuffer;
    }

    set currBufferBatch (buffer: MeshBuffer|null) {
        if (buffer) {
            this._currMeshBuffer = buffer;
        }
    }

    get batches () {
        return this._batches;
    }

    /**
     * Acquire a new mesh buffer if the vertex layout differs from the current one.
     * @param attributes
     */
    public acquireBufferBatch (attributes: Attribute[] = UIVertexFormat.vfmtPosUvColor) {
        const strideBytes = attributes === UIVertexFormat.vfmtPosUvColor ? 36 /* 9x4 */ : UIVertexFormat.getAttributeStride(attributes);
        if (!this._currMeshBuffer || (this._currMeshBuffer.vertexFormatBytes) !== strideBytes) {
            this._requireBufferBatch(attributes);
            return this._currMeshBuffer;
        }
        return this._currMeshBuffer;
    }

    set currStaticRoot (value: UIStaticBatch | null) {
        this._currStaticRoot = value;
    }

    public device: Device;
    private _screens: Canvas[] = [];
    private _bufferBatchPool: RecyclePool<MeshBuffer> = new RecyclePool(() => new MeshBuffer(this), 128);
    private _drawBatchPool: Pool<UIDrawBatch>;
    private _scene: RenderScene;
    private _meshBuffers: Map<number, MeshBuffer[]> = new Map();
    private _meshBufferUseCount: Map<number, number> = new Map();
    private _batches: CachedArray<UIDrawBatch>;
    private _doUploadBuffersCall: Map<any, ((ui:UI) => void)> = new Map();
    private _emptyMaterial = new Material();
    private _currMaterial: Material = this._emptyMaterial;
    private _currTexture: Texture | null = null;
    private _currSampler: Sampler | null = null;
    private _currCanvas: Canvas | null = null;
    private _currMeshBuffer: MeshBuffer | null = null;
    private _currStaticRoot: UIStaticBatch | null = null;
    private _currComponent: UIRenderable | null = null;
    private _currTransform: Node | null = null;
    private _currTextureHash = 0;
    private _currSamplerHash = 0;
    private _currBlendTargetHash = 0;
    private _currDepthStencilStateStage: any|null = null;
    private _parentOpacity = 1;
    // DescriptorSet Cache Map
    private _descriptorSetCacheMap = new Map<number, Map<number, DescriptorSetHandle>>();

    constructor (private _root: Root) {
        this.device = _root.device;
        this._scene = this._root.createScene({
            name: 'GUIScene',
        });
        this._batches = new CachedArray(64);
        this._drawBatchPool = new Pool(() => new UIDrawBatch(), 128);
    }

    public initialize () {
        return true;
    }

    public destroy () {
        for (let i = 0; i < this._batches.length; i++) {
            if (this._batches.array[i]) {
                this._batches.array[i].destroy(this);
            }
        }
        this._batches.destroy();

        for (const size of this._meshBuffers.keys()) {
            const buffers = this._meshBuffers.get(size);
            if (buffers) {
                buffers.forEach((buffer) => buffer.destroy());
            }
        }

        if (this._drawBatchPool) {
            this._drawBatchPool.destroy((obj) => {
                obj.destroy(this);
            });
        }

        if (this._descriptorSetCacheMap) {
            this._destroyDescriptorSet();
        }

        this._meshBuffers.clear();
        legacyCC.director.root.destroyScene(this._scene);
    }

    public getRenderSceneGetter () {
        return Object.getOwnPropertyDescriptor(Object.getPrototypeOf(this), 'renderScene')!.get!.bind(this);
    }

    /**
     * @en
     * Add the managed Canvas.
     *
     * @zh
     * 添加屏幕组件管理。
     *
     * @param comp - 屏幕组件。
     */
    public addScreen (comp: Canvas) {
        const screens = this._screens;
        this._screens.push(comp);
<<<<<<< HEAD
=======
        this._screens.sort(this._screenSort);
        for (let i = 0; i < screens.length; i++) {
            const element = screens[i];
            if (element.camera) {
                element.camera.visibility = Layers.BitMask.UI_2D | (i + 1);
            }
        }
>>>>>>> 33c427eb
    }

    /**
     * @en
     * Get the Canvas by number.
     *
     * @zh
     * 通过屏幕编号获得屏幕组件。
     *
     * @param visibility - 屏幕编号。
     */
    public getScreen (visibility: number) {
        const screens = this._screens;
        for (let i = 0; i < screens.length; ++i) {
            const screen = screens[i];
            if (screen.camera) {
                if (screen.camera.visibility === visibility) {
                    return screen;
                }
            }
        }

        return null;
    }

    /**
     * @zh
     * Removes the Canvas from the list.
     *
     * @param comp - 被移除的屏幕。
     */
    public removeScreen (comp: Canvas) {
        const idx = this._screens.indexOf(comp);
        if (idx === -1) {
            return;
        }

        this._screens.splice(idx, 1);
<<<<<<< HEAD
        if (comp.camera) {
            const matRecord = this._canvasMaterials.get(comp.camera.visibility);
            if (!matRecord) { return; }
            const matHashInter = matRecord.keys();
            let matHash = matHashInter.next();
            while (!matHash.done) {
                this._removeUIMaterial(matHash.value);
                matHash = matHashInter.next();
            }

            matRecord.clear();
=======
        for (let i = idx; i < this._screens.length; i++) {
            const camera = this._screens[i].camera;
            if (camera) {
                camera.visibility = Layers.BitMask.UI_2D | (i + 1);
            }
>>>>>>> 33c427eb
        }
    }

    public sortScreens () {
        this._screens.sort(this._screenSort);
    }

    public addUploadBuffersFunc (target: any, func: ((ui:UI) => void)) {
        this._doUploadBuffersCall.set(target, func);
    }

    public removeUploadBuffersFunc (target: any) {
        this._doUploadBuffersCall.delete(target);
    }

    public update () {
        const screens = this._screens;
        for (let i = 0; i < screens.length; ++i) {
            const screen = screens[i];
            if (!screen.enabledInHierarchy) {
                continue;
            }

            this._currCanvas = screen;
            this._recursiveScreenNode(screen.node);
        }

        let batchPriority = 0;
        this._scene.removeBatches();
        if (this._batches.length) {
            for (let i = 0; i < this._batches.length; ++i) {
                const batch = this._batches.array[i];

                if (batch.model) {
                    const camera = batch.camera || this._scene.cameras[0];
                    if (camera) {
                        const visFlags = camera.visibility;
                        batch.model.visFlags = visFlags;
                        batch.model.node.layer = visFlags;
                    }
                    const subModels = batch.model.subModels;
                    for (let j = 0; j < subModels.length; j++) {
                        subModels[j].priority = batchPriority++;
                    }
                } else {
                    // TODO: particle 2d not finish
                    const descriptorSetTextureMap = this._descriptorSetCacheMap.get(batch.textureHash);
                    if (descriptorSetTextureMap && descriptorSetTextureMap.has(batch.samplerHash)) {
                        batch.hDescriptorSet = descriptorSetTextureMap.get(batch.samplerHash)!;
                    } else {
                        this._initDescriptorSet(batch);
                        const descriptorSet = DSPool.get(batch.hDescriptorSet);

                        const binding = ModelLocalBindings.SAMPLER_SPRITE;
                        descriptorSet.bindTexture(binding, batch.texture!);
                        descriptorSet.bindSampler(binding, batch.sampler!);
                        descriptorSet.update();

                        if (descriptorSetTextureMap) {
                            this._descriptorSetCacheMap.get(batch.textureHash)!.set(batch.samplerHash, batch.hDescriptorSet);
                        } else {
                            this._descriptorSetCacheMap.set(batch.textureHash, new Map([[batch.samplerHash, batch.hDescriptorSet]]));
                        }
                    }
                }

                if (batch.camera) {
                    const visibility = batch.camera.visibility;
                    batch.visFlags = visibility;
                }

                this._scene.addBatch(batch);
            }
        }
    }

    public uploadBuffers () {
        if (this._batches.length > 0) {
            const calls = this._doUploadBuffersCall;
            for (const key of calls.keys()) {
                const list = calls.get(key);
                list!.call(key, this);
            }

            const buffers = this._meshBuffers;
            for (const i of buffers.keys()) {
                const list = buffers.get(i);
                if (list) {
                    list.forEach((bb) => {
                        bb.uploadBuffers();
                        bb.reset();
                    });
                }
            }
        }
    }

    public reset () {
        for (let i = 0; i < this._batches.length; ++i) {
            const batch = this._batches.array[i];
            if (batch.isStatic) {
                continue;
            }

            batch.clear();
            this._drawBatchPool.free(batch);
        }

        this._parentOpacity = 1;
        this._currMaterial = this._emptyMaterial;
        this._currCanvas = null;
        this._currTexture = null;
        this._currSampler = null;
        this._currComponent = null;
        this._currTransform = null;
        this._meshBufferUseCount.clear();
        this._batches.clear();
        StencilManager.sharedManager!.reset();
    }

    /**
     * @en
     * Render component data submission process of UI.
     * The submitted vertex data is the UI for world coordinates.
     * For example: The UI components except Graphics and UIModel.
     *
     * @zh
     * UI 渲染组件数据提交流程（针对提交的顶点数据是世界坐标的提交流程，例如：除 Graphics 和 UIModel 的大部分 ui 组件）。
     * 此处的数据最终会生成需要提交渲染的 model 数据。
     *
     * @param comp - 当前执行组件。
     * @param frame - 当前执行组件贴图。
     * @param assembler - 当前组件渲染数据组装器。
     */
    public commitComp (comp: UIRenderable, frame: TextureBase | SpriteFrame | RenderTexture | null, assembler: any, transform: Node | null) {
        const renderComp = comp;
        let texture;
        let samp;
        let textureHash = 0;
        let samplerHash = 0;
        if (frame) {
            texture = frame.getGFXTexture();
            samp = frame.getGFXSampler();
            textureHash = frame.getHash();
            samplerHash = frame.getSamplerHash();
        } else {
            texture = null;
            samp = null;
        }

        const mat = renderComp.getRenderMaterial(0);
        renderComp.stencilStage = StencilManager.sharedManager!.stage;

        const blendTargetHash = renderComp.blendHash;
        const depthStencilStateStage = renderComp.stencilStage;

        if (this._currMaterial !== mat || this._currBlendTargetHash !== blendTargetHash || this._currDepthStencilStateStage !== depthStencilStateStage
            || this._currTextureHash !== textureHash || this._currSamplerHash !== samplerHash || this._currTransform !== transform) {
            this.autoMergeBatches(this._currComponent!);
            this._currComponent = renderComp;
            this._currTransform = transform;
            this._currMaterial = mat!;
            this._currTexture = texture;
            this._currSampler = samp;
            this._currTextureHash = textureHash;
            this._currSamplerHash = samplerHash;
            this._currBlendTargetHash = blendTargetHash;
            this._currDepthStencilStateStage = depthStencilStateStage;
        }

        if (assembler) {
            assembler.fillBuffers(renderComp, this);
            this._applyOpacity(renderComp);
        }
    }

    /**
     * @en
     * Render component data submission process of UI.
     * The submitted vertex data is the UI for local coordinates.
     * For example: The UI components of Graphics and UIModel.
     *
     * @zh
     * UI 渲染组件数据提交流程（针对例如： Graphics 和 UIModel 等数据量较为庞大的 ui 组件）。
     *
     * @param comp - 当前执行组件。
     * @param model - 提交渲染的 model 数据。
     * @param mat - 提交渲染的材质。
     */
    public commitModel (comp: UIComponent | UIRenderable, model: Model | null, mat: Material | null) {
        // if the last comp is spriteComp, previous comps should be batched.
        if (this._currMaterial !== this._emptyMaterial) {
            this.autoMergeBatches(this._currComponent!);
        }

        let depthStencil;
        if (mat) {
            // Todo: Graphics Node behind Mask need set Stage
            if (comp instanceof UIComponent) {
                comp.stencilStage = StencilManager.sharedManager!.stage;
            }
            depthStencil = StencilManager.sharedManager!.getStencilStage(comp.stencilStage);
        }

        const uiCanvas = this._currCanvas;
        if (!uiCanvas?.camera) { return; }
        const curDrawBatch = this._drawBatchPool.alloc();
        const stamp = legacyCC.director.getTotalFrames();
        if (model) {
            model.updateTransform(stamp);
            model.updateUBOs(stamp);
        }
        const subModel = model!.subModels[0];
        if (subModel) {
            curDrawBatch.camera = uiCanvas && uiCanvas.camera;
            curDrawBatch.model = model;
            curDrawBatch.bufferBatch = null;
            curDrawBatch.texture = null;
            curDrawBatch.sampler = null;
            curDrawBatch.useLocalData = null;
            if (!depthStencil) { depthStencil = null; }
            curDrawBatch.fillPasses(mat, depthStencil, null);
            curDrawBatch.hDescriptorSet = SubModelPool.get(subModel.handle, SubModelView.DESCRIPTOR_SET);
            curDrawBatch.hInputAssembler = SubModelPool.get(subModel.handle, SubModelView.INPUT_ASSEMBLER);

            // reset current render state to null
            this._currMaterial = this._emptyMaterial;
            this._currComponent = null;
            this._currTransform = null;
            this._currTexture = null;
            this._currSampler = null;
            this._currTextureHash = 0;
            this._currSamplerHash = 0;

            this._batches.push(curDrawBatch);
        }
    }

    /**
     * @en
     * Submit separate render data.
     * This data does not participate in the batch.
     *
     * @zh
     * 提交独立渲染数据.
     * @param comp 静态组件
     */
    public commitStaticBatch (comp: UIStaticBatch) {
        this._batches.concat(comp.drawBatchList);
        this.finishMergeBatches();
    }

    /**
     * @en
     * End a section of render data and submit according to the batch condition.
     *
     * @zh
     * 根据合批条件，结束一段渲染数据并提交。
     */
    public autoMergeBatches (renderComp?: UIRenderable) {
        const buffer = this.currBufferBatch;
        const uiCanvas = this._currCanvas;
        const hIA = buffer?.recordBatch();
        const mat = this._currMaterial;
        if (!hIA || !mat) {
            return;
        }
        let blendState;
        let depthStencil;
        if (renderComp) {
            blendState = renderComp.blendHash === -1 ? null : renderComp.getBlendState();
            depthStencil = StencilManager.sharedManager!.getStencilStage(renderComp.stencilStage);
        }

        const curDrawBatch = this._currStaticRoot ? this._currStaticRoot._requireDrawBatch() : this._drawBatchPool.alloc();
        if (!uiCanvas?.camera) { return; }
        curDrawBatch.camera = uiCanvas && uiCanvas.camera;
        curDrawBatch.bufferBatch = buffer;
        curDrawBatch.texture = this._currTexture!;
        curDrawBatch.sampler = this._currSampler;
        curDrawBatch.hInputAssembler = hIA;
        curDrawBatch.useLocalData = this._currTransform;
        curDrawBatch.textureHash = this._currTextureHash;
        curDrawBatch.samplerHash = this._currSamplerHash;
        curDrawBatch.fillPasses(mat, depthStencil, blendState);

        this._batches.push(curDrawBatch);

        buffer!.vertexStart = buffer!.vertexOffset;
        buffer!.indicesStart = buffer!.indicesOffset;
        buffer!.byteStart = buffer!.byteOffset;

        // HACK: After sharing buffer between drawcalls, the performance degradation a lots on iOS 14 or iPad OS 14 device
        // TODO: Maybe it can be removed after Apple fixes it?
        if (sys.__isWebIOS14OrIPadOS14Env) {
            this._currMeshBuffer = null;
        }
    }

    /**
     * @en
     * Force changes to current batch data and merge
     *
     * @zh
     * 强行修改当前批次数据并合并。
     *
     * @param material - 当前批次的材质。
     * @param sprite - 当前批次的精灵帧。
     */
    public forceMergeBatches (material: Material, frame: TextureBase | SpriteFrame | RenderTexture | null, renderComp?: UIRenderable) {
        this._currMaterial = material;

        if (frame) {
            this._currTexture = frame.getGFXTexture();
            this._currSampler = frame.getGFXSampler();
            this._currTextureHash = frame.getHash();
            this._currSamplerHash = frame.getSamplerHash();
        } else {
            this._currTexture = this._currSampler = null;
            this._currTextureHash = this._currSamplerHash = 0;
        }

        this.autoMergeBatches(renderComp);
    }

    /**
     * @en
     * Forced to merge the data of the previous batch to start a new batch.
     *
     * @zh
     * 强制合并上一个批次的数据，开启新一轮合批。
     */
    public finishMergeBatches () {
        this.autoMergeBatches();
        this._currMaterial = this._emptyMaterial;
        this._currTexture = null;
        this._currComponent = null;
        this._currTransform = null;
        this._currTextureHash = 0;
        this._currSamplerHash = 0;
    }

    /**
     * @en
     * Force to change the current material.
     *
     * @zh
     * 强制刷新材质。
     */
    public flushMaterial (mat: Material) {
        this._currMaterial = mat;
    }

    public walk (node: Node, level = 0) {
        const len = node.children.length;

        const parentOpacity = this._parentOpacity;
        this._parentOpacity *= node._uiProps.opacity;

        this._preProcess(node);
        if (len > 0 && !node._static) {
            const children = node.children;
            for (let i = 0; i < children.length; ++i) {
                const child = children[i];
                this.walk(child, level);
            }
        }

        this._postProcess(node);
        this._parentOpacity = parentOpacity;

        level += 1;
    }

    private _preProcess (node: Node) {
        if (!node._uiProps.uiTransformComp) {
            return;
        }

        // parent changed can flush child visibility
        node._uiProps.uiTransformComp._canvas = this._currCanvas;
        const render = node._uiProps.uiComp;
        if (render && render.enabledInHierarchy) {
            render.updateAssembler(this);
        }
    }

    private _postProcess (node: Node) {
        const render = node._uiProps.uiComp;
        if (render && render.enabledInHierarchy) {
            render.postUpdateAssembler(this);
        }
    }

    private _recursiveScreenNode (screen: Node) {
        this.walk(screen);
        this.autoMergeBatches(this._currComponent!);
    }

    private _createMeshBuffer (attributes: Attribute[]): MeshBuffer {
        const batch = this._bufferBatchPool.add();
        batch.initialize(attributes, this._requireBufferBatch.bind(this, attributes));
        const strideBytes = UIVertexFormat.getAttributeStride(attributes);
        let buffers = this._meshBuffers.get(strideBytes);
        if (!buffers) { buffers = []; this._meshBuffers.set(strideBytes, buffers); }
        buffers.push(batch);
        return batch;
    }

    private _requireBufferBatch (attributes: Attribute[]) {
        const strideBytes = UIVertexFormat.getAttributeStride(attributes);
        let buffers = this._meshBuffers.get(strideBytes);
        if (!buffers) { buffers = []; this._meshBuffers.set(strideBytes, buffers); }
        const meshBufferUseCount = this._meshBufferUseCount.get(strideBytes) || 0;

        if (meshBufferUseCount >= buffers.length) {
            this._currMeshBuffer = this._createMeshBuffer(attributes);
        } else {
            this._currMeshBuffer = buffers[meshBufferUseCount];
        }
        this._meshBufferUseCount.set(strideBytes, meshBufferUseCount + 1);
        if (arguments.length === 3) {
            this._currMeshBuffer.request(arguments[1], arguments[2]);
        }
    }

    private _screenSort (a: Canvas, b: Canvas) {
        let delta = 0;
        if (a.camera && b.camera) {
            delta = a.camera.priority - b.camera.priority;
        }
        return delta === 0 ? a.node.getSiblingIndex() - b.node.getSiblingIndex() : delta;
    }

    private _applyOpacity (comp: UIRenderable) {
        const color = comp.color.a / 255;
        const opacity = (this._parentOpacity *= color);
        const currMeshBuffer = this.currBufferBatch!;
        const byteOffset = currMeshBuffer.byteOffset >> 2;
        const vBuf = currMeshBuffer.vData!;
        const lastByteOffset = currMeshBuffer.lastByteOffset >> 2;
        const stride = currMeshBuffer.vertexFormatBytes / 4;
        for (let i = lastByteOffset; i < byteOffset; i += stride) {
            vBuf[i + MeshBuffer.OPACITY_OFFSET] *= opacity;
        }

        currMeshBuffer.lastByteOffset = currMeshBuffer.byteOffset;
    }

    private _initDescriptorSet (batch: UIDrawBatch) {
        const root = legacyCC.director.root;

        _dsInfo.layout = batch.passes[0].localSetLayout;
        batch.hDescriptorSet = DSPool.alloc(root.device, _dsInfo);
    }

    private _releaseDescriptorSetCache (textureHash: number) {
        if (this._descriptorSetCacheMap.has(textureHash)) {
            this._descriptorSetCacheMap.get(textureHash)!.forEach((value) => {
                DSPool.free(value);
            });
            this._descriptorSetCacheMap.delete(textureHash);
        }
    }

    private _destroyDescriptorSet () {
        this._descriptorSetCacheMap.forEach((value, key, map) => {
            value.forEach((hDescriptorSet) => {
                DSPool.free(hDescriptorSet);
            });
        });
        this._descriptorSetCacheMap.clear();
    }
}

legacyCC.internal.UI = UI;<|MERGE_RESOLUTION|>--- conflicted
+++ resolved
@@ -179,8 +179,6 @@
     public addScreen (comp: Canvas) {
         const screens = this._screens;
         this._screens.push(comp);
-<<<<<<< HEAD
-=======
         this._screens.sort(this._screenSort);
         for (let i = 0; i < screens.length; i++) {
             const element = screens[i];
@@ -188,7 +186,6 @@
                 element.camera.visibility = Layers.BitMask.UI_2D | (i + 1);
             }
         }
->>>>>>> 33c427eb
     }
 
     /**
@@ -227,25 +224,11 @@
         }
 
         this._screens.splice(idx, 1);
-<<<<<<< HEAD
-        if (comp.camera) {
-            const matRecord = this._canvasMaterials.get(comp.camera.visibility);
-            if (!matRecord) { return; }
-            const matHashInter = matRecord.keys();
-            let matHash = matHashInter.next();
-            while (!matHash.done) {
-                this._removeUIMaterial(matHash.value);
-                matHash = matHashInter.next();
-            }
-
-            matRecord.clear();
-=======
         for (let i = idx; i < this._screens.length; i++) {
             const camera = this._screens[i].camera;
             if (camera) {
                 camera.visibility = Layers.BitMask.UI_2D | (i + 1);
             }
->>>>>>> 33c427eb
         }
     }
 
@@ -673,10 +656,7 @@
     }
 
     private _screenSort (a: Canvas, b: Canvas) {
-        let delta = 0;
-        if (a.camera && b.camera) {
-            delta = a.camera.priority - b.camera.priority;
-        }
+        const delta = a.priority - b.priority;
         return delta === 0 ? a.node.getSiblingIndex() - b.node.getSiblingIndex() : delta;
     }
 
