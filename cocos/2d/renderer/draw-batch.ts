--- conflicted
+++ resolved
@@ -137,10 +137,8 @@
 
             let hashFactor = 0;
             let dirty = false;
-<<<<<<< HEAD
-=======
+
             this._shaders.length = passes.length;
->>>>>>> 71c4fc54
 
             for (let i = 0; i < passes.length; i++) {
                 if (!this._passes[i]) {
@@ -163,35 +161,20 @@
                 // @ts-expect-error hack for UI use pass object
                 passInUse._initPassFromTarget(mtlPass, dss, bs, hashFactor);
 
-<<<<<<< HEAD
-=======
                 this._shaders[i] = passInUse.getShaderVariant()!;
 
->>>>>>> 71c4fc54
                 dirty = true;
             }
 
             if (JSB) {
                 if (dirty) {
                     const nativePasses: NativePass[] = [];
-<<<<<<< HEAD
-                    const nativeShaders: Shader[] = [];
-                    const passes = this._passes;
-                    for (let i = 0; i < passes.length; i++) {
-                        nativePasses.push(passes[i].native);
-                        nativeShaders.push(passes[i].getShaderVariant()!);
-                    }
-
-                    this._nativeObj!.passes = nativePasses;
-                    this._nativeObj!.shaders = nativeShaders;
-=======
                     const passes = this._passes;
                     for (let i = 0; i < passes.length; i++) {
                         nativePasses.push(passes[i].native);
                     }
                     this._nativeObj!.passes = nativePasses;
                     this._nativeObj!.shaders = this._shaders;
->>>>>>> 71c4fc54
                 }
             }
         }
