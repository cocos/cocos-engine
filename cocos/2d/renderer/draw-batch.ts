--- conflicted
+++ resolved
@@ -34,10 +34,6 @@
 import { Layers } from '../../core/scene-graph/layers';
 import { legacyCC } from '../../core/global-exports';
 import { Pass } from '../../core/renderer/core/pass';
-<<<<<<< HEAD
-=======
-import { NativeDrawBatch2D, NativePass } from '../../core/renderer/native-scene';
->>>>>>> 32812789
 import { IBatcher } from './i-batcher';
 
 const UI_VIS_FLAG = Layers.Enum.NONE | Layers.Enum.UI_3D;
