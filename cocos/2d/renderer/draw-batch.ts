/*
 Copyright (c) 2020 Xiamen Yaji Software Co., Ltd.

 https://www.cocos.com/

 Permission is hereby granted, free of charge, to any person obtaining a copy
 of this software and associated engine source code (the "Software"), a limited,
 worldwide, royalty-free, non-assignable, revocable and non-exclusive license
 to use Cocos Creator solely to develop games on your target platforms. You shall
 not use Cocos Creator software for developing other software or tools that's
 used for developing games. You are not granted to publish, distribute,
 sublicense, and/or sell copies of Cocos Creator.

 The software or tools in this License Agreement are licensed, not sold.
 Xiamen Yaji Software Co., Ltd. reserves all rights not expressly granted to you.

 THE SOFTWARE IS PROVIDED "AS IS", WITHOUT WARRANTY OF ANY KIND, EXPRESS OR
 IMPLIED, INCLUDING BUT NOT LIMITED TO THE WARRANTIES OF MERCHANTABILITY,
 FITNESS FOR A PARTICULAR PURPOSE AND NONINFRINGEMENT. IN NO EVENT SHALL THE
 AUTHORS OR COPYRIGHT HOLDERS BE LIABLE FOR ANY CLAIM, DAMAGES OR OTHER
 LIABILITY, WHETHER IN AN ACTION OF CONTRACT, TORT OR OTHERWISE, ARISING FROM,
 OUT OF OR IN CONNECTION WITH THE SOFTWARE OR THE USE OR OTHER DEALINGS IN
 THE SOFTWARE.
 */

/**
 * @packageDocumentation
 * @hidden
 */

import { JSB } from 'internal:constants';
import { MeshBuffer } from './mesh-buffer';
import { Material } from '../../core/assets/material';
<<<<<<< HEAD
import { Texture, Sampler, DrawInfo, Buffer, Device } from '../../core/gfx';
=======
import { Texture, Sampler, InputAssembler, DescriptorSet, Shader } from '../../core/gfx';
>>>>>>> e1cf42e7
import { Node } from '../../core/scene-graph';
import { Camera } from '../../core/renderer/scene/camera';
import { RenderScene } from '../../core/renderer/scene/render-scene';
import { Model } from '../../core/renderer/scene/model';
import { Batcher2D } from './batcher-2d';
<<<<<<< HEAD
import { NULL_HANDLE, BatchHandle2D, BatchPool2D, BatchView2D, PassPool, DescriptorSetHandle, InputAssemblerHandle } from '../../core/renderer/core/memory-pools';
=======
>>>>>>> e1cf42e7
import { Layers } from '../../core/scene-graph/layers';
import { legacyCC } from '../../core/global-exports';
import { UILocalBuffer, UILocalUBOManger } from './render-uniform-buffer';
import { Pass } from '../../core/renderer/core/pass';
<<<<<<< HEAD
import { Renderable2D, UITransform } from '../framework';
import { Sprite } from '../components';
import { director, RecyclePool, Vec2, Vec4 } from '../../core';
import { Vec3 } from '../../core/math/vec3';
import { TransformBit } from '../../core/scene-graph/node-enum';
import { SpriteType } from '../components/sprite';
=======
import { NativeDrawBatch2D, NativePass } from '../../core/renderer/scene';
>>>>>>> e1cf42e7

const UI_VIS_FLAG = Layers.Enum.NONE | Layers.Enum.UI_3D;

class DrawCall {
    // UBO info
    public bufferHash = 0;
    public bufferUboIndex = 0;
    public bufferView!: Buffer; // 直接存 ubo

    // actual draw call info
    public hDescriptorSet: DescriptorSetHandle = NULL_HANDLE;
    public dynamicOffsets = [0]; // 偏移用 // uboindex * _uniformBufferStride
    public drawInfo = new DrawInfo();
}

export class DrawBatch2D {
<<<<<<< HEAD
    static drawcallPool = new RecyclePool(() => new DrawCall(), 100);

    get handle () {
        return this._handle;
    }

    get hInputAssembler () {
        return BatchPool2D.get(this._handle, BatchView2D.INPUT_ASSEMBLER);
    }

    set hInputAssembler (handle) {
        BatchPool2D.set(this._handle, BatchView2D.INPUT_ASSEMBLER, handle);
    }

    get visFlags () {
        return BatchPool2D.get(this._handle, BatchView2D.VIS_FLAGS);
    }

    set visFlags (vis) {
        BatchPool2D.set(this._handle, BatchView2D.VIS_FLAGS, vis);
=======
    public get native (): NativeDrawBatch2D {
        return this._nativeObj!;
    }

    public get inputAssembler () {
        return this._inputAssember;
    }
    public set inputAssembler (ia: InputAssembler | null) {
        this._inputAssember = ia;
        if (JSB) {
            this._nativeObj!.inputAssembler = ia;
        }
    }
    public get descriptorSet () {
        return this._descriptorSet;
    }
    public set descriptorSet (ds: DescriptorSet | null) {
        this._descriptorSet = ds;
        if (JSB) {
            this._nativeObj!.descriptorSet = ds;
        }
    }
    public get visFlags () {
        return this._visFlags;
    }
    public set visFlags (vis) {
        this._visFlags = vis;

        if (JSB) {
            this._nativeObj!.visFlags = vis;
        }
>>>>>>> e1cf42e7
    }

    get passes () {
        return this._passes;
    }

<<<<<<< HEAD
    set vec4PerUI (val: number) {
        this._vec4PerUI = val;
        this.UICapacityDirty = true;
    }

    get vec4PerUI () {
        return this._vec4PerUI;
=======
    public get shaders () {
        return this._shaders;
>>>>>>> e1cf42e7
    }

    public bufferBatch: MeshBuffer | null = null;
    public camera: Camera | null = null;
    public renderScene: RenderScene | null = null;
    public model: Model | null = null;
    public texture: Texture | null = null;
    public sampler: Sampler | null = null;
    public useLocalData: Node | null = null;
    public isStatic = false;
    public textureHash = 0;
    public samplerHash = 0;
    private _passes: Pass[] = [];
    private _shaders: Shader[] = [];
    private _visFlags: number = UI_VIS_FLAG;
    private _inputAssember: InputAssembler | null = null;
    private _descriptorSet: DescriptorSet | null = null;
    private declare _nativeObj: NativeDrawBatch2D | null;

    private _tempRect: UITransform | null = null;
    private _tempScale = new Vec3();
    private _tempPosition = new Vec3();
    private _tempAnchor = new Vec2();

    private _vec4PerUI = 5;
    private _UIPerUBO = 0;
    public UICapacityDirty = true;

    private _device:Device;

    // 这里有两个情况
    // 1、batches 放不下的情况
    // 2、batches 放不满的情况
    protected _drawcalls: DrawCall[] = []; // 意味着一个 batch 里会有多个 DC
    private _dcIndex = -1;

    get drawcalls () { return this._drawcalls; }

    constructor () {
<<<<<<< HEAD
        this._handle = BatchPool2D.alloc();
        this._device = director.root!.device;
        BatchPool2D.set(this._handle, BatchView2D.VIS_FLAGS, UI_VIS_FLAG);
        BatchPool2D.set(this._handle, BatchView2D.INPUT_ASSEMBLER, NULL_HANDLE);
        BatchPool2D.set(this._handle, BatchView2D.DESCRIPTOR_SET, NULL_HANDLE);
        this.UICapacityDirty = true;
=======
        if (JSB) {
            this._nativeObj = new NativeDrawBatch2D();
            this._nativeObj.visFlags = this._visFlags;
        }
>>>>>>> e1cf42e7
    }

    public destroy (ui: Batcher2D) {
        this._passes = [];
        if (JSB) {
            this._nativeObj = null;
        }
    }

    public clear () {
        this.bufferBatch = null;
<<<<<<< HEAD
        this.hInputAssembler = NULL_HANDLE;
        // this.hDescriptorSet = NULL_HANDLE;
=======
        this.inputAssembler = null;
        this.descriptorSet = null;
>>>>>>> e1cf42e7
        this.camera = null;
        this.texture = null;
        this.sampler = null;
        this.model = null;
        this.isStatic = false;
        this.useLocalData = null;
        this.visFlags = UI_VIS_FLAG;
        this._drawcalls.length = 0;
    }

    // object version
    public fillPasses (mat: Material | null, dss, dssHash, bs, bsHash, patches, batcher: Batcher2D) {
        if (mat) {
            const passes = mat.passes;
            if (!passes) { return; }

            let hashFactor = 0;
            let dirty = false;

            this._shaders.length = passes.length;

            for (let i = 0; i < passes.length; i++) {
                if (!this._passes[i]) {
                    this._passes[i] = new Pass(legacyCC.director.root);
                }
                const mtlPass = passes[i];
                const passInUse = this._passes[i];

                mtlPass.update();

                if (mtlPass.hash === passInUse.hash) {
                    continue;
                }

                if (!dss) { dss = mtlPass.depthStencilState; dssHash = 0; }
                if (!bs) { bs = mtlPass.blendState; bsHash = 0; }
                if (bsHash === -1) { bsHash = 0; }

                hashFactor = (dssHash << 16) | bsHash;
                // @ts-expect-error hack for UI use pass object
                passInUse._initPassFromTarget(mtlPass, dss, bs, hashFactor);

                this._shaders[i] = passInUse.getShaderVariant()!;

                dirty = true;
            }

            if (JSB) {
                if (dirty) {
                    const nativePasses: NativePass[] = [];
                    const passes = this._passes;
                    for (let i = 0; i < passes.length; i++) {
                        nativePasses.push(passes[i].native);
                    }
                    this._nativeObj!.passes = nativePasses;
                    this._nativeObj!.shaders = this._shaders;
                }
            }
        }
    }

    // private toCache = [1, 1, 0, 0];
    private tiledCache = new Vec4(1, 1, 1, 1);
    // simple version
    public fillBuffers (renderComp: Renderable2D, UBOManager: UILocalUBOManger, material: Material, batcher: Batcher2D) {
        // 将一个 drawBatch 分割为多个 drawCall
        // 分割条件， uboHash 要一致，buffer View 要一致
        // 从 Node 里取 TRS，comp 上取 to 和 color， 计算出 tiled 和其他
        renderComp.node.updateWorldTransform();
        // 需要加工锚点和 rect
        // @ts-expect-error using private members
        const { _pos: t, _rot: r, _scale: s } = renderComp.node;
        this._tempRect = renderComp.node._uiProps.uiTransformComp!;

        // 更新 size 和 anchor 利用 dirty
        this._tempRect.checkAndUpdateRect(s);
        // this._tempScale = this._tempRect._rectWithScale;

        this._tempAnchor.set(this._tempRect._anchorCache);
        this._tempPosition.x = t.x + this._tempAnchor.x;
        this._tempPosition.y = t.y + this._tempAnchor.y;
        this._tempPosition.z = t.z;

        // 下面的逻辑几乎是针对于 sprite 的
        const sprite = renderComp as Sprite;
        // this.toCache.length = 0;
        const mode = sprite.type;
        const frame = sprite.spriteFrame!;

        // 对于 fillBuffer 来说实际上是不需要 dirty 的，fillBuffer 的 dirty 即为全部更新的 dirty
        // 且在 fillBuffer 结束之后，全部的 dirty 为 false 状态
        if (mode === SpriteType.SLICED) {
            sprite._calculateSlicedData();
            this._packageSlicedData(sprite.slicedData, frame.slicedData);
        } else if (mode === SpriteType.TILED) {
            sprite.calculateTiledData();
            this.tiledCache.x = sprite.tiledData.x;
            this.tiledCache.y = sprite.tiledData.y;
        } else if (mode === SpriteType.FILLED) {
            // TODO: 填充模式所需要的数据
            let start = sprite.fillStart;
            const range = sprite.fillRange;
            let end;
            if (sprite.fillType === 2) { // RADIAL
                // 范围界定到 0-1 start < end
                // start 取值为 [-1,1] 先处理下
                this.tiledCache.x = start;
                this.tiledCache.y = range;
                this.tiledCache.z = sprite.fillCenter.x;
                this.tiledCache.w = 1 - sprite.fillCenter.y;
            } else {
                end = Math.min(1, start + range);
                if (range < 0) {
                    end = start;
                    start = Math.max(0, sprite.fillStart + range);
                }
                this.tiledCache.x = start;
                this.tiledCache.y = end;
            }
            // this.tiledCache.z = sprite.fillType;
        }

        // tillingOffset 缓存到了 spriteFrame 中
        // T 为 w h O 为右上的 XY 四个数字
        const to = frame.tillingOffset;
        const fillType = sprite.fillType / 10 + 0.01; // 给 progress 预留 // 处理浮点数误差
        const c = renderComp.color;

        // 每个对象占用的 vec4 数量
        // const vec4PerUI = 5; // 替换为了 this._vec4PerUI
        // 每个 UBO 能够容纳的 UI 数量
        // const UIPerUBO = Math.floor((this._device.capabilities.maxVertexUniformVectors - material.passes[0].shaderInfo.builtins.statistics.CC_EFFECT_USED_VERTEX_UNIFORM_VECTORS) / vec4PerUI);
        if (this.UICapacityDirty) {
            this._UIPerUBO = Math.floor((this._device.capabilities.maxVertexUniformVectors - material.passes[0].shaderInfo.builtins.statistics.CC_EFFECT_USED_VERTEX_UNIFORM_VECTORS) / this._vec4PerUI);
            this.UICapacityDirty = false;
        }
        // const UIPerUBO = 16; // 调试用 16
        // 上传数据
        const localBuffer = UBOManager.upload(this._tempPosition, r, this._tempRect._rectWithScale, to, c, mode, this._UIPerUBO, this._vec4PerUI, this.tiledCache, fillType);
        // 执行完了之后，uboindex 已经更新了 hash 也是确定的 indtanceID 也是更新过后的，这几个值能够找到 localBuffer 中具体是哪一段
        // 所以这几个值是和数组的顺序严格绑定的，需要缓存下来，更新的话就是 一个指针，每次到了这里就 +1 ，要更新就这个指针取出这些值，然后将对应的 buffer 找到，然后更新，最后上传
        // 录制 渲染缓存数组
        batcher.renderQueue.push({
            localBuffer,
            bufferHash: localBuffer.hash,
            UBOIndex: localBuffer.prevUBOIndex,
            instanceID: localBuffer.prevInstanceID,
        });
        // // 能同 drawCall 的条件： UBOIndex 相同，ubohash 相同
        // let dc = this._drawcalls[this._dcIndex];
        // if (dc && (dc.bufferHash !== localBuffer.hash || dc.bufferUboIndex !== localBuffer.prevUBOIndex)) { // 存在但不能合批
        //     this._dcIndex++; // 索引加一
        //     dc = this._drawcalls[this._dcIndex]; // 再取取不到
        // }
        // if (!dc) {
        //     dc = DrawBatch2D.drawcallPool.add();
        //     // make sure to assign initial values to all members here
        //     dc.bufferHash = localBuffer.hash;
        //     dc.bufferUboIndex = localBuffer.prevUBOIndex;
        //     dc.bufferView = localBuffer.getBufferView();
        //     dc.dynamicOffsets[0] = localBuffer.prevUBOIndex * localBuffer.uniformBufferStride;
        //     dc.drawInfo.firstIndex = localBuffer.prevInstanceID * 6; // 每个 UI 是个索引
        //     dc.drawInfo.indexCount = 0;
        //     this._dcIndex = this._drawcalls.length;

        //     this._drawcalls.push(dc);
        // }
        // dc.drawInfo.indexCount += 6;
    }

    public fillDrawCall (bufferInfo, localBuffer: UILocalBuffer) {
        // 能同 drawCall 的条件： UBOIndex 相同，ubohash 相同
        let dc = this._drawcalls[this._dcIndex];
        if (dc && (dc.bufferHash !== bufferInfo.bufferHash || dc.bufferUboIndex !== bufferInfo.UBOIndex)) { // 存在但不能合批
            this._dcIndex++; // 索引加一
            dc = this._drawcalls[this._dcIndex]; // 再取取不到
        }
        if (!dc) {
            dc = DrawBatch2D.drawcallPool.add();
            // make sure to assign initial values to all members here
            dc.bufferHash = bufferInfo.bufferHash;
            dc.bufferUboIndex = bufferInfo.UBOIndex;
            dc.bufferView = localBuffer.getBufferView();
            dc.dynamicOffsets[0] = bufferInfo.UBOIndex * localBuffer.uniformBufferStride;
            dc.drawInfo.firstIndex = bufferInfo.instanceID * 6; // 每个 UI 是个索引
            dc.drawInfo.indexCount = 0;
            this._dcIndex = this._drawcalls.length;

            this._drawcalls.push(dc);
        }
        dc.drawInfo.indexCount += 6;
    }

    // 需要针对片段进行 localBuffer 更新
    // 先考虑 dataDirty 机制
    // 针对 uniformBuffer 中的数据进行dirty
    // 这个 dirty 是针对每个节点的
    // 需要递归标记
    // trs
    // rect 的 size 和 anchor
    // sprite 的 type
    // tillingOffset （UV）
    // progress
    // color
    // tiledCache
    public updateBuffer (renderComp: Renderable2D, bufferInfo, localBuffer: UILocalBuffer) {
        // 更新之前是可以知道哪个更了的
        // 不过可能需要用事件，因为可能被编辑器先更新了
        renderComp.node.updateWorldTransform();
        this._tempRect = renderComp.node._uiProps.uiTransformComp!;
        // 开始的偏移量 可以根据需求来填充了
        // @ts-expect-error using private members
        const { _pos: t, _rot: r, _scale: s } = renderComp.node;
        // dirty 的条件就到这里为止了
        // 更新可以放到类里

        const dirty = this._tempRect._renderdataDirty;
        this._tempRect.checkAndUpdateRect(s); // 检查下要不要更新
        this._tempAnchor.set(this._tempRect._anchorCache);
        this._tempPosition.x = t.x + this._tempAnchor.x;
        this._tempPosition.y = t.y + this._tempAnchor.y;
        this._tempPosition.z = t.z;
        if (dirty & TransformBit.RS) {
            localBuffer.updateDataByDirty(bufferInfo.instanceID, bufferInfo.UBOIndex, this._tempPosition, r, this._tempRect._rectWithScale);
        } else {
            // 只更新position
            localBuffer.updateDataByDirty(bufferInfo.instanceID, bufferInfo.UBOIndex, this._tempPosition);
        }
    }

    private _packageSlicedData (spriteData: number[], frameData: number[]) { // LTRB
        this.tiledCache.x = spriteData[0] + Math.floor(frameData[0] * 2048.0);
        this.tiledCache.y = spriteData[1] + Math.floor(frameData[1] * 2048.0);
        this.tiledCache.z = spriteData[2] + Math.floor(frameData[2] * 2048.0);
        this.tiledCache.w = spriteData[3] + Math.floor(frameData[3] * 2048.0);
    }
}<|MERGE_RESOLUTION|>--- conflicted
+++ resolved
@@ -31,34 +31,23 @@
 import { JSB } from 'internal:constants';
 import { MeshBuffer } from './mesh-buffer';
 import { Material } from '../../core/assets/material';
-<<<<<<< HEAD
-import { Texture, Sampler, DrawInfo, Buffer, Device } from '../../core/gfx';
-=======
-import { Texture, Sampler, InputAssembler, DescriptorSet, Shader } from '../../core/gfx';
->>>>>>> e1cf42e7
+import { Texture, Sampler, DrawInfo, Buffer, Device, InputAssembler, DescriptorSet, Shader } from '../../core/gfx';
 import { Node } from '../../core/scene-graph';
 import { Camera } from '../../core/renderer/scene/camera';
 import { RenderScene } from '../../core/renderer/scene/render-scene';
 import { Model } from '../../core/renderer/scene/model';
 import { Batcher2D } from './batcher-2d';
-<<<<<<< HEAD
-import { NULL_HANDLE, BatchHandle2D, BatchPool2D, BatchView2D, PassPool, DescriptorSetHandle, InputAssemblerHandle } from '../../core/renderer/core/memory-pools';
-=======
->>>>>>> e1cf42e7
 import { Layers } from '../../core/scene-graph/layers';
 import { legacyCC } from '../../core/global-exports';
 import { UILocalBuffer, UILocalUBOManger } from './render-uniform-buffer';
 import { Pass } from '../../core/renderer/core/pass';
-<<<<<<< HEAD
 import { Renderable2D, UITransform } from '../framework';
 import { Sprite } from '../components';
 import { director, RecyclePool, Vec2, Vec4 } from '../../core';
 import { Vec3 } from '../../core/math/vec3';
 import { TransformBit } from '../../core/scene-graph/node-enum';
 import { SpriteType } from '../components/sprite';
-=======
 import { NativeDrawBatch2D, NativePass } from '../../core/renderer/scene';
->>>>>>> e1cf42e7
 
 const UI_VIS_FLAG = Layers.Enum.NONE | Layers.Enum.UI_3D;
 
@@ -69,34 +58,14 @@
     public bufferView!: Buffer; // 直接存 ubo
 
     // actual draw call info
-    public hDescriptorSet: DescriptorSetHandle = NULL_HANDLE;
+    public descriptorSet: DescriptorSet = null!;
     public dynamicOffsets = [0]; // 偏移用 // uboindex * _uniformBufferStride
     public drawInfo = new DrawInfo();
 }
 
 export class DrawBatch2D {
-<<<<<<< HEAD
     static drawcallPool = new RecyclePool(() => new DrawCall(), 100);
-
-    get handle () {
-        return this._handle;
-    }
-
-    get hInputAssembler () {
-        return BatchPool2D.get(this._handle, BatchView2D.INPUT_ASSEMBLER);
-    }
-
-    set hInputAssembler (handle) {
-        BatchPool2D.set(this._handle, BatchView2D.INPUT_ASSEMBLER, handle);
-    }
-
-    get visFlags () {
-        return BatchPool2D.get(this._handle, BatchView2D.VIS_FLAGS);
-    }
-
-    set visFlags (vis) {
-        BatchPool2D.set(this._handle, BatchView2D.VIS_FLAGS, vis);
-=======
+    
     public get native (): NativeDrawBatch2D {
         return this._nativeObj!;
     }
@@ -128,14 +97,12 @@
         if (JSB) {
             this._nativeObj!.visFlags = vis;
         }
->>>>>>> e1cf42e7
     }
 
     get passes () {
         return this._passes;
     }
 
-<<<<<<< HEAD
     set vec4PerUI (val: number) {
         this._vec4PerUI = val;
         this.UICapacityDirty = true;
@@ -143,10 +110,10 @@
 
     get vec4PerUI () {
         return this._vec4PerUI;
-=======
+    }
+
     public get shaders () {
         return this._shaders;
->>>>>>> e1cf42e7
     }
 
     public bufferBatch: MeshBuffer | null = null;
@@ -175,7 +142,7 @@
     private _UIPerUBO = 0;
     public UICapacityDirty = true;
 
-    private _device:Device;
+    private _device: Device;
 
     // 这里有两个情况
     // 1、batches 放不下的情况
@@ -186,19 +153,12 @@
     get drawcalls () { return this._drawcalls; }
 
     constructor () {
-<<<<<<< HEAD
-        this._handle = BatchPool2D.alloc();
-        this._device = director.root!.device;
-        BatchPool2D.set(this._handle, BatchView2D.VIS_FLAGS, UI_VIS_FLAG);
-        BatchPool2D.set(this._handle, BatchView2D.INPUT_ASSEMBLER, NULL_HANDLE);
-        BatchPool2D.set(this._handle, BatchView2D.DESCRIPTOR_SET, NULL_HANDLE);
-        this.UICapacityDirty = true;
-=======
+        this._device = legacyCC.director.root.device;
+
         if (JSB) {
             this._nativeObj = new NativeDrawBatch2D();
             this._nativeObj.visFlags = this._visFlags;
         }
->>>>>>> e1cf42e7
     }
 
     public destroy (ui: Batcher2D) {
@@ -210,13 +170,8 @@
 
     public clear () {
         this.bufferBatch = null;
-<<<<<<< HEAD
-        this.hInputAssembler = NULL_HANDLE;
-        // this.hDescriptorSet = NULL_HANDLE;
-=======
         this.inputAssembler = null;
         this.descriptorSet = null;
->>>>>>> e1cf42e7
         this.camera = null;
         this.texture = null;
         this.sampler = null;
