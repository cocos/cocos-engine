/*
 Copyright (c) 2019-2020 Xiamen Yaji Software Co., Ltd.

 https://www.cocos.com/

 Permission is hereby granted, free of charge, to any person obtaining a copy
 of this software and associated engine source code (the "Software"), a limited,
 worldwide, royalty-free, non-assignable, revocable and non-exclusive license
 to use Cocos Creator solely to develop games on your target platforms. You shall
 not use Cocos Creator software for developing other software or tools that's
 used for developing games. You are not granted to publish, distribute,
 sublicense, and/or sell copies of Cocos Creator.

 The software or tools in this License Agreement are licensed, not sold.
 Xiamen Yaji Software Co., Ltd. reserves all rights not expressly granted to you.

 THE SOFTWARE IS PROVIDED "AS IS", WITHOUT WARRANTY OF ANY KIND, EXPRESS OR
 IMPLIED, INCLUDING BUT NOT LIMITED TO THE WARRANTIES OF MERCHANTABILITY,
 FITNESS FOR A PARTICULAR PURPOSE AND NONINFRINGEMENT. IN NO EVENT SHALL THE
 AUTHORS OR COPYRIGHT HOLDERS BE LIABLE FOR ANY CLAIM, DAMAGES OR OTHER
 LIABILITY, WHETHER IN AN ACTION OF CONTRACT, TORT OR OTHERWISE, ARISING FROM,
 OUT OF OR IN CONNECTION WITH THE SOFTWARE OR THE USE OR OTHER DEALINGS IN
 THE SOFTWARE.
*/
/**
 * @packageDocumentation
 * @hidden
 */
import { Camera, Model } from 'cocos/core/renderer/scene';
import { UIStaticBatch } from '../components';
import { Material } from '../../core/assets/material';
import { RenderRoot2D, Renderable2D, UIComponent } from '../framework';
import { Texture, Device, Attribute, Sampler, DescriptorSetInfo, Buffer,
    BufferInfo, BufferUsageBit, MemoryUsageBit, DescriptorSet } from '../../core/gfx';
import { Pool, RecyclePool } from '../../core/memop';
import { CachedArray } from '../../core/memop/cached-array';
import { RenderScene } from '../../core/renderer/scene/render-scene';
import { Root } from '../../core/root';
import { Node } from '../../core/scene-graph';
import { MeshBuffer } from './mesh-buffer';
import { Stage, StencilManager } from './stencil-manager';
import { DrawBatch2D } from './draw-batch';
import * as VertexFormat from './vertex-format';
import { legacyCC } from '../../core/global-exports';
import { ModelLocalBindings, UBOLocal } from '../../core/pipeline/define';
import { SpriteFrame } from '../assets';
import { TextureBase } from '../../core/assets/texture-base';
import { sys } from '../../core/platform/sys';
import { Mat4 } from '../../core/math';
<<<<<<< HEAD
import { value } from '../../core/utils/js-typed';
=======
import { IBatcher } from './i-batcher';
>>>>>>> b11686b4

const _dsInfo = new DescriptorSetInfo(null!);
const m4_1 = new Mat4();

/**
 * @zh
 * UI 渲染流程
 */
export class Batcher2D implements IBatcher {
    get currBufferBatch () {
        if (this._currMeshBuffer) return this._currMeshBuffer;
        // create if not set
        this._currMeshBuffer = this.acquireBufferBatch();
        return this._currMeshBuffer;
    }

    set currBufferBatch (buffer: MeshBuffer | null) {
        if (buffer) {
            this._currMeshBuffer = buffer;
        }
    }

    get batches () {
        return this._batches;
    }

    /**
     * Acquire a new mesh buffer if the vertex layout differs from the current one.
     * @param attributes
     */
    public acquireBufferBatch (attributes: Attribute[] = VertexFormat.vfmtPosUvColor) {
        const strideBytes = attributes === VertexFormat.vfmtPosUvColor ? 36 /* 9x4 */ : VertexFormat.getAttributeStride(attributes);
        if (!this._currMeshBuffer || (this._currMeshBuffer.vertexFormatBytes) !== strideBytes) {
            this._requireBufferBatch(attributes);
            return this._currMeshBuffer;
        }
        return this._currMeshBuffer;
    }

    public registerCustomBuffer (attributes: MeshBuffer | Attribute[], callback: ((...args: number[]) => void) | null) {
        let batch: MeshBuffer;
        if (attributes instanceof MeshBuffer) {
            batch = attributes;
        } else {
            batch = this._bufferBatchPool.add();
            batch.initialize(attributes, callback || this._recreateMeshBuffer.bind(this, attributes));
        }
        const strideBytes = batch.vertexFormatBytes;
        let buffers = this._customMeshBuffers.get(strideBytes);
        if (!buffers) { buffers = []; this._customMeshBuffers.set(strideBytes, buffers); }
        buffers.push(batch);
        return batch;
    }

    public unRegisterCustomBuffer (buffer: MeshBuffer) {
        const buffers = this._customMeshBuffers.get(buffer.vertexFormatBytes);
        if (buffers) {
            for (let i = 0; i < buffers.length; i++) {
                if (buffers[i] === buffer) {
                    buffers.splice(i, 1);
                    break;
                }
            }
        }

        // release the buffer to recycle pool --
        const idx = this._bufferBatchPool.data.indexOf(buffer);
        if (idx !== -1) {
            buffer.reset();
            this._bufferBatchPool.removeAt(idx);
        }
        // ---
    }

    set currStaticRoot (value: UIStaticBatch | null) {
        this._currStaticRoot = value;
    }

    set currIsStatic (value: boolean) {
        this._currIsStatic = value;
    }

    public device: Device;
    private _screens: RenderRoot2D[] = [];
    private _bufferBatchPool: RecyclePool<MeshBuffer> = new RecyclePool(() => new MeshBuffer(this), 128, (obj) => obj.destroy());
    private _drawBatchPool: Pool<DrawBatch2D>;
    private _meshBuffers: Map<number, MeshBuffer[]> = new Map();
    private _customMeshBuffers: Map<number, MeshBuffer[]> = new Map();
    private _meshBufferUseCount: Map<number, number> = new Map();

    private _batches: CachedArray<DrawBatch2D>;
    private _emptyMaterial = new Material();
    private _currScene: RenderScene | null = null;
    private _currMaterial: Material = this._emptyMaterial;
    private _currTexture: Texture | null = null;
    private _currSampler: Sampler | null = null;
    private _currMeshBuffer: MeshBuffer | null = null;
    private _currStaticRoot: UIStaticBatch | null = null;
    private _currComponent: Renderable2D | null = null;
    private _currTransform: Node | null = null;
    private _currTextureHash = 0;
    private _currSamplerHash = 0;
    private _currBlendTargetHash = 0;
    private _currLayer = 0;
    private _currDepthStencilStateStage: any | null = null;
    private _currIsStatic = false;
    private _currHash = 0;

    // DescriptorSet Cache Map
    private _descriptorSetCache = new DescriptorSetCache();

    constructor (private _root: Root) {
        this.device = _root.device;
        this._batches = new CachedArray(64);
        this._drawBatchPool = new Pool(() => new DrawBatch2D(), 128, (obj) => obj.destroy(this));
    }

    public initialize () {
        return true;
    }

    public destroy () {
        for (let i = 0; i < this._batches.length; i++) {
            if (this._batches.array[i]) {
                this._batches.array[i].destroy(this);
            }
        }
        this._batches.destroy();

        for (const size of this._meshBuffers.keys()) {
            const buffers = this._meshBuffers.get(size);
            if (buffers) {
                buffers.forEach((buffer) => buffer.destroy());
            }
        }

        if (this._drawBatchPool) {
            this._drawBatchPool.destroy();
        }

        this._descriptorSetCache.destroy();

        this._meshBuffers.clear();

        StencilManager.sharedManager!.destroy();
    }

    /**
     * @en
     * Add the managed Canvas.
     *
     * @zh
     * 添加屏幕组件管理。
     *
     * @param comp - 屏幕组件。
     */
    public addScreen (comp: RenderRoot2D) {
        this._screens.push(comp);
        this._screens.sort(this._screenSort);
    }

    public getFirstRenderCamera (node: Node): Camera | null {
        if (node.scene && node.scene.renderScene) {
            const cameras = node.scene.renderScene.cameras;
            for (let i = 0; i < cameras.length; i++) {
                const camera = cameras[i];
                if (camera.visibility & node.layer) {
                    return camera;
                }
            }
        }
        return null;
    }

    /**
     * @zh
     * Removes the Canvas from the list.
     *
     * @param comp - 被移除的屏幕。
     */
    public removeScreen (comp: RenderRoot2D) {
        const idx = this._screens.indexOf(comp);
        if (idx === -1) {
            return;
        }

        this._screens.splice(idx, 1);
    }

    public sortScreens () {
        this._screens.sort(this._screenSort);
    }

    public update () {
        const screens = this._screens;
        for (let i = 0; i < screens.length; ++i) {
            const screen = screens[i];
            if (!screen.enabledInHierarchy) {
                continue;
            }
            this._recursiveScreenNode(screen.node);
        }

        let batchPriority = 0;
        if (this._batches.length) {
            for (let i = 0; i < this._batches.length; ++i) {
                const batch = this._batches.array[i];
                if (!batch.renderScene) continue;

                if (batch.model) {
                    const subModels = batch.model.subModels;
                    for (let j = 0; j < subModels.length; j++) {
                        subModels[j].priority = batchPriority++;
                    }
                } else {
                    batch.descriptorSet = this._descriptorSetCache.getDescriptorSet(batch);
                }
                batch.renderScene.addBatch(batch);
            }
        }
    }

    public uploadBuffers () {
        if (this._batches.length > 0) {
            const buffers = this._meshBuffers;
            buffers.forEach((value, key) => {
                value.forEach((bb) => {
                    bb.uploadBuffers();
                    bb.reset();
                });
            });

            const customs = this._customMeshBuffers;
            customs.forEach((value, key) => {
                value.forEach((bb) => {
                    bb.uploadBuffers();
                    bb.reset();
                });
            });

            this._descriptorSetCache.update();
        }
    }

    public reset () {
        for (let i = 0; i < this._batches.length; ++i) {
            const batch = this._batches.array[i];
            if (batch.isStatic) {
                continue;
            }

            batch.clear();
            this._drawBatchPool.free(batch);
        }

        this._currHash = 0;
        this._currLayer = 0;
        this._currMaterial = this._emptyMaterial;
        this._currTexture = null;
        this._currSampler = null;
        this._currComponent = null;
        this._currTransform = null;
        this._currScene = null;
        this._currMeshBuffer = null;
        this._meshBufferUseCount.clear();
        this._batches.clear();
        StencilManager.sharedManager!.reset();
        this._descriptorSetCache.reset();
    }

    /**
     * @en
     * Render component data submission process of UI.
     * The submitted vertex data is the UI for world coordinates.
     * For example: The UI components except Graphics and UIModel.
     *
     * @zh
     * UI 渲染组件数据提交流程（针对提交的顶点数据是世界坐标的提交流程，例如：除 Graphics 和 UIModel 的大部分 ui 组件）。
     * 此处的数据最终会生成需要提交渲染的 model 数据。
     *
     * @param comp - 当前执行组件。
     * @param frame - 当前执行组件贴图。
     * @param assembler - 当前组件渲染数据组装器。
     */
    public commitComp (comp: Renderable2D, frame: TextureBase | SpriteFrame | null, assembler: any, transform: Node | null) {
        const renderComp = comp;
        const renderData = comp.renderData;
        let dataHash = 0;
        let mat;
        if (renderData) {
            dataHash = renderData.dataHash;
            mat = renderData.material;
        }
        renderComp.stencilStage = StencilManager.sharedManager!.stage;
        const depthStencilStateStage = renderComp.stencilStage;

        if (this._currHash !== dataHash || dataHash === 0 || this._currMaterial !== mat
            || this._currDepthStencilStateStage !== depthStencilStateStage) {
            this.autoMergeBatches(this._currComponent!);
            if (renderData) {
                this._currHash = renderData.dataHash;
                this._currScene = renderData.renderScene;
                this._currComponent = renderComp;
                this._currTransform = transform;
                this._currMaterial = renderData.material!;
                this._currBlendTargetHash = renderData.blendHash;
                this._currDepthStencilStateStage = depthStencilStateStage;
                this._currLayer = renderData.layer;
                const frame = renderData.frame;
                if (frame) {
                    this._currTexture = frame.getGFXTexture();
                    this._currSampler = frame.getGFXSampler();
                    this._currTextureHash = renderData.textureHash;
                    this._currSamplerHash = this._currSampler!.hash;
                } else {
                    this._currTexture = null;
                    this._currSampler = null;
                    this._currTextureHash = 0;
                    this._currSamplerHash = 0;
                }
            } else {
                // for Mask & spine
                this._currHash = dataHash;
                this._currScene = renderComp._getRenderScene();
                this._currComponent = renderComp;
                this._currTransform = transform;
                this._currMaterial = renderComp.getRenderMaterial(0)!;
                this._currBlendTargetHash = renderComp.blendHash;
                this._currDepthStencilStateStage = depthStencilStateStage;
                this._currLayer = renderComp.node.layer;
                if (frame) {
                    this._currTexture = frame.getGFXTexture();
                    this._currSampler = frame.getGFXSampler();
                    this._currTextureHash = frame.getHash();
                    this._currSamplerHash = this._currSampler.hash;
                } else {
                    this._currTexture = null;
                    this._currSampler = null;
                    this._currTextureHash = 0;
                    this._currSamplerHash = 0;
                }
            }
        }

        if (assembler) {
            assembler.fillBuffers(renderComp, this);
        }
    }

    /**
     * @en
     * Render component data submission process of UI.
     * The submitted vertex data is the UI for local coordinates.
     * For example: The UI components of Graphics and UIModel.
     *
     * @zh
     * UI 渲染组件数据提交流程（针对例如： Graphics 和 UIModel 等数据量较为庞大的 ui 组件）。
     *
     * @param comp - 当前执行组件。
     * @param model - 提交渲染的 model 数据。
     * @param mat - 提交渲染的材质。
     */
    public commitModel (comp: UIComponent | Renderable2D, model: Model | null, mat: Material | null) {
        // if the last comp is spriteComp, previous comps should be batched.
        if (this._currMaterial !== this._emptyMaterial) {
            this.autoMergeBatches(this._currComponent!);
        }

        let depthStencil;
        let dssHash = 0;
        if (mat) {
            // Notice: A little hack, if not this two stage, not need update here, while control by stencilManger
            if (comp.stencilStage === Stage.ENABLED || comp.stencilStage === Stage.DISABLED) {
                comp.stencilStage = StencilManager.sharedManager!.stage;
            }
            depthStencil = StencilManager.sharedManager!.getStencilStage(comp.stencilStage, mat);
            dssHash = StencilManager.sharedManager!.getStencilHash(comp.stencilStage);
        }

        const stamp = legacyCC.director.getTotalFrames();
        if (model) {
            model.updateTransform(stamp);
            model.updateUBOs(stamp);
        }

        for (let i = 0; i < model!.subModels.length; i++) {
            const curDrawBatch = this._drawBatchPool.alloc();
            const subModel = model!.subModels[i];
            curDrawBatch.renderScene = comp._getRenderScene();
            curDrawBatch.visFlags = comp.node.layer;
            curDrawBatch.model = model;
            curDrawBatch.bufferBatch = null;
            curDrawBatch.texture = null;
            curDrawBatch.sampler = null;
            curDrawBatch.useLocalData = null;
            if (!depthStencil) { depthStencil = null; }
            curDrawBatch.fillPasses(mat, depthStencil, dssHash, null, 0, subModel.patches, this);
            curDrawBatch.inputAssembler = subModel.inputAssembler;
            curDrawBatch.model!.visFlags = curDrawBatch.visFlags;
            curDrawBatch.descriptorSet = subModel.descriptorSet;
            this._batches.push(curDrawBatch);
        }

        // reset current render state to null
        this._currMaterial = this._emptyMaterial;
        this._currScene = null;
        this._currComponent = null;
        this._currTransform = null;
        this._currTexture = null;
        this._currSampler = null;
        this._currTextureHash = 0;
        this._currLayer = 0;
    }

    /**
     * @en
     * Submit separate render data.
     * This data does not participate in the batch.
     *
     * @zh
     * 提交独立渲染数据.
     * @param comp 静态组件
     */
    public commitStaticBatch (comp: UIStaticBatch) {
        this._batches.concat(comp.drawBatchList);
        this.finishMergeBatches();
    }

    /**
     * @en
     * End a section of render data and submit according to the batch condition.
     *
     * @zh
     * 根据合批条件，结束一段渲染数据并提交。
     */
    public autoMergeBatches (renderComp?: Renderable2D) {
        const buffer = this.currBufferBatch;
        const ia = buffer?.recordBatch();
        const mat = this._currMaterial;
        if (!ia || !mat || !buffer) {
            return;
        }
        let blendState;
        let depthStencil;
        let dssHash = 0;
        let bsHash = 0;
        if (renderComp) {
            blendState = renderComp.blendHash === -1 ? null : renderComp.getBlendState();
            bsHash = renderComp.blendHash;
            if (renderComp.customMaterial !== null) {
                depthStencil = StencilManager.sharedManager!.getStencilStage(renderComp.stencilStage, mat);
            } else {
                depthStencil = StencilManager.sharedManager!.getStencilStage(renderComp.stencilStage);
            }
            dssHash = StencilManager.sharedManager!.getStencilHash(renderComp.stencilStage);
        }

        const curDrawBatch = this._currStaticRoot ? this._currStaticRoot._requireDrawBatch() : this._drawBatchPool.alloc();
        curDrawBatch.renderScene = this._currScene;
        curDrawBatch.visFlags = this._currLayer;
        curDrawBatch.bufferBatch = buffer;
        curDrawBatch.texture = this._currTexture!;
        curDrawBatch.sampler = this._currSampler;
        curDrawBatch.inputAssembler = ia;
        curDrawBatch.useLocalData = this._currTransform;
        curDrawBatch.textureHash = this._currTextureHash;
        curDrawBatch.samplerHash = this._currSamplerHash;
        curDrawBatch.fillPasses(this._currMaterial, depthStencil, dssHash, blendState, bsHash, null, this);

        this._batches.push(curDrawBatch);

        buffer.vertexStart = buffer.vertexOffset;
        buffer.indicesStart = buffer.indicesOffset;
        buffer.byteStart = buffer.byteOffset;

        // HACK: After sharing buffer between drawcalls, the performance degradation a lots on iOS 14 or iPad OS 14 device
        // TODO: Maybe it can be removed after Apple fixes it?
        // @ts-expect-error Property '__isWebIOS14OrIPadOS14Env' does not exist on 'sys'
        if (sys.__isWebIOS14OrIPadOS14Env && !this._currIsStatic) {
            this._currMeshBuffer = null;
        }
    }

    /**
     * @en
     * Force changes to current batch data and merge
     *
     * @zh
     * 强行修改当前批次数据并合并。
     *
     * @param material - 当前批次的材质。
     * @param sprite - 当前批次的精灵帧。
     */
    public forceMergeBatches (material: Material, frame: TextureBase | SpriteFrame | null, renderComp: Renderable2D) {
        this._currMaterial = material;

        if (frame) {
            this._currTexture = frame.getGFXTexture();
            this._currSampler = frame.getGFXSampler();
            this._currTextureHash = frame.getHash();
            this._currSamplerHash = this._currSampler.hash;
        } else {
            this._currTexture = this._currSampler = null;
            this._currTextureHash = this._currSamplerHash = 0;
        }
        this._currLayer = renderComp.node.layer;
        this._currScene = renderComp._getRenderScene();

        this.autoMergeBatches(renderComp);
    }

    /**
     * @en
     * Forced to merge the data of the previous batch to start a new batch.
     *
     * @zh
     * 强制合并上一个批次的数据，开启新一轮合批。
     */
    public finishMergeBatches () {
        this.autoMergeBatches();
        this._currMaterial = this._emptyMaterial;
        this._currTexture = null;
        this._currComponent = null;
        this._currTransform = null;
        this._currTextureHash = 0;
        this._currSamplerHash = 0;
        this._currLayer = 0;
    }

    /**
     * @en
     * Force to change the current material.
     *
     * @zh
     * 强制刷新材质。
     */
    public flushMaterial (mat: Material) {
        this._currMaterial = mat;
    }

    public walk (node: Node, level = 0) {
        const len = node.children.length;
        this._preProcess(node);
        if (len > 0 && !node._static) {
            const children = node.children;
            for (let i = 0; i < children.length; ++i) {
                const child = children[i];
                this.walk(child, level);
            }
        }

        this._postProcess(node);

        level += 1;
    }

    private _preProcess (node: Node) {
        // update opacity
        if (node._uiProps.opacityDirty) {
            let opacity = 1.0;
            if (node.parent?._uiProps) {
                opacity = node.parent._uiProps.opacity;
                const render = node._uiProps.uiComp as Renderable2D;
                if (render && render.markColorDirty) {
                    opacity *= (render.color.a / 255);
                    render.markColorDirty();
                }
            }
            node._uiProps.opacityDirty = false;
            node._uiProps.applyOpacity(opacity);
        }

        const render = node._uiProps.uiComp;
        if (!node._uiProps.uiTransformComp) {
            return;
        }
        if (render && render.enabledInHierarchy) {
            render.updateAssembler(this);
        }
    }

    private _postProcess (node: Node) {
        const render = node._uiProps.uiComp;
        if (render && render.enabledInHierarchy) {
            render.postUpdateAssembler(this);
        }
    }

    private _recursiveScreenNode (screen: Node) {
        this.walk(screen);
        this.autoMergeBatches(this._currComponent!);
    }

    private _createMeshBuffer (attributes: Attribute[]): MeshBuffer {
        const batch = this._bufferBatchPool.add();
        batch.initialize(attributes, this._recreateMeshBuffer.bind(this, attributes));
        const strideBytes = VertexFormat.getAttributeStride(attributes);
        let buffers = this._meshBuffers.get(strideBytes);
        if (!buffers) { buffers = []; this._meshBuffers.set(strideBytes, buffers); }
        buffers.push(batch);
        return batch;
    }

    private _recreateMeshBuffer (attributes, vertexCount, indexCount) {
        this.autoMergeBatches();
        this._requireBufferBatch(attributes, vertexCount, indexCount);
    }

    private _requireBufferBatch (attributes: Attribute[], vertexCount?: number, indexCount?: number) {
        const strideBytes = VertexFormat.getAttributeStride(attributes);
        let buffers = this._meshBuffers.get(strideBytes);
        if (!buffers) { buffers = []; this._meshBuffers.set(strideBytes, buffers); }
        let meshBufferUseCount = this._meshBufferUseCount.get(strideBytes) || 0;
        // @ts-expect-error Property '__isWebIOS14OrIPadOS14Env' does not exist on 'sys'
        if (vertexCount && indexCount || sys.__isWebIOS14OrIPadOS14Env) {
            // useCount++ when _recreateMeshBuffer
            meshBufferUseCount++;
        }

        this._currMeshBuffer = buffers[meshBufferUseCount];
        if (!this._currMeshBuffer) {
            this._currMeshBuffer = this._createMeshBuffer(attributes);
        }
        this._meshBufferUseCount.set(strideBytes, meshBufferUseCount);
        if (vertexCount && indexCount) {
            this._currMeshBuffer.request(vertexCount, indexCount);
        }
    }

    private _screenSort (a: RenderRoot2D, b: RenderRoot2D) {
        return a.node.getSiblingIndex() - b.node.getSiblingIndex();
    }

    private _releaseDescriptorSetCache (textureHash: number) {
        this._descriptorSetCache.releaseDescriptorSetCache(textureHash);
    }
}

class LocalDescriptorSet  {
    private _descriptorSet: DescriptorSet | null = null;
    private _transform: Node | null = null;
    private _textureHash = 0;
    private _samplerHash = 0;
    private _localBuffer: Buffer | null = null;
    private _transformUpdate = true;
    private declare _localData;

    public get descriptorSet (): DescriptorSet | null {
        return this._descriptorSet;
    }

    constructor () {
        const device = legacyCC.director.root.device;
        this._localData = new Float32Array(UBOLocal.COUNT);
        this._localBuffer = device.createBuffer(new BufferInfo(
            BufferUsageBit.UNIFORM | BufferUsageBit.TRANSFER_DST,
            MemoryUsageBit.HOST | MemoryUsageBit.DEVICE,
            UBOLocal.SIZE,
            UBOLocal.SIZE,
        ));
    }

    public initialize (batch) {
        const device = legacyCC.director.root.device;
        this._transform = batch.useLocalData;
        this._textureHash = batch.textureHash;
        this._samplerHash = batch.samplerHash;
        _dsInfo.layout = batch.passes[0].localSetLayout;
        this._descriptorSet =  device.createDescriptorSet(_dsInfo);
        this._descriptorSet!.bindBuffer(UBOLocal.BINDING, this._localBuffer!);
        const binding = ModelLocalBindings.SAMPLER_SPRITE;
        this._descriptorSet!.bindTexture(binding, batch.texture!);
        this._descriptorSet!.bindSampler(binding, batch.sampler!);
        this._descriptorSet!.update();
        this._transformUpdate = true;
    }

    public updateTransform (transform: Node) {
        if (transform === this._transform) return;
        this._transform = transform;
        this._transformUpdate = true;
        this.uploadLocalData();
    }

    public updateLocal () {
        if (!this._transform) return;
        this.uploadLocalData();
    }

    public equals (transform, textureHash, samplerHash) {
        return this._transform === transform && this._textureHash === textureHash && this._samplerHash === samplerHash;
    }

    public reset () {
        this._transform = null;
        this._textureHash = 0;
        this._samplerHash = 0;
    }

    public destroy () {
        if (this._localBuffer) {
            this._localBuffer.destroy();
            this._localBuffer = null;
        }

        if (this._descriptorSet) {
            this._descriptorSet.destroy();
            this._descriptorSet = null;
        }

        this._localData = null;
    }

    private uploadLocalData () {
        const node = this._transform!;
        // @ts-expect-error TS2445
        if (node.hasChangedFlags || node._dirtyFlags) {
            node.updateWorldTransform();
        }
        if (this._transformUpdate) {
            // @ts-expect-error TS2445
            const worldMatrix = node._mat;
            Mat4.toArray(this._localData, worldMatrix, UBOLocal.MAT_WORLD_OFFSET);
            Mat4.inverseTranspose(m4_1, worldMatrix);
            Mat4.toArray(this._localData, m4_1, UBOLocal.MAT_WORLD_IT_OFFSET);
            this._localBuffer!.update(this._localData);
            this._transformUpdate = false;
        }
    }
}

class DescriptorSetCache {
    private _descriptorSetCache = new Map<number, DescriptorSet>();
    private _dsCacheHashByTexture = new Map<number, number>();
    private _localDescriptorSetCache: LocalDescriptorSet[] = [];
    private _localCachePool: Pool<LocalDescriptorSet>;

    constructor () {
        this._localCachePool = new Pool(() => new LocalDescriptorSet(), 16, (obj) => obj.destroy());
    }

    public getDescriptorSet (batch: DrawBatch2D): DescriptorSet {
        const root = legacyCC.director.root;
        let hash;
        if (batch.useLocalData) {
            const caches = this._localDescriptorSetCache;
            for (let i = 0, len = caches.length; i < len; i++) {
                const cache: LocalDescriptorSet = caches[i];
                if (cache.equals(batch.useLocalData, batch.textureHash, batch.samplerHash)) {
                    return cache.descriptorSet!;
                }
            }
            const localDs = this._localCachePool.alloc();
            localDs.initialize(batch);
            this._localDescriptorSetCache.push(localDs);
            return localDs.descriptorSet!;
        } else {
            hash = batch.textureHash ^ batch.samplerHash;
            if (this._descriptorSetCache.has(hash)) {
                return this._descriptorSetCache.get(hash)!;
            } else {
                _dsInfo.layout = batch.passes[0].localSetLayout;
                const descriptorSet = root.device.createDescriptorSet(_dsInfo) as DescriptorSet;
                const binding = ModelLocalBindings.SAMPLER_SPRITE;
                descriptorSet.bindTexture(binding, batch.texture!);
                descriptorSet.bindSampler(binding, batch.sampler!);
                descriptorSet.update();

                this._descriptorSetCache.set(hash, descriptorSet);
                this._dsCacheHashByTexture.set(batch.textureHash, hash);

                return descriptorSet;
            }
        }
    }

    public update () {
        const caches = this._localDescriptorSetCache;
        caches.forEach((value) => {
            value.updateLocal();
        });
    }

    public reset () {
        const caches = this._localDescriptorSetCache;
        caches.forEach((value) => {
            this._localCachePool.free(value);
        });
        this._localDescriptorSetCache.length = 0;
    }

    public releaseDescriptorSetCache (textureHash) {
        const key = this._dsCacheHashByTexture.get(textureHash);
        if (key && this._descriptorSetCache.has(key)) {
            this._descriptorSetCache.get(key)!.destroy();
            this._descriptorSetCache.delete(key);
            this._dsCacheHashByTexture.delete(textureHash);
        }
    }

    public destroy () {
        this._descriptorSetCache.forEach((value, key, map) => {
            value.destroy();
        });
        this._descriptorSetCache.clear();
        this._dsCacheHashByTexture.clear();
        this._localDescriptorSetCache.length = 0;
        this._localCachePool.destroy();
    }
}

legacyCC.internal.Batcher2D = Batcher2D;<|MERGE_RESOLUTION|>--- conflicted
+++ resolved
@@ -47,11 +47,7 @@
 import { TextureBase } from '../../core/assets/texture-base';
 import { sys } from '../../core/platform/sys';
 import { Mat4 } from '../../core/math';
-<<<<<<< HEAD
-import { value } from '../../core/utils/js-typed';
-=======
 import { IBatcher } from './i-batcher';
->>>>>>> b11686b4
 
 const _dsInfo = new DescriptorSetInfo(null!);
 const m4_1 = new Mat4();
