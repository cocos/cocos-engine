--- conflicted
+++ resolved
@@ -932,14 +932,7 @@
     //sync mesh buffer to naive
     public syncMeshBuffersToNative (accId: number, buffers: MeshBuffer[]) {
         if (JSB) {
-<<<<<<< HEAD
-            const nativeBuffers: NativeUIMeshBuffer[] = [];
-            buffers.forEach((x) => {
-                nativeBuffers.push(x.nativeObj);
-            });
-=======
             const nativeBuffers = buffers.map((buf) => buf.nativeObj);
->>>>>>> 1da965c9
             this._nativeObj.syncMeshBuffersToNative(accId, nativeBuffers);
         }
     }
