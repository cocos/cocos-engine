/*
 Copyright (c) 2019-2023 Xiamen Yaji Software Co., Ltd.

 https://www.cocos.com/

 Permission is hereby granted, free of charge, to any person obtaining a copy
 of this software and associated documentation files (the "Software"), to deal
 in the Software without restriction, including without limitation the rights to
 use, copy, modify, merge, publish, distribute, sublicense, and/or sell copies
 of the Software, and to permit persons to whom the Software is furnished to do so,
 subject to the following conditions:

 The above copyright notice and this permission notice shall be included in
 all copies or substantial portions of the Software.

 THE SOFTWARE IS PROVIDED "AS IS", WITHOUT WARRANTY OF ANY KIND, EXPRESS OR
 IMPLIED, INCLUDING BUT NOT LIMITED TO THE WARRANTIES OF MERCHANTABILITY,
 FITNESS FOR A PARTICULAR PURPOSE AND NONINFRINGEMENT. IN NO EVENT SHALL THE
 AUTHORS OR COPYRIGHT HOLDERS BE LIABLE FOR ANY CLAIM, DAMAGES OR OTHER
 LIABILITY, WHETHER IN AN ACTION OF CONTRACT, TORT OR OTHERWISE, ARISING FROM,
 OUT OF OR IN CONNECTION WITH THE SOFTWARE OR THE USE OR OTHER DEALINGS IN
 THE SOFTWARE.
*/

import { DEBUG, JSB } from 'internal:constants';
import { cclegacy } from '@base/global';
import { assert } from '@base/debug';
import { assertIsTrue } from '@base/debug/internal';
import { memop } from '@base/utils';
import { Camera, Model } from '../../render-scene/scene';
import { Material } from '../../asset/assets/material';
import { UIRenderer } from '../framework';
import { Texture, Device, Attribute, Sampler, DescriptorSetInfo, Buffer, BufferInfo, BufferUsageBit, MemoryUsageBit, DescriptorSet, InputAssembler, deviceManager, PrimitiveMode } from '../../gfx';
import { Mat4, approx, EPSILON } from '../../core';
import { Root } from '../../root';
import { Node } from '../../scene-graph';
import { Stage, StencilManager } from './stencil-manager';
import { DrawBatch2D } from './draw-batch';
import { ModelLocalBindings, UBOLocal } from '../../rendering/define';
import { SpriteFrame } from '../assets';
import { TextureBase } from '../../asset/assets/texture-base';
import { IBatcher } from './i-batcher';
import { getAttributeStride, vfmt } from './vertex-format';
import { updateOpacity } from '../assembler/utils';
import { BaseRenderData, MeshRenderData } from './render-data';
import { UIMeshRenderer } from '../components/ui-mesh-renderer';
import type { NativeUIMeshBuffer } from './native-2d';
import { MeshBuffer } from './mesh-buffer';
import { scene } from '../../render-scene';
import { builtinResMgr } from '../../asset/asset-manager';
import { RenderingSubMesh } from '../../asset/assets';
import { BufferAccessorManager } from './buffer-accessor-manager';

const _dsInfo = new DescriptorSetInfo(null!);
const m4_1 = new Mat4();

/**
 * @en UI rendering process
 * @zh UI 渲染流程
 */
export class Batcher2D implements IBatcher {
    public static getInstance (): Batcher2D {
        if (this.instance === null) {
            this.instance = new Batcher2D(cclegacy.director.root as Root);
        }
        return this.instance;
    }
    private static instance: Batcher2D | null = null;

    get batches (): memop.CachedArray<DrawBatch2D> {
        return this._batches;
    }

    public device: Device;
    private _screens: Node[] = [];

<<<<<<< HEAD
    private _drawBatchPool: Pool<DrawBatch2D>;
    private _batches: CachedArray<DrawBatch2D>;
=======
    private _drawBatchPool: memop.Pool<DrawBatch2D>;
    private _batches: memop.CachedArray<DrawBatch2D>;
    private _currBID = -1;
>>>>>>> 4ca69f7b
    private _indexStart = 0;

    private _emptyMaterial = new Material();
    private _currRenderData: BaseRenderData | null = null;
    private _currMaterial: Material = this._emptyMaterial;
    private _currTexture: Texture | null = null;
    private _currSampler: Sampler | null = null;
    private _currComponent: UIRenderer | null = null;
    private _currTransform: Node | null = null;
    private _currTextureHash = 0;
    private _currSamplerHash = 0;
    private _currLayer = 0;
    private _currDepthStencilStateStage: any | null = null;
    private _currHash = 0;

    //for middleware
    private _currIsMiddleware = false;
    private _middlewareEnableBatch = false;
    private _middlewareBuffer: MeshBuffer | null = null;
    private _middlewareIndexStart = 0;
    private _middlewareIndexCount = 0;

    private _pOpacity = 1;
    private _opacityDirty = 0;

    // DescriptorSet Cache Map
    private _descriptorSetCache = new DescriptorSetCache();

    private _meshDataArray: MeshRenderData[] = [];

    // mask use
    private _maskClearModel: Model | null = null;
    private _maskClearMtl: Material | null = null;
    private _maskModelMesh: RenderingSubMesh | null = null;

    constructor (private _root: Root) {
        this.device = _root.device;
        this._batches = new memop.CachedArray(64);
        this._drawBatchPool = new memop.Pool(() => new DrawBatch2D(), 128, (obj) => obj.destroy(this));
    }

    public initialize (): boolean {
        return true;
    }

    public destroy (): void {
        for (let i = 0; i < this._batches.length; i++) {
            if (this._batches.array[i]) {
                this._batches.array[i].destroy(this);
            }
        }
        this._batches.destroy();

        BufferAccessorManager.instance.destroy();

        if (this._drawBatchPool) {
            this._drawBatchPool.destroy();
        }

        this._descriptorSetCache.destroy();

        StencilManager.sharedManager!.destroy();

        if (this._maskClearModel && this._maskModelMesh) {
            cclegacy.director.root.destroyModel(this._maskClearModel);
            this._maskModelMesh.destroy();
        }
        if (this._maskClearMtl) {
            this._maskClearMtl.destroy();
        }
    }

    /**
     * @en
     * Add the managed Canvas.
     *
     * @zh
     * 添加屏幕组件管理。
     *
     * @param comp @en The render root of 2d.
     *             @zh 2d 渲染入口组件。
     */
    public addScreen (node: Node): void {
        this._screens.push(node);
        this._screens.sort(this._screenSort);
    }

    /**
     * @zh
     * Removes the Canvas from the list.
     *
     * @param comp @en The target to removed.
     *             @zh 被移除的屏幕。
     */
    public removeScreen (node: Node): void {
        const idx = this._screens.indexOf(node);
        if (idx === -1) {
            return;
        }
        this._screens.splice(idx, 1);
    }

    public sortScreens (): void {
        this._screens.sort(this._screenSort);
    }

    public getFirstRenderCamera (node: Node): Camera | null {
        if (node.scene && node.scene.renderScene) {
            const cameras = node.scene.renderScene.cameras;
            for (let i = 0; i < cameras.length; i++) {
                const camera = cameras[i];
                if (camera.visibility & node.layer) {
                    return camera;
                }
            }
        }
        return null;
    }

    public update (): void {
        const screens = this._screens;
        let offset = 0;
        for (let i = 0; i < screens.length; ++i) {
            const screen = screens[i];
            const scene = screen.scene.renderScene!;
            // Reset state and walk
            this._opacityDirty = 0;
            this._pOpacity = 1;

            this.walk(screen);

            this.autoMergeBatches(this._currComponent!);
            this.resetRenderStates();

            let batchPriority = 0;
            if (this._batches.length > offset) {
                for (; offset < this._batches.length; ++offset) {
                    const batch = this._batches.array[offset];

                    if (batch.model) {
                        const subModels = batch.model.subModels;
                        for (let j = 0; j < subModels.length; j++) {
                            subModels[j].priority = batchPriority++;
                        }
                    } else {
                        batch.descriptorSet = this._descriptorSetCache.getDescriptorSet(batch);
                    }
                    scene.addBatch(batch);
                }
            }
        }
    }

    public uploadBuffers (): void {
        if (this._batches.length > 0) {
            const length = this._meshDataArray.length;
            for (let i = 0; i < length; i++) {
                this._meshDataArray[i].uploadBuffers();
            }

            BufferAccessorManager.instance.upload();
            this._descriptorSetCache.update();
        }
    }

    public reset (): void {
        for (let i = 0; i < this._batches.length; ++i) {
            const batch = this._batches.array[i];
            batch.clear();
            this._drawBatchPool.free(batch);
        }

        BufferAccessorManager.instance.reset();
        const length = this._meshDataArray.length;
        for (let i = 0; i < length; i++) {
            this._meshDataArray[i].freeIAPool();
        }
        this._meshDataArray.length = 0;

        this._indexStart = 0;
        this._currHash = 0;
        this._currLayer = 0;
        this._currRenderData = null;
        this._currMaterial = this._emptyMaterial;
        this._currTexture = null;
        this._currSampler = null;
        this._currComponent = null;
        this._currTransform = null;
        this._batches.clear();
        StencilManager.sharedManager!.reset();
    }

    public syncMeshBuffersToNative (accId: number, buffers: NativeUIMeshBuffer[]): void {
        //sync mesh buffer to naive // Only native need this
    }

    public updateBuffer (attributes: Attribute[], bid: number): void {
        const accessor = BufferAccessorManager.instance.switchBufferAccessor(attributes);
        // If accessor changed, then current bid will be reset to -1, this check will pass too
        if (BufferAccessorManager.instance.currBID !== bid) {
            BufferAccessorManager.instance.currBID = bid;
            this._indexStart = accessor.getMeshBuffer(bid).indexOffset;
        }
    }

    /**
     * @en
     * Render component data submission process of UI.
     * The submitted vertex data is the UI for world coordinates.
     * For example: The UI components except Graphics and UIModel.
     *
     * @zh
     * UI 渲染组件数据提交流程（针对提交的顶点数据是世界坐标的提交流程，例如：除 Graphics 和 UIModel 的大部分 ui 组件）。
     * 此处的数据最终会生成需要提交渲染的 model 数据。
     *
     * @param comp - The committed renderable component
     * @param renderData - The render data being committed
     * @param frame - Texture or sprite frame related to the draw batch, could be null
     * @param assembler - The assembler for the current component, could be null
     * @param transform - Node type transform, if passed, then batcher will consider it's using model matrix, could be null
     */
    public commitComp (comp: UIRenderer, renderData: BaseRenderData|null, frame: TextureBase|SpriteFrame|null, assembler, transform: Node|null): void {
        let dataHash = 0;
        let mat;
        let bufferID = -1;
        if (renderData && renderData.chunk) {
            if (!renderData.isValid()) return;
            dataHash = renderData.dataHash;
            mat = renderData.material;
            bufferID = renderData.chunk.bufferId;
        }
        // Notice: A little hack, if it is for mask, not need update here, while control by stencilManger
        if (comp.stencilStage === Stage.ENTER_LEVEL || comp.stencilStage === Stage.ENTER_LEVEL_INVERTED) {
            this._insertMaskBatch(comp);
        } else {
            comp.stencilStage = StencilManager.sharedManager!.stage;
        }
        const depthStencilStateStage = comp.stencilStage;

        if (this._currHash !== dataHash || dataHash === 0 || this._currMaterial !== mat
            || this._currDepthStencilStateStage !== depthStencilStateStage) {
            // Merge all previous data to a render batch, and update buffer for next render data
            this.autoMergeBatches(this._currComponent!);
            if (renderData && !renderData._isMeshBuffer) {
                this.updateBuffer(renderData.vertexFormat, bufferID);
            }

            this._currRenderData = renderData;
            this._currHash = renderData ? renderData.dataHash : 0;
            this._currComponent = comp;
            this._currTransform = transform;
            this._currMaterial = comp.getRenderMaterial(0)!;
            this._currDepthStencilStateStage = depthStencilStateStage;
            this._currLayer = comp.node.layer;
            if (frame) {
                if (DEBUG) {
                    assert(frame.isValid, 'frame should not be invalid, it may have been released');
                }
                this._currTexture = frame.getGFXTexture();
                this._currSampler = frame.getGFXSampler();
                this._currTextureHash = frame.getHash();
                this._currSamplerHash = this._currSampler.hash;
            } else {
                this._currTexture = null;
                this._currSampler = null;
                this._currTextureHash = 0;
                this._currSamplerHash = 0;
            }
        }

        assembler.fillBuffers(comp, this);
    }

    /**
     * @en
     * Render component data submission process for individual [[gfx.InputAssembler]]
     * @zh
     * 渲染组件中针对独立 [[gfx.InputAssembler]] 的提交流程
     * 例如：Spine 和 DragonBones 等包含动态数据和材质的组件在内部管理 IA 并提交批次
     * @param comp - The committed renderable component
     * @param ia - The committed [[gfx.InputAssembler]]
     * @param tex - The texture used
     * @param mat - The material used
     * @param [transform] - The related node transform if the render data is based on node's local coordinates
     * @deprecated since v3.6.2, please use [[commitMiddleware]] instead
     */
    public commitIA (renderComp: UIRenderer, ia: InputAssembler, tex?: TextureBase, mat?: Material, transform?: Node): void {
        // if the last comp is spriteComp, previous comps should be batched.
        if (this._currMaterial !== this._emptyMaterial) {
            this.autoMergeBatches(this._currComponent!);
            this.resetRenderStates();
        }
        let depthStencil;
        let dssHash = 0;
        if (renderComp) {
            renderComp.stencilStage = StencilManager.sharedManager!.stage;
            if (renderComp.customMaterial !== null) {
                depthStencil = StencilManager.sharedManager!.getStencilStage(renderComp.stencilStage, mat);
            } else {
                depthStencil = StencilManager.sharedManager!.getStencilStage(renderComp.stencilStage);
            }
            dssHash = StencilManager.sharedManager!.getStencilHash(renderComp.stencilStage);
        }

        const curDrawBatch = this._drawBatchPool.alloc();
        curDrawBatch.visFlags = renderComp.node.layer;
        curDrawBatch.inputAssembler = ia;
        curDrawBatch.useLocalData = transform || null;
        if (tex) {
            curDrawBatch.texture = tex.getGFXTexture();
            curDrawBatch.sampler = tex.getGFXSampler();
            curDrawBatch.textureHash = tex.getHash();
            curDrawBatch.samplerHash = curDrawBatch.sampler.hash;
        }
        curDrawBatch.fillPasses(mat || null, depthStencil, dssHash, null);
        this._batches.push(curDrawBatch);
    }

    /**
     * @en
     * Render component data submission process for middleware2d components
     * @zh
     * 渲染组件中针对2D中间件组件渲染数据的提交流程
     * 例如：Spine 和 DragonBones 包含动态数据和材质的组件
     * @param comp - The committed renderable component
     * @param meshBuffer - The MeshBuffer used
     * @param indexOffset - indices offset
     * @param indexCount - indices count
     * @param tex - The texture used
     * @param mat - The material used
     * @param enableBatch - component support multi draw batch or not
     */
    public commitMiddleware (
        comp: UIRenderer,
        meshBuffer: MeshBuffer,
        indexOffset: number,
        indexCount: number,
        tex: TextureBase,
        mat: Material,
        enableBatch: boolean,
    ): void {
        // check if need merge draw batch
        const texture = tex.getGFXTexture();
        if (enableBatch && this._middlewareEnableBatch && this._middlewareBuffer === meshBuffer
            && this._currTexture === texture
            && this._currMaterial.hash === mat.hash
            && this._middlewareIndexStart + this._middlewareIndexCount === indexOffset
            && this._currLayer === comp.node.layer) {
            this._middlewareIndexCount += indexCount;
        } else {
            this.autoMergeBatches(this._currComponent!);
            this.resetRenderStates();

            this._currComponent = comp;
            this._currTexture = texture;
            this._currSampler = tex.getGFXSampler();
            this._currTextureHash = tex.getHash();
            this._currLayer = comp.node.layer;
            this._currSamplerHash = this._currSampler.hash;
            this._currHash = 0;
            this._currTransform = enableBatch ? null : comp.node;

            this._middlewareEnableBatch = enableBatch;
            this._middlewareBuffer = meshBuffer;
            this._currMaterial = mat;
            this._middlewareIndexStart = indexOffset;
            this._middlewareIndexCount = indexCount;
        }

        this._currIsMiddleware = true;
    }

    /**
     * @en
     * Render component data submission process of UI.
     * The submitted vertex data is the UI for local coordinates.
     * For example: The UI components of Graphics and UIModel.
     *
     * @zh
     * UI 渲染组件数据提交流程（针对例如： Graphics 和 UIModel 等数据量较为庞大的 ui 组件）。
     *
     * @param comp - The committed renderable component
     * @param model - The committed model
     * @param mat - The material used, could be null
     */
    public commitModel (comp: UIMeshRenderer | UIRenderer, model: Model | null, mat: Material | null): void {
        // if the last comp is spriteComp, previous comps should be batched.
        if (this._currMaterial !== this._emptyMaterial) {
            this.autoMergeBatches(this._currComponent!);
            this.resetRenderStates();
        }

        let depthStencil;
        let dssHash = 0;
        if (mat) {
            // Notice: A little hack, if it is for mask, not need update here, while control by stencilManger
            if (comp.stencilStage === Stage.ENTER_LEVEL || comp.stencilStage === Stage.ENTER_LEVEL_INVERTED) {
                this._insertMaskBatch(comp);
            } else {
                comp.stencilStage = StencilManager.sharedManager!.stage;
            }
            depthStencil = StencilManager.sharedManager!.getStencilStage(comp.stencilStage, mat);
            dssHash = StencilManager.sharedManager!.getStencilHash(comp.stencilStage);
        }

        const stamp = cclegacy.director.getTotalFrames();
        if (model) {
            model.updateTransform(stamp);
            model.updateUBOs(stamp);
        }

        for (let i = 0; i < model!.subModels.length; i++) {
            const curDrawBatch = this._drawBatchPool.alloc();
            const subModel = model!.subModels[i];
            curDrawBatch.visFlags = comp.node.layer;
            curDrawBatch.model = model;
            curDrawBatch.texture = null;
            curDrawBatch.sampler = null;
            curDrawBatch.useLocalData = null;
            if (!depthStencil) { depthStencil = null; }
            curDrawBatch.fillPasses(mat, depthStencil, dssHash, subModel.patches);
            curDrawBatch.inputAssembler = subModel.inputAssembler;
            curDrawBatch.model!.visFlags = curDrawBatch.visFlags;
            curDrawBatch.descriptorSet = subModel.descriptorSet;
            this._batches.push(curDrawBatch);
        }
    }

    /**
     * @en
     * End a section of render data and submit according to the batch condition.
     *
     * @zh
     * 根据合批条件，结束一段渲染数据并提交。
     */
    public autoMergeBatches (renderComp?: UIRenderer): void {
        if (this._currIsMiddleware) {
            this.mergeBatchesForMiddleware(renderComp!);
            return;
        }
        const mat = this._currMaterial;
        if (!mat) {
            return;
        }
        let ia;
        const rd = this._currRenderData as MeshRenderData;
        const accessor = BufferAccessorManager.instance.currBufferAccessor;
        // Previous batch using mesh buffer
        if (rd && rd._isMeshBuffer) {
            ia = rd.requestIA(this.device);
            if (this._meshDataArray.indexOf(rd) === -1) {
                this._meshDataArray.push(rd);
            }
        } else if (accessor) {
        // Previous batch using static vb buffer
            const bid = BufferAccessorManager.instance.currBID;
            const buf = accessor.getMeshBuffer(bid);
            if (!buf) {
                return;
            }
            const indexCount = buf.indexOffset - this._indexStart;
            if (indexCount <= 0) return;
            assertIsTrue(this._indexStart < buf.indexOffset);
            buf.setDirty();
            // Request ia
            ia = buf.requireFreeIA(this.device);
            ia.firstIndex = this._indexStart;
            ia.indexCount = indexCount;
            // Update index tracker and bid
            this._indexStart = buf.indexOffset;
        }
        BufferAccessorManager.instance.currBID = -1;

        // Request ia failed
        if (!ia || !this._currTexture) {
            return;
        }

        let depthStencil;
        let dssHash = 0;
        if (renderComp) {
            if (renderComp.customMaterial !== null) {
                depthStencil = StencilManager.sharedManager!.getStencilStage(renderComp.stencilStage, mat);
            } else {
                depthStencil = StencilManager.sharedManager!.getStencilStage(renderComp.stencilStage);
            }
            dssHash = StencilManager.sharedManager!.getStencilHash(renderComp.stencilStage);
        }

        const curDrawBatch = this._drawBatchPool.alloc();
        curDrawBatch.visFlags = this._currLayer;
        curDrawBatch.texture = this._currTexture;
        curDrawBatch.sampler = this._currSampler;
        curDrawBatch.inputAssembler = ia;
        curDrawBatch.useLocalData = this._currTransform;
        curDrawBatch.textureHash = this._currTextureHash;
        curDrawBatch.samplerHash = this._currSamplerHash;
        curDrawBatch.fillPasses(mat, depthStencil, dssHash, null);

        this._batches.push(curDrawBatch);
    }

    private mergeBatchesForMiddleware (renderComp: UIRenderer): void {
        let depthStencil;
        let dssHash = 0;
        renderComp.stencilStage = StencilManager.sharedManager!.stage;
        if (renderComp.customMaterial !== null) {
            depthStencil = StencilManager.sharedManager!.getStencilStage(renderComp.stencilStage, this._currMaterial);
        } else {
            depthStencil = StencilManager.sharedManager!.getStencilStage(renderComp.stencilStage);
        }
        dssHash = StencilManager.sharedManager!.getStencilHash(renderComp.stencilStage);

        const curDrawBatch = this._drawBatchPool.alloc();
        curDrawBatch.visFlags = renderComp.node.layer;
        const ia = this._middlewareBuffer!.requireFreeIA(this.device);
        ia.firstIndex = this._middlewareIndexStart;
        ia.indexCount = this._middlewareIndexCount;

        curDrawBatch.inputAssembler = ia;
        curDrawBatch.useLocalData = this._currTransform;
        curDrawBatch.texture = this._currTexture;
        curDrawBatch.sampler = this._currSampler;
        curDrawBatch.textureHash = this._currTextureHash;
        curDrawBatch.samplerHash = this._currSamplerHash;
        curDrawBatch.fillPasses(this._currMaterial || null, depthStencil, dssHash, null);
        this._batches.push(curDrawBatch);

        this._currIsMiddleware = false;
        this._middlewareBuffer = null;
    }

    /**
     * @en
     * Force changes to current batch data and merge
     *
     * @zh
     * 强行修改当前批次数据并合并。
     *
     * @param material @en The material of the current batch.
     *                 @zh 当前批次的材质。
     * @param sprite @en Sprite frame of current batch.
     *               @zh 当前批次的精灵帧。
     */
    public forceMergeBatches (material: Material, frame: TextureBase | SpriteFrame | null, renderComp: UIRenderer): void {
        this._currMaterial = material;

        if (frame) {
            this._currTexture = frame.getGFXTexture();
            this._currSampler = frame.getGFXSampler();
            this._currTextureHash = frame.getHash();
            this._currSamplerHash = this._currSampler.hash;
        } else {
            this._currTexture = this._currSampler = null;
            this._currTextureHash = this._currSamplerHash = 0;
        }
        this._currLayer = renderComp.node.layer;

        this.autoMergeBatches(renderComp);
    }

    public resetRenderStates (): void {
        this._currMaterial = this._emptyMaterial;
        this._currRenderData = null;
        this._currTexture = null;
        this._currComponent = null;
        this._currTransform = null;
        this._currTextureHash = 0;
        this._currSamplerHash = 0;
        this._currLayer = 0;
    }

    /**
     * @en
     * Forced to merge the data of the previous batch to start a new batch.
     *
     * @zh
     * 强制合并上一个批次的数据，开启新一轮合批。
     */
    public finishMergeBatches (): void {
        this.autoMergeBatches();
        this.resetRenderStates();
    }

    /**
     * @en
     * Force to change the current material.
     *
     * @zh
     * 强制刷新材质。
     */
    public flushMaterial (mat: Material): void {
        this._currMaterial = mat;
    }

    public walk (node: Node, level = 0): void {
        if (!node.activeInHierarchy) {
            return;
        }
        const children = node.children;
        const uiProps = node._uiProps;
        const render = uiProps.uiComp as UIRenderer;

        // Save opacity
        const parentOpacity = this._pOpacity;
        let opacity = parentOpacity;
        // TODO Always cascade ui property's local opacity before remove it
        const selfOpacity = render && render.color ? render.color.a / 255 : 1;
        this._pOpacity = opacity *= selfOpacity * uiProps.localOpacity;
        // TODO Set opacity to ui property's opacity before remove it
        uiProps.setOpacity(opacity);
        if (!approx(opacity, 0, EPSILON)) {
            if (uiProps.colorDirty) {
            // Cascade color dirty state
                this._opacityDirty++;
            }

            // Render assembler update logic
            if (render && render.enabledInHierarchy) {
                render.fillBuffers(this);// for rendering
            }

            // Update cascaded opacity to vertex buffer
            if (this._opacityDirty && render && !render.useVertexOpacity && render.renderData && render.renderData.vertexCount > 0) {
            // HARD COUPLING
                updateOpacity(render.renderData, opacity);
                const buffer = render.renderData.getMeshBuffer();
                if (buffer) {
                    buffer.setDirty();
                }
            }

            if (children.length > 0 && !node._static) {
                for (let i = 0; i < children.length; ++i) {
                    const child = children[i];
                    this.walk(child, level);
                }
            }

            if (uiProps.colorDirty) {
            // Reduce cascaded color dirty state
                this._opacityDirty--;
                // Reset color dirty
                uiProps.colorDirty = false;
            }
        }
        // Restore opacity
        this._pOpacity = parentOpacity;

        // Post render assembler update logic
        // ATTENTION: Will also reset colorDirty inside postUpdateAssembler
        if (render && render.enabledInHierarchy) {
            render.postUpdateAssembler(this);
            if ((render.stencilStage === Stage.ENTER_LEVEL || render.stencilStage === Stage.ENTER_LEVEL_INVERTED)
            && (StencilManager.sharedManager!.getMaskStackSize() > 0)) {
                this.autoMergeBatches(this._currComponent!);
                this.resetRenderStates();
                StencilManager.sharedManager!.exitMask();
            }
        }

        level += 1;
    }

    private _screenSort (a: Node, b: Node): number {
        return a.getSiblingIndex() - b.getSiblingIndex();
    }

    public releaseDescriptorSetCache (texture: TextureBase): void {
        this._descriptorSetCache.releaseDescriptorSetCache(texture.getHash());
    }

    // Mask use
    private _createClearModel (): void {
        if (!this._maskClearModel) {
            this._maskClearMtl = builtinResMgr.get<Material>('default-clear-stencil');

            this._maskClearModel = cclegacy.director.root.createModel(scene.Model);
            const stride = getAttributeStride(vfmt);
            const gfxDevice: Device = deviceManager.gfxDevice;
            const vertexBuffer = gfxDevice.createBuffer(new BufferInfo(
                BufferUsageBit.VERTEX | BufferUsageBit.TRANSFER_DST,
                MemoryUsageBit.DEVICE,
                4 * stride,
                stride,
            ));

            const vb = new Float32Array([-1, -1, 0, 1, -1, 0, -1, 1, 0, 1, 1, 0]);
            vertexBuffer.update(vb);
            const indexBuffer = gfxDevice.createBuffer(new BufferInfo(
                BufferUsageBit.INDEX | BufferUsageBit.TRANSFER_DST,
                MemoryUsageBit.DEVICE,
                6 * Uint16Array.BYTES_PER_ELEMENT,
                Uint16Array.BYTES_PER_ELEMENT,
            ));

            const ib = new Uint16Array([0, 1, 2, 2, 1, 3]);
            indexBuffer.update(ib);
            this._maskModelMesh = new RenderingSubMesh([vertexBuffer], vfmt, PrimitiveMode.TRIANGLE_LIST, indexBuffer);
            this._maskModelMesh.subMeshIdx = 0;

            this._maskClearModel!.initSubModel(0, this._maskModelMesh, this._maskClearMtl);
        }
    }

    private _insertMaskBatch (comp: UIRenderer | UIMeshRenderer): void {
        this.autoMergeBatches(this._currComponent!);
        this.resetRenderStates();
        this._createClearModel();
        this._maskClearModel!.node = this._maskClearModel!.transform = comp.node;
        const _stencilManager = StencilManager.sharedManager!;
        _stencilManager.pushMask(1);//not need object，only use length
        const stage =  _stencilManager.clear(comp); //invert

        let depthStencil;
        let dssHash = 0;
        const mat = this._maskClearMtl;
        if (mat) {
            depthStencil = _stencilManager.getStencilStage(stage, mat);
            dssHash = _stencilManager.getStencilHash(stage);
        }

        const model = this._maskClearModel!;
        const stamp = cclegacy.director.getTotalFrames();
        if (model) {
            model.updateTransform(stamp);
            model.updateUBOs(stamp);
        }

        for (let i = 0; i < model.subModels.length; i++) {
            const curDrawBatch = this._drawBatchPool.alloc();
            const subModel = model.subModels[i];
            curDrawBatch.visFlags = comp.node.layer;
            curDrawBatch.model = model;
            curDrawBatch.texture = null;
            curDrawBatch.sampler = null;
            curDrawBatch.useLocalData = null;
            if (!depthStencil) { depthStencil = null; }
            curDrawBatch.fillPasses(mat, depthStencil, dssHash, subModel.patches);
            curDrawBatch.inputAssembler = subModel.inputAssembler;
            curDrawBatch.model.visFlags = curDrawBatch.visFlags;
            curDrawBatch.descriptorSet = subModel.descriptorSet;
            this._batches.push(curDrawBatch);
        }
        _stencilManager.enableMask();
    }
}

class LocalDescriptorSet  {
    private _descriptorSet: DescriptorSet | null = null;
    private _transform: Node | null = null;
    private _textureHash = 0;
    private _samplerHash = 0;
    private _localBuffer: Buffer | null = null;
    private _transformUpdate = true;
    private declare _localData;

    public get descriptorSet (): DescriptorSet | null {
        return this._descriptorSet;
    }

    constructor () {
        const device = deviceManager.gfxDevice;
        this._localData = new Float32Array(UBOLocal.COUNT);
        this._localBuffer = device.createBuffer(new BufferInfo(
            BufferUsageBit.UNIFORM | BufferUsageBit.TRANSFER_DST,
            MemoryUsageBit.HOST | MemoryUsageBit.DEVICE,
            UBOLocal.SIZE,
            UBOLocal.SIZE,
        ));
    }

    public initialize (batch): void {
        const device = deviceManager.gfxDevice;
        this._transform = batch.useLocalData;
        this._textureHash = batch.textureHash;
        this._samplerHash = batch.samplerHash;
        _dsInfo.layout = batch.passes[0].localSetLayout;
        this._descriptorSet = device.createDescriptorSet(_dsInfo);
        this._descriptorSet.bindBuffer(UBOLocal.BINDING, this._localBuffer!);
        const binding = ModelLocalBindings.SAMPLER_SPRITE;
        this._descriptorSet.bindTexture(binding, batch.texture!);
        this._descriptorSet.bindSampler(binding, batch.sampler!);
        this._descriptorSet.update();
        this._transformUpdate = true;
    }

    public updateTransform (transform: Node): void {
        if (transform === this._transform) return;
        this._transform = transform;
        this._transformUpdate = true;
        this.uploadLocalData();
    }

    public equals (transform, textureHash, samplerHash): boolean {
        return this._transform === transform && this._textureHash === textureHash && this._samplerHash === samplerHash;
    }

    public reset (): void {
        this._transform = null;
        this._textureHash = 0;
        this._samplerHash = 0;
    }

    public destroy (): void {
        if (this._localBuffer) {
            this._localBuffer.destroy();
            this._localBuffer = null;
        }

        if (this._descriptorSet) {
            this._descriptorSet.destroy();
            this._descriptorSet = null;
        }

        this._localData = null;
    }

    public isValid (): boolean | null {
        return this._transform && this._transform.isValid;
    }

    public uploadLocalData (): void {
        const node = this._transform!;
        if (node.hasChangedFlags || node.isTransformDirty()) {
            node.updateWorldTransform();
            this._transformUpdate = true;
        }
        if (this._transformUpdate) {
            const worldMatrix = node.worldMatrix;
            Mat4.toArray(this._localData, worldMatrix, UBOLocal.MAT_WORLD_OFFSET);

            Mat4.invert(m4_1, worldMatrix);
            Mat4.transpose(m4_1, m4_1);

            // fix precision lost of webGL on android device
            // scale worldIT mat to around 1.0 by product its sqrt of determinant.
            const det = Mat4.determinant(m4_1);
            const factor = 1.0 / Math.sqrt(det);
            Mat4.multiplyScalar(m4_1, m4_1, factor);
            Mat4.toArray(this._localData, m4_1, UBOLocal.MAT_WORLD_IT_OFFSET);
            this._localBuffer!.update(this._localData);
            this._transformUpdate = false;
        }
    }
}

class DescriptorSetCache {
    private _descriptorSetCache = new Map<number, DescriptorSet>();
    private _dsCacheHashByTexture = new Map<number, number>();
    private _localDescriptorSetCache: LocalDescriptorSet[] = [];
    private _localCachePool: memop.Pool<LocalDescriptorSet>;

    constructor () {
        this._localCachePool = new memop.Pool(() => new LocalDescriptorSet(), 16, (obj) => obj.destroy());
    }

    public getDescriptorSet (batch: DrawBatch2D): DescriptorSet {
        const root = cclegacy.director.root;
        let hash;
        if (batch.useLocalData) {
            const caches = this._localDescriptorSetCache;
            for (let i = 0, len = caches.length; i < len; i++) {
                const cache: LocalDescriptorSet = caches[i];
                if (cache.equals(batch.useLocalData, batch.textureHash, batch.samplerHash)) {
                    return cache.descriptorSet!;
                }
            }
            const localDs = this._localCachePool.alloc();
            localDs.initialize(batch);
            this._localDescriptorSetCache.push(localDs);
            return localDs.descriptorSet!;
        } else {
            hash = batch.textureHash ^ batch.samplerHash;
            if (this._descriptorSetCache.has(hash)) {
                return this._descriptorSetCache.get(hash)!;
            } else {
                _dsInfo.layout = batch.passes[0].localSetLayout;
                const descriptorSet = deviceManager.gfxDevice.createDescriptorSet(_dsInfo);
                const binding = ModelLocalBindings.SAMPLER_SPRITE;
                descriptorSet.bindTexture(binding, batch.texture!);
                descriptorSet.bindSampler(binding, batch.sampler!);
                descriptorSet.update();

                this._descriptorSetCache.set(hash, descriptorSet);
                this._dsCacheHashByTexture.set(batch.textureHash, hash);

                return descriptorSet;
            }
        }
    }

    public update (): void {
        const caches = this._localDescriptorSetCache;
        const length = caches.length;
        if (length === 0) { return; }
        const uselessArray: number[] = [];
        for (let i = 0; i < length; i++) {
            const value = caches[i];
            if (value.isValid()) {
                value.uploadLocalData();
            } else {
                value.reset();
                const pos = caches.indexOf(value);
                uselessArray.push(pos);
            }
        }
        for (let i = uselessArray.length - 1; i >= 0; i--) {
            const index = uselessArray[i];
            const localDs = caches[index];
            caches.splice(index, 1);
            this._localCachePool.free(localDs);
        }
    }

    public reset (): void {
        const caches = this._localDescriptorSetCache;
        const length = caches.length;
        for (let i = 0; i < length; i++) {
            const value = caches[i];
            this._localCachePool.free(value);
        }
        this._localDescriptorSetCache.length = 0;
    }

    public releaseDescriptorSetCache (textureHash): void {
        const key = this._dsCacheHashByTexture.get(textureHash);
        if (key && this._descriptorSetCache.has(key)) {
            this._descriptorSetCache.get(key)!.destroy();
            this._descriptorSetCache.delete(key);
            this._dsCacheHashByTexture.delete(textureHash);
        }
    }

    public destroy (): void {
        for (const value of this._descriptorSetCache.values()) {
            value.destroy();
        }
        this._descriptorSetCache.clear();
        this._dsCacheHashByTexture.clear();
        this._localDescriptorSetCache.length = 0;
        this._localCachePool.destroy();
    }
}

cclegacy.internal.Batcher2D = Batcher2D;<|MERGE_RESOLUTION|>--- conflicted
+++ resolved
@@ -74,14 +74,9 @@
     public device: Device;
     private _screens: Node[] = [];
 
-<<<<<<< HEAD
     private _drawBatchPool: Pool<DrawBatch2D>;
     private _batches: CachedArray<DrawBatch2D>;
-=======
-    private _drawBatchPool: memop.Pool<DrawBatch2D>;
-    private _batches: memop.CachedArray<DrawBatch2D>;
-    private _currBID = -1;
->>>>>>> 4ca69f7b
+
     private _indexStart = 0;
 
     private _emptyMaterial = new Material();
