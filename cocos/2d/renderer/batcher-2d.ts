--- conflicted
+++ resolved
@@ -741,9 +741,6 @@
         this._descriptorSetCache.releaseDescriptorSetCache(textureHash);
     }
 
-<<<<<<< HEAD
-    //sync mesh buffer to native
-=======
     // JSB
     private _releaseDescriptorSetCacheNative (texture: Texture) {
         if (JSB) {
@@ -752,7 +749,6 @@
     }
 
     //sync mesh buffer to naive
->>>>>>> 4ecc37c3
     public syncMeshBuffersToNative (accId: number, buffers: MeshBuffer[]) {
         if (JSB) {
             const nativeBuffers:NativeUIMeshBuffer[] = [];
