/*
 Copyright (c) 2019-2020 Xiamen Yaji Software Co., Ltd.

 https://www.cocos.com/

 Permission is hereby granted, free of charge, to any person obtaining a copy
 of this software and associated engine source code (the "Software"), a limited,
 worldwide, royalty-free, non-assignable, revocable and non-exclusive license
 to use Cocos Creator solely to develop games on your target platforms. You shall
 not use Cocos Creator software for developing other software or tools that's
 used for developing games. You are not granted to publish, distribute,
 sublicense, and/or sell copies of Cocos Creator.

 The software or tools in this License Agreement are licensed, not sold.
 Xiamen Yaji Software Co., Ltd. reserves all rights not expressly granted to you.

 THE SOFTWARE IS PROVIDED "AS IS", WITHOUT WARRANTY OF ANY KIND, EXPRESS OR
 IMPLIED, INCLUDING BUT NOT LIMITED TO THE WARRANTIES OF MERCHANTABILITY,
 FITNESS FOR A PARTICULAR PURPOSE AND NONINFRINGEMENT. IN NO EVENT SHALL THE
 AUTHORS OR COPYRIGHT HOLDERS BE LIABLE FOR ANY CLAIM, DAMAGES OR OTHER
 LIABILITY, WHETHER IN AN ACTION OF CONTRACT, TORT OR OTHERWISE, ARISING FROM,
 OUT OF OR IN CONNECTION WITH THE SOFTWARE OR THE USE OR OTHER DEALINGS IN
 THE SOFTWARE.
*/
/**
 * @packageDocumentation
 * @hidden
 */
import { JSB } from 'internal:constants';
import { Camera, Model } from 'cocos/core/renderer/scene';
import { UIStaticBatch } from '../components';
import { Material } from '../../core/assets/material';
import { RenderRoot2D, Renderable2D, UIComponent } from '../framework';
import { Texture, Device, Attribute, Sampler, DescriptorSetInfo, Buffer, BufferInfo, BufferUsageBit, MemoryUsageBit, DescriptorSet } from '../../core/gfx';
import { Pool, RecyclePool } from '../../core/memop';
import { CachedArray } from '../../core/memop/cached-array';
import { RenderScene } from '../../core/renderer/scene/render-scene';
import { Root } from '../../core/root';
import { Node } from '../../core/scene-graph';
import { MeshBuffer } from './mesh-buffer';
import { Stage, StencilManager } from './stencil-manager';
import { DrawBatch2D, DrawCall } from './draw-batch';
import * as VertexFormat from './vertex-format';
import { legacyCC } from '../../core/global-exports';
import { ModelLocalBindings, UBOLocal } from '../../core/pipeline/define';
import { SpriteFrame } from '../assets';
import { TextureBase } from '../../core/assets/texture-base';
import { Mat4 } from '../../core/math';
import { UILocalUBOManger, UILocalBuffer } from './render-uniform-buffer';
import { DummyIA } from './dummy-ia';
import { TransformBit } from '../../core/scene-graph/node-enum';

const _dsInfo = new DescriptorSetInfo(null!);
const m4_1 = new Mat4();

interface IRenderItem {
    localBuffer: UILocalBuffer;
    bufferHash: number;
    UBOIndex: number;
    instanceID: number;
}

/**
 * @zh
 * UI 渲染流程
 */
export class Batcher2D {
    get batches () {
        return this._batches;
    }

<<<<<<< HEAD
=======
    /**
     * Acquire a new mesh buffer if the vertex layout differs from the current one.
     * @param attributes
     */
    public acquireBufferBatch (attributes: Attribute[] = VertexFormat.vfmtPosUvColor) {
        const strideBytes = attributes === VertexFormat.vfmtPosUvColor ? 36 /* 9x4 */ : VertexFormat.getAttributeStride(attributes);
        if (!this._currMeshBuffer || (this._currMeshBuffer.vertexFormatBytes) !== strideBytes) {
            this._requireBufferBatch(attributes);
            return this._currMeshBuffer;
        }
        return this._currMeshBuffer;
    }

    public registerCustomBuffer (attributes: MeshBuffer | Attribute[], callback: ((...args: number[]) => void) | null) {
        let batch: MeshBuffer;
        if (attributes instanceof MeshBuffer) {
            batch = attributes;
        } else {
            batch = this._bufferBatchPool.add();
            batch.initialize(attributes, callback || this._recreateMeshBuffer.bind(this, attributes));
        }
        const strideBytes = batch.vertexFormatBytes;
        let buffers = this._customMeshBuffers.get(strideBytes);
        if (!buffers) { buffers = []; this._customMeshBuffers.set(strideBytes, buffers); }
        buffers.push(batch);
        return batch;
    }

    public unRegisterCustomBuffer (buffer: MeshBuffer) {
        const buffers = this._customMeshBuffers.get(buffer.vertexFormatBytes);
        if (buffers) {
            for (let i = 0; i < buffers.length; i++) {
                if (buffers[i] === buffer) {
                    buffers.splice(i, 1);
                    break;
                }
            }
        }

        // release the buffer to recycle pool --
        const idx = this._bufferBatchPool.data.indexOf(buffer);
        if (idx !== -1) {
            buffer.reset();
            this._bufferBatchPool.removeAt(idx);
        }
        // ---
    }

>>>>>>> 434249da
    set currStaticRoot (value: UIStaticBatch | null) {
        this._currStaticRoot = value;
    }

    set currIsStatic (value: boolean) {
        this._currIsStatic = value;
    }

    public device: Device;
    private _screens: RenderRoot2D[] = [];
    private _drawBatchPool: Pool<DrawBatch2D>;
    private _batches: CachedArray<DrawBatch2D>;
    private _doUploadBuffersCall: Map<any, ((ui: Batcher2D) => void)> = new Map();
    private _emptyMaterial = new Material();
    private _currScene: RenderScene | null = null;
    private _currMaterial: Material = this._emptyMaterial;
    private _currTexture: Texture | null = null;
    private _currSampler: Sampler | null = null;
    private _currStaticRoot: UIStaticBatch | null = null;
    private _currComponent: Renderable2D | null = null;
    private _currTransform: Node | null = null;
    private _currTextureHash = 0;
    private _currSamplerHash = 0;
    private _currBlendTargetHash = 0;
    private _currLayer = 0;
    private _currDepthStencilStateStage: any | null = null;
    private _currIsStatic = false;
<<<<<<< HEAD
    private _currBatch!: DrawBatch2D;
    private _parentOpacity = 1;
=======
    private _currOpacity = 1;
>>>>>>> 434249da
    // DescriptorSet Cache Map
    private _descriptorSetCache = new DescriptorSetCache();
    private _dummyIA: DummyIA;
    private _localUBOManager: UILocalUBOManger;

    public reloadBatchDirty = true;
    public renderQueue: IRenderItem[] = [];
    public _currWalkIndex = 0;

    public updateBufferDirty = false;

    constructor (private _root: Root) {
        this.device = _root.device;
        this._batches = new CachedArray(64);
        this._drawBatchPool = new Pool(() => new DrawBatch2D(), 128);
        this._dummyIA = new DummyIA(this.device);
        this._localUBOManager = new UILocalUBOManger(this.device);
        this._currBatch = this._drawBatchPool.alloc();
    }

    public initialize () {
        return true;
    }

    public destroy () {
        for (let i = 0; i < this._batches.length; i++) {
            if (this._batches.array[i]) {
                this._batches.array[i].destroy(this);
            }
        }
        this._batches.destroy();

        if (this._drawBatchPool) {
            this._drawBatchPool.destroy((obj) => {
                obj.destroy(this);
            });
        }

        this._descriptorSetCache.destroy();

        StencilManager.sharedManager!.destroy();
    }

    /**
     * @en
     * Add the managed Canvas.
     *
     * @zh
     * 添加屏幕组件管理。
     *
     * @param comp - 屏幕组件。
     */
    public addScreen (comp: RenderRoot2D) {
        this._screens.push(comp);
        this._screens.sort(this._screenSort);
    }

    public getFirstRenderCamera (node: Node): Camera | null {
        if (node.scene && node.scene.renderScene) {
            const cameras = node.scene.renderScene.cameras;
            for (let i = 0; i < cameras.length; i++) {
                const camera = cameras[i];
                if (camera.visibility & node.layer) {
                    return camera;
                }
            }
        }
        return null;
    }

    /**
     * @zh
     * Removes the Canvas from the list.
     *
     * @param comp - 被移除的屏幕。
     */
    public removeScreen (comp: RenderRoot2D) {
        const idx = this._screens.indexOf(comp);
        if (idx === -1) {
            return;
        }

        this._screens.splice(idx, 1);
    }

    public sortScreens () {
        this._screens.sort(this._screenSort);
    }

    public addUploadBuffersFunc (target: any, func: ((ui: Batcher2D) => void)) {
        this._doUploadBuffersCall.set(target, func);
    }

    public removeUploadBuffersFunc (target: any) {
        this._doUploadBuffersCall.delete(target);
    }

    public update () {
        if (this.reloadBatchDirty) {
            this.renderQueue.length = 0;
            this._localUBOManager.reset(); // 需要重新录制就先清空
        }

        const screens = this._screens;
        for (let i = 0; i < screens.length; ++i) {
            const screen = screens[i];
            if (!screen.enabledInHierarchy) {
                continue;
            }
            this._currOpacity = 1;
            this._recursiveScreenNode(screen.node);
        }

        let batchPriority = 0;
        if (this._batches.length) {
            for (let i = 0; i < this._batches.length; ++i) {
                const batch = this._batches.array[i];
                if (!batch.renderScene) continue;

                if (batch.model) {
                    const subModels = batch.model.subModels;
                    for (let j = 0; j < subModels.length; j++) {
                        subModels[j].priority = batchPriority++;
                    }
                } else {
                    for (let i = 0; i < batch.drawcalls.length; i++) {
                        batch.drawcalls[i].descriptorSet = this._descriptorSetCache.getDescriptorSet(batch, batch.drawcalls[i]);
                    }
                }
                batch.renderScene.addBatch(batch);
            }
        }
    }

    public uploadBuffers () {
        if (this._batches.length > 0) {
            const calls = this._doUploadBuffersCall;
            calls.forEach((value, key) => {
                value.call(key, this);
            });

            this._descriptorSetCache.update();
            if (this.reloadBatchDirty || this.updateBufferDirty) {
                this._localUBOManager.updateBuffer();
                this.reloadBatchDirty = false; // 这里应该是更新用
                this.updateBufferDirty = false;
            }
        }
    }

    public reset () {
        for (let i = 0; i < this._batches.length; ++i) {
            const batch = this._batches.array[i];
            if (batch.isStatic) {
                continue;
            }

            batch.clear(); // batch 是不是需要重新录制？？？
            this._drawBatchPool.free(batch);
        }
        DrawBatch2D.drawcallPool.reset();

        this._currLayer = 0;
        this._currMaterial = this._emptyMaterial;
        this._currTexture = null;
        this._currSampler = null;
        this._currComponent = null;
        this._currTransform = null;
        this._currScene = null;
<<<<<<< HEAD
        this._batches.clear(); // DC 数量有问题
=======
        this._currMeshBuffer = null;
        this._currOpacity = 1;
        this._meshBufferUseCount.clear();
        this._batches.clear();
>>>>>>> 434249da
        StencilManager.sharedManager!.reset();
        this._descriptorSetCache.reset();
        // this._localUBOManager.reset(); // 用 dirty 来控制reset
        this._currWalkIndex = 0;
    }

    /**
     * @en
     * Render component data submission process of UI.
     * The submitted vertex data is the UI for world coordinates.
     * For example: The UI components except Graphics and UIModel.
     *
     * @zh
     * UI 渲染组件数据提交流程（针对提交的顶点数据是世界坐标的提交流程，例如：除 Graphics 和 UIModel 的大部分 ui 组件）。
     * 此处的数据最终会生成需要提交渲染的 model 数据。
     *
     * @param comp - 当前执行组件。
     * @param frame - 当前执行组件贴图。
     * @param assembler - 当前组件渲染数据组装器。
     */
    public commitComp (comp: Renderable2D, frame: TextureBase | SpriteFrame | null, assembler: any, transform: Node | null) {
        const renderComp = comp;
        let texture;
        let samp;
        let textureHash = 0;
        let samplerHash = 0;
        if (frame) {
            texture = frame.getGFXTexture();
            samp = frame.getGFXSampler();
            textureHash = frame.getHash();
            samplerHash = frame.getSamplerHash();
        } else {
            texture = null;
            samp = null;
        }

        const renderScene = renderComp._getRenderScene();
        const mat = renderComp.getRenderMaterial(0)!;
        renderComp.stencilStage = StencilManager.sharedManager!.stage;

        const blendTargetHash = renderComp.blendHash;
        const depthStencilStateStage = renderComp.stencilStage;

        // 这儿要用 material Hash 了，那 uniform 不同怎么合批？
        // 这里需要一个 额外的 机制，判断还能不能放得下这些 uniform？
        // 需要一个条件，这个条件是我排除用户 uniform 之后可用的 uniform 数量
        // 可配置，怎么配置？给个变量？倒是可以随意变
        // 需要优化
        if (this._currScene !== renderScene || this._currLayer !== comp.node.layer || this._currMaterial !== mat
            || this._currBlendTargetHash !== blendTargetHash || this._currDepthStencilStateStage !== depthStencilStateStage
            || this._currTextureHash !== textureHash || this._currSamplerHash !== samplerHash || this._currTransform !== transform) {
            this.autoMergeBatches(this._currComponent!);
            this._currScene = renderScene;
            this._currComponent = renderComp;
            this._currTransform = transform;
            this._currMaterial = mat;
            this._currTexture = texture;
            this._currSampler = samp;
            this._currTextureHash = textureHash;
            this._currSamplerHash = samplerHash;
            this._currBlendTargetHash = blendTargetHash;
            this._currDepthStencilStateStage = depthStencilStateStage;
            this._currLayer = comp.node.layer;
            this._currBatch = this._drawBatchPool.alloc();
            this._currBatch.UICapacityDirty = true;
        }

        // 暂时不用新建 batch
        // if(!this._currBatch) {
        //     this._currBatch = this._drawBatchPool.alloc();
        // }
        // 来一个填充一个，然后不用判断合批，直到不能合批
        // this._currBatch.fillBuffers(comp, this._localUBOManager, mat);

        // 这个 dirty 负责将node 的 dirtyFlag 传递给 UITransform
        // 然后 除了置位之外，这个 dirty 会影响两个 dirty
        // 一个是 _rectDirty 更新 anchor 和 size 用
        // 一个是 _renderDataDirty 更新所有其他数据用
        // 考虑合并
        // 为什么不直接使用 node._dirtyFlag 由于会被 gizmo 提前更新置位掉，这里想要使用的时候位就空了
        const uiPros = comp.node._uiProps;
        if (comp.node.hasChangedFlags) {
            uiPros.uiTransformComp!.setRectDirty(comp.node.hasChangedFlags);
        }
        // 这个可以优化为执行不同函数？？ // 最好执行不同的函数 // 还有个 dirty 需要的，更新用的
        let bufferInfo: IRenderItem;
        let localBuffer;
        if (this.reloadBatchDirty) {
            // 由于节点树顺序发生变化，导致 buffer 中的数据发生变化，所以全部重新录制
            // 没有集中处理的必要
            // 全部信息都在此
            this._currBatch.fillBuffers(comp, this._localUBOManager, mat, this);
            bufferInfo = this.renderQueue[this._currWalkIndex];
            localBuffer = bufferInfo.localBuffer;
            this._resetRenderDirty(comp);
        } else if (comp.node.hasChangedFlags || uiPros.uiTransformComp!._rectDirty || comp._renderDataDirty) {
            // 需要考虑的是，此处的更新的 dirty
            // 这里的更新，可以没有世界坐标的变化
            bufferInfo = this.renderQueue[this._currWalkIndex];
            localBuffer = bufferInfo.localBuffer;

            // 全局的 dirty 因为只有上传和不上传两种状态
            this.updateBufferDirty = true; // 决定要不要上传 buffer 的 dirty
            this._currBatch.updateBuffer(comp, bufferInfo, localBuffer);
            // 更新数据即可 // 需要利用组件的各种 dirty 来判断是否要更新，类似于 renderDataDirty
            this._resetRenderDirty(comp);
        } else {
            bufferInfo = this.renderQueue[this._currWalkIndex];
            localBuffer = bufferInfo.localBuffer;
        }
        this._currBatch.fillDrawCall(bufferInfo, localBuffer);
        ++this._currWalkIndex;
    }

    /**
     * @en
     * Render component data submission process of UI.
     * The submitted vertex data is the UI for local coordinates.
     * For example: The UI components of Graphics and UIModel.
     *
     * @zh
     * UI 渲染组件数据提交流程（针对例如： Graphics 和 UIModel 等数据量较为庞大的 ui 组件）。
     *
     * @param comp - 当前执行组件。
     * @param model - 提交渲染的 model 数据。
     * @param mat - 提交渲染的材质。
     */
    public commitModel (comp: UIComponent | Renderable2D, model: Model | null, mat: Material | null) {
        // if the last comp is spriteComp, previous comps should be batched.
        if (this._currMaterial !== this._emptyMaterial) {
            this.autoMergeBatches(this._currComponent!);
        }

        let depthStencil;
        let dssHash = 0;
        if (mat) {
            // Notice: A little hack, if not this two stage, not need update here, while control by stencilManger
            if (comp.stencilStage === Stage.ENABLED || comp.stencilStage === Stage.DISABLED) {
                comp.stencilStage = StencilManager.sharedManager!.stage;
            }
            depthStencil = StencilManager.sharedManager!.getStencilStage(comp.stencilStage, mat);
            dssHash = StencilManager.sharedManager!.getStencilHash(comp.stencilStage);
        }

        const stamp = legacyCC.director.getTotalFrames();
        if (model) {
            model.updateTransform(stamp);
            model.updateUBOs(stamp);
        }

        for (let i = 0; i < model!.subModels.length; i++) {
            const curDrawBatch = this._drawBatchPool.alloc();
            const subModel = model!.subModels[i];
            curDrawBatch.renderScene = comp._getRenderScene();
            curDrawBatch.visFlags = comp.node.layer;
            curDrawBatch.model = model;
            curDrawBatch.bufferBatch = null;
            curDrawBatch.texture = null;
            curDrawBatch.sampler = null;
            curDrawBatch.useLocalData = null;
            if (!depthStencil) { depthStencil = null; }
            curDrawBatch.fillPasses(mat, depthStencil, dssHash, null, 0, subModel.patches, this);
            curDrawBatch.descriptorSet = subModel.descriptorSet;
            curDrawBatch.inputAssembler = subModel.inputAssembler;
            curDrawBatch.model!.visFlags = curDrawBatch.visFlags;
            this._batches.push(curDrawBatch);
        }

        // reset current render state to null
        this._currMaterial = this._emptyMaterial;
        this._currScene = null;
        this._currComponent = null;
        this._currTransform = null;
        this._currTexture = null;
        this._currSampler = null;
        this._currTextureHash = 0;
        this._currSamplerHash = 0;
        this._currLayer = 0;
    }

    /**
     * @en
     * Submit separate render data.
     * This data does not participate in the batch.
     *
     * @zh
     * 提交独立渲染数据.
     * @param comp 静态组件
     */
    public commitStaticBatch (comp: UIStaticBatch) {
        this._batches.concat(comp.drawBatchList);
        this.finishMergeBatches();
    }

    /**
     * @en
     * End a section of render data and submit according to the batch condition.
     *
     * @zh
     * 根据合批条件，结束一段渲染数据并提交。
     */
    public autoMergeBatches (renderComp?: Renderable2D) {
        if (!this._currScene) return;

        let blendState;
        let depthStencil;
        let dssHash = 0;
        let bsHash = 0;
        if (renderComp) {
            blendState = renderComp.blendHash === -1 ? null : renderComp.getBlendState();
            bsHash = renderComp.blendHash;
            if (renderComp.customMaterial !== null) {
                depthStencil = StencilManager.sharedManager!.getStencilStage(renderComp.stencilStage, this._currMaterial);
            } else {
                depthStencil = StencilManager.sharedManager!.getStencilStage(renderComp.stencilStage);
            }
            dssHash = StencilManager.sharedManager!.getStencilHash(renderComp.stencilStage);
        }

        // 先有一个 currBatch，然后这 currBatch 调用方法
        // const curDrawBatch = this._currStaticRoot ? this._currStaticRoot._requireDrawBatch() : this._drawBatchPool.alloc();
        const curDrawBatch = this._currStaticRoot ? this._currStaticRoot._requireDrawBatch() : this._currBatch;
        curDrawBatch.renderScene = this._currScene;
        curDrawBatch.visFlags = this._currLayer;
        curDrawBatch.texture = this._currTexture!;
        curDrawBatch.sampler = this._currSampler;
        curDrawBatch.inputAssembler = this._dummyIA.ia;
        curDrawBatch.useLocalData = this._currTransform;
        curDrawBatch.textureHash = this._currTextureHash;
        curDrawBatch.samplerHash = this._currSamplerHash;
        curDrawBatch.fillPasses(this._currMaterial, depthStencil, dssHash, blendState, bsHash, null, this);

        // 这儿填充？？
        this._batches.push(curDrawBatch);
<<<<<<< HEAD
=======

        buffer.vertexStart = buffer.vertexOffset;
        buffer.indicesStart = buffer.indicesOffset;
        buffer.byteStart = buffer.byteOffset;

        // HACK: After sharing buffer between drawcalls, the performance degradation a lots on iOS 14 or iPad OS 14 device
        // TODO: Maybe it can be removed after Apple fixes it?
        // @ts-expect-error Property '__isWebIOS14OrIPadOS14Env' does not exist on 'sys'
        if (sys.__isWebIOS14OrIPadOS14Env && !this._currIsStatic) {
            this._currMeshBuffer = null;
        }
>>>>>>> 434249da
    }

    /**
     * @en
     * Force changes to current batch data and merge
     *
     * @zh
     * 强行修改当前批次数据并合并。
     *
     * @param material - 当前批次的材质。
     * @param sprite - 当前批次的精灵帧。
     */
    public forceMergeBatches (material: Material, frame: TextureBase | SpriteFrame | null, renderComp: Renderable2D) {
        this._currMaterial = material;

        if (frame) {
            this._currTexture = frame.getGFXTexture();
            this._currSampler = frame.getGFXSampler();
            this._currTextureHash = frame.getHash();
            this._currSamplerHash = frame.getSamplerHash();
        } else {
            this._currTexture = this._currSampler = null;
            this._currTextureHash = this._currSamplerHash = 0;
        }
        this._currLayer = renderComp.node.layer;
        this._currScene = renderComp._getRenderScene();

        this.autoMergeBatches(renderComp);
    }

    /**
     * @en
     * Forced to merge the data of the previous batch to start a new batch.
     *
     * @zh
     * 强制合并上一个批次的数据，开启新一轮合批。
     */
    public finishMergeBatches () {
        this.autoMergeBatches();
        this._currMaterial = this._emptyMaterial;
        this._currTexture = null;
        this._currComponent = null;
        this._currTransform = null;
        this._currTextureHash = 0;
        this._currSamplerHash = 0;
        this._currLayer = 0;
    }

    /**
     * @en
     * Force to change the current material.
     *
     * @zh
     * 强制刷新材质。
     */
    public flushMaterial (mat: Material) {
        this._currMaterial = mat;
    }

    public walk (node: Node, level = 0) {
        const len = node.children.length;

        this._preProcess(node);
        if (len > 0 && !node._static) {
            const children = node.children;
            for (let i = 0; i < children.length; ++i) {
                this._currOpacity = node._uiProps.opacity;
                const child = children[i];
                this.walk(child, level);
            }
        }

        this._postProcess(node);

        level += 1;
    }

    private _preProcess (node: Node) {
        const render = node._uiProps.uiComp;
        const localAlpha = node._uiProps.localOpacity;
        node._uiProps.opacity = this._currOpacity * localAlpha;
        if (!node._uiProps.uiTransformComp) {
            return;
        }
        if (render && render.enabledInHierarchy) {
            render.updateAssembler(this);
        }
    }

    private _postProcess (node: Node) {
        const render = node._uiProps.uiComp;
        if (render && render.enabledInHierarchy) {
            render.postUpdateAssembler(this);
        }
    }

    private _recursiveScreenNode (screen: Node) {
        this.walk(screen);
        this.autoMergeBatches(this._currComponent!);
    }

    private _screenSort (a: RenderRoot2D, b: RenderRoot2D) {
        return a.node.getSiblingIndex() - b.node.getSiblingIndex();
    }

<<<<<<< HEAD
    private _applyOpacity (comp: Renderable2D) {
        const color = comp.color.a / 255;
        const opacity = (this._parentOpacity *= color);
        // const currMeshBuffer = this.currBufferBatch!;
        // const byteOffset = currMeshBuffer.byteOffset >> 2;
        // const vBuf = currMeshBuffer.vData!;
        // const lastByteOffset = currMeshBuffer.lastByteOffset >> 2;
        // const stride = currMeshBuffer.vertexFormatBytes / 4;
        // for (let i = lastByteOffset; i < byteOffset; i += stride) {
        //     vBuf[i + MeshBuffer.OPACITY_OFFSET] *= opacity;
        // }

        // currMeshBuffer.lastByteOffset = currMeshBuffer.byteOffset;
=======
    private _requireBufferBatch (attributes: Attribute[], vertexCount?: number, indexCount?: number) {
        const strideBytes = VertexFormat.getAttributeStride(attributes);
        let buffers = this._meshBuffers.get(strideBytes);
        if (!buffers) { buffers = []; this._meshBuffers.set(strideBytes, buffers); }
        let meshBufferUseCount = this._meshBufferUseCount.get(strideBytes) || 0;
        if (vertexCount && indexCount) {
            // useCount++ when _recreateMeshBuffer
            meshBufferUseCount++;
        }

        this._currMeshBuffer = buffers[meshBufferUseCount];
        if (!this._currMeshBuffer) {
            this._currMeshBuffer = this._createMeshBuffer(attributes);
        }
        this._meshBufferUseCount.set(strideBytes, meshBufferUseCount);
        if (vertexCount && indexCount) {
            this._currMeshBuffer.request(vertexCount, indexCount);
        }
    }

    private _screenSort (a: RenderRoot2D, b: RenderRoot2D) {
        return a.node.getSiblingIndex() - b.node.getSiblingIndex();
>>>>>>> 434249da
    }

    private _releaseDescriptorSetCache (textureHash: number) {
        this._descriptorSetCache.releaseDescriptorSetCache(textureHash);
    }

    private _resetRenderDirty (comp: Renderable2D) {
        comp._renderDataDirty = false;
        comp.node._uiProps.uiTransformComp!._rectDirty = false;
    }
}

class LocalDescriptorSet  {
    private _descriptorSet: DescriptorSet | null = null;
    private _transform: Node | null = null;
    private _textureHash = 0;
    private _samplerHash = 0;
    private _localBuffer: Buffer | null = null;
    private _transformUpdate = true;
    private declare _localData;

    public get descriptorSet (): DescriptorSet | null {
        return this._descriptorSet;
    }

    constructor () {
        const device = legacyCC.director.root.device;
        this._localData = new Float32Array(UBOLocal.COUNT);
        this._localBuffer = device.createBuffer(new BufferInfo(
            BufferUsageBit.UNIFORM | BufferUsageBit.TRANSFER_DST,
            MemoryUsageBit.HOST | MemoryUsageBit.DEVICE,
            UBOLocal.SIZE,
            UBOLocal.SIZE,
        ));
    }

    public initialize (batch) {
        const device = legacyCC.director.root.device;
        this._transform = batch.useLocalData;
        this._textureHash = batch.textureHash;
        this._samplerHash = batch.samplerHash;
        _dsInfo.layout = batch.passes[0].localSetLayout;
        this._descriptorSet =  device.createDescriptorSet(_dsInfo);
        this._descriptorSet!.bindBuffer(UBOLocal.BINDING, this._localBuffer!);
        const binding = ModelLocalBindings.SAMPLER_SPRITE;
        this._descriptorSet!.bindTexture(binding, batch.texture!);
        this._descriptorSet!.bindSampler(binding, batch.sampler!);
        this._descriptorSet!.update();
        this._transformUpdate = true;
    }

    public updateTransform (transform: Node) {
        if (transform === this._transform) return;
        this._transform = transform;
        this._transformUpdate = true;
        this.uploadLocalData();
    }

    public updateLocal () {
        if (!this._transform) return;
        this.uploadLocalData();
    }

    public equals (transform, textureHash, samplerHash) {
        return this._transform === transform && this._textureHash === textureHash && this._samplerHash === samplerHash;
    }

    public reset () {
        this._transform = null;
        this._textureHash = 0;
        this._samplerHash = 0;
    }

    public destroy () {
        if (this._localBuffer) {
            this._localBuffer.destroy();
            this._localBuffer = null;
        }

        if (this._descriptorSet) {
            this._descriptorSet.destroy();
            this._descriptorSet = null;
        }

        this._localData = null;
    }

    private uploadLocalData () {
        const node = this._transform!;
        // @ts-expect-error TS2445
        if (node.hasChangedFlags || node._dirtyFlags) {
            node.updateWorldTransform();
        }
        if (this._transformUpdate) {
            // @ts-expect-error TS2445
            const worldMatrix = node._mat;
            Mat4.toArray(this._localData, worldMatrix, UBOLocal.MAT_WORLD_OFFSET);
            Mat4.inverseTranspose(m4_1, worldMatrix);
            if (!JSB) {
                // fix precision lost of webGL on android device
                // scale worldIT mat to around 1.0 by product its sqrt of determinant.
                const det = Mat4.determinant(m4_1);
                const factor = 1.0 / Math.sqrt(det);
                Mat4.multiplyScalar(m4_1, m4_1, factor);
            }
            Mat4.toArray(this._localData, m4_1, UBOLocal.MAT_WORLD_IT_OFFSET);
            this._localBuffer!.update(this._localData);
            this._transformUpdate = false;
        }
    }
}

class DescriptorSetCache {
    private _descriptorSetCache = new Map<number, DescriptorSet>();
    private _dsCacheHashByTexture = new Map<number, number>();
    private _localDescriptorSetCache: LocalDescriptorSet[] = [];
    private _localCachePool: Pool<LocalDescriptorSet>;

    constructor () {
        this._localCachePool = new Pool(() => new LocalDescriptorSet(), 16);
    }

    public getDescriptorSet (batch: DrawBatch2D, drawCall: DrawCall): DescriptorSet {
        const root = legacyCC.director.root;
        let hash;
        if (batch.useLocalData) {
            const caches = this._localDescriptorSetCache;
            for (let i = 0, len = caches.length; i < len; i++) {
                const cache: LocalDescriptorSet = caches[i];
                if (cache.equals(batch.useLocalData, batch.textureHash, batch.samplerHash)) {
                    return cache.descriptorSet!;
                }
            }
            const localDs = this._localCachePool.alloc();
            localDs.initialize(batch);
            this._localDescriptorSetCache.push(localDs);
            return localDs.descriptorSet!;
        } else {
            // 创建并返回缓存
            // 双层 Map 不再适用，需要使用 hash 值了
            // 这儿需要一个 简单且快的 hash 算法，把这个两层的 map 缩减为一层
            // texture hash 位数不定
            // simpler hash genSamplerHash 得来，28+ 位
            // UBO hash 可能只要两三位就够
            // 两个 hash + 一个拼接 hash 可以用 ^
            // 新问题，怎么释放，texture 的 hash 把所有的释放
            hash = batch.textureHash ^ batch.samplerHash ^ drawCall.bufferHash;
            if (this._descriptorSetCache.has(hash)) {
                return this._descriptorSetCache.get(hash)!;
            } else {
                const device = legacyCC.director.root.device;
                _dsInfo.layout = batch.passes[0].localSetLayout;
                const descriptorSet = root.device.createDescriptorSet(_dsInfo);
                const binding = ModelLocalBindings.SAMPLER_SPRITE;
                descriptorSet.bindTexture(binding, batch.texture!);
                descriptorSet.bindSampler(binding, batch.sampler!);
                const localBufferView = drawCall.bufferView;
                descriptorSet.bindBuffer(ModelLocalBindings.UBO_LOCAL, localBufferView); // 这儿绑定的是 bufferView
                descriptorSet.update();

                this._descriptorSetCache.set(hash, descriptorSet);
                this._dsCacheHashByTexture.set(batch.textureHash, hash);

                return descriptorSet;
            }
            // const descriptorSetTextureMap = this._descriptorSetCache.get(batch.textureHash);
            // if (descriptorSetTextureMap && descriptorSetTextureMap.has(batch.samplerHash)) {
            //     return descriptorSetTextureMap.get(batch.samplerHash)!;
            // } else {
            //     _dsInfo.layout = batch.passes[0].localSetLayout;
            //     const handle = DSPool.alloc(root.device, _dsInfo);
            //     const descriptorSet = DSPool.get(handle);
            //     const binding = ModelLocalBindings.SAMPLER_SPRITE;
            //     descriptorSet.bindTexture(binding, batch.texture!);
            //     descriptorSet.bindSampler(binding, batch.sampler!);
            //     descriptorSet.update();

            //     if (descriptorSetTextureMap) {
            //         this._descriptorSetCache.get(batch.textureHash)!.set(batch.samplerHash, handle);
            //     } else {
            //         this._descriptorSetCache.set(batch.textureHash, new Map([[batch.samplerHash, handle]]));
            //     }
            //     return handle;
            // }
        }
    }

    public update () {
        const caches = this._localDescriptorSetCache;
        caches.forEach((value) => {
            value.updateLocal();
        });
    }

    public reset () {
        const caches = this._localDescriptorSetCache;
        caches.forEach((value) => {
            this._localCachePool.free(value);
        });
        this._localDescriptorSetCache.length = 0;
    }

    public releaseDescriptorSetCache (textureHash) {
        // if (this._descriptorSetCache.has(textureHash)) {
        //     DSPool.free(this._descriptorSetCache.get(textureHash)!);
        //     this._descriptorSetCache.delete(textureHash);
        // }

        // 新加缓存
        const key = this._dsCacheHashByTexture.get(textureHash);
        if (key && this._descriptorSetCache.has(key)) {
            this._descriptorSetCache.get(key)!.destroy();
            this._descriptorSetCache.delete(key);
            this._dsCacheHashByTexture.delete(textureHash);
        }
    }

    public destroy () {
        this._descriptorSetCache.forEach((value, key, map) => {
            value.destroy();
        });
        this._descriptorSetCache.clear();
        this._dsCacheHashByTexture.clear();
        this._localDescriptorSetCache.length = 0;
        this._localCachePool.destroy((obj) => { obj.destroy(); });
    }
}

legacyCC.internal.Batcher2D = Batcher2D;<|MERGE_RESOLUTION|>--- conflicted
+++ resolved
@@ -69,57 +69,6 @@
         return this._batches;
     }
 
-<<<<<<< HEAD
-=======
-    /**
-     * Acquire a new mesh buffer if the vertex layout differs from the current one.
-     * @param attributes
-     */
-    public acquireBufferBatch (attributes: Attribute[] = VertexFormat.vfmtPosUvColor) {
-        const strideBytes = attributes === VertexFormat.vfmtPosUvColor ? 36 /* 9x4 */ : VertexFormat.getAttributeStride(attributes);
-        if (!this._currMeshBuffer || (this._currMeshBuffer.vertexFormatBytes) !== strideBytes) {
-            this._requireBufferBatch(attributes);
-            return this._currMeshBuffer;
-        }
-        return this._currMeshBuffer;
-    }
-
-    public registerCustomBuffer (attributes: MeshBuffer | Attribute[], callback: ((...args: number[]) => void) | null) {
-        let batch: MeshBuffer;
-        if (attributes instanceof MeshBuffer) {
-            batch = attributes;
-        } else {
-            batch = this._bufferBatchPool.add();
-            batch.initialize(attributes, callback || this._recreateMeshBuffer.bind(this, attributes));
-        }
-        const strideBytes = batch.vertexFormatBytes;
-        let buffers = this._customMeshBuffers.get(strideBytes);
-        if (!buffers) { buffers = []; this._customMeshBuffers.set(strideBytes, buffers); }
-        buffers.push(batch);
-        return batch;
-    }
-
-    public unRegisterCustomBuffer (buffer: MeshBuffer) {
-        const buffers = this._customMeshBuffers.get(buffer.vertexFormatBytes);
-        if (buffers) {
-            for (let i = 0; i < buffers.length; i++) {
-                if (buffers[i] === buffer) {
-                    buffers.splice(i, 1);
-                    break;
-                }
-            }
-        }
-
-        // release the buffer to recycle pool --
-        const idx = this._bufferBatchPool.data.indexOf(buffer);
-        if (idx !== -1) {
-            buffer.reset();
-            this._bufferBatchPool.removeAt(idx);
-        }
-        // ---
-    }
-
->>>>>>> 434249da
     set currStaticRoot (value: UIStaticBatch | null) {
         this._currStaticRoot = value;
     }
@@ -147,12 +96,9 @@
     private _currLayer = 0;
     private _currDepthStencilStateStage: any | null = null;
     private _currIsStatic = false;
-<<<<<<< HEAD
     private _currBatch!: DrawBatch2D;
     private _parentOpacity = 1;
-=======
     private _currOpacity = 1;
->>>>>>> 434249da
     // DescriptorSet Cache Map
     private _descriptorSetCache = new DescriptorSetCache();
     private _dummyIA: DummyIA;
@@ -322,14 +268,8 @@
         this._currComponent = null;
         this._currTransform = null;
         this._currScene = null;
-<<<<<<< HEAD
+        this._currOpacity = 1;
         this._batches.clear(); // DC 数量有问题
-=======
-        this._currMeshBuffer = null;
-        this._currOpacity = 1;
-        this._meshBufferUseCount.clear();
-        this._batches.clear();
->>>>>>> 434249da
         StencilManager.sharedManager!.reset();
         this._descriptorSetCache.reset();
         // this._localUBOManager.reset(); // 用 dirty 来控制reset
@@ -564,20 +504,6 @@
 
         // 这儿填充？？
         this._batches.push(curDrawBatch);
-<<<<<<< HEAD
-=======
-
-        buffer.vertexStart = buffer.vertexOffset;
-        buffer.indicesStart = buffer.indicesOffset;
-        buffer.byteStart = buffer.byteOffset;
-
-        // HACK: After sharing buffer between drawcalls, the performance degradation a lots on iOS 14 or iPad OS 14 device
-        // TODO: Maybe it can be removed after Apple fixes it?
-        // @ts-expect-error Property '__isWebIOS14OrIPadOS14Env' does not exist on 'sys'
-        if (sys.__isWebIOS14OrIPadOS14Env && !this._currIsStatic) {
-            this._currMeshBuffer = null;
-        }
->>>>>>> 434249da
     }
 
     /**
@@ -683,7 +609,6 @@
         return a.node.getSiblingIndex() - b.node.getSiblingIndex();
     }
 
-<<<<<<< HEAD
     private _applyOpacity (comp: Renderable2D) {
         const color = comp.color.a / 255;
         const opacity = (this._parentOpacity *= color);
@@ -697,30 +622,6 @@
         // }
 
         // currMeshBuffer.lastByteOffset = currMeshBuffer.byteOffset;
-=======
-    private _requireBufferBatch (attributes: Attribute[], vertexCount?: number, indexCount?: number) {
-        const strideBytes = VertexFormat.getAttributeStride(attributes);
-        let buffers = this._meshBuffers.get(strideBytes);
-        if (!buffers) { buffers = []; this._meshBuffers.set(strideBytes, buffers); }
-        let meshBufferUseCount = this._meshBufferUseCount.get(strideBytes) || 0;
-        if (vertexCount && indexCount) {
-            // useCount++ when _recreateMeshBuffer
-            meshBufferUseCount++;
-        }
-
-        this._currMeshBuffer = buffers[meshBufferUseCount];
-        if (!this._currMeshBuffer) {
-            this._currMeshBuffer = this._createMeshBuffer(attributes);
-        }
-        this._meshBufferUseCount.set(strideBytes, meshBufferUseCount);
-        if (vertexCount && indexCount) {
-            this._currMeshBuffer.request(vertexCount, indexCount);
-        }
-    }
-
-    private _screenSort (a: RenderRoot2D, b: RenderRoot2D) {
-        return a.node.getSiblingIndex() - b.node.getSiblingIndex();
->>>>>>> 434249da
     }
 
     private _releaseDescriptorSetCache (textureHash: number) {
