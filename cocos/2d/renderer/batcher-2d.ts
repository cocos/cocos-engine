--- conflicted
+++ resolved
@@ -156,11 +156,7 @@
     private _currLayer = 0;
     private _currDepthStencilStateStage: any | null = null;
     private _currIsStatic = false;
-<<<<<<< HEAD
-    private _currOpacity = 1;
     private _currHash = 0;
-=======
->>>>>>> fed044e8
 
     // DescriptorSet Cache Map
     private _descriptorSetCache = new DescriptorSetCache();
