--- conflicted
+++ resolved
@@ -38,12 +38,8 @@
 import { Root } from '../../core/root';
 import { Node } from '../../core/scene-graph';
 import { Stage, StencilManager } from './stencil-manager';
-<<<<<<< HEAD
 import { DrawBatch2D, DrawCall } from './draw-batch';
-=======
-import { DrawBatch2D } from './draw-batch';
 import * as VertexFormat from './vertex-format';
->>>>>>> c392e019
 import { legacyCC } from '../../core/global-exports';
 import { ModelLocalBindings, UBOLocal } from '../../core/pipeline/define';
 import { SpriteFrame } from '../assets';
@@ -248,7 +244,6 @@
             this.walk(screen.node);
             this.autoMergeBatches(this._currComponent!);
 
-<<<<<<< HEAD
             let batchPriority = 0;
             if (this._batches.length > offset) {
                 for (; offset < this._batches.length; ++offset) {
@@ -260,20 +255,9 @@
                             subModels[j].priority = batchPriority++;
                         }
                     } else {
-                        for (let j = 0; j < batch.drawCalls.length; j++) {
-                            batch.drawCalls[j].descriptorSet = this._descriptorSetCache.getDescriptorSet(batch, batch.drawCalls[j]);
-                        }
+                        batch.descriptorSet = this._descriptorSetCache.getDescriptorSet(batch);
                     }
                     scene.addBatch(batch);
-=======
-                if (batch.model) {
-                    const subModels = batch.model.subModels;
-                    for (let j = 0; j < subModels.length; j++) {
-                        subModels[j].priority = batchPriority++;
-                    }
-                } else {
-                    batch.descriptorSet = this._descriptorSetCache.getDescriptorSet(batch);
->>>>>>> c392e019
                 }
             }
         }
@@ -583,12 +567,7 @@
         curDrawBatch.useLocalData = this._currTransform;
         curDrawBatch.textureHash = this._currTextureHash;
         curDrawBatch.samplerHash = this._currSamplerHash;
-<<<<<<< HEAD
         curDrawBatch.fillPasses(mat, depthStencil, dssHash, blendState, bsHash, null, this);
-        curDrawBatch.fillDrawCallAssembler();
-=======
-        curDrawBatch.fillPasses(this._currMaterial, depthStencil, dssHash, blendState, bsHash, null, this);
->>>>>>> c392e019
 
         this._batches.push(curDrawBatch);
 
@@ -657,43 +636,7 @@
     }
 
     public walk (node: Node, level = 0) {
-<<<<<<< HEAD
         if (!node.activeInHierarchy) {
-=======
-        const len = node.children.length;
-        this._preProcess(node);
-        if (len > 0 && !node._static) {
-            const children = node.children;
-            for (let i = 0; i < children.length; ++i) {
-                const child = children[i];
-                this.walk(child, level);
-            }
-        }
-
-        this._postProcess(node);
-
-        level += 1;
-    }
-
-    private _preProcess (node: Node) {
-        // update opacity
-        if (node._uiProps.opacityDirty) {
-            let opacity = 1.0;
-            if (node.parent?._uiProps) {
-                opacity = node.parent._uiProps.opacity;
-                const render = node._uiProps.uiComp as Renderable2D;
-                if (render && render.markColorDirty) {
-                    opacity *= (render.color.a / 255);
-                    render.markColorDirty();
-                }
-            }
-            node._uiProps.opacityDirty = false;
-            node._uiProps.applyOpacity(opacity);
-        }
-
-        const render = node._uiProps.uiComp;
-        if (!node._uiProps.uiTransformComp) {
->>>>>>> c392e019
             return;
         }
         const children = node.children;
