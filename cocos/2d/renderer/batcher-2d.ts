--- conflicted
+++ resolved
@@ -47,11 +47,9 @@
 import { SpriteFrame } from '../assets';
 import { TextureBase } from '../../core/assets/texture-base';
 import { Mat4 } from '../../core/math';
-<<<<<<< HEAD
 import { sys } from '../../core/platform/sys';
+import { Mat4 } from '../../core/math';
 import { IBatcher } from './i-batcher';
-=======
->>>>>>> 5c6567f5
 
 const _dsInfo = new DescriptorSetInfo(null!);
 const m4_1 = new Mat4();
@@ -529,13 +527,9 @@
         curDrawBatch.inputAssembler = ia;
         curDrawBatch.useLocalData = this._currTransform;
         curDrawBatch.textureHash = this._currTextureHash;
-<<<<<<< HEAD
         curDrawBatch.samplerHash = this._currSamplerHash;
         curDrawBatch.fillPasses(this._currMaterial, depthStencil, dssHash, blendState, bsHash, null, this);
         curDrawBatch.fillDrawCallAssembler();
-=======
-        curDrawBatch.fillPasses(mat, depthStencil, dssHash, blendState, bsHash, null);
->>>>>>> 5c6567f5
 
         this._batches.push(curDrawBatch);
 
