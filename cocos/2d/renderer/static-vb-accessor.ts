/*
 Copyright (c) 2021 Xiamen Yaji Software Co., Ltd.

 https://www.cocos.com/

 Permission is hereby granted, free of charge, to any person obtaining a copy
 of this software and associated engine source code (the "Software"), a limited,
 worldwide, royalty-free, non-assignable, revocable and non-exclusive license
 to use Cocos Creator solely to develop games on your target platforms. You shall
 not use Cocos Creator software for developing other software or tools that's
 used for developing games. You are not granted to publish, distribute,
 sublicense, and/or sell copies of Cocos Creator.

 The software or tools in this License Agreement are licensed, not sold.
 Xiamen Yaji Software Co., Ltd. reserves all rights not expressly granted to you.

 THE SOFTWARE IS PROVIDED "AS IS", WITHOUT WARRANTY OF ANY KIND, EXPRESS OR
 IMPLIED, INCLUDING BUT NOT LIMITED TO THE WARRANTIES OF MERCHANTABILITY,
 FITNESS FOR A PARTICULAR PURPOSE AND NONINFRINGEMENT. IN NO EVENT SHALL THE
 AUTHORS OR COPYRIGHT HOLDERS BE LIABLE FOR ANY CLAIM, DAMAGES OR OTHER
 LIABILITY, WHETHER IN AN ACTION OF CONTRACT, TORT OR OTHERWISE, ARISING FROM,
 OUT OF OR IN CONNECTION WITH THE SOFTWARE OR THE USE OR OTHER DEALINGS IN
 THE SOFTWARE.
*/

/**
 * @packageDocumentation
 * @hidden
 */

import { Device, Attribute } from '../../core/gfx';
import { MeshBuffer } from './mesh-buffer';
import { BufferAccessor } from './buffer-accessor';
import { assertID, warnID } from '../../core/platform/debug';
import { assertIsTrue } from '../../core/data/utils/asserts';
import { Pool } from '../../core/memop/pool';
import { macro } from '../../core/platform/macro';

interface IFreeEntry {
    offset: number;
    length: number;
}

const _entryPool = new Pool<IFreeEntry>(() => ({
    offset: 0,
    length: 0,
}), 32);

/**
 * @internal
 */
export class StaticVBChunk {
    // public ib: Uint16Array;
    //
    public meshBuffer: MeshBuffer = null!;
    public indexBuffer: Uint16Array = null!;

    constructor(
        public vertexAccessor: StaticVBAccessor,
        public bufferId: number,
        public vertexOffset: number,
        public vb: Float32Array,
        indexCount: number,
        mb: MeshBuffer,
        ib: Uint16Array
    ) {
        // this.ib = new Uint16Array(indexCount);
        this.meshBuffer = mb;
        this.indexBuffer = ib;
    }
    // setIndexBuffer (indices: ArrayLike<number>) {
    //     assertIsTrue(indices.length === this.ib.length);
    //     for (let i = 0; i < indices.length; ++i) {
    //         const vid = indices[i];
    //         this.ib[i] = this.vertexOffset + vid;
    //     }
    // }
}

export class StaticVBAccessor extends BufferAccessor {
    public static IB_SCALE = 4; // ib size scale based on vertex count

    private _freeLists: IFreeEntry[][] = [];
    private _vCount = 0;
    private _iCount = 0;

<<<<<<< HEAD
    public constructor(device: Device, attributes: Attribute[]) {
=======
    public constructor (device: Device, attributes: Attribute[], vCount?: number, iCount?: number) {
>>>>>>> f017f19b
        super(device, attributes);
        this._vCount = vCount || Math.floor(macro.BATCHER2D_MEM_INCREMENT * 1024 / this._vertexFormatBytes);
        this._iCount = iCount || (this._vCount * StaticVBAccessor.IB_SCALE);

        // Initialize first mesh buffer
        this._allocateBuffer();
    }

    public destroy() {
        // Destroy mesh buffers and reuse free entries
        for (let i = 0; i < this._buffers.length; ++i) {
            this._buffers[i].destroy();
            const freeList = this._freeLists[i];
            for (let j = 0; j < freeList.length; ++j) {
                _entryPool.free(freeList[j]);
            }
        }
        this._buffers.length = 0;
        this._freeLists.length = 0;
        super.destroy();
    }

    public reset() {
        for (let i = 0; i < this._buffers.length; ++i) {
            const buffer = this._buffers[i];
            // Reset index buffer
            buffer.indexOffset = 0;
            buffer.reset();
        }
    }

    public getVertexBuffer(bid: number): Float32Array {
        return this._buffers[bid].vData;
    }

    public getIndexBuffer(bid: number): Uint16Array {
        return this._buffers[bid].iData;
    }

    public getMeshBuffer(bid: number): MeshBuffer {
        return this._buffers[bid];
    }

    public uploadBuffers() {
        for (let i = 0; i < this._buffers.length; ++i) {
            const firstEntry = this._freeLists[i][0];
            const buffer = this._buffers[i];
            // Recognize active buffers
            if (!firstEntry || firstEntry.length < buffer.vData.byteLength) {
                buffer.uploadBuffers();
            }
            // Need destroy empty buffer
        }
    }

<<<<<<< HEAD
    public appendIndices(vbChunk: StaticVBChunk) {
        // const buf = this._buffers[vbChunk.bufferId];
        // // Vertex format check
        // // assertIsTrue(vbChunk.vb.byteLength / vbChunk.vertexCount === this.vertexFormatBytes);
        // assertIsTrue(vbChunk.bufferId === this._currBID || this._currBID === -1);
        // const vCount = vbChunk.ib.length;
        // if (vCount) {
        //     // Append index buffer
        //     buf.iData.set(vbChunk.ib, buf.indexOffset);
        //     buf.indexOffset += vbChunk.ib.length;
        // }
=======
    public appendIndices (bufferId: number, indices: Uint16Array) {
        const buf = this._buffers[bufferId];
        const iCount = indices.length;
        if (iCount) {
            // Append index buffer
            buf.iData.set(indices, buf.indexOffset);
            buf.indexOffset += indices.length;
        }
>>>>>>> f017f19b
    }

    public allocateChunk(vertexCount: number, indexCount: number) {
        const byteLength = vertexCount * this.vertexFormatBytes;
        let buf: MeshBuffer = null!; let freeList: IFreeEntry[];
        let bid = 0; let eid = -1; let entry: IFreeEntry | null = null;
        // Loop buffers
        for (let i = 0; i < this._buffers.length; ++i) {
            buf = this._buffers[i];
            freeList = this._freeLists[i];
            // Loop entries
            for (let e = 0; e < freeList.length; ++e) {
                // Found suitable free entry
                if (freeList[e].length >= byteLength) {
                    entry = freeList[e];
                    bid = i;
                    eid = e;
                    break;
                }
            }
            if (entry) break;
        }
        // Allocation fail
        if (!entry) {
            bid = this._allocateBuffer();
            buf = this._buffers[bid];
            if (buf && buf.checkCapacity(vertexCount, indexCount)) {
                eid = 0;
                entry = this._freeLists[bid][eid];
            }
        }
        // Allocation succeed
        if (entry) {
            const vertexOffset = entry.offset / this.vertexFormatBytes;
            assertIsTrue(Number.isInteger(vertexOffset));
            const vb = new Float32Array(buf.vData.buffer, entry.offset, byteLength >> 2).fill(0);
            this._allocateChunkFromEntry(bid, eid, entry, byteLength);
            
            const mb = this.getMeshBuffer(bid);
            const ib  = this.getIndexBuffer(bid);
            return new StaticVBChunk(this, bid, vertexOffset, vb, indexCount, mb, ib);
        } else {
            warnID(9004, byteLength);
            return null;
        }
    }

    public recycleChunk(chunk: StaticVBChunk) {
        const freeList = this._freeLists[chunk.bufferId];
        const buf = this._buffers[chunk.bufferId];
        let offset = chunk.vertexOffset * this.vertexFormatBytes;
        let bytes = chunk.vb.byteLength;
        if (bytes === 0) return;
        let recycled = false;
        let i = 0;
        let prevEntry: IFreeEntry | null = null;
        let nextEntry: IFreeEntry | null = freeList[i];
        // Loop entries
        while (nextEntry && nextEntry.offset < offset) {
            prevEntry = nextEntry;
            nextEntry = freeList[++i];
        }
        // Found previous entry
        if (prevEntry) {
            const distance = offset - (prevEntry.offset + prevEntry.length);
            // Ensure no overlap with previous chunk
            assertIsTrue(distance >= 0);
            // Can be merged
            if (distance === 0) {
                prevEntry.length += bytes;
                offset = prevEntry.offset;
                bytes = prevEntry.length;

                // Can also merge with next entry
                if (nextEntry && nextEntry.offset - (offset + bytes) === 0) {
                    prevEntry.length += nextEntry.length;
                    // Free next entry
                    freeList.splice(i, 1);
                    _entryPool.free(nextEntry);
                    nextEntry = null;
                }
                recycled = true;
            }
        }
        // Found next entry
        if (!recycled && nextEntry) {
            const distance = nextEntry.offset - (offset + bytes);
            // Ensure no overlap with next chunk
            assertIsTrue(distance >= 0);
            // Can be merged
            if (distance === 0) {
                nextEntry.offset = offset;
                nextEntry.length += bytes;
            } else {
                // Can not be merged
                const newEntry = _entryPool.alloc();
                newEntry.offset = offset;
                newEntry.length = bytes;
                freeList.splice(i, 0, newEntry);
            }
            recycled = true;
        }
        if (recycled) {
            // If the last chunk is recycled, ensure correct mesh buffer byte offset
            if (offset + bytes === buf.byteOffset) {
                buf.byteOffset = offset;
            }
        } else {
            // Haven't found any entry or any entry after the buffer chunk
            const newEntry = _entryPool.alloc();
            newEntry.offset = offset;
            newEntry.length = bytes;
            freeList.push(newEntry);
        }
    }

    private _allocateChunkFromEntry(bid: number, eid: number, entry: IFreeEntry, bytes: number) {
        const remaining = entry.length - bytes;
        const offset = entry.offset + bytes;
        const buf = this._buffers[bid];
        if (buf.byteOffset < offset) {
            // Ensure buffer length covers all buffer chunks
            buf.byteOffset = offset;
        }
        assertID(remaining >= 0, 9004, bid, entry.offset, entry.length);
        if (remaining === 0) {
            this._freeLists[bid].splice(eid, 1);
            _entryPool.free(entry);
        } else {
            entry.offset += bytes;
            entry.length = remaining;
        }
    }

    private _allocateBuffer() {
        // Validate length of buffer array
        assertID(this._buffers.length === this._freeLists.length, 9003);

        const buffer = new MeshBuffer();
        const vFloatCount = this._vCount * this._floatsPerVertex;
        buffer.initialize(this._device, this._attributes, vFloatCount, this._iCount);
        this._buffers.push(buffer);
        const entry = _entryPool.alloc();
        entry.offset = 0;
        entry.length = buffer.vData.byteLength;
        const freeList = [entry];
        this._freeLists.push(freeList);
        return this._buffers.length - 1;
    }
}<|MERGE_RESOLUTION|>--- conflicted
+++ resolved
@@ -84,11 +84,7 @@
     private _vCount = 0;
     private _iCount = 0;
 
-<<<<<<< HEAD
-    public constructor(device: Device, attributes: Attribute[]) {
-=======
     public constructor (device: Device, attributes: Attribute[], vCount?: number, iCount?: number) {
->>>>>>> f017f19b
         super(device, attributes);
         this._vCount = vCount || Math.floor(macro.BATCHER2D_MEM_INCREMENT * 1024 / this._vertexFormatBytes);
         this._iCount = iCount || (this._vCount * StaticVBAccessor.IB_SCALE);
@@ -144,19 +140,6 @@
         }
     }
 
-<<<<<<< HEAD
-    public appendIndices(vbChunk: StaticVBChunk) {
-        // const buf = this._buffers[vbChunk.bufferId];
-        // // Vertex format check
-        // // assertIsTrue(vbChunk.vb.byteLength / vbChunk.vertexCount === this.vertexFormatBytes);
-        // assertIsTrue(vbChunk.bufferId === this._currBID || this._currBID === -1);
-        // const vCount = vbChunk.ib.length;
-        // if (vCount) {
-        //     // Append index buffer
-        //     buf.iData.set(vbChunk.ib, buf.indexOffset);
-        //     buf.indexOffset += vbChunk.ib.length;
-        // }
-=======
     public appendIndices (bufferId: number, indices: Uint16Array) {
         const buf = this._buffers[bufferId];
         const iCount = indices.length;
@@ -165,7 +148,6 @@
             buf.iData.set(indices, buf.indexOffset);
             buf.indexOffset += indices.length;
         }
->>>>>>> f017f19b
     }
 
     public allocateChunk(vertexCount: number, indexCount: number) {
