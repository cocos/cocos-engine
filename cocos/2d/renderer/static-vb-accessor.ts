--- conflicted
+++ resolved
@@ -29,13 +29,8 @@
 import { Device, Attribute } from '../../gfx';
 import { MeshBuffer } from './mesh-buffer';
 import { BufferAccessor } from './buffer-accessor';
-<<<<<<< HEAD
-import { Pool, macro } from '../../core';
 import { uiSystem } from '../framework/ui-system';
-=======
 import { macro } from '../../core';
-import { director } from '../../game';
->>>>>>> 4ca69f7b
 
 interface IFreeEntry {
     offset: number;
