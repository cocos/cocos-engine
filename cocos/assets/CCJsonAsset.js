--- conflicted
+++ resolved
@@ -23,9 +23,9 @@
  THE SOFTWARE.
  ****************************************************************************/
 
-import { _decorator } from "../core/data/index";
+import Asset from './CCAsset';
+import _decorator from '../core/data/class-decorator';
 const {ccclass, property} = _decorator;
-import Asset from './CCAsset';
 
 /**
  * !#en
@@ -42,13 +42,9 @@
  * @extends Asset
  */
 @ccclass
-<<<<<<< HEAD
-export class JsonAsset extends Asset {
-=======
 export default class JsonAsset extends Asset {
     get name () { return 'JsonAsset'; }
 
->>>>>>> b90fbe92
     /**
      * @property {Object} json - The loaded JSON object.
      */
