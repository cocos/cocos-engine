/*
 Copyright (c) 2013-2016 Chukong Technologies Inc.
 Copyright (c) 2017-2018 Xiamen Yaji Software Co., Ltd.

 http://www.cocos.com

 Permission is hereby granted, free of charge, to any person obtaining a copy
 of this software and associated engine source code (the "Software"), a limited,
  worldwide, royalty-free, non-assignable, revocable and non-exclusive license
 to use Cocos Creator solely to develop games on your target platforms. You shall
  not use Cocos Creator software for developing other software or tools that's
  used for developing games. You are not granted to publish, distribute,
  sublicense, and/or sell copies of Cocos Creator.

 The software or tools in this License Agreement are licensed, not sold.
 Xiamen Yaji Software Co., Ltd. reserves all rights not expressly granted to you.

 THE SOFTWARE IS PROVIDED "AS IS", WITHOUT WARRANTY OF ANY KIND, EXPRESS OR
 IMPLIED, INCLUDING BUT NOT LIMITED TO THE WARRANTIES OF MERCHANTABILITY,
 FITNESS FOR A PARTICULAR PURPOSE AND NONINFRINGEMENT. IN NO EVENT SHALL THE
 AUTHORS OR COPYRIGHT HOLDERS BE LIABLE FOR ANY CLAIM, DAMAGES OR OTHER
 LIABILITY, WHETHER IN AN ACTION OF CONTRACT, TORT OR OTHERWISE, ARISING FROM,
 OUT OF OR IN CONNECTION WITH THE SOFTWARE OR THE USE OR OTHER DEALINGS IN
 THE SOFTWARE.
*/

/**
 * @category asset
 */

// @ts-check
import {ccclass, property} from '../core/data/class-decorator';
import { error } from '../core/platform/CCDebug';
import IDGenerator from '../core/utils/id-generator';
import { GFXDevice } from '../gfx/device';
<<<<<<< HEAD
import { GFXTextureView } from '../gfx/texture-view';
import { SamplerInfoIndex } from '../renderer/core/sampler-lib';
import { Asset } from './asset';
import { Filter, PixelFormat, WrapMode } from './asset-enum';
=======
import { GFXTexture, IGFXTextureInfo } from '../gfx/texture';
import { GFXTextureView, IGFXTextureViewInfo } from '../gfx/texture-view';
import { genSamplerHash, SamplerInfoIndex, samplerLib } from '../renderer/core/sampler-lib';
import { Asset } from './asset';
import { Filter, PixelFormat, WrapMode } from './asset-enum';
import { ImageAsset } from './image-asset';
import { postLoadImage } from './texture-util';
>>>>>>> f20de53c

const CHAR_CODE_1 = 49;    // '1'

const idGenerator = new IDGenerator('Tex');
/**
 * 贴图资源基类。它定义了所有贴图共用的概念。
 */
@ccclass('cc.TextureBase')
export class TextureBase extends Asset {
    /**
     * 此贴图是否为压缩的像素格式。
     */
    public get isCompressed (): boolean {
        return this._format >= PixelFormat.RGB_ETC1 && this._format <= PixelFormat.RGBA_PVRTC_4BPPV1;
    }

    public static PixelFormat = PixelFormat;

    public static WrapMode = WrapMode;

    public static Filter = Filter;

    @property
    protected _format: number = PixelFormat.RGBA8888;

    @property
    protected _premultiplyAlpha = false;

    @property
    protected _flipY = false;

    @property
    protected _minFilter: number = Filter.LINEAR;

    @property
    protected _magFilter: number = Filter.LINEAR;

    @property
    protected _mipFilter: number = Filter.NONE;

    @property
    protected _wrapS: number = WrapMode.REPEAT;

    @property
    protected _wrapT: number = WrapMode.REPEAT;

    @property
    protected _wrapR: number = WrapMode.REPEAT;

    @property
    protected _anisotropy = 16;

<<<<<<< HEAD
=======
    protected _texture: GFXTexture | null = null;
    protected _textureView: GFXTextureView | null = null;

    private _potientialWidth: number = 0;
    private _potientialHeight: number = 0;
    private _mipmapLevel: number = 1;
>>>>>>> f20de53c
    private _id: string;
    private _samplerInfo: Array<number | undefined> = [];
    private _samplerHash: number = 0;

    protected constructor (flipY: boolean = false) {
        super();

        this._flipY = flipY;

        // Id for generate hash in material
        this._id = idGenerator.getNewId();

        this.loaded = false;
    }

    /**
     * 获取标识符。
     * @returns 此贴图的标识符。
     */
    public getId () {
        return this._id;
    }

    /**
     * 获取像素格式。
     * @returns 此贴图的像素格式。
     */
    public getPixelFormat () {
        return this._format;
    }

    /**
     * 返回是否开启了预乘透明通道功能。
     * @returns 此贴图是否开启了预乘透明通道功能。
     */
    public hasPremultipliedAlpha () {
        return this._premultiplyAlpha || false;
    }

    /**
     * 获取各向异性。
     * @returns 此贴图的各向异性。
     */
    public getAnisotropy () {
        return this._anisotropy;
    }

    /**
     * 设置此贴图的缠绕模式。
     * 注意，若贴图尺寸不是 2 的整数幂，缠绕模式仅允许 `WrapMode.CLAMP_TO_EDGE`。
     * @param wrapS S(U) 坐标的采样模式。
     * @param wrapT T(V) 坐标的采样模式。
     * @param wrapR R(W) 坐标的采样模式。
     */
    public setWrapMode (wrapS: WrapMode, wrapT: WrapMode, wrapR?: WrapMode) {
        this._wrapS = wrapS;
        this._samplerInfo[SamplerInfoIndex.addressU] = wrapS;
        this._wrapT = wrapT;
        this._samplerInfo[SamplerInfoIndex.addressV] = wrapT;
        if (wrapR !== undefined) {
            this._wrapR = wrapR;
            this._samplerInfo[SamplerInfoIndex.addressW] = wrapR;
        }
<<<<<<< HEAD
=======
        this._samplerHash = genSamplerHash(this._samplerInfo);
>>>>>>> f20de53c
    }

    /**
     * 设置此贴图的过滤算法。
     * @param minFilter 缩小过滤算法。
     * @param magFilter 放大过滤算法。
     */
    public setFilters (minFilter: Filter, magFilter: Filter) {
        this._minFilter = minFilter;
        this._samplerInfo[SamplerInfoIndex.minFilter] = minFilter;
        this._magFilter = magFilter;
        this._samplerInfo[SamplerInfoIndex.magFilter] = magFilter;
<<<<<<< HEAD
=======
        this._samplerHash = genSamplerHash(this._samplerInfo);
>>>>>>> f20de53c
    }

    /**
     * 设置此贴图的 mip 过滤算法。
     * @param mipFilter mip 过滤算法。
     */
    public setMipFilter (mipFilter: Filter) {
        this._mipFilter = mipFilter;
        this._samplerInfo[SamplerInfoIndex.mipFilter] = mipFilter;
        this._samplerInfo[SamplerInfoIndex.maxLOD] = mipFilter === Filter.NONE ? 0 : 1000; // WebGL2 on some platform need this
        this._samplerHash = genSamplerHash(this._samplerInfo);
    }

    /**
     * 设置渲染时是否运行将此贴图进行翻转。
     * @param flipY 翻转则为 `true`，否则为 `false`。
     */
    public setFlipY (flipY: boolean) {
        this._flipY = flipY;
    }

    /**
     * 设置此贴图是否预乘透明通道。
     * @param premultiply
     */
    public setPremultiplyAlpha (premultiply: boolean) {
        this._premultiplyAlpha = premultiply;
    }

    /**
     * 设置此贴图的各向异性。
     * @param anisotropy 各向异性。
     */
    public setAnisotropy (anisotropy: number) {
        this._anisotropy = anisotropy;
        this._samplerInfo[SamplerInfoIndex.maxAnisotropy] = anisotropy;
<<<<<<< HEAD
=======
        this._samplerHash = genSamplerHash(this._samplerInfo);
>>>>>>> f20de53c
    }

    /**
     * 销毁此贴图，并释放占有的所有 GPU 资源。
     */
    public destroy () {
        return super.destroy();
    }

    /**
     * 获取此贴图底层的 GFX 贴图视图对象。
     */
    public getGFXTextureView (): GFXTextureView | null {
        return null;
    }

    /**
     * 获取此贴图内部使用的 GFX 采样器信息。
     * @private
     */
    public getSamplerHash () {
        return this._samplerHash;
    }

    // SERIALIZATION

    /**
     * @return
     */
    public _serialize (exporting?: any): any {
        return this._minFilter + ',' + this._magFilter + ',' +
            this._wrapS + ',' + this._wrapT + ',' +
            (this._premultiplyAlpha ? 1 : 0) + ',' +
            this._mipFilter + ',' + this._anisotropy + ',' +
            (this._flipY ? 1 : 0);
    }

    /**
     *
     * @param data
     */
    public _deserialize (serializedData: any, handle: any) {
        const data = serializedData as string;
        const fields = data.split(',');
        fields.unshift('');
        if (fields.length >= 6) {
            // decode filters
            this.setFilters(parseInt(fields[1]), parseInt(fields[2]));
            // decode wraps
            this.setWrapMode(parseInt(fields[3]), parseInt(fields[4]));
            // decode premultiply alpha
            this._premultiplyAlpha = fields[5].charCodeAt(0) === CHAR_CODE_1;
        }
        if (fields.length >= 8) {
            this.setMipFilter(parseInt(fields[6]));
            this.setAnisotropy(parseInt(fields[7]));
        }
        if (fields.length >= 9) {
            this._flipY = fields[8].charCodeAt(0) === CHAR_CODE_1;
        }
    }

    protected _getGFXDevice (): GFXDevice | null {
        return cc.director.root && cc.director.root.device;
    }

    protected _getGFXFormat () {
        return this._format;
    }

    protected _setGFXFormat (format?: PixelFormat) {
        this._format = format === undefined ? PixelFormat.RGBA8888 : format;
    }
}

cc.TextureBase = TextureBase;<|MERGE_RESOLUTION|>--- conflicted
+++ resolved
@@ -33,12 +33,6 @@
 import { error } from '../core/platform/CCDebug';
 import IDGenerator from '../core/utils/id-generator';
 import { GFXDevice } from '../gfx/device';
-<<<<<<< HEAD
-import { GFXTextureView } from '../gfx/texture-view';
-import { SamplerInfoIndex } from '../renderer/core/sampler-lib';
-import { Asset } from './asset';
-import { Filter, PixelFormat, WrapMode } from './asset-enum';
-=======
 import { GFXTexture, IGFXTextureInfo } from '../gfx/texture';
 import { GFXTextureView, IGFXTextureViewInfo } from '../gfx/texture-view';
 import { genSamplerHash, SamplerInfoIndex, samplerLib } from '../renderer/core/sampler-lib';
@@ -46,7 +40,6 @@
 import { Filter, PixelFormat, WrapMode } from './asset-enum';
 import { ImageAsset } from './image-asset';
 import { postLoadImage } from './texture-util';
->>>>>>> f20de53c
 
 const CHAR_CODE_1 = 49;    // '1'
 
@@ -99,15 +92,12 @@
     @property
     protected _anisotropy = 16;
 
-<<<<<<< HEAD
-=======
     protected _texture: GFXTexture | null = null;
     protected _textureView: GFXTextureView | null = null;
 
     private _potientialWidth: number = 0;
     private _potientialHeight: number = 0;
     private _mipmapLevel: number = 1;
->>>>>>> f20de53c
     private _id: string;
     private _samplerInfo: Array<number | undefined> = [];
     private _samplerHash: number = 0;
@@ -171,10 +161,7 @@
             this._wrapR = wrapR;
             this._samplerInfo[SamplerInfoIndex.addressW] = wrapR;
         }
-<<<<<<< HEAD
-=======
-        this._samplerHash = genSamplerHash(this._samplerInfo);
->>>>>>> f20de53c
+        this._samplerHash = genSamplerHash(this._samplerInfo);
     }
 
     /**
@@ -187,10 +174,7 @@
         this._samplerInfo[SamplerInfoIndex.minFilter] = minFilter;
         this._magFilter = magFilter;
         this._samplerInfo[SamplerInfoIndex.magFilter] = magFilter;
-<<<<<<< HEAD
-=======
-        this._samplerHash = genSamplerHash(this._samplerInfo);
->>>>>>> f20de53c
+        this._samplerHash = genSamplerHash(this._samplerInfo);
     }
 
     /**
@@ -227,10 +211,7 @@
     public setAnisotropy (anisotropy: number) {
         this._anisotropy = anisotropy;
         this._samplerInfo[SamplerInfoIndex.maxAnisotropy] = anisotropy;
-<<<<<<< HEAD
-=======
-        this._samplerHash = genSamplerHash(this._samplerInfo);
->>>>>>> f20de53c
+        this._samplerHash = genSamplerHash(this._samplerInfo);
     }
 
     /**
