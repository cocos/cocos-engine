/****************************************************************************
 Copyright (c) 2013-2016 Chukong Technologies Inc.
 Copyright (c) 2017-2018 Xiamen Yaji Software Co., Ltd.

 http://www.cocos.com

 Permission is hereby granted, free of charge, to any person obtaining a copy
 of this software and associated engine source code (the "Software"), a limited,
  worldwide, royalty-free, non-assignable, revocable and non-exclusive license
 to use Cocos Creator solely to develop games on your target platforms. You shall
  not use Cocos Creator software for developing other software or tools that's
  used for developing games. You are not granted to publish, distribute,
  sublicense, and/or sell copies of Cocos Creator.

 The software or tools in this License Agreement are licensed, not sold.
 Xiamen Yaji Software Co., Ltd. reserves all rights not expressly granted to you.

 THE SOFTWARE IS PROVIDED "AS IS", WITHOUT WARRANTY OF ANY KIND, EXPRESS OR
 IMPLIED, INCLUDING BUT NOT LIMITED TO THE WARRANTIES OF MERCHANTABILITY,
 FITNESS FOR A PARTICULAR PURPOSE AND NONINFRINGEMENT. IN NO EVENT SHALL THE
 AUTHORS OR COPYRIGHT HOLDERS BE LIABLE FOR ANY CLAIM, DAMAGES OR OTHER
 LIABILITY, WHETHER IN AN ACTION OF CONTRACT, TORT OR OTHERWISE, ARISING FROM,
 OUT OF OR IN CONNECTION WITH THE SOFTWARE OR THE USE OR OTHER DEALINGS IN
 THE SOFTWARE.
 ****************************************************************************/

import {isChildClassOf} from '../core/utils/js';
import CCObject from '../core/data/object';
import _decorator from '../core/data/class-decorator';
const {ccclass} = _decorator;

/**
 * !#en
 * The base class for registering asset types.
 * !#zh
 * 注册用的资源基类。
 *
 * @class RawAsset
 * @extends Object
 */
@ccclass('cc.RawAsset')
export default class RawAsset extends CCObject {
    constructor () {
        super();
<<<<<<< HEAD
        
=======
>>>>>>> cd9b6467
        /**
         * @property _uuid
         * @type {String}
         * @private
         */
        Object.defineProperty(this, '_uuid', {
            value: '',
            writable: true,
            // enumerable is false by default, to avoid uuid being assigned to empty string during destroy
        });
    }

    /**
     * @method isRawAssetType
     * @param {Function} ctor
     * @returns {Boolean}
     * @static
     * @private
     */
    static get isRawAssetType () {
        return isChildClassOf(ctor, cc.RawAsset) && !isChildClassOf(ctor, cc.Asset);
    }
}

cc.RawAsset = RawAsset;<|MERGE_RESOLUTION|>--- conflicted
+++ resolved
@@ -42,10 +42,6 @@
 export default class RawAsset extends CCObject {
     constructor () {
         super();
-<<<<<<< HEAD
-        
-=======
->>>>>>> cd9b6467
         /**
          * @property _uuid
          * @type {String}
