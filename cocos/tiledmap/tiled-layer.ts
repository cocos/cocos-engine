/* eslint-disable default-case */
/*
 Copyright (c) 2013-2016 Chukong Technologies Inc.
 Copyright (c) 2017-2020 Xiamen Yaji Software Co., Ltd.

 https://www.cocos.com/

 Permission is hereby granted, free of charge, to any person obtaining a copy
 of this software and associated engine source code (the "Software"), a limited,
  worldwide, royalty-free, non-assignable, revocable and non-exclusive license
 to use Cocos Creator solely to develop games on your target platforms. You shall
  not use Cocos Creator software for developing other software or tools that's
  used for developing games. You are not granted to publish, distribute,
  sublicense, and/or sell copies of Cocos Creator.

 The software or tools in this License Agreement are licensed, not sold.
 Xiamen Yaji Software Co., Ltd. reserves all rights not expressly granted to you.

 THE SOFTWARE IS PROVIDED "AS IS", WITHOUT WARRANTY OF ANY KIND, EXPRESS OR
 IMPLIED, INCLUDING BUT NOT LIMITED TO THE WARRANTIES OF MERCHANTABILITY,
 FITNESS FOR A PARTICULAR PURPOSE AND NONINFRINGEMENT. IN NO EVENT SHALL THE
 AUTHORS OR COPYRIGHT HOLDERS BE LIABLE FOR ANY CLAIM, DAMAGES OR OTHER
 LIABILITY, WHETHER IN AN ACTION OF CONTRACT, TORT OR OTHERWISE, ARISING FROM,
 OUT OF OR IN CONNECTION WITH THE SOFTWARE OR THE USE OR OTHER DEALINGS IN
 THE SOFTWARE.
 */

/**
 * @packageDocumentation
 * @module tiledmap
 */

import { ccclass } from 'cc.decorator';

import { EDITOR } from 'internal:constants';
import { Renderable2D } from '../2d/framework/renderable-2d';
import { SpriteFrame } from '../2d/assets/sprite-frame';
import { Component } from '../core/components';
import { TMXMapInfo } from './tmx-xml-parser';
<<<<<<< HEAD
import { Color, IVec2Like, Mat4, Size, SystemEventType, Texture2D, Vec2, Vec3, Node, warn, logID, CCBoolean, director, referenced, ReferenceType } from '../core';
=======
import { Color, IVec2Like, Mat4, Size, Texture2D, Vec2, Vec3, Node, warn, logID, CCBoolean, director } from '../core';
>>>>>>> 40986f8b
import { TiledTile } from './tiled-tile';
import { MeshRenderData } from '../2d/renderer/render-data';
import { Batcher2D } from '../2d/renderer/batcher-2d';
import {
    MixedGID, GID, Orientation, TiledTextureGrids, TMXTilesetInfo, RenderOrder, StaggerAxis, StaggerIndex, TileFlag,
    GIDFlags, TiledGrid, TiledAnimationType, PropertiesInfo, TMXLayerInfo,
} from './tiled-types';
import { fillTextureGrids, loadAllTextures } from './tiled-utils';
import { NodeEventType } from '../core/scene-graph/node-event';

const _mat4_temp = new Mat4();
const _vec2_temp = new Vec2();
const _vec3_temp = new Vec3();
const _vec3_temp2 = new Vec3();
const _tempRowCol = { row: 0, col: 0 };

@ccclass('cc.TiledUserNodeData')
export class TiledUserNodeData extends Component {
    _index = -1;
    _row = -1;
    _col = -1;
    _tiledLayer: TiledLayer | null = null;
    constructor () {
        super();
    }
}

export interface TiledMeshData {
    renderData: MeshRenderData;
    texture: Texture2D | null;
}

interface TiledSubNodeData {
    subNodes: (null | TiledUserNodeData)[];
}

type TiledMeshDataArray = (TiledMeshData | TiledSubNodeData)[];

/**
 * @en Render the TMX layer.
 * @zh 渲染 TMX layer。
 * @class TiledLayer
 * @extends Component
 */
@ccclass('cc.TiledLayer')
export class TiledLayer extends Renderable2D {
    // [row][col] = {count: 0, nodesList: []};
    protected _userNodeGrid: { [key: number]: { count: number;[key: number]: { count: number, list: (TiledUserNodeData | null)[] } } } = {};
    protected _userNodeMap: { [key: string]: TiledUserNodeData } = {};// [id] = node;
    protected _userNodeDirty = false;

    // store the layer tiles node, index is caculated by 'x + width * y', format likes '[0]=tileNode0,[1]=tileNode1, ...'
    public tiledTiles: (TiledTile | null)[] = [];

    // // store the layer tilesets index array
    // _tilesetIndexArr: number[] = [];
    // // tileset index to array index
    // _tilesetIndexToArrIndex: { [key: number]: number } = {};

    protected _viewPort = { x: -1, y: -1, width: -1, height: -1 };
    protected _cullingRect = {
        leftDown: { row: -1, col: -1 },
        rightTop: { row: -1, col: -1 },
    };
    get cullingRect () { return this._cullingRect; }

    protected _cullingDirty = true;
    protected _rightTop = { row: -1, col: -1 };
    get rightTop () { return this._rightTop; }

    protected _layerInfo: TMXLayerInfo | null = null;
    protected _mapInfo: TMXMapInfo | null = null;

    // record max or min tile texture offset,
    // it will make culling rect more large, which insure culling rect correct.
    protected _topOffset = 0;
    protected _downOffset = 0;
    protected _leftOffset = 0;
    protected _rightOffset = 0;

    // store the layer tiles, index is caculated by 'x + width * y', format likes '[0]=gid0,[1]=gid1, ...'
    public tiles: MixedGID[] = [];

    // vertex array
    public vertices: { minCol: number, maxCol: number, [key: number]: { left: number, bottom: number, index: number } }[] = [];
    // vertices dirty
    protected _verticesDirty = true;

    protected _layerName = '';
    protected _layerSize?: Size;

    get layerSize () { return this._layerSize!; }

    protected _minGID?: GID;
    protected _maxGID?: GID;
    protected _layerOrientation: null | Orientation = null;

    protected _opacity?: number;
    protected _tintColor?: Color;

    // store all layer gid corresponding texture info, index is gid, format likes '[gid0]=tex-info,[gid1]=tex-info, ...'
    public texGrids: TiledTextureGrids | null = null;
    // store all tileset texture, index is tileset index, format likes '[0]=texture0, [1]=texture1, ...'
    @referenced(ReferenceType.GC_OBJECT_ARRAY)
    protected _textures: SpriteFrame[] = [];
    protected _tilesets: TMXTilesetInfo[] = [];

    protected _leftDownToCenterX = 0;
    protected _leftDownToCenterY = 0;

    protected _hasTiledNodeGrid = false;
    protected _hasAniGrid = false;
    protected _animations: TiledAnimationType | null = null;

    // switch of culling
    protected _enableCulling?: boolean;

    public colorChanged = false;

    protected _properties?: PropertiesInfo;
    public renderOrder?: RenderOrder;
    protected _staggerAxis?: StaggerAxis;
    protected _staggerIndex?: StaggerIndex;
    protected _hexSideLength?: number;

    protected _mapTileSize?: Size;
    protected _odd_even?: number;
    protected _diffX1?: number;
    protected _diffY1?: number;
    protected _useAutomaticVertexZ?: boolean;
    protected _vertexZvalue?: number;
    protected _offset?: Vec2;

    protected _meshRenderDataArray: TiledMeshDataArray | null = null;

    get meshRenderDataArray () { return this._meshRenderDataArray; }
    get leftDownToCenterX () { return this._leftDownToCenterX; }
    get leftDownToCenterY () { return this._leftDownToCenterY; }

    constructor () {
        super();
    }

    public hasTiledNode () {
        return this._hasTiledNodeGrid;
    }

    public hasAnimation () {
        return this._hasAniGrid;
    }

    /**
     * @en enable or disable culling
     * @zh 开启或关闭裁剪。
     * @method enableCulling
     * @param value
     */
    set enableCulling (value: boolean) {
        if (this._enableCulling !== value) {
            this._enableCulling = value;
            this._cullingDirty = true;
            this.markForUpdateRenderData();
        }
    }
    get enableCulling () { return this._enableCulling!; }

    /**
     * @en Adds user's node into layer.
     * @zh 添加用户节点。
     * @method addUserNode
     * @param {cc.Node} node
     * @return {Boolean}
     */
    public addUserNode (node: Node) {
        let dataComp = node.getComponent(TiledUserNodeData);
        if (dataComp) {
            warn('CCTiledLayer:addUserNode node has been added');
            return false;
        }

        dataComp = node.addComponent(TiledUserNodeData);
        node.parent = this.node;
        // node._renderFlag |= RenderFlow.FLAG_BREAK_FLOW;
        this._userNodeMap[node.uuid] = dataComp;

        dataComp._row = -1;
        dataComp._col = -1;
        dataComp._tiledLayer = this;

        this._nodeLocalPosToLayerPos(node.getPosition(), _vec2_temp);
        this._positionToRowCol(_vec2_temp.x, _vec2_temp.y, _tempRowCol);
        this._addUserNodeToGrid(dataComp, _tempRowCol);
        this._updateCullingOffsetByUserNode(node);
        node.on(NodeEventType.TRANSFORM_CHANGED, this._userNodePosChange, dataComp);
        node.on(NodeEventType.SIZE_CHANGED, this._userNodeSizeChange, dataComp);
        return true;
    }

    /**
     * @en Removes user's node.
     * @zh 移除用户节点。
     * @method removeUserNode
     * @param {cc.Node} node
     * @return {Boolean}
     */
    public removeUserNode (node: Node) {
        const dataComp = node.getComponent(TiledUserNodeData);
        if (!dataComp) {
            warn('CCTiledLayer:removeUserNode node is not exist');
            return false;
        }
        node.off(NodeEventType.TRANSFORM_CHANGED, this._userNodePosChange, dataComp);
        node.off(NodeEventType.SIZE_CHANGED, this._userNodeSizeChange, dataComp);
        this._removeUserNodeFromGrid(dataComp);
        delete this._userNodeMap[node.uuid];
        node._removeComponent(dataComp);
        dataComp.destroy();
        node.removeFromParent();
        // node._renderFlag &= ~RenderFlow.FLAG_BREAK_FLOW;
        return true;
    }

    /**
     * @en Destroy user's node.
     * @zh 销毁用户节点。
     * @method destroyUserNode
     * @param {cc.Node} node
     */
    public destroyUserNode (node: Node) {
        this.removeUserNode(node);
        node.destroy();
    }

    // acording layer anchor point to calculate node layer pos
    protected _nodeLocalPosToLayerPos (nodePos: IVec2Like, out: IVec2Like) {
        out.x = nodePos.x + this._leftDownToCenterX;
        out.y = nodePos.y + this._leftDownToCenterY;
    }

    public getNodesByRowCol (row: number, col: number) {
        const rowData = this._userNodeGrid[row];
        if (!rowData) return null;
        return rowData[col];
    }

    public getNodesCountByRow (row) {
        const rowData = this._userNodeGrid[row];
        if (!rowData) return 0;
        return rowData.count;
    }

    protected _updateAllUserNode () {
        this._userNodeGrid = {};
        for (const dataId in this._userNodeMap) {
            const dataComp = this._userNodeMap[dataId];
            this._nodeLocalPosToLayerPos(dataComp.node.getPosition(), _vec2_temp);
            this._positionToRowCol(_vec2_temp.x, _vec2_temp.y, _tempRowCol);
            this._addUserNodeToGrid(dataComp, _tempRowCol);
            this._updateCullingOffsetByUserNode(dataComp.node);
        }
    }

    protected _updateCullingOffsetByUserNode (node_: Node) {
        const node = node_._uiProps.uiTransformComp!.contentSize;
        if (this._topOffset < node.height) {
            this._topOffset = node.height;
        }
        if (this._downOffset < node.height) {
            this._downOffset = node.height;
        }
        if (this._leftOffset < node.width) {
            this._leftOffset = node.width;
        }
        if (this._rightOffset < node.width) {
            this._rightOffset = node.width;
        }
    }

    protected _userNodeSizeChange () {
        const dataComp: TiledUserNodeData = this as unknown as any;
        const node = dataComp.node;
        const self = dataComp._tiledLayer!;
        self._updateCullingOffsetByUserNode(node);
        self._userNodeDirty = true;
        self.markForUpdateRenderData();
    }

    protected _userNodePosChange () {
        const dataComp: TiledUserNodeData = this as unknown as any;
        const node = dataComp.node;
        const self = dataComp._tiledLayer!;
        self._nodeLocalPosToLayerPos(node.getPosition(), _vec2_temp);
        self._positionToRowCol(_vec2_temp.x, _vec2_temp.y, _tempRowCol);
        self._limitInLayer(_tempRowCol);
        // users pos not change
        if (_tempRowCol.row === dataComp._row && _tempRowCol.col === dataComp._col) return;

        self._removeUserNodeFromGrid(dataComp);
        self._addUserNodeToGrid(dataComp, _tempRowCol);
    }

    protected _removeUserNodeFromGrid (dataComp: TiledUserNodeData) {
        const row = dataComp._row;
        const col = dataComp._col;
        const index = dataComp._index;

        const rowData = this._userNodeGrid[row];
        const colData = rowData && rowData[col];
        if (colData) {
            rowData.count--;
            colData.count--;
            colData.list[index] = null;
            if (colData.count <= 0) {
                colData.list.length = 0;
                colData.count = 0;
            }
        }

        dataComp._row = -1;
        dataComp._col = -1;
        dataComp._index = -1;
        this._userNodeDirty = true;
        this.markForUpdateRenderData();
    }

    protected _limitInLayer (rowCol: { row: number, col: number }) {
        const row = rowCol.row;
        const col = rowCol.col;
        if (row < 0) rowCol.row = 0;
        if (row > this._rightTop.row) rowCol.row = this._rightTop.row;
        if (col < 0) rowCol.col = 0;
        if (col > this._rightTop.col) rowCol.col = this._rightTop.col;
    }

    protected _addUserNodeToGrid (dataComp: TiledUserNodeData, tempRowCol: { col: number, row: number }) {
        const row = tempRowCol.row;
        const col = tempRowCol.col;
        const rowData = this._userNodeGrid[row] = this._userNodeGrid[row] || { count: 0 };
        const colData = rowData[col] = rowData[col] || { count: 0, list: [] };
        dataComp._row = row;
        dataComp._col = col;
        dataComp._index = colData.list.length;
        rowData.count++;
        colData.count++;
        colData.list.push(dataComp);
        this._userNodeDirty = true;
    }

    public isUserNodeDirty () {
        return this._userNodeDirty;
    }

    public setUserNodeDirty (value) {
        this._userNodeDirty = value;
    }

    onEnable () {
        super.onEnable();
        this.node.on(NodeEventType.ANCHOR_CHANGED, this._syncAnchorPoint, this);
        this.node.on(NodeEventType.TRANSFORM_CHANGED, this.updateCulling, this);
        this.node.on(NodeEventType.SIZE_CHANGED, this.updateCulling, this);
        this.node.parent!.on(NodeEventType.TRANSFORM_CHANGED, this.updateCulling, this);
        this.node.parent!.on(NodeEventType.SIZE_CHANGED, this.updateCulling, this);
        this.markForUpdateRenderData();
        // delay 1 frame, since camera's matrix data is dirty
        this.scheduleOnce(this.updateCulling.bind(this));
    }

    onDisable () {
        super.onDisable();
        this.node.parent!.off(NodeEventType.SIZE_CHANGED, this.updateCulling, this);
        this.node.parent!.off(NodeEventType.TRANSFORM_CHANGED, this.updateCulling, this);
        this.node.off(NodeEventType.SIZE_CHANGED, this.updateCulling, this);
        this.node.off(NodeEventType.TRANSFORM_CHANGED, this.updateCulling, this);
        this.node.off(NodeEventType.ANCHOR_CHANGED, this._syncAnchorPoint, this);
    }

    protected _syncAnchorPoint () {
        const node = this.node;
        const trans = node._uiProps.uiTransformComp!;
        const scale = node.getScale();
        this._leftDownToCenterX = trans.width * trans.anchorX * scale.x;
        this._leftDownToCenterY = trans.height * trans.anchorY * scale.y;
        this._cullingDirty = true;
        this.markForUpdateRenderData();
    }

    onDestroy () {
        super.onDestroy();
    }

    /**
     * @en Gets the layer name.
     * @zh 获取层的名称。
     * @method getLayerName
     * @return {String}
     * @example
     * let layerName = tiledLayer.getLayerName();
     * cc.log(layerName);
     */
    public getLayerName (): string {
        return this._layerName;
    }

    /**
     * @en Set the layer name.
     * @zh 设置层的名称
     * @method SetLayerName
     * @param {String} layerName
     * @example
     * tiledLayer.setLayerName("New Layer");
     */
    public setLayerName (layerName: string) {
        this._layerName = layerName;
    }

    /**
     * @en Return the value for the specific property name.
     * @zh 获取指定属性名的值。
     * @method getProperty
     * @param {String} propertyName
     * @return {*}
     * @example
     * let property = tiledLayer.getProperty("info");
     * cc.log(property);
     */
    public getProperty (propertyName: string) {
        return this._properties![propertyName];
    }

    /**
     * @en Returns the position in pixels of a given tile coordinate.
     * @zh 获取指定 tile 的像素坐标。
     * @method getPositionAt
     * @param {Vec2|Number} pos position or x
     * @param {Number} [y]
     * @return {Vec2}
     * @example
     * let pos = tiledLayer.getPositionAt(cc.v2(0, 0));
     * cc.log("Pos: " + pos);
     * let pos = tiledLayer.getPositionAt(0, 0);
     * cc.log("Pos: " + pos);
     */
    public getPositionAt (pos: IVec2Like | number, y?: number): Vec2 | null {
        let x;
        if (y !== undefined) {
            x = Math.floor(pos as number);
            y = Math.floor(y);
        } else {
            x = Math.floor((pos as IVec2Like).x);
            y = Math.floor((pos as IVec2Like).y);
        }

        switch (this._layerOrientation) {
        case Orientation.ORTHO:
            return this._positionForOrthoAt(x, y);
        case Orientation.ISO:
            return this._positionForIsoAt(x, y);
        case Orientation.HEX:
            return this._positionForHexAt(x, y);
        }
        return null;
    }

    public isInvalidPosition (x: number, y: number) {
        return x >= this._layerSize!.width || y >= this._layerSize!.height || x < 0 || y < 0;
    }

    protected _positionForIsoAt (x: number, y: number): Vec2 {
        let offsetX = 0;
        let offsetY = 0;
        const index = Math.floor(x) + Math.floor(y) * this._layerSize!.width;
        const gidAndFlags = this.tiles[index];
        if (gidAndFlags) {
            const gid = (((gidAndFlags as unknown as number) & TileFlag.FLIPPED_MASK) >>> 0);
            const tileset = this.texGrids!.get(gid as unknown as GID)!.tileset;
            const offset = tileset.tileOffset;
            offsetX = offset.x;
            offsetY = offset.y;
        }

        return new Vec2(
            this._mapTileSize!.width * 0.5 * (this._layerSize!.height + x - y - 1) + offsetX,
            this._mapTileSize!.height * 0.5 * (this._layerSize!.width - x + this._layerSize!.height - y - 2) - offsetY,
        );
    }

    protected _positionForOrthoAt (x: number, y: number): Vec2 {
        let offsetX = 0;
        let offsetY = 0;
        const index = Math.floor(x) + Math.floor(y) * this._layerSize!.width;
        const gidAndFlags = this.tiles[index];
        if (gidAndFlags) {
            const gid = (((gidAndFlags as unknown as number) & TileFlag.FLIPPED_MASK) >>> 0) as unknown as GID;
            const tileset = this.texGrids!.get(gid)!.tileset;
            const offset = tileset.tileOffset;
            offsetX = offset.x;
            offsetY = offset.y;
        }

        return new Vec2(
            x * this._mapTileSize!.width + offsetX,
            (this._layerSize!.height - y - 1) * this._mapTileSize!.height - offsetY,
        );
    }

    protected _positionForHexAt (col: number, row: number): Vec2 {
        const tileWidth = this._mapTileSize!.width;
        const tileHeight = this._mapTileSize!.height;
        const rows = this._layerSize!.height;

        const index = Math.floor(col) + Math.floor(row) * this._layerSize!.width;
        const gid = ((this.tiles[index] as unknown as number) & TileFlag.FLIPPED_MASK) >>> 0;
        let offset: IVec2Like;
        if (this.texGrids!.get(gid as unknown as GID)) {
            offset = this.texGrids!.get(gid as unknown as GID)!.tileset.tileOffset;
        } else {
            offset = { x: 0, y: 0 };
        }

        const odd_even = (this._staggerIndex === StaggerIndex.STAGGERINDEX_ODD) ? 1 : -1;
        let x = 0;
        let y = 0;
        let diffX = 0;
        let diffY = 0;
        switch (this._staggerAxis) {
        case StaggerAxis.STAGGERAXIS_Y:
            diffX = 0;
            if (row % 2 === 1) {
                diffX = tileWidth / 2 * odd_even;
            }
            x = col * tileWidth + diffX + offset.x;
            y = (rows - row - 1) * (tileHeight - (tileHeight - this._hexSideLength!) / 2) - offset.y;
            break;
        case StaggerAxis.STAGGERAXIS_X:
            diffY = 0;
            if (col % 2 === 1) {
                diffY = tileHeight / 2 * -odd_even;
            }
            x = col * (tileWidth - (tileWidth - this._hexSideLength!) / 2) + offset.x;
            y = (rows - row - 1) * tileHeight + diffY - offset.y;
            break;
        }
        return new Vec2(x, y);
    }

    /**
     * @en
     * Sets the tiles gid (gid = tile global id) at a given tiles rect.
     * @zh
     * 设置给定区域的 tile 的 gid (gid = tile 全局 id)，
     * @method setTilesGIDAt
     * @param {Array} gids an array contains gid
     * @param {Number} beginCol begin col number
     * @param {Number} beginRow begin row number
     * @param {Number} totalCols count of column
     * @example
     * tiledLayer.setTilesGIDAt([1, 1, 1, 1], 10, 10, 2)
     */
    public setTilesGIDAt (gids: number[], beginCol: number, beginRow: number, totalCols: number) {
        if (!gids || gids.length === 0 || totalCols <= 0) return;
        if (beginRow < 0) beginRow = 0;
        if (beginCol < 0) beginCol = 0;
        let gidsIdx = 0;
        const endCol = beginCol + totalCols;
        for (let row = beginRow; ; row++) {
            for (let col = beginCol; col < endCol; col++) {
                if (gidsIdx >= gids.length) return;
                this._updateTileForGID(gids[gidsIdx] as unknown as MixedGID, col, row);
                gidsIdx++;
            }
        }
    }

    /**
     * @en
     * Sets the tile gid (gid = tile global id) at a given tile coordinate.<br />
     * The Tile GID can be obtained by using the method "tileGIDAt" or by using the TMX editor . Tileset Mgr +1.<br />
     * If a tile is already placed at that position, then it will be removed.
     * @zh
     * 设置给定坐标的 tile 的 gid (gid = tile 全局 id)，
     * tile 的 GID 可以使用方法 “tileGIDAt” 来获得。<br />
     * 如果一个 tile 已经放在那个位置，那么它将被删除。
     * @method setTileGIDAt
     * @param {Number} gid
     * @param {Vec2|Number} posOrX position or x
     * @param {Number} flagsOrY flags or y
     * @param {Number} [flags]
     * @example
     * tiledLayer.setTileGIDAt(1001, 10, 10, 1)
     */
    public setTileGIDAt (gid: MixedGID, x: number, y: number, flags?: number) {
        const ugid = ((gid as unknown as number) & TileFlag.FLIPPED_MASK) >>> 0;

        x = Math.floor(x);
        y = Math.floor(y);
        if (this.isInvalidPosition(x, y)) {
            throw new Error('cc.TiledLayer.setTileGIDAt(): invalid position');
        }
        if (!this.tiles || !this._tilesets || this._tilesets.length === 0) {
            logID(7238);
            return;
        }
        if (ugid !== 0 && ugid < (this._tilesets[0].firstGid as unknown as number)) {
            logID(7239, gid);
            return;
        }

        flags = flags || 0;
        this._updateTileForGID(((ugid | flags) >>> 0) as unknown as MixedGID, x, y);
    }

    protected _updateTileForGID (gidAndFlags: MixedGID, x: number, y: number): void {
        const idx = 0 | (x + y * this._layerSize!.width);
        if (idx >= this.tiles.length) return;

        const oldGIDAndFlags = this.tiles[idx];
        if (gidAndFlags === oldGIDAndFlags) return;

        const gid = (((gidAndFlags as unknown as number) & TileFlag.FLIPPED_MASK) >>> 0);
        const grid = this.texGrids!.get(gid as unknown as GID);

        if (grid) {
            this.tiles[idx] = gidAndFlags;
            this._updateVertex(x, y);
        } else {
            this.tiles[idx] = 0 as unknown as MixedGID;
        }
        this._cullingDirty = true;
    }

    /**
     * @en
     * Returns the tile gid at a given tile coordinate. <br />
     * if it returns 0, it means that the tile is empty. <br />
     * @zh
     * 通过给定的 tile 坐标、flags（可选）返回 tile 的 GID. <br />
     * 如果它返回 0，则表示该 tile 为空。<br />
     * @method getTileGIDAt
     * @param {Vec2} pos
     * @return {Number}
     * @example
     * let tileGid = tiledLayer.getTileGIDAt(0, 0);
     */
    public getTileGIDAt (x: number, y: number): number | null {
        if (this.isInvalidPosition(x, y)) {
            throw new Error('cc.TiledLayer.getTileGIDAt(): invalid position');
        }
        if (!this.tiles) {
            logID(7237);
            return null;
        }

        const index = Math.floor(x) + Math.floor(y) * this._layerSize!.width;
        // Bits on the far end of the 32-bit global tile ID are used for tile flags
        const tile = this.tiles[index] as unknown as number;

        return ((tile & TileFlag.FLIPPED_MASK) >>> 0);
    }
    /**
     * @en
     * Returns the tile flags at a given tile coordinate. <br />
     * @zh
     * 通过给定的 tile 坐标, 返回 tile 的 flags. <br />
     * 如果它返回 null，则表示该 tile 为空。<br />
     * @method getTileGIDAt
     * @param {number}} x
     * @param {number}} y
     * @return {Number}
     * @example
     * let tileGid = tiledLayer.getTileGIDAt(0, 0);
     */
    public getTileFlagsAt (x: number, y: number) {
        if (this.isInvalidPosition(x, y)) {
            throw new Error('TiledLayer.getTileFlagsAt: invalid position');
        }
        if (!this.tiles) {
            logID(7240);
            return null;
        }

        const idx = Math.floor(x) + Math.floor(y) * this._layerSize!.width;
        // Bits on the far end of the 32-bit global tile ID are used for tile flags
        const tile = this.tiles[idx] as unknown as number;

        return ((tile & TileFlag.FLIPPED_ALL) >>> 0) as unknown as GIDFlags;
    }

    public setCullingDirty (value: boolean) {
        this._cullingDirty = value;
    }

    public isCullingDirty (): boolean {
        return this._cullingDirty;
    }

    // 'x, y' is the position of viewPort, which's anchor point is at the center of rect.
    // 'width, height' is the size of viewPort.
    public updateViewPort (x: number, y: number, width: number, height: number): void {
        if (this._viewPort.width === width
            && this._viewPort.height === height
            && this._viewPort.x === x
            && this._viewPort.y === y) {
            return;
        }
        this._viewPort.x = x;
        this._viewPort.y = y;
        this._viewPort.width = width;
        this._viewPort.height = height;

        // if map's type is iso, reserve bottom line is 2 to avoid show empty grid because of iso grid arithmetic
        let reserveLine = 1;
        if (this._layerOrientation === Orientation.ISO) {
            reserveLine = 2;
        }

        const vpx = this._viewPort.x - this._offset!.x + this._leftDownToCenterX;
        const vpy = this._viewPort.y - this._offset!.y + this._leftDownToCenterY;

        let leftDownX = vpx - this._leftOffset;
        let leftDownY = vpy - this._downOffset;
        const rightTopX = vpx + width + this._rightOffset;
        const rightTopY = vpy + height + this._topOffset;

        const leftDown = this._cullingRect.leftDown;
        const rightTop = this._cullingRect.rightTop;

        if (leftDownX < 0) leftDownX = 0;
        if (leftDownY < 0) leftDownY = 0;

        // calc left down
        this._positionToRowCol(leftDownX, leftDownY, _tempRowCol);
        // make range large
        _tempRowCol.row -= reserveLine;
        _tempRowCol.col -= reserveLine;
        // insure left down row col greater than 0
        _tempRowCol.row = _tempRowCol.row > 0 ? _tempRowCol.row : 0;
        _tempRowCol.col = _tempRowCol.col > 0 ? _tempRowCol.col : 0;

        if (_tempRowCol.row !== leftDown.row || _tempRowCol.col !== leftDown.col) {
            leftDown.row = _tempRowCol.row;
            leftDown.col = _tempRowCol.col;
            this._cullingDirty = true;
        }

        // show nothing
        if (rightTopX < 0 || rightTopY < 0) {
            _tempRowCol.row = -1;
            _tempRowCol.col = -1;
        } else {
            // calc right top
            this._positionToRowCol(rightTopX, rightTopY, _tempRowCol);
            // make range large
            _tempRowCol.row++;
            _tempRowCol.col++;
        }

        // avoid range out of max rect
        if (_tempRowCol.row > this._rightTop.row) _tempRowCol.row = this._rightTop.row;
        if (_tempRowCol.col > this._rightTop.col) _tempRowCol.col = this._rightTop.col;

        if (_tempRowCol.row !== rightTop.row || _tempRowCol.col !== rightTop.col) {
            rightTop.row = _tempRowCol.row;
            rightTop.col = _tempRowCol.col;
            this._cullingDirty = true;
            this.markForUpdateRenderData();
        }
    }

    // the result may not precise, but it dose't matter, it just uses to be got range
    protected _positionToRowCol (x: number, y: number, result: { col: number, row: number }): { col: number, row: number } {
        const maptw = this._mapTileSize!.width;
        const mapth = this._mapTileSize!.height;
        const maptw2 = maptw * 0.5;
        const mapth2 = mapth * 0.5;
        let row = 0;
        let col = 0;
        let diffX2 = 0;
        let diffY2 = 0;
        const axis = this._staggerAxis;

        switch (this._layerOrientation) {
        // left top to right dowm
        case Orientation.ORTHO:
            col = Math.floor(x / maptw);
            row = Math.floor(y / mapth);
            break;
            // right top to left down
            // iso can be treat as special hex whose hex side length is 0
        case Orientation.ISO:
            col = Math.floor(x / maptw2);
            row = Math.floor(y / mapth2);
            break;
            // left top to right dowm
        case Orientation.HEX:
            if (axis === StaggerAxis.STAGGERAXIS_Y) {
                row = Math.floor(y / (mapth - this._diffY1!));
                diffX2 = row % 2 === 1 ? maptw2 * this._odd_even! : 0;
                col = Math.floor((x - diffX2) / maptw);
            } else {
                col = Math.floor(x / (maptw - this._diffX1!));
                diffY2 = col % 2 === 1 ? mapth2 * -this._odd_even! : 0;
                row = Math.floor((y - diffY2) / mapth);
            }
            break;
        }
        result.row = row;
        result.col = col;
        return result;
    }

    public updateCulling () {
        if (EDITOR) {
            this.enableCulling = false;
        } else if (this._enableCulling) {
            this.node.updateWorldTransform();
            Mat4.invert(_mat4_temp, this.node.getWorldMatrix());
            const camera = director.root!.batcher2D.getFirstRenderCamera(this.node);
            if (camera) {
                _vec3_temp.x = 0;
                _vec3_temp.y = 0;
                _vec3_temp.z = 0;
                _vec3_temp2.x = camera.width;
                _vec3_temp2.y = camera.height;
                _vec3_temp2.z = 0;
                camera.screenToWorld(_vec3_temp, _vec3_temp);
                camera.screenToWorld(_vec3_temp2, _vec3_temp2);
                // camera.getScreenToWorldPoint(_vec2_temp, _vec2_temp);
                // camera.getScreenToWorldPoint(_vec2_temp2, _vec2_temp2);
                Vec3.transformMat4(_vec3_temp, _vec3_temp, _mat4_temp);
                Vec3.transformMat4(_vec3_temp2, _vec3_temp2, _mat4_temp);
                this.updateViewPort(_vec3_temp.x, _vec3_temp.y, _vec3_temp2.x - _vec3_temp.x, _vec3_temp2.y - _vec3_temp.y);
            }
        }
    }

    /**
     * @en Layer orientation, which is the same as the map orientation.
     * @zh 获取 Layer 方向(同地图方向)。
     * @method getLayerOrientation
     * @return {Number}
     * @example
     * let orientation = tiledLayer.getLayerOrientation();
     * cc.log("Layer Orientation: " + orientation);
     */
    public getLayerOrientation () {
        return this._layerOrientation;
    }

    /**
     * @en properties from the layer. They can be added using Tiled.
     * @zh 获取 layer 的属性，可以使用 Tiled 编辑器添加属性。
     * @method getProperties
     * @return {Object}
     * @example
     * let properties = tiledLayer.getProperties();
     * cc.log("Properties: " + properties);
     */
    public getProperties () {
        return this._properties;
    }

    protected _updateVertex (col: number, row: number) {
        const FLIPPED_MASK = TileFlag.FLIPPED_MASK;

        const vertices = this.vertices;

        const layerOrientation = this._layerOrientation;
        const tiles = this.tiles;

        if (!tiles) {
            return;
        }

        const rightTop = this._rightTop;
        const maptw = this._mapTileSize!.width;
        const mapth = this._mapTileSize!.height;
        const maptw2 = maptw * 0.5;
        const mapth2 = mapth * 0.5;
        const rows = this._layerSize!.height;
        const cols = this._layerSize!.width;
        const grids = this.texGrids!;

        let left = 0;
        let bottom = 0;
        let axis: StaggerAxis;
        let diffX1: number;
        let diffY1: number;
        let odd_even: number;
        let diffX2: number;
        let diffY2: number;

        if (layerOrientation === Orientation.HEX) {
            axis = this._staggerAxis!;
            diffX1 = this._diffX1!;
            diffY1 = this._diffY1!;
            odd_even = this._odd_even!;
        }

        let cullingCol = 0;
        let cullingRow = 0;
        let gridGID: GID = 0 as unknown as GID;

        // grid border
        let topBorder = 0;
        let downBorder = 0; let leftBorder = 0;
        let rightBorder = 0;
        const index = row * cols + col;
        const gid = tiles[index];
        gridGID = (((gid as unknown as number) & FLIPPED_MASK) >>> 0) as unknown as GID;
        const grid = grids.get(gridGID)!;
        if (!grid) {
            return;
        }

        // if has animation, grid must be updated per frame
        if (this._animations!.get(gridGID)) {
            this._hasAniGrid = this._hasAniGrid || true;
        }

        switch (layerOrientation) {
        // left top to right dowm
        case Orientation.ORTHO:
            cullingCol = col;
            cullingRow = rows - row - 1;
            left = cullingCol * maptw;
            bottom = cullingRow * mapth;
            break;
            // right top to left down
        case Orientation.ISO:
            // if not consider about col, then left is 'w/2 * (rows - row - 1)'
            // if consider about col then left must add 'w/2 * col'
            // so left is 'w/2 * (rows - row - 1) + w/2 * col'
            // combine expression is 'w/2 * (rows - row + col -1)'
            cullingCol = rows + col - row - 1;
            // if not consider about row, then bottom is 'h/2 * (cols - col -1)'
            // if consider about row then bottom must add 'h/2 * (rows - row - 1)'
            // so bottom is 'h/2 * (cols - col -1) + h/2 * (rows - row - 1)'
            // combine expressionn is 'h/2 * (rows + cols - col - row - 2)'
            cullingRow = rows + cols - col - row - 2;
            left = maptw2 * cullingCol;
            bottom = mapth2 * cullingRow;
            break;
            // left top to right dowm
        case Orientation.HEX:
            diffX2 = (axis! === StaggerAxis.STAGGERAXIS_Y && row % 2 === 1) ? maptw2 * odd_even! : 0;
            diffY2 = (axis! === StaggerAxis.STAGGERAXIS_X && col % 2 === 1) ? mapth2 * -odd_even! : 0;

            left = col * (maptw - diffX1!) + diffX2;
            bottom = (rows - row - 1) * (mapth - diffY1!) + diffY2;
            cullingCol = col;
            cullingRow = rows - row - 1;
            break;
        }

        const rowData = vertices[cullingRow] = vertices[cullingRow] || { minCol: 0, maxCol: 0 };
        const colData = rowData[cullingCol] = rowData[cullingCol] || {};

        // record each row range, it will faster when culling grid
        if (rowData.minCol > cullingCol) {
            rowData.minCol = cullingCol;
        }

        if (rowData.maxCol < cullingCol) {
            rowData.maxCol = cullingCol;
        }

        // record max rect, when viewPort is bigger than layer, can make it smaller
        if (rightTop.row < cullingRow) {
            rightTop.row = cullingRow;
        }

        if (rightTop.col < cullingCol) {
            rightTop.col = cullingCol;
        }

        // _offset is whole layer offset
        // tileOffset is tileset offset which is related to each grid
        // tileOffset coordinate system's y axis is opposite with engine's y axis.
        const tileOffset = grid.tileset.tileOffset;
        left += this._offset!.x + tileOffset.x + grid.offsetX;
        bottom += this._offset!.y - tileOffset.y - grid.offsetY;

        topBorder = -tileOffset.y + grid.tileset._tileSize.height - mapth;
        topBorder = topBorder < 0 ? 0 : topBorder;
        downBorder = tileOffset.y < 0 ? 0 : tileOffset.y;
        leftBorder = -tileOffset.x < 0 ? 0 : -tileOffset.x;
        rightBorder = tileOffset.x + grid.tileset._tileSize.width - maptw;
        rightBorder = rightBorder < 0 ? 0 : rightBorder;

        if (this._rightOffset < leftBorder) {
            this._rightOffset = leftBorder;
        }

        if (this._leftOffset < rightBorder) {
            this._leftOffset = rightBorder;
        }

        if (this._topOffset < downBorder) {
            this._topOffset = downBorder;
        }

        if (this._downOffset < topBorder) {
            this._downOffset = topBorder;
        }

        colData.left = left;
        colData.bottom = bottom;
        // this index is tiledmap grid index
        colData.index = index;

        this._cullingDirty = true;
    }

    protected _updateVertices () {
        const vertices = this.vertices;
        vertices.length = 0;

        const tiles = this.tiles;
        if (!tiles) {
            return;
        }

        const rightTop = this._rightTop;
        rightTop.row = -1;
        rightTop.col = -1;

        const rows = this._layerSize!.height;
        const cols = this._layerSize!.width;

        this._topOffset = 0;
        this._downOffset = 0;
        this._leftOffset = 0;
        this._rightOffset = 0;
        this._hasAniGrid = false;

        for (let row = 0; row < rows; ++row) {
            for (let col = 0; col < cols; ++col) {
                this._updateVertex(col, row);
            }
        }
        this._verticesDirty = false;
    }

    /**
     * @en
     * Get the TiledTile with the tile coordinate.<br/>
     * If there is no tile in the specified coordinate and forceCreate parameter is true, <br/>
     * then will create a new TiledTile at the coordinate.
     * The renderer will render the tile with the rotation, scale, position and color property of the TiledTile.
     * @zh
     * 通过指定的 tile 坐标获取对应的 TiledTile。 <br/>
     * 如果指定的坐标没有 tile，并且设置了 forceCreate 那么将会在指定的坐标创建一个新的 TiledTile 。<br/>
     * 在渲染这个 tile 的时候，将会使用 TiledTile 的节点的旋转、缩放、位移、颜色属性。<br/>
     * @method getTiledTileAt
     * @param {Integer} x
     * @param {Integer} y
     * @param {Boolean} forceCreate
     * @return {cc.TiledTile}
     * @example
     * let tile = tiledLayer.getTiledTileAt(100, 100, true);
     * cc.log(tile);
     */
    public getTiledTileAt (x: number, y: number, forceCreate?: boolean) {
        if (this.isInvalidPosition(x, y)) {
            throw new Error('TiledLayer.getTiledTileAt: invalid position');
        }
        if (!this.tiles) {
            logID(7236);
            return null;
        }

        const index = Math.floor(x) + Math.floor(y) * this._layerSize!.width;
        let tile = this.tiledTiles[index];
        if (!tile && forceCreate) {
            const node = new Node();
            tile = node.addComponent(TiledTile);
            tile._x = x;
            tile._y = y;
            tile._layer = this;
            tile.updateInfo();
            node.parent = this.node;
            return tile;
        }
        return tile;
    }

    /**
     * @en
     * Change tile to TiledTile at the specified coordinate.
     * @zh
     * 将指定的 tile 坐标替换为指定的 TiledTile。
     * @method setTiledTileAt
     * @param {Integer} x
     * @param {Integer} y
     * @param {cc.TiledTile} tiledTile
     * @return {cc.TiledTile}
     */
    public setTiledTileAt (x: number, y: number, tiledTile: TiledTile | null): TiledTile | null {
        if (this.isInvalidPosition(x, y)) {
            throw new Error('TiledLayer.setTiledTileAt: invalid position');
        }
        if (!this.tiles) {
            logID(7236);
            return null;
        }

        const index = Math.floor(x) + Math.floor(y) * this._layerSize!.width;
        this.tiledTiles[index] = tiledTile;
        this._cullingDirty = true;

        if (tiledTile) {
            this._hasTiledNodeGrid = true;
        } else {
            this._hasTiledNodeGrid = this.tiledTiles.some((tiledNode) => !!tiledNode);
        }

        return tiledTile;
    }

    /**
     * @en Return texture.
     * @zh 获取纹理。
     * @method getTexture
     * @param index The index of textures
     * @return {Texture2D}
     */
    public getTexture (index?: number): SpriteFrame | null {
        index = index || 0;
        if (this._textures && index >= 0 && this._textures.length > index) {
            return this._textures[index];
        }
        return null;
    }

    /**
     * @en Return texture.
     * @zh 获取纹理。
     * @method getTextures
     * @return {Texture2D}
     */
    public getTextures () {
        return this._textures;
    }

    /**
     * @en Set the texture.
     * @zh 设置纹理。
     * @method setTexture
     * @param {SpriteFrame} texture
     */
    public setTexture (texture: SpriteFrame) {
        this.setTextures([texture]);
    }

    /**
     * @en Set the texture.
     * @zh 设置纹理。
     * @method setTexture
     * @param {SpriteFrame} textures
     */
    public setTextures (textures: SpriteFrame[]) {
        this._textures = textures;
        this.markForUpdateRenderData();
    }

    /**
     * @en Gets layer size.
     * @zh 获得层大小。
     * @method getLayerSize
     * @return {Size}
     * @example
     * let size = tiledLayer.getLayerSize();
     * cc.log("layer size: " + size);
     */
    public getLayerSize (): Size {
        return this._layerSize!;
    }

    /**
     * @en Size of the map's tile (could be different from the tile's size).
     * @zh 获取 tile 的大小( tile 的大小可能会有所不同)。
     * @method getMapTileSize
     * @return {Size}
     * @example
     * let mapTileSize = tiledLayer.getMapTileSize();
     * cc.log("MapTile size: " + mapTileSize);
     */
    public getMapTileSize (): Size {
        return this._mapTileSize!;
    }

    /**
     * @en Gets Tile set first information for the layer.
     * @zh 获取 layer 索引位置为0的 Tileset 信息。
     * @method getTileSet
     * @param index The index of tilesets
     * @return {TMXTilesetInfo}
     */
    public getTileSet (index: number): TMXTilesetInfo | null {
        index = index || 0;
        if (this._tilesets && index >= 0 && this._tilesets.length > index) {
            return this._tilesets[index];
        }
        return null;
    }

    /**
     * @en Gets tile set all information for the layer.
     * @zh 获取 layer 所有的 Tileset 信息。
     * @method getTileSet
     * @return {TMXTilesetInfo}
     */
    public getTileSets (): TMXTilesetInfo[] {
        return this._tilesets;
    }

    /**
     * @en Sets tile set information for the layer.
     * @zh 设置 layer 的 tileset 信息。
     * @method setTileSet
     * @param {TMXTilesetInfo} tileset
     */
    public setTileSet (tileset: TMXTilesetInfo) {
        this.setTileSets([tileset]);
    }

    /**
     * @en Sets Tile set information for the layer.
     * @zh 设置 layer 的 Tileset 信息。
     * @method setTileSets
     * @param {TMXTilesetInfo} tilesets
     */
    public setTileSets (tilesets: TMXTilesetInfo[]) {
        this._tilesets = tilesets;
        const textures: SpriteFrame[] = this._textures = [];
        const texGrids = this.texGrids!;
        texGrids.clear();
        for (let i = 0; i < tilesets.length; i++) {
            const tileset = tilesets[i];
            if (tileset) {
                textures[i] = tileset.sourceImage!;
            }
        }

        loadAllTextures(textures, () => {
            for (let i = 0, l = tilesets.length; i < l; ++i) {
                const tilesetInfo = tilesets[i];
                if (!tilesetInfo) continue;
                fillTextureGrids(tilesetInfo, texGrids, tilesetInfo.sourceImage);
            }
            this._prepareToRender();
        });
    }

    public init (layerInfo: TMXLayerInfo, mapInfo: TMXMapInfo, tilesets: TMXTilesetInfo[], textures: SpriteFrame[], texGrids: TiledTextureGrids) {
        this._cullingDirty = true;
        this._layerInfo = layerInfo;
        this._mapInfo = mapInfo;

        const size = layerInfo.layerSize!;

        // layerInfo
        this._layerName = layerInfo.name;
        this.tiles = layerInfo.tiles as unknown as any;
        this._properties = layerInfo.properties;
        this._layerSize = size;
        this._minGID = layerInfo.minGID;
        this._maxGID = layerInfo.maxGID;
        this._opacity = layerInfo.opacity;

        if (layerInfo.tintColor) {
            this._tintColor = layerInfo.tintColor;
            // this.node.color = this._tintColor;
        }

        this.renderOrder = mapInfo.renderOrder;
        this._staggerAxis = mapInfo.getStaggerAxis()!;
        this._staggerIndex = mapInfo.getStaggerIndex()!;
        this._hexSideLength = mapInfo.getHexSideLength();
        this._animations = mapInfo.getTileAnimations();

        // tilesets
        this._tilesets = tilesets;
        // textures
        this._textures = textures;
        // grid texture
        this.texGrids = texGrids;

        // mapInfo
        this._layerOrientation = mapInfo.orientation;
        this._mapTileSize = mapInfo.getTileSize();

        const maptw = this._mapTileSize.width;
        const mapth = this._mapTileSize.height;
        const layerW = this._layerSize.width;
        const layerH = this._layerSize.height;

        if (this._layerOrientation === Orientation.HEX) {
            let width = 0;
            let height = 0;

            this._odd_even = (this._staggerIndex === StaggerIndex.STAGGERINDEX_ODD) ? 1 : -1;
            if (this._staggerAxis === StaggerAxis.STAGGERAXIS_X) {
                this._diffX1 = (maptw - this._hexSideLength) / 2;
                this._diffY1 = 0;
                height = mapth * (layerH + 0.5);
                width = (maptw + this._hexSideLength) * Math.floor(layerW / 2) + maptw * (layerW % 2);
            } else {
                this._diffX1 = 0;
                this._diffY1 = (mapth - this._hexSideLength) / 2;
                width = maptw * (layerW + 0.5);
                height = (mapth + this._hexSideLength) * Math.floor(layerH / 2) + mapth * (layerH % 2);
            }
            this.node._uiProps.uiTransformComp!.setContentSize(width, height);
        } else if (this._layerOrientation === Orientation.ISO) {
            const wh = layerW + layerH;
            this.node._uiProps.uiTransformComp!.setContentSize(maptw * 0.5 * wh, mapth * 0.5 * wh);
        } else {
            this.node._uiProps.uiTransformComp!.setContentSize(layerW * maptw, layerH * mapth);
        }

        // offset (after layer orientation is set);
        this._offset = new Vec2(layerInfo.offset.x, -layerInfo.offset.y);
        this._useAutomaticVertexZ = false;
        this._vertexZvalue = 0;
        this._syncAnchorPoint();
        this._prepareToRender();
    }

    protected _prepareToRender () {
        this._updateVertices();
        this._updateAllUserNode();
    }

    public requestMeshRenderData () {
        if (!this._meshRenderDataArray) {
            this._meshRenderDataArray = [];
        }
        const arr = this._meshRenderDataArray as any[];
        while (arr.length > 0 && arr[arr.length - 1].subNodes && arr[arr.length - 1].subNodes.length === 0) {
            arr.pop();
        }
        if (arr.length > 0) {
            const last = arr[arr.length - 1];
            if (last.renderData && last.renderData.byteCount === 0) {
                return last as TiledMeshData;
            }
        }

        const renderData = new MeshRenderData();
        const comb = { renderData, texture: null };
        Object.defineProperty(renderData, 'material', { get: () => this.getRenderMaterial(0) });
        this._meshRenderDataArray.push(comb);
        return comb;
    }

    public requestSubNodesData () {
        if (!this._meshRenderDataArray) {
            this._meshRenderDataArray = [];
        }
        const arr = this._meshRenderDataArray as any[];
        while (arr.length > 0 && arr[arr.length - 1].renderData && arr[arr.length - 1].renderData.byteCount === 0) {
            arr.pop();
        }
        if (arr.length > 0) {
            if (arr[arr.length - 1].subNodes && arr[arr.length - 1].subNodes.length === 0) {
                return arr[arr.length - 1] as TiledSubNodeData;
            }
        }

        const renderData: (TiledUserNodeData | null)[] = [];
        const comb = { subNodes: renderData };
        this._meshRenderDataArray.push(comb);
        return comb;
    }

    public destroyRenderData () {
        if (this._meshRenderDataArray) {
            this._meshRenderDataArray.forEach((rd) => { if ((rd as TiledMeshData).renderData) (rd as TiledMeshData).renderData.reset(); });
            this._meshRenderDataArray.length = 0;
        }
    }

    protected _flushAssembler () {
        const assembler = TiledLayer.Assembler!.getAssembler(this);
        if (this._assembler !== assembler) {
            this._assembler = assembler;
        }
        if (!this._meshRenderDataArray) {
            if (this._assembler && this._assembler.createData) {
                this._assembler.createData(this);
                this.markForUpdateRenderData();
                this._updateColor();
            }
        }
    }

    // 当前的 _meshRenderDataArray 的索引, 以便 fillBuffers 选取 RenderData
    public _meshRenderDataArrayIdx = 0;
    protected _render (ui: Batcher2D) {
        if (this._meshRenderDataArray) {
            for (let i = 0; i < this._meshRenderDataArray.length; i++) {
                this._meshRenderDataArrayIdx = i;
                const m = this._meshRenderDataArray[i];
                if ((m as TiledSubNodeData).subNodes) {
                    // 提前处理 User Nodes
                    (m as TiledSubNodeData).subNodes.forEach((c) => {
                        if (c) ui.walk(c.node);
                    });
                } else if ((m as TiledMeshData).texture) {
                    // NOTE: 由于 commitComp 只支持单张纹理, 故分多次提交
                    ui.commitComp(this, (m as TiledMeshData).texture, this._assembler, null);
                }
            }
            this.node._static = true;
        }
    }
}<|MERGE_RESOLUTION|>--- conflicted
+++ resolved
@@ -37,11 +37,7 @@
 import { SpriteFrame } from '../2d/assets/sprite-frame';
 import { Component } from '../core/components';
 import { TMXMapInfo } from './tmx-xml-parser';
-<<<<<<< HEAD
-import { Color, IVec2Like, Mat4, Size, SystemEventType, Texture2D, Vec2, Vec3, Node, warn, logID, CCBoolean, director, referenced, ReferenceType } from '../core';
-=======
 import { Color, IVec2Like, Mat4, Size, Texture2D, Vec2, Vec3, Node, warn, logID, CCBoolean, director } from '../core';
->>>>>>> 40986f8b
 import { TiledTile } from './tiled-tile';
 import { MeshRenderData } from '../2d/renderer/render-data';
 import { Batcher2D } from '../2d/renderer/batcher-2d';
