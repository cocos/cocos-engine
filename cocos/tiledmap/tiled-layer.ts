--- conflicted
+++ resolved
@@ -888,13 +888,8 @@
         return result;
     }
 
-<<<<<<< HEAD
-    public updateCulling () {
+    public updateCulling (): void {
         if (EDITOR_NOT_IN_PREVIEW) {
-=======
-    public updateCulling (): void {
-        if (EDITOR && !legacyCC.GAME_VIEW) {
->>>>>>> 79a6eaf7
             this.enableCulling = false;
         } else if (this._enableCulling) {
             this.node.updateWorldTransform();
