--- conflicted
+++ resolved
@@ -3,13 +3,8 @@
 import { TransformArray } from './transform-array';
 import { SharedStackBasedAllocator, SharedStackBasedAllocatorManager } from './shared-stack-based-allocator';
 
-<<<<<<< HEAD
 export class PoseStackAllocator {
-    constructor (transformCount: number, metaValueCount: number) {
-=======
-export class PoseAllocator {
     constructor (transformCount: number, auxiliaryCurveCount: number) {
->>>>>>> cdcb0322
         this._transformCount = transformCount;
         this._auxiliaryCurveCount = auxiliaryCurveCount;
 
