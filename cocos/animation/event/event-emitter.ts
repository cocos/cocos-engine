--- conflicted
+++ resolved
@@ -8,11 +8,7 @@
  * @param methodName The method name to invoke.
  * @param args The arguments passed to the method.
  */
-<<<<<<< HEAD
-export function invokeComponentMethodsEngagedInAnimationEvent (node: Node, methodName: string, ...args: unknown[]): void {
-=======
-export function invokeComponentMethodsEngagedInAnimationEvent (node: Node, methodName: string, args: unknown[]) {
->>>>>>> e653f6f9
+export function invokeComponentMethodsEngagedInAnimationEvent (node: Node, methodName: string, args: unknown[]): void {
     const components = node.components;
     const nComponents = components.length;
     for (let iComponent = 0; iComponent < nComponents; ++iComponent) {
