--- conflicted
+++ resolved
@@ -44,14 +44,10 @@
 import { InteractiveState } from './state';
 import {
     AnimationGraphBindingContext, AnimationGraphEvaluationContext,
-<<<<<<< HEAD
-    AnimationGraphPoseLayoutMaintainer, defaultTransformsTag, LayoutChangeFlag, MetaValueRegistry,
+    AnimationGraphPoseLayoutMaintainer, defaultTransformsTag, LayoutChangeFlag, AuxiliaryCurveRegistry,
     AnimationGraphUpdateContext, AnimationGraphUpdateContextGenerator,
     AnimationGraphSettleContext,
     TriggerResetter,
-=======
-    AnimationGraphLayerWideBindingContext, AnimationGraphPoseLayoutMaintainer, defaultTransformsTag, LayoutChangeFlag, AuxiliaryCurveRegistry,
->>>>>>> cdcb0322
 } from './animation-graph-context';
 import { TransformArray } from '../core/transform-array';
 import { applyDeltaPose, blendPoseInto, Pose, TransformFilter } from '../core/pose';
@@ -86,15 +82,7 @@
             }
         }
 
-<<<<<<< HEAD
-        const poseLayoutMaintainer = new AnimationGraphPoseLayoutMaintainer(root, this._metaValueRegistry);
-=======
-        const triggerResetFn = (name: string) => {
-            this.setValue(name, false);
-        };
-
-        const poseLayoutMaintainer = new AnimationGraphPoseLayoutMaintainer(this._auxiliaryCurveRegistry);
->>>>>>> cdcb0322
+        const poseLayoutMaintainer = new AnimationGraphPoseLayoutMaintainer(root, this._auxiliaryCurveRegistry);
         this._poseLayoutMaintainer = poseLayoutMaintainer;
 
         const bindingContext = new AnimationGraphBindingContext(
@@ -241,14 +229,11 @@
         this._updateAfterPossiblePoseLayoutChange();
     }
 
-<<<<<<< HEAD
-    private _rootPoseNode: DefaultTopLevelPoseNode;
-=======
     public getAuxiliaryCurveValue (curveName: string) {
         return this._auxiliaryCurveRegistry.get(curveName);
     }
 
->>>>>>> cdcb0322
+    private _rootPoseNode: DefaultTopLevelPoseNode;
     private _varInstances: Record<string, VarInstance> = {};
     private _hasAutoTrigger = false;
     private _auxiliaryCurveRegistry = new AuxiliaryCurveRegistry();
