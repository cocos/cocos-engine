import { DEBUG } from 'internal:constants';
import {
    AnimationGraph, Layer, StateMachine, State, isAnimationTransition,
    SubStateMachine, EmptyState, EmptyStateTransition, TransitionInterruptionSource,
} from './animation-graph';
import { assertIsTrue, assertIsNonNullable } from '../../core/data/utils/asserts';
<<<<<<< HEAD
import { MotionEval, MotionEvalContext, OverrideClipContext } from './motion';
import type { Node } from '../../core/scene-graph/node';
=======
import { MotionEval, MotionEvalContext } from './motion';
import type { Node } from '../../scene-graph/node';
>>>>>>> e31abca2
import { createEval } from './create-eval';
import { Value, VarInstance, TriggerResetMode } from './variable';
import { BindContext, validateVariableExistence, validateVariableType, VariableType } from './parametric';
import { ConditionEval, TriggerCondition } from './condition';
import { MotionState } from './motion-state';
import { AnimationMask } from './animation-mask';
import { warnID } from '../../core/platform/debug';
import { BlendStateBuffer, LayeredBlendStateBuffer } from '../../3d/skeletal-animation/skeletal-animation-blending';
import { MAX_ANIMATION_LAYER } from '../../3d/skeletal-animation/limits';
import { clearWeightsStats, getWeightsStats, graphDebug, graphDebugGroup, graphDebugGroupEnd, GRAPH_DEBUG_ENABLED } from './graph-debug';
import { AnimationClip } from '../animation-clip';
import type { AnimationController } from './animation-controller';
import { StateMachineComponent } from './state-machine-component';
import { InteractiveState } from './state';

export class AnimationGraphEval {
    private declare _layerEvaluations: LayerEval[];
    private _blendBuffer = new LayeredBlendStateBuffer();
    private _currentTransitionCache: TransitionStatus = {
        duration: 0.0,
        time: 0.0,
    };

    constructor (graph: AnimationGraph, root: Node, controller: AnimationController, clipOverrides: ReadonlyClipOverrideMap | null) {
        if (DEBUG) {
            if (graph.layers.length >= MAX_ANIMATION_LAYER) {
                throw new Error(
                    `Max layer count exceeds. `
                    + `Allowed: ${MAX_ANIMATION_LAYER}, actual: ${graph.layers.length}`,
                );
            }
        }

        for (const [name, variable] of graph.variables) {
            const varInstance = this._varInstances[name] = new VarInstance(variable.type, variable.value);
            if (variable.type === VariableType.TRIGGER) {
                const { resetMode } = variable;
                varInstance.resetMode = resetMode;
                if (resetMode === TriggerResetMode.NEXT_FRAME_OR_AFTER_CONSUMED) {
                    this._hasAutoTrigger = true;
                }
            }
        }

        const context: LayerContext = {
            controller,
            blendBuffer: this._blendBuffer,
            node: root,
            clipOverrides,
            getVar: (id: string): VarInstance | undefined => this._varInstances[id],
            triggerResetFn: (name: string) => {
                this.setValue(name, false);
            },
        };

        const layerEvaluations = this._layerEvaluations = graph.layers.map((layer) => {
            const layerEval = new LayerEval(layer, {
                ...context,
            });
            return layerEval;
        });

        // Set layer masks.
        const nLayers = layerEvaluations.length;
        for (let iLayer = 0; iLayer < nLayers; ++iLayer) {
            const mask = graph.layers[iLayer].mask;
            if (mask) {
                const excludeNodes = mask.filterDisabledNodes(context.node);
                this._blendBuffer.setMask(iLayer, excludeNodes);
            }
        }

        this._root = root;
    }

    public update (deltaTime: number) {
        const {
            _blendBuffer: blendBuffer,
            _layerEvaluations: layerEvaluations,
        } = this;
        graphDebugGroup(`New frame started.`);
        if (GRAPH_DEBUG_ENABLED) {
            clearWeightsStats();
        }
        const nLayers = layerEvaluations.length;
        for (let iLayer = 0; iLayer < nLayers; ++iLayer) {
            const layerEval = layerEvaluations[iLayer];
            layerEval.update(deltaTime);
            blendBuffer.commitLayerChanges(iLayer, layerEval.weight * layerEval.passthroughWeight);
        }
        if (this._hasAutoTrigger) {
            const { _varInstances: varInstances } = this;
            for (const varName in varInstances) {
                const varInstance = varInstances[varName];
                if (varInstance.type === VariableType.TRIGGER
                    && varInstance.resetMode === TriggerResetMode.NEXT_FRAME_OR_AFTER_CONSUMED) {
                    varInstance.value = false;
                }
            }
        }
        if (GRAPH_DEBUG_ENABLED) {
            graphDebug(`Weights: ${getWeightsStats()}`);
        }
        this._blendBuffer.apply();
        graphDebugGroupEnd();
    }

    public getVariables (): Iterable<Readonly<[string, Readonly<{ type: VariableType }>]>> {
        return Object.entries(this._varInstances);
    }

    public getCurrentStateStatus (layer: number): Readonly<MotionStateStatus> | null {
        return this._layerEvaluations[layer].getCurrentStateStatus();
    }

    public getCurrentClipStatuses (layer: number): Iterable<Readonly<ClipStatus>> {
        return this._layerEvaluations[layer].getCurrentClipStatuses();
    }

    public getCurrentTransition (layer: number): Readonly<TransitionStatus> | null {
        const {
            _layerEvaluations: layers,
            _currentTransitionCache: currentTransition,
        } = this;
        const isInTransition = layers[layer].getCurrentTransition(currentTransition);
        return isInTransition ? currentTransition : null;
    }

    public getNextStateStatus (layer: number): Readonly<MotionStateStatus> | null {
        return this._layerEvaluations[layer].getNextStateStatus();
    }

    public getNextClipStatuses (layer: number): Iterable<Readonly<ClipStatus>> {
        assertIsNonNullable(this.getCurrentTransition(layer), '!!this.getCurrentTransition(layer)');
        return this._layerEvaluations[layer].getNextClipStatuses();
    }

    public getValue (name: string) {
        const varInstance = this._varInstances[name];
        if (!varInstance) {
            return undefined;
        } else {
            return varInstance.value;
        }
    }

    public setValue (name: string, value: Value) {
        const varInstance = this._varInstances[name];
        if (!varInstance) {
            return;
        }
        varInstance.value = value;
    }

    public getLayerWeight (layerIndex: number) {
        return this._layerEvaluations[layerIndex].weight;
    }

    public setLayerWeight (layerIndex: number, weight: number) {
        this._layerEvaluations[layerIndex].weight = weight;
    }

    public overrideClips (overrides: ReadonlyClipOverrideMap) {
        const { _layerEvaluations: layerEvaluations } = this;
        const nLayers = layerEvaluations.length;
        for (let iLayer = 0; iLayer < nLayers; ++iLayer) {
            const layerEval = layerEvaluations[iLayer];
            layerEval.overrideClips(overrides, this._root, this._blendBuffer);
        }
    }

    private _varInstances: Record<string, VarInstance> = {};
    private _hasAutoTrigger = false;
    /**
     * Preserved here for clip overriding.
     */
    private _root: Node;
}

/**
 * @zh
 * 描述了如何对动画图中引用的动画剪辑进行替换。
 * @en
 * Describes how to override animation clips in an animation graph.
 */
export type ReadonlyClipOverrideMap = {
    /**
     * @zh
     * 获取指定原始动画剪辑应替换成的动画剪辑。
     * @en
     * Gets the overriding animation clip of specified original animation clip.
     *
     * @param animationClip @zh 原始动画剪辑。@en Original animation clip.
     *
     * @returns @zh 替换的动画剪辑；如果原始动画剪辑不应被替换，则应该返回 `undefined`。 @en
     * The overriding animation clip.
     * If the original animation clip should not be overrode, `undefined` should be returned.
     */
    get(animationClip: AnimationClip): AnimationClip | undefined;
};

/**
 * @en
 * Runtime status of a transition.
 * @zh
 * 过渡的运行状态。
 */
export interface TransitionStatus {
    /**
     * @en
     * The duration of the transition.
     * @zh
     * 过渡的周期。
     */
    duration: number;

    /**
     * @en
     * The progress of the transition.
     * @zh
     * 过渡的进度。
     */
    time: number;
}

/**
 * @en
 * Runtime clip status of a motion state.
 * @zh
 * 动作状态中包含的剪辑的运行状态。
 */
export interface ClipStatus {
    /**
     * @en
     * The clip object.
     * @zh
     * 剪辑对象。
     */
    clip: AnimationClip;

    /**
     * @en
     * The clip's weight.
     * @zh
     * 剪辑的权重。
     */
    weight: number;
}

/**
 * @en
 * Runtime status of a motion state.
 * @zh
 * 动作状态的运行状态。
 */
export interface MotionStateStatus {
    /**
     * For testing.
     * TODO: remove it.
     * @internal
     */
    __DEBUG_ID__?: string;

    /**
     * @en
     * The normalized time of the state.
     * It would be the fraction part of `elapsed-time / duration` if elapsed time is non-negative,
     * and would be 1 plus the fraction part of `(elapsed-time / duration)` otherwise.
     * This is **NOT** the clip's progress if the state is not a clip motion or its wrap mode isn't loop.
     * @zh
     * 状态的规范化时间。
     * 如果流逝的时间是非负的，它就是 `流逝时间 / 周期` 的小数部分；否则，它是 `(流逝时间 / 周期)` 的小数部分加 1。
     * 它并不一定代表剪辑的进度，因为该状态可能并不是一个剪辑动作，或者它的循环模式并非循环。
     */
    progress: number;
}

type TriggerResetFn = (name: string) => void;

interface LayerContext extends BindContext {
    controller: AnimationController;

    /**
     * The root node bind to the graph.
     */
    node: Node;

    /**
     * The blend buffer.
     */
    blendBuffer: BlendStateBuffer;

    /**
     * The mask applied to this layer.
     */
    mask?: AnimationMask;

    /**
     * TODO: A little hacky.
     * A function which resets specified trigger. This function can be stored.
     */
    triggerResetFn: TriggerResetFn;

    clipOverrides: ReadonlyClipOverrideMap | null;
}

class LayerEval {
    public declare name: string;

    public declare weight: number;

    public passthroughWeight = 1.0;

    constructor (layer: Layer, context: Omit<LayerContext, 'mask'>) {
        this.name = layer.name;
        this._controller = context.controller;
        this.weight = layer.weight;
        const { entry, exit } = this._addStateMachine(layer.stateMachine, null, {
            mask: layer.mask ?? undefined,
            ...context,
        }, layer.name);
        this._topLevelEntry = entry;
        this._topLevelExit = exit;
        this._currentNode = entry;
        this._resetTrigger = context.triggerResetFn;
        this._mask = layer.mask;
    }

    /**
     * Indicates if this layer's top level graph reached its exit.
     */
    get exited () {
        return this._currentNode === this._topLevelExit;
    }

    public update (deltaTime: number) {
        if (!this.exited) {
            this._fromWeight = 1.0;
            this._toWeight = 0.0;
            this._eval(deltaTime);
            this._sample();
        }
    }

    public getCurrentStateStatus (): Readonly<MotionStateStatus> | null {
        const { _currentNode: currentNode } = this;
        if (currentNode.kind === NodeKind.animation) {
            return currentNode.getFromPortStatus();
        } else if (currentNode.kind === NodeKind.transitionSnapshot) {
            return currentNode.first.getFromPortStatus();
        } else {
            return null;
        }
    }

    public getCurrentClipStatuses (): Iterable<ClipStatus> {
        const { _currentNode: currentNode } = this;
        if (currentNode.kind === NodeKind.animation) {
            return currentNode.getClipStatuses(this._fromWeight);
        } else if (currentNode.kind === NodeKind.transitionSnapshot) {
            return currentNode.first.getClipStatuses(this._fromWeight);
        } else {
            return emptyClipStatusesIterable;
        }
    }

    public getCurrentTransition (transitionStatus: TransitionStatus): boolean {
        const { _currentTransitionPath: currentTransitionPath } = this;
        if (currentTransitionPath.length !== 0) {
            const lastNode = currentTransitionPath[currentTransitionPath.length - 1];
            if (lastNode.to.kind !== NodeKind.animation) {
                return false;
            }
            const {
                duration,
                normalizedDuration,
            } = currentTransitionPath[0];
            const durationInSeconds = transitionStatus.duration = normalizedDuration
                ? duration * (this._currentNode.kind === NodeKind.animation
                    ? this._currentNode.duration
                    : this._currentNode.kind === NodeKind.transitionSnapshot
                        ? this._currentNode.first.duration
                        : 0.0
                )
                : duration;
            transitionStatus.time = this._transitionProgress * durationInSeconds;
            return true;
        } else {
            return false;
        }
    }

    public getNextStateStatus (): Readonly<MotionStateStatus> | null {
        assertIsTrue(
            this._currentTransitionToNode && this._currentTransitionToNode.kind !== NodeKind.empty,
            'There is no transition currently in layer.',
        );
        return this._currentTransitionToNode.getToPortStatus();
    }

    public getNextClipStatuses (): Iterable<ClipStatus> {
        const { _currentTransitionPath: currentTransitionPath } = this;
        const nCurrentTransitionPath = currentTransitionPath.length;
        assertIsTrue(nCurrentTransitionPath > 0, 'There is no transition currently in layer.');
        const to = currentTransitionPath[nCurrentTransitionPath - 1].to;
        assertIsTrue(to.kind === NodeKind.animation);
        return to.getClipStatuses(this._toWeight) ?? emptyClipStatusesIterable;
    }

    public overrideClips (overrides: ReadonlyClipOverrideMap, node: Node, blendBuffer: BlendStateBuffer) {
        const { _motionStates: motionStates } = this;
        const overrideClipContext: OverrideClipContext = {
            node,
            blendBuffer,
            mask: this._mask ?? undefined,
        };
        const nMotionStates = motionStates.length;
        for (let iMotionState = 0; iMotionState < nMotionStates; ++iMotionState) {
            const node = motionStates[iMotionState];
            if (node.kind === NodeKind.animation) {
                node.overrideClips(overrides, overrideClipContext);
            }
        }
    }

    private declare _controller: AnimationController;
    /**
     * Preserved here for clip overriding.
     */
    private _motionStates: MotionStateEval[] = [];
    private _topLevelEntry: NodeEval;
    private _topLevelExit: NodeEval;
    private _currentNode: NodeEval;
    private _currentTransitionToNode: EmptyStateEval | MotionStateEval | null = null;
    private _currentTransitionPath: TransitionEval[] = [];
    private _transitionProgress = 0;
    private declare _triggerReset: TriggerResetFn;
    private _fromWeight = 0.0;
    private _toWeight = 0.0;
    private _fromUpdated = false;
    private _toUpdated = false;
    /**
     * A virtual state which represents the transition snapshot captured when a transition is interrupted.
     */
    private _transitionSnapshot = new TransitionSnapshotEval();
    /**
     * Preserved here for clip overriding.
     */
    private _mask: AnimationMask | null = null;

    private _addStateMachine (
        graph: StateMachine, parentStateMachineInfo: StateMachineInfo | null, context: LayerContext, __DEBUG_ID__: string,
    ): StateMachineInfo {
        const nodes = Array.from(graph.states());

        let entryEval: SpecialStateEval | undefined;
        let anyNode: SpecialStateEval | undefined;
        let exitEval: SpecialStateEval | undefined;

        const nodeEvaluations = nodes.map((node): NodeEval | null => {
            if (node instanceof MotionState) {
                const motionStateEval = new MotionStateEval(node, context);
                this._motionStates.push(motionStateEval);
                return motionStateEval;
            } else if (node === graph.entryState) {
                return entryEval = new SpecialStateEval(node, NodeKind.entry, node.name);
            } else if (node === graph.exitState) {
                return exitEval = new SpecialStateEval(node, NodeKind.exit, node.name);
            } else if (node === graph.anyState) {
                return anyNode = new SpecialStateEval(node, NodeKind.any, node.name);
            } else if (node instanceof EmptyState) {
                return new EmptyStateEval(node);
            } else {
                assertIsTrue(node instanceof SubStateMachine);
                return null;
            }
        });

        assertIsNonNullable(entryEval, 'Entry node is missing');
        assertIsNonNullable(exitEval, 'Exit node is missing');
        assertIsNonNullable(anyNode, 'Any node is missing');

        const stateMachineInfo: StateMachineInfo = {
            components: null,
            parent: parentStateMachineInfo,
            entry: entryEval,
            exit: exitEval,
            any: anyNode,
        };

        for (let iNode = 0; iNode < nodes.length; ++iNode) {
            const nodeEval = nodeEvaluations[iNode];
            if (nodeEval) {
                nodeEval.stateMachine = stateMachineInfo;
            }
        }

        const subStateMachineInfos = nodes.map((node) => {
            if (node instanceof SubStateMachine) {
                const subStateMachineInfo = this._addStateMachine(node.stateMachine, stateMachineInfo, context, `${__DEBUG_ID__}/${node.name}`);
                subStateMachineInfo.components = new InstantiatedComponents(node);
                return subStateMachineInfo;
            } else {
                return null;
            }
        });

        if (DEBUG) {
            for (const nodeEval of nodeEvaluations) {
                if (nodeEval) {
                    nodeEval.__DEBUG_ID__ = `${nodeEval.name}(from ${__DEBUG_ID__})`;
                }
            }
        }

        for (let iNode = 0; iNode < nodes.length; ++iNode) {
            const node = nodes[iNode];
            const outgoingTemplates = graph.getOutgoings(node);
            const outgoingTransitions: TransitionEval[] = [];

            let fromNode: NodeEval;
            if (node instanceof SubStateMachine) {
                const subStateMachineInfo = subStateMachineInfos[iNode];
                assertIsNonNullable(subStateMachineInfo);
                fromNode = subStateMachineInfo.exit;
            } else {
                const nodeEval = nodeEvaluations[iNode];
                assertIsNonNullable(nodeEval);
                fromNode = nodeEval;
            }

            for (const outgoing of outgoingTemplates) {
                const outgoingNode = outgoing.to;
                const iOutgoingNode = nodes.findIndex((nodeTemplate) => nodeTemplate === outgoing.to);
                if (iOutgoingNode < 0) {
                    assertIsTrue(false, 'Bad animation data');
                }

                let toNode: NodeEval;
                if (outgoingNode instanceof SubStateMachine) {
                    const subStateMachineInfo = subStateMachineInfos[iOutgoingNode];
                    assertIsNonNullable(subStateMachineInfo);
                    toNode = subStateMachineInfo.entry;
                } else {
                    const nodeEval = nodeEvaluations[iOutgoingNode];
                    assertIsNonNullable(nodeEval);
                    toNode = nodeEval;
                }

                const conditions = outgoing.conditions.map((condition) => condition[createEval](context));

                const transitionEval: TransitionEval = {
                    conditions,
                    to: toNode,
                    triggers: undefined,
                    duration: 0.0,
                    normalizedDuration: false,
                    destinationStart: 0.0,
                    relativeDestinationStart: false,
                    exitCondition: 0.0,
                    exitConditionEnabled: false,
                    interruption: TransitionInterruptionSource.NONE,
                };

                if (isAnimationTransition(outgoing)) {
                    transitionEval.duration = outgoing.duration;
                    transitionEval.normalizedDuration = outgoing.relativeDuration;
                    transitionEval.exitConditionEnabled = outgoing.exitConditionEnabled;
                    transitionEval.exitCondition = outgoing.exitCondition;
                    transitionEval.destinationStart = outgoing.destinationStart;
                    transitionEval.relativeDestinationStart = outgoing.relativeDestinationStart;
                    transitionEval.interruption = outgoing.interruptionSource;
                } else if (outgoing instanceof EmptyStateTransition) {
                    transitionEval.duration = outgoing.duration;
                    transitionEval.destinationStart = outgoing.destinationStart;
                    transitionEval.relativeDestinationStart = outgoing.relativeDestinationStart;
                }

                transitionEval.conditions.forEach((conditionEval, iCondition) => {
                    const condition = outgoing.conditions[iCondition];
                    if (condition instanceof TriggerCondition && condition.trigger) {
                        // TODO: validates the existence of trigger?
                        (transitionEval.triggers ??= []).push(condition.trigger);
                    }
                });
                outgoingTransitions.push(transitionEval);
            }

            fromNode.outgoingTransitions = outgoingTransitions;
        }

        return stateMachineInfo;
    }

    /**
     * Updates this layer, return when the time piece exhausted or the graph reached exit state.
     * @param deltaTime The time piece to update.
     * @returns Remain time piece.
     */
    private _eval (deltaTime: Readonly<number>) {
        assertIsTrue(!this.exited);
        graphDebugGroup(`[Layer ${this.name}]: UpdateStart ${deltaTime}s`);

        const haltOnNonMotionState = this._continueDanglingTransition();
        if (haltOnNonMotionState) {
            return 0.0;
        }

        const MAX_ITERATIONS = 100;
        let passConsumed = 0.0;

        let remainTimePiece = deltaTime;
        for (let continueNextIterationForce = true, // Force next iteration even remain time piece is zero
            iterations = 0;
            continueNextIterationForce || remainTimePiece > 0.0;
        ) {
            continueNextIterationForce = false;

            if (iterations !== 0) {
                graphDebug(`Pass end. Consumed ${passConsumed}s, remain: ${remainTimePiece}s`);
            }

            if (iterations === MAX_ITERATIONS) {
                warnID(14000, MAX_ITERATIONS);
                break;
            }

            graphDebug(`Pass ${iterations} started.`);

            if (GRAPH_DEBUG_ENABLED) {
                passConsumed = 0.0;
            }

            ++iterations;

            // Update current transition if we're in transition.
            // If currently no transition, we simple fallthrough.
            if (this._currentTransitionPath.length > 0) {
                const transitionMatch = this._detectInterruption(remainTimePiece, interruptingTransitionMatchCache);
                if (transitionMatch) {
                    remainTimePiece -= transitionMatch.requires;
                    const ranIntoNonMotionState = this._interrupt(transitionMatch);
                    if (ranIntoNonMotionState) {
                        break;
                    }
                    continueNextIterationForce = true;
                    continue;
                }

                const currentUpdatingConsume = this._updateCurrentTransition(remainTimePiece);
                if (GRAPH_DEBUG_ENABLED) {
                    passConsumed = currentUpdatingConsume;
                }
                remainTimePiece -= currentUpdatingConsume;
                if (this._currentNode.kind === NodeKind.exit) {
                    break;
                }
                if (this._currentTransitionPath.length === 0) {
                    // If the update invocation finished the transition,
                    // We force restart the iteration
                    continueNextIterationForce = true;
                }
                continue;
            }

            const { _currentNode: currentNode } = this;

            const transitionMatch = this._matchCurrentNodeTransition(remainTimePiece);

            if (transitionMatch) {
                const {
                    transition,
                    requires: updateRequires,
                } = transitionMatch;

                graphDebug(`[SubStateMachine ${this.name}]: CurrentNodeUpdate: ${currentNode.name}`);
                if (GRAPH_DEBUG_ENABLED) {
                    passConsumed = updateRequires;
                }
                remainTimePiece -= updateRequires;

                if (currentNode.kind === NodeKind.animation) {
                    currentNode.updateFromPort(updateRequires);
                    this._fromUpdated = true;
                }

                const ranIntoNonMotionState = this._switchTo(transition);
                if (ranIntoNonMotionState) {
                    break;
                }

                continueNextIterationForce = true;
            } else { // If no transition matched, we update current node.
                graphDebug(`[SubStateMachine ${this.name}]: CurrentNodeUpdate: ${currentNode.name}`);
                if (currentNode.kind === NodeKind.animation) {
                    currentNode.updateFromPort(remainTimePiece);
                    this._fromUpdated = true;
                    // Animation play eat all times.
                    remainTimePiece = 0.0;
                } else {
                    // Happened when firstly entered the layer's top level entry
                    // and no further transition.
                    // I'm sure conscious of it's redundant with above statement, just emphasize.
                    remainTimePiece = 0.0;
                }
                if (GRAPH_DEBUG_ENABLED) {
                    passConsumed = remainTimePiece;
                }
                continue;
            }
        }

        graphDebug(`[SubStateMachine ${this.name}]: UpdateEnd`);
        graphDebugGroupEnd();

        if (this._fromUpdated && this._currentNode.kind === NodeKind.animation) {
            this._fromUpdated = false;
            this._currentNode.triggerFromPortUpdate(this._controller);
        }

        if (this._currentTransitionToNode && this._toUpdated && this._currentTransitionToNode.kind === NodeKind.animation) {
            this._toUpdated = false;
            this._currentTransitionToNode.triggerToPortUpdate(this._controller);
        }

        return remainTimePiece;
    }

    private _sample () {
        const {
            _currentNode: currentNode,
            _currentTransitionToNode: currentTransitionToNode,
            _fromWeight: fromWeight,
            _toWeight: toWeight,
        } = this;
        if (currentNode.kind === NodeKind.empty) {
            this.passthroughWeight = toWeight;
            if (currentTransitionToNode && currentTransitionToNode.kind === NodeKind.animation) {
                currentTransitionToNode.sampleToPort(1.0);
            }
        } else if (currentTransitionToNode && currentTransitionToNode.kind === NodeKind.empty) {
            this.passthroughWeight = fromWeight;
            this._sampleSource(1.0);
        } else {
            this.passthroughWeight = 1.0;
            this._sampleSource(fromWeight);
            if (currentTransitionToNode && currentTransitionToNode.kind === NodeKind.animation) {
                currentTransitionToNode.sampleToPort(toWeight);
            }
        }
    }

    private _sampleSource (weight: number) {
        const {
            _currentNode: currentNode,
        } = this;
        if (currentNode.kind === NodeKind.animation) {
            currentNode.sampleFromPort(weight);
        } else if (currentNode.kind === NodeKind.transitionSnapshot) {
            currentNode.sample(weight);
        }
    }

    /**
     * Searches for a transition which should be performed
     * if current node update for no more than `deltaTime`.
     * @param deltaTime
     * @returns
     */
    private _matchCurrentNodeTransition (deltaTime: Readonly<number>): TransitionMatch | null {
        const currentNode = this._currentNode;

        const transitionMatch = transitionMatchCache.reset();

        this._matchTransition(
            currentNode,
            currentNode,
            deltaTime,
            null,
            transitionMatch,
        );
        if (transitionMatch.hasZeroCost()) {
            return transitionMatch;
        }

        if (currentNode.kind === NodeKind.animation) {
            this._matchAnyScoped(
                currentNode,
                deltaTime,
                transitionMatch,
            );
            if (transitionMatch.hasZeroCost()) {
                return transitionMatch;
            }
        }

        if (transitionMatch.isValid()) {
            return transitionMatch;
        }

        return null;
    }

    /**
     * Notes the real node is used:
     * - to determinate the starting state machine from where the any states are matched;
     * - so we can solve transitions' relative durations.
     */
    private _matchAnyScoped (realNode: MotionStateEval, deltaTime: number, result: TransitionMatchCache) {
        let transitionMatchUpdated = false;
        for (let ancestor: StateMachineInfo | null = realNode.stateMachine;
            ancestor !== null;
            ancestor = ancestor.parent) {
            const updated = this._matchTransition(
                ancestor.any,
                realNode,
                deltaTime,
                null,
                result,
            );
            if (updated) {
                transitionMatchUpdated = true;
            }
            if (result.hasZeroCost()) {
                break;
            }
        }
        return transitionMatchUpdated;
    }

    /**
     * Searches for a transition which should be performed
     * if specified node updates for no more than `deltaTime` and less than `result.requires`.
     * We solve the relative durations of transitions based on duration of `realNode`.
     * @returns True if a transition match is updated into the `result`.
     */
    private _matchTransition (
        node: NodeEval, realNode: NodeEval, deltaTime: Readonly<number>, except: TransitionEval | null, result: TransitionMatchCache,
    ) {
        assertIsTrue(node === realNode || node.kind === NodeKind.any);
        const { outgoingTransitions } = node;
        const nTransitions = outgoingTransitions.length;
        let resultUpdated = false;
        for (let iTransition = 0; iTransition < nTransitions; ++iTransition) {
            const transition = outgoingTransitions[iTransition];
            if (transition === except) {
                continue;
            }

            const { conditions } = transition;
            const nConditions = conditions.length;

            // Handle empty condition case.
            if (nConditions === 0) {
                if (node.kind === NodeKind.entry || node.kind === NodeKind.exit) {
                    // These kinds of transition is definitely chosen.
                    result.set(transition, 0.0);
                    resultUpdated = true;
                    break;
                }
                if (!transition.exitConditionEnabled) {
                    // Invalid transition, ignored.
                    continue;
                }
            }

            let deltaTimeRequired = 0.0;

            if (realNode.kind === NodeKind.animation && transition.exitConditionEnabled) {
                const exitTime = realNode.duration * transition.exitCondition;
                deltaTimeRequired = Math.max(exitTime - realNode.fromPortTime, 0.0);
                // Note: the >= is reasonable in compare to >: we select the first-minimal requires.
                if (deltaTimeRequired > deltaTime || deltaTimeRequired >= result.requires) {
                    continue;
                }
            }

            let satisfied = true;
            for (let iCondition = 0; iCondition < nConditions; ++iCondition) {
                const condition = conditions[iCondition];
                if (!condition.eval()) {
                    satisfied = false;
                    break;
                }
            }
            if (!satisfied) {
                continue;
            }

            if (deltaTimeRequired === 0.0) {
                // Exit condition is disabled or the exit condition is just 0.0.
                result.set(transition, 0.0);
                resultUpdated = true;
                break;
            }

            assertIsTrue(deltaTimeRequired <= result.requires);
            result.set(transition, deltaTimeRequired);
            resultUpdated = true;
        }
        return resultUpdated;
    }

    /**
     * Try switch current node or transition snapshot using specified transition.
     * @param transition The transition.
     * @returns If the transition finally ran into entry/exit state.
     */
    private _switchTo (transition: TransitionEval) {
        const { _currentTransitionPath: currentTransitionPath } = this;

        this._consumeTransition(transition);
        currentTransitionPath.push(transition);

        const motionNode = this._matchTransitionPathUntilMotion();
        if (motionNode) {
            // Apply transitions
            this._doTransitionToMotion(motionNode);
            return false;
        } else {
            return true;
        }
    }

    /**
     * Called every frame(not every iteration).
     * Returns if we ran into an entry/exit node and still no satisfied transition matched this frame.
     */
    private _continueDanglingTransition () {
        const {
            _currentTransitionPath: currentTransitionPath,
        } = this;

        const lenCurrentTransitionPath = currentTransitionPath.length;

        if (lenCurrentTransitionPath === 0) {
            return false;
        }

        const lastTransition = currentTransitionPath[lenCurrentTransitionPath - 1];
        const tailNode = lastTransition.to;

        if (tailNode.kind !== NodeKind.animation && tailNode.kind !== NodeKind.empty) {
            const motionNode = this._matchTransitionPathUntilMotion();
            if (motionNode) {
                // Apply transitions
                this._doTransitionToMotion(motionNode);
                return false;
            } else {
                return true;
            }
        }

        return false;
    }

    private _matchTransitionPathUntilMotion () {
        const {
            _currentTransitionPath: currentTransitionPath,
        } = this;

        const lenCurrentTransitionPath = currentTransitionPath.length;
        assertIsTrue(lenCurrentTransitionPath !== 0);

        const lastTransition = currentTransitionPath[lenCurrentTransitionPath - 1];
        let tailNode = lastTransition.to;
        for (; tailNode.kind !== NodeKind.animation && tailNode.kind !== NodeKind.empty;) {
            const transitionMatch = transitionMatchCache.reset();
            this._matchTransition(
                tailNode,
                tailNode,
                0.0,
                null,
                transitionMatch,
            );
            if (!transitionMatch.transition) {
                break;
            }
            const transition = transitionMatch.transition;
            this._consumeTransition(transition);
            currentTransitionPath.push(transition);
            tailNode = transition.to;
        }

        return tailNode.kind === NodeKind.animation || tailNode.kind === NodeKind.empty ? tailNode : null;
    }

    private _consumeTransition (transition: TransitionEval) {
        const { to } = transition;

        if (to.kind === NodeKind.entry) {
            // We're entering a state machine
            this._callEnterMethods(to);
        }
    }

    private _resetTriggersAlongThePath () {
        const { _currentTransitionPath: currentTransitionPath } = this;

        const nTransitions = currentTransitionPath.length;
        for (let iTransition = 0; iTransition < nTransitions; ++iTransition) {
            const transition = currentTransitionPath[iTransition];
            this._resetTriggersOnTransition(transition);
        }
    }

    private _doTransitionToMotion (targetNode: MotionStateEval | EmptyStateEval) {
        const {
            _currentTransitionPath: currentTransitionPath,
        } = this;

        assertIsTrue(currentTransitionPath.length !== 0);

        // Reset triggers
        this._resetTriggersAlongThePath();

        this._transitionProgress = 0.0;
        this._currentTransitionToNode = targetNode;
        this._toUpdated = false;

        if (targetNode.kind === NodeKind.animation) {
            const {
                destinationStart,
                relativeDestinationStart,
            } = currentTransitionPath[0];
            const destinationStartRatio = relativeDestinationStart
                ? destinationStart
                : targetNode.duration === 0
                    ? 0.0
                    : destinationStart / targetNode.duration;
            targetNode.resetToPort(destinationStartRatio);
        }
        this._callEnterMethods(targetNode);
    }

    /**
     * Update current transition.
     * Asserts: `!!this._currentTransition`.
     * @param deltaTime Time piece.
     * @returns
     */
    private _updateCurrentTransition (deltaTime: number) {
        const {
            _currentTransitionPath: currentTransitionPath,
            _currentTransitionToNode: currentTransitionToNode,
        } = this;

        assertIsNonNullable(currentTransitionPath.length > 0);
        assertIsNonNullable(currentTransitionToNode);

        const currentTransition = currentTransitionPath[0];

        const {
            duration: transitionDuration,
            normalizedDuration,
        } = currentTransition;

        const fromNode = this._currentNode;
        const toNode = currentTransitionToNode;

        let contrib = 0.0;
        let ratio = 0.0;
        if (transitionDuration <= 0) {
            contrib = 0.0;
            ratio = 1.0;
        } else {
            assertIsTrue(fromNode.kind === NodeKind.animation || fromNode.kind === NodeKind.empty || fromNode.kind === NodeKind.transitionSnapshot);
            const { _transitionProgress: transitionProgress } = this;
            const durationSeconds = fromNode.kind === NodeKind.empty
                ? transitionDuration
                : normalizedDuration
                    ? transitionDuration * (fromNode.kind === NodeKind.animation ? fromNode.duration : fromNode.first.duration)
                    : transitionDuration;
            const progressSeconds = transitionProgress * durationSeconds;
            const remain = durationSeconds - progressSeconds;
            assertIsTrue(remain >= 0.0);
            contrib = Math.min(remain, deltaTime);
            ratio = this._transitionProgress = (progressSeconds + contrib) / durationSeconds;
            assertIsTrue(ratio >= 0.0 && ratio <= 1.0);
        }

        const toNodeName = toNode?.name ?? '<Empty>';

        this._fromWeight = (1.0 - ratio);
        this._toWeight = ratio;

        const shouldUpdatePorts = contrib !== 0;
        const hasFinished = ratio === 1.0;

        if (fromNode.kind === NodeKind.animation && shouldUpdatePorts) {
            graphDebugGroup(`Update ${fromNode.name}`);
            fromNode.updateFromPort(contrib);
            this._fromUpdated = true;
            graphDebugGroupEnd();
        }

        if (toNode.kind === NodeKind.animation && shouldUpdatePorts) {
            graphDebugGroup(`Update ${toNode.name}`);
            toNode.updateToPort(contrib);
            this._toUpdated = true;
            graphDebugGroupEnd();
        }

        graphDebugGroupEnd();

        if (hasFinished) {
            // Transition done.
            graphDebug(`[SubStateMachine ${this.name}]: Transition finished:  ${fromNode.name} -> ${toNodeName}.`);
            this._finishCurrentTransition();
        }

        return contrib;
    }

    private _finishCurrentTransition () {
        const {
            _currentTransitionPath: currentTransitionPath,
            _currentTransitionToNode: currentTransitionToNode,
        } = this;

        assertIsNonNullable(currentTransitionPath.length > 0);
        assertIsNonNullable(currentTransitionToNode);

        const fromNode = this._currentNode;
        const toNode = currentTransitionToNode;

        this._callExitMethods(fromNode);
        // Exiting overrides the updating
        // Processed below.
        // this._fromUpdated = false;
        const { _currentTransitionPath: transitions } = this;
        const nTransition = transitions.length;
        for (let iTransition = 0; iTransition < nTransition; ++iTransition) {
            const { to } = transitions[iTransition];
            if (to.kind === NodeKind.exit) {
                this._callExitMethods(to);
            }
        }
        this._fromUpdated = this._toUpdated;
        this._toUpdated = false;
        this._dropCurrentTransition();
        this._currentNode = toNode;
        if (fromNode.kind === NodeKind.transitionSnapshot) {
            fromNode.clear();
        }
    }

    private _dropCurrentTransition () {
        const {
            _currentTransitionToNode: currentTransitionToNode,
        } = this;
        assertIsNonNullable(currentTransitionToNode);
        if (currentTransitionToNode.kind === NodeKind.animation) {
            currentTransitionToNode.finishTransition();
        }
        this._currentTransitionToNode = null;
        this._currentTransitionPath.length = 0;
        // Make sure we won't suffer from precision problem
        this._fromWeight = 1.0;
        this._toWeight = 0.0;
    }

    private _detectInterruption (remainTimePiece: number, result: InterruptingTransitionMatchCache): InterruptingTransitionMatch | null {
        const {
            _currentTransitionPath: currentTransitionPath,
            _currentNode: currentNode,
            _currentTransitionToNode: currentTransitionToNode,
        } = this;

        if (currentNode.kind !== NodeKind.animation
            && currentNode.kind !== NodeKind.transitionSnapshot) {
            return null;
        }

        if (!currentTransitionToNode
            || currentTransitionToNode.kind !== NodeKind.animation) {
            return null;
        }

        assertIsTrue(currentTransitionPath.length !== 0);
        const currentTransition = currentTransitionPath[0];
        const { interruption } = currentTransition;
        if (interruption === TransitionInterruptionSource.NONE) {
            return null;
        }

        const transitionMatch = transitionMatchCache.reset();
        let transitionMatchSource: MotionStateEval | null = null;

        // We have to decide what to be used as unit 1
        // to interpret the relative transition duration.
        const anyTransitionMeasureBaseState = currentNode.kind === NodeKind.animation
            ? currentNode
            : currentNode.first;
        let transitionMatchUpdated = this._matchAnyScoped(
            anyTransitionMeasureBaseState,
            remainTimePiece,
            transitionMatch,
        );
        if (transitionMatchUpdated) {
            transitionMatchSource = anyTransitionMeasureBaseState; // TODO: shall be any?
        }
        if (transitionMatch.hasZeroCost()) {
            // TODO
        }

        const motion0: MotionStateEval                = interruption === TransitionInterruptionSource.CURRENT_STATE
                || interruption === TransitionInterruptionSource.CURRENT_STATE_THEN_NEXT_STATE
            ? getInterruptionSourceMotion(currentNode)
            : currentTransitionToNode;
        transitionMatchUpdated = this._matchTransition(
            motion0,
            motion0,
            remainTimePiece,
            currentTransition,
            transitionMatch,
        );
        if (transitionMatchUpdated) {
            transitionMatchSource = motion0;
        }
        if (transitionMatch.hasZeroCost()) {
            // TODO
        }

        const motion1 = interruption === TransitionInterruptionSource.NEXT_STATE_THEN_CURRENT_STATE ? getInterruptionSourceMotion(currentNode)
            : interruption === TransitionInterruptionSource.CURRENT_STATE_THEN_NEXT_STATE ? currentTransitionToNode
                : null;
        if (motion1) {
            transitionMatchUpdated = this._matchTransition(
                motion1,
                motion1,
                remainTimePiece,
                currentTransition,
                transitionMatch,
            );
            if (transitionMatchUpdated) {
                transitionMatchSource = motion1;
            }
            if (transitionMatch.hasZeroCost()) {
                // TODO
            }
        }

        if (transitionMatchCache.transition) {
            assertIsNonNullable(transitionMatchSource);
            return result.set(
                transitionMatchSource,
                transitionMatchCache.transition,
                transitionMatchCache.requires,
            );
        }

        return null;
    }

    /**
     * Important: `transitionSource` may not be `this._currentNode`.
     */
    private _interrupt ({
        from: transitionSource,
        transition,
        requires: transitionRequires,
    }: InterruptingTransitionMatch) {
        const {
            _currentNode: currentNode,
        } = this;
        assertIsTrue(currentNode.kind === NodeKind.animation || currentNode.kind === NodeKind.transitionSnapshot);
        // If we're interrupting motion->*,
        // we update the motion then do the first enqueue to transition snapshot.
        if (currentNode.kind === NodeKind.animation) {
            currentNode.updateFromPort(transitionRequires);
            this._fromUpdated = true;

            const { _transitionSnapshot: transitionSnapshot } = this;
            assertIsTrue(transitionSnapshot.empty);
            transitionSnapshot.enqueue(currentNode, 1.0);
        }
        this._takeCurrentTransitionSnapshot(transitionSource);
        this._dropCurrentTransition();
        // Install the snapshot as "current"
        this._currentNode = this._transitionSnapshot;
        const ranIntoNonMotionState = this._switchTo(transition);
        return ranIntoNonMotionState;
    }

    /**
     * A thing to note is `transitionSource` may not be `this._currentNode`.
     */
    private _takeCurrentTransitionSnapshot (transitionSource: MotionStateEval) {
        const {
            _currentTransitionPath: currentTransitionPath,
            _currentTransitionToNode: currentTransitionToNode,
            _transitionSnapshot: transitionSnapshot,
        } = this;

        assertIsTrue(currentTransitionPath.length !== 0);
        assertIsTrue(currentTransitionToNode && currentTransitionToNode.kind === NodeKind.animation);

        const currentTransition = currentTransitionPath[0];

        const {
            duration: transitionDuration,
            normalizedDuration,
        } = currentTransition;

        const fromNode = transitionSource;
        let ratio = 0.0;
        if (transitionDuration <= 0) {
            ratio = 1.0;
        } else {
            const { _transitionProgress: transitionProgress } = this;
            const durationSeconds = normalizedDuration ? transitionDuration * fromNode.duration : transitionDuration;
            const progressSeconds = transitionProgress * durationSeconds;
            const remain = durationSeconds - progressSeconds;
            assertIsTrue(remain >= 0.0);
            ratio = progressSeconds / durationSeconds;
            assertIsTrue(ratio >= 0.0 && ratio <= 1.0);
        }

        transitionSnapshot.enqueue(currentTransitionToNode, ratio);
    }

    private _resetTriggersOnTransition (transition: TransitionEval) {
        const { triggers } = transition;
        if (triggers) {
            const nTriggers = triggers.length;
            for (let iTrigger = 0; iTrigger < nTriggers; ++iTrigger) {
                const trigger = triggers[iTrigger];
                this._resetTrigger(trigger);
            }
        }
    }

    private _resetTrigger (name: string) {
        const { _triggerReset: triggerResetFn } = this;
        triggerResetFn(name);
    }

    private _callEnterMethods (node: NodeEval) {
        const { _controller: controller } = this;
        switch (node.kind) {
        default:
            break;
        case NodeKind.animation: {
            node.components.callMotionStateEnterMethods(controller, node.getToPortStatus());
            break;
        }
        case NodeKind.entry:
            node.stateMachine.components?.callStateMachineEnterMethods(controller);
            break;
        }
    }

    private _callExitMethods (node: NodeEval) {
        const { _controller: controller } = this;
        switch (node.kind) {
        default:
            break;
        case NodeKind.animation: {
            node.components.callMotionStateExitMethods(controller, node.getFromPortStatus());
            break;
        }
        case NodeKind.exit:
            node.stateMachine.components?.callStateMachineExitMethods(controller);
            break;
        }
    }
}

/**
 * Gets the motion of current motion state or transition snapshot
 * whose outgoing transitions, called "interruption source", will be inspected to
 * detect the interrupting transition.
 */
function getInterruptionSourceMotion (state: MotionStateEval | TransitionSnapshotEval) {
    // If current state is a motion state, then it's the result.
    // Otherwise the current state is a transition snapshot --
    // we support nested interruptions, eg,
    // _A->B_ was interrupted by _B->C_,
    // then _(A->B)->C_ can be interrupted further by _C->D_.
    // In such cases, we need to decide which transition could interrupt _(A->B)->C_.
    // Outgoing transitions from destination motion are always inspected.
    // And as the code following suggested, we order that:
    // outgoing transitions from **the first** motion of "current transition snapshot"
    // are also inspected. No other transitions are considered.
    // This means for instance, in above example,
    // _(A->B)->C_ can and can only be further interrupted by:
    // - _A->D_, since it's outgoing from _A_;
    // - _C->D_, since it's outgoing from _D_.
    // However it can not be interrupted by _B->C_.
    //
    // > Tip: The term "nested interruption" was taken from here:
    // > https://stackoverflow.com/a/24128928
    return state.kind === NodeKind.animation ? state : state.first;
}

function createStateStatusCache (): MotionStateStatus {
    return {
        progress: 0.0,
    };
}

const emptyClipStatusesIterator: Readonly<Iterator<ClipStatus>> = Object.freeze({
    next (..._args: [] | [undefined]): IteratorResult<ClipStatus> {
        return {
            done: true,
            value: undefined,
        };
    },
});

const emptyClipStatusesIterable: Iterable<ClipStatus> = Object.freeze({
    [Symbol.iterator] () {
        return emptyClipStatusesIterator;
    },
});

interface TransitionMatch {
    /**
     * The matched result.
     */
    transition: TransitionEval;

    /**
     * The after after which the transition can happen.
     */
    requires: number;
}

interface InterruptingTransitionMatch extends TransitionMatch {
    from: MotionStateEval;
}

class TransitionMatchCache {
    public transition: TransitionMatch['transition'] | null = null;

    public requires = Infinity;

    public hasZeroCost (): this is TransitionMatch {
        return this.requires === 0;
    }

    public isValid (): this is TransitionMatch {
        return this.transition !== null;
    }

    public set (transition: TransitionMatch['transition'], requires: number) {
        this.transition = transition;
        this.requires = requires;
        return this;
    }

    public reset () {
        this.requires = Infinity;
        this.transition = null;
        return this;
    }
}

const transitionMatchCache = new TransitionMatchCache();

class InterruptingTransitionMatchCache {
    public transition: TransitionMatch['transition'] | null = null;

    public requires = 0.0;

    public from: InterruptingTransitionMatch['from'] | null = null;

    public set (from: MotionStateEval, transition: TransitionMatch['transition'], requires: number) {
        this.from = from;
        this.transition = transition;
        this.requires = requires;
        return this as InterruptingTransitionMatch;
    }
}

const interruptingTransitionMatchCache = new InterruptingTransitionMatchCache();

enum NodeKind {
    entry, exit, any, animation,
    empty,
    transitionSnapshot,
}

export class StateEval {
    /**
     * @internal
     */
    public declare __DEBUG_ID__?: string;

    public declare stateMachine: StateMachineInfo;

    constructor (node: { name: string }) {
        this.name = node.name;
    }

    public readonly name: string;

    public outgoingTransitions: readonly TransitionEval[] = [];
}

type StateMachineComponentMotionStateCallbackName = keyof Pick<
StateMachineComponent,
'onMotionStateEnter' | 'onMotionStateExit' | 'onMotionStateUpdate'
>;

type StateMachineComponentStateMachineCallbackName = keyof Pick<
StateMachineComponent,
'onStateMachineEnter' | 'onStateMachineExit'
>;

class InstantiatedComponents {
    constructor (node: InteractiveState) {
        this._components = node.instantiateComponents();
    }

    public callMotionStateEnterMethods (controller: AnimationController, status: Readonly<MotionStateStatus>) {
        this._callMotionStateCallbackIfNonDefault('onMotionStateEnter', controller, status);
    }

    public callMotionStateUpdateMethods (controller: AnimationController, status: Readonly<MotionStateStatus>) {
        this._callMotionStateCallbackIfNonDefault('onMotionStateUpdate', controller, status);
    }

    public callMotionStateExitMethods (controller: AnimationController, status: Readonly<MotionStateStatus>) {
        this._callMotionStateCallbackIfNonDefault('onMotionStateExit', controller, status);
    }

    public callStateMachineEnterMethods (controller: AnimationController) {
        this._callStateMachineCallbackIfNonDefault('onStateMachineEnter', controller);
    }

    public callStateMachineExitMethods (controller: AnimationController) {
        this._callStateMachineCallbackIfNonDefault('onStateMachineExit', controller);
    }

    private declare _components: StateMachineComponent[];

    private _callMotionStateCallbackIfNonDefault<
        TMethodName extends StateMachineComponentMotionStateCallbackName
    > (
        methodName: TMethodName,
        controller: AnimationController,
        status: MotionStateStatus,
    ) {
        const { _components: components } = this;
        const nComponents = components.length;
        for (let iComponent = 0; iComponent < nComponents; ++iComponent) {
            const component = components[iComponent];
            if (component[methodName] !== StateMachineComponent.prototype[methodName]) {
                component[methodName](controller, status);
            }
        }
    }

    private _callStateMachineCallbackIfNonDefault<
        TMethodName extends StateMachineComponentStateMachineCallbackName
    > (
        methodName: TMethodName,
        controller: AnimationController,
    ) {
        const { _components: components } = this;
        const nComponents = components.length;
        for (let iComponent = 0; iComponent < nComponents; ++iComponent) {
            const component = components[iComponent];
            if (component[methodName] !== StateMachineComponent.prototype[methodName]) {
                component[methodName](controller);
            }
        }
    }
}

interface StateMachineInfo {
    parent: StateMachineInfo | null;
    entry: NodeEval;
    exit: NodeEval;
    any: NodeEval;
    components: InstantiatedComponents | null;
}

export class MotionStateEval extends StateEval {
    constructor (node: MotionState, context: LayerContext) {
        super(node);

        this._baseSpeed = node.speed;
        this._setSpeedMultiplier(1.0);

        if (node.speedMultiplierEnabled && node.speedMultiplier) {
            const speedMultiplierVarName = node.speedMultiplier;
            const varInstance = context.getVar(speedMultiplierVarName);
            if (validateVariableExistence(varInstance, speedMultiplierVarName)) {
                validateVariableType(varInstance.type, VariableType.FLOAT, speedMultiplierVarName);
                varInstance.bind(this._setSpeedMultiplier, this);
                const initialSpeedMultiplier = varInstance.value as number;
                this._setSpeedMultiplier(initialSpeedMultiplier);
            }
        }

        const sourceEvalContext: MotionEvalContext = {
            ...context,
        };
        const sourceEval = node.motion?.[createEval](sourceEvalContext) ?? null;
        if (sourceEval) {
            Object.defineProperty(sourceEval, '__DEBUG_ID__', { value: this.name });
        }
        this._source = sourceEval;
        this.components = new InstantiatedComponents(node);
    }

    public readonly kind = NodeKind.animation;

    public declare components: InstantiatedComponents;

    get duration () {
        return this._source?.duration ?? 0.0;
    }

    get fromPortTime () {
        return this._fromPort.progress * this.duration;
    }

    public updateFromPort (deltaTime: number) {
        this._fromPort.progress = calcProgressUpdate(
            this._fromPort.progress,
            this.duration,
            deltaTime * this._speed,
        );
    }

    public updateToPort (deltaTime: number) {
        if (DEBUG) {
            // See `this.finishTransition()`
            assertIsTrue(!Number.isNaN(this._toPort.progress));
        }
        this._toPort.progress = calcProgressUpdate(
            this._toPort.progress,
            this.duration,
            deltaTime * this._speed,
        );
    }

    public triggerFromPortUpdate (controller: AnimationController) {
        this.components.callMotionStateUpdateMethods(controller, this.getFromPortStatus());
    }

    public triggerToPortUpdate (controller: AnimationController) {
        this.components.callMotionStateUpdateMethods(controller, this.getToPortStatus());
    }

    public getFromPortStatus (): Readonly<MotionStateStatus> {
        const { statusCache: stateStatus } = this._fromPort;
        if (DEBUG) {
            stateStatus.__DEBUG_ID__ = this.name;
        }
        stateStatus.progress = normalizeProgress(this._fromPort.progress);
        return stateStatus;
    }

    public getToPortStatus (): Readonly<MotionStateStatus> {
        if (DEBUG) {
            // See `this.finishTransition()`
            assertIsTrue(!Number.isNaN(this._toPort.progress));
        }
        const { statusCache: stateStatus } = this._toPort;
        if (DEBUG) {
            stateStatus.__DEBUG_ID__ = this.name;
        }
        stateStatus.progress = normalizeProgress(this._toPort.progress);
        return stateStatus;
    }

    public resetToPort (at: number) {
        this._toPort.progress = at;
    }

    public finishTransition () {
        this._fromPort.progress = this._toPort.progress;
        if (DEBUG) {
            // Well, this statement exists for debugging purpose.
            // Once the transition was finished, this method is called to
            // switch this motion from "target" to "source".
            // After, this motion can no longer be used as "target"
            // unless `this.resetToPort()` is called.
            // Let's set progress of this motion's "to port" to NaN,
            // to catch such a violation.
            this._toPort.progress = Number.NaN;
        }
    }

    public sampleFromPort (weight: number) {
        this._source?.sample(this._fromPort.progress, weight);
    }

    public sampleToPort (weight: number) {
        if (DEBUG) {
            // See `this.finishTransition()`
            assertIsTrue(!Number.isNaN(this._toPort.progress));
        }
        this._source?.sample(this._toPort.progress, weight);
    }

    public getClipStatuses (baseWeight: number): Iterable<ClipStatus> {
        const { _source: source } = this;
        if (!source) {
            return emptyClipStatusesIterable;
        } else {
            return {
                [Symbol.iterator]: () => source.getClipStatuses(baseWeight),
            };
        }
    }

    public overrideClips (overrides: ReadonlyClipOverrideMap, context: OverrideClipContext) {
        this._source?.overrideClips(overrides, context);
    }

    private _source: MotionEval | null = null;
    private _baseSpeed = 1.0;
    private _speed = 1.0;
    private _fromPort: MotionEvalPort = {
        progress: 0.0,
        statusCache: createStateStatusCache(),
    };
    private _toPort: MotionEvalPort = {
        progress: 0.0,
        statusCache: createStateStatusCache(),
    };

    private _setSpeedMultiplier (value: number) {
        this._speed = this._baseSpeed * value;
    }
}

function calcProgressUpdate (currentProgress: number, duration: number, deltaTime: number) {
    if (duration === 0.0) {
        // TODO?
        return 0.0;
    }
    const progress = currentProgress + deltaTime / duration;
    return progress;
}

function normalizeProgress (progress: number) {
    const signedFrac = progress - Math.trunc(progress);
    return signedFrac >= 0.0 ? signedFrac : (1.0 + signedFrac);
}

interface MotionEvalPort {
    progress: number;
    statusCache: MotionStateStatus;
}

export class SpecialStateEval extends StateEval {
    constructor (node: State, kind: SpecialStateEval['kind'], name: string) {
        super(node);
        this.kind = kind;
    }

    public readonly kind: NodeKind.entry | NodeKind.exit | NodeKind.any;
}

export class EmptyStateEval extends StateEval {
    public readonly kind = NodeKind.empty;

    constructor (node: State) {
        super(node);
    }
}

class QueuedMotion {
    constructor (public motion: MotionStateEval, public weight: number) {
    }
}

class TransitionSnapshotEval extends StateEval {
    public readonly kind = NodeKind.transitionSnapshot;

    constructor () {
        super({ name: `[[TransitionSnapshotEval]]` });
    }

    get empty () {
        return this._queue.length === 0;
    }

    get first () {
        const { _queue: queue } = this;
        assertIsTrue(queue.length > 0);
        return queue[0].motion;
    }

    public sample (weight: number) {
        const { _queue: queue } = this;
        const nQueue = queue.length;
        for (let iQueuedMotions = 0; iQueuedMotions < nQueue; ++iQueuedMotions) {
            const {
                motion,
                weight: snapshotWeight,
            } = queue[iQueuedMotions];
            // Here implies: motions added to snapshot should have been switched from "target" to "source".
            motion.sampleFromPort(snapshotWeight * weight);
        }
    }

    public clear () {
        this._queue.length = 0;
    }

    public enqueue (state: MotionStateEval, weight: number) {
        const { _queue: queue } = this;
        const nQueue = queue.length;
        const complementWeight = 1.0 - weight;
        for (let iQueuedMotions = 0; iQueuedMotions < nQueue; ++iQueuedMotions) {
            queue[iQueuedMotions].weight *= complementWeight;
        }
        queue.push(new QueuedMotion(state, weight));
    }

    private _queue: QueuedMotion[] = [];
}

export type NodeEval = MotionStateEval | SpecialStateEval | EmptyStateEval | TransitionSnapshotEval;

interface TransitionEval {
    to: NodeEval;
    duration: number;
    normalizedDuration: boolean;
    conditions: ConditionEval[];
    exitConditionEnabled: boolean;
    exitCondition: number;
    destinationStart: number;
    relativeDestinationStart: boolean;
    /**
     * Bound triggers, once this transition satisfied. All triggers would be reset.
     */
    triggers: string[] | undefined;
    interruption: TransitionInterruptionSource;
}

export type { VarInstance } from './variable';<|MERGE_RESOLUTION|>--- conflicted
+++ resolved
@@ -4,13 +4,8 @@
     SubStateMachine, EmptyState, EmptyStateTransition, TransitionInterruptionSource,
 } from './animation-graph';
 import { assertIsTrue, assertIsNonNullable } from '../../core/data/utils/asserts';
-<<<<<<< HEAD
 import { MotionEval, MotionEvalContext, OverrideClipContext } from './motion';
-import type { Node } from '../../core/scene-graph/node';
-=======
-import { MotionEval, MotionEvalContext } from './motion';
 import type { Node } from '../../scene-graph/node';
->>>>>>> e31abca2
 import { createEval } from './create-eval';
 import { Value, VarInstance, TriggerResetMode } from './variable';
 import { BindContext, validateVariableExistence, validateVariableType, VariableType } from './parametric';
