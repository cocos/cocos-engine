--- conflicted
+++ resolved
@@ -1,18 +1,14 @@
 import { Component } from '../../scene-graph/component';
 import { AnimationGraph } from './animation-graph';
 import type { AnimationGraphRunTime } from './animation-graph';
-import { _decorator, assertIsNonNullable } from '../../core';
+import { _decorator, assertIsNonNullable, assertIsTrue } from '../../core';
 import { AnimationGraphEval } from './graph-eval';
 import type { MotionStateStatus, TransitionStatus, ClipStatus, ReadonlyClipOverrideMap } from './graph-eval';
 import { Value } from './variable';
-<<<<<<< HEAD
-import { assertIsNonNullable, assertIsTrue } from '../../core/data/utils/asserts';
 import { AnimationGraphVariant, AnimationGraphVariantRunTime } from './animation-graph-variant';
 import { AnimationGraphLike } from './animation-graph-like';
-=======
 
 const { ccclass, menu, property } = _decorator;
->>>>>>> c12a2c5c
 
 export type {
     MotionStateStatus,
