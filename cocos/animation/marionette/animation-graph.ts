import { ccclass, serializable } from 'cc.decorator';
import { DEBUG } from 'internal:constants';
import { remove, removeIf } from '../../core/utils/array';
import { assertIsNonNullable, assertIsTrue } from '../../core/data/utils/asserts';
import { MotionEval, MotionEvalContext } from './motion';
import type { Condition } from './condition';
import { Asset } from '../../asset/assets';
import { OwnedBy, assertsOwnedBy, own, markAsDangling, ownerSymbol } from './ownership';
import { TriggerResetMode, Value, VariableType } from './variable';
import { InvalidTransitionError } from './errors';
import { createEval } from './create-eval';
import { MotionState } from './motion-state';
import { State, outgoingsSymbol, incomingsSymbol, InteractiveState } from './state';
import { AnimationMask } from './animation-mask';
import { EditorExtendable } from '../../core/data/editor-extendable';
import { move } from '../../core/algorithm/move';
import { onAfterDeserializedTag } from '../../core/data/deserialize-symbols';
import { CLASS_NAME_PREFIX_ANIM } from '../define';
<<<<<<< HEAD
import { StateMachineComponent } from './state-machine-component';
import { clamp } from '../../core/math';
import { AnimationGraphLike } from './animation-graph-like';
=======
import { clamp, js } from '../../core';
>>>>>>> 83a2717f

export { State };

@ccclass(`${CLASS_NAME_PREFIX_ANIM}Transition`)
class Transition extends EditorExtendable implements OwnedBy<StateMachine>, Transition {
    declare [ownerSymbol]: StateMachine | undefined;

    /**
     * The transition source.
     */
    @serializable
    public from: State;

    /**
     * The transition target.
     */
    @serializable
    public to: State;

    /**
     * The transition condition.
     */
    @serializable
    public conditions: Condition[] = [];

    constructor (from: State, to: State, conditions?: Condition[]) {
        super();
        this.from = from;
        this.to = to;
        if (conditions) {
            this.conditions = conditions;
        }
    }

    public copyTo (that: Transition) {
        that.conditions = this.conditions.map((condition) => condition.clone());
    }

    [ownerSymbol]: StateMachine | undefined;
}

type TransitionView = Omit<Transition, 'from' | 'to'> & {
    readonly from: Transition['from'];
    readonly to: Transition['to'];
};

export type { TransitionView as Transition };

export type TransitionInternal = Transition;

export enum TransitionInterruptionSource {
    NONE,
    CURRENT_STATE,
    NEXT_STATE,
    CURRENT_STATE_THEN_NEXT_STATE,
    NEXT_STATE_THEN_CURRENT_STATE,
}

@ccclass(`${CLASS_NAME_PREFIX_ANIM}AnimationTransition`)
class AnimationTransition extends Transition {
    /**
     * The transition duration.
     * The unit of the duration is the real duration of transition source
     * if `relativeDuration` is `true` or seconds otherwise.
     */
    @serializable
    public duration = 0.3;

    /**
     * Determines the unit of transition duration. See `duration`.
     */
    @serializable
    public relativeDuration = false;

    @serializable
    public exitConditionEnabled = true;

    /**
     * @en The start time of (final) destination motion state when this transition starts.
     * Its unit is seconds if `relativeDestinationStart` is `false`,
     * Otherwise, its unit is the duration of destination motion state.
     * @zh 此过渡开始时，（最终）目标动作状态的起始时间。
     * 如果 `relativeDestinationStart`为 `false`，其单位是秒，否则其单位是目标动作状态的周期。
     */
    @serializable
    public destinationStart = 0.0;

    /**
     * @en Determines the unit of destination start time. See `destinationStart`.
     * @zh 决定了目标起始时间的单位。见 `destinationStart`。
     */
    @serializable
    public relativeDestinationStart = false;

    get exitCondition () {
        return this._exitCondition;
    }

    set exitCondition (value) {
        assertIsTrue(value >= 0.0);
        this._exitCondition = value;
    }

    /**
     * @internal This field is exposed for **experimental editor only** usage.
     */
    get interruptible () {
        return this.interruptionSource !== TransitionInterruptionSource.NONE;
    }

    set interruptible (value) {
        this.interruptionSource = value
            ? TransitionInterruptionSource.CURRENT_STATE_THEN_NEXT_STATE
            : TransitionInterruptionSource.NONE;
    }

    public copyTo (that: AnimationTransition) {
        super.copyTo(that);
        that.duration = this.duration;
        that.relativeDuration = this.relativeDuration;
        that.exitConditionEnabled = this.exitConditionEnabled;
        that.exitCondition = this.exitCondition;
        that.destinationStart = this.destinationStart;
        that.relativeDestinationStart = this.relativeDestinationStart;
        that.interruptible = this.interruptible;
    }

    /**
     * @internal This field is exposed for **internal** usage.
     */
    @serializable
    public interruptionSource = TransitionInterruptionSource.NONE;

    @serializable
    private _exitCondition = 1.0;
}

type AnimationTransitionView = Omit<AnimationTransition, 'from' | 'to'> & {
    readonly from: AnimationTransition['from'];
    readonly to: AnimationTransition['to'];
};

export type { AnimationTransitionView as AnimationTransition };

export function isAnimationTransition (transition: TransitionView): transition is AnimationTransitionView {
    return transition instanceof AnimationTransition;
}

@ccclass(`${CLASS_NAME_PREFIX_ANIM}EmptyState`)
export class EmptyState extends State {
    public declare __brand: 'EmptyState';

    public _clone () {
        // eslint-disable-next-line @typescript-eslint/no-unsafe-return
        const that = new EmptyState();
        this.copyTo(that);
        return that;
    }
}

@ccclass(`${CLASS_NAME_PREFIX_ANIM}EmptyStateTransition`)
export class EmptyStateTransition extends Transition {
    /**
     * The transition duration, in seconds.
     */
    @serializable
    public duration = 0.3;

    /**
     * @en The start time of (final) destination motion state when this transition starts.
     * Its unit is seconds if `relativeDestinationStart` is `false`,
     * Otherwise, its unit is the duration of destination motion state.
     * @zh 此过渡开始时，（最终）目标动作状态的起始时间。
     * 如果 `relativeDestinationStart`为 `false`，其单位是秒，否则其单位是目标动作状态的周期。
     */
    @serializable
    public destinationStart = 0.0;

    /**
      * @en Determines the unit of destination start time. See `destinationStart`.
      * @zh 决定了目标起始时间的单位。见 `destinationStart`。
      */
    @serializable
    public relativeDestinationStart = false;

    public copyTo (that: EmptyStateTransition) {
        super.copyTo(that);
        that.duration = this.duration;
        that.destinationStart = this.destinationStart;
        that.relativeDestinationStart = this.relativeDestinationStart;
    }
}

@ccclass('cc.animation.StateMachine')
export class StateMachine extends EditorExtendable {
    @serializable
    private _states: State[] = [];

    @serializable
    private _transitions: Transition[] = [];

    @serializable
    private _entryState: State;

    @serializable
    private _exitState: State;

    @serializable
    private _anyState: State;

    /**
     * // TODO: HACK
     * @internal
     */
    public __callOnAfterDeserializeRecursive () {
        this[onAfterDeserializedTag]();
        const nStates = this._states.length;
        for (let iState = 0; iState < nStates; ++iState) {
            const state = this._states[iState];
            if (state instanceof SubStateMachine) {
                state.stateMachine.__callOnAfterDeserializeRecursive();
            }
        }
    }

    constructor () {
        super();
        this._entryState = this._addState(new State());
        this._entryState.name = 'Entry';
        this._exitState = this._addState(new State());
        this._exitState.name = 'Exit';
        this._anyState = this._addState(new State());
        this._anyState.name = 'Any';
    }

    public [onAfterDeserializedTag] () {
        this._states.forEach((state) => own(state, this));
        this._transitions.forEach((transition) => {
            transition.from[outgoingsSymbol].push(transition);
            transition.to[incomingsSymbol].push(transition);
        });
    }

    [createEval] (context: MotionEvalContext): MotionEval | null {
        throw new Error('Method not implemented.');
    }

    /**
     * The entry state.
     */
    get entryState () {
        return this._entryState;
    }

    /**
     * The exit state.
     */
    get exitState () {
        return this._exitState;
    }

    /**
     * The any state.
     */
    get anyState () {
        return this._anyState;
    }

    /**
     * Gets an iterator to all states within this graph.
     * @returns The iterator.
     */
    public states (): Iterable<State> {
        return this._states;
    }

    /**
     * Gets an iterator to all transitions within this graph.
     * @returns The iterator.
     */
    public transitions (): Iterable<Transition> {
        return this._transitions;
    }

    /**
     * Gets the transitions between specified states.
     * @param from Transition source.
     * @param to Transition target.
     * @returns Iterator to the transitions
     */
    public getTransitionsBetween (from: State, to: State): Iterable<Transition> {
        assertsOwnedBy(from, this);
        assertsOwnedBy(to, this);
        return from[outgoingsSymbol].filter((transition) => transition.to === to);
    }

    /**
     * @en
     * Gets all transitions outgoing from specified state.
     * @zh
     * 获取从指定状态引出的所有过渡。
     * @param from @en The state. @zh 指定状态。
     * @returns @en Iterable to result transitions, in priority order. @zh 到结果过渡的迭代器，按优先级顺序。
     */
    public getOutgoings (from: State): Iterable<Transition> {
        assertsOwnedBy(from, this);
        return from[outgoingsSymbol];
    }

    /**
     * Gets all incoming transitions of specified state.
     * @param to The state.
     * @returns Result transitions.
     */
    public getIncomings (to: State): Iterable<Transition> {
        assertsOwnedBy(to, this);
        return to[incomingsSymbol];
    }

    /**
     * Adds a motion state into this state machine.
     * @returns The newly created motion.
     */
    public addMotion (): MotionState {
        return this._addState(new MotionState());
    }

    /**
     * Adds a sub state machine into this state machine.
     * @returns The newly created state machine.
     */
    public addSubStateMachine (): SubStateMachine {
        return this._addState(new SubStateMachine());
    }

    /**
     * Adds an empty state into this state machine.
     * @returns The newly created empty state.
     */
    public addEmpty () {
        return this._addState(new EmptyState());
    }

    /**
     * Removes specified state from this state machine.
     * @param state The state to remove.
     */
    public remove (state: State) {
        assertsOwnedBy(state, this);

        if (state === this.entryState
            || state === this.exitState
            || state === this.anyState) {
            return;
        }

        this.eraseTransitionsIncludes(state);
        remove(this._states, state);

        markAsDangling(state);
    }

    /**
     * Connect two states.
     * @param from Source state.
     * @param to Target state.
     * @param condition The transition condition.
     */
    public connect (from: MotionState, to: State, conditions?: Condition[]): AnimationTransitionView;

    /**
     * Connect two states.
     * @param from Source state.
     * @param to Target state.
     * @param condition The transition condition.
     */
    public connect (from: EmptyState, to: State, conditions?: Condition[]): EmptyStateTransition;

    /**
     * Connect two states.
     * @param from Source state.
     * @param to Target state.
     * @param condition The transition condition.
     * @throws `InvalidTransitionError` if:
     * - the target state is entry or any, or
     * - the source state is exit.
     */
    public connect (from: State, to: State, conditions?: Condition[]): TransitionView;

    public connect (from: State, to: State, conditions?: Condition[]): TransitionView {
        assertsOwnedBy(from, this);
        assertsOwnedBy(to, this);

        if (to === this.entryState) {
            throw new InvalidTransitionError('to-entry');
        }
        if (to === this.anyState) {
            throw new InvalidTransitionError('to-any');
        }
        if (from === this.exitState) {
            throw new InvalidTransitionError('from-exit');
        }

        const transition = from instanceof MotionState || from === this._anyState
            ? new AnimationTransition(from, to, conditions)
            : from instanceof EmptyState
                ? new EmptyStateTransition(from, to, conditions)
                : new Transition(from, to, conditions);

        own(transition, this);
        this._transitions.push(transition);
        from[outgoingsSymbol].push(transition);
        to[incomingsSymbol].push(transition);

        return transition;
    }

    public disconnect (from: State, to: State) {
        assertsOwnedBy(from, this);
        assertsOwnedBy(to, this);

        const oTransitions = from[outgoingsSymbol];
        const iTransitions = to[incomingsSymbol];
        const transitions = this._transitions;

        const oTransitionsToRemove = oTransitions
            .filter((oTransition) => oTransition.to === to);
        const nOTransitionToRemove = oTransitionsToRemove.length;
        for (let iOTransitionToRemove = 0;
            iOTransitionToRemove < nOTransitionToRemove;
            ++iOTransitionToRemove
        ) {
            const oTransition = oTransitionsToRemove[iOTransitionToRemove];
            remove(oTransitions, oTransition);
            assertIsTrue(
                remove(transitions, oTransition),
            );
            assertIsNonNullable(
                removeIf(iTransitions, (transition) => transition === oTransition),
            );
            markAsDangling(oTransition);
        }
    }

    public removeTransition (removal: Transition) {
        assertIsTrue(
            remove(this._transitions, removal),
        );
        assertIsNonNullable(
            removeIf(removal.from[outgoingsSymbol], (transition) => transition === removal),
        );
        assertIsNonNullable(
            removeIf(removal.to[incomingsSymbol], (transition) => transition === removal),
        );
        markAsDangling(removal);
    }

    public eraseOutgoings (from: State) {
        assertsOwnedBy(from, this);

        const oTransitions = from[outgoingsSymbol];
        for (let iOTransition = 0; iOTransition < oTransitions.length; ++iOTransition) {
            const oTransition = oTransitions[iOTransition];
            const to = oTransition.to;
            assertIsTrue(
                remove(this._transitions, oTransition),
            );
            assertIsNonNullable(
                removeIf(to[incomingsSymbol], (transition) => transition === oTransition),
            );
            markAsDangling(oTransition);
        }
        oTransitions.length = 0;
    }

    public eraseIncomings (to: State) {
        assertsOwnedBy(to, this);

        const iTransitions = to[incomingsSymbol];
        for (let iITransition = 0; iITransition < iTransitions.length; ++iITransition) {
            const iTransition = iTransitions[iITransition];
            const from = iTransition.from;
            assertIsTrue(
                remove(this._transitions, iTransition),
            );
            assertIsNonNullable(
                removeIf(from[outgoingsSymbol], (transition) => transition === iTransition),
            );
            markAsDangling(iTransition);
        }
        iTransitions.length = 0;
    }

    public eraseTransitionsIncludes (state: State) {
        this.eraseIncomings(state);
        this.eraseOutgoings(state);
    }

    /**
     * @en
     * Adjusts the priority of a transition.
     *
     * To demonstrate, one can imagine a transition array sorted by their priority.
     * - If `diff` is zero, nothing's gonna happen.
     * - Negative `diff` raises the priority:
     *   `diff` number of transitions originally having higher priority than `adjusting`
     *   will then have lower priority than `adjusting`.
     * - Positive `diff` reduce the priority:
     *   `|diff|` number of transitions originally having lower priority than `adjusting`
     *   will then have higher priority than `adjusting`.
     *
     * If the number of transitions indicated by `diff`
     * is more than the actual one, the actual number would be taken.
     * @zh
     * 调整过渡的优先级。
     *
     * 为了说明，可以想象一个由优先级排序的过渡数组。
     * - 如果 `diff` 是 0，无事发生。
     * - 负的 `diff` 会提升该过渡的优先级：原本优先于 `adjusting` 的 `diff` 条过渡的优先级会设置为低于 `adjusting`。
     * - 正的 `diff` 会降低该过渡的优先级：原本优先级低于 `adjusting` 的 `|diff|` 条过渡会设置为优先于 `adjusting`。
     *
     * 如果 `diff` 指示的过渡数量比实际多，则会使用实际数量。
     *
     * @param adjusting @en The transition to adjust the priority. @zh 需要调整优先级的过渡。
     * @param diff @en Indicates how to adjust the priority. @zh 指示如何调整优先级。
     */
    public adjustTransitionPriority (adjusting: Transition, diff: number) {
        const { from } = adjusting;
        if (diff === 0) {
            return;
        }
        const outgoings = from[outgoingsSymbol];
        const iAdjusting = outgoings.indexOf(adjusting);
        assertIsTrue(iAdjusting >= 0);
        const iNew = clamp(iAdjusting + diff, 0, outgoings.length - 1);
        { // 1. Adjust the order in entire transition array, which is used for serialization.
            // We're doing a discrete movement: move without bother other outgoings from other motion
            const { _transitions: globalTransitions } = this;
            const adjustingIndexInGlobal = globalTransitions.indexOf(adjusting);
            assertIsTrue(adjustingIndexInGlobal >= 0);
            let lastPlaceholder = adjustingIndexInGlobal;
            if (iNew > iAdjusting) {
                // Shift right
                for (let iOutgoing = iAdjusting + 1; iOutgoing <= iNew; ++iOutgoing) {
                    const outgoing = outgoings[iOutgoing];
                    const indexInGlobal = globalTransitions.indexOf(outgoing);
                    assertIsTrue(indexInGlobal >= 0);
                    globalTransitions[lastPlaceholder] = outgoing;
                    lastPlaceholder = indexInGlobal;
                }
            } else if (iAdjusting > iNew) {
                // Shift left
                for (let iOutgoing = iAdjusting - 1; iOutgoing >= iNew; --iOutgoing) {
                    const outgoing = outgoings[iOutgoing];
                    const indexInGlobal = globalTransitions.indexOf(outgoing);
                    assertIsTrue(indexInGlobal >= 0);
                    globalTransitions[lastPlaceholder] = outgoing;
                    lastPlaceholder = indexInGlobal;
                }
            }
            globalTransitions[lastPlaceholder] = adjusting;
        }
        // eslint-disable-next-line no-lone-blocks
        { // 2. Adjust the order in outgoing array.
            move(outgoings, iAdjusting, iNew);
        }
    }

    public copyTo (that: StateMachine) {
        // Clear that first
        const thatStatesOld = that._states.filter((state) => {
            switch (state) {
            case that._entryState:
            case that._exitState:
            case that._anyState:
                return true;
            default:
                return false;
            }
        });
        for (const thatStateOld of thatStatesOld) {
            that.remove(thatStateOld);
        }

        const stateMap = new Map<State, State>();
        for (const state of this._states) {
            switch (state) {
            case this._entryState:
                stateMap.set(state, that._entryState);
                break;
            case this._exitState:
                stateMap.set(state, that._exitState);
                break;
            case this._anyState:
                stateMap.set(state, that._anyState);
                break;
            default:
                if (state instanceof MotionState || state instanceof SubStateMachine || state instanceof EmptyState) {
                    const thatState = state._clone();
                    that._addState(thatState);
                    stateMap.set(state, thatState);
                } else {
                    assertIsTrue(false);
                }
                break;
            }
        }
        for (const transition of this._transitions) {
            const thatFrom = stateMap.get(transition.from);
            const thatTo = stateMap.get(transition.to);
            assertIsTrue(thatFrom && thatTo);
            const thatTransition = that.connect(thatFrom, thatTo) as Transition;
            thatTransition.conditions = transition.conditions.map((condition) => condition.clone());
            if (thatTransition instanceof AnimationTransition) {
                assertIsTrue(transition instanceof AnimationTransition);
                transition.copyTo(thatTransition);
            } else if (thatTransition instanceof EmptyStateTransition) {
                assertIsTrue(transition instanceof EmptyStateTransition);
                transition.copyTo(thatTransition);
            } else {
                transition.copyTo(thatTransition);
            }
        }
    }

    public clone () {
        const that = new StateMachine();
        this.copyTo(that);
        return that;
    }

    private _addState<T extends State> (state: T) {
        own(state, this);
        this._states.push(state);
        return state;
    }
}

@ccclass('cc.animation.SubStateMachine')
export class SubStateMachine extends InteractiveState {
    get stateMachine () {
        return this._stateMachine;
    }

    public copyTo (that: SubStateMachine) {
        super.copyTo(that);
        this._stateMachine.copyTo(that._stateMachine);
    }

    public _clone () {
        const that = new SubStateMachine();
        this.copyTo(that);
        return that;
    }

    @serializable
    private _stateMachine: StateMachine = new StateMachine();
}

@ccclass('cc.animation.Layer')
export class Layer implements OwnedBy<AnimationGraph> {
    [ownerSymbol]: AnimationGraph | undefined;

    @serializable
    private _stateMachine: StateMachine;

    @serializable
    public name = '';

    @serializable
    public weight = 1.0;

    @serializable
    public mask: AnimationMask | null = null;

    /**
     * @marked_as_engine_private
     */
    constructor () {
        this._stateMachine = new StateMachine();
    }

    get stateMachine () {
        return this._stateMachine;
    }
}

export enum LayerBlending {
    override,
    additive,
}

const TRIGGER_VARIABLE_FLAG_VALUE_START = 0;
const TRIGGER_VARIABLE_FLAG_VALUE_MASK = 1;
const TRIGGER_VARIABLE_FLAG_RESET_MODE_START = 1;
const TRIGGER_VARIABLE_FLAG_RESET_MODE_MASK = 6; // 0b110

// DO NOT CHANGE TO THIS VALUE. This is related to V3.5 migration.
const TRIGGER_VARIABLE_DEFAULT_FLAGS = 0;

// Let's ensure `0`'s meaning: `value: false, resetMode: TriggerSwitchMode: TriggerResetMode.AFTER_CONSUMED`
assertIsTrue((
    (0 << TRIGGER_VARIABLE_FLAG_VALUE_START)
    | (TriggerResetMode.AFTER_CONSUMED << TRIGGER_VARIABLE_FLAG_RESET_MODE_START)
) === TRIGGER_VARIABLE_DEFAULT_FLAGS);

type PlainVariableType = VariableType.FLOAT | VariableType.INTEGER | VariableType.BOOLEAN;

@ccclass('cc.animation.PlainVariable')
class PlainVariable {
    // TODO: we should not specify type here but due to de-serialization limitation
    // See: https://github.com/cocos-creator/3d-tasks/issues/7909
    @serializable
    private _type: PlainVariableType = VariableType.FLOAT;

    // Same as `_type`
    @serializable
    private _value: Value = 0.0;

    constructor (type?: PlainVariableType) {
        if (typeof type === 'undefined') {
            return;
        }

        this._type = type;
        switch (type) {
        default:
            break;
        case VariableType.FLOAT:
            this._value = 0;
            break;
        case VariableType.INTEGER:
            this._value = 0.0;
            break;
        case VariableType.BOOLEAN:
            this._value = false;
            break;
        }
    }

    get type () {
        return this._type;
    }

    get value () {
        return this._value;
    }

    set value (value) {
        if (DEBUG) {
            switch (this._type) {
            default:
                break;
            case VariableType.FLOAT:
                assertIsTrue(typeof value === 'number');
                break;
            case VariableType.INTEGER:
                assertIsTrue(Number.isInteger(value));
                break;
            case VariableType.BOOLEAN:
                assertIsTrue(typeof value === 'boolean');
                break;
            }
        }
        this._value = value;
    }
}

@ccclass('cc.animation.TriggerVariable')
class TriggerVariable implements BasicVariableDescription<VariableType.TRIGGER> {
    get type () {
        return VariableType.TRIGGER as const;
    }

    get value () {
        return !!((this._flags & TRIGGER_VARIABLE_FLAG_VALUE_MASK) >> TRIGGER_VARIABLE_FLAG_VALUE_START);
    }

    set value (value) {
        if (value) {
            this._flags |= (1 << TRIGGER_VARIABLE_FLAG_VALUE_START);
        } else {
            this._flags &= ~(1 << TRIGGER_VARIABLE_FLAG_VALUE_START);
        }
    }

    get resetMode () {
        return ((this._flags & TRIGGER_VARIABLE_FLAG_RESET_MODE_MASK) >> TRIGGER_VARIABLE_FLAG_RESET_MODE_START);
    }

    set resetMode (value: TriggerResetMode) {
        // Clear
        this._flags &= ~TRIGGER_VARIABLE_FLAG_RESET_MODE_MASK;
        // Set
        this._flags |= (value << TRIGGER_VARIABLE_FLAG_RESET_MODE_START);
    }

    // l -> h
    // value(1 bits) | reset_mode(2 bits)
    @serializable
    private _flags = TRIGGER_VARIABLE_DEFAULT_FLAGS;
}

/**
 * @en
 * An opacity type which denotes what the animation graph seems like outside the engine.
 * @zh
 * 一个非透明的类型，它是动画图在引擎外部的表示。
 */
export interface AnimationGraphRunTime {
    /**
     * @internal
     */
    readonly __brand: 'AnimationGraph';
}

interface BasicVariableDescription<TType> {
    readonly type: TType;

    value: TType extends VariableType.FLOAT ? number :
        TType extends VariableType.INTEGER ? number :
            TType extends VariableType.BOOLEAN ? boolean :
                TType extends VariableType.TRIGGER ? boolean :
                    never;
}

export type VariableDescription =
    | BasicVariableDescription<VariableType.FLOAT>
    | BasicVariableDescription<VariableType.INTEGER>
    | BasicVariableDescription<VariableType.BOOLEAN>
    | TriggerVariable;

@ccclass('cc.animation.AnimationGraph')
export class AnimationGraph extends AnimationGraphLike implements AnimationGraphRunTime {
    public declare readonly __brand: 'AnimationGraph';

    @serializable
    private _layers: Layer[] = [];

    @serializable
    private _variables: Record<string, VariableDescription> = {};

    constructor () {
        super();
    }

    onLoaded () {
        const { _layers: layers } = this;
        const nLayers = layers.length;
        for (let iLayer = 0; iLayer < nLayers; ++iLayer) {
            const layer = layers[iLayer];
            layer.stateMachine.__callOnAfterDeserializeRecursive();
        }
    }

    get layers (): readonly Layer[] {
        return this._layers;
    }

    get variables (): Iterable<[string, VariableDescription]> {
        return Object.entries(this._variables);
    }

    /**
     * Adds a layer.
     * @returns The new layer.
     */
    public addLayer () {
        const layer = new Layer();
        this._layers.push(layer);
        return layer;
    }

    /**
     * Removes a layer.
     * @param index Index to the layer to remove.
     */
    public removeLayer (index: number) {
        js.array.removeAt(this._layers, index);
    }

    /**
     * Adjusts the layer's order.
     * @param index
     * @param newIndex
     */
    public moveLayer (index: number, newIndex: number) {
        move(this._layers, index, newIndex);
    }

    /**
     * Adds a boolean variable.
     * @param name The variable's name.
     * @param value The variable's default value.
     */
    public addBoolean (name: string, value = false) {
        const variable = new PlainVariable(VariableType.BOOLEAN);
        variable.value = value;
        this._variables[name] = variable as unknown as BasicVariableDescription<VariableType.BOOLEAN>;
    }

    /**
     * Adds a floating variable.
     * @param name The variable's name.
     * @param value The variable's default value.
     */
    public addFloat (name: string, value = 0.0) {
        const variable = new PlainVariable(VariableType.FLOAT);
        variable.value = value;
        this._variables[name] = variable as unknown as BasicVariableDescription<VariableType.FLOAT>;
    }

    /**
     * Adds an integer variable.
     * @param name The variable's name.
     * @param value The variable's default value.
     */
    public addInteger (name: string, value = 0) {
        const variable = new PlainVariable(VariableType.INTEGER);
        variable.value = value;
        this._variables[name] = variable as unknown as BasicVariableDescription<VariableType.INTEGER>;
    }

    /**
     * Adds a trigger variable.
     * @param name The variable's name.
     * @param value The variable's default value.
     * @param resetMode The trigger's reset mode.
     */
    public addTrigger (name: string, value = false, resetMode = TriggerResetMode.AFTER_CONSUMED) {
        const variable = new TriggerVariable();
        variable.resetMode = resetMode;
        variable.value = value;
        this._variables[name] = variable;
    }

    public removeVariable (name: string) {
        delete this._variables[name];
    }

    public getVariable (name: string): VariableDescription | undefined {
        return this._variables[name] as VariableDescription | undefined;
    }

    /**
     * @zh 重命名一个变量。注意，所有对该变量的引用都不会修改。
     * 如果变量的原始名称不存在或者新的名称已存在，此方法不会做任何事。
     * 变量在图中的顺序会保持不变。
     * @en Renames an variable. Note, this won't changes any reference to the variable.
     * If the original name of the variable doesn't exists or
     * the new name has already existed, this method won't do anything.
     * The variable's order in the graph is also retained.
     * @param name @zh 要重命名的变量的名字。 @en The name of the variable to be renamed.
     * @param newName @zh 新的名字。 @en New name.
     */
    public renameVariable (name: string, newName: string) {
        const { _variables: variables } = this;
        if (!(name in variables)) {
            return;
        }
        if (newName in variables) {
            return;
        }
        // Rename but also retain order.
        this._variables = Object.entries(variables).reduce((result, [k, v]) => {
            result[k === name ? newName : k] = v;
            return result;
        }, {} as AnimationGraph['_variables']);
    }
}<|MERGE_RESOLUTION|>--- conflicted
+++ resolved
@@ -1,6 +1,6 @@
 import { ccclass, serializable } from 'cc.decorator';
 import { DEBUG } from 'internal:constants';
-import { remove, removeIf } from '../../core/utils/array';
+import { remove, removeIf, removeAt } from '../../core/utils/array';
 import { assertIsNonNullable, assertIsTrue } from '../../core/data/utils/asserts';
 import { MotionEval, MotionEvalContext } from './motion';
 import type { Condition } from './condition';
@@ -16,13 +16,9 @@
 import { move } from '../../core/algorithm/move';
 import { onAfterDeserializedTag } from '../../core/data/deserialize-symbols';
 import { CLASS_NAME_PREFIX_ANIM } from '../define';
-<<<<<<< HEAD
 import { StateMachineComponent } from './state-machine-component';
 import { clamp } from '../../core/math';
 import { AnimationGraphLike } from './animation-graph-like';
-=======
-import { clamp, js } from '../../core';
->>>>>>> 83a2717f
 
 export { State };
 
@@ -901,7 +897,7 @@
      * @param index Index to the layer to remove.
      */
     public removeLayer (index: number) {
-        js.array.removeAt(this._layers, index);
+        removeAt(this._layers, index);
     }
 
     /**
