--- conflicted
+++ resolved
@@ -22,12 +22,11 @@
      * @zh 获取该绑定是否绑定了任何事件。
      * @en Tells if there's any event bound to this binding.
      */
-<<<<<<< HEAD
-    get isBound () {
+    get isBound (): boolean {
         return !!this.methodName;
     }
 
-    public emit (origin: Node) {
+    public emit (origin: Node): void {
         if (!this.methodName) {
             return;
         }
@@ -35,20 +34,8 @@
         invokeComponentMethodsEngagedInAnimationEvent(origin, this.methodName);
     }
 
-    public copyTo (that: AnimationGraphEventBinding) {
+    public copyTo (that: AnimationGraphEventBinding): AnimationGraphEventBinding {
         that.methodName = this.methodName;
-=======
-    get isBound (): boolean {
-        return !!this.eventName;
-    }
-
-    public emit (target: AnimationGraphCustomEventEmitter): void {
-        target.emit(this.eventName);
-    }
-
-    public copyTo (that: AnimationGraphEventBinding): AnimationGraphEventBinding {
-        that.eventName = this.eventName;
->>>>>>> 79a6eaf7
         return this;
     }
 }