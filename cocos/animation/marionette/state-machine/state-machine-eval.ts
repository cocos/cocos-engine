--- conflicted
+++ resolved
@@ -660,11 +660,7 @@
      * - to determinate the starting state machine from where the any states are matched;
      * - so we can solve transitions' relative durations.
      */
-<<<<<<< HEAD
-    private _matchAnyScoped (realNode: VMSMInternalState | ProceduralPoseStateEval) {
-=======
-    private _matchAnyScoped (realNode: VMSMInternalState): TransitionEval | null {
->>>>>>> 79a6eaf7
+    private _matchAnyScoped (realNode: VMSMInternalState | ProceduralPoseStateEval): TransitionEval | null {
         for (let ancestor: StateMachineInfo | null = realNode.stateMachine;
             ancestor !== null;
             ancestor = ancestor.parent) {
@@ -1339,15 +1335,11 @@
         return this._container.components;
     }
 
-<<<<<<< HEAD
-    get normalizedTime () {
+    get normalizedTime (): number {
         return this._progress;
     }
 
-    get time () {
-=======
     get time (): number {
->>>>>>> 79a6eaf7
         return this._progress * this._container.duration;
     }
 
@@ -1459,13 +1451,8 @@
         return this._statusCache;
     }
 
-<<<<<<< HEAD
-    public countMotionTime () {
+    public countMotionTime (): number {
         return this._instantiatedPoseGraph.countMotionTime();
-=======
-    public countMotionTime (): number {
-        return this._instantiatedPoseGraph?.countMotionTime() ?? 0.0;
->>>>>>> 79a6eaf7
     }
 
     private _instantiatedPoseGraph: InstantiatedPoseGraph;
