import { DEBUG } from 'internal:constants';
import { approx, assertIsTrue, error } from '../../../../core';
import { Pose } from '../../../core/pose';
import { PoseGraphStash } from '../../animation-graph';
import { AnimationGraphBindingContext, AnimationGraphEvaluationContext,
    AnimationGraphSettleContext, AnimationGraphUpdateContext, AnimationGraphUpdateContextGenerator,
} from '../../animation-graph-context';
import { InstantiatedPoseGraph, instantiatePoseGraph } from '../instantiation';

interface RuntimeStash {
    reenter(): void;

    requestUpdate (context: AnimationGraphUpdateContext): void;

    evaluate (context: AnimationGraphEvaluationContext): Pose | null;
}

/**
 * Traces the state of a stash record. The transition is described as following.
 *
  ```mermaid
    stateDiagram-v2
      [*] --> Preparation

      state Preparation {
        [*] --> Uninitialized

        Uninitialized --> Unsettled: `set`

        Unsettled --> Settled: `settle()`

        Settled --> [*]
      }

      Preparation --> Up_to_date: `reenter()`
      Up_to_date --> Up_to_date: Repeatedly renter through `reenter()`, no effect
      Outdated --> Up_to_date: `reenter()`

      Up_to_date --> Ticking: `update()`
      Outdated --> Ticking: `update()`

      state Ticking {
        [*] --> Update

        state Update {
            [*] --> Updating
            Updating --> Updating: `update()`, circular dependency formed, no effect
            Updating --> Updated: The `update()` returned
            Updated --> Updated: `update()`, no effect
            Updated --> [*]
        }

        Update --> Evaluate: `evaluate()`
        state Evaluate {
            [*] --> Evaluating
            Evaluating --> Evaluating: `evaluate()`, circular dependency formed, return the default pose
            Evaluating --> Evaluated: The `evaluate()` returned
            Evaluated --> Evaluated: `evaluate()`, cache is returned
            Evaluated --> [*]
        }

        Update --> [*]
        Evaluate --> [*]
      }

      Ticking --> Up_to_date: At the end of tick
      Up_to_date --> Outdated: At the end of tick
  ```
 *
 * - Stash records are created at the beginning of layer instantiation, before instantiation of any other things.
 *   All records' initial states are `UNINITIALIZED`.
 *
 * - Each stash is fed into the record, cause the record's state transition into `UNSETTLED`.
 *   Then the stash's graph starts its bind stage.
 *
 * - After all things in animation graph completed their bind stage, each stash would be settled.
 *   Then the stash was put in `SETTLED` state.
 *
 * - Next, at least one `reenter` should be called on the stash, to put the stash into `Up-to-date` to participate loop.
 *
 * - For each animation graph tick:
 *
 *   - Then, the stash will run into `UPDATING` and then `UPDATED` stage in animation graph update stage.
 *     The stash only updates once, if there're multiple update threads, the later update takes no effect.
 *     If circular dependency occurred, the update as well takes no effect.
 *
 *   - Then, the stash will run into `EVALUATING` and then `EVALUATED` stage in animation graph evaluation stage.
 *     The stash only evaluates once and the evaluation result is cached,
 *     if there're multiple evaluation threads, the evaluation result is duplicated.
 *     If circular dependency occurred, the evaluation returns default pose.
 *
 *   - At the end of tick,
 *
 *      - If the stash is not updated and is not evaluated in this tick, it will be put back into `Outdated` .
 */
enum StashRecordState {
    /**
     * The stash record is created, but there's no stash set.
     * The record shall not be in this state after binding stage.
     */
    UNINITIALIZED,

    /**
     * The stash has already been set into the stash record,
     * but haven't not been settled.
     */
    UNSETTLED,

    /**
     * The stash has been settled. A `reenter` is required to activate the stash.
     */
    SETTLED,

    /**
     * The stash was updated in last frame or has been reentered this frame.
     */
    UP_TO_DATE,

    /**
     * The stash had not been updated at least one frames at past.
     */
    OUTDATED,

    /**
     * The stash is being updated.
     */
    UPDATING,

    /**
     * The stash has been updated and is ready to evaluate, but it has not been evaluated.
     */
    UPDATED,

    /**
     * The stash is being evaluated.
     */
    EVALUATING,

    /**
     * The stash has been evaluated once.
     */
    EVALUATED,
}

class RuntimeStashRecord implements RuntimeStash {
    public constructor (
        private _allocator: PoseStashAllocator,
    ) {
    }

    public set (stash: PoseGraphStash, context: AnimationGraphBindingContext): void {
        assertIsTrue(this._state === StashRecordState.UNINITIALIZED, `The stash has already been set.`);
        const instantiatedPoseGraph = instantiatePoseGraph(stash.graph, context);
        instantiatedPoseGraph.bind(context);
        this._instantiatedPoseGraph = instantiatedPoseGraph;
        this._state = StashRecordState.UNSETTLED;
    }

    public settle (context: AnimationGraphSettleContext): void {
        assertIsTrue(
            this._state === StashRecordState.UNSETTLED // First time settle
            || this._state === StashRecordState.SETTLED, // Resettle
        );
        assertIsTrue(this._instantiatedPoseGraph);
        this._instantiatedPoseGraph.settle(context);
        this._state = StashRecordState.SETTLED;
    }

    public reset (): void {
        switch (this._state) {
        case StashRecordState.SETTLED: // Happen when the stash was not reentered till now.
        case StashRecordState.OUTDATED:  // Happen when the stash keeps outdated.
            break;
        case StashRecordState.UP_TO_DATE: // Happen when the stash was not updated in this frame.
            this._state = StashRecordState.OUTDATED; // It's then outdated.
            break;
        case StashRecordState.UPDATED:
            // Note: shall this means the stash is updated but not evaluated.
            // fallthrough
        case StashRecordState.EVALUATED:
            if (this._evaluationCache) {
                this._allocator.destroyPose(this._evaluationCache);
                this._evaluationCache = null;
            }
            this._maxRequestedUpdateTime = 0.0;
            this._state = StashRecordState.UP_TO_DATE;
            break;
        case StashRecordState.UNINITIALIZED:
        default:
            assertIsTrue(false, `Unexpected stash state`);
        }
    }

<<<<<<< HEAD
    public reenter () {
        switch (this._state) {
        default:
            assertIsTrue(false as boolean, `Unexpected stash state ${this._state} when reenter().`);
            break;
        case StashRecordState.UP_TO_DATE: // Happen when the state was updated in last frame but received a reenter() request this frame.
        case StashRecordState.UPDATED: // Happen when the state has been update() in this frame at one place but request reenter() at another place.
            break;
        case StashRecordState.SETTLED: // Happen when the state is first reenter().
        case StashRecordState.OUTDATED: { // Happen when the state has been outdated.
            this._state = StashRecordState.UP_TO_DATE;
            assertIsTrue(this._instantiatedPoseGraph);
=======
    public reenter (): void {
        assertIsTrue(
            this._state === StashRecordState.SETTLED
            || this._state === StashRecordState.PENDING
            || this._state === StashRecordState.UPDATED, // The stash has been updated in other place, but here again reenters.
        );
        assertIsTrue(this._instantiatedPoseGraph);
        if (this._state === StashRecordState.SETTLED) {
            this._state = StashRecordState.PENDING;
>>>>>>> 79a6eaf7
            this._instantiatedPoseGraph.reenter();
            break;
        }
        }
    }

    public requestUpdate (context: AnimationGraphUpdateContext): void {
        const { deltaTime } = context;
        assertIsTrue(
            this._state === StashRecordState.OUTDATED
            || this._state === StashRecordState.UP_TO_DATE
            || this._state === StashRecordState.UPDATING
            || this._state === StashRecordState.UPDATED,
        );
        assertIsTrue(this._instantiatedPoseGraph);

        // We entered a loop, stop.
        if (this._state === StashRecordState.UPDATING) {
            return;
        }

        // Note: even `deltaTime < this._maxRequestedUpdateTime`(the `diffDeltaTime` becomes 0.0),
        // the `context.directiveAbsoluteWeight` might not be 0.0.
        // We still need to trigger an update since some nodes(such as PlayMotion) needs to accumulate weight.
        const diffDeltaTime = Math.max(0.0, deltaTime - this._maxRequestedUpdateTime);
        // We accepted two same time-length update, don't do redundant updates.
        // After PR #14990, this should always true.
        if (this._state === StashRecordState.UPDATED) {
            if (approx(diffDeltaTime, 0.0, 1e-8)) {
                return;
            } else {
                // eslint-disable-next-line no-lonely-if
                if (DEBUG) {
                    error(`Arrived here indicates a violent of PR #14990. Please report the BUG.`);
                    return;
                }
            }
        }
        this._state = StashRecordState.UPDATING;
        this._maxRequestedUpdateTime = Math.max(deltaTime, this._maxRequestedUpdateTime);
        const updateContext = this._updateContextGenerator.generate(
            diffDeltaTime,
            context.indicativeWeight,
        );
        this._instantiatedPoseGraph.update(updateContext);
        this._state = StashRecordState.UPDATED;
    }

<<<<<<< HEAD
    public evaluate (context: AnimationGraphEvaluationContext) {
        switch (this._state) {
        default:
            assertIsTrue(false as boolean, `Unexpected stash state ${this._state} when evaluate().`);
            break;
        case StashRecordState.EVALUATING: // Circular reference occurred.
=======
    public evaluate (context: AnimationGraphEvaluationContext): Pose | null {
        assertIsTrue(
            this._state === StashRecordState.UPDATED
            || this._state === StashRecordState.EVALUATING
            || this._state === StashRecordState.EVALUATED,
        );
        assertIsTrue(this._instantiatedPoseGraph);
        if (this._state === StashRecordState.EVALUATING) {
            // Circular reference occurred.
>>>>>>> 79a6eaf7
            this._state = StashRecordState.EVALUATED;
            break;
        case StashRecordState.EVALUATED: // Already evaluated.
            break;
        case StashRecordState.UPDATED: {
            assertIsTrue(!this._evaluationCache);
            this._state = StashRecordState.EVALUATING;
            const pose = this._instantiatedPoseGraph?.evaluate(context);
            this._state = StashRecordState.EVALUATED;
            if (pose) {
                const heapPose = this._allocator.allocatePose();
                heapPose.transforms.set(pose.transforms);
                heapPose.auxiliaryCurves.set(pose.auxiliaryCurves);
                this._evaluationCache = heapPose;
                context.popPose();
            }
            this._state = StashRecordState.EVALUATED;
            break;
        }
        }
        assertIsTrue(this._state === StashRecordState.EVALUATED);
        assertIsTrue(this._instantiatedPoseGraph);
        return this._evaluationCache
            ? context.pushDuplicatedPose(this._evaluationCache)
            : null;
    }

    private _state = StashRecordState.UNINITIALIZED;
    private _instantiatedPoseGraph: InstantiatedPoseGraph | undefined = undefined;
    private _maxRequestedUpdateTime = 0.0;
    private _evaluationCache: Pose | null = null;
    private _updateContextGenerator = new AnimationGraphUpdateContextGenerator();
}

interface RuntimeStashView {
    bindStash(id: string): RuntimeStash | undefined;
}

export interface PoseStashAllocator {
    allocatePose(): Pose;

    destroyPose(pose: Pose): void;
}

export class RuntimeStashManager implements RuntimeStashView {
    constructor (allocator: PoseStashAllocator) {
        this._allocator = allocator;
    }

    public bindStash (id: string): RuntimeStash {
        return this._stashEvaluations[id] as RuntimeStash;
    }

    public getStash (id: string): RuntimeStashRecord | undefined {
        return this._stashEvaluations[id];
    }

    public addStash (id: string): void {
        this._stashEvaluations[id] = new RuntimeStashRecord(this._allocator);
    }

    public setStash (id: string, stash: PoseGraphStash, context: AnimationGraphBindingContext): void {
        assertIsTrue(id in this._stashEvaluations);
        this._stashEvaluations[id].set(stash, context);
    }

    public reset (): void {
        for (const stashId in this._stashEvaluations) {
            const record = this._stashEvaluations[stashId];
            record.reset();
        }
    }

    public settle (context: AnimationGraphSettleContext): void {
        for (const stashId in this._stashEvaluations) {
            const record = this._stashEvaluations[stashId];
            record.settle(context);
        }
    }

    private _allocator: PoseStashAllocator;
    private _stashEvaluations: Record<string, RuntimeStashRecord> = {};
}

export type { RuntimeStash, RuntimeStashView };<|MERGE_RESOLUTION|>--- conflicted
+++ resolved
@@ -191,8 +191,7 @@
         }
     }
 
-<<<<<<< HEAD
-    public reenter () {
+    public reenter (): void {
         switch (this._state) {
         default:
             assertIsTrue(false as boolean, `Unexpected stash state ${this._state} when reenter().`);
@@ -204,17 +203,6 @@
         case StashRecordState.OUTDATED: { // Happen when the state has been outdated.
             this._state = StashRecordState.UP_TO_DATE;
             assertIsTrue(this._instantiatedPoseGraph);
-=======
-    public reenter (): void {
-        assertIsTrue(
-            this._state === StashRecordState.SETTLED
-            || this._state === StashRecordState.PENDING
-            || this._state === StashRecordState.UPDATED, // The stash has been updated in other place, but here again reenters.
-        );
-        assertIsTrue(this._instantiatedPoseGraph);
-        if (this._state === StashRecordState.SETTLED) {
-            this._state = StashRecordState.PENDING;
->>>>>>> 79a6eaf7
             this._instantiatedPoseGraph.reenter();
             break;
         }
@@ -263,24 +251,12 @@
         this._state = StashRecordState.UPDATED;
     }
 
-<<<<<<< HEAD
-    public evaluate (context: AnimationGraphEvaluationContext) {
+    public evaluate (context: AnimationGraphEvaluationContext): Pose | null {
         switch (this._state) {
         default:
             assertIsTrue(false as boolean, `Unexpected stash state ${this._state} when evaluate().`);
             break;
         case StashRecordState.EVALUATING: // Circular reference occurred.
-=======
-    public evaluate (context: AnimationGraphEvaluationContext): Pose | null {
-        assertIsTrue(
-            this._state === StashRecordState.UPDATED
-            || this._state === StashRecordState.EVALUATING
-            || this._state === StashRecordState.EVALUATED,
-        );
-        assertIsTrue(this._instantiatedPoseGraph);
-        if (this._state === StashRecordState.EVALUATING) {
-            // Circular reference occurred.
->>>>>>> 79a6eaf7
             this._state = StashRecordState.EVALUATED;
             break;
         case StashRecordState.EVALUATED: // Already evaluated.
