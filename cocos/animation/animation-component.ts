/*
 Copyright (c) 2017-2023 Xiamen Yaji Software Co., Ltd.

 http://www.cocos.com

 Permission is hereby granted, free of charge, to any person obtaining a copy
 of this software and associated documentation files (the "Software"), to deal
 in the Software without restriction, including without limitation the rights to
 use, copy, modify, merge, publish, distribute, sublicense, and/or sell copies
 of the Software, and to permit persons to whom the Software is furnished to do so,
 subject to the following conditions:

 The above copyright notice and this permission notice shall be included in
 all copies or substantial portions of the Software.

 THE SOFTWARE IS PROVIDED "AS IS", WITHOUT WARRANTY OF ANY KIND, EXPRESS OR
 IMPLIED, INCLUDING BUT NOT LIMITED TO THE WARRANTIES OF MERCHANTABILITY,
 FITNESS FOR A PARTICULAR PURPOSE AND NONINFRINGEMENT. IN NO EVENT SHALL THE
 AUTHORS OR COPYRIGHT HOLDERS BE LIABLE FOR ANY CLAIM, DAMAGES OR OTHER
 LIABILITY, WHETHER IN AN ACTION OF CONTRACT, TORT OR OTHERWISE, ARISING FROM,
 OUT OF OR IN CONNECTION WITH THE SOFTWARE OR THE USE OR OTHER DEALINGS IN
 THE SOFTWARE.
*/

import { ccclass, executeInEditMode, executionOrder, help, menu, tooltip, type, serializable } from 'cc.decorator';
import { EDITOR_NOT_IN_PREVIEW, TEST } from 'internal:constants';
import { Component } from '../scene-graph/component';
import { Eventify, warnID, js, cclegacy } from '../core';
import { AnimationClip } from './animation-clip';
import { AnimationState, EventType } from './animation-state';
import { CrossFade } from './cross-fade';

/**
 * @en
 * Animation component governs a group of animation states to control playback of the states.
 * For convenient, it stores a group of animation clips.
 * Each of those clips would have an associated animation state uniquely created.
 * Animation component is eventful, it dispatch a serials playback status events.
 * See [[EventType]].
 * @zh
 * 动画组件管理一组动画状态，控制它们的播放。
 * 为了方便，动画组件还存储了一组动画剪辑。
 * 每个剪辑都会独自创建一个关联的动画状态对象。
 * 动画组件具有事件特性，它会派发一系列播放状态相关的事件。
 * 参考 [[EventType]]
 */
@ccclass('cc.Animation')
@help('i18n:cc.Animation')
@executionOrder(99)
@executeInEditMode
@menu('Animation/Animation')
export class Animation extends Eventify(Component) {
    /**
     * @en
     * Gets or sets clips this component governs.
     * When set, associated animation state of each existing clip will be stopped.
     * If the existing default clip is not in the set of new clips, default clip will be reset to null.
     * @zh
     * 获取或设置此组件管理的剪辑。
     * 设置时，已有剪辑关联的动画状态将被停止；若默认剪辑不在新的动画剪辑中，将被重置为空。
     */
    @type([AnimationClip])
    @tooltip('i18n:animation.clips')
    get clips (): (AnimationClip | null)[] {
        return this._clips;
    }

    set clips (value) {
        if (this._crossFade) {
            this._crossFade.clear();
        }
        // Remove state for old automatic clips.
        for (const clip of this._clips) {
            if (clip) {
                this._removeStateOfAutomaticClip(clip);
            }
        }
        // Create state for new clips.
        for (const clip of value) {
            if (clip) {
                this.createState(clip);
            }
        }
        // Default clip should be in the list of automatic clips.
        const newDefaultClip = value.find((clip) => equalClips(clip, this._defaultClip));
        if (newDefaultClip) {
            this._defaultClip = newDefaultClip;
        } else {
            this._defaultClip = null;
        }

        this._clips = value;
    }

    /**
     * @en
     * Gets or sets the default clip.
     * Two clips that both have same non-empty UUID are treat as equivalent.
     * @zh
     * 获取或设置默认剪辑。
     * 设置时，若指定的剪辑不在 `this.clips` 中则会被自动添加至 `this.clips`。
     * 具有相同的非空 UUID 的两个动画剪辑将被视为是相同的。
     * @see [[playOnLoad]]
     */
    @type(AnimationClip)
    @tooltip('i18n:animation.default_clip')
    get defaultClip (): AnimationClip | null {
        return this._defaultClip;
    }

    set defaultClip (value) {
        this._defaultClip = value;
        if (!value) {
            return;
        }
        const isBoundedDefaultClip = this._clips.findIndex((clip) => equalClips(clip, value)) >= 0;
        if (!isBoundedDefaultClip) {
            this._clips.push(value);
            this.createState(value);
        }
    }

    public static EventType = EventType;

    /**
     * @en
     * Whether the default clip should get into playing when this components starts.
     * Note, this field takes no effect if `crossFade()` or `play()` has been called before this component starts.
     * @zh
     * 是否在组件开始运行时自动播放默认剪辑。
     * 注意，若在组件开始运行前调用了 `crossFade` 或 `play()`，此字段将不会生效。
     */
    @serializable
    @tooltip('i18n:animation.play_on_load')
    public playOnLoad = false;

    /**
     * @internal
     */
    protected _crossFade = new CrossFade();

    /**
     * @internal
     */
    protected _nameToState: Record<string, AnimationState> = js.createMap(true);

    /**
     * @internal
     */
    @type([AnimationClip])
    protected _clips: (AnimationClip | null)[] = [];

    /**
     * @internal
     */
    @serializable
    protected _defaultClip: AnimationClip | null = null;

    /**
     * Whether if `crossFade()` or `play()` has been called before this component starts.
     */
    private _hasBeenPlayed = false;

    public onLoad (): void {
        this.clips = this._clips;
        for (const stateName in this._nameToState) {
            const state = this._nameToState[stateName];
            state.initialize(this.node);
        }
    }

<<<<<<< HEAD
    public start () {
        if (!EDITOR_NOT_IN_PREVIEW && (this.playOnLoad && !this._hasBeenPlayed) && this._defaultClip) {
=======
    public start (): void {
        if ((!EDITOR || cclegacy.GAME_VIEW) && (this.playOnLoad && !this._hasBeenPlayed) && this._defaultClip) {
>>>>>>> 79a6eaf7
            this.crossFade(this._defaultClip.name, 0);
        }
    }

    public onEnable (): void {
        this._crossFade.resume();
    }

    public onDisable (): void {
        this._crossFade.pause();
    }

    public onDestroy (): void {
        this._crossFade.stop();
        for (const name in this._nameToState) {
            const state = this._nameToState[name];
            state.destroy();
        }
        this._nameToState = js.createMap(true);
    }

    /**
     * @en
     * Switch to play specified animation state, without fading.
     * @zh
     * 立即切换到指定动画状态。
     * @param name The name of the animation to be played, if absent, the default clip will be played
     */
    public play (name?: string): void {
        this._hasBeenPlayed = true;
        if (!name) {
            if (!this._defaultClip) {
                return;
            }
            name = this._defaultClip.name;
        }
        this.crossFade(name, 0);
    }

    /**
     * @en
     * Smoothly switch to play specified animation state.
     * @zh
     * 平滑地切换到指定动画状态。
     * @param name The name of the animation to switch to
     * @param duration The duration of the cross fade, default value is 0.3s
     */
    public crossFade (name: string, duration = 0.3): void {
        this._hasBeenPlayed = true;
        const state = this._nameToState[name];
        if (state) {
            this.doPlayOrCrossFade(state, duration);
        }
    }

    /**
     * @en
     * Pause all animation states and all switching.
     * @zh
     * 暂停所有动画状态，并暂停所有切换。
     */
    public pause (): void {
        this._crossFade.pause();
    }

    /**
     * @en
     * Resume all animation states and all switching.
     * @zh
     * 恢复所有动画状态，并恢复所有切换。
     */
    public resume (): void {
        this._crossFade.resume();
    }

    /**
     * @en
     * Stop all animation states and all switching.
     * @zh
     * 停止所有动画状态，并停止所有切换。
     */
    public stop (): void {
        this._crossFade.stop();
    }

    /**
     * @en
     * Get specified animation state.
     * @zh
     * 获取指定的动画状态。
     * @param name The name of the animation
     * @returns If no animation found, return null, otherwise the correspond animation state is returned
     */
    public getState (name: string): AnimationState {
        const state = this._nameToState[name];
        if (state && !state.curveLoaded) {
            state.initialize(this.node);
        }
        return state || null;
    }

    /**
     * @en
     * Creates a state for specified clip.
     * If there is already a clip with same name, the existing animation state will be stopped and overridden.
     * @zh
     * 使用指定的动画剪辑创建一个动画状态。
     * 若指定名称的动画状态已存在，已存在的动画状态将先被设为停止并被覆盖。
     * @param clip The animation clip
     * @param name The animation state name, if absent, the default clip's name will be used
     * @returns The animation state created
     */
    public createState (clip: AnimationClip, name?: string): AnimationState {
        name = name || clip.name;
        this.removeState(name);

        return this._doCreateState(clip, name);
    }

    /**
     * @en
     * Stops and removes specified clip.
     * @zh
     * 停止并移除指定的动画状态。
     * @param name The name of the animation state
     */
    public removeState (name: string): void {
        const state = this._nameToState[name];
        if (state) {
            state.allowLastFrameEvent(false);
            state.stop();
            delete this._nameToState[name];
        }
    }

    /**
     * @zh
     * 添加一个动画剪辑到 `this.clips`中并以此剪辑创建动画状态。
     * @en
     * Adds an animation clip into this component and creates a animation state for this clip.
     * @param clip The animation clip
     * @param name The animation state name, if absent, the default clip's name will be used
     * @returns The created animation state
     */
    public addClip (clip: AnimationClip, name?: string): AnimationState {
        if (!js.array.contains(this._clips, clip)) {
            this._clips.push(clip);
        }
        return this.createState(clip, name);
    }

    /**
     * @en
     * Remove clip from the animation list. This will remove the clip and any animation states based on it.<br>
     * If there are animation states depend on the clip are playing or clip is defaultClip, it will not delete the clip.<br>
     * But if force is true, then will always remove the clip and any animation states based on it. If clip is defaultClip,
     * defaultClip will be reset to null
     * @zh
     * 从动画列表中移除指定的动画剪辑，<br/>
     * 如果依赖于 clip 的 AnimationState 正在播放或者 clip 是 defaultClip 的话，默认是不会删除 clip 的。<br/>
     * 但是如果 force 参数为 true，则会强制停止该动画，然后移除该动画剪辑和相关的动画。这时候如果 clip 是 defaultClip，defaultClip 将会被重置为 null。<br/>
     * @param force - If force is true, then will always remove the clip and any animation states based on it.
     */
    public removeClip (clip: AnimationClip, force?: boolean): void {
        let removalState: AnimationState | undefined;
        for (const name in this._nameToState) {
            const state = this._nameToState[name];
            const stateClip = state.clip;
            if (stateClip === clip) {
                removalState = state;
                break;
            }
        }

        if (clip === this._defaultClip) {
            if (force) { this._defaultClip = null; } else {
                if (!TEST) { warnID(3902); }
                return;
            }
        }

        if (removalState && removalState.isPlaying) {
            if (force) { removalState.stop(); } else {
                if (!TEST) { warnID(3903); }
                return;
            }
        }

        this._clips = this._clips.filter((item) => item !== clip);

        if (removalState) {
            delete this._nameToState[removalState.name];
        }
    }

    /**
     * @en
     * Register animation event callback.<bg>
     * The event arguments will provide the AnimationState which emit the event.<bg>
     * When play an animation, will auto register the event callback to the AnimationState,<bg>
     * and unregister the event callback from the AnimationState when animation stopped.
     * @zh
     * 注册动画事件回调。<bg>
     * 回调的事件里将会附上发送事件的 AnimationState。<bg>
     * 当播放一个动画时，会自动将事件注册到对应的 AnimationState 上，停止播放时会将事件从这个 AnimationState 上取消注册。
     * @param type The event type to listen to
     * @param callback The callback when event triggered
     * @param target The callee when invoke the callback, could be absent
     * @return The registered callback
     * @example
     * ```ts
     * onPlay: function (type, state) {
     *     // callback
     * }
     *
     * // register event to all animation
     * animation.on('play', this.onPlay, this);
     * ```
     */
    public on<TFunction extends (...any) => void> (type: EventType, callback: TFunction, thisArg?: any, once?: boolean): TFunction {
        const ret = super.on(type, callback, thisArg, once);
        if (type === EventType.LASTFRAME) {
            this._syncAllowLastFrameEvent();
        }
        return ret;
    }

    public once<TFunction extends (...any) => void> (type: EventType, callback: TFunction, thisArg?: any): TFunction {
        const ret = super.once(type, callback, thisArg);
        if (type === EventType.LASTFRAME) {
            this._syncAllowLastFrameEvent();
        }
        return ret;
    }

    /**
     * @en
     * Unregister animation event callback.
     * @zh
     * 取消注册动画事件回调。
     * @param {String} type The event type to unregister
     * @param {Function} callback The callback to unregister
     * @param {Object} target The callee of the callback, could be absent
     * @example
     * ```ts
     * // unregister event to all animation
     * animation.off('play', this.onPlay, this);
     * ```
     */
    public off (type: EventType, callback?: (...any) => void, thisArg?: any): void {
        super.off(type, callback, thisArg);
        if (type === EventType.LASTFRAME) {
            this._syncDisallowLastFrameEvent();
        }
    }

    /**
     * @internal
     */
    protected _createState (clip: AnimationClip, name?: string): AnimationState {
        return new AnimationState(clip, name);
    }

    /**
     * @internal
     */
    protected _doCreateState (clip: AnimationClip, name: string): AnimationState {
        const state = this._createState(clip, name);
        state._setEventTarget(this);
        state.allowLastFrameEvent(this.hasEventListener(EventType.LASTFRAME));
        if (this.node) {
            state.initialize(this.node);
        }
        this._nameToState[state.name] = state;
        return state;
    }

    /**
     * @internal This method only friends to skeletal animation component.
     */
    protected doPlayOrCrossFade (state: AnimationState, duration: number): void {
        this._crossFade.play();
        this._crossFade.crossFade(state, duration);
    }

    private _removeStateOfAutomaticClip (clip: AnimationClip): void {
        for (const name in this._nameToState) {
            const state = this._nameToState[name];
            if (equalClips(clip, state.clip)) {
                state.stop();
                delete this._nameToState[name];
            }
        }
    }

    private _syncAllowLastFrameEvent (): void {
        if (this.hasEventListener(EventType.LASTFRAME)) {
            for (const stateName in this._nameToState) {
                this._nameToState[stateName].allowLastFrameEvent(true);
            }
        }
    }

    private _syncDisallowLastFrameEvent (): void {
        if (!this.hasEventListener(EventType.LASTFRAME)) {
            for (const stateName in this._nameToState) {
                this._nameToState[stateName].allowLastFrameEvent(false);
            }
        }
    }
}

type EventType_ = EventType;

export declare namespace Animation {
    export type EventType = EventType_;
}

function equalClips (clip1: AnimationClip | null, clip2: AnimationClip | null): string | boolean {
    if (clip1 === clip2) {
        return true;
    }
    return !!clip1 && !!clip2 && (clip1._uuid === clip2._uuid) && clip1._uuid;
}

cclegacy.Animation = Animation;

/**
 * Alias of [[Animation]]
 * @deprecated Since v1.2
 */
export { Animation as AnimationComponent };
cclegacy.AnimationComponent = Animation;
js.setClassAlias(Animation, 'cc.AnimationComponent');<|MERGE_RESOLUTION|>--- conflicted
+++ resolved
@@ -169,13 +169,8 @@
         }
     }
 
-<<<<<<< HEAD
-    public start () {
+    public start (): void {
         if (!EDITOR_NOT_IN_PREVIEW && (this.playOnLoad && !this._hasBeenPlayed) && this._defaultClip) {
-=======
-    public start (): void {
-        if ((!EDITOR || cclegacy.GAME_VIEW) && (this.playOnLoad && !this._hasBeenPlayed) && this._defaultClip) {
->>>>>>> 79a6eaf7
             this.crossFade(this._defaultClip.name, 0);
         }
     }
