/*
 Copyright (c) 2017-2020 Xiamen Yaji Software Co., Ltd.

 https://www.cocos.com/

 Permission is hereby granted, free of charge, to any person obtaining a copy
 of this software and associated engine source code (the "Software"), a limited,
  worldwide, royalty-free, non-assignable, revocable and non-exclusive license
 to use Cocos Creator solely to develop games on your target platforms. You shall
  not use Cocos Creator software for developing other software or tools that's
  used for developing games. You are not granted to publish, distribute,
  sublicense, and/or sell copies of Cocos Creator.

 The software or tools in this License Agreement are licensed, not sold.
 Xiamen Yaji Software Co., Ltd. reserves all rights not expressly granted to you.

 THE SOFTWARE IS PROVIDED "AS IS", WITHOUT WARRANTY OF ANY KIND, EXPRESS OR
 IMPLIED, INCLUDING BUT NOT LIMITED TO THE WARRANTIES OF MERCHANTABILITY,
 FITNESS FOR A PARTICULAR PURPOSE AND NONINFRINGEMENT. IN NO EVENT SHALL THE
 AUTHORS OR COPYRIGHT HOLDERS BE LIABLE FOR ANY CLAIM, DAMAGES OR OTHER
 LIABILITY, WHETHER IN AN ACTION OF CONTRACT, TORT OR OTHERWISE, ARISING FROM,
 OUT OF OR IN CONNECTION WITH THE SOFTWARE OR THE USE OR OTHER DEALINGS IN
 THE SOFTWARE.
*/

import * as env from 'internal:constants';
import { EffectAsset } from '../../asset/assets/effect-asset';
import { SetIndex, IDescriptorSetLayoutInfo, globalDescriptorSetLayout, localDescriptorSetLayout } from '../../rendering/define';
import { PipelineRuntime } from '../../rendering/custom/pipeline';
import { genHandle, MacroRecord } from './pass-utils';
import {
    PipelineLayoutInfo, Device, Attribute, UniformBlock, ShaderInfo,
    Uniform, ShaderStage, DESCRIPTOR_SAMPLER_TYPE, DESCRIPTOR_BUFFER_TYPE,
    DescriptorSetLayout, DescriptorSetLayoutBinding, DescriptorSetLayoutInfo,
    DescriptorType, GetTypeSize, ShaderStageFlagBit, API, UniformSamplerTexture, PipelineLayout,
    Shader, UniformStorageBuffer, UniformStorageImage, UniformSampler, UniformTexture, UniformInputAttachment,
} from '../../gfx';
import { debug, cclegacy } from '../../core';

const _dsLayoutInfo = new DescriptorSetLayoutInfo();

interface IDefineRecord extends EffectAsset.IDefineInfo {
    _map: (value: any) => number;
    _offset: number;
}

export interface ITemplateInfo {
    gfxAttributes: Attribute[];
    shaderInfo: ShaderInfo;
    blockSizes: number[];
    setLayouts: DescriptorSetLayout[];
    pipelineLayout: PipelineLayout;
    handleMap: Record<string, number>;
    bindings: DescriptorSetLayoutBinding[];
    samplerStartBinding: number;
}

export interface IProgramInfo extends EffectAsset.IShaderInfo {
    effectName: string;
    defines: IDefineRecord[];
    constantMacros: string;
    uber: boolean; // macro number exceeds default limits, will fallback to string hash
}

interface IMacroInfo {
    name: string;
    value: string;
    isDefault: boolean;
}

function getBitCount (cnt: number) {
    return Math.ceil(Math.log2(Math.max(cnt, 2)));
}

function mapDefine (info: EffectAsset.IDefineInfo, def: number | string | boolean) {
    switch (info.type) {
    case 'boolean': return typeof def === 'number' ? def.toString() : (def ? '1' : '0');
    case 'string': return def !== undefined ? def as string : info.options![0];
    case 'number': return def !== undefined ? def.toString() : info.range![0].toString();
    default:
        console.warn(`unknown define type '${info.type}'`);
        return '-1'; // should neven happen
    }
}

export function prepareDefines (defs: MacroRecord, tDefs: EffectAsset.IDefineInfo[]) {
    const macros: IMacroInfo[] = [];
    for (let i = 0; i < tDefs.length; i++) {
        const tmpl = tDefs[i];
        const name = tmpl.name;
        const v = defs[name];
        const value = mapDefine(tmpl, v);
        const isDefault = !v || v === '0';
        macros.push({ name, value, isDefault });
    }
    return macros;
}

export function getShaderInstanceName (name: string, macros: IMacroInfo[]) {
    return name + macros.reduce((acc, cur) => (cur.isDefault ? acc : `${acc}|${cur.name}${cur.value}`), '');
}

function insertBuiltinBindings (
    tmpl: IProgramInfo, tmplInfo: ITemplateInfo, source: IDescriptorSetLayoutInfo,
    type: 'locals' | 'globals', outBindings?: DescriptorSetLayoutBinding[],
) {
    const target = tmpl.builtins[type];
    const tempBlocks: UniformBlock[] = [];
    for (let i = 0; i < target.blocks.length; i++) {
        const b = target.blocks[i];
        const info = source.layouts[b.name] as UniformBlock | undefined;
        const binding = info && source.bindings.find((bd) => bd.binding === info.binding);
        if (!info || !binding || !(binding.descriptorType & DESCRIPTOR_BUFFER_TYPE)) {
            console.warn(`builtin UBO '${b.name}' not available!`);
            continue;
        }
        tempBlocks.push(info);
        if (outBindings && !outBindings.includes(binding)) outBindings.push(binding);
    }
    Array.prototype.unshift.apply(tmplInfo.shaderInfo.blocks, tempBlocks);
    const tempSamplerTextures: UniformSamplerTexture[] = [];
    for (let i = 0; i < target.samplerTextures.length; i++) {
        const s = target.samplerTextures[i];
        const info = source.layouts[s.name] as UniformSamplerTexture;
        const binding = info && source.bindings.find((bd) => bd.binding === info.binding);
        if (!info || !binding || !(binding.descriptorType & DESCRIPTOR_SAMPLER_TYPE)) {
            console.warn(`builtin samplerTexture '${s.name}' not available!`);
            continue;
        }
        tempSamplerTextures.push(info);
        if (outBindings && !outBindings.includes(binding)) outBindings.push(binding);
    }
    Array.prototype.unshift.apply(tmplInfo.shaderInfo.samplerTextures, tempSamplerTextures);
    if (outBindings) outBindings.sort((a, b) => a.binding - b.binding);
}

function getSize (block: EffectAsset.IBlockInfo) {
    return block.members.reduce((s, m) => s + GetTypeSize(m.type) * m.count, 0);
}

function genHandles (tmpl: IProgramInfo) {
    const handleMap: Record<string, number> = {};
    // block member handles
    for (let i = 0; i < tmpl.blocks.length; i++) {
        const block = tmpl.blocks[i];
        const members = block.members;
        let offset = 0;
        for (let j = 0; j < members.length; j++) {
            const uniform = members[j];
            handleMap[uniform.name] = genHandle(block.binding, uniform.type, uniform.count, offset);
            offset += (GetTypeSize(uniform.type) >> 2) * uniform.count; // assumes no implicit padding, which is guaranteed by effect compiler
        }
    }
    // samplerTexture handles
    for (let i = 0; i < tmpl.samplerTextures.length; i++) {
        const samplerTexture = tmpl.samplerTextures[i];
        handleMap[samplerTexture.name] = genHandle(samplerTexture.binding, samplerTexture.type, samplerTexture.count);
    }
    return handleMap;
}

function dependencyCheck (dependencies: string[], defines: MacroRecord) {
    for (let i = 0; i < dependencies.length; i++) {
        const d = dependencies[i];
        if (d[0] === '!') { // negative dependency
            if (defines[d.slice(1)]) { return false; }
        } else if (!defines[d]) {
            return false;
        }
    }
    return true;
}
export function getActiveAttributes (tmpl: IProgramInfo, gfxAttributes: Attribute[], defines: MacroRecord) {
    const out: Attribute[] = [];
    const attributes = tmpl.attributes;
    for (let i = 0; i < attributes.length; i++) {
        if (!dependencyCheck(attributes[i].defines, defines)) { continue; }
        out.push(gfxAttributes[i]);
    }
    return out;
}

<<<<<<< HEAD
export function getVariantKey (programInfo: IProgramInfo, defines: MacroRecord) {
    const tmplDefs = programInfo.defines;
    if (programInfo.uber) {
        let key = '';
        for (let i = 0; i < tmplDefs.length; i++) {
            const tmplDef = tmplDefs[i];
            const value = defines[tmplDef.name];
            if (!value || !tmplDef._map) {
                continue;
            }
            const mapped = tmplDef._map(value);
            const offset = tmplDef._offset;
            key += `${offset}${mapped}|`;
        }
        return `${key}${programInfo.hash}`;
    }
    let key = 0;
    for (let i = 0; i < tmplDefs.length; i++) {
        const tmplDef = tmplDefs[i];
        const value = defines[tmplDef.name];
        if (!value || !tmplDef._map) {
            continue;
        }
        const mapped = tmplDef._map(value);
        const offset = tmplDef._offset;
        key |= mapped << offset;
    }
    return `${key.toString(16)}|${programInfo.hash}`;
=======
// find those location which won't be affected by defines, and replace by ascending order of existing slot if location > 15
function findDefineIndependent (source: string, tmpl: IProgramInfo, attrMap: Map<string, number>, locSet: Set<number>) {
    const locExistingRegStr = `layout\\(location = (\\d+)\\)\\s+in.*?\\s(\\w+)[;,\\)]`;
    const locExistingReg = new RegExp(locExistingRegStr, 'g');
    let locExistingRes = locExistingReg.exec(source);
    let code = source;
    // layout(location = 3) in mediump vec3 v_normal;
    // 3
    // v_normal
    while (locExistingRes) {
        const attrName = locExistingRes[2];
        const attrInfo = tmpl.attributes.find((ele) => ele.name === attrName);
        // no define required.
        const preExisted = attrInfo?.defines.length === 0 || attrInfo?.defines.every((ele) => ele === '');
        if (preExisted) {
            let loc = parseInt(locExistingRes[1]);
            if (loc > 15) {
                // fill hole by ascending order if location > 15
                let n = 0;
                while (locSet.has(n)) {
                    n++;
                }
                loc = n;
                // flatten location index
                const locDefStr = locExistingRes[0].replace(locExistingRes[1], `${loc}`);
                code = source.replace(locExistingRes[0], locDefStr);
            }
            locSet.add(loc);
            attrMap.set(locExistingRes[2], loc);
        }
        locExistingRes = locExistingReg.exec(source);
    }
    return code;
}

// replace those which could be affected by defines
function replaceVertexMutableLocation (
    source: string,
    tmpl: IProgramInfo,
    macroInfo: IMacroInfo[],
    inOrOut: string,
    attrMap: Map<string, number>,
    locSet: Set<number> = new Set<number>(),
) {
    const locHolderRegStr = `layout\\(location = ([^\\)]+)\\)\\s+${inOrOut}.*?\\s(\\w+)[;,\\)]`;
    const locHolderReg = new RegExp(locHolderRegStr, 'g');

    let code = source;
    // layout(location = 3) in mediump vec3 v_normal;
    // 3
    // v_normal
    let locHolder = locHolderReg.exec(source);
    while (locHolder) {
        const attrName = locHolder[2];
        if (!attrMap.has(attrName)) {
            const attrInfo = tmpl.attributes.find((ele) => ele.name === attrName);
            let active = true;
            let location = 0;
            // only vertexshader input is checked
            if (inOrOut === 'in') {
                // attrInfo?.defines store defines need to be satisfied
                // macroInfo stores value of defines
                // '!CC_USE_XXX' starts with a '!' is inverse condition.
                // all defines satisfied?
                active = !!attrInfo?.defines.every((defStrIn) => {
                    const inverseCond = defStrIn.startsWith('!');
                    const defStr = inverseCond ? defStrIn.slice(1) : defStrIn;
                    const v = macroInfo.find((ele) => ele.name === defStr);
                    let res = !!v;
                    if (v) {
                        res = !(v.value === '0' || v.value === 'false' || v.value === 'FALSE');
                    }
                    return inverseCond ? !res : res;
                });
            }

            // those didn't pass the check above are deactive, ignore
            if (active) {
                while (locSet.has(location)) {
                    location++;
                }
                locSet.add(location);
                // const attrInfo = tmpl.attributes.find((ele) => ele.name === attrName);
                if (attrInfo) {
                    attrInfo.location = location;
                }

                attrMap.set(attrName, location);
            }

            const locInstStr = locHolder[0].replace(locHolder[1], `${location}`);
            code = code.replace(locHolder[0], locInstStr);
        }
        locHolder = locHolderReg.exec(source);
    }
    return code;
}

function replaceFragmentLocation (
    source: string,
    inOrOut: string,
    attrMap: Map<string, number>,
) {
    let code = source;
    const locHolderRegStr = `layout\\(location = ([^\\)]+)\\)\\s+${inOrOut}.*?\\s(\\w+)[;,\\)]`;
    const locHolderReg = new RegExp(locHolderRegStr, 'g');

    const locSet = new Set<number>();
    // layout(location = 3) in mediump vec3 v_normal;
    // 3
    // v_normal
    let locHolder = locHolderReg.exec(source);
    while (locHolder) {
        const attrName = locHolder[2];
        if (!attrMap.has(attrName)) {
            let location = 0;

            if (inOrOut === 'in') {
                // {...fragment_in} === {...vertex_out}
                location = attrMap.get(attrName) || 0;
            } else {
                // no check on (vertex out)/(frament in/out)
                while (locSet.has(location)) {
                    location++;
                }
            }
            locSet.add(location);

            const locInstStr = locHolder[0].replace(locHolder[1], `${location}`);
            code = code.replace(locHolder[0], locInstStr);
        }
        locHolder = locHolderReg.exec(source);
    }
    return code;
}

// eslint-disable-next-line max-len
export function flattenShaderLocation (
    source: string,
    tmpl: IProgramInfo,
    macroInfo: IMacroInfo[],
    shaderStage,
    attrMap: Map<string, number>,
) {
    let code = source;
    if (shaderStage === 'vert') {
        const locSet = new Set<number>();
        code = findDefineIndependent(source, tmpl, attrMap, locSet);
        code = replaceVertexMutableLocation(code, tmpl, macroInfo, 'in', attrMap, locSet);

        code = replaceVertexMutableLocation(code, tmpl, macroInfo, 'out', attrMap);
    } else if (shaderStage === 'frag') {
        code = replaceFragmentLocation(code, 'in', attrMap);
        code = replaceFragmentLocation(code, 'out', attrMap);
    } else {
        // error
    }

    return code;
}

function processShaderInfo (
    tmpl: IProgramInfo,
    macroInfo: IMacroInfo[],
    shaderInfo,
) {
    // during configuring vertex state when make a pipelinestate
    // webgpu request max location of vertex attribute should not be greater than 15
    // shader source comes from offline effect-compiler can't have sense what macro is activate
    // so here we flatten attribute location in runtime
    const attrMap = new Map<string, number>();

    shaderInfo.stages[0].source = flattenShaderLocation(shaderInfo.stages[0].source, tmpl, macroInfo, 'vert', attrMap);
    shaderInfo.stages[1].source = flattenShaderLocation(shaderInfo.stages[1].source, tmpl, macroInfo, 'frag', attrMap);
    // don't forget to change location 'shaderInfo.attributes' which comes from serialization
    // to keep consistency with shader source
    for (let i = 0; i < shaderInfo.attributes.length; ++i) {
        const name = shaderInfo.attributes[i].name;
        let loc = 0;
        if (attrMap.has(name)) {
            loc = attrMap.get(name)!;
            shaderInfo.attributes[i].location = loc;
        }
    }
>>>>>>> 73a55c71
}

/**
 * @en The global maintainer of all shader resources.
 * @zh 维护 shader 资源实例的全局管理器。
 */
class ProgramLib {
    protected _templates: Record<string, IProgramInfo> = {}; // per shader
    protected _cache: Record<string, Shader> = {};
    protected _templateInfos: Record<number, ITemplateInfo> = {};

    public register (effect: EffectAsset) {
        for (let i = 0; i < effect.shaders.length; i++) {
            const tmpl = this.define(effect.shaders[i]);
            tmpl.effectName = effect.name;
        }
        for (let i = 0; i < effect.techniques.length; i++) {
            const tech = effect.techniques[i];
            for (let j = 0; j < tech.passes.length; j++) {
                const pass = tech.passes[j];
                // grab default property declaration if there is none
                if (pass.propertyIndex !== undefined && pass.properties === undefined) {
                    pass.properties = tech.passes[pass.propertyIndex].properties;
                }
            }
        }
    }

    /**
     * @en Register the shader template with the given info
     * @zh 注册 shader 模板。
     */
    public define (shader: EffectAsset.IShaderInfo) {
        const curTmpl = this._templates[shader.name];
        if (curTmpl && curTmpl.hash === shader.hash) { return curTmpl; }
        const tmpl = ({ ...shader }) as IProgramInfo;
        // calculate option mask offset
        let offset = 0;
        for (let i = 0; i < tmpl.defines.length; i++) {
            const def = tmpl.defines[i];
            let cnt = 1;
            if (def.type === 'number') {
                const range = def.range!;
                cnt = getBitCount(range[1] - range[0] + 1); // inclusive on both ends
                def._map = (value: number) => value - range[0];
            } else if (def.type === 'string') {
                cnt = getBitCount(def.options!.length);
                def._map = (value: any) => Math.max(0, def.options!.findIndex((s) => s === value));
            } else if (def.type === 'boolean') {
                def._map = (value: any) => (value ? 1 : 0);
            }
            def._offset = offset;
            offset += cnt;
        }
        if (offset > 31) { tmpl.uber = true; }
        // generate constant macros
        tmpl.constantMacros = '';
        for (const key in tmpl.builtins.statistics) {
            tmpl.constantMacros += `#define ${key} ${tmpl.builtins.statistics[key]}\n`;
        }
        // store it
        this._templates[shader.name] = tmpl;
        if (!this._templateInfos[tmpl.hash]) {
            const tmplInfo = {} as ITemplateInfo;
            // cache material-specific descriptor set layout
            tmplInfo.samplerStartBinding = tmpl.blocks.length;
            tmplInfo.shaderInfo = new ShaderInfo();
            tmplInfo.blockSizes = []; tmplInfo.bindings = [];
            for (let i = 0; i < tmpl.blocks.length; i++) {
                const block = tmpl.blocks[i];
                tmplInfo.blockSizes.push(getSize(block));
                tmplInfo.bindings.push(new DescriptorSetLayoutBinding(block.binding,
                    DescriptorType.UNIFORM_BUFFER, 1, block.stageFlags));
                tmplInfo.shaderInfo.blocks.push(new UniformBlock(SetIndex.MATERIAL, block.binding, block.name,
                    block.members.map((m) => new Uniform(m.name, m.type, m.count)), 1)); // effect compiler guarantees block count = 1
            }
            for (let i = 0; i < tmpl.samplerTextures.length; i++) {
                const samplerTexture = tmpl.samplerTextures[i];
                tmplInfo.bindings.push(new DescriptorSetLayoutBinding(samplerTexture.binding,
                    DescriptorType.SAMPLER_TEXTURE, samplerTexture.count, samplerTexture.stageFlags));
                tmplInfo.shaderInfo.samplerTextures.push(new UniformSamplerTexture(
                    SetIndex.MATERIAL, samplerTexture.binding, samplerTexture.name, samplerTexture.type, samplerTexture.count,
                ));
            }
            for (let i = 0; i < tmpl.samplers.length; i++) {
                const sampler = tmpl.samplers[i];
                tmplInfo.bindings.push(new DescriptorSetLayoutBinding(sampler.binding,
                    DescriptorType.SAMPLER, sampler.count, sampler.stageFlags));
                tmplInfo.shaderInfo.samplers.push(new UniformSampler(
                    SetIndex.MATERIAL, sampler.binding, sampler.name, sampler.count,
                ));
            }
            for (let i = 0; i < tmpl.textures.length; i++) {
                const texture = tmpl.textures[i];
                tmplInfo.bindings.push(new DescriptorSetLayoutBinding(texture.binding,
                    DescriptorType.TEXTURE, texture.count, texture.stageFlags));
                tmplInfo.shaderInfo.textures.push(new UniformTexture(
                    SetIndex.MATERIAL, texture.binding, texture.name, texture.type, texture.count,
                ));
            }
            for (let i = 0; i < tmpl.buffers.length; i++) {
                const buffer = tmpl.buffers[i];
                tmplInfo.bindings.push(new DescriptorSetLayoutBinding(buffer.binding,
                    DescriptorType.STORAGE_BUFFER, 1, buffer.stageFlags));
                tmplInfo.shaderInfo.buffers.push(new UniformStorageBuffer(
                    SetIndex.MATERIAL, buffer.binding, buffer.name, 1, buffer.memoryAccess,
                )); // effect compiler guarantees buffer count = 1
            }
            for (let i = 0; i < tmpl.images.length; i++) {
                const image = tmpl.images[i];
                tmplInfo.bindings.push(new DescriptorSetLayoutBinding(image.binding,
                    DescriptorType.STORAGE_IMAGE, image.count, image.stageFlags));
                tmplInfo.shaderInfo.images.push(new UniformStorageImage(
                    SetIndex.MATERIAL, image.binding, image.name, image.type, image.count, image.memoryAccess,
                ));
            }
            for (let i = 0; i < tmpl.subpassInputs.length; i++) {
                const subpassInput = tmpl.subpassInputs[i];
                tmplInfo.bindings.push(new DescriptorSetLayoutBinding(subpassInput.binding,
                    DescriptorType.INPUT_ATTACHMENT, subpassInput.count, subpassInput.stageFlags));
                tmplInfo.shaderInfo.subpassInputs.push(new UniformInputAttachment(
                    SetIndex.MATERIAL, subpassInput.binding, subpassInput.name, subpassInput.count,
                ));
            }
            tmplInfo.gfxAttributes = [];
            for (let i = 0; i < tmpl.attributes.length; i++) {
                const attr = tmpl.attributes[i];
                tmplInfo.gfxAttributes.push(new Attribute(attr.name, attr.format, attr.isNormalized, 0, attr.isInstanced, attr.location));
            }
            insertBuiltinBindings(tmpl, tmplInfo, localDescriptorSetLayout, 'locals');

            tmplInfo.shaderInfo.stages.push(new ShaderStage(ShaderStageFlagBit.VERTEX, ''));
            tmplInfo.shaderInfo.stages.push(new ShaderStage(ShaderStageFlagBit.FRAGMENT, ''));
            tmplInfo.handleMap = genHandles(tmpl);
            tmplInfo.setLayouts = [];

            this._templateInfos[tmpl.hash] = tmplInfo;
        }

        return tmpl;
    }

    /**
     * @en Gets the shader template with its name
     * @zh 通过名字获取 Shader 模板
     * @param name Target shader name
     */
    public getTemplate (name: string) {
        return this._templates[name];
    }

    /**
     * @en Gets the shader template info with its name
     * @zh 通过名字获取 Shader 模版信息
     * @param name Target shader name
     */
    public getTemplateInfo (name: string) {
        const hash = this._templates[name].hash;
        return this._templateInfos[hash];
    }

    /**
     * @en Gets the pipeline layout of the shader template given its name
     * @zh 通过名字获取 Shader 模板相关联的管线布局
     * @param name Target shader name
     */
    public getDescriptorSetLayout (device: Device, name: string, isLocal = false) {
        const tmpl = this._templates[name];
        const tmplInfo = this._templateInfos[tmpl.hash];
        if (!tmplInfo.setLayouts.length) {
            _dsLayoutInfo.bindings = tmplInfo.bindings;
            tmplInfo.setLayouts[SetIndex.MATERIAL] = device.createDescriptorSetLayout(_dsLayoutInfo);
            _dsLayoutInfo.bindings = localDescriptorSetLayout.bindings;
            tmplInfo.setLayouts[SetIndex.LOCAL] = device.createDescriptorSetLayout(_dsLayoutInfo);
        }
        return tmplInfo.setLayouts[isLocal ? SetIndex.LOCAL : SetIndex.MATERIAL];
    }

    /**
     * @en
     * Does this library has the specified program
     * @zh
     * 当前是否有已注册的指定名字的 shader
     * @param name Target shader name
     */
    public hasProgram (name: string) {
        return this._templates[name] !== undefined;
    }

    /**
     * @en Gets the shader key with the name and a macro combination
     * @zh 根据 shader 名和预处理宏列表获取 shader key。
     * @param name Target shader name
     * @param defines The combination of preprocess macros
     */
    public getKey (name: string, defines: MacroRecord) {
        const tmpl = this._templates[name];
        return getVariantKey(tmpl, defines);
    }

    /**
     * @en Destroy all shader instance match the preprocess macros
     * @zh 销毁所有完全满足指定预处理宏特征的 shader 实例。
     * @param defines The preprocess macros as filter
     */
    public destroyShaderByDefines (defines: MacroRecord) {
        const names = Object.keys(defines); if (!names.length) { return; }
        const regexes = names.map((cur) => {
            let val = defines[cur];
            if (typeof val === 'boolean') { val = val ? '1' : '0'; }
            return new RegExp(`${cur}${val}`);
        });
        const keys = Object.keys(this._cache).filter((k) => regexes.every((re) => re.test(this._cache[k].name)));
        for (let i = 0; i < keys.length; i++) {
            const k = keys[i];
            const prog = this._cache[k];
            debug(`destroyed shader ${prog.name}`);
            prog.destroy();
            delete this._cache[k];
        }
    }

    /**
     * @en Gets the shader resource instance with given information
     * @zh 获取指定 shader 的渲染资源实例
     * @param name Shader name
     * @param defines Preprocess macros
     * @param pipeline The [[RenderPipeline]] which owns the render command
     * @param key The shader cache key, if already known
     */
    public getGFXShader (device: Device, name: string, defines: MacroRecord, pipeline: PipelineRuntime, key?: string) {
        Object.assign(defines, pipeline.macros);
        if (!key) key = this.getKey(name, defines);
        const res = this._cache[key];
        if (res) { return res; }

        const tmpl = this._templates[name];
        const tmplInfo = this._templateInfos[tmpl.hash];
        if (!tmplInfo.pipelineLayout) {
            this.getDescriptorSetLayout(device, name); // ensure set layouts have been created
            insertBuiltinBindings(tmpl, tmplInfo, globalDescriptorSetLayout, 'globals');
            tmplInfo.setLayouts[SetIndex.GLOBAL] = pipeline.descriptorSetLayout;
            tmplInfo.pipelineLayout = device.createPipelineLayout(new PipelineLayoutInfo(tmplInfo.setLayouts));
        }

        const macroArray = prepareDefines(defines, tmpl.defines);
        const prefix = pipeline.constantMacros + tmpl.constantMacros
            + macroArray.reduce((acc, cur) => `${acc}#define ${cur.name} ${cur.value}\n`, '');

        let src = tmpl.glsl3;
        const deviceShaderVersion = getDeviceShaderVersion(device);
        if (deviceShaderVersion) {
            src = tmpl[deviceShaderVersion];
        } else {
            console.error('Invalid GFX API!');
        }
        tmplInfo.shaderInfo.stages[0].source = prefix + src.vert;
        tmplInfo.shaderInfo.stages[1].source = prefix + src.frag;

        // strip out the active attributes only, instancing depend on this
        tmplInfo.shaderInfo.attributes = getActiveAttributes(tmpl, tmplInfo.gfxAttributes, defines);

        tmplInfo.shaderInfo.name = getShaderInstanceName(name, macroArray);

        let shaderInfo = tmplInfo.shaderInfo;
        if (env.WEBGPU) {
            // keep 'tmplInfo.shaderInfo' originally
            shaderInfo = new ShaderInfo();
            shaderInfo.copy(tmplInfo.shaderInfo);
            processShaderInfo(tmpl, macroArray, shaderInfo);
        }

        return this._cache[key] = device.createShader(shaderInfo);
    }
}

export function getDeviceShaderVersion (device: Device) {
    switch (device.gfxAPI) {
    case API.GLES2:
    case API.WEBGL: return 'glsl1';
    case API.GLES3:
    case API.WEBGL2: return 'glsl3';
    default: return 'glsl4';
    }
}

export const programLib = new ProgramLib();
cclegacy.programLib = programLib;<|MERGE_RESOLUTION|>--- conflicted
+++ resolved
@@ -180,36 +180,6 @@
     return out;
 }
 
-<<<<<<< HEAD
-export function getVariantKey (programInfo: IProgramInfo, defines: MacroRecord) {
-    const tmplDefs = programInfo.defines;
-    if (programInfo.uber) {
-        let key = '';
-        for (let i = 0; i < tmplDefs.length; i++) {
-            const tmplDef = tmplDefs[i];
-            const value = defines[tmplDef.name];
-            if (!value || !tmplDef._map) {
-                continue;
-            }
-            const mapped = tmplDef._map(value);
-            const offset = tmplDef._offset;
-            key += `${offset}${mapped}|`;
-        }
-        return `${key}${programInfo.hash}`;
-    }
-    let key = 0;
-    for (let i = 0; i < tmplDefs.length; i++) {
-        const tmplDef = tmplDefs[i];
-        const value = defines[tmplDef.name];
-        if (!value || !tmplDef._map) {
-            continue;
-        }
-        const mapped = tmplDef._map(value);
-        const offset = tmplDef._offset;
-        key |= mapped << offset;
-    }
-    return `${key.toString(16)}|${programInfo.hash}`;
-=======
 // find those location which won't be affected by defines, and replace by ascending order of existing slot if location > 15
 function findDefineIndependent (source: string, tmpl: IProgramInfo, attrMap: Map<string, number>, locSet: Set<number>) {
     const locExistingRegStr = `layout\\(location = (\\d+)\\)\\s+in.*?\\s(\\w+)[;,\\)]`;
@@ -394,7 +364,36 @@
             shaderInfo.attributes[i].location = loc;
         }
     }
->>>>>>> 73a55c71
+}
+
+export function getVariantKey (programInfo: IProgramInfo, defines: MacroRecord) {
+    const tmplDefs = programInfo.defines;
+    if (programInfo.uber) {
+        let key = '';
+        for (let i = 0; i < tmplDefs.length; i++) {
+            const tmplDef = tmplDefs[i];
+            const value = defines[tmplDef.name];
+            if (!value || !tmplDef._map) {
+                continue;
+            }
+            const mapped = tmplDef._map(value);
+            const offset = tmplDef._offset;
+            key += `${offset}${mapped}|`;
+        }
+        return `${key}${programInfo.hash}`;
+    }
+    let key = 0;
+    for (let i = 0; i < tmplDefs.length; i++) {
+        const tmplDef = tmplDefs[i];
+        const value = defines[tmplDef.name];
+        if (!value || !tmplDef._map) {
+            continue;
+        }
+        const mapped = tmplDef._map(value);
+        const offset = tmplDef._offset;
+        key |= mapped << offset;
+    }
+    return `${key.toString(16)}|${programInfo.hash}`;
 }
 
 /**
