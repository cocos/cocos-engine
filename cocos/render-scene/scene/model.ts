--- conflicted
+++ resolved
@@ -684,15 +684,9 @@
         }
 
         const coefficients: Vec3[] = [];
-<<<<<<< HEAD
-        const lightProbes = (legacyCC.director.root as Root).pipeline.pipelineSceneData.lightProbes;
-        this._tetrahedronIndex = lightProbes.data!.getInterpolationSHCoefficients(center, this._tetrahedronIndex, coefficients);
-        legacyCC.internal.SH.reduceRinging(coefficients, lightProbes.reduceRinging);
-=======
         const weights = new Vec4(0.0, 0.0, 0.0, 0.0);
         const lightProbes = (legacyCC.director.root as Root).pipeline.pipelineSceneData.lightProbes;
 
->>>>>>> 120d7fe9
         this._lastWorldBoundCenter.set(center);
         this._tetrahedronIndex = lightProbes.data!.getInterpolationWeights(center, this._tetrahedronIndex, weights);
         const result = lightProbes.data!.getInterpolationSHCoefficients(this._tetrahedronIndex, weights, coefficients);
