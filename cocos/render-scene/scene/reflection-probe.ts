--- conflicted
+++ resolved
@@ -281,7 +281,7 @@
         this._resetCameraParams();
         this._attachCameraToScene();
         this._needRender = true;
-        legacyCC.director.once(legacyCC.Director.EVENT_END_FRAME, () => {
+        cclegacy.director.once(cclegacy.Director.EVENT_END_FRAME, () => {
             this._needRender = false;
             this._detachCameraFromScene();
         });
@@ -328,19 +328,9 @@
 
     public getProbeId () {
         return this._probeId;
-    }
-
-<<<<<<< HEAD
-    public async waitForNextFrame () {
-        return new Promise<void>((resolve, reject) => {
-            cclegacy.director.once(cclegacy.Director.EVENT_END_FRAME, () => {
-                resolve();
-            });
-        });
-    }
-
-=======
->>>>>>> 78889daf
+            legacyCC.director.once(legacyCC.Director.EVENT_END_FRAME, () => {
+    }
+
     public renderArea (): Vec2 {
         if (this._probeType === ProbeType.PLANAR) {
             return new Vec2(this.realtimePlanarTexture!.width, this.realtimePlanarTexture!.height);
