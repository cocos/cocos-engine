/*
 Copyright (c) 2020-2023 Xiamen Yaji Software Co., Ltd.

 https://www.cocos.com/

 Permission is hereby granted, free of charge, to any person obtaining a copy
 of this software and associated documentation files (the "Software"), to deal
 in the Software without restriction, including without limitation the rights to
 use, copy, modify, merge, publish, distribute, sublicense, and/or sell copies
 of the Software, and to permit persons to whom the Software is furnished to do so,
 subject to the following conditions:

 The above copyright notice and this permission notice shall be included in
 all copies or substantial portions of the Software.

 THE SOFTWARE IS PROVIDED "AS IS", WITHOUT WARRANTY OF ANY KIND, EXPRESS OR
 IMPLIED, INCLUDING BUT NOT LIMITED TO THE WARRANTIES OF MERCHANTABILITY,
 FITNESS FOR A PARTICULAR PURPOSE AND NONINFRINGEMENT. IN NO EVENT SHALL THE
 AUTHORS OR COPYRIGHT HOLDERS BE LIABLE FOR ANY CLAIM, DAMAGES OR OTHER
 LIABILITY, WHETHER IN AN ACTION OF CONTRACT, TORT OR OTHERWISE, ARISING FROM,
 OUT OF OR IN CONNECTION WITH THE SOFTWARE OR THE USE OR OTHER DEALINGS IN
 THE SOFTWARE.
*/
import { EDITOR } from 'internal:constants';
import { Camera, CameraAperture, CameraFOVAxis, CameraISO, CameraProjection, CameraShutter, CameraType, SKYBOX_FLAG, TrackingType } from './camera';
import { Node } from '../../scene-graph/node';
import { Color, Quat, Rect, toRadian, Vec2, Vec3, geometry, cclegacy, Vec4 } from '../../core';
import { CAMERA_DEFAULT_MASK } from '../../rendering/define';
import { ClearFlagBit, Filter, Format, Framebuffer, Texture, TextureBlit, TextureFlagBit, TextureInfo, TextureType, TextureUsageBit, deviceManager } from '../../gfx';
import { TextureCube } from '../../asset/assets/texture-cube';
import { RenderTexture } from '../../asset/assets/render-texture';
import { canGenerateMipmap, getMipLevel } from '../../asset/assets/simple-texture';

export enum ProbeClearFlag {
    SKYBOX = SKYBOX_FLAG | ClearFlagBit.DEPTH_STENCIL,
    SOLID_COLOR = ClearFlagBit.ALL,
}

export enum ProbeType {
    CUBE = 0,
    PLANAR = 1,
}
// right left up down front back
const cameraDir: Vec3[] = [
    new Vec3(0, -90, 0),
    new Vec3(0, 90, 0),

    new Vec3(90, 0, 0),
    new Vec3(-90, 0, 0),

    new Vec3(0, 0, 0),
    new Vec3(0, 180, 0),
];

export class ReflectionProbe {
    public bakedCubeTextures: RenderTexture[] = [];

    public realtimePlanarTexture: RenderTexture | null = null;

    protected _resolution = 256;
    protected _clearFlag: number = ProbeClearFlag.SKYBOX;
    protected _backgroundColor = new Color(0, 0, 0, 255);
    protected _visibility = CAMERA_DEFAULT_MASK;
    protected _probeType = ProbeType.CUBE;
    protected _cubemap: TextureCube | null = null;
    protected readonly _size = new Vec3(1, 1, 1);
    protected _planarReflectionTexture: Texture | null = null;
    protected _textureRegion: TextureBlit = new TextureBlit();
    protected _previewSphere: Node | null = null;
    protected _previewPlane: Node | null = null;
    /**
     * @en Render cubemap's camera
     * @zh 渲染cubemap的相机
     */
    private _camera: Camera | null = null;

    /**
     * @en Unique id of probe.
     * @zh probe的唯一id
     */
    private _probeId = 0;

    private _needRefresh = false;

    private _needRender = false;

    private _node: Node | null = null;

    private _cameraNode: Node | null = null;

    /**
     * @en The AABB bounding box and probe only render the objects inside the bounding box.
     * @zh AABB包围盒，probe只渲染包围盒内的物体
     */
    private _boundingBox: geometry.AABB | null = null;

    /**
     * @en The position of the camera in world space.
     * @zh 世界空间相机的位置
     */
    private _cameraWorldPos = new Vec3();

    /**
     * @en The rotation of the camera in world space.
     * @zh 世界空间相机的旋转
     */
    private _cameraWorldRotation = new Quat();

    /**
     * @en The forward direction vertor of the camera in world space.
     * @zh 世界空间相机朝前的方向向量
     */
    private _forward = new Vec3();
    /**
     * @en The up direction vertor of the camera in world space.
     * @zh 世界空间相机朝上的方向向量
     */
    private _up = new Vec3();

    /**
     * @en Reflection probe cube pattern preview sphere
     * @zh 反射探针cube模式的预览小球
     */

    private _mipmapCount = 1;

    /**
     * @en Set probe type,cube or planar.
     * @zh 设置探针类型，cube或者planar
     */
    set probeType (value: number) {
        this._probeType = value;
    }
    get probeType (): number {
        return this._probeType;
    }

    get resolution (): number {
        return this._resolution;
    }

    /**
     * @en set render texture size
     * @zh 设置渲染纹理大小
     */
    set resolution (value: number) {
        if (value !== this._resolution) {
            this.bakedCubeTextures.forEach((rt, idx): void => {
                rt.resize(value, value);
            });
        }
        this._resolution = value;
    }

    /**
     * @en Clearing flags of the camera, specifies which part of the framebuffer will be actually cleared every frame.
     * @zh 相机的缓冲清除标志位，指定帧缓冲的哪部分要每帧清除。
     */
    set clearFlag (value: number) {
        this._clearFlag = value;
        this.camera.clearFlag = this._clearFlag;
    }
    get clearFlag (): number {
        return this._clearFlag;
    }

    /**
     * @en Clearing color of the camera.
     * @zh 相机的颜色缓冲默认值。
     */
    set backgroundColor (val: Color) {
        this._backgroundColor = val;
        this.camera.clearColor = this._backgroundColor;
    }
    get backgroundColor (): Color {
        return this._backgroundColor;
    }
    /**
     * @en Visibility mask, declaring a set of node layers that will be visible to this camera.
     * @zh 可见性掩码，声明在当前相机中可见的节点层级集合。
     */
    get visibility (): number {
        return this._visibility;
    }
    set visibility (val) {
        this._visibility = val;
        this._camera!.visibility = this._visibility;
    }

    /**
     * @en Gets or sets the size of the box, in local space.
     * @zh 获取或设置盒的大小。
     */
    set size (value) {
        this._size.set(value);

        const pos = this.node.getWorldPosition();
        geometry.AABB.set(this._boundingBox!, pos.x, pos.y, pos.z, this._size.x, this._size.y, this._size.z);
    }
    get size (): Vec3 {
        return this._size;
    }

    set cubemap (val: TextureCube | null) {
        this._cubemap = val;
    }

    get cubemap (): TextureCube | null {
        return this._cubemap!;
    }

    /**
     * @en The node of the probe.
     * @zh probe绑定的节点
     */
    get node (): Node {
        return this._node!;
    }

    get camera (): Camera {
        return this._camera!;
    }

    /**
     * @en Refresh the objects that use this probe.
     * @zh 刷新使用该probe的物体
     */
    set needRefresh (value: boolean) {
        this._needRefresh = value;
    }

    get needRefresh (): boolean {
        return this._needRefresh;
    }

    set needRender (value: boolean) {
        this._needRender = value;
    }
    get needRender (): boolean {
        return this._needRender;
    }

    get boundingBox (): geometry.AABB | null {
        return this._boundingBox;
    }

    set cameraNode (node: Node) {
        this._cameraNode = node;
    }
    get cameraNode (): Node {
        return this._cameraNode!;
    }

    /**
     * @en Reflection probe cube mode preview sphere
     * @zh 反射探针cube模式的预览小球
     * @engineInternal
     */
    set previewSphere (val: Node | null) {
        this._previewSphere = val;
    }

    get previewSphere (): Node | null {
        return this._previewSphere!;
    }

    /**
     * @en Reflection probe planar mode preview plane
     * @zh 反射探针Planar模式的预览平面
     */
    set previewPlane (val: Node) {
        this._previewPlane = val;
    }

    get previewPlane (): Node {
        return this._previewPlane!;
    }

    get planarMipmapCount (): number {
        return this._mipmapCount;
    }

    constructor (id: number) {
        this._probeId = id;
    }

    public initialize (node: Node, cameraNode: Node): void {
        this._node = node;
        this._cameraNode = cameraNode;
        const pos = this.node.getWorldPosition();
        this._boundingBox = geometry.AABB.create(pos.x, pos.y, pos.z, this._size.x, this._size.y, this._size.z);
        this._createCamera(cameraNode);
    }

    public initBakedTextures (): void {
        if (this.bakedCubeTextures.length === 0) {
            for (let i = 0; i < 6; i++) {
                const renderTexture = this._createTargetTexture(this._resolution, this._resolution);
                this.bakedCubeTextures.push(renderTexture);
            }
        }
    }

    public captureCubemap (): void {
        this.initBakedTextures();
        this._resetCameraParams();
        this._needRender = true;
    }

    /**
     * @en Render real-time planar reflection textures
     * @zh 渲染实时平面反射贴图
     * @param sourceCamera render planar reflection for this camera
     */
    public renderPlanarReflection (sourceCamera: Camera): void {
        if (!sourceCamera) return;
        if (!this.realtimePlanarTexture) {
            this.realtimePlanarTexture = this._createTargetTexture(sourceCamera.width, sourceCamera.height);
        }
        if (!this._planarReflectionTexture) {
            const width = this.realtimePlanarTexture.width;
            const height = this.realtimePlanarTexture.height;
            let flags = TextureFlagBit.NONE;
            this._mipmapCount = 1;
            const bGenerate = canGenerateMipmap(deviceManager.gfxDevice, width, height);
            if (bGenerate) {
                flags = TextureFlagBit.GEN_MIPMAP;
                this._mipmapCount = getMipLevel(width, height);
            }
            this._planarReflectionTexture = deviceManager.gfxDevice.createTexture(new TextureInfo(
                TextureType.TEX2D,
                TextureUsageBit.SAMPLED | TextureUsageBit.TRANSFER_DST,
                Format.RGBA8,
                width,
                height,
                flags,
                1,
                this._mipmapCount,
            ));
        }

        this._syncCameraParams(sourceCamera);
        this._transformReflectionCamera(sourceCamera);
        this._needRender = true;
    }

    public switchProbeType (type: number, sourceCamera: Camera | null): void {
        if (type === ProbeType.CUBE) {
            this._needRender = false;
        } else if (sourceCamera !== null) {
            this.renderPlanarReflection(sourceCamera);
        }
    }

    public getProbeId (): number {
        return this._probeId;
    }

    public updateProbeId (id): void {
        this._probeId = id;
    }

    public renderArea (): Vec2 {
        if (this._probeType === ProbeType.PLANAR) {
            return new Vec2(this.realtimePlanarTexture!.width, this.realtimePlanarTexture!.height);
        } else {
            return new Vec2(this.resolution, this.resolution);
        }
    }

    public isFinishedRendering (): boolean {
        return true;
    }

    public validate (): boolean {
        return this.cubemap !== null;
    }

    public destroy (): void {
        if (this._camera) {
            this._camera.destroy();
            this._camera = null;
        }
        for (let i = 0; i < this.bakedCubeTextures.length; i++) {
            this.bakedCubeTextures[i].destroy();
        }
        this.bakedCubeTextures = [];

        if (this.realtimePlanarTexture) {
            this.realtimePlanarTexture.destroy();
            this.realtimePlanarTexture = null;
        }
        if (this._planarReflectionTexture) {
            this._planarReflectionTexture.destroy();
            this._planarReflectionTexture = null;
        }
    }
    public enable (): void {
    }
    public disable (): void {
    }

    public updateCameraDir (faceIdx: number): void {
        this.cameraNode.setRotationFromEuler(cameraDir[faceIdx]);
        this.camera.update(true);
    }

    public updateBoundingBox (): void {
        if (this.node) {
            this.node.updateWorldTransform();
            const pos = this.node.getWorldPosition();
            geometry.AABB.set(this._boundingBox!, pos.x, pos.y, pos.z, this._size.x, this._size.y, this._size.z);
        }
    }

    public hasFrameBuffer (framebuffer: Framebuffer): boolean {
        if (this.probeType === ProbeType.PLANAR) {
            if (!this.realtimePlanarTexture) return false;
            if (this.realtimePlanarTexture.window?.framebuffer === framebuffer) {
                return true;
            }
        } else {
            if (this.bakedCubeTextures.length === 0) return false;
            for (let i = 0; i < this.bakedCubeTextures.length; i++) {
                const rt = this.bakedCubeTextures[i];
                if (rt.window?.framebuffer === framebuffer) {
                    return true;
                }
            }
        }
        return false;
    }

    public isRGBE (): boolean  {
        //todo: realtime do not use rgbe
        return true;
    }

<<<<<<< HEAD
=======
    /**
     * @engineInternal
     */
    public copyTextureToMipmap (): void {
        if (!this.realtimePlanarTexture || !this._planarReflectionTexture || !deviceManager.gfxDevice) {
            return;
        }
        const width = this.realtimePlanarTexture.width;
        const height = this.realtimePlanarTexture.height;
        this._textureRegion.srcExtent.width = width;
        this._textureRegion.srcExtent.height = height;
        this._textureRegion.dstExtent.width = width;
        this._textureRegion.dstExtent.height = height;
        const srcTexture = this.realtimePlanarTexture.getGFXTexture()!;
        if (canGenerateMipmap(deviceManager.gfxDevice, width, height)) {
            let dstWidth = width;
            let dstHeight = height;
            for (let i = 0; i < this._mipmapCount; i++) {
                this._textureRegion.dstExtent.width = dstWidth;
                this._textureRegion.dstExtent.height = dstHeight;
                this._textureRegion.dstSubres.mipLevel = i;
                deviceManager.gfxDevice.commandBuffer.blitTexture(srcTexture, this._planarReflectionTexture, [this._textureRegion], Filter.LINEAR);
                dstWidth >>= 1;
                dstHeight >>= 1;
            }
        } else {
            deviceManager.gfxDevice.commandBuffer.blitTexture(srcTexture, this._planarReflectionTexture, [this._textureRegion], Filter.NONE);
        }
    }

    /**
     * @engineInternal
     */
    public getPlanarReflectionTexture (): Texture | null {
        return this._planarReflectionTexture;
    }

>>>>>>> ee51e412
    private _syncCameraParams (camera: Camera): void {
        this.camera.projectionType = camera.projectionType;
        this.camera.orthoHeight = camera.orthoHeight;
        this.camera.nearClip = camera.nearClip;
        this.camera.farClip = camera.farClip;
        this.camera.fov = camera.fov;
        this.camera.visibility = camera.visibility;
        this.camera.clearFlag = camera.clearFlag;
        this.camera.clearColor = camera.clearColor;
        this.camera.priority = camera.priority - 1;
        this.camera.resize(camera.width, camera.height);
    }

    private _createCamera (cameraNode: Node): Camera | null {
        const root = cclegacy.director.root;
        if (!this._camera) {
            this._camera = (cclegacy.director.root).createCamera();
            if (!this._camera) return null;
            this._camera.initialize({
                name: cameraNode.name,
                node: cameraNode,
                projection: CameraProjection.PERSPECTIVE,
                window: EDITOR ? cclegacy.director.root && cclegacy.director.root.mainWindow
                    : cclegacy.director.root && cclegacy.director.root.tempWindow,
                priority: 0,
                cameraType: CameraType.DEFAULT,
                trackingType: TrackingType.NO_TRACKING,
            });
        }
        this._camera.setViewportInOrientedSpace(new Rect(0, 0, 1, 1));
        this._camera.fovAxis = CameraFOVAxis.VERTICAL;
        this._camera.fov = toRadian(90);
        this._camera.orthoHeight = 10;
        this._camera.nearClip = 1;
        this._camera.farClip = 1000;
        this._camera.clearColor = this._backgroundColor;
        this._camera.clearDepth = 1.0;
        this._camera.clearStencil = 0.0;
        this._camera.clearFlag = this._clearFlag;
        this._camera.visibility = this._visibility;
        this._camera.aperture = CameraAperture.F16_0;
        this._camera.shutter = CameraShutter.D125;
        this._camera.iso = CameraISO.ISO100;
        return this._camera;
    }

    private _resetCameraParams (): void {
        this.camera.projectionType = CameraProjection.PERSPECTIVE;
        this.camera.orthoHeight = 10;
        this.camera.nearClip = 1;
        this.camera.farClip = 1000;
        this.camera.fov = toRadian(90);
        this.camera.priority = 0;
        this.camera.resize(this.resolution, this.resolution);

        this.camera.visibility = this._visibility;
        this.camera.clearFlag = this._clearFlag;
        this.camera.clearColor = this._backgroundColor;

        this.cameraNode.worldPosition = this.node.worldPosition;
        this.cameraNode.worldRotation = this.node.worldRotation;
        this.camera.update(true);
    }

    private _createTargetTexture (width: number, height: number): RenderTexture {
        const rt = new RenderTexture();
        rt.reset({ width, height });
        return rt;
    }

    private _transformReflectionCamera (sourceCamera: Camera): void {
        const offset = Vec3.dot(this.node.worldPosition, this.node.up);
        this._reflect(this._cameraWorldPos, sourceCamera.node.worldPosition, this.node.up, offset);
        this.cameraNode.worldPosition = this._cameraWorldPos;

        Vec3.transformQuat(this._forward, Vec3.FORWARD, sourceCamera.node.worldRotation);
        this._reflect(this._forward, this._forward, this.node.up, 0);
        this._forward.normalize();
        this._forward.negative();

        Vec3.transformQuat(this._up, Vec3.UP, sourceCamera.node.worldRotation);
        this._reflect(this._up, this._up, this.node.up, 0);
        this._up.normalize();

        Quat.fromViewUp(this._cameraWorldRotation, this._forward, this._up);

        this.cameraNode.worldRotation = this._cameraWorldRotation;

        this.camera.update(true);

        // Transform the plane from world space to reflection camera space use the inverse transpose matrix
        const viewSpaceProbe = new Vec4(this.node.up.x, this.node.up.y, this.node.up.z, -Vec3.dot(this.node.up, this.node.worldPosition));
        viewSpaceProbe.transformMat4(this.camera.matView.clone().invert().transpose());
        this.camera.calculateObliqueMat(viewSpaceProbe);
    }

    private _reflect (out: Vec3, point: Vec3, normal: Vec3, offset: number): Vec3 {
        const n = Vec3.clone(normal);
        n.normalize();
        const dist = Vec3.dot(n, point) - offset;
        n.multiplyScalar(2.0 * dist);
        Vec3.subtract(out, point, n);
        return out;
    }
}<|MERGE_RESOLUTION|>--- conflicted
+++ resolved
@@ -435,9 +435,6 @@
         //todo: realtime do not use rgbe
         return true;
     }
-
-<<<<<<< HEAD
-=======
     /**
      * @engineInternal
      */
@@ -475,7 +472,6 @@
         return this._planarReflectionTexture;
     }
 
->>>>>>> ee51e412
     private _syncCameraParams (camera: Camera): void {
         this.camera.projectionType = camera.projectionType;
         this.camera.orthoHeight = camera.orthoHeight;
