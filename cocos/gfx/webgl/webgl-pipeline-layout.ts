--- conflicted
+++ resolved
@@ -28,11 +28,7 @@
 import { PipelineLayoutInfo } from '../base/define';
 
 export class WebGLPipelineLayout extends PipelineLayout {
-<<<<<<< HEAD
-    get gpuPipelineLayout (): IWebGLGPUPipelineLayout { return this._gpuPipelineLayout$!; }
-=======
     get gpuPipelineLayout$ (): IWebGLGPUPipelineLayout { return this._gpuPipelineLayout$!; }
->>>>>>> 3f28f590
 
     private _gpuPipelineLayout$: IWebGLGPUPipelineLayout | null = null;
     constructor () {
