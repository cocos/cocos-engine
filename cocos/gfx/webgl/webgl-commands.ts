/*
 Copyright (c) 2020-2023 Xiamen Yaji Software Co., Ltd.

 https://www.cocos.com/

 Permission is hereby granted, free of charge, to any person obtaining a copy
 of this software and associated documentation files (the "Software"), to deal
 in the Software without restriction, including without limitation the rights to
 use, copy, modify, merge, publish, distribute, sublicense, and/or sell copies
 of the Software, and to permit persons to whom the Software is furnished to do so,
 subject to the following conditions:

 The above copyright notice and this permission notice shall be included in
 all copies or substantial portions of the Software.

 THE SOFTWARE IS PROVIDED "AS IS", WITHOUT WARRANTY OF ANY KIND, EXPRESS OR
 IMPLIED, INCLUDING BUT NOT LIMITED TO THE WARRANTIES OF MERCHANTABILITY,
 FITNESS FOR A PARTICULAR PURPOSE AND NONINFRINGEMENT. IN NO EVENT SHALL THE
 AUTHORS OR COPYRIGHT HOLDERS BE LIABLE FOR ANY CLAIM, DAMAGES OR OTHER
 LIABILITY, WHETHER IN AN ACTION OF CONTRACT, TORT OR OTHERWISE, ARISING FROM,
 OUT OF OR IN CONNECTION WITH THE SOFTWARE OR THE USE OR OTHER DEALINGS IN
 THE SOFTWARE.
*/

import { debug, error, errorID, CachedArray, cclegacy, assertID } from '../../core';
import { WebGLCommandAllocator } from './webgl-command-allocator';
import { WebGLEXT } from './webgl-define';
import { WebGLDevice } from './webgl-device';
import {
    IWebGLGPUInputAssembler, IWebGLGPUUniform, IWebGLAttrib, IWebGLGPUDescriptorSet, IWebGLGPUBuffer, IWebGLGPUFramebuffer, IWebGLGPUInput,
    IWebGLGPUPipelineState, IWebGLGPUShader, IWebGLGPUTexture, IWebGLGPUUniformBlock, IWebGLGPUUniformSamplerTexture, IWebGLGPURenderPass,
} from './webgl-gpu-objects';
import {
    BufferUsageBit, ClearFlagBit, ClearFlags, ColorMask, CullMode, Format, BufferTextureCopy, Color, Rect,
    FormatInfos, FormatSize, LoadOp, MemoryUsageBit, ShaderStageFlagBit, UniformSamplerTexture,
    TextureFlagBit, TextureType, Type, FormatInfo, DynamicStateFlagBit, BufferSource, DrawInfo,
    IndirectBuffer, DynamicStates, Extent, getTypedArrayConstructor, formatAlignment, Offset, alignTo,
    TextureBlit, Filter,
} from '../base/define';
import { WebGLStateCache } from './webgl-state-cache';

export function GFXFormatToWebGLType (format: Format, gl: WebGLRenderingContext): GLenum {
    switch (format) {
    case Format.R8: return gl.UNSIGNED_BYTE;
    case Format.R8SN: return gl.BYTE;
    case Format.R8UI: return gl.UNSIGNED_BYTE;
    case Format.R8I: return gl.BYTE;
    case Format.R16F: return WebGLEXT.HALF_FLOAT_OES;
    case Format.R16UI: return gl.UNSIGNED_SHORT;
    case Format.R16I: return gl.SHORT;
    case Format.R32F: return gl.FLOAT;
    case Format.R32UI: return gl.UNSIGNED_INT;
    case Format.R32I: return gl.INT;

    case Format.RG8: return gl.UNSIGNED_BYTE;
    case Format.RG8SN: return gl.BYTE;
    case Format.RG8UI: return gl.UNSIGNED_BYTE;
    case Format.RG8I: return gl.BYTE;
    case Format.RG16F: return WebGLEXT.HALF_FLOAT_OES;
    case Format.RG16UI: return gl.UNSIGNED_SHORT;
    case Format.RG16I: return gl.SHORT;
    case Format.RG32F: return gl.FLOAT;
    case Format.RG32UI: return gl.UNSIGNED_INT;
    case Format.RG32I: return gl.INT;

    case Format.RGB8: return gl.UNSIGNED_BYTE;
    case Format.SRGB8: return gl.UNSIGNED_BYTE;
    case Format.RGB8SN: return gl.BYTE;
    case Format.RGB8UI: return gl.UNSIGNED_BYTE;
    case Format.RGB8I: return gl.BYTE;
    case Format.RGB16F: return WebGLEXT.HALF_FLOAT_OES;
    case Format.RGB16UI: return gl.UNSIGNED_SHORT;
    case Format.RGB16I: return gl.SHORT;
    case Format.RGB32F: return gl.FLOAT;
    case Format.RGB32UI: return gl.UNSIGNED_INT;
    case Format.RGB32I: return gl.INT;

    case Format.BGRA8: return gl.UNSIGNED_BYTE;
    case Format.RGBA8: return gl.UNSIGNED_BYTE;
    case Format.SRGB8_A8: return gl.UNSIGNED_BYTE;
    case Format.RGBA8SN: return gl.BYTE;
    case Format.RGBA8UI: return gl.UNSIGNED_BYTE;
    case Format.RGBA8I: return gl.BYTE;
    case Format.RGBA16F: return WebGLEXT.HALF_FLOAT_OES;
    case Format.RGBA16UI: return gl.UNSIGNED_SHORT;
    case Format.RGBA16I: return gl.SHORT;
    case Format.RGBA32F: return gl.FLOAT;
    case Format.RGBA32UI: return gl.UNSIGNED_INT;
    case Format.RGBA32I: return gl.INT;

    case Format.R5G6B5: return gl.UNSIGNED_SHORT_5_6_5;
    case Format.R11G11B10F: return gl.FLOAT;
    case Format.RGB5A1: return gl.UNSIGNED_SHORT_5_5_5_1;
    case Format.RGBA4: return gl.UNSIGNED_SHORT_4_4_4_4;
    case Format.RGB10A2: return gl.UNSIGNED_BYTE;
    case Format.RGB10A2UI: return gl.UNSIGNED_INT;
    case Format.RGB9E5: return gl.UNSIGNED_BYTE;

    case Format.DEPTH: return gl.UNSIGNED_INT;
    case Format.DEPTH_STENCIL: return WebGLEXT.UNSIGNED_INT_24_8_WEBGL;

    case Format.BC1: return gl.UNSIGNED_BYTE;
    case Format.BC1_SRGB: return gl.UNSIGNED_BYTE;
    case Format.BC2: return gl.UNSIGNED_BYTE;
    case Format.BC2_SRGB: return gl.UNSIGNED_BYTE;
    case Format.BC3: return gl.UNSIGNED_BYTE;
    case Format.BC3_SRGB: return gl.UNSIGNED_BYTE;
    case Format.BC4: return gl.UNSIGNED_BYTE;
    case Format.BC4_SNORM: return gl.BYTE;
    case Format.BC5: return gl.UNSIGNED_BYTE;
    case Format.BC5_SNORM: return gl.BYTE;
    case Format.BC6H_SF16: return gl.FLOAT;
    case Format.BC6H_UF16: return gl.FLOAT;
    case Format.BC7: return gl.UNSIGNED_BYTE;
    case Format.BC7_SRGB: return gl.UNSIGNED_BYTE;

    case Format.ETC_RGB8: return gl.UNSIGNED_BYTE;
    case Format.ETC2_RGB8: return gl.UNSIGNED_BYTE;
    case Format.ETC2_SRGB8: return gl.UNSIGNED_BYTE;
    case Format.ETC2_RGB8_A1: return gl.UNSIGNED_BYTE;
    case Format.ETC2_SRGB8_A1: return gl.UNSIGNED_BYTE;
    case Format.EAC_R11: return gl.UNSIGNED_BYTE;
    case Format.EAC_R11SN: return gl.BYTE;
    case Format.EAC_RG11: return gl.UNSIGNED_BYTE;
    case Format.EAC_RG11SN: return gl.BYTE;

    case Format.PVRTC_RGB2: return gl.UNSIGNED_BYTE;
    case Format.PVRTC_RGBA2: return gl.UNSIGNED_BYTE;
    case Format.PVRTC_RGB4: return gl.UNSIGNED_BYTE;
    case Format.PVRTC_RGBA4: return gl.UNSIGNED_BYTE;
    case Format.PVRTC2_2BPP: return gl.UNSIGNED_BYTE;
    case Format.PVRTC2_4BPP: return gl.UNSIGNED_BYTE;

    case Format.ASTC_RGBA_4X4:
    case Format.ASTC_RGBA_5X4:
    case Format.ASTC_RGBA_5X5:
    case Format.ASTC_RGBA_6X5:
    case Format.ASTC_RGBA_6X6:
    case Format.ASTC_RGBA_8X5:
    case Format.ASTC_RGBA_8X6:
    case Format.ASTC_RGBA_8X8:
    case Format.ASTC_RGBA_10X5:
    case Format.ASTC_RGBA_10X6:
    case Format.ASTC_RGBA_10X8:
    case Format.ASTC_RGBA_10X10:
    case Format.ASTC_RGBA_12X10:
    case Format.ASTC_RGBA_12X12:
    case Format.ASTC_SRGBA_4X4:
    case Format.ASTC_SRGBA_5X4:
    case Format.ASTC_SRGBA_5X5:
    case Format.ASTC_SRGBA_6X5:
    case Format.ASTC_SRGBA_6X6:
    case Format.ASTC_SRGBA_8X5:
    case Format.ASTC_SRGBA_8X6:
    case Format.ASTC_SRGBA_8X8:
    case Format.ASTC_SRGBA_10X5:
    case Format.ASTC_SRGBA_10X6:
    case Format.ASTC_SRGBA_10X8:
    case Format.ASTC_SRGBA_10X10:
    case Format.ASTC_SRGBA_12X10:
    case Format.ASTC_SRGBA_12X12:
        return gl.UNSIGNED_BYTE;

    default: {
        return gl.UNSIGNED_BYTE;
    }
    }
}

export function GFXFormatToWebGLInternalFormat (format: Format, gl: WebGLRenderingContext): GLenum {
    switch (format) {
    case Format.R5G6B5: return gl.RGB565;
    case Format.RGB5A1: return gl.RGB5_A1;
    case Format.RGBA4: return gl.RGBA4;
    case Format.RGBA16F: return WebGLEXT.RGBA16F_EXT;
    case Format.RGBA32F: return WebGLEXT.RGBA32F_EXT;
    case Format.SRGB8_A8: return WebGLEXT.SRGB8_ALPHA8_EXT;
    case Format.DEPTH: return gl.DEPTH_COMPONENT16;
    case Format.DEPTH_STENCIL: return gl.DEPTH_STENCIL;

    default: {
        error('Unsupported Format, convert to WebGL internal format failed.');
        return gl.RGBA;
    }
    }
}

export function GFXFormatToWebGLFormat (format: Format, gl: WebGLRenderingContext): GLenum {
    switch (format) {
    case Format.A8: return gl.ALPHA;
    case Format.L8: return gl.LUMINANCE;
    case Format.LA8: return gl.LUMINANCE_ALPHA;
    case Format.RGB8: return gl.RGB;
    case Format.RGB16F: return gl.RGB;
    case Format.RGB32F: return gl.RGB;
    case Format.BGRA8: return gl.RGBA;
    case Format.RGBA8: return gl.RGBA;
    case Format.SRGB8_A8: return gl.RGBA;
    case Format.RGBA16F: return gl.RGBA;
    case Format.RGBA32F: return gl.RGBA;
    case Format.R5G6B5: return gl.RGB;
    case Format.RGB5A1: return gl.RGBA;
    case Format.RGBA4: return gl.RGBA;
    case Format.DEPTH: return gl.DEPTH_COMPONENT;
    case Format.DEPTH_STENCIL: return gl.DEPTH_STENCIL;

    case Format.BC1: return WebGLEXT.COMPRESSED_RGB_S3TC_DXT1_EXT;
    case Format.BC1_ALPHA: return WebGLEXT.COMPRESSED_RGBA_S3TC_DXT1_EXT;
    case Format.BC1_SRGB: return WebGLEXT.COMPRESSED_SRGB_S3TC_DXT1_EXT;
    case Format.BC1_SRGB_ALPHA: return WebGLEXT.COMPRESSED_SRGB_ALPHA_S3TC_DXT1_EXT;
    case Format.BC2: return WebGLEXT.COMPRESSED_RGBA_S3TC_DXT3_EXT;
    case Format.BC2_SRGB: return WebGLEXT.COMPRESSED_SRGB_ALPHA_S3TC_DXT3_EXT;
    case Format.BC3: return WebGLEXT.COMPRESSED_RGBA_S3TC_DXT5_EXT;
    case Format.BC3_SRGB: return WebGLEXT.COMPRESSED_SRGB_ALPHA_S3TC_DXT5_EXT;

    case Format.ETC_RGB8: return WebGLEXT.COMPRESSED_RGB_ETC1_WEBGL;
    case Format.ETC2_RGB8: return WebGLEXT.COMPRESSED_RGB8_ETC2;
    case Format.ETC2_SRGB8: return WebGLEXT.COMPRESSED_SRGB8_ETC2;
    case Format.ETC2_RGB8_A1: return WebGLEXT.COMPRESSED_RGB8_PUNCHTHROUGH_ALPHA1_ETC2;
    case Format.ETC2_SRGB8_A1: return WebGLEXT.COMPRESSED_SRGB8_PUNCHTHROUGH_ALPHA1_ETC2;
    case Format.ETC2_RGBA8: return WebGLEXT.COMPRESSED_RGBA8_ETC2_EAC;
    case Format.ETC2_SRGB8_A8: return WebGLEXT.COMPRESSED_SRGB8_ALPHA8_ETC2_EAC;
    case Format.EAC_R11: return WebGLEXT.COMPRESSED_R11_EAC;
    case Format.EAC_R11SN: return WebGLEXT.COMPRESSED_SIGNED_R11_EAC;
    case Format.EAC_RG11: return WebGLEXT.COMPRESSED_RG11_EAC;
    case Format.EAC_RG11SN: return WebGLEXT.COMPRESSED_SIGNED_RG11_EAC;

    case Format.PVRTC_RGB2: return WebGLEXT.COMPRESSED_RGB_PVRTC_2BPPV1_IMG;
    case Format.PVRTC_RGBA2: return WebGLEXT.COMPRESSED_RGBA_PVRTC_2BPPV1_IMG;
    case Format.PVRTC_RGB4: return WebGLEXT.COMPRESSED_RGB_PVRTC_4BPPV1_IMG;
    case Format.PVRTC_RGBA4: return WebGLEXT.COMPRESSED_RGBA_PVRTC_4BPPV1_IMG;

    case Format.ASTC_RGBA_4X4: return WebGLEXT.COMPRESSED_RGBA_ASTC_4x4_KHR;
    case Format.ASTC_RGBA_5X4: return WebGLEXT.COMPRESSED_RGBA_ASTC_5x4_KHR;
    case Format.ASTC_RGBA_5X5: return WebGLEXT.COMPRESSED_RGBA_ASTC_5x5_KHR;
    case Format.ASTC_RGBA_6X5: return WebGLEXT.COMPRESSED_RGBA_ASTC_6x5_KHR;
    case Format.ASTC_RGBA_6X6: return WebGLEXT.COMPRESSED_RGBA_ASTC_6x6_KHR;
    case Format.ASTC_RGBA_8X5: return WebGLEXT.COMPRESSED_RGBA_ASTC_8x5_KHR;
    case Format.ASTC_RGBA_8X6: return WebGLEXT.COMPRESSED_RGBA_ASTC_8x6_KHR;
    case Format.ASTC_RGBA_8X8: return WebGLEXT.COMPRESSED_RGBA_ASTC_8x8_KHR;
    case Format.ASTC_RGBA_10X5: return WebGLEXT.COMPRESSED_RGBA_ASTC_10x5_KHR;
    case Format.ASTC_RGBA_10X6: return WebGLEXT.COMPRESSED_RGBA_ASTC_10x6_KHR;
    case Format.ASTC_RGBA_10X8: return WebGLEXT.COMPRESSED_RGBA_ASTC_10x8_KHR;
    case Format.ASTC_RGBA_10X10: return WebGLEXT.COMPRESSED_RGBA_ASTC_10x10_KHR;
    case Format.ASTC_RGBA_12X10: return WebGLEXT.COMPRESSED_RGBA_ASTC_12x10_KHR;
    case Format.ASTC_RGBA_12X12: return WebGLEXT.COMPRESSED_RGBA_ASTC_12x12_KHR;

    case Format.ASTC_SRGBA_4X4: return WebGLEXT.COMPRESSED_SRGB8_ALPHA8_ASTC_4x4_KHR;
    case Format.ASTC_SRGBA_5X4: return WebGLEXT.COMPRESSED_SRGB8_ALPHA8_ASTC_5x4_KHR;
    case Format.ASTC_SRGBA_5X5: return WebGLEXT.COMPRESSED_SRGB8_ALPHA8_ASTC_5x5_KHR;
    case Format.ASTC_SRGBA_6X5: return WebGLEXT.COMPRESSED_SRGB8_ALPHA8_ASTC_6x5_KHR;
    case Format.ASTC_SRGBA_6X6: return WebGLEXT.COMPRESSED_SRGB8_ALPHA8_ASTC_6x6_KHR;
    case Format.ASTC_SRGBA_8X5: return WebGLEXT.COMPRESSED_SRGB8_ALPHA8_ASTC_8x5_KHR;
    case Format.ASTC_SRGBA_8X6: return WebGLEXT.COMPRESSED_SRGB8_ALPHA8_ASTC_8x6_KHR;
    case Format.ASTC_SRGBA_8X8: return WebGLEXT.COMPRESSED_SRGB8_ALPHA8_ASTC_8x8_KHR;
    case Format.ASTC_SRGBA_10X5: return WebGLEXT.COMPRESSED_SRGB8_ALPHA8_ASTC_10x5_KHR;
    case Format.ASTC_SRGBA_10X6: return WebGLEXT.COMPRESSED_SRGB8_ALPHA8_ASTC_10x6_KHR;
    case Format.ASTC_SRGBA_10X8: return WebGLEXT.COMPRESSED_SRGB8_ALPHA8_ASTC_10x8_KHR;
    case Format.ASTC_SRGBA_10X10: return WebGLEXT.COMPRESSED_SRGB8_ALPHA8_ASTC_10x10_KHR;
    case Format.ASTC_SRGBA_12X10: return WebGLEXT.COMPRESSED_SRGB8_ALPHA8_ASTC_12x10_KHR;
    case Format.ASTC_SRGBA_12X12: return WebGLEXT.COMPRESSED_SRGB8_ALPHA8_ASTC_12x12_KHR;

    default: {
        error('Unsupported Format, convert to WebGL format failed.');
        return gl.RGBA;
    }
    }
}

function GFXTypeToWebGLType (type: Type, gl: WebGLRenderingContext): GLenum {
    switch (type) {
    case Type.BOOL: return gl.BOOL;
    case Type.BOOL2: return gl.BOOL_VEC2;
    case Type.BOOL3: return gl.BOOL_VEC3;
    case Type.BOOL4: return gl.BOOL_VEC4;
    case Type.INT: return gl.INT;
    case Type.INT2: return gl.INT_VEC2;
    case Type.INT3: return gl.INT_VEC3;
    case Type.INT4: return gl.INT_VEC4;
    case Type.UINT: return gl.UNSIGNED_INT;
    case Type.FLOAT: return gl.FLOAT;
    case Type.FLOAT2: return gl.FLOAT_VEC2;
    case Type.FLOAT3: return gl.FLOAT_VEC3;
    case Type.FLOAT4: return gl.FLOAT_VEC4;
    case Type.MAT2: return gl.FLOAT_MAT2;
    case Type.MAT3: return gl.FLOAT_MAT3;
    case Type.MAT4: return gl.FLOAT_MAT4;
    case Type.SAMPLER2D: return gl.SAMPLER_2D;
    case Type.SAMPLER_CUBE: return gl.SAMPLER_CUBE;
    default: {
        error('Unsupported GLType, convert to GL type failed.');
        return Type.UNKNOWN;
    }
    }
}

function GFXTypeToTypedArrayCtor (type: Type): Int32ArrayConstructor | Float32ArrayConstructor {
    switch (type) {
    case Type.BOOL:
    case Type.BOOL2:
    case Type.BOOL3:
    case Type.BOOL4:
    case Type.INT:
    case Type.INT2:
    case Type.INT3:
    case Type.INT4:
    case Type.UINT:
        return Int32Array;
    case Type.FLOAT:
    case Type.FLOAT2:
    case Type.FLOAT3:
    case Type.FLOAT4:
    case Type.MAT2:
    case Type.MAT3:
    case Type.MAT4:
        return Float32Array;
    default: {
        error('Unsupported GLType, convert to TypedArrayConstructor failed.');
        return Float32Array;
    }
    }
}

function WebGLTypeToGFXType (glType: GLenum, gl: WebGLRenderingContext): Type {
    switch (glType) {
    case gl.BOOL: return Type.BOOL;
    case gl.BOOL_VEC2: return Type.BOOL2;
    case gl.BOOL_VEC3: return Type.BOOL3;
    case gl.BOOL_VEC4: return Type.BOOL4;
    case gl.INT: return Type.INT;
    case gl.INT_VEC2: return Type.INT2;
    case gl.INT_VEC3: return Type.INT3;
    case gl.INT_VEC4: return Type.INT4;
    case gl.UNSIGNED_INT: return Type.UINT;
    case gl.FLOAT: return Type.FLOAT;
    case gl.FLOAT_VEC2: return Type.FLOAT2;
    case gl.FLOAT_VEC3: return Type.FLOAT3;
    case gl.FLOAT_VEC4: return Type.FLOAT4;
    case gl.FLOAT_MAT2: return Type.MAT2;
    case gl.FLOAT_MAT3: return Type.MAT3;
    case gl.FLOAT_MAT4: return Type.MAT4;
    case gl.SAMPLER_2D: return Type.SAMPLER2D;
    case gl.SAMPLER_CUBE: return Type.SAMPLER_CUBE;
    default: {
        error('Unsupported GLType, convert to Type failed.');
        return Type.UNKNOWN;
    }
    }
}

function WebGLGetTypeSize (glType: GLenum, gl: WebGLRenderingContext): Type {
    switch (glType) {
    case gl.BOOL: return 4;
    case gl.BOOL_VEC2: return 8;
    case gl.BOOL_VEC3: return 12;
    case gl.BOOL_VEC4: return 16;
    case gl.INT: return 4;
    case gl.INT_VEC2: return 8;
    case gl.INT_VEC3: return 12;
    case gl.INT_VEC4: return 16;
    case gl.UNSIGNED_INT: return 4;
    case gl.FLOAT: return 4;
    case gl.FLOAT_VEC2: return 8;
    case gl.FLOAT_VEC3: return 12;
    case gl.FLOAT_VEC4: return 16;
    case gl.FLOAT_MAT2: return 16;
    case gl.FLOAT_MAT3: return 36;
    case gl.FLOAT_MAT4: return 64;
    case gl.SAMPLER_2D: return 4;
    case gl.SAMPLER_CUBE: return 4;
    default: {
        error('Unsupported GLType, get type failed.');
        return 0;
    }
    }
}

function WebGLGetComponentCount (glType: GLenum, gl: WebGLRenderingContext): Type {
    switch (glType) {
    case gl.FLOAT_MAT2: return 2;
    case gl.FLOAT_MAT3: return 3;
    case gl.FLOAT_MAT4: return 4;
    default: {
        return 1;
    }
    }
}

const WebGLCmpFuncs: GLenum[] = [
    0x0200, // WebGLRenderingContext.NEVER,
    0x0201, // WebGLRenderingContext.LESS,
    0x0202, // WebGLRenderingContext.EQUAL,
    0x0203, // WebGLRenderingContext.LEQUAL,
    0x0204, // WebGLRenderingContext.GREATER,
    0x0205, // WebGLRenderingContext.NOTEQUAL,
    0x0206, // WebGLRenderingContext.GEQUAL,
    0x0207, // WebGLRenderingContext.ALWAYS,
];

const WebGLStencilOps: GLenum[] = [
    0x0000, // WebGLRenderingContext.ZERO,
    0x1E00, // WebGLRenderingContext.KEEP,
    0x1E01, // WebGLRenderingContext.REPLACE,
    0x1E02, // WebGLRenderingContext.INCR,
    0x1E03, // WebGLRenderingContext.DECR,
    0x150A, // WebGLRenderingContext.INVERT,
    0x8507, // WebGLRenderingContext.INCR_WRAP,
    0x8508, // WebGLRenderingContext.DECR_WRAP,
];

const WebGLBlendOps: GLenum[] = [
    0x8006, // WebGLRenderingContext.FUNC_ADD,
    0x800A, // WebGLRenderingContext.FUNC_SUBTRACT,
    0x800B, // WebGLRenderingContext.FUNC_REVERSE_SUBTRACT,
    0x8007, // WebGLRenderingContext.MIN,
    0x8008, // WebGLRenderingContext.MAX,
];

const WebGLBlendFactors: GLenum[] = [
    0x0000, // WebGLRenderingContext.ZERO,
    0x0001, // WebGLRenderingContext.ONE,
    0x0302, // WebGLRenderingContext.SRC_ALPHA,
    0x0304, // WebGLRenderingContext.DST_ALPHA,
    0x0303, // WebGLRenderingContext.ONE_MINUS_SRC_ALPHA,
    0x0305, // WebGLRenderingContext.ONE_MINUS_DST_ALPHA,
    0x0300, // WebGLRenderingContext.SRC_COLOR,
    0x0306, // WebGLRenderingContext.DST_COLOR,
    0x0301, // WebGLRenderingContext.ONE_MINUS_SRC_COLOR,
    0x0307, // WebGLRenderingContext.ONE_MINUS_DST_COLOR,
    0x0308, // WebGLRenderingContext.SRC_ALPHA_SATURATE,
    0x8001, // WebGLRenderingContext.CONSTANT_COLOR,
    0x8002, // WebGLRenderingContext.ONE_MINUS_CONSTANT_COLOR,
    0x8003, // WebGLRenderingContext.CONSTANT_ALPHA,
    0x8004, // WebGLRenderingContext.ONE_MINUS_CONSTANT_ALPHA,
];

export enum WebGLCmd {
    BEGIN_RENDER_PASS,
    END_RENDER_PASS,
    BIND_STATES,
    DRAW,
    UPDATE_BUFFER,
    COPY_BUFFER_TO_TEXTURE,
    BLIT_TEXTURE,
    COUNT,
}

export abstract class WebGLCmdObject {
    public cmdType: WebGLCmd;
    public refCount = 0;

    constructor (type: WebGLCmd) {
        this.cmdType = type;
    }

    public abstract clear (): void;
}

export class WebGLCmdBeginRenderPass extends WebGLCmdObject {
    public gpuRenderPass: IWebGLGPURenderPass | null = null;
    public gpuFramebuffer: IWebGLGPUFramebuffer | null = null;
    public renderArea = new Rect();
    public clearFlag: ClearFlags = ClearFlagBit.NONE;
    public clearColors: Color[] = [];
    public clearDepth = 1.0;
    public clearStencil = 0;

    constructor () {
        super(WebGLCmd.BEGIN_RENDER_PASS);
    }

    public clear (): void {
        this.gpuFramebuffer = null;
        this.clearColors.length = 0;
    }
}

export class WebGLCmdBindStates extends WebGLCmdObject {
    public gpuPipelineState: IWebGLGPUPipelineState | null = null;
    public gpuInputAssembler: IWebGLGPUInputAssembler | null = null;
    public gpuDescriptorSets: IWebGLGPUDescriptorSet[] = [];
    public dynamicOffsets: number[] = [];
    public dynamicStates: DynamicStates = new DynamicStates();

    constructor () {
        super(WebGLCmd.BIND_STATES);
    }

    public clear (): void {
        this.gpuPipelineState = null;
        this.gpuDescriptorSets.length = 0;
        this.gpuInputAssembler = null;
        this.dynamicOffsets.length = 0;
    }
}

export class WebGLCmdDraw extends WebGLCmdObject {
    public drawInfo = new DrawInfo();

    constructor () {
        super(WebGLCmd.DRAW);
    }

    public clear (): void {
    }
}

export class WebGLCmdUpdateBuffer extends WebGLCmdObject {
    public gpuBuffer: IWebGLGPUBuffer | null = null;
    public buffer: BufferSource | null = null;
    public offset = 0;
    public size = 0;

    constructor () {
        super(WebGLCmd.UPDATE_BUFFER);
    }

    public clear (): void {
        this.gpuBuffer = null;
        this.buffer = null;
    }
}

export class WebGLCmdCopyBufferToTexture extends WebGLCmdObject {
    public gpuTexture: IWebGLGPUTexture | null = null;
    public buffers: ArrayBufferView[] = [];
    public regions: BufferTextureCopy[] = [];

    constructor () {
        super(WebGLCmd.COPY_BUFFER_TO_TEXTURE);
    }

    public clear (): void {
        this.gpuTexture = null;
        this.buffers.length = 0;
        this.regions.length = 0;
    }
}

export class WebGLCmdBlitTexture extends WebGLCmdObject {
    public srcTexture: IWebGLGPUTexture | null = null;
    public dstTexture: IWebGLGPUTexture | null = null;
    public regions: TextureBlit[] = [];
    public filter: Filter = Filter.LINEAR;

    constructor () {
        super(WebGLCmd.BLIT_TEXTURE);
    }

    public clear (): void {
        this.srcTexture = null;
        this.dstTexture = null;
        this.regions.length = 0;
    }
}

export class WebGLCmdPackage {
    public cmds: CachedArray<WebGLCmd> = new CachedArray(1);
    public beginRenderPassCmds: CachedArray<WebGLCmdBeginRenderPass> = new CachedArray(1);
    public bindStatesCmds: CachedArray<WebGLCmdBindStates> = new CachedArray(1);
    public drawCmds: CachedArray<WebGLCmdDraw> = new CachedArray(1);
    public updateBufferCmds: CachedArray<WebGLCmdUpdateBuffer> = new CachedArray(1);
    public copyBufferToTextureCmds: CachedArray<WebGLCmdCopyBufferToTexture> = new CachedArray(1);
    public blitTextureCmds: CachedArray<WebGLCmdBlitTexture> = new CachedArray(1);

    public clearCmds (allocator: WebGLCommandAllocator): void {
        if (this.beginRenderPassCmds.length) {
            allocator.beginRenderPassCmdPool.freeCmds(this.beginRenderPassCmds);
            this.beginRenderPassCmds.clear();
        }

        if (this.bindStatesCmds.length) {
            allocator.bindStatesCmdPool.freeCmds(this.bindStatesCmds);
            this.bindStatesCmds.clear();
        }

        if (this.drawCmds.length) {
            allocator.drawCmdPool.freeCmds(this.drawCmds);
            this.drawCmds.clear();
        }

        if (this.updateBufferCmds.length) {
            allocator.updateBufferCmdPool.freeCmds(this.updateBufferCmds);
            this.updateBufferCmds.clear();
        }

        if (this.copyBufferToTextureCmds.length) {
            allocator.copyBufferToTextureCmdPool.freeCmds(this.copyBufferToTextureCmds);
            this.copyBufferToTextureCmds.clear();
        }

        if (this.blitTextureCmds.length) {
            allocator.blitTextureCmdPool.freeCmds(this.blitTextureCmds);
            this.blitTextureCmds.clear();
        }

        this.cmds.clear();
    }
}

export function WebGLCmdFuncCreateBuffer (device: WebGLDevice, gpuBuffer: IWebGLGPUBuffer): void {
    const { gl } = device;
    const cache = device.stateCache;
    const glUsage: GLenum = gpuBuffer.memUsage & MemoryUsageBit.HOST ? gl.DYNAMIC_DRAW : gl.STATIC_DRAW;

    if (gpuBuffer.usage & BufferUsageBit.VERTEX) {
        gpuBuffer.glTarget = gl.ARRAY_BUFFER;
        const glBuffer = gl.createBuffer();
        if (glBuffer) {
            gpuBuffer.glBuffer = glBuffer;
            if (gpuBuffer.size > 0) {
                if (device.extensions.useVAO) {
                    if (cache.glVAO) {
                        device.extensions.OES_vertex_array_object!.bindVertexArrayOES(null);
                        cache.glVAO = null;
                    }
                }
                gfxStateCache.gpuInputAssembler = null;

                if (device.stateCache.glArrayBuffer !== gpuBuffer.glBuffer) {
                    gl.bindBuffer(gl.ARRAY_BUFFER, gpuBuffer.glBuffer);
                    device.stateCache.glArrayBuffer = gpuBuffer.glBuffer;
                }

                gl.bufferData(gl.ARRAY_BUFFER, gpuBuffer.size, glUsage);
                gl.bindBuffer(gl.ARRAY_BUFFER, null);
                device.stateCache.glArrayBuffer = null;
            }
        }
    } else if (gpuBuffer.usage & BufferUsageBit.INDEX) {
        gpuBuffer.glTarget = gl.ELEMENT_ARRAY_BUFFER;
        const glBuffer = gl.createBuffer();

        if (glBuffer) {
            gpuBuffer.glBuffer = glBuffer;
            if (gpuBuffer.size > 0) {
                if (device.extensions.useVAO) {
                    if (cache.glVAO) {
                        device.extensions.OES_vertex_array_object!.bindVertexArrayOES(null);
                        cache.glVAO = null;
                    }
                }
                gfxStateCache.gpuInputAssembler = null;

                if (device.stateCache.glElementArrayBuffer !== gpuBuffer.glBuffer) {
                    gl.bindBuffer(gl.ELEMENT_ARRAY_BUFFER, gpuBuffer.glBuffer);
                    device.stateCache.glElementArrayBuffer = gpuBuffer.glBuffer;
                }

                gl.bufferData(gl.ELEMENT_ARRAY_BUFFER, gpuBuffer.size, glUsage);
                gl.bindBuffer(gl.ELEMENT_ARRAY_BUFFER, null);
                device.stateCache.glElementArrayBuffer = null;
            }
        }
    } else if (gpuBuffer.usage & BufferUsageBit.UNIFORM) {
        gpuBuffer.glTarget = gl.NONE;

        if (gpuBuffer.buffer) {
            gpuBuffer.vf32 = new Float32Array(gpuBuffer.buffer.buffer);
        }
    } else if (gpuBuffer.usage & BufferUsageBit.INDIRECT) {
        gpuBuffer.glTarget = gl.NONE;
    } else if (gpuBuffer.usage & BufferUsageBit.TRANSFER_DST) {
        gpuBuffer.glTarget = gl.NONE;
    } else if (gpuBuffer.usage & BufferUsageBit.TRANSFER_SRC) {
        gpuBuffer.glTarget = gl.NONE;
    } else {
        error('Unsupported BufferType, create buffer failed.');
        gpuBuffer.glTarget = gl.NONE;
    }
}

export function WebGLCmdFuncDestroyBuffer (device: WebGLDevice, gpuBuffer: IWebGLGPUBuffer): void {
    const { gl } = device;
    const cache = device.stateCache;

    if (gpuBuffer.glBuffer) {
        // Firefox 75+ implicitly unbind whatever buffer there was on the slot sometimes
        // can be reproduced in the static batching scene at https://github.com/cocos-creator/test-cases-3d
        switch (gpuBuffer.glTarget) {
        case gl.ARRAY_BUFFER:
            if (device.extensions.useVAO) {
                if (cache.glVAO) {
                    device.extensions.OES_vertex_array_object!.bindVertexArrayOES(null);
                    device.stateCache.glVAO = null;
                }
            }
            gfxStateCache.gpuInputAssembler = null;

            gl.bindBuffer(gl.ARRAY_BUFFER, null);
            device.stateCache.glArrayBuffer = null;
            break;
        case gl.ELEMENT_ARRAY_BUFFER:
            if (device.extensions.useVAO) {
                if (cache.glVAO) {
                    device.extensions.OES_vertex_array_object!.bindVertexArrayOES(null);
                    device.stateCache.glVAO = null;
                }
            }
            gfxStateCache.gpuInputAssembler = null;

            gl.bindBuffer(gl.ELEMENT_ARRAY_BUFFER, null);
            device.stateCache.glElementArrayBuffer = null;
            break;
        default:
        }

        gl.deleteBuffer(gpuBuffer.glBuffer);
        gpuBuffer.glBuffer = null;
    }
}

export function WebGLCmdFuncResizeBuffer (device: WebGLDevice, gpuBuffer: IWebGLGPUBuffer): void {
    const { gl } = device;
    const cache = device.stateCache;
    const glUsage: GLenum = gpuBuffer.memUsage & MemoryUsageBit.HOST ? gl.DYNAMIC_DRAW : gl.STATIC_DRAW;

    if (gpuBuffer.usage & BufferUsageBit.VERTEX) {
        if (device.extensions.useVAO) {
            if (cache.glVAO) {
                device.extensions.OES_vertex_array_object!.bindVertexArrayOES(null);
                cache.glVAO = null;
            }
        }
        gfxStateCache.gpuInputAssembler = null;

        if (device.stateCache.glArrayBuffer !== gpuBuffer.glBuffer) {
            gl.bindBuffer(gl.ARRAY_BUFFER, gpuBuffer.glBuffer);
        }

        if (gpuBuffer.buffer) {
            gl.bufferData(gl.ARRAY_BUFFER, gpuBuffer.buffer, glUsage);
        } else {
            gl.bufferData(gl.ARRAY_BUFFER, gpuBuffer.size, glUsage);
        }
        gl.bindBuffer(gl.ARRAY_BUFFER, null);
        device.stateCache.glArrayBuffer = null;
    } else if (gpuBuffer.usage & BufferUsageBit.INDEX) {
        if (device.extensions.useVAO) {
            if (cache.glVAO) {
                device.extensions.OES_vertex_array_object!.bindVertexArrayOES(null);
                cache.glVAO = null;
            }
        }
        gfxStateCache.gpuInputAssembler = null;

        if (device.stateCache.glElementArrayBuffer !== gpuBuffer.glBuffer) {
            gl.bindBuffer(gl.ELEMENT_ARRAY_BUFFER, gpuBuffer.glBuffer);
        }

        if (gpuBuffer.buffer) {
            gl.bufferData(gl.ELEMENT_ARRAY_BUFFER, gpuBuffer.buffer, glUsage);
        } else {
            gl.bufferData(gl.ELEMENT_ARRAY_BUFFER, gpuBuffer.size, glUsage);
        }
        gl.bindBuffer(gl.ELEMENT_ARRAY_BUFFER, null);
        device.stateCache.glElementArrayBuffer = null;
    } else if (gpuBuffer.usage & BufferUsageBit.UNIFORM) {
        if (gpuBuffer.buffer) {
            gpuBuffer.vf32 = new Float32Array(gpuBuffer.buffer.buffer);
        }
    } else if ((gpuBuffer.usage & BufferUsageBit.INDIRECT)
            || (gpuBuffer.usage & BufferUsageBit.TRANSFER_DST)
            || (gpuBuffer.usage & BufferUsageBit.TRANSFER_SRC)) {
        gpuBuffer.glTarget = gl.NONE;
    } else {
        error('Unsupported BufferType, create buffer failed.');
        gpuBuffer.glTarget = gl.NONE;
    }
}

export function WebGLCmdFuncUpdateBuffer (device: WebGLDevice, gpuBuffer: IWebGLGPUBuffer, buffer: Readonly<BufferSource>,
    offset: number, size: number): void {
    if (gpuBuffer.usage & BufferUsageBit.UNIFORM) {
        if (ArrayBuffer.isView(buffer)) {
            gpuBuffer.vf32!.set(buffer as Float32Array, offset / Float32Array.BYTES_PER_ELEMENT);
        } else {
            gpuBuffer.vf32!.set(new Float32Array(buffer as ArrayBuffer), offset / Float32Array.BYTES_PER_ELEMENT);
        }
    } else if (gpuBuffer.usage & BufferUsageBit.INDIRECT) {
        gpuBuffer.indirects.clearDraws();
        const drawInfos = (buffer as IndirectBuffer).drawInfos;
        for (let i = 0; i < drawInfos.length; ++i) {
            gpuBuffer.indirects.setDrawInfo(offset + i, drawInfos[i]);
        }
    } else {
        const buff = buffer as ArrayBuffer;
        const { gl } = device;
        const cache = device.stateCache;

        switch (gpuBuffer.glTarget) {
        case gl.ARRAY_BUFFER: {
            if (device.extensions.useVAO) {
                if (cache.glVAO) {
                    device.extensions.OES_vertex_array_object!.bindVertexArrayOES(null);
                    cache.glVAO = null;
                }
            }
            gfxStateCache.gpuInputAssembler = null;

            if (device.stateCache.glArrayBuffer !== gpuBuffer.glBuffer) {
                gl.bindBuffer(gl.ARRAY_BUFFER, gpuBuffer.glBuffer);
                device.stateCache.glArrayBuffer = gpuBuffer.glBuffer;
            }
            break;
        }
        case gl.ELEMENT_ARRAY_BUFFER: {
            if (device.extensions.useVAO) {
                if (cache.glVAO) {
                    device.extensions.OES_vertex_array_object!.bindVertexArrayOES(null);
                    cache.glVAO = null;
                }
            }
            gfxStateCache.gpuInputAssembler = null;

            if (device.stateCache.glElementArrayBuffer !== gpuBuffer.glBuffer) {
                gl.bindBuffer(gl.ELEMENT_ARRAY_BUFFER, gpuBuffer.glBuffer);
                device.stateCache.glElementArrayBuffer = gpuBuffer.glBuffer;
            }
            break;
        }
        default: {
            error('Unsupported BufferType, update buffer failed.');
            return;
        }
        }

        if (size === buff.byteLength) {
            gl.bufferSubData(gpuBuffer.glTarget, offset, buff);
        } else {
            gl.bufferSubData(gpuBuffer.glTarget, offset, buff.slice(0, size));
        }
    }
}

export function WebGLCmdFuncCreateTexture (device: WebGLDevice, gpuTexture: IWebGLGPUTexture): void {
    const { gl } = device;

    gpuTexture.glFormat = gpuTexture.glInternalFmt = GFXFormatToWebGLFormat(gpuTexture.format, gl);
    gpuTexture.glType = GFXFormatToWebGLType(gpuTexture.format, gl);

    let w = gpuTexture.width;
    let h = gpuTexture.height;

    switch (gpuTexture.type) {
    case TextureType.TEX2D: {
        gpuTexture.glTarget = gl.TEXTURE_2D;

        const maxSize = Math.max(w, h);
        if (maxSize > device.capabilities.maxTextureSize) {
            errorID(9100, maxSize, device.capabilities.maxTextureSize);
        }

        if (!device.textureExclusive[gpuTexture.format] && (!device.extensions.WEBGL_depth_texture && FormatInfos[gpuTexture.format].hasDepth)) {
            gpuTexture.glInternalFmt = GFXFormatToWebGLInternalFormat(gpuTexture.format, gl);
            gpuTexture.glRenderbuffer = gl.createRenderbuffer();
            if (gpuTexture.size > 0) {
                if (device.stateCache.glRenderbuffer !== gpuTexture.glRenderbuffer) {
                    gl.bindRenderbuffer(gl.RENDERBUFFER, gpuTexture.glRenderbuffer);
                    device.stateCache.glRenderbuffer = gpuTexture.glRenderbuffer;
                }
                gl.renderbufferStorage(gl.RENDERBUFFER, gpuTexture.glInternalFmt, w, h);
            }
        } else {
            gpuTexture.glTexture = gl.createTexture();
            if (gpuTexture.size > 0) {
                const glTexUnit = device.stateCache.glTexUnits[device.stateCache.texUnit];

                if (glTexUnit.glTexture !== gpuTexture.glTexture) {
                    gl.bindTexture(gl.TEXTURE_2D, gpuTexture.glTexture);
                    glTexUnit.glTexture = gpuTexture.glTexture;
                }

                if (FormatInfos[gpuTexture.format].isCompressed) {
                    for (let i = 0; i < gpuTexture.mipLevel; ++i) {
                        const imgSize = FormatSize(gpuTexture.format, w, h, 1);
                        const view: Uint8Array = new Uint8Array(imgSize);
                        gl.compressedTexImage2D(gl.TEXTURE_2D, i, gpuTexture.glInternalFmt, w, h, 0, view);
                        w = Math.max(1, w >> 1);
                        h = Math.max(1, h >> 1);
                    }
                } else {
                    for (let i = 0; i < gpuTexture.mipLevel; ++i) {
                        gl.texImage2D(gl.TEXTURE_2D, i, gpuTexture.glInternalFmt, w, h, 0, gpuTexture.glFormat, gpuTexture.glType, null);
                        w = Math.max(1, w >> 1);
                        h = Math.max(1, h >> 1);
                    }
                }

                if (gpuTexture.isPowerOf2) {
                    gpuTexture.glWrapS = gl.REPEAT;
                    gpuTexture.glWrapT = gl.REPEAT;
                } else {
                    gpuTexture.glWrapS = gl.CLAMP_TO_EDGE;
                    gpuTexture.glWrapT = gl.CLAMP_TO_EDGE;
                }
                gpuTexture.glMinFilter = gl.LINEAR;
                gpuTexture.glMagFilter = gl.LINEAR;

                gl.texParameteri(gpuTexture.glTarget, gl.TEXTURE_WRAP_S, gpuTexture.glWrapS);
                gl.texParameteri(gpuTexture.glTarget, gl.TEXTURE_WRAP_T, gpuTexture.glWrapT);
                gl.texParameteri(gpuTexture.glTarget, gl.TEXTURE_MIN_FILTER, gpuTexture.glMinFilter);
                gl.texParameteri(gpuTexture.glTarget, gl.TEXTURE_MAG_FILTER, gpuTexture.glMagFilter);
            }
        }

        break;
    }
    case TextureType.CUBE: {
        gpuTexture.glTarget = gl.TEXTURE_CUBE_MAP;

        const maxSize = Math.max(w, h);
        if (maxSize > device.capabilities.maxCubeMapTextureSize) {
            errorID(9100, maxSize, device.capabilities.maxTextureSize);
        }

        gpuTexture.glTexture = gl.createTexture();
        if (gpuTexture.size > 0) {
            const glTexUnit = device.stateCache.glTexUnits[device.stateCache.texUnit];

            if (glTexUnit.glTexture !== gpuTexture.glTexture) {
                gl.bindTexture(gl.TEXTURE_CUBE_MAP, gpuTexture.glTexture);
                glTexUnit.glTexture = gpuTexture.glTexture;
            }

            if (FormatInfos[gpuTexture.format].isCompressed) {
                for (let f = 0; f < 6; ++f) {
                    w = gpuTexture.width;
                    h = gpuTexture.height;
                    for (let i = 0; i < gpuTexture.mipLevel; ++i) {
                        const imgSize = FormatSize(gpuTexture.format, w, h, 1);
                        const view: Uint8Array = new Uint8Array(imgSize);
                        gl.compressedTexImage2D(gl.TEXTURE_CUBE_MAP_POSITIVE_X + f, i, gpuTexture.glInternalFmt, w, h, 0, view);
                        w = Math.max(1, w >> 1);
                        h = Math.max(1, h >> 1);
                    }
                }
            } else {
                for (let f = 0; f < 6; ++f) {
                    w = gpuTexture.width;
                    h = gpuTexture.height;
                    for (let i = 0; i < gpuTexture.mipLevel; ++i) {
                        gl.texImage2D(gl.TEXTURE_CUBE_MAP_POSITIVE_X + f, i, gpuTexture.glInternalFmt, w, h, 0,
                            gpuTexture.glFormat, gpuTexture.glType, null);
                        w = Math.max(1, w >> 1);
                        h = Math.max(1, h >> 1);
                    }
                }
            }

            if (gpuTexture.isPowerOf2) {
                gpuTexture.glWrapS = gl.REPEAT;
                gpuTexture.glWrapT = gl.REPEAT;
            } else {
                gpuTexture.glWrapS = gl.CLAMP_TO_EDGE;
                gpuTexture.glWrapT = gl.CLAMP_TO_EDGE;
            }
            gpuTexture.glMinFilter = gl.LINEAR;
            gpuTexture.glMagFilter = gl.LINEAR;

            gl.texParameteri(gpuTexture.glTarget, gl.TEXTURE_WRAP_S, gpuTexture.glWrapS);
            gl.texParameteri(gpuTexture.glTarget, gl.TEXTURE_WRAP_T, gpuTexture.glWrapT);
            gl.texParameteri(gpuTexture.glTarget, gl.TEXTURE_MIN_FILTER, gpuTexture.glMinFilter);
            gl.texParameteri(gpuTexture.glTarget, gl.TEXTURE_MAG_FILTER, gpuTexture.glMagFilter);
        }

        break;
    }
    default: {
        error('Unsupported TextureType, create texture failed.');
        gpuTexture.type = TextureType.TEX2D;
        gpuTexture.glTarget = gl.TEXTURE_2D;
    }
    }
}

export function WebGLCmdFuncDestroyTexture (device: WebGLDevice, gpuTexture: IWebGLGPUTexture): void {
    const { gl } = device;
    if (gpuTexture.glTexture) {
        const glTexUnits = device.stateCache.glTexUnits;
        let texUnit = device.stateCache.texUnit;
        gl.deleteTexture(gpuTexture.glTexture);
        for (let i = 0; i < glTexUnits.length; i++) {
            if (glTexUnits[i].glTexture === gpuTexture.glTexture) {
                gl.activeTexture(gl.TEXTURE0 + i);
                texUnit = i;
                gl.bindTexture(gpuTexture.glTarget, null);
                glTexUnits[i].glTexture = null;
            }
        }
        device.stateCache.texUnit = texUnit;
        gpuTexture.glTexture = null;
    }

    if (gpuTexture.glRenderbuffer) {
        let glRenderbuffer = device.stateCache.glRenderbuffer;
        gl.deleteRenderbuffer(gpuTexture.glRenderbuffer);
        if (glRenderbuffer === gpuTexture.glRenderbuffer) {
            gl.bindRenderbuffer(gl.RENDERBUFFER, null);
            glRenderbuffer = null;
        }
        gpuTexture.glRenderbuffer = null;
    }
}

export function WebGLCmdFuncResizeTexture (device: WebGLDevice, gpuTexture: IWebGLGPUTexture): void {
    if (!gpuTexture.size) return;

    const { gl } = device;

    let w = gpuTexture.width;
    let h = gpuTexture.height;

    switch (gpuTexture.type) {
    case TextureType.TEX2D: {
        gpuTexture.glTarget = gl.TEXTURE_2D;

        const maxSize = Math.max(w, h);
        if (maxSize > device.capabilities.maxTextureSize) {
            errorID(9100, maxSize, device.capabilities.maxTextureSize);
        }

        if (gpuTexture.glRenderbuffer) {
            if (device.stateCache.glRenderbuffer !== gpuTexture.glRenderbuffer) {
                gl.bindRenderbuffer(gl.RENDERBUFFER, gpuTexture.glRenderbuffer);
                device.stateCache.glRenderbuffer = gpuTexture.glRenderbuffer;
            }
            gl.renderbufferStorage(gl.RENDERBUFFER, gpuTexture.glInternalFmt, w, h);
        } else if (gpuTexture.glTexture) {
            const glTexUnit = device.stateCache.glTexUnits[device.stateCache.texUnit];

            if (glTexUnit.glTexture !== gpuTexture.glTexture) {
                gl.bindTexture(gl.TEXTURE_2D, gpuTexture.glTexture);
                glTexUnit.glTexture = gpuTexture.glTexture;
            }

            if (FormatInfos[gpuTexture.format].isCompressed) {
                for (let i = 0; i < gpuTexture.mipLevel; ++i) {
                    const imgSize = FormatSize(gpuTexture.format, w, h, 1);
                    const view: Uint8Array = new Uint8Array(imgSize);
                    gl.compressedTexImage2D(gl.TEXTURE_2D, i, gpuTexture.glInternalFmt, w, h, 0, view);
                    w = Math.max(1, w >> 1);
                    h = Math.max(1, h >> 1);
                }
            } else {
                for (let i = 0; i < gpuTexture.mipLevel; ++i) {
                    gl.texImage2D(gl.TEXTURE_2D, i, gpuTexture.glInternalFmt, w, h, 0, gpuTexture.glFormat, gpuTexture.glType, null);
                    w = Math.max(1, w >> 1);
                    h = Math.max(1, h >> 1);
                }
            }
        }
        break;
    }
    case TextureType.CUBE: {
        gpuTexture.glTarget = gl.TEXTURE_CUBE_MAP;

        const maxSize = Math.max(w, h);
        if (maxSize > device.capabilities.maxCubeMapTextureSize) {
            errorID(9100, maxSize, device.capabilities.maxTextureSize);
        }

        const glTexUnit = device.stateCache.glTexUnits[device.stateCache.texUnit];

        if (glTexUnit.glTexture !== gpuTexture.glTexture) {
            gl.bindTexture(gl.TEXTURE_CUBE_MAP, gpuTexture.glTexture);
            glTexUnit.glTexture = gpuTexture.glTexture;
        }

        if (FormatInfos[gpuTexture.format].isCompressed) {
            for (let f = 0; f < 6; ++f) {
                w = gpuTexture.width;
                h = gpuTexture.height;
                for (let i = 0; i < gpuTexture.mipLevel; ++i) {
                    const imgSize = FormatSize(gpuTexture.format, w, h, 1);
                    const view: Uint8Array = new Uint8Array(imgSize);
                    gl.compressedTexImage2D(gl.TEXTURE_CUBE_MAP_POSITIVE_X + f, i, gpuTexture.glInternalFmt, w, h, 0, view);
                    w = Math.max(1, w >> 1);
                    h = Math.max(1, h >> 1);
                }
            }
        } else {
            for (let f = 0; f < 6; ++f) {
                w = gpuTexture.width;
                h = gpuTexture.height;
                for (let i = 0; i < gpuTexture.mipLevel; ++i) {
                    gl.texImage2D(gl.TEXTURE_CUBE_MAP_POSITIVE_X + f, i, gpuTexture.glInternalFmt, w, h,
                        0, gpuTexture.glFormat, gpuTexture.glType, null);
                    w = Math.max(1, w >> 1);
                    h = Math.max(1, h >> 1);
                }
            }
        }
        break;
    }
    default: {
        error('Unsupported TextureType, create texture failed.');
        gpuTexture.type = TextureType.TEX2D;
        gpuTexture.glTarget = gl.TEXTURE_2D;
    }
    }
}

export function WebGLCmdFuncCreateFramebuffer (device: WebGLDevice, gpuFramebuffer: IWebGLGPUFramebuffer): void {
    for (let i = 0; i < gpuFramebuffer.gpuColorTextures.length; ++i) {
        const tex = gpuFramebuffer.gpuColorTextures[i];
        if (tex.isSwapchainTexture) {
            gpuFramebuffer.isOffscreen = false;
            return;
        }
    }

    const { gl } = device;
    const attachments: GLenum[] = [];

    const glFramebuffer = gl.createFramebuffer();
    if (glFramebuffer) {
        gpuFramebuffer.glFramebuffer = glFramebuffer;

        if (device.stateCache.glFramebuffer !== gpuFramebuffer.glFramebuffer) {
            gl.bindFramebuffer(gl.FRAMEBUFFER, gpuFramebuffer.glFramebuffer);
        }

        for (let i = 0; i < gpuFramebuffer.gpuColorTextures.length; ++i) {
            const gpuTexture = gpuFramebuffer.gpuColorTextures[i];
            if (gpuTexture) {
                if (gpuTexture.glTexture) {
                    gl.framebufferTexture2D(
                        gl.FRAMEBUFFER,
                        gl.COLOR_ATTACHMENT0 + i,
                        gpuTexture.glTarget,
                        gpuTexture.glTexture,
                        0,
                    ); // level must be 0
                } else {
                    gl.framebufferRenderbuffer(
                        gl.FRAMEBUFFER,
                        gl.COLOR_ATTACHMENT0 + i,
                        gl.RENDERBUFFER,
                        gpuTexture.glRenderbuffer,
                    );
                }

                attachments.push(gl.COLOR_ATTACHMENT0 + i);
                gpuFramebuffer.width = Math.min(gpuFramebuffer.width, gpuTexture.width);
                gpuFramebuffer.height = Math.min(gpuFramebuffer.height, gpuTexture.height);
            }
        }

        const dst = gpuFramebuffer.gpuDepthStencilTexture;
        if (dst) {
            const glAttachment = FormatInfos[dst.format].hasStencil ? gl.DEPTH_STENCIL_ATTACHMENT : gl.DEPTH_ATTACHMENT;
            if (dst.glTexture) {
                gl.framebufferTexture2D(
                    gl.FRAMEBUFFER,
                    glAttachment,
                    dst.glTarget,
                    dst.glTexture,
                    0,
                ); // level must be 0
            } else {
                gl.framebufferRenderbuffer(
                    gl.FRAMEBUFFER,
                    glAttachment,
                    gl.RENDERBUFFER,
                    dst.glRenderbuffer,
                );
            }
            gpuFramebuffer.width = Math.min(gpuFramebuffer.width, dst.width);
            gpuFramebuffer.height = Math.min(gpuFramebuffer.height, dst.height);
        }

        if (device.extensions.WEBGL_draw_buffers) {
            device.extensions.WEBGL_draw_buffers.drawBuffersWEBGL(attachments);
        }

        const status = gl.checkFramebufferStatus(gl.FRAMEBUFFER);
        if (status !== gl.FRAMEBUFFER_COMPLETE) {
            switch (status) {
            case gl.FRAMEBUFFER_INCOMPLETE_ATTACHMENT: {
                error('glCheckFramebufferStatus() - FRAMEBUFFER_INCOMPLETE_ATTACHMENT');
                break;
            }
            case gl.FRAMEBUFFER_INCOMPLETE_MISSING_ATTACHMENT: {
                error('glCheckFramebufferStatus() - FRAMEBUFFER_INCOMPLETE_MISSING_ATTACHMENT');
                break;
            }
            case gl.FRAMEBUFFER_INCOMPLETE_DIMENSIONS: {
                error('glCheckFramebufferStatus() - FRAMEBUFFER_INCOMPLETE_DIMENSIONS');
                break;
            }
            case gl.FRAMEBUFFER_UNSUPPORTED: {
                error('glCheckFramebufferStatus() - FRAMEBUFFER_UNSUPPORTED');
                break;
            }
            default:
            }
        }

        if (device.stateCache.glFramebuffer !== gpuFramebuffer.glFramebuffer) {
            gl.bindFramebuffer(gl.FRAMEBUFFER, device.stateCache.glFramebuffer);
        }
    }
}

export function WebGLCmdFuncDestroyFramebuffer (device: WebGLDevice, gpuFramebuffer: IWebGLGPUFramebuffer): void {
    if (gpuFramebuffer.glFramebuffer) {
        device.gl.deleteFramebuffer(gpuFramebuffer.glFramebuffer);
        if (device.stateCache.glFramebuffer === gpuFramebuffer.glFramebuffer) {
            device.gl.bindFramebuffer(device.gl.FRAMEBUFFER, null);
            device.stateCache.glFramebuffer = null;
        }
        gpuFramebuffer.glFramebuffer = null;
    }
}

export function WebGLCmdFuncCreateShader (device: WebGLDevice, gpuShader: IWebGLGPUShader): void {
    const { gl } = device;

    for (let k = 0; k < gpuShader.gpuStages.length; k++) {
        const gpuStage = gpuShader.gpuStages[k];

        let glShaderType: GLenum = 0;
        let shaderTypeStr = '';
        let lineNumber = 1;

        switch (gpuStage.type) {
        case ShaderStageFlagBit.VERTEX: {
            shaderTypeStr = 'VertexShader';
            glShaderType = gl.VERTEX_SHADER;
            break;
        }
        case ShaderStageFlagBit.FRAGMENT: {
            shaderTypeStr = 'FragmentShader';
            glShaderType = gl.FRAGMENT_SHADER;
            break;
        }
        default: {
            error('Unsupported ShaderType.');
            return;
        }
        }

        const glShader = gl.createShader(glShaderType);
        if (glShader) {
            gpuStage.glShader = glShader;
            gl.shaderSource(gpuStage.glShader, gpuStage.source);
            gl.compileShader(gpuStage.glShader);

            if (!gl.getShaderParameter(gpuStage.glShader, gl.COMPILE_STATUS)) {
                error(`${shaderTypeStr} in '${gpuShader.name}' compilation failed.`);
<<<<<<< HEAD
                error('Shader source dump:', gpuStage.source.replace(/^|\n/g, () => `\n${lineNumber++} `));
=======
                error('Shader source dump:', gpuStage.source.replace(/^|\n/g, (): string => `\n${lineNumber++} `));
>>>>>>> d77fb992
                error(gl.getShaderInfoLog(gpuStage.glShader));

                for (let l = 0; l < gpuShader.gpuStages.length; l++) {
                    const stage = gpuShader.gpuStages[k];
                    if (stage.glShader) {
                        gl.deleteShader(stage.glShader);
                        stage.glShader = null;
                    }
                }
                return;
            }
        }
    }

    const glProgram = gl.createProgram();
    if (!glProgram) {
        return;
    }

    gpuShader.glProgram = glProgram;

    // link program
    for (let k = 0; k < gpuShader.gpuStages.length; k++) {
        const gpuStage = gpuShader.gpuStages[k];
        gl.attachShader(gpuShader.glProgram, gpuStage.glShader!);
    }

    gl.linkProgram(gpuShader.glProgram);

    // detach & delete immediately
    if (device.extensions.destroyShadersImmediately) {
        for (let k = 0; k < gpuShader.gpuStages.length; k++) {
            const gpuStage = gpuShader.gpuStages[k];
            if (gpuStage.glShader) {
                gl.detachShader(gpuShader.glProgram, gpuStage.glShader);
                gl.deleteShader(gpuStage.glShader);
                gpuStage.glShader = null;
            }
        }
    }

    if (gl.getProgramParameter(gpuShader.glProgram, gl.LINK_STATUS)) {
        debug(`Shader '${gpuShader.name}' compilation succeeded.`);
    } else {
        error(`Failed to link shader '${gpuShader.name}'.`);
        error(gl.getProgramInfoLog(gpuShader.glProgram));
        return;
    }

    // parse inputs
    const activeAttribCount = gl.getProgramParameter(gpuShader.glProgram, gl.ACTIVE_ATTRIBUTES);
    gpuShader.glInputs = new Array<IWebGLGPUInput>(activeAttribCount);

    for (let i = 0; i < activeAttribCount; ++i) {
        const attribInfo = gl.getActiveAttrib(gpuShader.glProgram, i);
        if (attribInfo) {
            let varName: string;
            const nameOffset = attribInfo.name.indexOf('[');
            if (nameOffset !== -1) {
                varName = attribInfo.name.substr(0, nameOffset);
            } else {
                varName = attribInfo.name;
            }

            const glLoc = gl.getAttribLocation(gpuShader.glProgram, varName);
            const type = WebGLTypeToGFXType(attribInfo.type, gl);
            const stride = WebGLGetTypeSize(attribInfo.type, gl);

            gpuShader.glInputs[i] = {
                binding: glLoc,
                name: varName,
                type,
                stride,
                count: attribInfo.size,
                size: stride * attribInfo.size,

                glType: attribInfo.type,
                glLoc,
            };
        }
    }

    // create uniform blocks
    if (gpuShader.blocks.length > 0) {
        gpuShader.glBlocks = new Array<IWebGLGPUUniformBlock>(gpuShader.blocks.length);
        for (let i = 0; i < gpuShader.blocks.length; ++i) {
            const block = gpuShader.blocks[i];

            const glBlock: IWebGLGPUUniformBlock = {
                set: block.set,
                binding: block.binding,
                name: block.name,
                size: 0,
                glUniforms: new Array<IWebGLGPUUniform>(block.members.length),
                glActiveUniforms: [],
            };

            gpuShader.glBlocks[i] = glBlock;

            for (let u = 0; u < block.members.length; ++u) {
                const uniform = block.members[u];
                const glType = GFXTypeToWebGLType(uniform.type, gl);
                const stride = WebGLGetTypeSize(glType, gl);
                const size = stride * uniform.count;

                glBlock.glUniforms[u] = {
                    binding: -1,
                    name: uniform.name,
                    type: uniform.type,
                    stride,
                    count: uniform.count,
                    size,
                    offset: 0,

                    glType,
                    glLoc: null!,
                    array: null!,
                };
            }
        }
    }

    // WebGL doesn't support Framebuffer Fetch
    for (let i = 0; i < gpuShader.subpassInputs.length; ++i) {
        const subpassInput = gpuShader.subpassInputs[i];
        gpuShader.samplerTextures.push(new UniformSamplerTexture(
            subpassInput.set, subpassInput.binding, subpassInput.name, Type.SAMPLER2D, subpassInput.count,
        ));
    }

    // create uniform sampler textures
    if (gpuShader.samplerTextures.length > 0) {
        gpuShader.glSamplerTextures = new Array<IWebGLGPUUniformSamplerTexture>(gpuShader.samplerTextures.length);

        for (let i = 0; i < gpuShader.samplerTextures.length; ++i) {
            const sampler = gpuShader.samplerTextures[i];
            gpuShader.glSamplerTextures[i] = {
                set: sampler.set,
                binding: sampler.binding,
                name: sampler.name,
                type: sampler.type,
                count: sampler.count,
                units: [],
                glUnits: null!,
                glType: GFXTypeToWebGLType(sampler.type, gl),
                glLoc: null!,
            };
        }
    }

    // parse uniforms
    const activeUniformCount = gl.getProgramParameter(gpuShader.glProgram, gl.ACTIVE_UNIFORMS);

    for (let i = 0; i < activeUniformCount; ++i) {
        const uniformInfo = gl.getActiveUniform(gpuShader.glProgram, i);
        if (uniformInfo) {
            const isSampler = (uniformInfo.type === gl.SAMPLER_2D)
                || (uniformInfo.type === gl.SAMPLER_CUBE);

            if (!isSampler) {
                const glLoc = gl.getUniformLocation(gpuShader.glProgram, uniformInfo.name);
                if (device.extensions.isLocationActive(glLoc)) {
                    let varName: string;
                    const nameOffset = uniformInfo.name.indexOf('[');
                    if (nameOffset !== -1) {
                        varName = uniformInfo.name.substr(0, nameOffset);
                    } else {
                        varName = uniformInfo.name;
                    }

                    // build uniform block mapping
                    for (let j = 0; j < gpuShader.glBlocks.length; j++) {
                        const glBlock = gpuShader.glBlocks[j];

                        for (let k = 0; k < glBlock.glUniforms.length; k++) {
                            const glUniform = glBlock.glUniforms[k];
                            if (glUniform.name === varName) {
                                glUniform.glLoc = glLoc;
                                glUniform.count = uniformInfo.size;
                                glUniform.size = glUniform.stride * glUniform.count;
                                glUniform.array = new (GFXTypeToTypedArrayCtor(glUniform.type))(glUniform.size / 4);

                                glBlock.glActiveUniforms.push(glUniform);
                                break;
                            }
                        }
                    }
                }
            }
        }
    }

    // calculate offset & size
    // WARNING: we can't handle inactive uniform arrays with wrong input sizes
    // and there is no way to detect that for now
    for (let j = 0; j < gpuShader.glBlocks.length; j++) {
        const glBlock = gpuShader.glBlocks[j];
        for (let k = 0; k < glBlock.glUniforms.length; k++) {
            const glUniform = glBlock.glUniforms[k];
            glUniform.offset = glBlock.size / 4;
            glBlock.size += glUniform.size;
        }
    }

    // texture unit index mapping optimization
    const glActiveSamplers: IWebGLGPUUniformSamplerTexture[] = [];
    const glActiveSamplerLocations: WebGLUniformLocation[] = [];
    const { bindingMappings } = device;
    const { texUnitCacheMap } = device.stateCache;

    if (!(cclegacy.rendering && cclegacy.rendering.enableEffectImport)) {
        let flexibleSetBaseOffset = 0;
        for (let i = 0; i < gpuShader.blocks.length; ++i) {
            if (gpuShader.blocks[i].set === bindingMappings.flexibleSet) {
                flexibleSetBaseOffset++;
            }
        }

        let arrayOffset = 0;
        for (let i = 0; i < gpuShader.samplerTextures.length; ++i) {
            const sampler = gpuShader.samplerTextures[i];
            const glLoc = gl.getUniformLocation(gpuShader.glProgram, sampler.name);
            if (device.extensions.isLocationActive(glLoc)) {
                glActiveSamplers.push(gpuShader.glSamplerTextures[i]);
                glActiveSamplerLocations.push(glLoc);
            }
            if (texUnitCacheMap[sampler.name] === undefined) {
                let binding = sampler.binding + bindingMappings.samplerTextureOffsets[sampler.set] + arrayOffset;
                if (sampler.set === bindingMappings.flexibleSet) { binding -= flexibleSetBaseOffset; }
                texUnitCacheMap[sampler.name] = binding % device.capabilities.maxTextureUnits;
                arrayOffset += sampler.count - 1;
            }
        }
    } else {
        for (let i = 0; i < gpuShader.samplerTextures.length; ++i) {
            const sampler = gpuShader.samplerTextures[i];
            const glLoc = gl.getUniformLocation(gpuShader.glProgram, sampler.name);
            if (device.extensions.isLocationActive(glLoc)) {
                glActiveSamplers.push(gpuShader.glSamplerTextures[i]);
                glActiveSamplerLocations.push(glLoc);
            }
            if (texUnitCacheMap[sampler.name] === undefined) {
                texUnitCacheMap[sampler.name] = sampler.flattened % device.capabilities.maxTextureUnits;
            }
        }
    }

    if (glActiveSamplers.length) {
        const usedTexUnits: boolean[] = [];
        // try to reuse existing mappings first
        for (let i = 0; i < glActiveSamplers.length; ++i) {
            const glSampler = glActiveSamplers[i];

            let cachedUnit = texUnitCacheMap[glSampler.name];
            if (cachedUnit !== undefined) {
                glSampler.glLoc = glActiveSamplerLocations[i];
                for (let t = 0; t < glSampler.count; ++t) {
                    while (usedTexUnits[cachedUnit]) {
                        cachedUnit = (cachedUnit + 1) % device.capabilities.maxTextureUnits;
                    }
                    glSampler.units.push(cachedUnit);
                    usedTexUnits[cachedUnit] = true;
                }
            }
        }
        // fill in the rest sequencially
        let unitIdx = 0;
        for (let i = 0; i < glActiveSamplers.length; ++i) {
            const glSampler = glActiveSamplers[i];

            if (!device.extensions.isLocationActive(glSampler.glLoc)) {
                glSampler.glLoc = glActiveSamplerLocations[i];
                for (let t = 0; t < glSampler.count; ++t) {
                    while (usedTexUnits[unitIdx]) {
                        unitIdx = (unitIdx + 1) % device.capabilities.maxTextureUnits;
                    }
                    if (texUnitCacheMap[glSampler.name] === undefined) {
                        texUnitCacheMap[glSampler.name] = unitIdx;
                    }
                    glSampler.units.push(unitIdx);
                    usedTexUnits[unitIdx] = true;
                }
            }
        }

        if (device.stateCache.glProgram !== gpuShader.glProgram) {
            gl.useProgram(gpuShader.glProgram);
        }

        for (let i = 0; i < glActiveSamplers.length; i++) {
            const glSampler = glActiveSamplers[i];
            glSampler.glUnits = new Int32Array(glSampler.units);
            gl.uniform1iv(glSampler.glLoc, glSampler.glUnits);
        }

        if (device.stateCache.glProgram !== gpuShader.glProgram) {
            gl.useProgram(device.stateCache.glProgram);
        }
    }

    // strip out the inactive ones
    for (let i = 0; i < gpuShader.glBlocks.length;) {
        if (gpuShader.glBlocks[i].glActiveUniforms.length) {
            i++;
        } else {
            gpuShader.glBlocks[i] = gpuShader.glBlocks[gpuShader.glBlocks.length - 1];
            gpuShader.glBlocks.length--;
        }
    }

    gpuShader.glSamplerTextures = glActiveSamplers;
}

export function WebGLCmdFuncDestroyShader (device: WebGLDevice, gpuShader: IWebGLGPUShader): void {
    if (gpuShader.glProgram) {
        const { gl } = device;
        if (!device.extensions.destroyShadersImmediately) {
            for (let k = 0; k < gpuShader.gpuStages.length; k++) {
                const gpuStage = gpuShader.gpuStages[k];
                if (gpuStage.glShader) {
                    gl.detachShader(gpuShader.glProgram, gpuStage.glShader);
                    gl.deleteShader(gpuStage.glShader);
                    gpuStage.glShader = null;
                }
            }
        }
        gl.deleteProgram(gpuShader.glProgram);
        if (device.stateCache.glProgram === gpuShader.glProgram) {
            device.gl.useProgram(null);
            device.stateCache.glProgram = null;
        }
        gpuShader.glProgram = null;
    }
}

export function WebGLCmdFuncCreateInputAssember (device: WebGLDevice, gpuInputAssembler: IWebGLGPUInputAssembler): void {
    const { gl } = device;

    gpuInputAssembler.glAttribs = new Array<IWebGLAttrib>(gpuInputAssembler.attributes.length);

    const offsets = [0, 0, 0, 0, 0, 0, 0, 0];

    for (let i = 0; i < gpuInputAssembler.attributes.length; ++i) {
        const attrib = gpuInputAssembler.attributes[i];

        const stream = attrib.stream !== undefined ? attrib.stream : 0;

        const gpuBuffer = gpuInputAssembler.gpuVertexBuffers[stream];

        const glType = GFXFormatToWebGLType(attrib.format, gl);
        const { size } = FormatInfos[attrib.format];

        gpuInputAssembler.glAttribs[i] = {
            name: attrib.name,
            glBuffer: gpuBuffer.glBuffer,
            glType,
            size,
            count: FormatInfos[attrib.format].count,
            stride: gpuBuffer.stride,
            componentCount: WebGLGetComponentCount(glType, gl),
            isNormalized: (attrib.isNormalized !== undefined ? attrib.isNormalized : false),
            isInstanced: (attrib.isInstanced !== undefined ? attrib.isInstanced : false),
            offset: offsets[stream],
        };

        offsets[stream] += size;
    }
}

export function WebGLCmdFuncDestroyInputAssembler (device: WebGLDevice, gpuInputAssembler: IWebGLGPUInputAssembler): void {
    const it = gpuInputAssembler.glVAOs.values();
    let res = it.next();
    const OES_vertex_array_object = device.extensions.OES_vertex_array_object!;
    let glVAO = device.stateCache.glVAO;
    while (!res.done) {
        OES_vertex_array_object.deleteVertexArrayOES(res.value);
        if (glVAO === res.value) {
            OES_vertex_array_object.bindVertexArrayOES(null);
            glVAO = null;
        }
        res = it.next();
    }
    device.stateCache.glVAO = glVAO;
    gpuInputAssembler.glVAOs.clear();
}

interface IWebGLStateCache {
    gpuPipelineState: IWebGLGPUPipelineState | null;
    gpuInputAssembler: IWebGLGPUInputAssembler | null;
    glPrimitive: number;
}
const gfxStateCache: IWebGLStateCache = {
    gpuPipelineState: null,
    gpuInputAssembler: null,
    glPrimitive: 0,
};

const realRenderArea = new Rect();
export function WebGLCmdFuncBeginRenderPass (
    device: WebGLDevice,
    gpuRenderPass: IWebGLGPURenderPass | null,
    gpuFramebuffer: IWebGLGPUFramebuffer | null,
    renderArea: Readonly<Rect>,
    clearColors: Readonly<Color[]>,
    clearDepth: number,
    clearStencil: number,
): void {
    const { gl } = device;
    const cache = device.stateCache;
    let clears: GLbitfield = 0;

    if (gpuFramebuffer) {
        realRenderArea.x = renderArea.x << gpuFramebuffer.lodLevel;
        realRenderArea.y = renderArea.y << gpuFramebuffer.lodLevel;
        realRenderArea.width = renderArea.width << gpuFramebuffer.lodLevel;
        realRenderArea.height = renderArea.height << gpuFramebuffer.lodLevel;
    }

    if (gpuFramebuffer && gpuRenderPass) {
        if (cache.glFramebuffer !== gpuFramebuffer.glFramebuffer) {
            gl.bindFramebuffer(gl.FRAMEBUFFER, gpuFramebuffer.glFramebuffer);
            cache.glFramebuffer = gpuFramebuffer.glFramebuffer;
        }

        if (cache.viewport.left !== realRenderArea.x
            || cache.viewport.top !== realRenderArea.y
            || cache.viewport.width !== realRenderArea.width
            || cache.viewport.height !== realRenderArea.height) {
            gl.viewport(realRenderArea.x, realRenderArea.y, realRenderArea.width, realRenderArea.height);

            cache.viewport.left = realRenderArea.x;
            cache.viewport.top = realRenderArea.y;
            cache.viewport.width = realRenderArea.width;
            cache.viewport.height = realRenderArea.height;
        }

        if (cache.scissorRect.x !== realRenderArea.x
            || cache.scissorRect.y !== realRenderArea.y
            || cache.scissorRect.width !== realRenderArea.width
            || cache.scissorRect.height !== realRenderArea.height) {
            gl.scissor(realRenderArea.x, realRenderArea.y, realRenderArea.width, realRenderArea.height);

            cache.scissorRect.x = realRenderArea.x;
            cache.scissorRect.y = realRenderArea.y;
            cache.scissorRect.width = realRenderArea.width;
            cache.scissorRect.height = realRenderArea.height;
        }

        // const invalidateAttachments: GLenum[] = [];
        let clearCount = clearColors.length;

        if (!device.extensions.WEBGL_draw_buffers) {
            clearCount = 1;
        }

        for (let j = 0; j < clearCount; ++j) {
            const colorAttachment = gpuRenderPass.colorAttachments[j];

            if (colorAttachment.format !== Format.UNKNOWN) {
                switch (colorAttachment.loadOp) {
                case LoadOp.LOAD: break; // GL default behavior
                case LoadOp.CLEAR: {
                    if (cache.bs.targets[0].blendColorMask !== ColorMask.ALL) {
                        gl.colorMask(true, true, true, true);
                    }

                    const clearColor = clearColors[0];
                    gl.clearColor(clearColor.x, clearColor.y, clearColor.z, clearColor.w);
                    clears |= gl.COLOR_BUFFER_BIT;
                    break;
                }
                case LoadOp.DISCARD: {
                    // invalidate the framebuffer
                    // invalidateAttachments.push(gl.COLOR_ATTACHMENT0 + j);
                    break;
                }
                default:
                }
            }
        } // if (curGPURenderPass)

        if (gpuRenderPass.depthStencilAttachment) {
            if (gpuRenderPass.depthStencilAttachment.format !== Format.UNKNOWN) {
                switch (gpuRenderPass.depthStencilAttachment.depthLoadOp) {
                case LoadOp.LOAD: break; // GL default behavior
                case LoadOp.CLEAR: {
                    if (!cache.dss.depthWrite) {
                        gl.depthMask(true);
                    }

                    gl.clearDepth(clearDepth);

                    clears |= gl.DEPTH_BUFFER_BIT;
                    break;
                }
                case LoadOp.DISCARD: {
                    // invalidate the framebuffer
                    // invalidateAttachments.push(gl.DEPTH_ATTACHMENT);
                    break;
                }
                default:
                }

                if (FormatInfos[gpuRenderPass.depthStencilAttachment.format].hasStencil) {
                    switch (gpuRenderPass.depthStencilAttachment.stencilLoadOp) {
                    case LoadOp.LOAD: break; // GL default behavior
                    case LoadOp.CLEAR: {
                        if (!cache.dss.stencilWriteMaskFront) {
                            gl.stencilMaskSeparate(gl.FRONT, 0xffff);
                        }

                        if (!cache.dss.stencilWriteMaskBack) {
                            gl.stencilMaskSeparate(gl.BACK, 0xffff);
                        }

                        gl.clearStencil(clearStencil);
                        clears |= gl.STENCIL_BUFFER_BIT;
                        break;
                    }
                    case LoadOp.DISCARD: {
                        // invalidate the framebuffer
                        // invalidateAttachments.push(gl.STENCIL_ATTACHMENT);
                        break;
                    }
                    default:
                    }
                }
            }
        } // if (gpuRenderPass.depthStencilAttachment)

        /*
        if (invalidateAttachments.length) {
            gl.invalidateFramebuffer(gl.FRAMEBUFFER, invalidateAttachments);
        }
        */

        if (clears) {
            gl.clear(clears);
        }

        // restore states
        if (clears & gl.COLOR_BUFFER_BIT) {
            const colorMask = cache.bs.targets[0].blendColorMask;
            if (colorMask !== ColorMask.ALL) {
                const r = (colorMask & ColorMask.R) !== ColorMask.NONE;
                const g = (colorMask & ColorMask.G) !== ColorMask.NONE;
                const b = (colorMask & ColorMask.B) !== ColorMask.NONE;
                const a = (colorMask & ColorMask.A) !== ColorMask.NONE;
                gl.colorMask(r, g, b, a);
            }
        }

        if ((clears & gl.DEPTH_BUFFER_BIT)
            && !cache.dss.depthWrite) {
            gl.depthMask(false);
        }

        if (clears & gl.STENCIL_BUFFER_BIT) {
            if (!cache.dss.stencilWriteMaskFront) {
                gl.stencilMaskSeparate(gl.FRONT, 0);
            }

            if (!cache.dss.stencilWriteMaskBack) {
                gl.stencilMaskSeparate(gl.BACK, 0);
            }
        }
    } // if (gpuFramebuffer)
}

export function WebGLCmdFuncBindStates (
    device: WebGLDevice,
    gpuPipelineState: IWebGLGPUPipelineState | null,
    gpuInputAssembler: IWebGLGPUInputAssembler | null,
    gpuDescriptorSets: Readonly<IWebGLGPUDescriptorSet[]>,
    dynamicOffsets: Readonly<number[]>,
    dynamicStates: Readonly<DynamicStates>,
): void {
    const { gl } = device;
    const cache = device.stateCache;
    const gpuShader = gpuPipelineState && gpuPipelineState.gpuShader;

    let isShaderChanged = false;
    let glWrapS: number;
    let glWrapT: number;
    let glMinFilter: number;

    // bind pipeline
    if (gpuPipelineState && gfxStateCache.gpuPipelineState !== gpuPipelineState) {
        gfxStateCache.gpuPipelineState = gpuPipelineState;
        gfxStateCache.glPrimitive = gpuPipelineState.glPrimitive;

        if (gpuPipelineState.gpuShader) {
            const { glProgram } = gpuPipelineState.gpuShader;
            if (cache.glProgram !== glProgram) {
                gl.useProgram(glProgram);
                cache.glProgram = glProgram;
                isShaderChanged = true;
            }
        }

        // rasterizer state
        const { rs } = gpuPipelineState;
        if (rs) {
            if (cache.rs.cullMode !== rs.cullMode) {
                switch (rs.cullMode) {
                case CullMode.NONE: {
                    gl.disable(gl.CULL_FACE);
                    break;
                }
                case CullMode.FRONT: {
                    gl.enable(gl.CULL_FACE);
                    gl.cullFace(gl.FRONT);
                    break;
                }
                case CullMode.BACK: {
                    gl.enable(gl.CULL_FACE);
                    gl.cullFace(gl.BACK);
                    break;
                }
                default:
                }

                cache.rs.cullMode = rs.cullMode;
            }

            const isFrontFaceCCW = rs.isFrontFaceCCW;
            if (cache.rs.isFrontFaceCCW !== isFrontFaceCCW) {
                gl.frontFace(isFrontFaceCCW ? gl.CCW : gl.CW);
                cache.rs.isFrontFaceCCW = isFrontFaceCCW;
            }

            if ((cache.rs.depthBias !== rs.depthBias)
                || (cache.rs.depthBiasSlop !== rs.depthBiasSlop)) {
                gl.polygonOffset(rs.depthBias, rs.depthBiasSlop);
                cache.rs.depthBias = rs.depthBias;
                cache.rs.depthBiasSlop = rs.depthBiasSlop;
            }

            if (cache.rs.lineWidth !== rs.lineWidth) {
                gl.lineWidth(rs.lineWidth);
                cache.rs.lineWidth = rs.lineWidth;
            }
        } // rasterizater state

        // depth-stencil state
        const { dss } = gpuPipelineState;
        if (dss) {
            if (cache.dss.depthTest !== dss.depthTest) {
                if (dss.depthTest) {
                    gl.enable(gl.DEPTH_TEST);
                } else {
                    gl.disable(gl.DEPTH_TEST);
                }
                cache.dss.depthTest = dss.depthTest;
            }

            if (cache.dss.depthWrite !== dss.depthWrite) {
                gl.depthMask(dss.depthWrite);
                cache.dss.depthWrite = dss.depthWrite;
            }

            if (cache.dss.depthFunc !== dss.depthFunc) {
                gl.depthFunc(WebGLCmpFuncs[dss.depthFunc]);
                cache.dss.depthFunc = dss.depthFunc;
            }

            // front
            if ((cache.dss.stencilTestFront !== dss.stencilTestFront)
                || (cache.dss.stencilTestBack !== dss.stencilTestBack)) {
                if (dss.stencilTestFront || dss.stencilTestBack) {
                    gl.enable(gl.STENCIL_TEST);
                } else {
                    gl.disable(gl.STENCIL_TEST);
                }
                cache.dss.stencilTestFront = dss.stencilTestFront;
                cache.dss.stencilTestBack = dss.stencilTestBack;
            }

            if ((cache.dss.stencilFuncFront !== dss.stencilFuncFront)
                || (cache.dss.stencilRefFront !== dss.stencilRefFront)
                || (cache.dss.stencilReadMaskFront !== dss.stencilReadMaskFront)) {
                gl.stencilFuncSeparate(
                    gl.FRONT,
                    WebGLCmpFuncs[dss.stencilFuncFront],
                    dss.stencilRefFront,
                    dss.stencilReadMaskFront,
                );

                cache.dss.stencilFuncFront = dss.stencilFuncFront;
                cache.dss.stencilRefFront = dss.stencilRefFront;
                cache.dss.stencilReadMaskFront = dss.stencilReadMaskFront;
            }

            if ((cache.dss.stencilFailOpFront !== dss.stencilFailOpFront)
                || (cache.dss.stencilZFailOpFront !== dss.stencilZFailOpFront)
                || (cache.dss.stencilPassOpFront !== dss.stencilPassOpFront)) {
                gl.stencilOpSeparate(
                    gl.FRONT,
                    WebGLStencilOps[dss.stencilFailOpFront],
                    WebGLStencilOps[dss.stencilZFailOpFront],
                    WebGLStencilOps[dss.stencilPassOpFront],
                );

                cache.dss.stencilFailOpFront = dss.stencilFailOpFront;
                cache.dss.stencilZFailOpFront = dss.stencilZFailOpFront;
                cache.dss.stencilPassOpFront = dss.stencilPassOpFront;
            }

            if (cache.dss.stencilWriteMaskFront !== dss.stencilWriteMaskFront) {
                gl.stencilMaskSeparate(gl.FRONT, dss.stencilWriteMaskFront);
                cache.dss.stencilWriteMaskFront = dss.stencilWriteMaskFront;
            }

            // back
            if ((cache.dss.stencilFuncBack !== dss.stencilFuncBack)
                || (cache.dss.stencilRefBack !== dss.stencilRefBack)
                || (cache.dss.stencilReadMaskBack !== dss.stencilReadMaskBack)) {
                gl.stencilFuncSeparate(
                    gl.BACK,
                    WebGLCmpFuncs[dss.stencilFuncBack],
                    dss.stencilRefBack,
                    dss.stencilReadMaskBack,
                );

                cache.dss.stencilFuncBack = dss.stencilFuncBack;
                cache.dss.stencilRefBack = dss.stencilRefBack;
                cache.dss.stencilReadMaskBack = dss.stencilReadMaskBack;
            }

            if ((cache.dss.stencilFailOpBack !== dss.stencilFailOpBack)
                || (cache.dss.stencilZFailOpBack !== dss.stencilZFailOpBack)
                || (cache.dss.stencilPassOpBack !== dss.stencilPassOpBack)) {
                gl.stencilOpSeparate(
                    gl.BACK,
                    WebGLStencilOps[dss.stencilFailOpBack],
                    WebGLStencilOps[dss.stencilZFailOpBack],
                    WebGLStencilOps[dss.stencilPassOpBack],
                );

                cache.dss.stencilFailOpBack = dss.stencilFailOpBack;
                cache.dss.stencilZFailOpBack = dss.stencilZFailOpBack;
                cache.dss.stencilPassOpBack = dss.stencilPassOpBack;
            }

            if (cache.dss.stencilWriteMaskBack !== dss.stencilWriteMaskBack) {
                gl.stencilMaskSeparate(gl.BACK, dss.stencilWriteMaskBack);
                cache.dss.stencilWriteMaskBack = dss.stencilWriteMaskBack;
            }
        } // depth-stencil state

        // blend state
        const { bs } = gpuPipelineState;
        if (bs) {
            if (cache.bs.isA2C !== bs.isA2C) {
                if (bs.isA2C) {
                    gl.enable(gl.SAMPLE_ALPHA_TO_COVERAGE);
                } else {
                    gl.disable(gl.SAMPLE_ALPHA_TO_COVERAGE);
                }
                cache.bs.isA2C = bs.isA2C;
            }

            if ((cache.bs.blendColor.x !== bs.blendColor.x)
                || (cache.bs.blendColor.y !== bs.blendColor.y)
                || (cache.bs.blendColor.z !== bs.blendColor.z)
                || (cache.bs.blendColor.w !== bs.blendColor.w)) {
                gl.blendColor(bs.blendColor.x, bs.blendColor.y, bs.blendColor.z, bs.blendColor.w);

                cache.bs.blendColor.x = bs.blendColor.x;
                cache.bs.blendColor.y = bs.blendColor.y;
                cache.bs.blendColor.z = bs.blendColor.z;
                cache.bs.blendColor.w = bs.blendColor.w;
            }

            const target0 = bs.targets[0];
            const target0Cache = cache.bs.targets[0];

            if (target0Cache.blend !== target0.blend) {
                if (target0.blend) {
                    gl.enable(gl.BLEND);
                } else {
                    gl.disable(gl.BLEND);
                }
                target0Cache.blend = target0.blend;
            }

            if ((target0Cache.blendEq !== target0.blendEq)
                || (target0Cache.blendAlphaEq !== target0.blendAlphaEq)) {
                gl.blendEquationSeparate(WebGLBlendOps[target0.blendEq], WebGLBlendOps[target0.blendAlphaEq]);
                target0Cache.blendEq = target0.blendEq;
                target0Cache.blendAlphaEq = target0.blendAlphaEq;
            }

            if ((target0Cache.blendSrc !== target0.blendSrc)
                || (target0Cache.blendDst !== target0.blendDst)
                || (target0Cache.blendSrcAlpha !== target0.blendSrcAlpha)
                || (target0Cache.blendDstAlpha !== target0.blendDstAlpha)) {
                gl.blendFuncSeparate(
                    WebGLBlendFactors[target0.blendSrc],
                    WebGLBlendFactors[target0.blendDst],
                    WebGLBlendFactors[target0.blendSrcAlpha],
                    WebGLBlendFactors[target0.blendDstAlpha],
                );

                target0Cache.blendSrc = target0.blendSrc;
                target0Cache.blendDst = target0.blendDst;
                target0Cache.blendSrcAlpha = target0.blendSrcAlpha;
                target0Cache.blendDstAlpha = target0.blendDstAlpha;
            }

            if (target0Cache.blendColorMask !== target0.blendColorMask) {
                gl.colorMask(
                    (target0.blendColorMask & ColorMask.R) !== ColorMask.NONE,
                    (target0.blendColorMask & ColorMask.G) !== ColorMask.NONE,
                    (target0.blendColorMask & ColorMask.B) !== ColorMask.NONE,
                    (target0.blendColorMask & ColorMask.A) !== ColorMask.NONE,
                );

                target0Cache.blendColorMask = target0.blendColorMask;
            }
        } // blend state
    } // bind pipeline

    // bind descriptor sets
    if (gpuPipelineState && gpuPipelineState.gpuPipelineLayout && gpuShader) {
        const blockLen = gpuShader.glBlocks.length;
        const { dynamicOffsetIndices } = gpuPipelineState.gpuPipelineLayout;

        for (let j = 0; j < blockLen; j++) {
            const glBlock = gpuShader.glBlocks[j];
            const gpuDescriptorSet = gpuDescriptorSets[glBlock.set];
            const descriptorIdx = gpuDescriptorSet && gpuDescriptorSet.descriptorIndices[glBlock.binding];
            const gpuDescriptor = descriptorIdx >= 0 && gpuDescriptorSet.gpuDescriptors[descriptorIdx];
            let vf32: Float32Array | null = null; let offset = 0;

            if (gpuDescriptor && gpuDescriptor.gpuBuffer) {
                const { gpuBuffer } = gpuDescriptor;
                const dynamicOffsetIndexSet = dynamicOffsetIndices[glBlock.set];
                const dynamicOffsetIndex = dynamicOffsetIndexSet && dynamicOffsetIndexSet[glBlock.binding];
                if (dynamicOffsetIndex >= 0) { offset = dynamicOffsets[dynamicOffsetIndex]; }

                if ('vf32' in gpuBuffer) {
                    vf32 = gpuBuffer.vf32;
                } else {
                    offset += gpuBuffer.offset;
                    vf32 = gpuBuffer.gpuBuffer.vf32;
                }
                offset >>= 2;
            }

            if (!vf32) {
                // error(`Buffer binding '${glBlock.name}' at set ${glBlock.set} binding ${glBlock.binding} is not bounded`);
                continue;
            }

            const uniformLen = glBlock.glActiveUniforms.length;
            for (let l = 0; l < uniformLen; l++) {
                const glUniform = glBlock.glActiveUniforms[l];
                switch (glUniform.glType) {
                case gl.BOOL:
                case gl.INT: {
                    for (let u = 0; u < glUniform.array.length; ++u) {
                        const idx = glUniform.offset + offset + u;
                        if (vf32[idx] !== glUniform.array[u]) {
                            for (let n = u, m = idx; n < glUniform.array.length; ++n, ++m) {
                                glUniform.array[n] = vf32[m];
                            }
                            gl.uniform1iv(glUniform.glLoc, glUniform.array as Int32Array);
                            break;
                        }
                    }
                    break;
                }
                case gl.BOOL_VEC2:
                case gl.INT_VEC2: {
                    for (let u = 0; u < glUniform.array.length; ++u) {
                        const idx = glUniform.offset + offset + u;
                        if (vf32[idx] !== glUniform.array[u]) {
                            for (let n = u, m = idx; n < glUniform.array.length; ++n, ++m) {
                                glUniform.array[n] = vf32[m];
                            }
                            gl.uniform2iv(glUniform.glLoc, glUniform.array as Int32Array);
                            break;
                        }
                    }
                    break;
                }
                case gl.BOOL_VEC3:
                case gl.INT_VEC3: {
                    for (let u = 0; u < glUniform.array.length; ++u) {
                        const idx = glUniform.offset + offset + u;
                        if (vf32[idx] !== glUniform.array[u]) {
                            for (let n = u, m = idx; n < glUniform.array.length; ++n, ++m) {
                                glUniform.array[n] = vf32[m];
                            }
                            gl.uniform3iv(glUniform.glLoc, glUniform.array as Int32Array);
                            break;
                        }
                    }
                    break;
                }
                case gl.BOOL_VEC4:
                case gl.INT_VEC4: {
                    for (let u = 0; u < glUniform.array.length; ++u) {
                        const idx = glUniform.offset + offset + u;
                        if (vf32[idx] !== glUniform.array[u]) {
                            for (let n = u, m = idx; n < glUniform.array.length; ++n, ++m) {
                                glUniform.array[n] = vf32[m];
                            }
                            gl.uniform4iv(glUniform.glLoc, glUniform.array as Int32Array);
                            break;
                        }
                    }
                    break;
                }
                case gl.FLOAT: {
                    for (let u = 0; u < glUniform.array.length; ++u) {
                        const idx = glUniform.offset + offset + u;
                        if (vf32[idx] !== glUniform.array[u]) {
                            for (let n = u, m = idx; n < glUniform.array.length; ++n, ++m) {
                                glUniform.array[n] = vf32[m];
                            }
                            gl.uniform1fv(glUniform.glLoc, glUniform.array as Float32Array);
                            break;
                        }
                    }
                    break;
                }
                case gl.FLOAT_VEC2: {
                    for (let u = 0; u < glUniform.array.length; ++u) {
                        const idx = glUniform.offset + offset + u;
                        if (vf32[idx] !== glUniform.array[u]) {
                            for (let n = u, m = idx; n < glUniform.array.length; ++n, ++m) {
                                glUniform.array[n] = vf32[m];
                            }
                            gl.uniform2fv(glUniform.glLoc, glUniform.array as Float32Array);
                            break;
                        }
                    }
                    break;
                }
                case gl.FLOAT_VEC3: {
                    for (let u = 0; u < glUniform.array.length; ++u) {
                        const idx = glUniform.offset + offset + u;
                        if (vf32[idx] !== glUniform.array[u]) {
                            for (let n = u, m = idx; n < glUniform.array.length; ++n, ++m) {
                                glUniform.array[n] = vf32[m];
                            }
                            gl.uniform3fv(glUniform.glLoc, glUniform.array as Float32Array);
                            break;
                        }
                    }
                    break;
                }
                case gl.FLOAT_VEC4: {
                    for (let u = 0; u < glUniform.array.length; ++u) {
                        const idx = glUniform.offset + offset + u;
                        if (vf32[idx] !== glUniform.array[u]) {
                            for (let n = u, m = idx; n < glUniform.array.length; ++n, ++m) {
                                glUniform.array[n] = vf32[m];
                            }
                            gl.uniform4fv(glUniform.glLoc, glUniform.array as Float32Array);
                            break;
                        }
                    }
                    break;
                }
                case gl.FLOAT_MAT2: {
                    for (let u = 0; u < glUniform.array.length; ++u) {
                        const idx = glUniform.offset + offset + u;
                        if (vf32[idx] !== glUniform.array[u]) {
                            for (let n = u, m = idx; n < glUniform.array.length; ++n, ++m) {
                                glUniform.array[n] = vf32[m];
                            }
                            gl.uniformMatrix2fv(glUniform.glLoc, false, glUniform.array as Float32Array);
                            break;
                        }
                    }
                    break;
                }
                case gl.FLOAT_MAT3: {
                    for (let u = 0; u < glUniform.array.length; ++u) {
                        const idx = glUniform.offset + offset + u;
                        if (vf32[idx] !== glUniform.array[u]) {
                            for (let n = u, m = idx; n < glUniform.array.length; ++n, ++m) {
                                glUniform.array[n] = vf32[m];
                            }
                            gl.uniformMatrix3fv(glUniform.glLoc, false, glUniform.array as Float32Array);
                            break;
                        }
                    }
                    break;
                }
                case gl.FLOAT_MAT4: {
                    for (let u = 0; u < glUniform.array.length; ++u) {
                        const idx = glUniform.offset + offset + u;
                        if (vf32[idx] !== glUniform.array[u]) {
                            for (let n = u, m = idx; n < glUniform.array.length; ++n, ++m) {
                                glUniform.array[n] = vf32[m];
                            }
                            gl.uniformMatrix4fv(glUniform.glLoc, false, glUniform.array as Float32Array);
                            break;
                        }
                    }
                    break;
                }
                default:
                }
            }
            continue;
        }

        const samplerLen = gpuShader.glSamplerTextures.length;
        for (let i = 0; i < samplerLen; i++) {
            const glSampler = gpuShader.glSamplerTextures[i];
            const gpuDescriptorSet = gpuDescriptorSets[glSampler.set];
            let descriptorIndex = gpuDescriptorSet && gpuDescriptorSet.descriptorIndices[glSampler.binding];
            let gpuDescriptor = descriptorIndex >= 0 && gpuDescriptorSet.gpuDescriptors[descriptorIndex];

            const texUnitLen = glSampler.units.length;
            for (let l = 0; l < texUnitLen; l++) {
                const texUnit = glSampler.units[l];

                if (!gpuDescriptor || !gpuDescriptor.gpuSampler) {
                    // error(`Sampler binding '${glSampler.name}' at set ${glSampler.set} binding ${glSampler.binding} index ${l} is not bounded`);
                    continue;
                }

                if (gpuDescriptor.gpuTexture && gpuDescriptor.gpuTexture.size > 0) {
                    const { gpuTexture } = gpuDescriptor;
                    const glTexUnit = cache.glTexUnits[texUnit];

                    if (glTexUnit.glTexture !== gpuTexture.glTexture) {
                        if (cache.texUnit !== texUnit) {
                            gl.activeTexture(gl.TEXTURE0 + texUnit);
                            cache.texUnit = texUnit;
                        }
                        if (gpuTexture.glTexture) {
                            gl.bindTexture(gpuTexture.glTarget, gpuTexture.glTexture);
                        } else {
                            gl.bindTexture(gpuTexture.glTarget, device.nullTex2D.gpuTexture.glTexture);
                        }
                        glTexUnit.glTexture = gpuTexture.glTexture;
                    }

                    const { gpuSampler } = gpuDescriptor;
                    if (gpuTexture.isPowerOf2) {
                        glWrapS = gpuSampler.glWrapS;
                        glWrapT = gpuSampler.glWrapT;
                    } else {
                        glWrapS = gl.CLAMP_TO_EDGE;
                        glWrapT = gl.CLAMP_TO_EDGE;
                    }

                    if (gpuTexture.isPowerOf2) {
                        if (gpuTexture.mipLevel <= 1
                            && (gpuSampler.glMinFilter === gl.LINEAR_MIPMAP_NEAREST
                            || gpuSampler.glMinFilter === gl.LINEAR_MIPMAP_LINEAR)) {
                            glMinFilter = gl.LINEAR;
                        } else {
                            glMinFilter = gpuSampler.glMinFilter;
                        }
                    } else if (gpuSampler.glMinFilter === gl.LINEAR
                            || gpuSampler.glMinFilter === gl.LINEAR_MIPMAP_NEAREST
                            || gpuSampler.glMinFilter === gl.LINEAR_MIPMAP_LINEAR) {
                        glMinFilter = gl.LINEAR;
                    } else {
                        glMinFilter = gl.NEAREST;
                    }

                    if (gpuTexture.glWrapS !== glWrapS) {
                        if (cache.texUnit !== texUnit) {
                            gl.activeTexture(gl.TEXTURE0 + texUnit);
                            cache.texUnit = texUnit;
                        }
                        gl.texParameteri(gpuTexture.glTarget, gl.TEXTURE_WRAP_S, glWrapS);
                        gpuTexture.glWrapS = glWrapS;
                    }

                    if (gpuTexture.glWrapT !== glWrapT) {
                        if (cache.texUnit !== texUnit) {
                            gl.activeTexture(gl.TEXTURE0 + texUnit);
                            cache.texUnit = texUnit;
                        }
                        gl.texParameteri(gpuTexture.glTarget, gl.TEXTURE_WRAP_T, glWrapT);
                        gpuTexture.glWrapT = glWrapT;
                    }

                    if (gpuTexture.glMinFilter !== glMinFilter) {
                        if (cache.texUnit !== texUnit) {
                            gl.activeTexture(gl.TEXTURE0 + texUnit);
                            cache.texUnit = texUnit;
                        }
                        gl.texParameteri(gpuTexture.glTarget, gl.TEXTURE_MIN_FILTER, glMinFilter);
                        gpuTexture.glMinFilter = glMinFilter;
                    }

                    if (gpuTexture.glMagFilter !== gpuSampler.glMagFilter) {
                        if (cache.texUnit !== texUnit) {
                            gl.activeTexture(gl.TEXTURE0 + texUnit);
                            cache.texUnit = texUnit;
                        }
                        gl.texParameteri(gpuTexture.glTarget, gl.TEXTURE_MAG_FILTER, gpuSampler.glMagFilter);
                        gpuTexture.glMagFilter = gpuSampler.glMagFilter;
                    }
                }

                gpuDescriptor = gpuDescriptorSet.gpuDescriptors[++descriptorIndex];
            }
        }
    } // bind descriptor sets

    // bind vertex/index buffer
    if (gpuInputAssembler && gpuShader
        && (isShaderChanged || gfxStateCache.gpuInputAssembler !== gpuInputAssembler)) {
        gfxStateCache.gpuInputAssembler = gpuInputAssembler;
        const ia = device.extensions.ANGLE_instanced_arrays;

        if (device.extensions.useVAO) {
            const vao = device.extensions.OES_vertex_array_object!;

            // check vao
            let glVAO = gpuInputAssembler.glVAOs.get(gpuShader.glProgram!);
            if (!glVAO) {
                glVAO = vao.createVertexArrayOES()!;
                gpuInputAssembler.glVAOs.set(gpuShader.glProgram!, glVAO);

                vao.bindVertexArrayOES(glVAO);
                gl.bindBuffer(gl.ARRAY_BUFFER, null);
                gl.bindBuffer(gl.ELEMENT_ARRAY_BUFFER, null);
                cache.glArrayBuffer = null;
                cache.glElementArrayBuffer = null;

                let glAttrib: IWebGLAttrib | null;
                const inputLen = gpuShader.glInputs.length;
                for (let j = 0; j < inputLen; j++) {
                    const glInput = gpuShader.glInputs[j];
                    glAttrib = null;

                    const attribLen = gpuInputAssembler.glAttribs.length;
                    for (let k = 0; k < attribLen; k++) {
                        const attrib = gpuInputAssembler.glAttribs[k];
                        if (attrib.name === glInput.name) {
                            glAttrib = attrib;
                            break;
                        }
                    }

                    if (glAttrib) {
                        if (cache.glArrayBuffer !== glAttrib.glBuffer) {
                            gl.bindBuffer(gl.ARRAY_BUFFER, glAttrib.glBuffer);
                            cache.glArrayBuffer = glAttrib.glBuffer;
                        }

                        for (let c = 0; c < glAttrib.componentCount; ++c) {
                            const glLoc = glInput.glLoc + c;
                            const attribOffset = glAttrib.offset + glAttrib.size * c;

                            gl.enableVertexAttribArray(glLoc);
                            cache.glCurrentAttribLocs[glLoc] = true;

                            gl.vertexAttribPointer(glLoc, glAttrib.count, glAttrib.glType, glAttrib.isNormalized, glAttrib.stride, attribOffset);
                            if (ia) { ia.vertexAttribDivisorANGLE(glLoc, glAttrib.isInstanced ? 1 : 0); }
                        }
                    }
                }

                const gpuBuffer = gpuInputAssembler.gpuIndexBuffer;
                if (gpuBuffer) {
                    gl.bindBuffer(gl.ELEMENT_ARRAY_BUFFER, gpuBuffer.glBuffer);
                }

                vao.bindVertexArrayOES(null);
                gl.bindBuffer(gl.ARRAY_BUFFER, null);
                gl.bindBuffer(gl.ELEMENT_ARRAY_BUFFER, null);
                cache.glArrayBuffer = null;
                cache.glElementArrayBuffer = null;
            }

            if (cache.glVAO !== glVAO) {
                vao.bindVertexArrayOES(glVAO);
                cache.glVAO = glVAO;
            }
        } else {
            for (let a = 0; a < device.capabilities.maxVertexAttributes; ++a) {
                cache.glCurrentAttribLocs[a] = false;
            }

            const inputLen = gpuShader.glInputs.length;
            for (let j = 0; j < inputLen; j++) {
                const glInput = gpuShader.glInputs[j];
                let glAttrib: IWebGLAttrib | null = null;

                const attribLen = gpuInputAssembler.glAttribs.length;
                for (let k = 0; k < attribLen; k++) {
                    const attrib = gpuInputAssembler.glAttribs[k];
                    if (attrib.name === glInput.name) {
                        glAttrib = attrib;
                        break;
                    }
                }

                if (glAttrib) {
                    if (cache.glArrayBuffer !== glAttrib.glBuffer) {
                        gl.bindBuffer(gl.ARRAY_BUFFER, glAttrib.glBuffer);
                        cache.glArrayBuffer = glAttrib.glBuffer;
                    }

                    for (let c = 0; c < glAttrib.componentCount; ++c) {
                        const glLoc = glInput.glLoc + c;
                        const attribOffset = glAttrib.offset + glAttrib.size * c;

                        if (!cache.glEnabledAttribLocs[glLoc] && glLoc >= 0) {
                            gl.enableVertexAttribArray(glLoc);
                            cache.glEnabledAttribLocs[glLoc] = true;
                        }
                        cache.glCurrentAttribLocs[glLoc] = true;

                        gl.vertexAttribPointer(glLoc, glAttrib.count, glAttrib.glType, glAttrib.isNormalized, glAttrib.stride, attribOffset);
                        if (ia) { ia.vertexAttribDivisorANGLE(glLoc, glAttrib.isInstanced ? 1 : 0); }
                    }
                }
            } // for

            const gpuBuffer = gpuInputAssembler.gpuIndexBuffer;
            if (gpuBuffer) {
                if (cache.glElementArrayBuffer !== gpuBuffer.glBuffer) {
                    gl.bindBuffer(gl.ELEMENT_ARRAY_BUFFER, gpuBuffer.glBuffer);
                    cache.glElementArrayBuffer = gpuBuffer.glBuffer;
                }
            }

            for (let a = 0; a < device.capabilities.maxVertexAttributes; ++a) {
                if (cache.glEnabledAttribLocs[a] !== cache.glCurrentAttribLocs[a]) {
                    gl.disableVertexAttribArray(a);
                    cache.glEnabledAttribLocs[a] = false;
                }
            }
        }
    } // bind vertex/index buffer

    // update dynamic states
    if (gpuPipelineState && gpuPipelineState.dynamicStates.length) {
        const dsLen = gpuPipelineState.dynamicStates.length;
        for (let j = 0; j < dsLen; j++) {
            const dynamicState = gpuPipelineState.dynamicStates[j];
            switch (dynamicState) {
            case DynamicStateFlagBit.LINE_WIDTH: {
                if (cache.rs.lineWidth !== dynamicStates.lineWidth) {
                    gl.lineWidth(dynamicStates.lineWidth);
                    cache.rs.lineWidth = dynamicStates.lineWidth;
                }
                break;
            }
            case DynamicStateFlagBit.DEPTH_BIAS: {
                if (cache.rs.depthBias !== dynamicStates.depthBiasConstant
                    || cache.rs.depthBiasSlop !== dynamicStates.depthBiasSlope) {
                    gl.polygonOffset(dynamicStates.depthBiasConstant, dynamicStates.depthBiasSlope);
                    cache.rs.depthBias = dynamicStates.depthBiasConstant;
                    cache.rs.depthBiasSlop = dynamicStates.depthBiasSlope;
                }
                break;
            }
            case DynamicStateFlagBit.BLEND_CONSTANTS: {
                const blendConstant = dynamicStates.blendConstant;
                if ((cache.bs.blendColor.x !== blendConstant.x)
                    || (cache.bs.blendColor.y !== blendConstant.y)
                    || (cache.bs.blendColor.z !== blendConstant.z)
                    || (cache.bs.blendColor.w !== blendConstant.w)) {
                    gl.blendColor(blendConstant.x, blendConstant.y, blendConstant.z, blendConstant.w);
                    cache.bs.blendColor.copy(blendConstant);
                }
                break;
            }
            case DynamicStateFlagBit.STENCIL_WRITE_MASK: {
                const front = dynamicStates.stencilStatesFront;
                const back = dynamicStates.stencilStatesBack;
                if (cache.dss.stencilWriteMaskFront !== front.writeMask) {
                    gl.stencilMaskSeparate(gl.FRONT, front.writeMask);
                    cache.dss.stencilWriteMaskFront = front.writeMask;
                }
                if (cache.dss.stencilWriteMaskBack !== back.writeMask) {
                    gl.stencilMaskSeparate(gl.BACK, back.writeMask);
                    cache.dss.stencilWriteMaskBack = back.writeMask;
                }
                break;
            }
            case DynamicStateFlagBit.STENCIL_COMPARE_MASK: {
                const front = dynamicStates.stencilStatesFront;
                const back = dynamicStates.stencilStatesBack;
                if (cache.dss.stencilRefFront !== front.reference
                    || cache.dss.stencilReadMaskFront !== front.compareMask) {
                    gl.stencilFuncSeparate(gl.FRONT, WebGLCmpFuncs[cache.dss.stencilFuncFront], front.reference, front.compareMask);
                    cache.dss.stencilRefFront = front.reference;
                    cache.dss.stencilReadMaskFront = front.compareMask;
                }
                if (cache.dss.stencilRefBack !== back.reference
                    || cache.dss.stencilReadMaskBack !== back.compareMask) {
                    gl.stencilFuncSeparate(gl.BACK, WebGLCmpFuncs[cache.dss.stencilFuncBack], back.reference, back.compareMask);
                    cache.dss.stencilRefBack = back.reference;
                    cache.dss.stencilReadMaskBack = back.compareMask;
                }
                break;
            }
            default:
            } // switch
        } // for
    } // update dynamic states
}

export function WebGLCmdFuncDraw (device: WebGLDevice, drawInfo: Readonly<DrawInfo>): void {
    const { gl } = device;
    const { ANGLE_instanced_arrays: ia, WEBGL_multi_draw: md } = device.extensions;
    const { gpuInputAssembler, glPrimitive } = gfxStateCache;

    if (gpuInputAssembler) {
        const indexBuffer = gpuInputAssembler.gpuIndexBuffer;
        if (gpuInputAssembler.gpuIndirectBuffer) {
            const indirects = gpuInputAssembler.gpuIndirectBuffer.indirects;
            if (indirects.drawByIndex) {
                for (let j = 0; j < indirects.drawCount; j++) {
                    indirects.byteOffsets[j] = indirects.offsets[j] * indexBuffer!.stride;
                }
                if (md) {
                    if (indirects.instancedDraw) {
                        md.multiDrawElementsInstancedWEBGL(glPrimitive,
                            indirects.counts, 0,
                            gpuInputAssembler.glIndexType,
                            indirects.byteOffsets, 0,
                            indirects.instances, 0,
                            indirects.drawCount);
                    } else {
                        md.multiDrawElementsWEBGL(glPrimitive,
                            indirects.counts, 0,
                            gpuInputAssembler.glIndexType,
                            indirects.byteOffsets, 0,
                            indirects.drawCount);
                    }
                } else {
                    for (let j = 0; j < indirects.drawCount; j++) {
                        if (indirects.instances[j] && ia) {
                            ia.drawElementsInstancedANGLE(glPrimitive, indirects.counts[j],
                                gpuInputAssembler.glIndexType, indirects.byteOffsets[j], indirects.instances[j]);
                        } else {
                            gl.drawElements(glPrimitive, indirects.counts[j], gpuInputAssembler.glIndexType, indirects.byteOffsets[j]);
                        }
                    }
                }
            } else if (md) {
                if (indirects.instancedDraw) {
                    md.multiDrawArraysInstancedWEBGL(glPrimitive,
                        indirects.offsets, 0,
                        indirects.counts, 0,
                        indirects.instances, 0,
                        indirects.drawCount);
                } else {
                    md.multiDrawArraysWEBGL(glPrimitive,
                        indirects.offsets, 0,
                        indirects.counts, 0,
                        indirects.drawCount);
                }
            } else {
                for (let j = 0; j < indirects.drawCount; j++) {
                    if (indirects.instances[j] && ia) {
                        ia.drawArraysInstancedANGLE(glPrimitive, indirects.offsets[j], indirects.counts[j], indirects.instances[j]);
                    } else {
                        gl.drawArrays(glPrimitive, indirects.offsets[j], indirects.counts[j]);
                    }
                }
            }
        } else if (drawInfo.instanceCount && ia) {
            if (indexBuffer) {
                if (drawInfo.indexCount > 0) {
                    const offset = drawInfo.firstIndex * indexBuffer.stride;
                    ia.drawElementsInstancedANGLE(glPrimitive, drawInfo.indexCount,
                        gpuInputAssembler.glIndexType, offset, drawInfo.instanceCount);
                }
            } else if (drawInfo.vertexCount > 0) {
                ia.drawArraysInstancedANGLE(glPrimitive, drawInfo.firstVertex, drawInfo.vertexCount, drawInfo.instanceCount);
            }
        } else if (indexBuffer) {
            if (drawInfo.indexCount > 0) {
                const offset = drawInfo.firstIndex * indexBuffer.stride;
                gl.drawElements(glPrimitive, drawInfo.indexCount, gpuInputAssembler.glIndexType, offset);
            }
        } else if (drawInfo.vertexCount > 0) {
            gl.drawArrays(glPrimitive, drawInfo.firstVertex, drawInfo.vertexCount);
        }
    }
}

const cmdIds = new Array<number>(WebGLCmd.COUNT);
export function WebGLCmdFuncExecuteCmds (device: WebGLDevice, cmdPackage: WebGLCmdPackage): void {
    cmdIds.fill(0);

    for (let i = 0; i < cmdPackage.cmds.length; ++i) {
        const cmd = cmdPackage.cmds.array[i];
        const cmdId = cmdIds[cmd]++;

        switch (cmd) {
        case WebGLCmd.BEGIN_RENDER_PASS: {
            const cmd0 = cmdPackage.beginRenderPassCmds.array[cmdId];
            WebGLCmdFuncBeginRenderPass(device, cmd0.gpuRenderPass, cmd0.gpuFramebuffer, cmd0.renderArea,
                cmd0.clearColors, cmd0.clearDepth, cmd0.clearStencil);
            break;
        }
        /*
            case WebGLCmd.END_RENDER_PASS: {
                // WebGL 1.0 doesn't support store operation of attachments.
                // StoreOp.Store is the default GL behavior.
                break;
            }
            */
        case WebGLCmd.BIND_STATES: {
            const cmd2 = cmdPackage.bindStatesCmds.array[cmdId];
            WebGLCmdFuncBindStates(device, cmd2.gpuPipelineState, cmd2.gpuInputAssembler,
                cmd2.gpuDescriptorSets, cmd2.dynamicOffsets, cmd2.dynamicStates);
            break;
        }
        case WebGLCmd.DRAW: {
            const cmd3 = cmdPackage.drawCmds.array[cmdId];
            WebGLCmdFuncDraw(device, cmd3.drawInfo);
            break;
        }
        case WebGLCmd.UPDATE_BUFFER: {
            const cmd4 = cmdPackage.updateBufferCmds.array[cmdId];
            WebGLCmdFuncUpdateBuffer(device, cmd4.gpuBuffer as IWebGLGPUBuffer, cmd4.buffer as BufferSource, cmd4.offset, cmd4.size);
            break;
        }
        case WebGLCmd.COPY_BUFFER_TO_TEXTURE: {
            const cmd5 = cmdPackage.copyBufferToTextureCmds.array[cmdId];
            WebGLCmdFuncCopyBuffersToTexture(device, cmd5.buffers, cmd5.gpuTexture as IWebGLGPUTexture, cmd5.regions);
            break;
        }
        case WebGLCmd.BLIT_TEXTURE: {
            const cmd6 = cmdPackage.blitTextureCmds.array[cmdId];
            WebGLCmdFuncBlitTexture(device, cmd6.srcTexture as IWebGLGPUTexture, cmd6.dstTexture as IWebGLGPUTexture, cmd6.regions, cmd6.filter);
            break;
        }
        default:
        } // switch
    } // for
}

export function WebGLCmdFuncCopyTexImagesToTexture (
    device: WebGLDevice,
    texImages: Readonly<TexImageSource[]>,
    gpuTexture: IWebGLGPUTexture,
    regions: Readonly<BufferTextureCopy[]>,
): void {
    const { gl } = device;
    const glTexUnit = device.stateCache.glTexUnits[device.stateCache.texUnit];
    if (glTexUnit.glTexture !== gpuTexture.glTexture) {
        gl.bindTexture(gpuTexture.glTarget, gpuTexture.glTexture);
        glTexUnit.glTexture = gpuTexture.glTexture;
    }

    let n = 0;
    let f = 0;

    switch (gpuTexture.glTarget) {
    case gl.TEXTURE_2D: {
        for (let i = 0; i < regions.length; i++) {
            const region = regions[i];
            // console.debug('Copying image to texture 2D: ' + region.texExtent.width + ' x ' + region.texExtent.height);
            gl.texSubImage2D(gl.TEXTURE_2D, region.texSubres.mipLevel,
                region.texOffset.x, region.texOffset.y,
                gpuTexture.glFormat, gpuTexture.glType, texImages[n++]);
        }
        break;
    }
    case gl.TEXTURE_CUBE_MAP: {
        for (let i = 0; i < regions.length; i++) {
            const region = regions[i];
            // console.debug('Copying image to texture cube: ' + region.texExtent.width + ' x ' + region.texExtent.height);
            const fcount = region.texSubres.baseArrayLayer + region.texSubres.layerCount;
            for (f = region.texSubres.baseArrayLayer; f < fcount; ++f) {
                gl.texSubImage2D(gl.TEXTURE_CUBE_MAP_POSITIVE_X + f, region.texSubres.mipLevel,
                    region.texOffset.x, region.texOffset.y,
                    gpuTexture.glFormat, gpuTexture.glType, texImages[n++]);
            }
        }
        break;
    }
    default: {
        error('Unsupported GL texture type, copy buffer to texture failed.');
    }
    }

    if ((gpuTexture.flags & TextureFlagBit.GEN_MIPMAP)
        && gpuTexture.isPowerOf2) {
        gl.generateMipmap(gpuTexture.glTarget);
    }
}

let stagingBuffer = new Uint8Array(1);
function pixelBufferPick (buffer: ArrayBufferView,
    format: Format,
    offset: number,
    stride: Extent,
    extent: Extent): ArrayBufferView {
    const blockHeight = formatAlignment(format).height;

    const bufferSize = FormatSize(format, extent.width, extent.height, extent.depth);
    const rowStride = FormatSize(format, stride.width, 1, 1);
    const sliceStride = FormatSize(format, stride.width, stride.height, 1);
    const chunkSize = FormatSize(format, extent.width, 1, 1);

    const ArrayBufferCtor: TypedArrayConstructor = getTypedArrayConstructor(FormatInfos[format]);

    if (stagingBuffer.byteLength < bufferSize) {
        stagingBuffer = new Uint8Array(bufferSize);
    }

    let destOffset = 0;
    let bufferOffset = offset;

    for (let i = 0; i < extent.depth; i++) {
        bufferOffset = offset + sliceStride * i;
        for (let j = 0; j < extent.height; j += blockHeight) {
            stagingBuffer.subarray(destOffset, destOffset + chunkSize).set(
                new Uint8Array(buffer.buffer, buffer.byteOffset + bufferOffset, chunkSize),
            );
            destOffset += chunkSize;
            bufferOffset += rowStride;
        }
    }
    const length = bufferSize / ArrayBufferCtor.BYTES_PER_ELEMENT;
    assertID(Number.isInteger(length), 9101);
    return new ArrayBufferCtor(stagingBuffer.buffer, 0, length);
}

export function WebGLCmdFuncCopyBuffersToTexture (
    device: WebGLDevice,
    buffers: Readonly<ArrayBufferView[]>,
    gpuTexture: IWebGLGPUTexture,
    regions: Readonly<BufferTextureCopy[]>,
): void {
    const { gl } = device;
    const glTexUnit = device.stateCache.glTexUnits[device.stateCache.texUnit];
    if (glTexUnit.glTexture !== gpuTexture.glTexture) {
        gl.bindTexture(gpuTexture.glTarget, gpuTexture.glTexture);
        glTexUnit.glTexture = gpuTexture.glTexture;
    }

    let n = 0;
    let f = 0;
    const fmtInfo: FormatInfo = FormatInfos[gpuTexture.format];
    const ArrayBufferCtor: TypedArrayConstructor = getTypedArrayConstructor(fmtInfo);
    const { isCompressed } = fmtInfo;

    const blockSize = formatAlignment(gpuTexture.format);

    const extent: Extent = new Extent();
    const offset: Offset = new Offset();
    const stride: Extent = new Extent();

    switch (gpuTexture.glTarget) {
    case gl.TEXTURE_2D: {
        for (let i = 0; i < regions.length; i++) {
            const region = regions[i];
            const mipLevel = region.texSubres.mipLevel;

            offset.x =  region.texOffset.x === 0 ? 0 : alignTo(region.texOffset.x, blockSize.width);
            offset.y =  region.texOffset.y === 0 ? 0 : alignTo(region.texOffset.y, blockSize.height);
            extent.width = region.texExtent.width < blockSize.width ? region.texExtent.width : alignTo(region.texExtent.width, blockSize.width);
            extent.height = region.texExtent.height < blockSize.height ? region.texExtent.width
                : alignTo(region.texExtent.height, blockSize.height);
            stride.width = region.buffStride > 0 ?  region.buffStride : extent.width;
            stride.height = region.buffTexHeight > 0 ? region.buffTexHeight : extent.height;

            const destWidth  = (region.texExtent.width + offset.x === (gpuTexture.width >> mipLevel)) ? region.texExtent.width : extent.width;
            const destHeight = (region.texExtent.height + offset.y === (gpuTexture.height >> mipLevel)) ? region.texExtent.height : extent.height;

            let pixels: ArrayBufferView;
            const buffer = buffers[n++];
            if (stride.width === extent.width && stride.height === extent.height) {
                const length = FormatSize(gpuTexture.format, destWidth, destHeight, 1) / ArrayBufferCtor.BYTES_PER_ELEMENT;
                assertID(Number.isInteger(length), 9101);
                pixels = new ArrayBufferCtor(buffer.buffer, buffer.byteOffset + region.buffOffset, length);
            } else {
                pixels = pixelBufferPick(buffer, gpuTexture.format, region.buffOffset, stride, extent);
            }

            if (!isCompressed) {
                gl.texSubImage2D(gl.TEXTURE_2D, mipLevel,
                    offset.x, offset.y,
                    destWidth, destHeight,
                    gpuTexture.glFormat, gpuTexture.glType,
                    pixels);
            } else if (gpuTexture.glInternalFmt !== WebGLEXT.COMPRESSED_RGB_ETC1_WEBGL && !device.extensions.noCompressedTexSubImage2D) {
                gl.compressedTexSubImage2D(gl.TEXTURE_2D, mipLevel,
                    offset.x, offset.y,
                    destWidth, destHeight,
                    gpuTexture.glFormat,
                    pixels);
            } else { // WEBGL_compressed_texture_etc1
                gl.compressedTexImage2D(gl.TEXTURE_2D, mipLevel,
                    gpuTexture.glInternalFmt,
                    destWidth, destHeight, 0,
                    pixels);
            }
        }
        break;
    }
    case gl.TEXTURE_CUBE_MAP: {
        for (let i = 0; i < regions.length; i++) {
            const region = regions[i];
            const mipLevel = region.texSubres.mipLevel;

            offset.x =  region.texOffset.x === 0 ? 0 : alignTo(region.texOffset.x, blockSize.width);
            offset.y =  region.texOffset.y === 0 ? 0 : alignTo(region.texOffset.y, blockSize.height);
            extent.width = region.texExtent.width < blockSize.width ? region.texExtent.width : alignTo(region.texExtent.width, blockSize.width);
            extent.height = region.texExtent.height < blockSize.height ? region.texExtent.width
                : alignTo(region.texExtent.height, blockSize.height);
            stride.width = region.buffStride > 0 ?  region.buffStride : extent.width;
            stride.height = region.buffTexHeight > 0 ? region.buffTexHeight : extent.height;

            const destWidth  = (region.texExtent.width + offset.x === (gpuTexture.width >> mipLevel)) ? region.texExtent.width : extent.width;
            const destHeight = (region.texExtent.height + offset.y === (gpuTexture.height >> mipLevel)) ? region.texExtent.height : extent.height;

            const fcount = region.texSubres.baseArrayLayer + region.texSubres.layerCount;
            for (f = region.texSubres.baseArrayLayer; f < fcount; ++f) {
                let pixels: ArrayBufferView;
                const buffer = buffers[n++];
                if (stride.width === extent.width && stride.height === extent.height) {
                    const length = FormatSize(gpuTexture.format, destWidth, destHeight, 1) / ArrayBufferCtor.BYTES_PER_ELEMENT;
                    assertID(Number.isInteger(length), 9101);
                    pixels = new ArrayBufferCtor(buffer.buffer, buffer.byteOffset + region.buffOffset, length);
                } else {
                    pixels = pixelBufferPick(buffer, gpuTexture.format, region.buffOffset, stride, extent);
                }

                if (!isCompressed) {
                    gl.texSubImage2D(gl.TEXTURE_CUBE_MAP_POSITIVE_X + f, mipLevel,
                        offset.x, offset.y,
                        destWidth, destHeight,
                        gpuTexture.glFormat, gpuTexture.glType,
                        pixels);
                } else if (gpuTexture.glInternalFmt !== WebGLEXT.COMPRESSED_RGB_ETC1_WEBGL && !device.extensions.noCompressedTexSubImage2D) {
                    gl.compressedTexSubImage2D(gl.TEXTURE_CUBE_MAP_POSITIVE_X + f, mipLevel,
                        offset.x, offset.y,
                        destWidth, destHeight,
                        gpuTexture.glFormat,
                        pixels);
                } else { // WEBGL_compressed_texture_etc1
                    gl.compressedTexImage2D(gl.TEXTURE_CUBE_MAP_POSITIVE_X + f, mipLevel,
                        gpuTexture.glInternalFmt,
                        destWidth, destHeight, 0,
                        pixels);
                }
            }
        }
        break;
    }
    default: {
        error('Unsupported GL texture type, copy buffer to texture failed.');
    }
    }

    if (gpuTexture.flags & TextureFlagBit.GEN_MIPMAP) {
        gl.generateMipmap(gpuTexture.glTarget);
    }
}

export function WebGLCmdFuncCopyTextureToBuffers (
    device: WebGLDevice,
    gpuTexture: IWebGLGPUTexture,
    buffers: Readonly<ArrayBufferView[]>,
    regions: Readonly<BufferTextureCopy[]>,
): void {
    const { gl } = device;
    const cache = device.stateCache;

    const framebuffer = gl.createFramebuffer();
    gl.bindFramebuffer(gl.FRAMEBUFFER, framebuffer);
    let x = 0;
    let y = 0;
    let w = 1;
    let h = 1;

    switch (gpuTexture.glTarget) {
    case gl.TEXTURE_2D: {
        for (let k = 0; k < regions.length; k++) {
            const region = regions[k];
            gl.framebufferTexture2D(gl.FRAMEBUFFER, gl.COLOR_ATTACHMENT0, gpuTexture.glTarget, gpuTexture.glTexture, region.texSubres.mipLevel);
            x = region.texOffset.x;
            y = region.texOffset.y;
            w = region.texExtent.width;
            h = region.texExtent.height;
            gl.readPixels(x, y, w, h, gpuTexture.glFormat, gpuTexture.glType, buffers[k]);
        }
        break;
    }
    default: {
        error('Unsupported GL texture type, copy texture to buffers failed.');
    }
    }
    gl.bindFramebuffer(gl.FRAMEBUFFER, null);
    cache.glFramebuffer = null;
    gl.deleteFramebuffer(framebuffer);
}

export function WebGLCmdFuncBlitTexture (device: WebGLDevice,
    srcTexture: Readonly<IWebGLGPUTexture>, dstTexture: IWebGLGPUTexture, regions: Readonly<TextureBlit []>, filter: Filter): void {
    // logic different from native, because framebuffer map is not implemented in webgl
    device.blitManager.draw(srcTexture, dstTexture, regions as TextureBlit[], filter);
}<|MERGE_RESOLUTION|>--- conflicted
+++ resolved
@@ -1249,11 +1249,7 @@
 
             if (!gl.getShaderParameter(gpuStage.glShader, gl.COMPILE_STATUS)) {
                 error(`${shaderTypeStr} in '${gpuShader.name}' compilation failed.`);
-<<<<<<< HEAD
-                error('Shader source dump:', gpuStage.source.replace(/^|\n/g, () => `\n${lineNumber++} `));
-=======
                 error('Shader source dump:', gpuStage.source.replace(/^|\n/g, (): string => `\n${lineNumber++} `));
->>>>>>> d77fb992
                 error(gl.getShaderInfoLog(gpuStage.glShader));
 
                 for (let l = 0; l < gpuShader.gpuStages.length; l++) {
