--- conflicted
+++ resolved
@@ -23,10 +23,7 @@
 */
 
 import { BYTEDANCE } from 'internal:constants';
-<<<<<<< HEAD
-=======
 import { systemInfo } from 'pal/system-info';
->>>>>>> ecf0b354
 import { WebGLEXT } from './webgl-define';
 import { WebGLDevice } from './webgl-device';
 import {
@@ -44,10 +41,7 @@
 import { WebGLConstants } from '../gl-constants';
 import { assertID, debugID, error, errorID } from '../../core/platform/debug';
 import { cclegacy } from '../../core/global-exports';
-<<<<<<< HEAD
-=======
 import { OS } from '../../../pal/system-info/enum-type';
->>>>>>> ecf0b354
 
 const max = Math.max;
 const min = Math.min;
@@ -676,9 +670,6 @@
         }
         }
 
-<<<<<<< HEAD
-        if (size === buff.byteLength) {
-=======
         if (systemInfo.os === OS.IOS  && (gpuBuffer.memUsage$ & MemoryUsageBit.HOST) && offset === 0 && size === buff.byteLength) {
             // Fix performance issue on iOS.
             // TODO(zhouzhenglong): glBufferSubData is faster than glBufferData in most cases.
@@ -686,7 +677,6 @@
             // Before that, we will use glBufferData instead of glBufferSubData.
             gl.bufferData(gpuBuffer.glTarget$, buff, gl.DYNAMIC_DRAW);
         } else if (size === buff.byteLength) {
->>>>>>> ecf0b354
             gl.bufferSubData(gpuBuffer.glTarget$, offset, buff);
         } else {
             gl.bufferSubData(gpuBuffer.glTarget$, offset, buff.slice(0, size));
