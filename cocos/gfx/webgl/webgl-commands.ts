--- conflicted
+++ resolved
@@ -845,21 +845,12 @@
         gpuTexture.glTexture$ = null;
     }
 
-<<<<<<< HEAD
     if (gpuTexture.glRenderbuffer$) {
         let glRenderbuffer = stateCache.glRenderbuffer$;
         gl.deleteRenderbuffer(gpuTexture.glRenderbuffer$);
         if (glRenderbuffer === gpuTexture.glRenderbuffer$) {
             gl.bindRenderbuffer(WebGLConstants.RENDERBUFFER, null);
-            glRenderbuffer = null;
-=======
-    if (gpuTexture.glRenderbuffer) {
-        const glRenderbuffer = device.stateCache.glRenderbuffer;
-        gl.deleteRenderbuffer(gpuTexture.glRenderbuffer);
-        if (glRenderbuffer === gpuTexture.glRenderbuffer) {
-            gl.bindRenderbuffer(gl.RENDERBUFFER, null);
-            device.stateCache.glRenderbuffer = null;
->>>>>>> 919ed871
+            stateCache.glRenderbuffer$ = null;
         }
         gpuTexture.glRenderbuffer$ = null;
     }
