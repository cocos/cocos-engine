/*
 Copyright (c) 2020-2023 Xiamen Yaji Software Co., Ltd.

 https://www.cocos.com/

 Permission is hereby granted, free of charge, to any person obtaining a copy
 of this software and associated documentation files (the "Software"), to deal
 in the Software without restriction, including without limitation the rights to
 use, copy, modify, merge, publish, distribute, sublicense, and/or sell copies
 of the Software, and to permit persons to whom the Software is furnished to do so,
 subject to the following conditions:

 The above copyright notice and this permission notice shall be included in
 all copies or substantial portions of the Software.

 THE SOFTWARE IS PROVIDED "AS IS", WITHOUT WARRANTY OF ANY KIND, EXPRESS OR
 IMPLIED, INCLUDING BUT NOT LIMITED TO THE WARRANTIES OF MERCHANTABILITY,
 FITNESS FOR A PARTICULAR PURPOSE AND NONINFRINGEMENT. IN NO EVENT SHALL THE
 AUTHORS OR COPYRIGHT HOLDERS BE LIABLE FOR ANY CLAIM, DAMAGES OR OTHER
 LIABILITY, WHETHER IN AN ACTION OF CONTRACT, TORT OR OTHERWISE, ARISING FROM,
 OUT OF OR IN CONNECTION WITH THE SOFTWARE OR THE USE OR OTHER DEALINGS IN
 THE SOFTWARE.
*/

<<<<<<< HEAD
=======
import { BYTEDANCE } from 'internal:constants';
>>>>>>> 3f28f590
import { WebGLEXT } from './webgl-define';
import { WebGLDevice } from './webgl-device';
import {
    IWebGLGPUInputAssembler, IWebGLGPUUniform, IWebGLAttrib, IWebGLGPUDescriptorSet, IWebGLGPUBuffer, IWebGLGPUFramebuffer, IWebGLGPUInput,
    IWebGLGPUPipelineState, IWebGLGPUShader, IWebGLGPUTexture, IWebGLGPUUniformBlock, IWebGLGPUUniformSamplerTexture, IWebGLGPURenderPass,
} from './webgl-gpu-objects';
import {
    BufferUsageBit, ColorMask, CullMode, Format, BufferTextureCopy, Color, Rect,
    FormatInfos, FormatSize, LoadOp, MemoryUsageBit, ShaderStageFlagBit, UniformSamplerTexture,
    TextureFlagBit, TextureType, Type, FormatInfo, DynamicStateFlagBit, BufferSource, DrawInfo,
    IndirectBuffer, DynamicStates, Extent, getTypedArrayConstructor, formatAlignment, Offset, alignTo,
    TextureBlit, Filter,
} from '../base/define';

import { WebGLConstants } from '../gl-constants';
import { assertID, debugID, error, errorID } from '../../core/platform/debug';
import { cclegacy } from '../../core/global-exports';

<<<<<<< HEAD
function max (a: number, b: number): number {
    return Math.max(a, b);
}
=======
const max = Math.max;
>>>>>>> 3f28f590

export function GFXFormatToWebGLType (format: Format, gl: WebGLRenderingContext): GLenum {
    switch (format) {
    case Format.R8: return WebGLConstants.UNSIGNED_BYTE;
    case Format.R8SN: return WebGLConstants.BYTE;
    case Format.R8UI: return WebGLConstants.UNSIGNED_BYTE;
    case Format.R8I: return WebGLConstants.BYTE;
    case Format.R16F: return WebGLEXT.HALF_FLOAT_OES;
    case Format.R16UI: return WebGLConstants.UNSIGNED_SHORT;
    case Format.R16I: return WebGLConstants.SHORT;
    case Format.R32F: return WebGLConstants.FLOAT;
    case Format.R32UI: return WebGLConstants.UNSIGNED_INT;
    case Format.R32I: return WebGLConstants.INT;

    case Format.RG8: return WebGLConstants.UNSIGNED_BYTE;
    case Format.RG8SN: return WebGLConstants.BYTE;
    case Format.RG8UI: return WebGLConstants.UNSIGNED_BYTE;
    case Format.RG8I: return WebGLConstants.BYTE;
    case Format.RG16F: return WebGLEXT.HALF_FLOAT_OES;
    case Format.RG16UI: return WebGLConstants.UNSIGNED_SHORT;
    case Format.RG16I: return WebGLConstants.SHORT;
    case Format.RG32F: return WebGLConstants.FLOAT;
    case Format.RG32UI: return WebGLConstants.UNSIGNED_INT;
    case Format.RG32I: return WebGLConstants.INT;

    case Format.RGB8: return WebGLConstants.UNSIGNED_BYTE;
    case Format.SRGB8: return WebGLConstants.UNSIGNED_BYTE;
    case Format.RGB8SN: return WebGLConstants.BYTE;
    case Format.RGB8UI: return WebGLConstants.UNSIGNED_BYTE;
    case Format.RGB8I: return WebGLConstants.BYTE;
    case Format.RGB16F: return WebGLEXT.HALF_FLOAT_OES;
    case Format.RGB16UI: return WebGLConstants.UNSIGNED_SHORT;
    case Format.RGB16I: return WebGLConstants.SHORT;
    case Format.RGB32F: return WebGLConstants.FLOAT;
    case Format.RGB32UI: return WebGLConstants.UNSIGNED_INT;
    case Format.RGB32I: return WebGLConstants.INT;

    case Format.BGRA8: return WebGLConstants.UNSIGNED_BYTE;
    case Format.RGBA8: return WebGLConstants.UNSIGNED_BYTE;
    case Format.SRGB8_A8: return WebGLConstants.UNSIGNED_BYTE;
    case Format.RGBA8SN: return WebGLConstants.BYTE;
    case Format.RGBA8UI: return WebGLConstants.UNSIGNED_BYTE;
    case Format.RGBA8I: return WebGLConstants.BYTE;
    case Format.RGBA16F: return WebGLEXT.HALF_FLOAT_OES;
    case Format.RGBA16UI: return WebGLConstants.UNSIGNED_SHORT;
    case Format.RGBA16I: return WebGLConstants.SHORT;
    case Format.RGBA32F: return WebGLConstants.FLOAT;
    case Format.RGBA32UI: return WebGLConstants.UNSIGNED_INT;
    case Format.RGBA32I: return WebGLConstants.INT;

    case Format.R5G6B5: return WebGLConstants.UNSIGNED_SHORT_5_6_5;
    case Format.R11G11B10F: return WebGLConstants.FLOAT;
    case Format.RGB5A1: return WebGLConstants.UNSIGNED_SHORT_5_5_5_1;
    case Format.RGBA4: return WebGLConstants.UNSIGNED_SHORT_4_4_4_4;
    case Format.RGB10A2: return WebGLConstants.UNSIGNED_BYTE;
    case Format.RGB10A2UI: return WebGLConstants.UNSIGNED_INT;
    case Format.RGB9E5: return WebGLConstants.UNSIGNED_BYTE;

    case Format.DEPTH: return WebGLConstants.UNSIGNED_INT;
    case Format.DEPTH_STENCIL: return WebGLEXT.UNSIGNED_INT_24_8_WEBGL;

    case Format.BC1: return WebGLConstants.UNSIGNED_BYTE;
    case Format.BC1_SRGB: return WebGLConstants.UNSIGNED_BYTE;
    case Format.BC2: return WebGLConstants.UNSIGNED_BYTE;
    case Format.BC2_SRGB: return WebGLConstants.UNSIGNED_BYTE;
    case Format.BC3: return WebGLConstants.UNSIGNED_BYTE;
    case Format.BC3_SRGB: return WebGLConstants.UNSIGNED_BYTE;
    case Format.BC4: return WebGLConstants.UNSIGNED_BYTE;
    case Format.BC4_SNORM: return WebGLConstants.BYTE;
    case Format.BC5: return WebGLConstants.UNSIGNED_BYTE;
    case Format.BC5_SNORM: return WebGLConstants.BYTE;
    case Format.BC6H_SF16: return WebGLConstants.FLOAT;
    case Format.BC6H_UF16: return WebGLConstants.FLOAT;
    case Format.BC7: return WebGLConstants.UNSIGNED_BYTE;
    case Format.BC7_SRGB: return WebGLConstants.UNSIGNED_BYTE;

    case Format.ETC_RGB8: return WebGLConstants.UNSIGNED_BYTE;
    case Format.ETC2_RGB8: return WebGLConstants.UNSIGNED_BYTE;
    case Format.ETC2_SRGB8: return WebGLConstants.UNSIGNED_BYTE;
    case Format.ETC2_RGB8_A1: return WebGLConstants.UNSIGNED_BYTE;
    case Format.ETC2_SRGB8_A1: return WebGLConstants.UNSIGNED_BYTE;
    case Format.EAC_R11: return WebGLConstants.UNSIGNED_BYTE;
    case Format.EAC_R11SN: return WebGLConstants.BYTE;
    case Format.EAC_RG11: return WebGLConstants.UNSIGNED_BYTE;
    case Format.EAC_RG11SN: return WebGLConstants.BYTE;

    case Format.PVRTC_RGB2: return WebGLConstants.UNSIGNED_BYTE;
    case Format.PVRTC_RGBA2: return WebGLConstants.UNSIGNED_BYTE;
    case Format.PVRTC_RGB4: return WebGLConstants.UNSIGNED_BYTE;
    case Format.PVRTC_RGBA4: return WebGLConstants.UNSIGNED_BYTE;
    case Format.PVRTC2_2BPP: return WebGLConstants.UNSIGNED_BYTE;
    case Format.PVRTC2_4BPP: return WebGLConstants.UNSIGNED_BYTE;

    case Format.ASTC_RGBA_4X4:
    case Format.ASTC_RGBA_5X4:
    case Format.ASTC_RGBA_5X5:
    case Format.ASTC_RGBA_6X5:
    case Format.ASTC_RGBA_6X6:
    case Format.ASTC_RGBA_8X5:
    case Format.ASTC_RGBA_8X6:
    case Format.ASTC_RGBA_8X8:
    case Format.ASTC_RGBA_10X5:
    case Format.ASTC_RGBA_10X6:
    case Format.ASTC_RGBA_10X8:
    case Format.ASTC_RGBA_10X10:
    case Format.ASTC_RGBA_12X10:
    case Format.ASTC_RGBA_12X12:
    case Format.ASTC_SRGBA_4X4:
    case Format.ASTC_SRGBA_5X4:
    case Format.ASTC_SRGBA_5X5:
    case Format.ASTC_SRGBA_6X5:
    case Format.ASTC_SRGBA_6X6:
    case Format.ASTC_SRGBA_8X5:
    case Format.ASTC_SRGBA_8X6:
    case Format.ASTC_SRGBA_8X8:
    case Format.ASTC_SRGBA_10X5:
    case Format.ASTC_SRGBA_10X6:
    case Format.ASTC_SRGBA_10X8:
    case Format.ASTC_SRGBA_10X10:
    case Format.ASTC_SRGBA_12X10:
    case Format.ASTC_SRGBA_12X12:
        return WebGLConstants.UNSIGNED_BYTE;

    default: {
        return WebGLConstants.UNSIGNED_BYTE;
    }
    }
}

export function GFXFormatToWebGLInternalFormat (format: Format, gl: WebGLRenderingContext): GLenum {
    switch (format) {
    case Format.R5G6B5: return WebGLConstants.RGB565;
    case Format.RGB5A1: return WebGLConstants.RGB5_A1;
    case Format.RGBA4: return WebGLConstants.RGBA4;
    case Format.RGBA16F: return WebGLEXT.RGBA16F_EXT;
    case Format.RGBA32F: return WebGLEXT.RGBA32F_EXT;
    case Format.SRGB8_A8: return WebGLEXT.SRGB8_ALPHA8_EXT;
    case Format.DEPTH: return WebGLConstants.DEPTH_COMPONENT16;
    case Format.DEPTH_STENCIL: return WebGLConstants.DEPTH_STENCIL;

    default: {
        errorID(16309);
        return WebGLConstants.RGBA;
    }
    }
}

export function GFXFormatToWebGLFormat (format: Format, gl: WebGLRenderingContext): GLenum {
    switch (format) {
    case Format.A8: return WebGLConstants.ALPHA;
    case Format.L8: return WebGLConstants.LUMINANCE;
    case Format.LA8: return WebGLConstants.LUMINANCE_ALPHA;
    case Format.RGB8: return WebGLConstants.RGB;
    case Format.RGB16F: return WebGLConstants.RGB;
    case Format.RGB32F: return WebGLConstants.RGB;
    case Format.BGRA8: return WebGLConstants.RGBA;
    case Format.RGBA8: return WebGLConstants.RGBA;
    case Format.SRGB8_A8: return WebGLConstants.RGBA;
    case Format.RGBA16F: return WebGLConstants.RGBA;
    case Format.RGBA32F: return WebGLConstants.RGBA;
    case Format.R5G6B5: return WebGLConstants.RGB;
    case Format.RGB5A1: return WebGLConstants.RGBA;
    case Format.RGBA4: return WebGLConstants.RGBA;
    case Format.DEPTH: return WebGLConstants.DEPTH_COMPONENT;
    case Format.DEPTH_STENCIL: return WebGLConstants.DEPTH_STENCIL;

    case Format.BC1: return WebGLEXT.COMPRESSED_RGB_S3TC_DXT1_EXT;
    case Format.BC1_ALPHA: return WebGLEXT.COMPRESSED_RGBA_S3TC_DXT1_EXT;
    case Format.BC1_SRGB: return WebGLEXT.COMPRESSED_SRGB_S3TC_DXT1_EXT;
    case Format.BC1_SRGB_ALPHA: return WebGLEXT.COMPRESSED_SRGB_ALPHA_S3TC_DXT1_EXT;
    case Format.BC2: return WebGLEXT.COMPRESSED_RGBA_S3TC_DXT3_EXT;
    case Format.BC2_SRGB: return WebGLEXT.COMPRESSED_SRGB_ALPHA_S3TC_DXT3_EXT;
    case Format.BC3: return WebGLEXT.COMPRESSED_RGBA_S3TC_DXT5_EXT;
    case Format.BC3_SRGB: return WebGLEXT.COMPRESSED_SRGB_ALPHA_S3TC_DXT5_EXT;

    case Format.ETC_RGB8: return WebGLEXT.COMPRESSED_RGB_ETC1_WEBGL;
    case Format.ETC2_RGB8: return WebGLEXT.COMPRESSED_RGB8_ETC2;
    case Format.ETC2_SRGB8: return WebGLEXT.COMPRESSED_SRGB8_ETC2;
    case Format.ETC2_RGB8_A1: return WebGLEXT.COMPRESSED_RGB8_PUNCHTHROUGH_ALPHA1_ETC2;
    case Format.ETC2_SRGB8_A1: return WebGLEXT.COMPRESSED_SRGB8_PUNCHTHROUGH_ALPHA1_ETC2;
    case Format.ETC2_RGBA8: return WebGLEXT.COMPRESSED_RGBA8_ETC2_EAC;
    case Format.ETC2_SRGB8_A8: return WebGLEXT.COMPRESSED_SRGB8_ALPHA8_ETC2_EAC;
    case Format.EAC_R11: return WebGLEXT.COMPRESSED_R11_EAC;
    case Format.EAC_R11SN: return WebGLEXT.COMPRESSED_SIGNED_R11_EAC;
    case Format.EAC_RG11: return WebGLEXT.COMPRESSED_RG11_EAC;
    case Format.EAC_RG11SN: return WebGLEXT.COMPRESSED_SIGNED_RG11_EAC;

    case Format.PVRTC_RGB2: return WebGLEXT.COMPRESSED_RGB_PVRTC_2BPPV1_IMG;
    case Format.PVRTC_RGBA2: return WebGLEXT.COMPRESSED_RGBA_PVRTC_2BPPV1_IMG;
    case Format.PVRTC_RGB4: return WebGLEXT.COMPRESSED_RGB_PVRTC_4BPPV1_IMG;
    case Format.PVRTC_RGBA4: return WebGLEXT.COMPRESSED_RGBA_PVRTC_4BPPV1_IMG;

    case Format.ASTC_RGBA_4X4: return WebGLEXT.COMPRESSED_RGBA_ASTC_4x4_KHR;
    case Format.ASTC_RGBA_5X4: return WebGLEXT.COMPRESSED_RGBA_ASTC_5x4_KHR;
    case Format.ASTC_RGBA_5X5: return WebGLEXT.COMPRESSED_RGBA_ASTC_5x5_KHR;
    case Format.ASTC_RGBA_6X5: return WebGLEXT.COMPRESSED_RGBA_ASTC_6x5_KHR;
    case Format.ASTC_RGBA_6X6: return WebGLEXT.COMPRESSED_RGBA_ASTC_6x6_KHR;
    case Format.ASTC_RGBA_8X5: return WebGLEXT.COMPRESSED_RGBA_ASTC_8x5_KHR;
    case Format.ASTC_RGBA_8X6: return WebGLEXT.COMPRESSED_RGBA_ASTC_8x6_KHR;
    case Format.ASTC_RGBA_8X8: return WebGLEXT.COMPRESSED_RGBA_ASTC_8x8_KHR;
    case Format.ASTC_RGBA_10X5: return WebGLEXT.COMPRESSED_RGBA_ASTC_10x5_KHR;
    case Format.ASTC_RGBA_10X6: return WebGLEXT.COMPRESSED_RGBA_ASTC_10x6_KHR;
    case Format.ASTC_RGBA_10X8: return WebGLEXT.COMPRESSED_RGBA_ASTC_10x8_KHR;
    case Format.ASTC_RGBA_10X10: return WebGLEXT.COMPRESSED_RGBA_ASTC_10x10_KHR;
    case Format.ASTC_RGBA_12X10: return WebGLEXT.COMPRESSED_RGBA_ASTC_12x10_KHR;
    case Format.ASTC_RGBA_12X12: return WebGLEXT.COMPRESSED_RGBA_ASTC_12x12_KHR;

    case Format.ASTC_SRGBA_4X4: return WebGLEXT.COMPRESSED_SRGB8_ALPHA8_ASTC_4x4_KHR;
    case Format.ASTC_SRGBA_5X4: return WebGLEXT.COMPRESSED_SRGB8_ALPHA8_ASTC_5x4_KHR;
    case Format.ASTC_SRGBA_5X5: return WebGLEXT.COMPRESSED_SRGB8_ALPHA8_ASTC_5x5_KHR;
    case Format.ASTC_SRGBA_6X5: return WebGLEXT.COMPRESSED_SRGB8_ALPHA8_ASTC_6x5_KHR;
    case Format.ASTC_SRGBA_6X6: return WebGLEXT.COMPRESSED_SRGB8_ALPHA8_ASTC_6x6_KHR;
    case Format.ASTC_SRGBA_8X5: return WebGLEXT.COMPRESSED_SRGB8_ALPHA8_ASTC_8x5_KHR;
    case Format.ASTC_SRGBA_8X6: return WebGLEXT.COMPRESSED_SRGB8_ALPHA8_ASTC_8x6_KHR;
    case Format.ASTC_SRGBA_8X8: return WebGLEXT.COMPRESSED_SRGB8_ALPHA8_ASTC_8x8_KHR;
    case Format.ASTC_SRGBA_10X5: return WebGLEXT.COMPRESSED_SRGB8_ALPHA8_ASTC_10x5_KHR;
    case Format.ASTC_SRGBA_10X6: return WebGLEXT.COMPRESSED_SRGB8_ALPHA8_ASTC_10x6_KHR;
    case Format.ASTC_SRGBA_10X8: return WebGLEXT.COMPRESSED_SRGB8_ALPHA8_ASTC_10x8_KHR;
    case Format.ASTC_SRGBA_10X10: return WebGLEXT.COMPRESSED_SRGB8_ALPHA8_ASTC_10x10_KHR;
    case Format.ASTC_SRGBA_12X10: return WebGLEXT.COMPRESSED_SRGB8_ALPHA8_ASTC_12x10_KHR;
    case Format.ASTC_SRGBA_12X12: return WebGLEXT.COMPRESSED_SRGB8_ALPHA8_ASTC_12x12_KHR;

    default: {
        errorID(16310);
        return WebGLConstants.RGBA;
    }
    }
}

function GFXTypeToWebGLType (type: Type, gl: WebGLRenderingContext): GLenum {
    switch (type) {
    case Type.BOOL: return WebGLConstants.BOOL;
    case Type.BOOL2: return WebGLConstants.BOOL_VEC2;
    case Type.BOOL3: return WebGLConstants.BOOL_VEC3;
    case Type.BOOL4: return WebGLConstants.BOOL_VEC4;
    case Type.INT: return WebGLConstants.INT;
    case Type.INT2: return WebGLConstants.INT_VEC2;
    case Type.INT3: return WebGLConstants.INT_VEC3;
    case Type.INT4: return WebGLConstants.INT_VEC4;
    case Type.UINT: return WebGLConstants.UNSIGNED_INT;
    case Type.FLOAT: return WebGLConstants.FLOAT;
    case Type.FLOAT2: return WebGLConstants.FLOAT_VEC2;
    case Type.FLOAT3: return WebGLConstants.FLOAT_VEC3;
    case Type.FLOAT4: return WebGLConstants.FLOAT_VEC4;
    case Type.MAT2: return WebGLConstants.FLOAT_MAT2;
    case Type.MAT3: return WebGLConstants.FLOAT_MAT3;
    case Type.MAT4: return WebGLConstants.FLOAT_MAT4;
    case Type.SAMPLER2D: return WebGLConstants.SAMPLER_2D;
    case Type.SAMPLER_CUBE: return WebGLConstants.SAMPLER_CUBE;
    default: {
        errorID(16311);
        return Type.UNKNOWN;
    }
    }
}

function GFXTypeToTypedArrayCtor (type: Type): Int32ArrayConstructor | Float32ArrayConstructor {
    switch (type) {
    case Type.BOOL:
    case Type.BOOL2:
    case Type.BOOL3:
    case Type.BOOL4:
    case Type.INT:
    case Type.INT2:
    case Type.INT3:
    case Type.INT4:
    case Type.UINT:
        return Int32Array;
    case Type.FLOAT:
    case Type.FLOAT2:
    case Type.FLOAT3:
    case Type.FLOAT4:
    case Type.MAT2:
    case Type.MAT3:
    case Type.MAT4:
        return Float32Array;
    default: {
        errorID(16312);
        return Float32Array;
    }
    }
}

function WebGLTypeToGFXType (glType: GLenum, gl: WebGLRenderingContext): Type {
    switch (glType) {
    case WebGLConstants.BOOL: return Type.BOOL;
    case WebGLConstants.BOOL_VEC2: return Type.BOOL2;
    case WebGLConstants.BOOL_VEC3: return Type.BOOL3;
    case WebGLConstants.BOOL_VEC4: return Type.BOOL4;
    case WebGLConstants.INT: return Type.INT;
    case WebGLConstants.INT_VEC2: return Type.INT2;
    case WebGLConstants.INT_VEC3: return Type.INT3;
    case WebGLConstants.INT_VEC4: return Type.INT4;
    case WebGLConstants.UNSIGNED_INT: return Type.UINT;
    case WebGLConstants.FLOAT: return Type.FLOAT;
    case WebGLConstants.FLOAT_VEC2: return Type.FLOAT2;
    case WebGLConstants.FLOAT_VEC3: return Type.FLOAT3;
    case WebGLConstants.FLOAT_VEC4: return Type.FLOAT4;
    case WebGLConstants.FLOAT_MAT2: return Type.MAT2;
    case WebGLConstants.FLOAT_MAT3: return Type.MAT3;
    case WebGLConstants.FLOAT_MAT4: return Type.MAT4;
    case WebGLConstants.SAMPLER_2D: return Type.SAMPLER2D;
    case WebGLConstants.SAMPLER_CUBE: return Type.SAMPLER_CUBE;
    default: {
        errorID(16313);
        return Type.UNKNOWN;
    }
    }
}

function WebGLGetTypeSize (glType: GLenum, gl: WebGLRenderingContext): number {
    switch (glType) {
    case WebGLConstants.BOOL: return 4;
    case WebGLConstants.BOOL_VEC2: return 8;
    case WebGLConstants.BOOL_VEC3: return 12;
    case WebGLConstants.BOOL_VEC4: return 16;
    case WebGLConstants.INT: return 4;
    case WebGLConstants.INT_VEC2: return 8;
    case WebGLConstants.INT_VEC3: return 12;
    case WebGLConstants.INT_VEC4: return 16;
    case WebGLConstants.UNSIGNED_INT: return 4;
    case WebGLConstants.FLOAT: return 4;
    case WebGLConstants.FLOAT_VEC2: return 8;
    case WebGLConstants.FLOAT_VEC3: return 12;
    case WebGLConstants.FLOAT_VEC4: return 16;
    case WebGLConstants.FLOAT_MAT2: return 16;
    case WebGLConstants.FLOAT_MAT3: return 36;
    case WebGLConstants.FLOAT_MAT4: return 64;
    case WebGLConstants.SAMPLER_2D: return 4;
    case WebGLConstants.SAMPLER_CUBE: return 4;
    default: {
        errorID(16314);
        return 0;
    }
    }
}

function WebGLGetComponentCount (glType: GLenum, gl: WebGLRenderingContext): number {
    switch (glType) {
    case WebGLConstants.FLOAT_MAT2: return 2;
    case WebGLConstants.FLOAT_MAT3: return 3;
    case WebGLConstants.FLOAT_MAT4: return 4;
    default: {
        return 1;
    }
    }
}

const WebGLCmpFuncs: GLenum[] = [
    0x0200, // WebGLRenderingContext.NEVER,
    0x0201, // WebGLRenderingContext.LESS,
    0x0202, // WebGLRenderingContext.EQUAL,
    0x0203, // WebGLRenderingContext.LEQUAL,
    0x0204, // WebGLRenderingContext.GREATER,
    0x0205, // WebGLRenderingContext.NOTEQUAL,
    0x0206, // WebGLRenderingContext.GEQUAL,
    0x0207, // WebGLRenderingContext.ALWAYS,
];

const WebGLStencilOps: GLenum[] = [
    0x0000, // WebGLRenderingContext.ZERO,
    0x1E00, // WebGLRenderingContext.KEEP,
    0x1E01, // WebGLRenderingContext.REPLACE,
    0x1E02, // WebGLRenderingContext.INCR,
    0x1E03, // WebGLRenderingContext.DECR,
    0x150A, // WebGLRenderingContext.INVERT,
    0x8507, // WebGLRenderingContext.INCR_WRAP,
    0x8508, // WebGLRenderingContext.DECR_WRAP,
];

const WebGLBlendOps: GLenum[] = [
    0x8006, // WebGLRenderingContext.FUNC_ADD,
    0x800A, // WebGLRenderingContext.FUNC_SUBTRACT,
    0x800B, // WebGLRenderingContext.FUNC_REVERSE_SUBTRACT,
    0x8007, // WebGLRenderingContext.MIN,
    0x8008, // WebGLRenderingContext.MAX,
];

const WebGLBlendFactors: GLenum[] = [
    0x0000, // WebGLRenderingContext.ZERO,
    0x0001, // WebGLRenderingContext.ONE,
    0x0302, // WebGLRenderingContext.SRC_ALPHA,
    0x0304, // WebGLRenderingContext.DST_ALPHA,
    0x0303, // WebGLRenderingContext.ONE_MINUS_SRC_ALPHA,
    0x0305, // WebGLRenderingContext.ONE_MINUS_DST_ALPHA,
    0x0300, // WebGLRenderingContext.SRC_COLOR,
    0x0306, // WebGLRenderingContext.DST_COLOR,
    0x0301, // WebGLRenderingContext.ONE_MINUS_SRC_COLOR,
    0x0307, // WebGLRenderingContext.ONE_MINUS_DST_COLOR,
    0x0308, // WebGLRenderingContext.SRC_ALPHA_SATURATE,
    0x8001, // WebGLRenderingContext.CONSTANT_COLOR,
    0x8002, // WebGLRenderingContext.ONE_MINUS_CONSTANT_COLOR,
    0x8003, // WebGLRenderingContext.CONSTANT_ALPHA,
    0x8004, // WebGLRenderingContext.ONE_MINUS_CONSTANT_ALPHA,
];

export function WebGLCmdFuncCreateBuffer (device: WebGLDevice, gpuBuffer: IWebGLGPUBuffer): void {
    const { gl, stateCache } = device;
    const glUsage: GLenum = gpuBuffer.memUsage$ & MemoryUsageBit.HOST ? WebGLConstants.DYNAMIC_DRAW : WebGLConstants.STATIC_DRAW;

    if (gpuBuffer.usage$ & BufferUsageBit.VERTEX) {
        gpuBuffer.glTarget$ = WebGLConstants.ARRAY_BUFFER;
        const glBuffer = gl.createBuffer();
        if (glBuffer) {
            gpuBuffer.glBuffer$ = glBuffer;
            if (gpuBuffer.size$ > 0) {
                if (device.extensions.useVAO$) {
                    if (stateCache.glVAO$) {
                        device.extensions.OES_vertex_array_object$!.bindVertexArrayOES(null);
                        stateCache.glVAO$ = null;
                    }
                }
                gfxStateCache.gpuInputAssembler$ = null;

                if (stateCache.glArrayBuffer$ !== gpuBuffer.glBuffer$) {
                    gl.bindBuffer(WebGLConstants.ARRAY_BUFFER, gpuBuffer.glBuffer$);
                    stateCache.glArrayBuffer$ = gpuBuffer.glBuffer$;
                }

                gl.bufferData(WebGLConstants.ARRAY_BUFFER, gpuBuffer.size$, glUsage);
                gl.bindBuffer(WebGLConstants.ARRAY_BUFFER, null);
                stateCache.glArrayBuffer$ = null;
            }
        }
    } else if (gpuBuffer.usage$ & BufferUsageBit.INDEX) {
        gpuBuffer.glTarget$ = WebGLConstants.ELEMENT_ARRAY_BUFFER;
        const glBuffer = gl.createBuffer();

        if (glBuffer) {
            gpuBuffer.glBuffer$ = glBuffer;
            if (gpuBuffer.size$ > 0) {
                if (device.extensions.useVAO$) {
                    if (stateCache.glVAO$) {
                        device.extensions.OES_vertex_array_object$!.bindVertexArrayOES(null);
                        stateCache.glVAO$ = null;
                    }
                }
                gfxStateCache.gpuInputAssembler$ = null;

                if (stateCache.glElementArrayBuffer$ !== gpuBuffer.glBuffer$) {
                    gl.bindBuffer(WebGLConstants.ELEMENT_ARRAY_BUFFER, gpuBuffer.glBuffer$);
                    stateCache.glElementArrayBuffer$ = gpuBuffer.glBuffer$;
                }

                gl.bufferData(WebGLConstants.ELEMENT_ARRAY_BUFFER, gpuBuffer.size$, glUsage);
                gl.bindBuffer(WebGLConstants.ELEMENT_ARRAY_BUFFER, null);
                stateCache.glElementArrayBuffer$ = null;
            }
        }
    } else if (gpuBuffer.usage$ & BufferUsageBit.UNIFORM) {
        gpuBuffer.glTarget$ = WebGLConstants.NONE;

        if (gpuBuffer.buffer$) {
            gpuBuffer.vf32 = new Float32Array(gpuBuffer.buffer$.buffer);
        }
    } else if (gpuBuffer.usage$ & BufferUsageBit.INDIRECT) {
        gpuBuffer.glTarget$ = WebGLConstants.NONE;
    } else if (gpuBuffer.usage$ & BufferUsageBit.TRANSFER_DST) {
        gpuBuffer.glTarget$ = WebGLConstants.NONE;
    } else if (gpuBuffer.usage$ & BufferUsageBit.TRANSFER_SRC) {
        gpuBuffer.glTarget$ = WebGLConstants.NONE;
    } else {
        errorID(16315);
        gpuBuffer.glTarget$ = WebGLConstants.NONE;
    }
}

export function WebGLCmdFuncDestroyBuffer (device: WebGLDevice, gpuBuffer: IWebGLGPUBuffer): void {
    const { gl } = device;
    const cache = device.stateCache;

    if (gpuBuffer.glBuffer$) {
        // Firefox 75+ implicitly unbind whatever buffer there was on the slot sometimes
        // can be reproduced in the static batching scene at https://github.com/cocos-creator/test-cases-3d
        switch (gpuBuffer.glTarget$) {
        case WebGLConstants.ARRAY_BUFFER:
            if (device.extensions.useVAO$) {
                if (cache.glVAO$) {
                    device.extensions.OES_vertex_array_object$!.bindVertexArrayOES(null);
                    cache.glVAO$ = null;
                }
            }
            gfxStateCache.gpuInputAssembler$ = null;

            gl.bindBuffer(WebGLConstants.ARRAY_BUFFER, null);
            cache.glArrayBuffer$ = null;
            break;
        case WebGLConstants.ELEMENT_ARRAY_BUFFER:
            if (device.extensions.useVAO$) {
                if (cache.glVAO$) {
                    device.extensions.OES_vertex_array_object$!.bindVertexArrayOES(null);
                    cache.glVAO$ = null;
                }
            }
            gfxStateCache.gpuInputAssembler$ = null;

            gl.bindBuffer(WebGLConstants.ELEMENT_ARRAY_BUFFER, null);
            cache.glElementArrayBuffer$ = null;
            break;
        default:
        }

        gl.deleteBuffer(gpuBuffer.glBuffer$);
        gpuBuffer.glBuffer$ = null;
    }
}

export function WebGLCmdFuncResizeBuffer (device: WebGLDevice, gpuBuffer: IWebGLGPUBuffer): void {
    const { gl, stateCache } = device;
    const glUsage: GLenum = gpuBuffer.memUsage$ & MemoryUsageBit.HOST ? WebGLConstants.DYNAMIC_DRAW : WebGLConstants.STATIC_DRAW;

    if (gpuBuffer.usage$ & BufferUsageBit.VERTEX) {
        if (device.extensions.useVAO$) {
            if (stateCache.glVAO$) {
                device.extensions.OES_vertex_array_object$!.bindVertexArrayOES(null);
                stateCache.glVAO$ = null;
            }
        }
        gfxStateCache.gpuInputAssembler$ = null;

        if (stateCache.glArrayBuffer$ !== gpuBuffer.glBuffer$) {
            gl.bindBuffer(WebGLConstants.ARRAY_BUFFER, gpuBuffer.glBuffer$);
        }

        if (gpuBuffer.buffer$) {
            gl.bufferData(WebGLConstants.ARRAY_BUFFER, gpuBuffer.buffer$, glUsage);
        } else {
            gl.bufferData(WebGLConstants.ARRAY_BUFFER, gpuBuffer.size$, glUsage);
        }
        gl.bindBuffer(WebGLConstants.ARRAY_BUFFER, null);
        stateCache.glArrayBuffer$ = null;
    } else if (gpuBuffer.usage$ & BufferUsageBit.INDEX) {
        if (device.extensions.useVAO$) {
            if (stateCache.glVAO$) {
                device.extensions.OES_vertex_array_object$!.bindVertexArrayOES(null);
                stateCache.glVAO$ = null;
            }
        }
        gfxStateCache.gpuInputAssembler$ = null;

        if (stateCache.glElementArrayBuffer$ !== gpuBuffer.glBuffer$) {
            gl.bindBuffer(WebGLConstants.ELEMENT_ARRAY_BUFFER, gpuBuffer.glBuffer$);
        }

        if (gpuBuffer.buffer$) {
            gl.bufferData(WebGLConstants.ELEMENT_ARRAY_BUFFER, gpuBuffer.buffer$, glUsage);
        } else {
            gl.bufferData(WebGLConstants.ELEMENT_ARRAY_BUFFER, gpuBuffer.size$, glUsage);
        }
        gl.bindBuffer(WebGLConstants.ELEMENT_ARRAY_BUFFER, null);
        stateCache.glElementArrayBuffer$ = null;
    } else if (gpuBuffer.usage$ & BufferUsageBit.UNIFORM) {
        if (gpuBuffer.buffer$) {
            gpuBuffer.vf32 = new Float32Array(gpuBuffer.buffer$.buffer);
        }
    } else if ((gpuBuffer.usage$ & BufferUsageBit.INDIRECT)
            || (gpuBuffer.usage$ & BufferUsageBit.TRANSFER_DST)
            || (gpuBuffer.usage$ & BufferUsageBit.TRANSFER_SRC)) {
        gpuBuffer.glTarget$ = WebGLConstants.NONE;
    } else {
        errorID(16315);
        gpuBuffer.glTarget$ = WebGLConstants.NONE;
    }
}

export function WebGLCmdFuncUpdateBuffer (
    device: WebGLDevice,
    gpuBuffer: IWebGLGPUBuffer,
    buffer: Readonly<BufferSource>,
    offset: number,
    size: number,
): void {
    if (gpuBuffer.usage$ & BufferUsageBit.UNIFORM) {
        if (ArrayBuffer.isView(buffer)) {
            gpuBuffer.vf32!.set(buffer as Float32Array, offset / Float32Array.BYTES_PER_ELEMENT);
        } else {
            gpuBuffer.vf32!.set(new Float32Array(buffer as ArrayBuffer), offset / Float32Array.BYTES_PER_ELEMENT);
        }
    } else if (gpuBuffer.usage$ & BufferUsageBit.INDIRECT) {
        gpuBuffer.indirects$.clearDraws$();
        const drawInfos = (buffer as IndirectBuffer).drawInfos;
        for (let i = 0; i < drawInfos.length; ++i) {
            gpuBuffer.indirects$.setDrawInfo$(offset + i, drawInfos[i]);
        }
    } else {
        const buff = buffer as ArrayBuffer;
        const { gl, stateCache } = device;

        switch (gpuBuffer.glTarget$) {
        case WebGLConstants.ARRAY_BUFFER: {
            if (device.extensions.useVAO$) {
                if (stateCache.glVAO$) {
                    device.extensions.OES_vertex_array_object$!.bindVertexArrayOES(null);
                    stateCache.glVAO$ = null;
                }
            }
            gfxStateCache.gpuInputAssembler$ = null;

            if (stateCache.glArrayBuffer$ !== gpuBuffer.glBuffer$) {
                gl.bindBuffer(WebGLConstants.ARRAY_BUFFER, gpuBuffer.glBuffer$);
                stateCache.glArrayBuffer$ = gpuBuffer.glBuffer$;
            }
            break;
        }
        case WebGLConstants.ELEMENT_ARRAY_BUFFER: {
            if (device.extensions.useVAO$) {
                if (stateCache.glVAO$) {
                    device.extensions.OES_vertex_array_object$!.bindVertexArrayOES(null);
                    stateCache.glVAO$ = null;
                }
            }
            gfxStateCache.gpuInputAssembler$ = null;

            if (stateCache.glElementArrayBuffer$ !== gpuBuffer.glBuffer$) {
                gl.bindBuffer(WebGLConstants.ELEMENT_ARRAY_BUFFER, gpuBuffer.glBuffer$);
                stateCache.glElementArrayBuffer$ = gpuBuffer.glBuffer$;
            }
            break;
        }
        default: {
            errorID(16316);
            return;
        }
        }

        if (size === buff.byteLength) {
            gl.bufferSubData(gpuBuffer.glTarget$, offset, buff);
        } else {
            gl.bufferSubData(gpuBuffer.glTarget$, offset, buff.slice(0, size));
        }
    }
}

export function WebGLCmdFuncCreateTexture (device: WebGLDevice, gpuTexture: IWebGLGPUTexture): void {
    const { gl, stateCache } = device;

    gpuTexture.glFormat$ = gpuTexture.glInternalFmt$ = GFXFormatToWebGLFormat(gpuTexture.format$, gl);
    gpuTexture.glType$ = GFXFormatToWebGLType(gpuTexture.format$, gl);

    let w = gpuTexture.width$;
    let h = gpuTexture.height$;

    switch (gpuTexture.type$) {
    case TextureType.TEX2D: {
        gpuTexture.glTarget$ = WebGLConstants.TEXTURE_2D;

        const maxSize = max(w, h);
        if (maxSize > device.capabilities.maxTextureSize) {
            errorID(9100, maxSize, device.capabilities.maxTextureSize);
        }
<<<<<<< HEAD

        if (!device.textureExclusive[gpuTexture.format$] && (!device.extensions.WEBGL_depth_texture$ && FormatInfos[gpuTexture.format$].hasDepth)) {
=======
        // TODO: The system bug in the TikTok mini-game; once they fix it, a rollback will be necessary.
        if (!device.textureExclusive[gpuTexture.format$]
            && ((!device.extensions.WEBGL_depth_texture$ || BYTEDANCE) && FormatInfos[gpuTexture.format$].hasDepth)) {
>>>>>>> 3f28f590
            gpuTexture.glInternalFmt$ = GFXFormatToWebGLInternalFormat(gpuTexture.format$, gl);
            gpuTexture.glRenderbuffer$ = gl.createRenderbuffer();
            if (gpuTexture.size$ > 0) {
                if (stateCache.glRenderbuffer$ !== gpuTexture.glRenderbuffer$) {
                    gl.bindRenderbuffer(WebGLConstants.RENDERBUFFER, gpuTexture.glRenderbuffer$);
                    stateCache.glRenderbuffer$ = gpuTexture.glRenderbuffer$;
                }
                gl.renderbufferStorage(WebGLConstants.RENDERBUFFER, gpuTexture.glInternalFmt$, w, h);
            }
        } else {
            gpuTexture.glTexture$ = gl.createTexture();
            if (gpuTexture.size$ > 0) {
                const glTexUnit = stateCache.glTexUnits$[stateCache.texUnit$];

                if (glTexUnit.glTexture$ !== gpuTexture.glTexture$) {
                    gl.bindTexture(WebGLConstants.TEXTURE_2D, gpuTexture.glTexture$);
                    glTexUnit.glTexture$ = gpuTexture.glTexture$;
                }

                if (FormatInfos[gpuTexture.format$].isCompressed) {
                    for (let i = 0; i < gpuTexture.mipLevel$; ++i) {
                        const imgSize = FormatSize(gpuTexture.format$, w, h, 1);
                        const view: Uint8Array = new Uint8Array(imgSize);
                        gl.compressedTexImage2D(WebGLConstants.TEXTURE_2D, i, gpuTexture.glInternalFmt$, w, h, 0, view);
                        w = max(1, w >> 1);
                        h = max(1, h >> 1);
                    }
                } else {
                    for (let i = 0; i < gpuTexture.mipLevel$; ++i) {
                        gl.texImage2D(WebGLConstants.TEXTURE_2D, i, gpuTexture.glInternalFmt$, w, h, 0, gpuTexture.glFormat$, gpuTexture.glType$, null);
                        w = max(1, w >> 1);
                        h = max(1, h >> 1);
                    }
                }

                if (gpuTexture.isPowerOf2$) {
                    gpuTexture.glWrapS$ = WebGLConstants.REPEAT;
                    gpuTexture.glWrapT$ = WebGLConstants.REPEAT;
                } else {
                    gpuTexture.glWrapS$ = WebGLConstants.CLAMP_TO_EDGE;
                    gpuTexture.glWrapT$ = WebGLConstants.CLAMP_TO_EDGE;
                }
                gpuTexture.glMinFilter$ = WebGLConstants.LINEAR;
                gpuTexture.glMagFilter$ = WebGLConstants.LINEAR;

                gl.texParameteri(gpuTexture.glTarget$, WebGLConstants.TEXTURE_WRAP_S, gpuTexture.glWrapS$);
                gl.texParameteri(gpuTexture.glTarget$, WebGLConstants.TEXTURE_WRAP_T, gpuTexture.glWrapT$);
                gl.texParameteri(gpuTexture.glTarget$, WebGLConstants.TEXTURE_MIN_FILTER, gpuTexture.glMinFilter$);
                gl.texParameteri(gpuTexture.glTarget$, WebGLConstants.TEXTURE_MAG_FILTER, gpuTexture.glMagFilter$);
            }
        }

        break;
    }
    case TextureType.CUBE: {
        gpuTexture.glTarget$ = WebGLConstants.TEXTURE_CUBE_MAP;

        const maxSize = max(w, h);
        if (maxSize > device.capabilities.maxCubeMapTextureSize) {
            errorID(9100, maxSize, device.capabilities.maxTextureSize);
        }

        gpuTexture.glTexture$ = gl.createTexture();
        if (gpuTexture.size$ > 0) {
            const glTexUnit = stateCache.glTexUnits$[stateCache.texUnit$];

            if (glTexUnit.glTexture$ !== gpuTexture.glTexture$) {
                gl.bindTexture(WebGLConstants.TEXTURE_CUBE_MAP, gpuTexture.glTexture$);
                glTexUnit.glTexture$ = gpuTexture.glTexture$;
            }

            if (FormatInfos[gpuTexture.format$].isCompressed) {
                for (let f = 0; f < 6; ++f) {
                    w = gpuTexture.width$;
                    h = gpuTexture.height$;
                    for (let i = 0; i < gpuTexture.mipLevel$; ++i) {
                        const imgSize = FormatSize(gpuTexture.format$, w, h, 1);
                        const view: Uint8Array = new Uint8Array(imgSize);
                        gl.compressedTexImage2D(WebGLConstants.TEXTURE_CUBE_MAP_POSITIVE_X + f, i, gpuTexture.glInternalFmt$, w, h, 0, view);
                        w = max(1, w >> 1);
                        h = max(1, h >> 1);
                    }
                }
            } else {
                for (let f = 0; f < 6; ++f) {
                    w = gpuTexture.width$;
                    h = gpuTexture.height$;
                    for (let i = 0; i < gpuTexture.mipLevel$; ++i) {
                        gl.texImage2D(
                            WebGLConstants.TEXTURE_CUBE_MAP_POSITIVE_X + f,
                            i,
                            gpuTexture.glInternalFmt$,
                            w,
                            h,
                            0,
                            gpuTexture.glFormat$,
                            gpuTexture.glType$,
                            null,
                        );
                        w = max(1, w >> 1);
                        h = max(1, h >> 1);
                    }
                }
            }

            if (gpuTexture.isPowerOf2$) {
                gpuTexture.glWrapS$ = WebGLConstants.REPEAT;
                gpuTexture.glWrapT$ = WebGLConstants.REPEAT;
            } else {
                gpuTexture.glWrapS$ = WebGLConstants.CLAMP_TO_EDGE;
                gpuTexture.glWrapT$ = WebGLConstants.CLAMP_TO_EDGE;
            }
            gpuTexture.glMinFilter$ = WebGLConstants.LINEAR;
            gpuTexture.glMagFilter$ = WebGLConstants.LINEAR;

            gl.texParameteri(gpuTexture.glTarget$, WebGLConstants.TEXTURE_WRAP_S, gpuTexture.glWrapS$);
            gl.texParameteri(gpuTexture.glTarget$, WebGLConstants.TEXTURE_WRAP_T, gpuTexture.glWrapT$);
            gl.texParameteri(gpuTexture.glTarget$, WebGLConstants.TEXTURE_MIN_FILTER, gpuTexture.glMinFilter$);
            gl.texParameteri(gpuTexture.glTarget$, WebGLConstants.TEXTURE_MAG_FILTER, gpuTexture.glMagFilter$);
        }

        break;
    }
    default: {
        errorID(16317);
        gpuTexture.type$ = TextureType.TEX2D;
        gpuTexture.glTarget$ = WebGLConstants.TEXTURE_2D;
    }
    }
}

export function WebGLCmdFuncDestroyTexture (device: WebGLDevice, gpuTexture: IWebGLGPUTexture): void {
    const { gl, stateCache } = device;
    if (gpuTexture.glTexture$) {
        const glTexUnits = stateCache.glTexUnits$;
        let texUnit = stateCache.texUnit$;
        gl.deleteTexture(gpuTexture.glTexture$);
        for (let i = 0; i < glTexUnits.length; i++) {
            if (glTexUnits[i].glTexture$ === gpuTexture.glTexture$) {
                gl.activeTexture(WebGLConstants.TEXTURE0 + i);
                texUnit = i;
                gl.bindTexture(gpuTexture.glTarget$, null);
                glTexUnits[i].glTexture$ = null;
            }
        }
        stateCache.texUnit$ = texUnit;
        gpuTexture.glTexture$ = null;
    }

    if (gpuTexture.glRenderbuffer$) {
        let glRenderbuffer = stateCache.glRenderbuffer$;
        gl.deleteRenderbuffer(gpuTexture.glRenderbuffer$);
        if (glRenderbuffer === gpuTexture.glRenderbuffer$) {
            gl.bindRenderbuffer(WebGLConstants.RENDERBUFFER, null);
            glRenderbuffer = null;
        }
        gpuTexture.glRenderbuffer$ = null;
    }
}

export function WebGLCmdFuncResizeTexture (device: WebGLDevice, gpuTexture: IWebGLGPUTexture): void {
    if (!gpuTexture.size$) return;

    const { gl, stateCache } = device;

    let w = gpuTexture.width$;
    let h = gpuTexture.height$;

    switch (gpuTexture.type$) {
    case TextureType.TEX2D: {
        gpuTexture.glTarget$ = WebGLConstants.TEXTURE_2D;

        const maxSize = max(w, h);
        if (maxSize > device.capabilities.maxTextureSize) {
            errorID(9100, maxSize, device.capabilities.maxTextureSize);
        }

        if (gpuTexture.glRenderbuffer$) {
            if (stateCache.glRenderbuffer$ !== gpuTexture.glRenderbuffer$) {
                gl.bindRenderbuffer(WebGLConstants.RENDERBUFFER, gpuTexture.glRenderbuffer$);
                stateCache.glRenderbuffer$ = gpuTexture.glRenderbuffer$;
            }
            gl.renderbufferStorage(WebGLConstants.RENDERBUFFER, gpuTexture.glInternalFmt$, w, h);
        } else if (gpuTexture.glTexture$) {
            const glTexUnit = stateCache.glTexUnits$[stateCache.texUnit$];

            if (glTexUnit.glTexture$ !== gpuTexture.glTexture$) {
                gl.bindTexture(WebGLConstants.TEXTURE_2D, gpuTexture.glTexture$);
                glTexUnit.glTexture$ = gpuTexture.glTexture$;
            }

            if (FormatInfos[gpuTexture.format$].isCompressed) {
                for (let i = 0; i < gpuTexture.mipLevel$; ++i) {
                    const imgSize = FormatSize(gpuTexture.format$, w, h, 1);
                    const view: Uint8Array = new Uint8Array(imgSize);
                    gl.compressedTexImage2D(WebGLConstants.TEXTURE_2D, i, gpuTexture.glInternalFmt$, w, h, 0, view);
                    w = max(1, w >> 1);
                    h = max(1, h >> 1);
                }
            } else {
                for (let i = 0; i < gpuTexture.mipLevel$; ++i) {
                    gl.texImage2D(WebGLConstants.TEXTURE_2D, i, gpuTexture.glInternalFmt$, w, h, 0, gpuTexture.glFormat$, gpuTexture.glType$, null);
                    w = max(1, w >> 1);
                    h = max(1, h >> 1);
                }
            }
        }
        break;
    }
    case TextureType.CUBE: {
        gpuTexture.glTarget$ = WebGLConstants.TEXTURE_CUBE_MAP;

        const maxSize = max(w, h);
        if (maxSize > device.capabilities.maxCubeMapTextureSize) {
            errorID(9100, maxSize, device.capabilities.maxTextureSize);
        }

        const glTexUnit = stateCache.glTexUnits$[stateCache.texUnit$];

        if (glTexUnit.glTexture$ !== gpuTexture.glTexture$) {
            gl.bindTexture(WebGLConstants.TEXTURE_CUBE_MAP, gpuTexture.glTexture$);
            glTexUnit.glTexture$ = gpuTexture.glTexture$;
        }

        if (FormatInfos[gpuTexture.format$].isCompressed) {
            for (let f = 0; f < 6; ++f) {
                w = gpuTexture.width$;
                h = gpuTexture.height$;
                for (let i = 0; i < gpuTexture.mipLevel$; ++i) {
                    const imgSize = FormatSize(gpuTexture.format$, w, h, 1);
                    const view: Uint8Array = new Uint8Array(imgSize);
                    gl.compressedTexImage2D(WebGLConstants.TEXTURE_CUBE_MAP_POSITIVE_X + f, i, gpuTexture.glInternalFmt$, w, h, 0, view);
                    w = max(1, w >> 1);
                    h = max(1, h >> 1);
                }
            }
        } else {
            for (let f = 0; f < 6; ++f) {
                w = gpuTexture.width$;
                h = gpuTexture.height$;
                for (let i = 0; i < gpuTexture.mipLevel$; ++i) {
                    gl.texImage2D(
                        WebGLConstants.TEXTURE_CUBE_MAP_POSITIVE_X + f,
                        i,
                        gpuTexture.glInternalFmt$,
                        w,
                        h,
                        0,
                        gpuTexture.glFormat$,
                        gpuTexture.glType$,
                        null,
                    );
                    w = max(1, w >> 1);
                    h = max(1, h >> 1);
                }
            }
        }
        break;
    }
    default: {
        errorID(16317);
        gpuTexture.type$ = TextureType.TEX2D;
        gpuTexture.glTarget$ = WebGLConstants.TEXTURE_2D;
    }
    }
}

export function WebGLCmdFuncCreateFramebuffer (device: WebGLDevice, gpuFramebuffer: IWebGLGPUFramebuffer): void {
    for (let i = 0; i < gpuFramebuffer.gpuColorTextures$.length; ++i) {
        const tex = gpuFramebuffer.gpuColorTextures$[i];
        if (tex.isSwapchainTexture$) {
            gpuFramebuffer.isOffscreen$ = false;
            return;
        }
    }

    const { gl, stateCache } = device;
    const attachments: GLenum[] = [];

    const glFramebuffer = gl.createFramebuffer();
    if (glFramebuffer) {
        gpuFramebuffer.glFramebuffer$ = glFramebuffer;

        if (stateCache.glFramebuffer$ !== gpuFramebuffer.glFramebuffer$) {
            gl.bindFramebuffer(WebGLConstants.FRAMEBUFFER, gpuFramebuffer.glFramebuffer$);
        }

        for (let i = 0; i < gpuFramebuffer.gpuColorTextures$.length; ++i) {
            const gpuTexture = gpuFramebuffer.gpuColorTextures$[i];
            if (gpuTexture) {
                if (gpuTexture.glTexture$) {
                    gl.framebufferTexture2D(
                        WebGLConstants.FRAMEBUFFER,
                        WebGLConstants.COLOR_ATTACHMENT0 + i,
                        gpuTexture.glTarget$,
                        gpuTexture.glTexture$,
                        0,
                    ); // level must be 0
                } else {
                    gl.framebufferRenderbuffer(
                        WebGLConstants.FRAMEBUFFER,
                        WebGLConstants.COLOR_ATTACHMENT0 + i,
                        WebGLConstants.RENDERBUFFER,
                        gpuTexture.glRenderbuffer$,
                    );
                }

                attachments.push(WebGLConstants.COLOR_ATTACHMENT0 + i);
                gpuFramebuffer.width$ = Math.min(gpuFramebuffer.width$, gpuTexture.width$);
                gpuFramebuffer.height$ = Math.min(gpuFramebuffer.height$, gpuTexture.height$);
            }
        }

        const dst = gpuFramebuffer.gpuDepthStencilTexture$;
        if (dst) {
            const glAttachment = FormatInfos[dst.format$].hasStencil ? WebGLConstants.DEPTH_STENCIL_ATTACHMENT : WebGLConstants.DEPTH_ATTACHMENT;
            if (dst.glTexture$) {
                gl.framebufferTexture2D(
                    WebGLConstants.FRAMEBUFFER,
                    glAttachment,
                    dst.glTarget$,
                    dst.glTexture$,
                    0,
                ); // level must be 0
            } else {
                gl.framebufferRenderbuffer(
                    WebGLConstants.FRAMEBUFFER,
                    glAttachment,
                    WebGLConstants.RENDERBUFFER,
                    dst.glRenderbuffer$,
                );
            }
            gpuFramebuffer.width$ = Math.min(gpuFramebuffer.width$, dst.width$);
            gpuFramebuffer.height$ = Math.min(gpuFramebuffer.height$, dst.height$);
        }

        if (device.extensions.WEBGL_draw_buffers$) {
            device.extensions.WEBGL_draw_buffers$.drawBuffersWEBGL(attachments);
        }

        const status = gl.checkFramebufferStatus(WebGLConstants.FRAMEBUFFER);
        if (status !== WebGLConstants.FRAMEBUFFER_COMPLETE) {
            switch (status) {
            case WebGLConstants.FRAMEBUFFER_INCOMPLETE_ATTACHMENT: {
                errorID(16318);
                break;
            }
            case WebGLConstants.FRAMEBUFFER_INCOMPLETE_MISSING_ATTACHMENT: {
                errorID(16319);
                break;
            }
            case WebGLConstants.FRAMEBUFFER_INCOMPLETE_DIMENSIONS: {
                errorID(16320);
                break;
            }
            case WebGLConstants.FRAMEBUFFER_UNSUPPORTED: {
                errorID(16321);
                break;
            }
            default:
            }
        }

        if (stateCache.glFramebuffer$ !== gpuFramebuffer.glFramebuffer$) {
            gl.bindFramebuffer(WebGLConstants.FRAMEBUFFER, stateCache.glFramebuffer$);
        }
    }
}

export function WebGLCmdFuncDestroyFramebuffer (device: WebGLDevice, gpuFramebuffer: IWebGLGPUFramebuffer): void {
    const { gl, stateCache } = device;
    if (gpuFramebuffer.glFramebuffer$) {
        gl.deleteFramebuffer(gpuFramebuffer.glFramebuffer$);
        if (stateCache.glFramebuffer$ === gpuFramebuffer.glFramebuffer$) {
            gl.bindFramebuffer(WebGLConstants.FRAMEBUFFER, null);
            stateCache.glFramebuffer$ = null;
        }
        gpuFramebuffer.glFramebuffer$ = null;
    }
}

export function WebGLCmdFuncCreateShader (device: WebGLDevice, gpuShader: IWebGLGPUShader): void {
    const { gl, stateCache } = device;

    for (let k = 0; k < gpuShader.gpuStages$.length; k++) {
        const gpuStage = gpuShader.gpuStages$[k];

        let glShaderType: GLenum = 0;
        let shaderTypeStr = '';
        let lineNumber = 1;

        switch (gpuStage.type$) {
        case ShaderStageFlagBit.VERTEX: {
            shaderTypeStr = 'VertexShader';
            glShaderType = WebGLConstants.VERTEX_SHADER;
            break;
        }
        case ShaderStageFlagBit.FRAGMENT: {
            shaderTypeStr = 'FragmentShader';
            glShaderType = WebGLConstants.FRAGMENT_SHADER;
            break;
        }
        default: {
            errorID(16322);
            return;
        }
        }

        const glShader = gl.createShader(glShaderType);
        if (glShader) {
            gpuStage.glShader$ = glShader;
            gl.shaderSource(gpuStage.glShader$, gpuStage.source$);
            gl.compileShader(gpuStage.glShader$);

            if (!gl.getShaderParameter(gpuStage.glShader$, WebGLConstants.COMPILE_STATUS)) {
                errorID(16323, shaderTypeStr, gpuShader.name$);
                errorID(16324, gpuStage.source$.replace(/^|\n/g, (): string => `\n${lineNumber++} `));
                error(gl.getShaderInfoLog(gpuStage.glShader$));

                for (let l = 0; l < gpuShader.gpuStages$.length; l++) {
                    const stage = gpuShader.gpuStages$[k];
                    if (stage.glShader$) {
                        gl.deleteShader(stage.glShader$);
                        stage.glShader$ = null;
                    }
                }
                return;
            }
        }
    }

    const glProgram = gl.createProgram();
    if (!glProgram) {
        return;
    }

    gpuShader.glProgram$ = glProgram;

    // link program
    for (let k = 0; k < gpuShader.gpuStages$.length; k++) {
        const gpuStage = gpuShader.gpuStages$[k];
        gl.attachShader(gpuShader.glProgram$, gpuStage.glShader$!);
    }

    gl.linkProgram(gpuShader.glProgram$);

    // detach & delete immediately
    if (device.extensions.destroyShadersImmediately$) {
        for (let k = 0; k < gpuShader.gpuStages$.length; k++) {
            const gpuStage = gpuShader.gpuStages$[k];
            if (gpuStage.glShader$) {
                gl.detachShader(gpuShader.glProgram$, gpuStage.glShader$);
                gl.deleteShader(gpuStage.glShader$);
                gpuStage.glShader$ = null;
            }
        }
    }

    if (gl.getProgramParameter(gpuShader.glProgram$, WebGLConstants.LINK_STATUS)) {
        debugID(16325, gpuShader.name$);
    } else {
        errorID(16326, gpuShader.name$);
        error(gl.getProgramInfoLog(gpuShader.glProgram$));
        return;
    }

    // parse inputs
    const activeAttribCount: number = gl.getProgramParameter(gpuShader.glProgram$, WebGLConstants.ACTIVE_ATTRIBUTES);
    gpuShader.glInputs$ = new Array<IWebGLGPUInput>(activeAttribCount);

    for (let i = 0; i < activeAttribCount; ++i) {
        const attribInfo = gl.getActiveAttrib(gpuShader.glProgram$, i);
        if (attribInfo) {
            const { type: attribType, name: attribName, size: attribSize } = attribInfo;
            let varName: string;
            const nameOffset = attribName.indexOf('[');
            if (nameOffset !== -1) {
                varName = attribName.substr(0, nameOffset);
            } else {
                varName = attribName;
            }

            const glLoc = gl.getAttribLocation(gpuShader.glProgram$, varName);
            const gfxType = WebGLTypeToGFXType(attribType, gl);
            const stride = WebGLGetTypeSize(attribType, gl);

            gpuShader.glInputs$[i] = {
                binding$: glLoc,
                name$: varName,
                type$: gfxType,
                stride$: stride,
                count$: attribSize,
                size$: stride * attribSize,

                glType$: attribType,
                glLoc$: glLoc,
            };
        }
    }

    // create uniform blocks
    if (gpuShader.blocks$.length > 0) {
        gpuShader.glBlocks$ = new Array<IWebGLGPUUniformBlock>(gpuShader.blocks$.length);
        for (let i = 0; i < gpuShader.blocks$.length; ++i) {
            const block = gpuShader.blocks$[i];

            const glBlock: IWebGLGPUUniformBlock = {
                set$: block.set,
                binding$: block.binding,
                name$: block.name,
                size$: 0,
                glUniforms$: new Array<IWebGLGPUUniform>(block.members.length),
                glActiveUniforms$: [],
            };

            gpuShader.glBlocks$[i] = glBlock;

            for (let u = 0; u < block.members.length; ++u) {
                const uniform = block.members[u];
                const glType = GFXTypeToWebGLType(uniform.type, gl);
                const stride = WebGLGetTypeSize(glType, gl);
                const size = stride * uniform.count;

                glBlock.glUniforms$[u] = {
                    binding$: -1,
                    name$: uniform.name,
                    type$: uniform.type,
                    stride$: stride,
                    count$: uniform.count,
                    size$: size,
                    offset$: 0,

                    glType$: glType,
                    glLoc$: null!,
                    array$: null!,
                };
            }
        }
    }

    // WebGL doesn't support Framebuffer Fetch
    for (let i = 0; i < gpuShader.subpassInputs$.length; ++i) {
        const subpassInput = gpuShader.subpassInputs$[i];
        gpuShader.samplerTextures$.push(
            new UniformSamplerTexture(subpassInput.set, subpassInput.binding, subpassInput.name, Type.SAMPLER2D, subpassInput.count),
        );
    }

    // create uniform sampler textures
    if (gpuShader.samplerTextures$.length > 0) {
        gpuShader.glSamplerTextures$ = new Array<IWebGLGPUUniformSamplerTexture>(gpuShader.samplerTextures$.length);

        for (let i = 0; i < gpuShader.samplerTextures$.length; ++i) {
            const sampler = gpuShader.samplerTextures$[i];
            gpuShader.glSamplerTextures$[i] = {
                set$: sampler.set,
                binding$: sampler.binding,
                name$: sampler.name,
                type$: sampler.type,
                count$: sampler.count,
                units$: [],
                glUnits$: null!,
                glType$: GFXTypeToWebGLType(sampler.type, gl),
                glLoc$: null!,
            };
        }
    }

    // parse uniforms
    const activeUniformCount = gl.getProgramParameter(gpuShader.glProgram$, WebGLConstants.ACTIVE_UNIFORMS);

    for (let i = 0; i < activeUniformCount; ++i) {
        const uniformInfo = gl.getActiveUniform(gpuShader.glProgram$, i);
        if (uniformInfo) {
            const isSampler = (uniformInfo.type === WebGLConstants.SAMPLER_2D)
                || (uniformInfo.type === WebGLConstants.SAMPLER_CUBE);

            if (!isSampler) {
                const glLoc = gl.getUniformLocation(gpuShader.glProgram$, uniformInfo.name);
                if (device.extensions.isLocationActive$(glLoc)) {
                    let varName: string;
                    const nameOffset = uniformInfo.name.indexOf('[');
                    if (nameOffset !== -1) {
                        varName = uniformInfo.name.substr(0, nameOffset);
                    } else {
                        varName = uniformInfo.name;
                    }

                    // build uniform block mapping
                    for (let j = 0; j < gpuShader.glBlocks$.length; j++) {
                        const glBlock = gpuShader.glBlocks$[j];

                        for (let k = 0; k < glBlock.glUniforms$.length; k++) {
                            const glUniform = glBlock.glUniforms$[k];
                            if (glUniform.name$ === varName) {
                                glUniform.glLoc$ = glLoc;
                                glUniform.count$ = uniformInfo.size;
                                glUniform.size$ = glUniform.stride$ * glUniform.count$;
                                glUniform.array$ = new (GFXTypeToTypedArrayCtor(glUniform.type$))(glUniform.size$ / 4);

                                glBlock.glActiveUniforms$.push(glUniform);
                                break;
                            }
                        }
                    }
                }
            }
        }
    }

    // calculate offset & size
    // WARNING: we can't handle inactive uniform arrays with wrong input sizes
    // and there is no way to detect that for now
    for (let j = 0; j < gpuShader.glBlocks$.length; j++) {
        const glBlock = gpuShader.glBlocks$[j];
        for (let k = 0; k < glBlock.glUniforms$.length; k++) {
            const glUniform = glBlock.glUniforms$[k];
            glUniform.offset$ = glBlock.size$ / 4;
            glBlock.size$ += glUniform.size$;
        }
    }

    // texture unit index mapping optimization
    const glActiveSamplers: IWebGLGPUUniformSamplerTexture[] = [];
    const glActiveSamplerLocations: WebGLUniformLocation[] = [];
    const { bindingMappings, capabilities } = device;
    const { texUnitCacheMap$: texUnitCacheMap } = device.stateCache;
    const { maxTextureUnits } = capabilities;

    if (!(cclegacy.rendering && cclegacy.rendering.enableEffectImport)) {
        let flexibleSetBaseOffset = 0;
        for (let i = 0; i < gpuShader.blocks$.length; ++i) {
            if (gpuShader.blocks$[i].set === bindingMappings.flexibleSet$) {
                flexibleSetBaseOffset++;
            }
        }

        let arrayOffset = 0;
        for (let i = 0; i < gpuShader.samplerTextures$.length; ++i) {
            const sampler = gpuShader.samplerTextures$[i];
            const glLoc = gl.getUniformLocation(gpuShader.glProgram$, sampler.name);
            if (device.extensions.isLocationActive$(glLoc)) {
                glActiveSamplers.push(gpuShader.glSamplerTextures$[i]);
                glActiveSamplerLocations.push(glLoc);
            }
            if (texUnitCacheMap[sampler.name] === undefined) {
                let binding = sampler.binding + bindingMappings.samplerTextureOffsets$[sampler.set] + arrayOffset;
                if (sampler.set === bindingMappings.flexibleSet$) { binding -= flexibleSetBaseOffset; }
                texUnitCacheMap[sampler.name] = binding % maxTextureUnits;
                arrayOffset += sampler.count - 1;
            }
        }
    } else {
        for (let i = 0; i < gpuShader.samplerTextures$.length; ++i) {
            const sampler = gpuShader.samplerTextures$[i];
            const glLoc = gl.getUniformLocation(gpuShader.glProgram$, sampler.name);
            if (device.extensions.isLocationActive$(glLoc)) {
                glActiveSamplers.push(gpuShader.glSamplerTextures$[i]);
                glActiveSamplerLocations.push(glLoc);
            }
            if (texUnitCacheMap[sampler.name] === undefined) {
                texUnitCacheMap[sampler.name] = sampler.flattened % maxTextureUnits;
            }
        }
    }

    if (glActiveSamplers.length) {
        const usedTexUnits: boolean[] = [];
        // try to reuse existing mappings first
        for (let i = 0; i < glActiveSamplers.length; ++i) {
            const glSampler = glActiveSamplers[i];

            let cachedUnit = texUnitCacheMap[glSampler.name$];
            if (cachedUnit !== undefined) {
                glSampler.glLoc$ = glActiveSamplerLocations[i];
                for (let t = 0; t < glSampler.count$; ++t) {
                    while (usedTexUnits[cachedUnit]) {
                        cachedUnit = (cachedUnit + 1) % maxTextureUnits;
                    }
                    glSampler.units$.push(cachedUnit);
                    usedTexUnits[cachedUnit] = true;
                }
            }
        }
        // fill in the rest sequencially
        let unitIdx = 0;
        for (let i = 0; i < glActiveSamplers.length; ++i) {
            const glSampler = glActiveSamplers[i];

            if (!device.extensions.isLocationActive$(glSampler.glLoc$)) {
                glSampler.glLoc$ = glActiveSamplerLocations[i];
                for (let t = 0; t < glSampler.count$; ++t) {
                    while (usedTexUnits[unitIdx]) {
                        unitIdx = (unitIdx + 1) % maxTextureUnits;
                    }
                    if (texUnitCacheMap[glSampler.name$] === undefined) {
                        texUnitCacheMap[glSampler.name$] = unitIdx;
                    }
                    glSampler.units$.push(unitIdx);
                    usedTexUnits[unitIdx] = true;
                }
            }
        }

        if (stateCache.glProgram$ !== gpuShader.glProgram$) {
            gl.useProgram(gpuShader.glProgram$);
        }

        for (let i = 0; i < glActiveSamplers.length; i++) {
            const glSampler = glActiveSamplers[i];
            glSampler.glUnits$ = new Int32Array(glSampler.units$);
            gl.uniform1iv(glSampler.glLoc$, glSampler.glUnits$);
        }

        if (stateCache.glProgram$ !== gpuShader.glProgram$) {
            gl.useProgram(stateCache.glProgram$);
        }
    }

    // strip out the inactive ones
    for (let i = 0; i < gpuShader.glBlocks$.length;) {
        if (gpuShader.glBlocks$[i].glActiveUniforms$.length) {
            i++;
        } else {
            gpuShader.glBlocks$[i] = gpuShader.glBlocks$[gpuShader.glBlocks$.length - 1];
            gpuShader.glBlocks$.length--;
        }
    }

    gpuShader.glSamplerTextures$ = glActiveSamplers;
}

export function WebGLCmdFuncDestroyShader (device: WebGLDevice, gpuShader: IWebGLGPUShader): void {
    if (gpuShader.glProgram$) {
        const { gl, stateCache } = device;
        if (!device.extensions.destroyShadersImmediately$) {
            for (let k = 0; k < gpuShader.gpuStages$.length; k++) {
                const gpuStage = gpuShader.gpuStages$[k];
                if (gpuStage.glShader$) {
                    gl.detachShader(gpuShader.glProgram$, gpuStage.glShader$);
                    gl.deleteShader(gpuStage.glShader$);
                    gpuStage.glShader$ = null;
                }
            }
        }
        gl.deleteProgram(gpuShader.glProgram$);
        if (stateCache.glProgram$ === gpuShader.glProgram$) {
            gl.useProgram(null);
            stateCache.glProgram$ = null;
        }
        gpuShader.glProgram$ = null;
    }
}

export function WebGLCmdFuncCreateInputAssember (device: WebGLDevice, gpuInputAssembler: IWebGLGPUInputAssembler): void {
    const { gl } = device;

    gpuInputAssembler.glAttribs$ = new Array<IWebGLAttrib>(gpuInputAssembler.attributes$.length);

    const offsets = [0, 0, 0, 0, 0, 0, 0, 0];

    for (let i = 0; i < gpuInputAssembler.attributes$.length; ++i) {
        const attrib = gpuInputAssembler.attributes$[i];
        const { format: attribFormat, isNormalized: attribIsNormalized, isInstanced: attribIsInstanced } = attrib;

        const stream = attrib.stream !== undefined ? attrib.stream : 0;

        const gpuBuffer = gpuInputAssembler.gpuVertexBuffers$[stream];

        const glType = GFXFormatToWebGLType(attribFormat, gl);
        const { size } = FormatInfos[attribFormat];

        gpuInputAssembler.glAttribs$[i] = {
            name$: attrib.name,
            glBuffer$: gpuBuffer.glBuffer$,
            glType$: glType,
            size$: size,
            count$: FormatInfos[attribFormat].count,
            stride$: gpuBuffer.stride$,
            componentCount$: WebGLGetComponentCount(glType, gl),
            isNormalized$: (attribIsNormalized !== undefined ? attribIsNormalized : false),
            isInstanced$: (attribIsInstanced !== undefined ? attribIsInstanced : false),
            offset$: offsets[stream],
        };

        offsets[stream] += size;
    }
}

export function WebGLCmdFuncDestroyInputAssembler (device: WebGLDevice, gpuInputAssembler: IWebGLGPUInputAssembler): void {
    const { stateCache } = device;
    const it = gpuInputAssembler.glVAOs$.values();
    let res = it.next();
    const OES_vertex_array_object = device.extensions.OES_vertex_array_object$!;
    let glVAO = stateCache.glVAO$;
    while (!res.done) {
        OES_vertex_array_object.deleteVertexArrayOES(res.value);
        if (glVAO === res.value) {
            OES_vertex_array_object.bindVertexArrayOES(null);
            glVAO = null;
        }
        res = it.next();
    }
    stateCache.glVAO$ = glVAO;
    gpuInputAssembler.glVAOs$.clear();
}

interface IWebGLStateCache {
    gpuPipelineState$: IWebGLGPUPipelineState | null;
    gpuInputAssembler$: IWebGLGPUInputAssembler | null;
    glPrimitive$: number;
}
const gfxStateCache: IWebGLStateCache = {
    gpuPipelineState$: null,
    gpuInputAssembler$: null,
    glPrimitive$: 0,
};

const realRenderArea = new Rect();
export function WebGLCmdFuncBeginRenderPass (
    device: WebGLDevice,
    gpuRenderPass: IWebGLGPURenderPass | null,
    gpuFramebuffer: IWebGLGPUFramebuffer | null,
    renderArea: Readonly<Rect>,
    clearColors: Readonly<Color[]>,
    clearDepth: number,
    clearStencil: number,
): void {
    const { gl } = device;
    const cache = device.stateCache;
    let clears: GLbitfield = 0;

    if (gpuFramebuffer) {
        const lodLevel = gpuFramebuffer.lodLevel$;
        realRenderArea.x = renderArea.x << lodLevel;
        realRenderArea.y = renderArea.y << lodLevel;
        realRenderArea.width = renderArea.width << lodLevel;
        realRenderArea.height = renderArea.height << lodLevel;
    }

    if (gpuFramebuffer && gpuRenderPass) {
        const curGPUFrameBuffer = gpuFramebuffer.glFramebuffer$;
        const { x: realRenderAreaX, y: realRenderAreaY, width: realRenderAreaWidth, height: realRenderAreaHeight } = realRenderArea;
        if (cache.glFramebuffer$ !== curGPUFrameBuffer) {
            gl.bindFramebuffer(WebGLConstants.FRAMEBUFFER, curGPUFrameBuffer);
            cache.glFramebuffer$ = curGPUFrameBuffer;
        }

        const cacheViewport = cache.viewport$;
        if (cacheViewport.left !== realRenderAreaX
            || cacheViewport.top !== realRenderAreaY
            || cacheViewport.width !== realRenderAreaWidth
            || cacheViewport.height !== realRenderAreaHeight) {
            gl.viewport(realRenderAreaX, realRenderAreaY, realRenderAreaWidth, realRenderAreaHeight);

            cacheViewport.left = realRenderAreaX;
            cacheViewport.top = realRenderAreaY;
            cacheViewport.width = realRenderAreaWidth;
            cacheViewport.height = realRenderAreaHeight;
        }

        const cacheScissorRect = cache.scissorRect$;
        if (cacheScissorRect.x !== realRenderAreaX
            || cacheScissorRect.y !== realRenderAreaY
            || cacheScissorRect.width !== realRenderAreaWidth
            || cacheScissorRect.height !== realRenderAreaHeight) {
            gl.scissor(realRenderAreaX, realRenderAreaY, realRenderAreaWidth, realRenderAreaHeight);

            cacheScissorRect.x = realRenderAreaX;
            cacheScissorRect.y = realRenderAreaY;
            cacheScissorRect.width = realRenderAreaWidth;
            cacheScissorRect.height = realRenderAreaHeight;
        }

        // const invalidateAttachments: GLenum[] = [];
        let clearCount = clearColors.length;

        if (!device.extensions.WEBGL_draw_buffers$) {
            clearCount = 1;
        }

        const cacheDSS = cache.dss$;

        for (let j = 0; j < clearCount; ++j) {
            const colorAttachment = gpuRenderPass.colorAttachments$[j];

            if (colorAttachment.format !== Format.UNKNOWN) {
                switch (colorAttachment.loadOp) {
                case LoadOp.LOAD: break; // GL default behavior
                case LoadOp.CLEAR: {
                    if (cache.bs$.targets[0].blendColorMask !== ColorMask.ALL) {
                        gl.colorMask(true, true, true, true);
                    }

                    const clearColor = clearColors[0];
                    gl.clearColor(clearColor.x, clearColor.y, clearColor.z, clearColor.w);
                    clears |= WebGLConstants.COLOR_BUFFER_BIT;
                    break;
                }
                case LoadOp.DISCARD: {
                    // invalidate the framebuffer
                    // invalidateAttachments.push(WebGLConstants.COLOR_ATTACHMENT0 + j);
                    break;
                }
                default:
                }
            }
        } // if (curGPURenderPass)

        if (gpuRenderPass.depthStencilAttachment$) {
            if (gpuRenderPass.depthStencilAttachment$.format !== Format.UNKNOWN) {
                switch (gpuRenderPass.depthStencilAttachment$.depthLoadOp) {
                case LoadOp.LOAD: break; // GL default behavior
                case LoadOp.CLEAR: {
                    if (!cacheDSS.depthWrite) {
                        gl.depthMask(true);
                    }

                    gl.clearDepth(clearDepth);

                    clears |= WebGLConstants.DEPTH_BUFFER_BIT;
                    break;
                }
                case LoadOp.DISCARD: {
                    // invalidate the framebuffer
                    // invalidateAttachments.push(WebGLConstants.DEPTH_ATTACHMENT);
                    break;
                }
                default:
                }

                if (FormatInfos[gpuRenderPass.depthStencilAttachment$.format].hasStencil) {
                    switch (gpuRenderPass.depthStencilAttachment$.stencilLoadOp) {
                    case LoadOp.LOAD: break; // GL default behavior
                    case LoadOp.CLEAR: {
                        if (!cacheDSS.stencilWriteMaskFront) {
                            gl.stencilMaskSeparate(WebGLConstants.FRONT, 0xffff);
                        }

                        if (!cacheDSS.stencilWriteMaskBack) {
                            gl.stencilMaskSeparate(WebGLConstants.BACK, 0xffff);
                        }

                        gl.clearStencil(clearStencil);
                        clears |= WebGLConstants.STENCIL_BUFFER_BIT;
                        break;
                    }
                    case LoadOp.DISCARD: {
                        // invalidate the framebuffer
                        // invalidateAttachments.push(WebGLConstants.STENCIL_ATTACHMENT);
                        break;
                    }
                    default:
                    }
                }
            }
        } // if (gpuRenderPass.depthStencilAttachment)

        /*
        if (invalidateAttachments.length) {
            gl.invalidateFramebuffer(WebGLConstants.FRAMEBUFFER, invalidateAttachments);
        }
        */

        if (clears) {
            gl.clear(clears);
        }

        // restore states
        if (clears & WebGLConstants.COLOR_BUFFER_BIT) {
            const colorMask = cache.bs$.targets[0].blendColorMask;
            if (colorMask !== ColorMask.ALL) {
                const r = (colorMask & ColorMask.R) !== ColorMask.NONE;
                const g = (colorMask & ColorMask.G) !== ColorMask.NONE;
                const b = (colorMask & ColorMask.B) !== ColorMask.NONE;
                const a = (colorMask & ColorMask.A) !== ColorMask.NONE;
                gl.colorMask(r, g, b, a);
            }
        }

        if ((clears & WebGLConstants.DEPTH_BUFFER_BIT)
            && !cacheDSS.depthWrite) {
            gl.depthMask(false);
        }

        if (clears & WebGLConstants.STENCIL_BUFFER_BIT) {
            if (!cacheDSS.stencilWriteMaskFront) {
                gl.stencilMaskSeparate(WebGLConstants.FRONT, 0);
            }

            if (!cacheDSS.stencilWriteMaskBack) {
                gl.stencilMaskSeparate(WebGLConstants.BACK, 0);
            }
        }
    } // if (gpuFramebuffer)
}

export function WebGLCmdFuncBindStates (
    device: WebGLDevice,
    gpuPipelineState: IWebGLGPUPipelineState | null,
    gpuInputAssembler: IWebGLGPUInputAssembler | null,
    gpuDescriptorSets: Readonly<IWebGLGPUDescriptorSet[]>,
    dynamicOffsets: Readonly<number[]>,
    dynamicStates: Readonly<DynamicStates>,
): void {
    const { gl } = device;
    const cache = device.stateCache;
    const cacheDSS = cache.dss$;
    const cacheBS = cache.bs$;
    const gpuShader = gpuPipelineState && gpuPipelineState.gpuShader$;

    let isShaderChanged = false;
    let glWrapS: number;
    let glWrapT: number;
    let glMinFilter: number;

    // bind pipeline
    if (gpuPipelineState && gfxStateCache.gpuPipelineState$ !== gpuPipelineState) {
        gfxStateCache.gpuPipelineState$ = gpuPipelineState;
        gfxStateCache.glPrimitive$ = gpuPipelineState.glPrimitive$;

        if (gpuPipelineState.gpuShader$) {
            const { glProgram$: glProgram } = gpuPipelineState.gpuShader$;
            if (cache.glProgram$ !== glProgram) {
                gl.useProgram(glProgram);
                cache.glProgram$ = glProgram;
                isShaderChanged = true;
            }
        }

        // rasterizer state
        const { rs$: rs } = gpuPipelineState;
        const cacheRS = cache.rs$;
        if (rs) {
            if (cacheRS.cullMode !== rs.cullMode) {
                switch (rs.cullMode) {
                case CullMode.NONE: {
                    gl.disable(WebGLConstants.CULL_FACE);
                    break;
                }
                case CullMode.FRONT: {
                    gl.enable(WebGLConstants.CULL_FACE);
                    gl.cullFace(WebGLConstants.FRONT);
                    break;
                }
                case CullMode.BACK: {
                    gl.enable(WebGLConstants.CULL_FACE);
                    gl.cullFace(WebGLConstants.BACK);
                    break;
                }
                default:
                }

                cacheRS.cullMode = rs.cullMode;
            }

            const isFrontFaceCCW = rs.isFrontFaceCCW;
            if (cacheRS.isFrontFaceCCW !== isFrontFaceCCW) {
                gl.frontFace(isFrontFaceCCW ? WebGLConstants.CCW : WebGLConstants.CW);
                cacheRS.isFrontFaceCCW = isFrontFaceCCW;
            }

            if ((cacheRS.depthBias !== rs.depthBias)
                || (cacheRS.depthBiasSlop !== rs.depthBiasSlop)) {
                gl.polygonOffset(rs.depthBias, rs.depthBiasSlop);
                cacheRS.depthBias = rs.depthBias;
                cacheRS.depthBiasSlop = rs.depthBiasSlop;
            }

            if (cacheRS.lineWidth !== rs.lineWidth) {
                gl.lineWidth(rs.lineWidth);
                cacheRS.lineWidth = rs.lineWidth;
            }
        } // rasterizater state

        // depth-stencil state
        const { dss$: dss } = gpuPipelineState;

        if (dss) {
            if (cacheDSS.depthTest !== dss.depthTest) {
                if (dss.depthTest) {
                    gl.enable(WebGLConstants.DEPTH_TEST);
                } else {
                    gl.disable(WebGLConstants.DEPTH_TEST);
                }
                cacheDSS.depthTest = dss.depthTest;
            }

            if (cacheDSS.depthWrite !== dss.depthWrite) {
                gl.depthMask(dss.depthWrite);
                cacheDSS.depthWrite = dss.depthWrite;
            }

            if (cacheDSS.depthFunc !== dss.depthFunc) {
                gl.depthFunc(WebGLCmpFuncs[dss.depthFunc]);
                cacheDSS.depthFunc = dss.depthFunc;
            }

            // front
            if ((cacheDSS.stencilTestFront !== dss.stencilTestFront)
                || (cacheDSS.stencilTestBack !== dss.stencilTestBack)) {
                if (dss.stencilTestFront || dss.stencilTestBack) {
                    gl.enable(WebGLConstants.STENCIL_TEST);
                } else {
                    gl.disable(WebGLConstants.STENCIL_TEST);
                }
                cacheDSS.stencilTestFront = dss.stencilTestFront;
                cacheDSS.stencilTestBack = dss.stencilTestBack;
            }

            if ((cacheDSS.stencilFuncFront !== dss.stencilFuncFront)
                || (cacheDSS.stencilRefFront !== dss.stencilRefFront)
                || (cacheDSS.stencilReadMaskFront !== dss.stencilReadMaskFront)) {
                gl.stencilFuncSeparate(
                    WebGLConstants.FRONT,
                    WebGLCmpFuncs[dss.stencilFuncFront],
                    dss.stencilRefFront,
                    dss.stencilReadMaskFront,
                );

                cacheDSS.stencilFuncFront = dss.stencilFuncFront;
                cacheDSS.stencilRefFront = dss.stencilRefFront;
                cacheDSS.stencilReadMaskFront = dss.stencilReadMaskFront;
            }

            if ((cacheDSS.stencilFailOpFront !== dss.stencilFailOpFront)
                || (cacheDSS.stencilZFailOpFront !== dss.stencilZFailOpFront)
                || (cacheDSS.stencilPassOpFront !== dss.stencilPassOpFront)) {
                gl.stencilOpSeparate(
                    WebGLConstants.FRONT,
                    WebGLStencilOps[dss.stencilFailOpFront],
                    WebGLStencilOps[dss.stencilZFailOpFront],
                    WebGLStencilOps[dss.stencilPassOpFront],
                );

                cacheDSS.stencilFailOpFront = dss.stencilFailOpFront;
                cacheDSS.stencilZFailOpFront = dss.stencilZFailOpFront;
                cacheDSS.stencilPassOpFront = dss.stencilPassOpFront;
            }

            if (cacheDSS.stencilWriteMaskFront !== dss.stencilWriteMaskFront) {
                gl.stencilMaskSeparate(WebGLConstants.FRONT, dss.stencilWriteMaskFront);
                cacheDSS.stencilWriteMaskFront = dss.stencilWriteMaskFront;
            }

            // back
            if ((cacheDSS.stencilFuncBack !== dss.stencilFuncBack)
                || (cacheDSS.stencilRefBack !== dss.stencilRefBack)
                || (cacheDSS.stencilReadMaskBack !== dss.stencilReadMaskBack)) {
                gl.stencilFuncSeparate(
                    WebGLConstants.BACK,
                    WebGLCmpFuncs[dss.stencilFuncBack],
                    dss.stencilRefBack,
                    dss.stencilReadMaskBack,
                );

                cacheDSS.stencilFuncBack = dss.stencilFuncBack;
                cacheDSS.stencilRefBack = dss.stencilRefBack;
                cacheDSS.stencilReadMaskBack = dss.stencilReadMaskBack;
            }

            if ((cacheDSS.stencilFailOpBack !== dss.stencilFailOpBack)
                || (cacheDSS.stencilZFailOpBack !== dss.stencilZFailOpBack)
                || (cacheDSS.stencilPassOpBack !== dss.stencilPassOpBack)) {
                gl.stencilOpSeparate(
                    WebGLConstants.BACK,
                    WebGLStencilOps[dss.stencilFailOpBack],
                    WebGLStencilOps[dss.stencilZFailOpBack],
                    WebGLStencilOps[dss.stencilPassOpBack],
                );

                cacheDSS.stencilFailOpBack = dss.stencilFailOpBack;
                cacheDSS.stencilZFailOpBack = dss.stencilZFailOpBack;
                cacheDSS.stencilPassOpBack = dss.stencilPassOpBack;
            }

            if (cacheDSS.stencilWriteMaskBack !== dss.stencilWriteMaskBack) {
                gl.stencilMaskSeparate(WebGLConstants.BACK, dss.stencilWriteMaskBack);
                cacheDSS.stencilWriteMaskBack = dss.stencilWriteMaskBack;
            }
        } // depth-stencil state

        // blend state
        const { bs$: bs } = gpuPipelineState;

        if (bs) {
            if (cacheBS.isA2C !== bs.isA2C) {
                if (bs.isA2C) {
                    gl.enable(WebGLConstants.SAMPLE_ALPHA_TO_COVERAGE);
                } else {
                    gl.disable(WebGLConstants.SAMPLE_ALPHA_TO_COVERAGE);
                }
                cacheBS.isA2C = bs.isA2C;
            }

            if ((cacheBS.blendColor.x !== bs.blendColor.x)
                || (cacheBS.blendColor.y !== bs.blendColor.y)
                || (cacheBS.blendColor.z !== bs.blendColor.z)
                || (cacheBS.blendColor.w !== bs.blendColor.w)) {
                gl.blendColor(bs.blendColor.x, bs.blendColor.y, bs.blendColor.z, bs.blendColor.w);

                cacheBS.blendColor.x = bs.blendColor.x;
                cacheBS.blendColor.y = bs.blendColor.y;
                cacheBS.blendColor.z = bs.blendColor.z;
                cacheBS.blendColor.w = bs.blendColor.w;
            }

            const target0 = bs.targets[0];
            const target0Cache = cacheBS.targets[0];

            if (target0Cache.blend !== target0.blend) {
                if (target0.blend) {
                    gl.enable(WebGLConstants.BLEND);
                } else {
                    gl.disable(WebGLConstants.BLEND);
                }
                target0Cache.blend = target0.blend;
            }

            if ((target0Cache.blendEq !== target0.blendEq)
                || (target0Cache.blendAlphaEq !== target0.blendAlphaEq)) {
                gl.blendEquationSeparate(WebGLBlendOps[target0.blendEq], WebGLBlendOps[target0.blendAlphaEq]);
                target0Cache.blendEq = target0.blendEq;
                target0Cache.blendAlphaEq = target0.blendAlphaEq;
            }

            if ((target0Cache.blendSrc !== target0.blendSrc)
                || (target0Cache.blendDst !== target0.blendDst)
                || (target0Cache.blendSrcAlpha !== target0.blendSrcAlpha)
                || (target0Cache.blendDstAlpha !== target0.blendDstAlpha)) {
                gl.blendFuncSeparate(
                    WebGLBlendFactors[target0.blendSrc],
                    WebGLBlendFactors[target0.blendDst],
                    WebGLBlendFactors[target0.blendSrcAlpha],
                    WebGLBlendFactors[target0.blendDstAlpha],
                );

                target0Cache.blendSrc = target0.blendSrc;
                target0Cache.blendDst = target0.blendDst;
                target0Cache.blendSrcAlpha = target0.blendSrcAlpha;
                target0Cache.blendDstAlpha = target0.blendDstAlpha;
            }

            if (target0Cache.blendColorMask !== target0.blendColorMask) {
                gl.colorMask(
                    (target0.blendColorMask & ColorMask.R) !== ColorMask.NONE,
                    (target0.blendColorMask & ColorMask.G) !== ColorMask.NONE,
                    (target0.blendColorMask & ColorMask.B) !== ColorMask.NONE,
                    (target0.blendColorMask & ColorMask.A) !== ColorMask.NONE,
                );

                target0Cache.blendColorMask = target0.blendColorMask;
            }
        } // blend state
    } // bind pipeline

    // bind descriptor sets
    if (gpuPipelineState && gpuPipelineState.gpuPipelineLayout$ && gpuShader) {
        const blockLen = gpuShader.glBlocks$.length;
        const { dynamicOffsetIndices$: dynamicOffsetIndices } = gpuPipelineState.gpuPipelineLayout$;

        for (let j = 0; j < blockLen; j++) {
            const glBlock = gpuShader.glBlocks$[j];
            const gpuDescriptorSet = gpuDescriptorSets[glBlock.set$];
            const descriptorIdx = gpuDescriptorSet && gpuDescriptorSet.descriptorIndices$[glBlock.binding$];
            const gpuDescriptor = descriptorIdx >= 0 && gpuDescriptorSet.gpuDescriptors$[descriptorIdx];
            let vf32: Float32Array | null = null; let offset = 0;

            if (gpuDescriptor && gpuDescriptor.gpuBuffer$) {
                const { gpuBuffer$: gpuBuffer } = gpuDescriptor;
                const dynamicOffsetIndexSet = dynamicOffsetIndices[glBlock.set$];
                const dynamicOffsetIndex = dynamicOffsetIndexSet && dynamicOffsetIndexSet[glBlock.binding$];
                if (dynamicOffsetIndex >= 0) { offset = dynamicOffsets[dynamicOffsetIndex]; }

                if ('vf32' in gpuBuffer) {
                    vf32 = gpuBuffer.vf32;
                } else {
                    offset += gpuBuffer.offset$;
                    vf32 = gpuBuffer.gpuBuffer$.vf32;
                }
                offset >>= 2;
            }

            if (!vf32) {
                // error(`Buffer binding '${glBlock.name}' at set ${glBlock.set} binding ${glBlock.binding} is not bounded`);
                continue;
            }

            const uniformLen = glBlock.glActiveUniforms$.length;
            for (let l = 0; l < uniformLen; l++) {
                const glUniform = glBlock.glActiveUniforms$[l];
                switch (glUniform.glType$) {
                case WebGLConstants.BOOL:
                case WebGLConstants.INT: {
                    for (let u = 0; u < glUniform.array$.length; ++u) {
                        const idx = glUniform.offset$ + offset + u;
                        if (vf32[idx] !== glUniform.array$[u]) {
                            for (let n = u, m = idx; n < glUniform.array$.length; ++n, ++m) {
                                glUniform.array$[n] = vf32[m];
                            }
                            gl.uniform1iv(glUniform.glLoc$, glUniform.array$ as Int32Array);
                            break;
                        }
                    }
                    break;
                }
                case WebGLConstants.BOOL_VEC2:
                case WebGLConstants.INT_VEC2: {
                    for (let u = 0; u < glUniform.array$.length; ++u) {
                        const idx = glUniform.offset$ + offset + u;
                        if (vf32[idx] !== glUniform.array$[u]) {
                            for (let n = u, m = idx; n < glUniform.array$.length; ++n, ++m) {
                                glUniform.array$[n] = vf32[m];
                            }
                            gl.uniform2iv(glUniform.glLoc$, glUniform.array$ as Int32Array);
                            break;
                        }
                    }
                    break;
                }
                case WebGLConstants.BOOL_VEC3:
                case WebGLConstants.INT_VEC3: {
                    for (let u = 0; u < glUniform.array$.length; ++u) {
                        const idx = glUniform.offset$ + offset + u;
                        if (vf32[idx] !== glUniform.array$[u]) {
                            for (let n = u, m = idx; n < glUniform.array$.length; ++n, ++m) {
                                glUniform.array$[n] = vf32[m];
                            }
                            gl.uniform3iv(glUniform.glLoc$, glUniform.array$ as Int32Array);
                            break;
                        }
                    }
                    break;
                }
                case WebGLConstants.BOOL_VEC4:
                case WebGLConstants.INT_VEC4: {
                    for (let u = 0; u < glUniform.array$.length; ++u) {
                        const idx = glUniform.offset$ + offset + u;
                        if (vf32[idx] !== glUniform.array$[u]) {
                            for (let n = u, m = idx; n < glUniform.array$.length; ++n, ++m) {
                                glUniform.array$[n] = vf32[m];
                            }
                            gl.uniform4iv(glUniform.glLoc$, glUniform.array$ as Int32Array);
                            break;
                        }
                    }
                    break;
                }
                case WebGLConstants.FLOAT: {
                    for (let u = 0; u < glUniform.array$.length; ++u) {
                        const idx = glUniform.offset$ + offset + u;
                        if (vf32[idx] !== glUniform.array$[u]) {
                            for (let n = u, m = idx; n < glUniform.array$.length; ++n, ++m) {
                                glUniform.array$[n] = vf32[m];
                            }
                            gl.uniform1fv(glUniform.glLoc$, glUniform.array$ as Float32Array);
                            break;
                        }
                    }
                    break;
                }
                case WebGLConstants.FLOAT_VEC2: {
                    for (let u = 0; u < glUniform.array$.length; ++u) {
                        const idx = glUniform.offset$ + offset + u;
                        if (vf32[idx] !== glUniform.array$[u]) {
                            for (let n = u, m = idx; n < glUniform.array$.length; ++n, ++m) {
                                glUniform.array$[n] = vf32[m];
                            }
                            gl.uniform2fv(glUniform.glLoc$, glUniform.array$ as Float32Array);
                            break;
                        }
                    }
                    break;
                }
                case WebGLConstants.FLOAT_VEC3: {
                    for (let u = 0; u < glUniform.array$.length; ++u) {
                        const idx = glUniform.offset$ + offset + u;
                        if (vf32[idx] !== glUniform.array$[u]) {
                            for (let n = u, m = idx; n < glUniform.array$.length; ++n, ++m) {
                                glUniform.array$[n] = vf32[m];
                            }
                            gl.uniform3fv(glUniform.glLoc$, glUniform.array$ as Float32Array);
                            break;
                        }
                    }
                    break;
                }
                case WebGLConstants.FLOAT_VEC4: {
                    for (let u = 0; u < glUniform.array$.length; ++u) {
                        const idx = glUniform.offset$ + offset + u;
                        if (vf32[idx] !== glUniform.array$[u]) {
                            for (let n = u, m = idx; n < glUniform.array$.length; ++n, ++m) {
                                glUniform.array$[n] = vf32[m];
                            }
                            gl.uniform4fv(glUniform.glLoc$, glUniform.array$ as Float32Array);
                            break;
                        }
                    }
                    break;
                }
                case WebGLConstants.FLOAT_MAT2: {
                    for (let u = 0; u < glUniform.array$.length; ++u) {
                        const idx = glUniform.offset$ + offset + u;
                        if (vf32[idx] !== glUniform.array$[u]) {
                            for (let n = u, m = idx; n < glUniform.array$.length; ++n, ++m) {
                                glUniform.array$[n] = vf32[m];
                            }
                            gl.uniformMatrix2fv(glUniform.glLoc$, false, glUniform.array$ as Float32Array);
                            break;
                        }
                    }
                    break;
                }
                case WebGLConstants.FLOAT_MAT3: {
                    for (let u = 0; u < glUniform.array$.length; ++u) {
                        const idx = glUniform.offset$ + offset + u;
                        if (vf32[idx] !== glUniform.array$[u]) {
                            for (let n = u, m = idx; n < glUniform.array$.length; ++n, ++m) {
                                glUniform.array$[n] = vf32[m];
                            }
                            gl.uniformMatrix3fv(glUniform.glLoc$, false, glUniform.array$ as Float32Array);
                            break;
                        }
                    }
                    break;
                }
                case WebGLConstants.FLOAT_MAT4: {
                    for (let u = 0; u < glUniform.array$.length; ++u) {
                        const idx = glUniform.offset$ + offset + u;
                        if (vf32[idx] !== glUniform.array$[u]) {
                            for (let n = u, m = idx; n < glUniform.array$.length; ++n, ++m) {
                                glUniform.array$[n] = vf32[m];
                            }
                            gl.uniformMatrix4fv(glUniform.glLoc$, false, glUniform.array$ as Float32Array);
                            break;
                        }
                    }
                    break;
                }
                default:
                }
            }
            continue;
        }

        const samplerLen = gpuShader.glSamplerTextures$.length;
        for (let i = 0; i < samplerLen; i++) {
            const glSampler = gpuShader.glSamplerTextures$[i];
            const gpuDescriptorSet = gpuDescriptorSets[glSampler.set$];
            let descriptorIndex = gpuDescriptorSet && gpuDescriptorSet.descriptorIndices$[glSampler.binding$];
            let gpuDescriptor = descriptorIndex >= 0 && gpuDescriptorSet.gpuDescriptors$[descriptorIndex];

            const texUnitLen = glSampler.units$.length;
            for (let l = 0; l < texUnitLen; l++) {
                const texUnit = glSampler.units$[l];

                if (!gpuDescriptor || !gpuDescriptor.gpuSampler$) {
                    // error(`Sampler binding '${glSampler.name}' at set ${glSampler.set} binding ${glSampler.binding} index ${l} is not bounded`);
                    continue;
                }

                if (gpuDescriptor.gpuTexture$ && gpuDescriptor.gpuTexture$.size$ > 0) {
                    const { gpuTexture$: gpuTexture } = gpuDescriptor;
                    const glTexUnit = cache.glTexUnits$[texUnit];

                    if (glTexUnit.glTexture$ !== gpuTexture.glTexture$) {
                        if (cache.texUnit$ !== texUnit) {
                            gl.activeTexture(WebGLConstants.TEXTURE0 + texUnit);
                            cache.texUnit$ = texUnit;
                        }
                        if (gpuTexture.glTexture$) {
                            gl.bindTexture(gpuTexture.glTarget$, gpuTexture.glTexture$);
                        } else {
                            gl.bindTexture(gpuTexture.glTarget$, device.nullTex2D.gpuTexture.glTexture$);
                        }
                        glTexUnit.glTexture$ = gpuTexture.glTexture$;
                    }

                    const { gpuSampler$: gpuSampler } = gpuDescriptor;
                    if (gpuTexture.isPowerOf2$) {
                        glWrapS = gpuSampler.glWrapS$;
                        glWrapT = gpuSampler.glWrapT$;
                    } else {
                        glWrapS = WebGLConstants.CLAMP_TO_EDGE;
                        glWrapT = WebGLConstants.CLAMP_TO_EDGE;
                    }

                    if (gpuTexture.isPowerOf2$) {
                        if (gpuTexture.mipLevel$ <= 1
                            && (gpuSampler.glMinFilter$ === WebGLConstants.LINEAR_MIPMAP_NEAREST
                            || gpuSampler.glMinFilter$ === WebGLConstants.LINEAR_MIPMAP_LINEAR)) {
                            glMinFilter = WebGLConstants.LINEAR;
                        } else {
                            glMinFilter = gpuSampler.glMinFilter$;
                        }
                    } else if (gpuSampler.glMinFilter$ === WebGLConstants.LINEAR
                            || gpuSampler.glMinFilter$ === WebGLConstants.LINEAR_MIPMAP_NEAREST
                            || gpuSampler.glMinFilter$ === WebGLConstants.LINEAR_MIPMAP_LINEAR) {
                        glMinFilter = WebGLConstants.LINEAR;
                    } else {
                        glMinFilter = WebGLConstants.NEAREST;
                    }

                    if (gpuTexture.glWrapS$ !== glWrapS) {
                        if (cache.texUnit$ !== texUnit) {
                            gl.activeTexture(WebGLConstants.TEXTURE0 + texUnit);
                            cache.texUnit$ = texUnit;
                        }
                        gl.texParameteri(gpuTexture.glTarget$, WebGLConstants.TEXTURE_WRAP_S, glWrapS);
                        gpuTexture.glWrapS$ = glWrapS;
                    }

                    if (gpuTexture.glWrapT$ !== glWrapT) {
                        if (cache.texUnit$ !== texUnit) {
                            gl.activeTexture(WebGLConstants.TEXTURE0 + texUnit);
                            cache.texUnit$ = texUnit;
                        }
                        gl.texParameteri(gpuTexture.glTarget$, WebGLConstants.TEXTURE_WRAP_T, glWrapT);
                        gpuTexture.glWrapT$ = glWrapT;
                    }

                    if (gpuTexture.glMinFilter$ !== glMinFilter) {
                        if (cache.texUnit$ !== texUnit) {
                            gl.activeTexture(WebGLConstants.TEXTURE0 + texUnit);
                            cache.texUnit$ = texUnit;
                        }
                        gl.texParameteri(gpuTexture.glTarget$, WebGLConstants.TEXTURE_MIN_FILTER, glMinFilter);
                        gpuTexture.glMinFilter$ = glMinFilter;
                    }

                    if (gpuTexture.glMagFilter$ !== gpuSampler.glMagFilter$) {
                        if (cache.texUnit$ !== texUnit) {
                            gl.activeTexture(WebGLConstants.TEXTURE0 + texUnit);
                            cache.texUnit$ = texUnit;
                        }
                        gl.texParameteri(gpuTexture.glTarget$, WebGLConstants.TEXTURE_MAG_FILTER, gpuSampler.glMagFilter$);
                        gpuTexture.glMagFilter$ = gpuSampler.glMagFilter$;
                    }
                }

                gpuDescriptor = gpuDescriptorSet.gpuDescriptors$[++descriptorIndex];
            }
        }
    } // bind descriptor sets

    // bind vertex/index buffer
    if (gpuInputAssembler && gpuShader
        && (isShaderChanged || gfxStateCache.gpuInputAssembler$ !== gpuInputAssembler)) {
        gfxStateCache.gpuInputAssembler$ = gpuInputAssembler;
        const ia = device.extensions.ANGLE_instanced_arrays$;

        if (device.extensions.useVAO$) {
            const vao = device.extensions.OES_vertex_array_object$!;

            // check vao
            let glVAO = gpuInputAssembler.glVAOs$.get(gpuShader.glProgram$!);
            if (!glVAO) {
                glVAO = vao.createVertexArrayOES()!;
                gpuInputAssembler.glVAOs$.set(gpuShader.glProgram$!, glVAO);

                vao.bindVertexArrayOES(glVAO);
                gl.bindBuffer(WebGLConstants.ARRAY_BUFFER, null);
                gl.bindBuffer(WebGLConstants.ELEMENT_ARRAY_BUFFER, null);
                cache.glArrayBuffer$ = null;
                cache.glElementArrayBuffer$ = null;

                let glAttrib: IWebGLAttrib | null;
                const inputLen = gpuShader.glInputs$.length;
                for (let j = 0; j < inputLen; j++) {
                    const glInput = gpuShader.glInputs$[j];
                    glAttrib = null;

                    const attribLen = gpuInputAssembler.glAttribs$.length;
                    for (let k = 0; k < attribLen; k++) {
                        const attrib = gpuInputAssembler.glAttribs$[k];
                        if (attrib.name$ === glInput.name$) {
                            glAttrib = attrib;
                            break;
                        }
                    }

                    if (glAttrib) {
                        if (cache.glArrayBuffer$ !== glAttrib.glBuffer$) {
                            gl.bindBuffer(WebGLConstants.ARRAY_BUFFER, glAttrib.glBuffer$);
                            cache.glArrayBuffer$ = glAttrib.glBuffer$;
                        }

                        for (let c = 0; c < glAttrib.componentCount$; ++c) {
                            const glLoc = glInput.glLoc$ + c;
                            const attribOffset = glAttrib.offset$ + glAttrib.size$ * c;

                            gl.enableVertexAttribArray(glLoc);
                            cache.glCurrentAttribLocs$[glLoc] = true;

                            gl.vertexAttribPointer(glLoc, glAttrib.count$, glAttrib.glType$, glAttrib.isNormalized$, glAttrib.stride$, attribOffset);
                            if (ia) { ia.vertexAttribDivisorANGLE(glLoc, glAttrib.isInstanced$ ? 1 : 0); }
                        }
                    }
                }

                const gpuBuffer = gpuInputAssembler.gpuIndexBuffer$;
                if (gpuBuffer) {
                    gl.bindBuffer(WebGLConstants.ELEMENT_ARRAY_BUFFER, gpuBuffer.glBuffer$);
                }

                vao.bindVertexArrayOES(null);
                gl.bindBuffer(WebGLConstants.ARRAY_BUFFER, null);
                gl.bindBuffer(WebGLConstants.ELEMENT_ARRAY_BUFFER, null);
                cache.glArrayBuffer$ = null;
                cache.glElementArrayBuffer$ = null;
            }

            if (cache.glVAO$ !== glVAO) {
                vao.bindVertexArrayOES(glVAO);
                cache.glVAO$ = glVAO;
            }
        } else {
            for (let a = 0; a < device.capabilities.maxVertexAttributes; ++a) {
                cache.glCurrentAttribLocs$[a] = false;
            }

            const inputLen = gpuShader.glInputs$.length;
            for (let j = 0; j < inputLen; j++) {
                const glInput = gpuShader.glInputs$[j];
                let glAttrib: IWebGLAttrib | null = null;

                const attribLen = gpuInputAssembler.glAttribs$.length;
                for (let k = 0; k < attribLen; k++) {
                    const attrib = gpuInputAssembler.glAttribs$[k];
                    if (attrib.name$ === glInput.name$) {
                        glAttrib = attrib;
                        break;
                    }
                }

                if (glAttrib) {
                    if (cache.glArrayBuffer$ !== glAttrib.glBuffer$) {
                        gl.bindBuffer(WebGLConstants.ARRAY_BUFFER, glAttrib.glBuffer$);
                        cache.glArrayBuffer$ = glAttrib.glBuffer$;
                    }

                    for (let c = 0; c < glAttrib.componentCount$; ++c) {
                        const glLoc = glInput.glLoc$ + c;
                        const attribOffset = glAttrib.offset$ + glAttrib.size$ * c;

                        if (!cache.glEnabledAttribLocs$[glLoc] && glLoc >= 0) {
                            gl.enableVertexAttribArray(glLoc);
                            cache.glEnabledAttribLocs$[glLoc] = true;
                        }
                        cache.glCurrentAttribLocs$[glLoc] = true;

                        gl.vertexAttribPointer(glLoc, glAttrib.count$, glAttrib.glType$, glAttrib.isNormalized$, glAttrib.stride$, attribOffset);
                        if (ia) { ia.vertexAttribDivisorANGLE(glLoc, glAttrib.isInstanced$ ? 1 : 0); }
                    }
                }
            } // for

            const gpuBuffer = gpuInputAssembler.gpuIndexBuffer$;
            if (gpuBuffer) {
                if (cache.glElementArrayBuffer$ !== gpuBuffer.glBuffer$) {
                    gl.bindBuffer(WebGLConstants.ELEMENT_ARRAY_BUFFER, gpuBuffer.glBuffer$);
                    cache.glElementArrayBuffer$ = gpuBuffer.glBuffer$;
                }
            }

            for (let a = 0; a < device.capabilities.maxVertexAttributes; ++a) {
                if (cache.glEnabledAttribLocs$[a] !== cache.glCurrentAttribLocs$[a]) {
                    gl.disableVertexAttribArray(a);
                    cache.glEnabledAttribLocs$[a] = false;
                }
            }
        }
    } // bind vertex/index buffer

    // update dynamic states
    if (gpuPipelineState && gpuPipelineState.dynamicStates$.length) {
        const dsLen = gpuPipelineState.dynamicStates$.length;
        for (let j = 0; j < dsLen; j++) {
            const dynamicState = gpuPipelineState.dynamicStates$[j];
            switch (dynamicState) {
            case DynamicStateFlagBit.LINE_WIDTH: {
                if (cache.rs$.lineWidth !== dynamicStates.lineWidth) {
                    gl.lineWidth(dynamicStates.lineWidth);
                    cache.rs$.lineWidth = dynamicStates.lineWidth;
                }
                break;
            }
            case DynamicStateFlagBit.DEPTH_BIAS: {
                if (cache.rs$.depthBias !== dynamicStates.depthBiasConstant
                    || cache.rs$.depthBiasSlop !== dynamicStates.depthBiasSlope) {
                    gl.polygonOffset(dynamicStates.depthBiasConstant, dynamicStates.depthBiasSlope);
                    cache.rs$.depthBias = dynamicStates.depthBiasConstant;
                    cache.rs$.depthBiasSlop = dynamicStates.depthBiasSlope;
                }
                break;
            }
            case DynamicStateFlagBit.BLEND_CONSTANTS: {
                const blendConstant = dynamicStates.blendConstant;
                if ((cacheBS.blendColor.x !== blendConstant.x)
                    || (cacheBS.blendColor.y !== blendConstant.y)
                    || (cacheBS.blendColor.z !== blendConstant.z)
                    || (cacheBS.blendColor.w !== blendConstant.w)) {
                    gl.blendColor(blendConstant.x, blendConstant.y, blendConstant.z, blendConstant.w);
                    cacheBS.blendColor.copy(blendConstant);
                }
                break;
            }
            case DynamicStateFlagBit.STENCIL_WRITE_MASK: {
                const front = dynamicStates.stencilStatesFront;
                const back = dynamicStates.stencilStatesBack;
                if (cacheDSS.stencilWriteMaskFront !== front.writeMask) {
                    gl.stencilMaskSeparate(WebGLConstants.FRONT, front.writeMask);
                    cacheDSS.stencilWriteMaskFront = front.writeMask;
                }
                if (cacheDSS.stencilWriteMaskBack !== back.writeMask) {
                    gl.stencilMaskSeparate(WebGLConstants.BACK, back.writeMask);
                    cacheDSS.stencilWriteMaskBack = back.writeMask;
                }
                break;
            }
            case DynamicStateFlagBit.STENCIL_COMPARE_MASK: {
                const front = dynamicStates.stencilStatesFront;
                const back = dynamicStates.stencilStatesBack;
                if (cacheDSS.stencilRefFront !== front.reference
                    || cacheDSS.stencilReadMaskFront !== front.compareMask) {
                    gl.stencilFuncSeparate(WebGLConstants.FRONT, WebGLCmpFuncs[cacheDSS.stencilFuncFront], front.reference, front.compareMask);
                    cacheDSS.stencilRefFront = front.reference;
                    cacheDSS.stencilReadMaskFront = front.compareMask;
                }
                if (cacheDSS.stencilRefBack !== back.reference
                    || cacheDSS.stencilReadMaskBack !== back.compareMask) {
                    gl.stencilFuncSeparate(WebGLConstants.BACK, WebGLCmpFuncs[cacheDSS.stencilFuncBack], back.reference, back.compareMask);
                    cacheDSS.stencilRefBack = back.reference;
                    cacheDSS.stencilReadMaskBack = back.compareMask;
                }
                break;
            }
            default:
            } // switch
        } // for
    } // update dynamic states
}

export function WebGLCmdFuncDraw (device: WebGLDevice, drawInfo: Readonly<DrawInfo>): void {
    const { gl } = device;
    const { ANGLE_instanced_arrays$: ia, WEBGL_multi_draw$: md } = device.extensions;
    const { gpuInputAssembler$: gpuInputAssembler, glPrimitive$: glPrimitive } = gfxStateCache;

    if (gpuInputAssembler) {
        const indexBuffer = gpuInputAssembler.gpuIndexBuffer$;
        if (gpuInputAssembler.gpuIndirectBuffer$) {
            const indirects = gpuInputAssembler.gpuIndirectBuffer$.indirects$;
            if (indirects.drawByIndex$) {
                for (let j = 0; j < indirects.drawCount$; j++) {
                    indirects.byteOffsets$[j] = indirects.offsets$[j] * indexBuffer!.stride$;
                }
                if (md) {
                    if (indirects.instancedDraw$) {
                        md.multiDrawElementsInstancedWEBGL(
                            glPrimitive,
                            indirects.counts$,
                            0,
                            gpuInputAssembler.glIndexType$,
                            indirects.byteOffsets$,
                            0,
                            indirects.instances$,
                            0,
                            indirects.drawCount$,
                        );
                    } else {
                        md.multiDrawElementsWEBGL(
                            glPrimitive,
                            indirects.counts$,
                            0,
                            gpuInputAssembler.glIndexType$,
                            indirects.byteOffsets$,
                            0,
                            indirects.drawCount$,
                        );
                    }
                } else {
                    for (let j = 0; j < indirects.drawCount$; j++) {
                        if (indirects.instances$[j] && ia) {
                            ia.drawElementsInstancedANGLE(
                                glPrimitive,
                                indirects.counts$[j],
                                gpuInputAssembler.glIndexType$,
                                indirects.byteOffsets$[j],
                                indirects.instances$[j],
                            );
                        } else {
                            gl.drawElements(glPrimitive, indirects.counts$[j], gpuInputAssembler.glIndexType$, indirects.byteOffsets$[j]);
                        }
                    }
                }
            } else if (md) {
                if (indirects.instancedDraw$) {
                    md.multiDrawArraysInstancedWEBGL(
                        glPrimitive,
                        indirects.offsets$,
                        0,
                        indirects.counts$,
                        0,
                        indirects.instances$,
                        0,
                        indirects.drawCount$,
                    );
                } else {
                    md.multiDrawArraysWEBGL(
                        glPrimitive,
                        indirects.offsets$,
                        0,
                        indirects.counts$,
                        0,
                        indirects.drawCount$,
                    );
                }
            } else {
                for (let j = 0; j < indirects.drawCount$; j++) {
                    if (indirects.instances$[j] && ia) {
                        ia.drawArraysInstancedANGLE(glPrimitive, indirects.offsets$[j], indirects.counts$[j], indirects.instances$[j]);
                    } else {
                        gl.drawArrays(glPrimitive, indirects.offsets$[j], indirects.counts$[j]);
                    }
                }
            }
        } else if (drawInfo.instanceCount && ia) {
            if (indexBuffer) {
                if (drawInfo.indexCount > 0) {
                    const offset = drawInfo.firstIndex * indexBuffer.stride$;
                    ia.drawElementsInstancedANGLE(
                        glPrimitive,
                        drawInfo.indexCount,
                        gpuInputAssembler.glIndexType$,
                        offset,
                        drawInfo.instanceCount,
                    );
                }
            } else if (drawInfo.vertexCount > 0) {
                ia.drawArraysInstancedANGLE(glPrimitive, drawInfo.firstVertex, drawInfo.vertexCount, drawInfo.instanceCount);
            }
        } else if (indexBuffer) {
            if (drawInfo.indexCount > 0) {
                const offset = drawInfo.firstIndex * indexBuffer.stride$;
                gl.drawElements(glPrimitive, drawInfo.indexCount, gpuInputAssembler.glIndexType$, offset);
            }
        } else if (drawInfo.vertexCount > 0) {
            gl.drawArrays(glPrimitive, drawInfo.firstVertex, drawInfo.vertexCount);
        }
    }
}

export function WebGLCmdFuncCopyTexImagesToTexture (
    device: WebGLDevice,
    texImages: Readonly<TexImageSource[]>,
    gpuTexture: IWebGLGPUTexture,
    regions: Readonly<BufferTextureCopy[]>,
): void {
    const { gl, stateCache } = device;
    const glTexUnit = stateCache.glTexUnits$[stateCache.texUnit$];
    if (glTexUnit.glTexture$ !== gpuTexture.glTexture$) {
        gl.bindTexture(gpuTexture.glTarget$, gpuTexture.glTexture$);
        glTexUnit.glTexture$ = gpuTexture.glTexture$;
    }

    let n = 0;
    let f = 0;

    switch (gpuTexture.glTarget$) {
    case WebGLConstants.TEXTURE_2D: {
        for (let i = 0; i < regions.length; i++) {
            const region = regions[i];
            // console.debug('Copying image to texture 2D: ' + region.texExtent.width + ' x ' + region.texExtent.height);
            gl.texSubImage2D(
                WebGLConstants.TEXTURE_2D,
                region.texSubres.mipLevel,
                region.texOffset.x,
                region.texOffset.y,
                gpuTexture.glFormat$,
                gpuTexture.glType$,
                texImages[n++],
            );
        }
        break;
    }
    case WebGLConstants.TEXTURE_CUBE_MAP: {
        for (let i = 0; i < regions.length; i++) {
            const region = regions[i];
            // console.debug('Copying image to texture cube: ' + region.texExtent.width + ' x ' + region.texExtent.height);
            const fcount = region.texSubres.baseArrayLayer + region.texSubres.layerCount;
            for (f = region.texSubres.baseArrayLayer; f < fcount; ++f) {
                gl.texSubImage2D(
                    WebGLConstants.TEXTURE_CUBE_MAP_POSITIVE_X + f,
                    region.texSubres.mipLevel,
                    region.texOffset.x,
                    region.texOffset.y,
                    gpuTexture.glFormat$,
                    gpuTexture.glType$,
                    texImages[n++],
                );
            }
        }
        break;
    }
    default: {
        errorID(16327);
    }
    }

    if ((gpuTexture.flags$ & TextureFlagBit.GEN_MIPMAP)
        && gpuTexture.isPowerOf2$) {
        gl.generateMipmap(gpuTexture.glTarget$);
    }
}

let stagingBuffer = new Uint8Array(1);
function pixelBufferPick (
    buffer: ArrayBufferView,
    format: Format,
    offset: number,
    stride: Extent,
    extent: Extent,
): ArrayBufferView {
    const blockHeight = formatAlignment(format).height;

    const bufferSize = FormatSize(format, extent.width, extent.height, extent.depth);
    const rowStride = FormatSize(format, stride.width, 1, 1);
    const sliceStride = FormatSize(format, stride.width, stride.height, 1);
    const chunkSize = FormatSize(format, extent.width, 1, 1);

    const ArrayBufferCtor: TypedArrayConstructor = getTypedArrayConstructor(FormatInfos[format]);

    if (stagingBuffer.byteLength < bufferSize) {
        stagingBuffer = new Uint8Array(bufferSize);
    }

    let destOffset = 0;
    let bufferOffset = offset;

    for (let i = 0; i < extent.depth; i++) {
        bufferOffset = offset + sliceStride * i;
        for (let j = 0; j < extent.height; j += blockHeight) {
            stagingBuffer.subarray(destOffset, destOffset + chunkSize).set(
                new Uint8Array(buffer.buffer, buffer.byteOffset + bufferOffset, chunkSize),
            );
            destOffset += chunkSize;
            bufferOffset += rowStride;
        }
    }
    const length = bufferSize / ArrayBufferCtor.BYTES_PER_ELEMENT;
    assertID(Number.isInteger(length), 9101);
    return new ArrayBufferCtor(stagingBuffer.buffer, 0, length);
}

export function WebGLCmdFuncCopyBuffersToTexture (
    device: WebGLDevice,
    buffers: Readonly<ArrayBufferView[]>,
    gpuTexture: IWebGLGPUTexture,
    regions: Readonly<BufferTextureCopy[]>,
): void {
    const { gl, stateCache } = device;
    const glTexUnit = stateCache.glTexUnits$[stateCache.texUnit$];
    if (glTexUnit.glTexture$ !== gpuTexture.glTexture$) {
        gl.bindTexture(gpuTexture.glTarget$, gpuTexture.glTexture$);
        glTexUnit.glTexture$ = gpuTexture.glTexture$;
    }

    let n = 0;
    let f = 0;
    const fmtInfo: FormatInfo = FormatInfos[gpuTexture.format$];
    const ArrayBufferCtor: TypedArrayConstructor = getTypedArrayConstructor(fmtInfo);
    const { isCompressed } = fmtInfo;

    const blockSize = formatAlignment(gpuTexture.format$);

    const extent: Extent = new Extent();
    const offset: Offset = new Offset();
    const stride: Extent = new Extent();

    switch (gpuTexture.glTarget$) {
    case WebGLConstants.TEXTURE_2D: {
        for (let i = 0; i < regions.length; i++) {
            const region = regions[i];
            const mipLevel = region.texSubres.mipLevel;

            offset.x =  region.texOffset.x === 0 ? 0 : alignTo(region.texOffset.x, blockSize.width);
            offset.y =  region.texOffset.y === 0 ? 0 : alignTo(region.texOffset.y, blockSize.height);
            extent.width = region.texExtent.width < blockSize.width ? region.texExtent.width : alignTo(region.texExtent.width, blockSize.width);
            extent.height = region.texExtent.height < blockSize.height ? region.texExtent.width
                : alignTo(region.texExtent.height, blockSize.height);
            stride.width = region.buffStride > 0 ?  region.buffStride : extent.width;
            stride.height = region.buffTexHeight > 0 ? region.buffTexHeight : extent.height;

            const destWidth  = (region.texExtent.width + offset.x === (gpuTexture.width$ >> mipLevel)) ? region.texExtent.width : extent.width;
            const destHeight = (region.texExtent.height + offset.y === (gpuTexture.height$ >> mipLevel)) ? region.texExtent.height : extent.height;

            let pixels: ArrayBufferView;
            const buffer = buffers[n++];
            if (stride.width === extent.width && stride.height === extent.height) {
                const length = FormatSize(gpuTexture.format$, destWidth, destHeight, 1) / ArrayBufferCtor.BYTES_PER_ELEMENT;
                assertID(Number.isInteger(length), 9101);
                pixels = new ArrayBufferCtor(buffer.buffer, buffer.byteOffset + region.buffOffset, length);
            } else {
                pixels = pixelBufferPick(buffer, gpuTexture.format$, region.buffOffset, stride, extent);
            }

            if (!isCompressed) {
                gl.texSubImage2D(
                    WebGLConstants.TEXTURE_2D,
                    mipLevel,
                    offset.x,
                    offset.y,
                    destWidth,
                    destHeight,
                    gpuTexture.glFormat$,
                    gpuTexture.glType$,
                    pixels,
                );
            } else if (gpuTexture.glInternalFmt$ !== (WebGLEXT.COMPRESSED_RGB_ETC1_WEBGL as number) && !device.extensions.noCompressedTexSubImage2D$) {
                gl.compressedTexSubImage2D(
                    WebGLConstants.TEXTURE_2D,
                    mipLevel,
                    offset.x,
                    offset.y,
                    destWidth,
                    destHeight,
                    gpuTexture.glFormat$,
                    pixels,
                );
            } else { // WEBGL_compressed_texture_etc1
                gl.compressedTexImage2D(
                    WebGLConstants.TEXTURE_2D,
                    mipLevel,
                    gpuTexture.glInternalFmt$,
                    destWidth,
                    destHeight,
                    0,
                    pixels,
                );
            }
        }
        break;
    }
    case WebGLConstants.TEXTURE_CUBE_MAP: {
        for (let i = 0; i < regions.length; i++) {
            const region = regions[i];
            const mipLevel = region.texSubres.mipLevel;

            offset.x =  region.texOffset.x === 0 ? 0 : alignTo(region.texOffset.x, blockSize.width);
            offset.y =  region.texOffset.y === 0 ? 0 : alignTo(region.texOffset.y, blockSize.height);
            extent.width = region.texExtent.width < blockSize.width ? region.texExtent.width : alignTo(region.texExtent.width, blockSize.width);
            extent.height = region.texExtent.height < blockSize.height ? region.texExtent.width
                : alignTo(region.texExtent.height, blockSize.height);
            stride.width = region.buffStride > 0 ?  region.buffStride : extent.width;
            stride.height = region.buffTexHeight > 0 ? region.buffTexHeight : extent.height;

            const destWidth  = (region.texExtent.width + offset.x === (gpuTexture.width$ >> mipLevel)) ? region.texExtent.width : extent.width;
            const destHeight = (region.texExtent.height + offset.y === (gpuTexture.height$ >> mipLevel)) ? region.texExtent.height : extent.height;

            const fcount = region.texSubres.baseArrayLayer + region.texSubres.layerCount;
            for (f = region.texSubres.baseArrayLayer; f < fcount; ++f) {
                let pixels: ArrayBufferView;
                const buffer = buffers[n++];
                if (stride.width === extent.width && stride.height === extent.height) {
                    const length = FormatSize(gpuTexture.format$, destWidth, destHeight, 1) / ArrayBufferCtor.BYTES_PER_ELEMENT;
                    assertID(Number.isInteger(length), 9101);
                    pixels = new ArrayBufferCtor(buffer.buffer, buffer.byteOffset + region.buffOffset, length);
                } else {
                    pixels = pixelBufferPick(buffer, gpuTexture.format$, region.buffOffset, stride, extent);
                }

                if (!isCompressed) {
                    gl.texSubImage2D(
                        WebGLConstants.TEXTURE_CUBE_MAP_POSITIVE_X + f,
                        mipLevel,
                        offset.x,
                        offset.y,
                        destWidth,
                        destHeight,
                        gpuTexture.glFormat$,
                        gpuTexture.glType$,
                        pixels,
                    );
                } else if (gpuTexture.glInternalFmt$ !== (WebGLEXT.COMPRESSED_RGB_ETC1_WEBGL as number)
                    && !device.extensions.noCompressedTexSubImage2D$) {
                    gl.compressedTexSubImage2D(
                        WebGLConstants.TEXTURE_CUBE_MAP_POSITIVE_X + f,
                        mipLevel,
                        offset.x,
                        offset.y,
                        destWidth,
                        destHeight,
                        gpuTexture.glFormat$,
                        pixels,
                    );
                } else { // WEBGL_compressed_texture_etc1
                    gl.compressedTexImage2D(
                        WebGLConstants.TEXTURE_CUBE_MAP_POSITIVE_X + f,
                        mipLevel,
                        gpuTexture.glInternalFmt$,
                        destWidth,
                        destHeight,
                        0,
                        pixels,
                    );
                }
            }
        }
        break;
    }
    default: {
        errorID(16327);
    }
    }

    if (gpuTexture.flags$ & TextureFlagBit.GEN_MIPMAP) {
        gl.generateMipmap(gpuTexture.glTarget$);
    }
}

export function WebGLCmdFuncCopyTextureToBuffers (
    device: WebGLDevice,
    gpuTexture: IWebGLGPUTexture,
    buffers: Readonly<ArrayBufferView[]>,
    regions: Readonly<BufferTextureCopy[]>,
): void {
    const { gl } = device;
    const cache = device.stateCache;

    const framebuffer = gl.createFramebuffer();
    gl.bindFramebuffer(WebGLConstants.FRAMEBUFFER, framebuffer);
    let x = 0;
    let y = 0;
    let w = 1;
    let h = 1;

    switch (gpuTexture.glTarget$) {
    case WebGLConstants.TEXTURE_2D: {
        for (let k = 0; k < regions.length; k++) {
            const region = regions[k];
<<<<<<< HEAD
            gl.framebufferTexture2D(WebGLConstants.FRAMEBUFFER, WebGLConstants.COLOR_ATTACHMENT0, gpuTexture.glTarget$, gpuTexture.glTexture$, region.texSubres.mipLevel);
=======
            gl.framebufferTexture2D(
                WebGLConstants.FRAMEBUFFER,
                WebGLConstants.COLOR_ATTACHMENT0,
                gpuTexture.glTarget$,
                gpuTexture.glTexture$,
                region.texSubres.mipLevel,
            );
>>>>>>> 3f28f590
            x = region.texOffset.x;
            y = region.texOffset.y;
            w = region.texExtent.width;
            h = region.texExtent.height;
            gl.readPixels(x, y, w, h, gpuTexture.glFormat$, gpuTexture.glType$, buffers[k]);
        }
        break;
    }
    default: {
        errorID(16399);
    }
    }
    gl.bindFramebuffer(WebGLConstants.FRAMEBUFFER, null);
    cache.glFramebuffer$ = null;
    gl.deleteFramebuffer(framebuffer);
}

export function WebGLCmdFuncBlitTexture (
    device: WebGLDevice,
    srcTexture: Readonly<IWebGLGPUTexture>,
    dstTexture: IWebGLGPUTexture,
    regions: Readonly<TextureBlit []>,
    filter: Filter,
): void {
    // logic different from native, because framebuffer map is not implemented in webgl
    device.blitManager.draw(srcTexture, dstTexture, regions as TextureBlit[], filter);
}<|MERGE_RESOLUTION|>--- conflicted
+++ resolved
@@ -22,10 +22,7 @@
  THE SOFTWARE.
 */
 
-<<<<<<< HEAD
-=======
 import { BYTEDANCE } from 'internal:constants';
->>>>>>> 3f28f590
 import { WebGLEXT } from './webgl-define';
 import { WebGLDevice } from './webgl-device';
 import {
@@ -44,13 +41,7 @@
 import { assertID, debugID, error, errorID } from '../../core/platform/debug';
 import { cclegacy } from '../../core/global-exports';
 
-<<<<<<< HEAD
-function max (a: number, b: number): number {
-    return Math.max(a, b);
-}
-=======
 const max = Math.max;
->>>>>>> 3f28f590
 
 export function GFXFormatToWebGLType (format: Format, gl: WebGLRenderingContext): GLenum {
     switch (format) {
@@ -701,14 +692,9 @@
         if (maxSize > device.capabilities.maxTextureSize) {
             errorID(9100, maxSize, device.capabilities.maxTextureSize);
         }
-<<<<<<< HEAD
-
-        if (!device.textureExclusive[gpuTexture.format$] && (!device.extensions.WEBGL_depth_texture$ && FormatInfos[gpuTexture.format$].hasDepth)) {
-=======
         // TODO: The system bug in the TikTok mini-game; once they fix it, a rollback will be necessary.
         if (!device.textureExclusive[gpuTexture.format$]
             && ((!device.extensions.WEBGL_depth_texture$ || BYTEDANCE) && FormatInfos[gpuTexture.format$].hasDepth)) {
->>>>>>> 3f28f590
             gpuTexture.glInternalFmt$ = GFXFormatToWebGLInternalFormat(gpuTexture.format$, gl);
             gpuTexture.glRenderbuffer$ = gl.createRenderbuffer();
             if (gpuTexture.size$ > 0) {
@@ -2849,9 +2835,6 @@
     case WebGLConstants.TEXTURE_2D: {
         for (let k = 0; k < regions.length; k++) {
             const region = regions[k];
-<<<<<<< HEAD
-            gl.framebufferTexture2D(WebGLConstants.FRAMEBUFFER, WebGLConstants.COLOR_ATTACHMENT0, gpuTexture.glTarget$, gpuTexture.glTexture$, region.texSubres.mipLevel);
-=======
             gl.framebufferTexture2D(
                 WebGLConstants.FRAMEBUFFER,
                 WebGLConstants.COLOR_ATTACHMENT0,
@@ -2859,7 +2842,6 @@
                 gpuTexture.glTexture$,
                 region.texSubres.mipLevel,
             );
->>>>>>> 3f28f590
             x = region.texOffset.x;
             y = region.texOffset.y;
             w = region.texExtent.width;
