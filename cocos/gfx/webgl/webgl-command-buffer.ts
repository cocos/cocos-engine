/*
 Copyright (c) 2020-2023 Xiamen Yaji Software Co., Ltd.

 https://www.cocos.com/

 Permission is hereby granted, free of charge, to any person obtaining a copy
 of this software and associated documentation files (the "Software"), to deal
 in the Software without restriction, including without limitation the rights to
 use, copy, modify, merge, publish, distribute, sublicense, and/or sell copies
 of the Software, and to permit persons to whom the Software is furnished to do so,
 subject to the following conditions:

 The above copyright notice and this permission notice shall be included in
 all copies or substantial portions of the Software.

 THE SOFTWARE IS PROVIDED "AS IS", WITHOUT WARRANTY OF ANY KIND, EXPRESS OR
 IMPLIED, INCLUDING BUT NOT LIMITED TO THE WARRANTIES OF MERCHANTABILITY,
 FITNESS FOR A PARTICULAR PURPOSE AND NONINFRINGEMENT. IN NO EVENT SHALL THE
 AUTHORS OR COPYRIGHT HOLDERS BE LIABLE FOR ANY CLAIM, DAMAGES OR OTHER
 LIABILITY, WHETHER IN AN ACTION OF CONTRACT, TORT OR OTHERWISE, ARISING FROM,
 OUT OF OR IN CONNECTION WITH THE SOFTWARE OR THE USE OR OTHER DEALINGS IN
 THE SOFTWARE.
*/

import { DescriptorSet } from '../base/descriptor-set';
import { Buffer } from '../base/buffer';
import { CommandBuffer } from '../base/command-buffer';
import { Framebuffer } from '../base/framebuffer';
import { InputAssembler } from '../base/input-assembler';
import { PipelineState } from '../base/pipeline-state';
import { Texture } from '../base/texture';
import { WebGLDescriptorSet } from './webgl-descriptor-set';
import { IWebGLGPUInputAssembler, IWebGLGPUDescriptorSet, IWebGLGPUPipelineState } from './webgl-gpu-objects';
import { WebGLInputAssembler } from './webgl-input-assembler';
import { WebGLPipelineState } from './webgl-pipeline-state';
import { RenderPass } from '../base/render-pass';
import { StencilFace, BufferSource,
    CommandBufferInfo, BufferTextureCopy, Color, Rect, Viewport, DrawInfo, DynamicStates, TextureBlit, Filter } from '../base/define';
import { GeneralBarrier } from '../base/states/general-barrier';
import { TextureBarrier } from '../base/states/texture-barrier';
import { BufferBarrier } from '../base/states/buffer-barrier';
import { WebGLDeviceManager } from './webgl-define';
import { errorID } from '../../core/platform/debug';

export class WebGLCommandBuffer extends CommandBuffer {
    protected _isInRenderPass$ = false;
    protected _curGPUPipelineState$: IWebGLGPUPipelineState | null = null;
    protected _curGPUInputAssembler$: IWebGLGPUInputAssembler | null = null;
    protected _curGPUDescriptorSets$: IWebGLGPUDescriptorSet[] = [];
    protected _curDynamicOffsets$: number[] = Array(8).fill(0);
    protected _curDynamicStates$: DynamicStates = new DynamicStates();
    protected _isStateInvalied$ = false;

    constructor () {
        super();
    }

    public initialize (info: Readonly<CommandBufferInfo>): void {
        this._type$ = info.type;
        this._queue$ = info.queue;

        const setCount = WebGLDeviceManager.instance.bindingMappings.blockOffsets$.length;
        for (let i = 0; i < setCount; i++) {
            this._curGPUDescriptorSets$.push(null!);
        }
    }

    public destroy (): void {
    }

    public begin (renderPass?: RenderPass, subpass?: number, frameBuffer?: Framebuffer): void {
        this._curGPUPipelineState$ = null;
        this._curGPUInputAssembler$ = null;
        this._curGPUDescriptorSets$.length = 0;
        this._numDrawCalls$ = 0;
        this._numInstances$ = 0;
        this._numTris$ = 0;
    }

    public end (): void {
        if (this._isStateInvalied$) {
            this.bindStates();
        }

        this._isInRenderPass$ = false;
    }

    public beginRenderPass (
        renderPass: RenderPass,
        framebuffer: Framebuffer,
        renderArea: Readonly<Rect>,
        clearColors: Readonly<Color[]>,
        clearDepth: number,
        clearStencil: number,
    ): void {
        errorID(16401);
        this._isInRenderPass$ = true;
    }

    public endRenderPass (): void {
        this._isInRenderPass$ = false;
    }

    public bindPipelineState (pipelineState: PipelineState): void {
        const gpuPipelineState = (pipelineState as WebGLPipelineState).gpuPipelineState;
        if (gpuPipelineState !== this._curGPUPipelineState$) {
            this._curGPUPipelineState$ = gpuPipelineState;
            this._isStateInvalied$ = true;
        }
    }

    public bindDescriptorSet (set: number, descriptorSet: DescriptorSet, dynamicOffsets?: Readonly<number[]>): void {
        const gpuDescriptorSet = (descriptorSet as WebGLDescriptorSet).gpuDescriptorSet;
        if (gpuDescriptorSet !== this._curGPUDescriptorSets$[set]) {
            this._curGPUDescriptorSets$[set] = gpuDescriptorSet;
            this._isStateInvalied$ = true;
        }
        if (dynamicOffsets) {
            const gpuPipelineLayout = this._curGPUPipelineState$?.gpuPipelineLayout$;
            if (gpuPipelineLayout) {
                const offsets = this._curDynamicOffsets$;
                const idx = gpuPipelineLayout.dynamicOffsetOffsets$[set];
                for (let i = 0; i < dynamicOffsets.length; i++) offsets[idx + i] = dynamicOffsets[i];
                this._isStateInvalied$ = true;
            }
        }
    }

    public bindInputAssembler (inputAssembler: InputAssembler): void {
        const gpuInputAssembler = (inputAssembler as WebGLInputAssembler).gpuInputAssembler;
        this._curGPUInputAssembler$ = gpuInputAssembler;
        this._isStateInvalied$ = true;
    }

    public setViewport (viewport: Readonly<Viewport>): void {
        const cache = this._curDynamicStates$.viewport;
        if (cache.left !== viewport.left
            || cache.top !== viewport.top
            || cache.width !== viewport.width
            || cache.height !== viewport.height
            || cache.minDepth !== viewport.minDepth
            || cache.maxDepth !== viewport.maxDepth) {
            cache.left = viewport.left;
            cache.top = viewport.top;
            cache.width = viewport.width;
            cache.height = viewport.height;
            cache.minDepth = viewport.minDepth;
            cache.maxDepth = viewport.maxDepth;
            this._isStateInvalied$ = true;
        }
    }

    public setScissor (scissor: Readonly<Rect>): void {
        const cache = this._curDynamicStates$.scissor;
        if (cache.x !== scissor.x
            || cache.y !== scissor.y
            || cache.width !== scissor.width
            || cache.height !== scissor.height) {
            cache.x = scissor.x;
            cache.y = scissor.y;
            cache.width = scissor.width;
            cache.height = scissor.height;
            this._isStateInvalied$ = true;
        }
    }

    public setLineWidth (lineWidth: number): void {
        if (this._curDynamicStates$.lineWidth !== lineWidth) {
            this._curDynamicStates$.lineWidth = lineWidth;
            this._isStateInvalied$ = true;
        }
    }

    public setDepthBias (depthBiasConstantFactor: number, depthBiasClamp: number, depthBiasSlopeFactor: number): void {
        const cache = this._curDynamicStates$;
        if (cache.depthBiasConstant !== depthBiasConstantFactor
            || cache.depthBiasClamp !== depthBiasClamp
            || cache.depthBiasSlope !== depthBiasSlopeFactor) {
            cache.depthBiasConstant = depthBiasConstantFactor;
            cache.depthBiasClamp = depthBiasClamp;
            cache.depthBiasSlope = depthBiasSlopeFactor;
            this._isStateInvalied$ = true;
        }
    }

    public setBlendConstants (blendConstants: Readonly<Color>): void {
        const cache = this._curDynamicStates$.blendConstant;
        if (cache.x !== blendConstants.x
            || cache.y !== blendConstants.y
            || cache.z !== blendConstants.z
            || cache.w !== blendConstants.w) {
            cache.copy(blendConstants);
            this._isStateInvalied$ = true;
        }
    }

    public setDepthBound (minDepthBounds: number, maxDepthBounds: number): void {
        const cache = this._curDynamicStates$;
        if (cache.depthMinBounds !== minDepthBounds
            || cache.depthMaxBounds !== maxDepthBounds) {
            cache.depthMinBounds = minDepthBounds;
            cache.depthMaxBounds = maxDepthBounds;
            this._isStateInvalied$ = true;
        }
    }

    public setStencilWriteMask (face: StencilFace, writeMask: number): void {
        const front = this._curDynamicStates$.stencilStatesFront;
        const back = this._curDynamicStates$.stencilStatesBack;
        if (face & StencilFace.FRONT) {
            if (front.writeMask !== writeMask) {
                front.writeMask = writeMask;
                this._isStateInvalied$ = true;
            }
        }
        if (face & StencilFace.BACK) {
            if (back.writeMask !== writeMask) {
                back.writeMask = writeMask;
                this._isStateInvalied$ = true;
            }
        }
    }

    public setStencilCompareMask (face: StencilFace, reference: number, compareMask: number): void {
        const front = this._curDynamicStates$.stencilStatesFront;
        const back = this._curDynamicStates$.stencilStatesBack;
        if (face & StencilFace.FRONT) {
            if (front.compareMask !== compareMask
                || front.reference !== reference) {
                front.reference = reference;
                front.compareMask = compareMask;
                this._isStateInvalied$ = true;
            }
        }
        if (face & StencilFace.BACK) {
            if (back.compareMask !== compareMask
                || back.reference !== reference) {
                back.reference = reference;
                back.compareMask = compareMask;
                this._isStateInvalied$ = true;
            }
        }
    }

    public draw (infoOrAssembler: Readonly<DrawInfo> | Readonly<InputAssembler>): void {
        errorID(16328);
    }

    public updateBuffer (buffer: Buffer, data: Readonly<BufferSource>, size?: number): void {
        errorID(16329);
    }

    public copyBuffersToTexture (buffers: Readonly<ArrayBufferView[]>, texture: Texture, regions: Readonly<BufferTextureCopy[]>): void {
        errorID(16330);
    }

    public execute (cmdBuffs: Readonly<CommandBuffer[]>, count: number): void {
        errorID(16402);
    }

    public pipelineBarrier (
        GeneralBarrier: Readonly<GeneralBarrier>,
        bufferBarriers?: Readonly<BufferBarrier[]>,
        buffers?: Readonly<Buffer[]>,
        textureBarriers?: Readonly<TextureBarrier[]>,
        textures?: Readonly<Texture[]>,
<<<<<<< HEAD
    ): void {}
=======
    ): void {

    }
>>>>>>> 3f28f590

    protected bindStates (): void {
        errorID(16401);
    }

    public blitTexture (srcTexture: Readonly<Texture>, dstTexture: Texture, regions: Readonly<TextureBlit []>, filter: Filter): void {
        errorID(16401);
    }
}<|MERGE_RESOLUTION|>--- conflicted
+++ resolved
@@ -264,13 +264,9 @@
         buffers?: Readonly<Buffer[]>,
         textureBarriers?: Readonly<TextureBarrier[]>,
         textures?: Readonly<Texture[]>,
-<<<<<<< HEAD
-    ): void {}
-=======
     ): void {
 
     }
->>>>>>> 3f28f590
 
     protected bindStates (): void {
         errorID(16401);
