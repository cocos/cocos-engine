/*
 Copyright (c) 2020-2023 Xiamen Yaji Software Co., Ltd.

 https://www.cocos.com/

 Permission is hereby granted, free of charge, to any person obtaining a copy
 of this software and associated documentation files (the "Software"), to deal
 in the Software without restriction, including without limitation the rights to
 use, copy, modify, merge, publish, distribute, sublicense, and/or sell copies
 of the Software, and to permit persons to whom the Software is furnished to do so,
 subject to the following conditions:

 The above copyright notice and this permission notice shall be included in
 all copies or substantial portions of the Software.

 THE SOFTWARE IS PROVIDED "AS IS", WITHOUT WARRANTY OF ANY KIND, EXPRESS OR
 IMPLIED, INCLUDING BUT NOT LIMITED TO THE WARRANTIES OF MERCHANTABILITY,
 FITNESS FOR A PARTICULAR PURPOSE AND NONINFRINGEMENT. IN NO EVENT SHALL THE
 AUTHORS OR COPYRIGHT HOLDERS BE LIABLE FOR ANY CLAIM, DAMAGES OR OTHER
 LIABILITY, WHETHER IN AN ACTION OF CONTRACT, TORT OR OTHERWISE, ARISING FROM,
 OUT OF OR IN CONNECTION WITH THE SOFTWARE OR THE USE OR OTHER DEALINGS IN
 THE SOFTWARE.
*/

import { Buffer } from '../base/buffer';
import { CommandBuffer } from '../base/command-buffer';
import { BufferSource, DrawInfo, BufferTextureCopy, Color, Rect, BufferUsageBit, Viewport, TextureBlit, Filter } from '../base/define';
import { Framebuffer } from '../base/framebuffer';
import { InputAssembler } from '../base/input-assembler';
import { Texture } from '../base/texture';
import { WebGLBuffer } from './webgl-buffer';
import { WebGLCommandBuffer } from './webgl-command-buffer';
import {
    WebGLCmdFuncBeginRenderPass, WebGLCmdFuncBindStates, WebGLCmdFuncBlitTexture, WebGLCmdFuncCopyBuffersToTexture,
    WebGLCmdFuncDraw, WebGLCmdFuncUpdateBuffer } from './webgl-commands';
import { WebGLFramebuffer } from './webgl-framebuffer';
import { WebGLTexture } from './webgl-texture';
import { RenderPass } from '../base/render-pass';
import { WebGLRenderPass } from './webgl-render-pass';
import { WebGLDeviceManager } from './webgl-define';
import { error, errorID } from '../../core/platform/debug';
<<<<<<< HEAD
=======
import { WebGLConstants } from '../gl-constants';
>>>>>>> 3f28f590

export class WebGLPrimaryCommandBuffer extends WebGLCommandBuffer {
    public beginRenderPass (
        renderPass: RenderPass,
        framebuffer: Framebuffer,
        renderArea: Readonly<Rect>,
        clearColors: Readonly<Color[]>,
        clearDepth: number,
        clearStencil: number,
    ): void {
        WebGLCmdFuncBeginRenderPass(
            WebGLDeviceManager.instance,
            (renderPass as WebGLRenderPass).gpuRenderPass,
            (framebuffer as WebGLFramebuffer).gpuFramebuffer,
            renderArea,
            clearColors,
            clearDepth,
            clearStencil,
        );
        this._isInRenderPass$ = true;
    }

    public draw (infoOrAssembler: DrawInfo | InputAssembler): void {
        if (this._isInRenderPass$) {
            if (this._isStateInvalied$) {
                this.bindStates();
            }

            const info = 'drawInfo' in infoOrAssembler ? infoOrAssembler.drawInfo : infoOrAssembler;

            WebGLCmdFuncDraw(WebGLDeviceManager.instance, info);

            ++this._numDrawCalls$;
            this._numInstances$ += info.instanceCount;
            const indexCount = info.indexCount || info.vertexCount;
            if (this._curGPUPipelineState$) {
                const glPrimitive = this._curGPUPipelineState$.glPrimitive$;
                switch (glPrimitive) {
<<<<<<< HEAD
                case 0x0004: { // WebGLRenderingContext.TRIANGLES
                    this._numTris$ += indexCount / 3 * Math.max(info.instanceCount, 1);
                    break;
                }
                case 0x0005: // WebGLRenderingContext.TRIANGLE_STRIP
                case 0x0006: { // WebGLRenderingContext.TRIANGLE_FAN
=======
                case WebGLConstants.TRIANGLES: {
                    this._numTris$ += indexCount / 3 * Math.max(info.instanceCount, 1);
                    break;
                }
                case WebGLConstants.TRIANGLE_STRIP:
                case WebGLConstants.TRIANGLE_FAN: {
>>>>>>> 3f28f590
                    this._numTris$ += (indexCount - 2) * Math.max(info.instanceCount, 1);
                    break;
                }
                default:
                }
            }
        } else {
            errorID(16328);
        }
    }

    public setViewport (viewport: Readonly<Viewport>): void {
        const { stateCache: cache, gl } = WebGLDeviceManager.instance;

        if (cache.viewport$.left !== viewport.left
            || cache.viewport$.top !== viewport.top
            || cache.viewport$.width !== viewport.width
            || cache.viewport$.height !== viewport.height) {
            gl.viewport(viewport.left, viewport.top, viewport.width, viewport.height);

            cache.viewport$.left = viewport.left;
            cache.viewport$.top = viewport.top;
            cache.viewport$.width = viewport.width;
            cache.viewport$.height = viewport.height;
        }
    }

    public setScissor (scissor: Readonly<Rect>): void {
        const { stateCache: cache, gl } = WebGLDeviceManager.instance;

        if (cache.scissorRect$.x !== scissor.x
            || cache.scissorRect$.y !== scissor.y
            || cache.scissorRect$.width !== scissor.width
            || cache.scissorRect$.height !== scissor.height) {
            gl.scissor(scissor.x, scissor.y, scissor.width, scissor.height);

            cache.scissorRect$.x = scissor.x;
            cache.scissorRect$.y = scissor.y;
            cache.scissorRect$.width = scissor.width;
            cache.scissorRect$.height = scissor.height;
        }
    }

    public updateBuffer (buffer: Buffer, data: Readonly<BufferSource>, size?: number): void {
        if (!this._isInRenderPass$) {
            const gpuBuffer = (buffer as WebGLBuffer).gpuBuffer;
            if (gpuBuffer) {
                let buffSize: number;
                if (size !== undefined) {
                    buffSize = size;
                } else if (buffer.usage & BufferUsageBit.INDIRECT) {
                    buffSize = 0;
                } else {
                    buffSize = (data as ArrayBuffer).byteLength;
                }

                WebGLCmdFuncUpdateBuffer(WebGLDeviceManager.instance, gpuBuffer, data as ArrayBuffer, 0, buffSize);
            }
        } else {
            errorID(16329);
        }
    }

    public copyBuffersToTexture (buffers: Readonly<ArrayBufferView[]>, texture: Texture, regions: Readonly<BufferTextureCopy[]>): void {
        if (!this._isInRenderPass$) {
            const gpuTexture = (texture as WebGLTexture).gpuTexture;
            if (gpuTexture) {
                WebGLCmdFuncCopyBuffersToTexture(WebGLDeviceManager.instance, buffers, gpuTexture, regions);
            }
        } else {
            errorID(16330);
        }
    }

    public execute (cmdBuffs: Readonly<CommandBuffer[]>, count: number): void {
        errorID(16402);
    }

    protected bindStates (): void {
        WebGLCmdFuncBindStates(
            WebGLDeviceManager.instance,
            this._curGPUPipelineState$,
            this._curGPUInputAssembler$,
            this._curGPUDescriptorSets$,
            this._curDynamicOffsets$,
            this._curDynamicStates$,
        );
        this._isStateInvalied$ = false;
    }

    public blitTexture (srcTexture: Readonly<Texture>, dstTexture: Texture, regions: Readonly<TextureBlit []>, filter: Filter): void {
        const gpuTextureSrc = (srcTexture as WebGLTexture).gpuTexture;
        const gpuTextureDst = (dstTexture as WebGLTexture).gpuTexture;
        WebGLCmdFuncBlitTexture(WebGLDeviceManager.instance, gpuTextureSrc, gpuTextureDst, regions, filter);
    }
}<|MERGE_RESOLUTION|>--- conflicted
+++ resolved
@@ -39,10 +39,7 @@
 import { WebGLRenderPass } from './webgl-render-pass';
 import { WebGLDeviceManager } from './webgl-define';
 import { error, errorID } from '../../core/platform/debug';
-<<<<<<< HEAD
-=======
 import { WebGLConstants } from '../gl-constants';
->>>>>>> 3f28f590
 
 export class WebGLPrimaryCommandBuffer extends WebGLCommandBuffer {
     public beginRenderPass (
@@ -81,21 +78,12 @@
             if (this._curGPUPipelineState$) {
                 const glPrimitive = this._curGPUPipelineState$.glPrimitive$;
                 switch (glPrimitive) {
-<<<<<<< HEAD
-                case 0x0004: { // WebGLRenderingContext.TRIANGLES
-                    this._numTris$ += indexCount / 3 * Math.max(info.instanceCount, 1);
-                    break;
-                }
-                case 0x0005: // WebGLRenderingContext.TRIANGLE_STRIP
-                case 0x0006: { // WebGLRenderingContext.TRIANGLE_FAN
-=======
                 case WebGLConstants.TRIANGLES: {
                     this._numTris$ += indexCount / 3 * Math.max(info.instanceCount, 1);
                     break;
                 }
                 case WebGLConstants.TRIANGLE_STRIP:
                 case WebGLConstants.TRIANGLE_FAN: {
->>>>>>> 3f28f590
                     this._numTris$ += (indexCount - 2) * Math.max(info.instanceCount, 1);
                     break;
                 }
