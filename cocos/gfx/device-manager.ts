/* eslint-disable max-len */
/*
 Copyright (c) 2022-2023 Xiamen Yaji Software Co., Ltd.

 https://www.cocos.com/

 Permission is hereby granted, free of charge, to any person obtaining a copy
 of this software and associated documentation files (the "Software"), to deal
 in the Software without restriction, including without limitation the rights to
 use, copy, modify, merge, publish, distribute, sublicense, and/or sell copies
 of the Software, and to permit persons to whom the Software is furnished to do so,
 subject to the following conditions:

 The above copyright notice and this permission notice shall be included in
 all copies or substantial portions of the Software.

 THE SOFTWARE IS PROVIDED "AS IS", WITHOUT WARRANTY OF ANY KIND, EXPRESS OR
 IMPLIED, INCLUDING BUT NOT LIMITED TO THE WARRANTIES OF MERCHANTABILITY,
 FITNESS FOR A PARTICULAR PURPOSE AND NONINFRINGEMENT. IN NO EVENT SHALL THE
 AUTHORS OR COPYRIGHT HOLDERS BE LIABLE FOR ANY CLAIM, DAMAGES OR OTHER
 LIABILITY, WHETHER IN AN ACTION OF CONTRACT, TORT OR OTHERWISE, ARISING FROM,
 OUT OF OR IN CONNECTION WITH THE SOFTWARE OR THE USE OR OTHER DEALINGS IN
 THE SOFTWARE.
*/

import { EDITOR, JSB } from 'internal:constants';
<<<<<<< HEAD
import { cclegacy, getError, sys, screen, settings, errorID, SettingsCategory } from '../core';
=======
import { cclegacy, getError, sys, screen, settings, errorID, Settings } from '../core';
>>>>>>> 3f28f590
import { BindingMappingInfo, DeviceInfo, SwapchainInfo } from './base/define';
import { Device } from './base/device';
import { Swapchain } from './base/swapchain';
import { BrowserType } from '../../pal/system-info/enum-type';

/**
 * @en
 * Sets the renderer type, only useful on web
 *
 * @zh
 * 渲染模式。
 * 设置渲染器类型，仅适用于 web 端
 * @internal
 */
export enum LegacyRenderMode {
    /**
     * @en
     * Automatically chosen by engine.
     * @zh
     * 通过引擎自动选择。
     */
    AUTO = 0,
    /**
     * @en
     * Forced to use canvas renderer.
     * @zh
     * 强制使用 canvas 渲染。
     */
    CANVAS = 1,
    /**
     * @en
     * Forced to use WebGL renderer, but this will be ignored on mobile browsers.
     * @zh
     * 强制使用 WebGL 渲染，但是在部分 Android 浏览器中这个选项会被忽略。
     */
    WEBGL = 2,
    /**
     * @en
     * Use Headless Renderer, which is useful in test or server env, only for internal use by cocos team for now
     * @zh
     * 使用空渲染器，可以用于测试和服务器端环境，目前暂时用于 Cocos 内部测试使用。
     */
    HEADLESS = 3,
    /**
     * @en
     * Force WebGPU rendering, but this option will be ignored in some browsers.
     * @zh
     * 强制使用 WebGPU 渲染，但是在部分浏览器中这个选项会被忽略。
     */
    WEBGPU = 4,
}

/**
 * @internal
 */
export enum RenderType {
    UNKNOWN = -1,
    CANVAS = 0,
    WEBGL = 1,
    WEBGPU = 2,
    OPENGL = 3,
    HEADLESS = 4,
}

/**
 * @internal
 */

export class DeviceManager {
    private initialized = false;
    private _gfxDevice!: Device;
    private _canvas: HTMLCanvasElement | null = null;
    private _swapchain!: Swapchain;
    private _renderType: RenderType = RenderType.UNKNOWN;
    private _deviceInitialized = false;
    public get gfxDevice (): Device {
        return this._gfxDevice;
    }

    public get swapchain (): Swapchain {
        return this._swapchain;
    }

    private _tryInitializeWebGPUDevice (DeviceConstructor, info: DeviceInfo): Promise<boolean> {
        if (this._deviceInitialized) {
            return Promise.resolve(true);
        }
        if (DeviceConstructor) {
            this._gfxDevice = new DeviceConstructor();
            return new Promise<boolean>((resolve, reject) => {
                (this._gfxDevice.initialize(info) as Promise<boolean>).then((val) => {
                    this._deviceInitialized = val;
                    resolve(val);
                }).catch((err) => {
                    reject(err);
                });
            });
        }
        return Promise.resolve(false);
    }

    private _tryInitializeDeviceSync (DeviceConstructor, info: DeviceInfo): boolean {
        if (this._deviceInitialized) {
            return true;
        }
        if (DeviceConstructor) {
            this._gfxDevice = new DeviceConstructor();
            this._deviceInitialized = this._gfxDevice.initialize(info) as boolean;
        }
        return this._deviceInitialized;
    }

    public init (canvas: HTMLCanvasElement | null, bindingMappingInfo: BindingMappingInfo): boolean | Promise<boolean> {
        // Avoid setup to be called twice.
        if (this.initialized) { return true; }
        const renderMode = settings.querySettings(SettingsCategory.RENDERING, 'renderMode') as LegacyRenderMode;
        this._canvas = canvas;
        if (this._canvas) { this._canvas.oncontextmenu = (): boolean => false; }
        this._renderType = this._determineRenderType(renderMode);
        this._deviceInitialized = false;
        const deviceInfo = new DeviceInfo(bindingMappingInfo);
        // WebGL or WebGPU context created successfully
        if (this._renderType === RenderType.WEBGL || this._renderType === RenderType.WEBGPU) {
            if (JSB && (globalThis as any).gfx) {
                this._gfxDevice = gfx.DeviceManager.create(deviceInfo);
            } else {
                let useWebGL2 = (!!globalThis.WebGL2RenderingContext);
                const userAgent = globalThis.navigator.userAgent.toLowerCase();
                // UC browser implementation doesn't conform to WebGL2 standard
                if (sys.browserType === BrowserType.UC) {
                    useWebGL2 = false;
                }
                Device.canvas = canvas!;
                if (this._renderType === RenderType.WEBGPU && cclegacy.WebGPUDevice) {
                    return new Promise<boolean>((resolve, reject) => {
                        this._tryInitializeWebGPUDevice(cclegacy.WebGPUDevice, deviceInfo).then((val) => {
                            this._initSwapchain();
                            resolve(val);
                        }).catch((err) => {
                            reject(err);
                        });
                    });
                }
                if (useWebGL2 && cclegacy.WebGL2Device) {
                    this._tryInitializeDeviceSync(cclegacy.WebGL2Device, deviceInfo);
                }
                if (cclegacy.WebGLDevice) {
                    this._tryInitializeDeviceSync(cclegacy.WebGLDevice, deviceInfo);
                }
                if (cclegacy.EmptyDevice) {
                    this._tryInitializeDeviceSync(cclegacy.EmptyDevice, deviceInfo);
                }
                this._initSwapchain();
            }
        } else if (this._renderType === RenderType.HEADLESS && cclegacy.EmptyDevice) {
            this._tryInitializeDeviceSync(cclegacy.EmptyDevice, deviceInfo);
            this._initSwapchain();
        }

        if (!this._gfxDevice) {
            // todo fix here for wechat game
            errorID(16337);
            this._renderType = RenderType.UNKNOWN;
            return false;
        }
        return true;
    }

    private _initSwapchain (): void {
        const swapchainInfo = new SwapchainInfo(1, this._canvas!);
        const windowSize = screen.windowSize;
        swapchainInfo.width = windowSize.width;
        swapchainInfo.height = windowSize.height;
        this._swapchain = this._gfxDevice.createSwapchain(swapchainInfo);
    }

    private _supportWebGPU (): boolean {
        return 'gpu' in globalThis.navigator;
    }

    private _determineRenderType (renderMode: LegacyRenderMode): RenderType {
        if (typeof renderMode !== 'number' || renderMode > LegacyRenderMode.WEBGPU || renderMode < LegacyRenderMode.AUTO) {
            renderMode = LegacyRenderMode.AUTO;
        }
        // Determine RenderType
        let renderType = RenderType.CANVAS;
        let supportRender = false;

        if (renderMode === LegacyRenderMode.CANVAS) {
            renderType = RenderType.CANVAS;
            supportRender = true;
        } else if (renderMode === LegacyRenderMode.AUTO || renderMode === LegacyRenderMode.WEBGPU) {
            renderType = (this._supportWebGPU() && !EDITOR) ? RenderType.WEBGPU : RenderType.WEBGL;
            supportRender = true;
        } else if (renderMode === LegacyRenderMode.WEBGL) {
            renderType = RenderType.WEBGL;
            supportRender = true;
        } else if (renderMode === LegacyRenderMode.HEADLESS) {
            renderType = RenderType.HEADLESS;
            supportRender = true;
        }

        if (!supportRender) {
            throw new Error(getError(3820, renderMode));
        }
        return renderType;
    }
}

/**
 * @internal
 */
export const deviceManager = new DeviceManager();<|MERGE_RESOLUTION|>--- conflicted
+++ resolved
@@ -24,11 +24,7 @@
 */
 
 import { EDITOR, JSB } from 'internal:constants';
-<<<<<<< HEAD
-import { cclegacy, getError, sys, screen, settings, errorID, SettingsCategory } from '../core';
-=======
 import { cclegacy, getError, sys, screen, settings, errorID, Settings } from '../core';
->>>>>>> 3f28f590
 import { BindingMappingInfo, DeviceInfo, SwapchainInfo } from './base/define';
 import { Device } from './base/device';
 import { Swapchain } from './base/swapchain';
@@ -144,7 +140,7 @@
     public init (canvas: HTMLCanvasElement | null, bindingMappingInfo: BindingMappingInfo): boolean | Promise<boolean> {
         // Avoid setup to be called twice.
         if (this.initialized) { return true; }
-        const renderMode = settings.querySettings(SettingsCategory.RENDERING, 'renderMode') as LegacyRenderMode;
+        const renderMode = settings.querySettings(Settings.Category.RENDERING, 'renderMode') as LegacyRenderMode;
         this._canvas = canvas;
         if (this._canvas) { this._canvas.oncontextmenu = (): boolean => false; }
         this._renderType = this._determineRenderType(renderMode);
