/*
 Copyright (c) 2020-2023 Xiamen Yaji Software Co., Ltd.

 https://www.cocos.com/

 Permission is hereby granted, free of charge, to any person obtaining a copy
 of this software and associated documentation files (the "Software"), to deal
 in the Software without restriction, including without limitation the rights to
 use, copy, modify, merge, publish, distribute, sublicense, and/or sell copies
 of the Software, and to permit persons to whom the Software is furnished to do so,
 subject to the following conditions:

 The above copyright notice and this permission notice shall be included in
 all copies or substantial portions of the Software.

 THE SOFTWARE IS PROVIDED "AS IS", WITHOUT WARRANTY OF ANY KIND, EXPRESS OR
 IMPLIED, INCLUDING BUT NOT LIMITED TO THE WARRANTIES OF MERCHANTABILITY,
 FITNESS FOR A PARTICULAR PURPOSE AND NONINFRINGEMENT. IN NO EVENT SHALL THE
 AUTHORS OR COPYRIGHT HOLDERS BE LIABLE FOR ANY CLAIM, DAMAGES OR OTHER
 LIABILITY, WHETHER IN AN ACTION OF CONTRACT, TORT OR OTHERWISE, ARISING FROM,
 OUT OF OR IN CONNECTION WITH THE SOFTWARE OR THE USE OR OTHER DEALINGS IN
 THE SOFTWARE.
*/

import { DescriptorSetLayoutInfo, DESCRIPTOR_DYNAMIC_TYPE } from '../base/define';
import { DescriptorSetLayout } from '../base/descriptor-set-layout';
import { IWebGL2GPUDescriptorSetLayout } from './webgl2-gpu-objects';

export class WebGL2DescriptorSetLayout extends DescriptorSetLayout {
    get gpuDescriptorSetLayout (): IWebGL2GPUDescriptorSetLayout { return this._gpuDescriptorSetLayout$!; }

    private _gpuDescriptorSetLayout$: IWebGL2GPUDescriptorSetLayout | null = null;

    public initialize (info: Readonly<DescriptorSetLayoutInfo>): void {
        Array.prototype.push.apply(this._bindings$, info.bindings);

        let descriptorCount = 0; let maxBinding = -1;
        const flattenedIndices: number[] = [];
        for (let i = 0; i < this._bindings$.length; i++) {
            const binding = this._bindings$[i];
            flattenedIndices.push(descriptorCount);
            descriptorCount += binding.count;
            if (binding.binding > maxBinding) maxBinding = binding.binding;
        }

        this._bindingIndices$ = Array(maxBinding + 1).fill(-1);
        const descriptorIndices = this._descriptorIndices$ = Array(maxBinding + 1).fill(-1);
        for (let i = 0; i < this._bindings$.length; i++) {
            const binding = this._bindings$[i];
            this._bindingIndices$[binding.binding] = i;
            descriptorIndices[binding.binding] = flattenedIndices[i];
        }

        const dynamicBindings: number[] = [];
        for (let i = 0; i < this._bindings$.length; i++) {
            const binding = this._bindings$[i];
            if (binding.descriptorType & DESCRIPTOR_DYNAMIC_TYPE) {
                for (let j = 0; j < binding.count; j++) {
                    dynamicBindings.push(binding.binding);
                }
            }
        }

<<<<<<< HEAD
        this._gpuDescriptorSetLayout = {
            bindings: this._bindings$,
            dynamicBindings,
            descriptorIndices,
            descriptorCount,
=======
        this._gpuDescriptorSetLayout$ = {
            bindings$: this._bindings$,
            dynamicBindings$: dynamicBindings,
            descriptorIndices$: descriptorIndices,
            descriptorCount$: descriptorCount,
>>>>>>> 3f28f590
        };
    }

    public destroy (): void {
        this._bindings$.length = 0;
    }
}<|MERGE_RESOLUTION|>--- conflicted
+++ resolved
@@ -61,19 +61,11 @@
             }
         }
 
-<<<<<<< HEAD
-        this._gpuDescriptorSetLayout = {
-            bindings: this._bindings$,
-            dynamicBindings,
-            descriptorIndices,
-            descriptorCount,
-=======
         this._gpuDescriptorSetLayout$ = {
             bindings$: this._bindings$,
             dynamicBindings$: dynamicBindings,
             descriptorIndices$: descriptorIndices,
             descriptorCount$: descriptorCount,
->>>>>>> 3f28f590
         };
     }
 
