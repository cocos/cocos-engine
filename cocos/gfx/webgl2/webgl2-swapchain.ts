/*
 Copyright (c) 2020-2023 Xiamen Yaji Software Co., Ltd.

 https://www.cocos.com/

 Permission is hereby granted, free of charge, to any person obtaining a copy
 of this software and associated documentation files (the "Software"), to deal
 in the Software without restriction, including without limitation the rights to
 use, copy, modify, merge, publish, distribute, sublicense, and/or sell copies
 of the Software, and to permit persons to whom the Software is furnished to do so,
 subject to the following conditions:

 The above copyright notice and this permission notice shall be included in
 all copies or substantial portions of the Software.

 THE SOFTWARE IS PROVIDED "AS IS", WITHOUT WARRANTY OF ANY KIND, EXPRESS OR
 IMPLIED, INCLUDING BUT NOT LIMITED TO THE WARRANTIES OF MERCHANTABILITY,
 FITNESS FOR A PARTICULAR PURPOSE AND NONINFRINGEMENT. IN NO EVENT SHALL THE
 AUTHORS OR COPYRIGHT HOLDERS BE LIABLE FOR ANY CLAIM, DAMAGES OR OTHER
 LIABILITY, WHETHER IN AN ACTION OF CONTRACT, TORT OR OTHERWISE, ARISING FROM,
 OUT OF OR IN CONNECTION WITH THE SOFTWARE OR THE USE OR OTHER DEALINGS IN
 THE SOFTWARE.
*/

import { EDITOR } from 'internal:constants';
import { systemInfo } from 'pal/system-info';
import { warnID, warn, debug, macro } from '../../core';
import { WebGL2StateCache } from './webgl2-state-cache';
import { WebGL2Texture } from './webgl2-texture';
import { Format, TextureInfo, TextureFlagBit, TextureType,
    TextureUsageBit, BufferTextureCopy, SwapchainInfo, SurfaceTransform } from '../base/define';
import { Swapchain } from '../base/swapchain';
import { IWebGL2Extensions, WebGL2DeviceManager } from './webgl2-define';
import { OS } from '../../../pal/system-info/enum-type';
import { IWebGL2BlitManager } from './webgl2-gpu-objects';
import { WebGLConstants } from '../gl-constants';

const eventWebGLContextLost = 'webglcontextlost';

function initStates (gl: WebGL2RenderingContext): void {
    gl.activeTexture(WebGLConstants.TEXTURE0);
    gl.pixelStorei(WebGLConstants.PACK_ALIGNMENT, 1);
    gl.pixelStorei(WebGLConstants.UNPACK_ALIGNMENT, 1);
    gl.pixelStorei(WebGLConstants.UNPACK_FLIP_Y_WEBGL, false);

    gl.bindFramebuffer(WebGLConstants.FRAMEBUFFER, null);

    // rasterizer state
    gl.enable(WebGLConstants.SCISSOR_TEST);
    gl.enable(WebGLConstants.CULL_FACE);
    gl.cullFace(WebGLConstants.BACK);
    gl.frontFace(WebGLConstants.CCW);
    gl.polygonOffset(0.0, 0.0);

    // depth stencil state
    gl.enable(WebGLConstants.DEPTH_TEST);
    gl.depthMask(true);
    gl.depthFunc(WebGLConstants.LESS);

    gl.stencilFuncSeparate(WebGLConstants.FRONT, WebGLConstants.ALWAYS, 1, 0xffff);
    gl.stencilOpSeparate(WebGLConstants.FRONT, WebGLConstants.KEEP, WebGLConstants.KEEP, WebGLConstants.KEEP);
    gl.stencilMaskSeparate(WebGLConstants.FRONT, 0xffff);
    gl.stencilFuncSeparate(WebGLConstants.BACK, WebGLConstants.ALWAYS, 1, 0xffff);
    gl.stencilOpSeparate(WebGLConstants.BACK, WebGLConstants.KEEP, WebGLConstants.KEEP, WebGLConstants.KEEP);
    gl.stencilMaskSeparate(WebGLConstants.BACK, 0xffff);

    gl.disable(WebGLConstants.STENCIL_TEST);

    // blend state
    gl.disable(WebGLConstants.SAMPLE_ALPHA_TO_COVERAGE);
    gl.disable(WebGLConstants.BLEND);
    gl.blendEquationSeparate(WebGLConstants.FUNC_ADD, WebGLConstants.FUNC_ADD);
    gl.blendFuncSeparate(WebGLConstants.ONE, WebGLConstants.ZERO, WebGLConstants.ONE, WebGLConstants.ZERO);
    gl.colorMask(true, true, true, true);
    gl.blendColor(0.0, 0.0, 0.0, 0.0);
}

function getExtension (gl: WebGL2RenderingContext, ext: string): any {
    const prefixes = ['', 'WEBKIT_', 'MOZ_'];
    for (let i = 0; i < prefixes.length; ++i) {
        const _ext = gl.getExtension(prefixes[i] + ext);
        if (_ext) {
            return _ext;
        }
    }
    return null;
}

export function getExtensions (gl: WebGL2RenderingContext): IWebGL2Extensions {
    const res: IWebGL2Extensions = {
        EXT_texture_filter_anisotropic$: getExtension(gl, 'EXT_texture_filter_anisotropic'),
        EXT_color_buffer_half_float$: getExtension(gl, 'EXT_color_buffer_half_float'),
        EXT_color_buffer_float$: getExtension(gl, 'EXT_color_buffer_float'),
        WEBGL_compressed_texture_etc1$: getExtension(gl, 'WEBGL_compressed_texture_etc1'),
        WEBGL_compressed_texture_etc$: getExtension(gl, 'WEBGL_compressed_texture_etc'),
        WEBGL_compressed_texture_pvrtc$: getExtension(gl, 'WEBGL_compressed_texture_pvrtc'),
        WEBGL_compressed_texture_astc$: getExtension(gl, 'WEBGL_compressed_texture_astc'),
        WEBGL_compressed_texture_s3tc$: getExtension(gl, 'WEBGL_compressed_texture_s3tc'),
        WEBGL_compressed_texture_s3tc_srgb$: getExtension(gl, 'WEBGL_compressed_texture_s3tc_srgb'),
        WEBGL_debug_shaders$: getExtension(gl, 'WEBGL_debug_shaders'),
        WEBGL_lose_context$: getExtension(gl, 'WEBGL_lose_context'),
        WEBGL_debug_renderer_info$: getExtension(gl, 'WEBGL_debug_renderer_info'),
        OES_texture_half_float_linear$: getExtension(gl, 'OES_texture_half_float_linear'),
        OES_texture_float_linear$: getExtension(gl, 'OES_texture_float_linear'),
        WEBGL_multi_draw$: null,
        useVAO$: true,
    };

    // platform-specific extension hacks
    // eslint-disable-next-line no-lone-blocks
    {
        // Mobile implementation seems to have performance issues
        if (systemInfo.os !== OS.ANDROID && systemInfo.os !== OS.IOS) {
            res.WEBGL_multi_draw$ = getExtension(gl, 'WEBGL_multi_draw');
        }
    }

    return res;
}

export function getContext (canvas: HTMLCanvasElement): WebGL2RenderingContext | null {
    let context: WebGL2RenderingContext | null = null;
    try {
        if (globalThis.__globalXR?.webxrCompatible) {
            const glAttribs = {
                alpha: macro.ENABLE_TRANSPARENT_CANVAS,
                antialias: EDITOR || macro.ENABLE_WEBGL_ANTIALIAS,
                depth: true,
                stencil: true,
                premultipliedAlpha: false,
                preserveDrawingBuffer: false,
                powerPreference: 'default',
                failIfMajorPerformanceCaveat: false,
                xrCompatible: true,
            };
            context = canvas.getContext('webgl2', glAttribs) as WebGL2RenderingContext;
            return context;
        }

        const webGLCtxAttribs: WebGLContextAttributes = {
            alpha: macro.ENABLE_TRANSPARENT_CANVAS,
            antialias: EDITOR || macro.ENABLE_WEBGL_ANTIALIAS,
            depth: true,
            stencil: true,
            premultipliedAlpha: false,
            preserveDrawingBuffer: false,
            powerPreference: 'default',
            failIfMajorPerformanceCaveat: false,
        };

        context = canvas.getContext('webgl2', webGLCtxAttribs);
    } catch (err) {
        return null;
    }

    return context;
}

export class WebGL2Swapchain extends Swapchain {
    get extensions$ (): IWebGL2Extensions {
        return this._extensions$ as IWebGL2Extensions;
    }

    get blitManager$ (): IWebGL2BlitManager | null {
        return this._blitManager$;
    }

    public stateCache$: WebGL2StateCache = new WebGL2StateCache();
    public nullTex2D$: WebGL2Texture = null!;
    public nullTexCube$: WebGL2Texture = null!;

    private _canvas$: HTMLCanvasElement | null = null;
    private _webGL2ContextLostHandler$: ((event: Event) => void) | null = null;
    private _extensions$: IWebGL2Extensions | null = null;
    private _blitManager$: IWebGL2BlitManager | null = null;

    public initialize (info: Readonly<SwapchainInfo>): void {
        this._canvas$ = info.windowHandle;

        this._webGL2ContextLostHandler$ = this._onWebGLContextLost.bind(this);
        this._canvas$.addEventListener(eventWebGLContextLost, this._onWebGLContextLost);

        const gl = WebGL2DeviceManager.instance.gl;

        this.stateCache$.initialize(
            WebGL2DeviceManager.instance.capabilities.maxTextureUnits,
            WebGL2DeviceManager.instance.capabilities.maxUniformBufferBindings,
            WebGL2DeviceManager.instance.capabilities.maxVertexAttributes,
        );

        this._extensions$ = getExtensions(gl);

        // init states
        initStates(gl);

        const colorFmt = Format.RGBA8;
        let depthStencilFmt = Format.DEPTH_STENCIL;

        const depthBits = gl.getParameter(WebGLConstants.DEPTH_BITS);
        const stencilBits = gl.getParameter(WebGLConstants.STENCIL_BITS);

        if (depthBits && stencilBits) depthStencilFmt = Format.DEPTH_STENCIL;
        else if (depthBits) depthStencilFmt = Format.DEPTH;

        this._colorTexture$ = new WebGL2Texture();
        this._colorTexture$.initAsSwapchainTexture({
            swapchain: this,
            format: colorFmt,
            width: info.width,
            height: info.height,
        });

        this._depthStencilTexture$ = new WebGL2Texture();
        this._depthStencilTexture$.initAsSwapchainTexture({
            swapchain: this,
            format: depthStencilFmt,
            width: info.width,
            height: info.height,
        });

        // create default null texture
        this.nullTex2D$ = WebGL2DeviceManager.instance.createTexture(new TextureInfo(
            TextureType.TEX2D,
            TextureUsageBit.SAMPLED,
            Format.RGBA8,
            2,
            2,
            TextureFlagBit.NONE,
        )) as WebGL2Texture;

        this.nullTexCube$ = WebGL2DeviceManager.instance.createTexture(new TextureInfo(
            TextureType.CUBE,
            TextureUsageBit.SAMPLED,
            Format.RGBA8,
            2,
            2,
            TextureFlagBit.NONE,
            6,
        )) as WebGL2Texture;

        const nullTexRegion = new BufferTextureCopy();
        nullTexRegion.texExtent.width = 2;
        nullTexRegion.texExtent.height = 2;

        const nullTexBuff = new Uint8Array(this.nullTex2D$.size);
        nullTexBuff.fill(0);
        WebGL2DeviceManager.instance.copyBuffersToTexture([nullTexBuff], this.nullTex2D$, [nullTexRegion]);

        nullTexRegion.texSubres.layerCount = 6;
        WebGL2DeviceManager.instance.copyBuffersToTexture(
            [nullTexBuff, nullTexBuff, nullTexBuff, nullTexBuff, nullTexBuff, nullTexBuff],
            this.nullTexCube$,
            [nullTexRegion],
        );

        this._blitManager$ = new IWebGL2BlitManager();
    }

    public destroy (): void {
        if (this._canvas$ && this._webGL2ContextLostHandler$) {
            this._canvas$.removeEventListener(eventWebGLContextLost, this._webGL2ContextLostHandler$);
            this._webGL2ContextLostHandler$ = null;
        }

        if (this.nullTex2D$) {
            this.nullTex2D$.destroy();
            this.nullTex2D$ = null!;
        }

        if (this.nullTexCube$) {
            this.nullTexCube$.destroy();
            this.nullTexCube$ = null!;
        }

        if (this._blitManager$) {
            this._blitManager$.destroy$();
            this._blitManager$ = null;
        }

        this._extensions$ = null;
        this._canvas$ = null;
    }

    public resize (width: number, height: number, surfaceTransform: SurfaceTransform): void {
        if (this._colorTexture$.width !== width || this._colorTexture$.height !== height) {
            debug(`Resizing swapchain: ${width}x${height}`);
<<<<<<< HEAD
            this._canvas!.width = width;
            this._canvas!.height = height;
=======
            this._canvas$!.width = width;
            this._canvas$!.height = height;
>>>>>>> 3f28f590
            this._colorTexture$.resize(width, height);
            this._depthStencilTexture$.resize(width, height);
        }
    }

    private _onWebGLContextLost (event: Event): void {
        warnID(11000);
        warn(event);
        // 2020.9.3: `preventDefault` is not available on some platforms
        // event.preventDefault();
    }
}<|MERGE_RESOLUTION|>--- conflicted
+++ resolved
@@ -284,13 +284,8 @@
     public resize (width: number, height: number, surfaceTransform: SurfaceTransform): void {
         if (this._colorTexture$.width !== width || this._colorTexture$.height !== height) {
             debug(`Resizing swapchain: ${width}x${height}`);
-<<<<<<< HEAD
-            this._canvas!.width = width;
-            this._canvas!.height = height;
-=======
             this._canvas$!.width = width;
             this._canvas$!.height = height;
->>>>>>> 3f28f590
             this._colorTexture$.resize(width, height);
             this._depthStencilTexture$.resize(width, height);
         }
