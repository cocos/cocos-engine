--- conflicted
+++ resolved
@@ -23,11 +23,7 @@
 */
 
 import { EDITOR } from 'internal:constants';
-<<<<<<< HEAD
-// import { systemInfo } from 'pal/system-info';
-=======
 import { systemInfo } from 'pal/system-info';
->>>>>>> ecf0b354
 import { warnID, warn, debug } from '../../core/platform/debug';
 import { WebGL2StateCache } from './webgl2-state-cache';
 import { WebGL2Texture } from './webgl2-texture';
@@ -35,14 +31,10 @@
     TextureUsageBit, BufferTextureCopy, SwapchainInfo, SurfaceTransform } from '../base/define';
 import { Swapchain } from '../base/swapchain';
 import { IWebGL2Extensions, WebGL2DeviceManager } from './webgl2-define';
-// import { OS } from '../../../pal/system-info/enum-type';
+import { OS } from '../../../pal/system-info/enum-type';
 import { IWebGL2BlitManager } from './webgl2-gpu-objects';
 import { WebGLConstants } from '../gl-constants';
-<<<<<<< HEAD
-// import { macro } from '../../core/platform/macro';
-=======
 import { macro } from '../../core/platform/macro';
->>>>>>> ecf0b354
 
 const eventWebGLContextLost = 'webglcontextlost';
 
@@ -119,15 +111,9 @@
     // eslint-disable-next-line no-lone-blocks
     {
         // Mobile implementation seems to have performance issues
-<<<<<<< HEAD
-        // if (systemInfo.os !== OS.ANDROID && systemInfo.os !== OS.IOS) {
-        //     res.WEBGL_multi_draw$ = getExtension(gl, 'WEBGL_multi_draw');
-        // }
-=======
         if (systemInfo.os !== OS.ANDROID && systemInfo.os !== OS.IOS) {
             res.WEBGL_multi_draw$ = getExtension(gl, 'WEBGL_multi_draw');
         }
->>>>>>> ecf0b354
     }
 
     return res;
@@ -138,8 +124,8 @@
     try {
         if (globalThis.__globalXR?.webxrCompatible) {
             const glAttribs = {
-                alpha: false, //macro.ENABLE_TRANSPARENT_CANVAS,
-                antialias: true, //EDITOR || macro.ENABLE_WEBGL_ANTIALIAS,
+                alpha: macro.ENABLE_TRANSPARENT_CANVAS,
+                antialias: EDITOR || macro.ENABLE_WEBGL_ANTIALIAS,
                 depth: true,
                 stencil: true,
                 premultipliedAlpha: false,
@@ -153,8 +139,8 @@
         }
 
         const webGLCtxAttribs: WebGLContextAttributes = {
-            alpha: false, //macro.ENABLE_TRANSPARENT_CANVAS,
-            antialias: true, //EDITOR || macro.ENABLE_WEBGL_ANTIALIAS,
+            alpha: macro.ENABLE_TRANSPARENT_CANVAS,
+            antialias: EDITOR || macro.ENABLE_WEBGL_ANTIALIAS,
             depth: true,
             stencil: true,
             premultipliedAlpha: false,
