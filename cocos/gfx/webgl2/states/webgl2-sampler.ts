/*
 Copyright (c) 2020-2023 Xiamen Yaji Software Co., Ltd.

 https://www.cocos.com/

 Permission is hereby granted, free of charge, to any person obtaining a copy
 of this software and associated documentation files (the "Software"), to deal
 in the Software without restriction, including without limitation the rights to
 use, copy, modify, merge, publish, distribute, sublicense, and/or sell copies
 of the Software, and to permit persons to whom the Software is furnished to do so,
 subject to the following conditions:

 The above copyright notice and this permission notice shall be included in
 all copies or substantial portions of the Software.

 THE SOFTWARE IS PROVIDED "AS IS", WITHOUT WARRANTY OF ANY KIND, EXPRESS OR
 IMPLIED, INCLUDING BUT NOT LIMITED TO THE WARRANTIES OF MERCHANTABILITY,
 FITNESS FOR A PARTICULAR PURPOSE AND NONINFRINGEMENT. IN NO EVENT SHALL THE
 AUTHORS OR COPYRIGHT HOLDERS BE LIABLE FOR ANY CLAIM, DAMAGES OR OTHER
 LIABILITY, WHETHER IN AN ACTION OF CONTRACT, TORT OR OTHERWISE, ARISING FROM,
 OUT OF OR IN CONNECTION WITH THE SOFTWARE OR THE USE OR OTHER DEALINGS IN
 THE SOFTWARE.
*/

import { SamplerInfo } from '../../base/define';
import { Sampler } from '../../base/states/sampler';
import { WebGLConstants } from '../../gl-constants';
import { WebGL2CmdFuncDestroySampler, WebGL2CmdFuncPrepareSamplerInfo } from '../webgl2-commands';
import { WebGL2DeviceManager } from '../webgl2-define';
import { WebGL2Device } from '../webgl2-device';
import { IWebGL2GPUSampler } from '../webgl2-gpu-objects';

export class WebGL2Sampler extends Sampler {
    public get gpuSampler (): IWebGL2GPUSampler {
        return  this._gpuSampler$!;
    }

    private _gpuSampler$: IWebGL2GPUSampler | null = null;

    constructor (info: Readonly<SamplerInfo>, hash: number) {
        super(info, hash);

<<<<<<< HEAD
        this._gpuSampler = {
            glSamplers: new Map<number, WebGL2Sampler>(),
            minFilter: this._info$.minFilter,
            magFilter: this._info$.magFilter,
            mipFilter: this._info$.mipFilter,
            addressU: this._info$.addressU,
            addressV: this._info$.addressV,
            addressW: this._info$.addressW,
=======
        this._gpuSampler$ = {
            glSamplers$: new Map<number, WebGL2Sampler>(),
            minFilter$: this._info$.minFilter,
            magFilter$: this._info$.magFilter,
            mipFilter$: this._info$.mipFilter,
            addressU$: this._info$.addressU,
            addressV$: this._info$.addressV,
            addressW$: this._info$.addressW,
>>>>>>> 3f28f590

            glMinFilter$: 0,
            glMagFilter$: 0,
            glWrapS$: 0,
            glWrapT$: 0,
            glWrapR$: 0,

<<<<<<< HEAD
            getGLSampler (device: WebGL2Device, minLod: number, maxLod: number): WebGLSampler {
=======
            getGLSampler$ (device: WebGL2Device, minLod: number, maxLod: number): WebGLSampler {
>>>>>>> 3f28f590
                const { gl } = device;
                const samplerHash = minLod << 16 | maxLod;
                if (!this.glSamplers$.has(samplerHash)) {
                    const glSampler = gl.createSampler();
                    if (glSampler) {
<<<<<<< HEAD
                        this.glSamplers.set(samplerHash, glSampler);
                        gl.samplerParameteri(glSampler, WebGLConstants.TEXTURE_MIN_FILTER, this.glMinFilter);
                        gl.samplerParameteri(glSampler, WebGLConstants.TEXTURE_MAG_FILTER, this.glMagFilter);
                        gl.samplerParameteri(glSampler, WebGLConstants.TEXTURE_WRAP_S, this.glWrapS);
                        gl.samplerParameteri(glSampler, WebGLConstants.TEXTURE_WRAP_T, this.glWrapT);
                        gl.samplerParameteri(glSampler, WebGLConstants.TEXTURE_WRAP_R, this.glWrapR);
=======
                        this.glSamplers$.set(samplerHash, glSampler);
                        gl.samplerParameteri(glSampler, WebGLConstants.TEXTURE_MIN_FILTER, this.glMinFilter$);
                        gl.samplerParameteri(glSampler, WebGLConstants.TEXTURE_MAG_FILTER, this.glMagFilter$);
                        gl.samplerParameteri(glSampler, WebGLConstants.TEXTURE_WRAP_S, this.glWrapS$);
                        gl.samplerParameteri(glSampler, WebGLConstants.TEXTURE_WRAP_T, this.glWrapT$);
                        gl.samplerParameteri(glSampler, WebGLConstants.TEXTURE_WRAP_R, this.glWrapR$);
>>>>>>> 3f28f590
                        gl.samplerParameterf(glSampler, WebGLConstants.TEXTURE_MIN_LOD, minLod);
                        gl.samplerParameterf(glSampler, WebGLConstants.TEXTURE_MAX_LOD, maxLod);
                    }
                }
                const sampler = this.glSamplers$.get(samplerHash)!;
                return sampler;
            },
        };

        WebGL2CmdFuncPrepareSamplerInfo(WebGL2DeviceManager.instance, this._gpuSampler$);
    }

    destroy (): void {
        if (this._gpuSampler$) {
            WebGL2CmdFuncDestroySampler(WebGL2DeviceManager.instance, this._gpuSampler$);
            this._gpuSampler$ = null;
        }
    }
}<|MERGE_RESOLUTION|>--- conflicted
+++ resolved
@@ -40,16 +40,6 @@
     constructor (info: Readonly<SamplerInfo>, hash: number) {
         super(info, hash);
 
-<<<<<<< HEAD
-        this._gpuSampler = {
-            glSamplers: new Map<number, WebGL2Sampler>(),
-            minFilter: this._info$.minFilter,
-            magFilter: this._info$.magFilter,
-            mipFilter: this._info$.mipFilter,
-            addressU: this._info$.addressU,
-            addressV: this._info$.addressV,
-            addressW: this._info$.addressW,
-=======
         this._gpuSampler$ = {
             glSamplers$: new Map<number, WebGL2Sampler>(),
             minFilter$: this._info$.minFilter,
@@ -58,7 +48,6 @@
             addressU$: this._info$.addressU,
             addressV$: this._info$.addressV,
             addressW$: this._info$.addressW,
->>>>>>> 3f28f590
 
             glMinFilter$: 0,
             glMagFilter$: 0,
@@ -66,31 +55,18 @@
             glWrapT$: 0,
             glWrapR$: 0,
 
-<<<<<<< HEAD
-            getGLSampler (device: WebGL2Device, minLod: number, maxLod: number): WebGLSampler {
-=======
             getGLSampler$ (device: WebGL2Device, minLod: number, maxLod: number): WebGLSampler {
->>>>>>> 3f28f590
                 const { gl } = device;
                 const samplerHash = minLod << 16 | maxLod;
                 if (!this.glSamplers$.has(samplerHash)) {
                     const glSampler = gl.createSampler();
                     if (glSampler) {
-<<<<<<< HEAD
-                        this.glSamplers.set(samplerHash, glSampler);
-                        gl.samplerParameteri(glSampler, WebGLConstants.TEXTURE_MIN_FILTER, this.glMinFilter);
-                        gl.samplerParameteri(glSampler, WebGLConstants.TEXTURE_MAG_FILTER, this.glMagFilter);
-                        gl.samplerParameteri(glSampler, WebGLConstants.TEXTURE_WRAP_S, this.glWrapS);
-                        gl.samplerParameteri(glSampler, WebGLConstants.TEXTURE_WRAP_T, this.glWrapT);
-                        gl.samplerParameteri(glSampler, WebGLConstants.TEXTURE_WRAP_R, this.glWrapR);
-=======
                         this.glSamplers$.set(samplerHash, glSampler);
                         gl.samplerParameteri(glSampler, WebGLConstants.TEXTURE_MIN_FILTER, this.glMinFilter$);
                         gl.samplerParameteri(glSampler, WebGLConstants.TEXTURE_MAG_FILTER, this.glMagFilter$);
                         gl.samplerParameteri(glSampler, WebGLConstants.TEXTURE_WRAP_S, this.glWrapS$);
                         gl.samplerParameteri(glSampler, WebGLConstants.TEXTURE_WRAP_T, this.glWrapT$);
                         gl.samplerParameteri(glSampler, WebGLConstants.TEXTURE_WRAP_R, this.glWrapR$);
->>>>>>> 3f28f590
                         gl.samplerParameterf(glSampler, WebGLConstants.TEXTURE_MIN_LOD, minLod);
                         gl.samplerParameterf(glSampler, WebGLConstants.TEXTURE_MAX_LOD, maxLod);
                     }
