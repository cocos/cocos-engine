--- conflicted
+++ resolved
@@ -104,19 +104,11 @@
             },
         };
 
-<<<<<<< HEAD
-        WebGL2CmdFuncCreateFramebuffer(WebGL2DeviceManager.instance, this._gpuFramebuffer);
-        this.gpuFramebuffer.gpuColorViews.forEach((tex) => this._gpuColorViews.push(tex.gpuTexture.glTexture));
-        this._gpuDepthStencilView = this.gpuFramebuffer.gpuDepthStencilView?.gpuTexture.glTexture;
-        this._width$ = this._gpuFramebuffer.width;
-        this._height$ = this._gpuFramebuffer.height;
-=======
         WebGL2CmdFuncCreateFramebuffer(WebGL2DeviceManager.instance, this._gpuFramebuffer$);
         this.gpuFramebuffer$.gpuColorViews$.forEach((tex) => this._gpuColorViews$.push(tex.gpuTexture$.glTexture$));
         this._gpuDepthStencilView$ = this.gpuFramebuffer$.gpuDepthStencilView$?.gpuTexture$.glTexture$;
         this._width$ = this._gpuFramebuffer$.width$;
         this._height$ = this._gpuFramebuffer$.height$;
->>>>>>> 3f28f590
     }
 
     public destroy (): void {
