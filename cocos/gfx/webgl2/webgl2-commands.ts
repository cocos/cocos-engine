--- conflicted
+++ resolved
@@ -304,7 +304,7 @@
     case Format.ASTC_SRGBA_12X12: return WebGL2EXT.COMPRESSED_SRGB8_ALPHA8_ASTC_12x12_KHR;
 
     default: {
-        console.error('Unsupported Format, convert to WebGL internal format failed.');
+        error('Unsupported Format, convert to WebGL internal format failed.');
         return gl.RGBA;
     }
     }
@@ -423,7 +423,7 @@
     case Format.ASTC_SRGBA_12X12: return WebGL2EXT.COMPRESSED_SRGB8_ALPHA8_ASTC_12x12_KHR;
 
     default: {
-        console.error('Unsupported Format, convert to WebGL format failed.');
+        error('Unsupported Format, convert to WebGL format failed.');
         return gl.RGBA;
     }
     }
@@ -458,7 +458,7 @@
     case Type.SAMPLER3D: return gl.SAMPLER_3D;
     case Type.SAMPLER_CUBE: return gl.SAMPLER_CUBE;
     default: {
-        console.error('Unsupported GLType, convert to GL type failed.');
+        error('Unsupported GLType, convert to GL type failed.');
         return Type.UNKNOWN;
     }
     }
@@ -496,7 +496,7 @@
     case gl.SAMPLER_3D: return Type.SAMPLER3D;
     case gl.SAMPLER_CUBE: return Type.SAMPLER_CUBE;
     default: {
-        console.error('Unsupported GLType, convert to Type failed.');
+        error('Unsupported GLType, convert to Type failed.');
         return Type.UNKNOWN;
     }
     }
@@ -543,7 +543,7 @@
     case gl.UNSIGNED_INT_SAMPLER_3D: return 4;
     case gl.UNSIGNED_INT_SAMPLER_CUBE: return 4;
     default: {
-        console.error('Unsupported GLType, get type failed.');
+        error('Unsupported GLType, get type failed.');
         return 0;
     }
     }
@@ -855,7 +855,7 @@
     } else if (gpuBuffer.usage & BufferUsageBit.TRANSFER_SRC) {
         gpuBuffer.glTarget = gl.NONE;
     } else {
-        console.error('Unsupported BufferType, create buffer failed.');
+        error('Unsupported BufferType, create buffer failed.');
         gpuBuffer.glTarget = gl.NONE;
     }
 }
@@ -962,40 +962,16 @@
             || (gpuBuffer.usage & BufferUsageBit.TRANSFER_SRC)) {
         gpuBuffer.glTarget = gl.NONE;
     } else {
-        console.error('Unsupported BufferType, create buffer failed.');
+        error('Unsupported BufferType, create buffer failed.');
         gpuBuffer.glTarget = gl.NONE;
     }
 }
 
 export function WebGL2CmdFuncUpdateBuffer (device: WebGL2Device, gpuBuffer: IWebGL2GPUBuffer, buffer: Readonly<BufferSource>,
-<<<<<<< HEAD
-    offset: number, size: number) {
+    offset: number, size: number): void {
     const buff = buffer as ArrayBuffer;
     const { gl } = device;
     const cache = device.stateCache;
-=======
-    offset: number, size: number): void {
-    if (gpuBuffer.usage & BufferUsageBit.INDIRECT) {
-        gpuBuffer.indirects.clearDraws();
-        const drawInfos = (buffer as IndirectBuffer).drawInfos;
-        for (let i = 0; i < drawInfos.length; ++i) {
-            gpuBuffer.indirects.setDrawInfo(offset + i, drawInfos[i]);
-        }
-    } else {
-        const buff = buffer as ArrayBuffer;
-        const { gl } = device;
-        const cache = device.stateCache;
-
-        switch (gpuBuffer.glTarget) {
-        case gl.ARRAY_BUFFER: {
-            if (device.extensions.useVAO) {
-                if (cache.glVAO) {
-                    gl.bindVertexArray(null);
-                    cache.glVAO = null;
-                }
-            }
-            gfxStateCache.gpuInputAssembler = null;
->>>>>>> 53f42008
 
     switch (gpuBuffer.glTarget) {
     case gl.ARRAY_BUFFER: {
@@ -1054,7 +1030,7 @@
         break;
     }
     default: {
-        console.error('Unsupported BufferType, update buffer failed.');
+        error('Unsupported BufferType, update buffer failed.');
     }
     }
 }
@@ -1217,7 +1193,7 @@
         break;
     }
     default: {
-        console.error('Unsupported TextureType, create texture failed.');
+        error('Unsupported TextureType, create texture failed.');
         gpuTexture.type = TextureType.TEX2D;
         gpuTexture.glTarget = gl.TEXTURE_2D;
     }
@@ -1405,7 +1381,7 @@
         break;
     }
     default: {
-        console.error('Unsupported TextureType, create texture failed.');
+        error('Unsupported TextureType, create texture failed.');
         gpuTexture.type = TextureType.TEX2D;
         gpuTexture.glTarget = gl.TEXTURE_2D;
     }
@@ -1539,19 +1515,19 @@
         if (status !== gl.FRAMEBUFFER_COMPLETE) {
             switch (status) {
             case gl.FRAMEBUFFER_INCOMPLETE_ATTACHMENT: {
-                console.error('glCheckFramebufferStatus() - FRAMEBUFFER_INCOMPLETE_ATTACHMENT');
+                error('glCheckFramebufferStatus() - FRAMEBUFFER_INCOMPLETE_ATTACHMENT');
                 break;
             }
             case gl.FRAMEBUFFER_INCOMPLETE_MISSING_ATTACHMENT: {
-                console.error('glCheckFramebufferStatus() - FRAMEBUFFER_INCOMPLETE_MISSING_ATTACHMENT');
+                error('glCheckFramebufferStatus() - FRAMEBUFFER_INCOMPLETE_MISSING_ATTACHMENT');
                 break;
             }
             case gl.FRAMEBUFFER_INCOMPLETE_DIMENSIONS: {
-                console.error('glCheckFramebufferStatus() - FRAMEBUFFER_INCOMPLETE_DIMENSIONS');
+                error('glCheckFramebufferStatus() - FRAMEBUFFER_INCOMPLETE_DIMENSIONS');
                 break;
             }
             case gl.FRAMEBUFFER_UNSUPPORTED: {
-                console.error('glCheckFramebufferStatus() - FRAMEBUFFER_UNSUPPORTED');
+                error('glCheckFramebufferStatus() - FRAMEBUFFER_UNSUPPORTED');
                 break;
             }
             default:
@@ -1597,7 +1573,7 @@
             break;
         }
         default: {
-            console.error('Unsupported ShaderType.');
+            error('Unsupported ShaderType.');
             return;
         }
         }
@@ -1609,9 +1585,9 @@
             gl.compileShader(gpuStage.glShader);
 
             if (!gl.getShaderParameter(gpuStage.glShader, gl.COMPILE_STATUS)) {
-                console.error(`${shaderTypeStr} in '${gpuShader.name}' compilation failed.`);
-                console.error('Shader source dump:', gpuStage.source.replace(/^|\n/g, (): string => `\n${lineNumber++} `));
-                console.error(gl.getShaderInfoLog(gpuStage.glShader));
+                error(`${shaderTypeStr} in '${gpuShader.name}' compilation failed.`);
+                error('Shader source dump:', gpuStage.source.replace(/^|\n/g, (): string => `\n${lineNumber++} `));
+                error(gl.getShaderInfoLog(gpuStage.glShader));
 
                 for (let l = 0; l < gpuShader.gpuStages.length; l++) {
                     const stage = gpuShader.gpuStages[k];
@@ -1655,8 +1631,8 @@
     if (gl.getProgramParameter(gpuShader.glProgram, gl.LINK_STATUS)) {
         debug(`Shader '${gpuShader.name}' compilation succeeded.`);
     } else {
-        console.error(`Failed to link shader '${gpuShader.name}'.`);
-        console.error(gl.getProgramInfoLog(gpuShader.glProgram));
+        error(`Failed to link shader '${gpuShader.name}'.`);
+        error(gl.getProgramInfoLog(gpuShader.glProgram));
         return;
     }
 
@@ -2779,7 +2755,7 @@
         break;
     }
     default: {
-        console.error('Unsupported GL texture type, copy buffer to texture failed.');
+        error('Unsupported GL texture type, copy buffer to texture failed.');
     }
     }
 
@@ -3051,7 +3027,7 @@
         break;
     }
     default: {
-        console.error('Unsupported GL texture type, copy buffer to texture failed.');
+        error('Unsupported GL texture type, copy buffer to texture failed.');
     }
     }
 
@@ -3090,7 +3066,7 @@
         break;
     }
     default: {
-        console.error('Unsupported GL texture type, copy texture to buffers failed.');
+        error('Unsupported GL texture type, copy texture to buffers failed.');
     }
     }
     gl.bindFramebuffer(gl.FRAMEBUFFER, null);
