--- conflicted
+++ resolved
@@ -46,14 +46,10 @@
     IWebGL2GPUUniformSamplerTexture,
     IWebGL2GPURenderPass,
 } from './webgl2-gpu-objects';
-<<<<<<< HEAD
 import { error, errorID, assertID, debugID } from '../../core/platform/debug';
 import { WebGLConstants } from '../gl-constants';
 import { cclegacy } from '../../core/global-exports';
-=======
-import { CachedArray, error, errorID, cclegacy, assertID, debugID } from '../../core';
 import { OS } from '../../../pal/system-info/enum-type';
->>>>>>> 39fb0a52
 
 const WebGLWraps: GLenum[] = [
     WebGLConstants.REPEAT,
@@ -847,19 +843,14 @@
                 cache.glArrayBuffer$ = gpuBuffer.glBuffer$;
             }
 
-<<<<<<< HEAD
-            if (size === buff.byteLength) {
-                gl.bufferSubData(gpuBuffer.glTarget$, offset, buff);
-=======
-            if (systemInfo.os === OS.IOS && (gpuBuffer.memUsage & MemoryUsageBit.HOST) && offset === 0 && size === buff.byteLength) {
+            if (systemInfo.os === OS.IOS && (gpuBuffer.memUsage$ & MemoryUsageBit.HOST) && offset === 0 && size === buff.byteLength) {
                 // Fix performance issue on iOS.
                 // TODO(zhouzhenglong): glBufferSubData is faster than glBufferData in most cases.
                 // We should use multiple buffers to avoid stall (cpu write conflicts with gpu read).
                 // Before that, we will use glBufferData instead of glBufferSubData.
-                gl.bufferData(gpuBuffer.glTarget, buff, gl.DYNAMIC_DRAW);
+                gl.bufferData(gpuBuffer.glTarget$, buff, gl.DYNAMIC_DRAW);
             } else if (size === buff.byteLength) {
-                gl.bufferSubData(gpuBuffer.glTarget, offset, buff);
->>>>>>> 39fb0a52
+                gl.bufferSubData(gpuBuffer.glTarget$, offset, buff);
             } else {
                 gl.bufferSubData(gpuBuffer.glTarget$, offset, buff.slice(0, size));
             }
@@ -879,19 +870,14 @@
                 cache.glElementArrayBuffer$ = gpuBuffer.glBuffer$;
             }
 
-<<<<<<< HEAD
-            if (size === buff.byteLength) {
-                gl.bufferSubData(gpuBuffer.glTarget$, offset, buff);
-=======
-            if (systemInfo.os === OS.IOS && (gpuBuffer.memUsage & MemoryUsageBit.HOST) && offset === 0 && size === buff.byteLength) {
+            if (systemInfo.os === OS.IOS && (gpuBuffer.memUsage$ & MemoryUsageBit.HOST) && offset === 0 && size === buff.byteLength) {
                 // Fix performance issue on iOS.
                 // TODO(zhouzhenglong): glBufferSubData is faster than glBufferData in most cases.
                 // We should use multiple buffers to avoid stall (cpu write conflicts with gpu read).
                 // Before that, we will use glBufferData instead of glBufferSubData.
-                gl.bufferData(gpuBuffer.glTarget, buff, gl.DYNAMIC_DRAW);
+                gl.bufferData(gpuBuffer.glTarget$, buff, gl.DYNAMIC_DRAW);
             } else if (size === buff.byteLength) {
-                gl.bufferSubData(gpuBuffer.glTarget, offset, buff);
->>>>>>> 39fb0a52
+                gl.bufferSubData(gpuBuffer.glTarget$, offset, buff);
             } else {
                 gl.bufferSubData(gpuBuffer.glTarget$, offset, buff.slice(0, size));
             }
@@ -903,19 +889,14 @@
                 cache.glUniformBuffer$ = gpuBuffer.glBuffer$;
             }
 
-<<<<<<< HEAD
-            if (size === buff.byteLength) {
-                gl.bufferSubData(gpuBuffer.glTarget$, offset, buff);
-=======
-            if (systemInfo.os === OS.IOS && (gpuBuffer.memUsage & MemoryUsageBit.HOST) && offset === 0 && size === buff.byteLength) {
+            if (systemInfo.os === OS.IOS && (gpuBuffer.memUsage$ & MemoryUsageBit.HOST) && offset === 0 && size === buff.byteLength) {
                 // Fix performance issue on iOS.
                 // TODO(zhouzhenglong): glBufferSubData is faster than glBufferData in most cases.
                 // We should use multiple buffers to avoid stall (cpu write conflicts with gpu read).
                 // Before that, we will use glBufferData instead of glBufferSubData.
-                gl.bufferData(gpuBuffer.glTarget, buff, gl.DYNAMIC_DRAW);
+                gl.bufferData(gpuBuffer.glTarget$, buff, gl.DYNAMIC_DRAW);
             } else if (size === buff.byteLength) {
-                gl.bufferSubData(gpuBuffer.glTarget, offset, buff);
->>>>>>> 39fb0a52
+                gl.bufferSubData(gpuBuffer.glTarget$, offset, buff);
             } else {
                 gl.bufferSubData(gpuBuffer.glTarget$, offset, new Float32Array(buff, 0, size / 4));
             }
