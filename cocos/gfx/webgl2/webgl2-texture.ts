/*
 Copyright (c) 2020-2023 Xiamen Yaji Software Co., Ltd.

 https://www.cocos.com/

 Permission is hereby granted, free of charge, to any person obtaining a copy
 of this software and associated documentation files (the "Software"), to deal
 in the Software without restriction, including without limitation the rights to
 use, copy, modify, merge, publish, distribute, sublicense, and/or sell copies
 of the Software, and to permit persons to whom the Software is furnished to do so,
 subject to the following conditions:

 The above copyright notice and this permission notice shall be included in
 all copies or substantial portions of the Software.

 THE SOFTWARE IS PROVIDED "AS IS", WITHOUT WARRANTY OF ANY KIND, EXPRESS OR
 IMPLIED, INCLUDING BUT NOT LIMITED TO THE WARRANTIES OF MERCHANTABILITY,
 FITNESS FOR A PARTICULAR PURPOSE AND NONINFRINGEMENT. IN NO EVENT SHALL THE
 AUTHORS OR COPYRIGHT HOLDERS BE LIABLE FOR ANY CLAIM, DAMAGES OR OTHER
 LIABILITY, WHETHER IN AN ACTION OF CONTRACT, TORT OR OTHERWISE, ARISING FROM,
 OUT OF OR IN CONNECTION WITH THE SOFTWARE OR THE USE OR OTHER DEALINGS IN
 THE SOFTWARE.
*/

import { logID } from '../../core/platform/debug';
import {
    FormatSurfaceSize, TextureInfo, IsPowerOf2, TextureViewInfo, ISwapchainTextureInfo,
    FormatInfos, TextureUsageBit,
} from '../base/define';
import { Texture } from '../base/texture';
import { WebGL2CmdFuncCreateTexture, WebGL2CmdFuncDestroyTexture, WebGL2CmdFuncResizeTexture } from './webgl2-commands';
import { WebGL2DeviceManager } from './webgl2-define';
import { IWebGL2GPUTexture, IWebGL2GPUTextureView } from './webgl2-gpu-objects';

export class WebGL2Texture extends Texture {
    private _gpuTexture$: IWebGL2GPUTexture | null = null;
    private _gpuTextureView$: IWebGL2GPUTextureView | null = null;

    get gpuTexture$ (): IWebGL2GPUTexture {
        return this._gpuTexture$!;
    }

    get gpuTextureView$ (): IWebGL2GPUTextureView {
        return this._gpuTextureView$!;
    }

    public initialize (info: Readonly<TextureInfo> | Readonly<TextureViewInfo>, isSwapchainTexture?: boolean): void {
        let texInfo = info as Readonly<TextureInfo>;
        const viewInfo = info as Readonly<TextureViewInfo>;

        if ('texture' in info) {
            texInfo = viewInfo.texture.info;
            this._isTextureView$ = true;
        }

        this._info$.copy(texInfo);

        this._isPowerOf2$ = IsPowerOf2(this._info$.width) && IsPowerOf2(this._info$.height);
        this._size$ = FormatSurfaceSize(
            this._info$.format,
            this.width,
            this.height,
            this.depth,
            this._info$.levelCount,
        ) * this._info$.layerCount;

        if (!this._isTextureView$) {
<<<<<<< HEAD
            this._gpuTexture = {
                type: texInfo.type,
                format: texInfo.format,
                usage: texInfo.usage,
                width: texInfo.width,
                height: texInfo.height,
                depth: texInfo.depth,
                size: this._size$,
                arrayLayer: texInfo.layerCount,
                mipLevel: texInfo.levelCount,
                samples: texInfo.samples,
                flags: texInfo.flags,
                isPowerOf2: this._isPowerOf2$,

                glTarget: 0,
                glInternalFmt: 0,
                glFormat: 0,
                glType: 0,
                glUsage: 0,
                glTexture: null,
                glRenderbuffer: null,
                glWrapS: 0,
                glWrapT: 0,
                glMinFilter: 0,
                glMagFilter: 0,

                isSwapchainTexture: isSwapchainTexture || false,
            };

            if (!this._gpuTexture.isSwapchainTexture && this._gpuTexture) {
                WebGL2CmdFuncCreateTexture(WebGL2DeviceManager.instance, this._gpuTexture);
=======
            this._gpuTexture$ = {
                type$: texInfo.type,
                format$: texInfo.format,
                usage$: texInfo.usage,
                width$: texInfo.width,
                height$: texInfo.height,
                depth$: texInfo.depth,
                size$: this._size$,
                arrayLayer$: texInfo.layerCount,
                mipLevel$: texInfo.levelCount,
                samples$: texInfo.samples,
                flags$: texInfo.flags,
                isPowerOf2$: this._isPowerOf2$,

                glTarget$: 0,
                glInternalFmt$: 0,
                glFormat$: 0,
                glType$: 0,
                glUsage$: 0,
                glTexture$: null,
                glRenderbuffer$: null,
                glWrapS$: 0,
                glWrapT$: 0,
                glMinFilter$: 0,
                glMagFilter$: 0,

                isSwapchainTexture$: isSwapchainTexture || false,
            };

            if (!this._gpuTexture$.isSwapchainTexture$ && this._gpuTexture$) {
                WebGL2CmdFuncCreateTexture(WebGL2DeviceManager.instance, this._gpuTexture$);
>>>>>>> 3f28f590
                WebGL2DeviceManager.instance.memoryStatus.textureSize += this._size$;
            }

            this._viewInfo$.texture = this;
            this._viewInfo$.type = info.type;
            this._viewInfo$.format = info.format;
            this._viewInfo$.baseLevel = 0;
            this._viewInfo$.levelCount = info.levelCount;
            this._viewInfo$.baseLayer = 0;
            this._viewInfo$.layerCount = info.layerCount;

<<<<<<< HEAD
            this._gpuTextureView = {
                gpuTexture: this._gpuTexture,
                type: this._viewInfo$.type,
                format: this._viewInfo$.format,
                baseLevel: this._viewInfo$.baseLevel,
                levelCount: this._viewInfo$.levelCount,
            };
        } else {
            this._viewInfo$.copy(viewInfo);
            this._gpuTexture = (viewInfo.texture as WebGL2Texture)._gpuTexture;
=======
            this._gpuTextureView$ = {
                gpuTexture$: this._gpuTexture$,
                type$: this._viewInfo$.type,
                format$: this._viewInfo$.format,
                baseLevel$: this._viewInfo$.baseLevel,
                levelCount$: this._viewInfo$.levelCount,
            };
        } else {
            this._viewInfo$.copy(viewInfo);
            this._gpuTexture$ = (viewInfo.texture as WebGL2Texture)._gpuTexture$;
>>>>>>> 3f28f590

            if (this._gpuTexture$?.format$ !== texInfo.format) {
                logID(16403);
                return;
            }

            this._gpuTextureView$ = {
                gpuTexture$: this._gpuTexture$,
                type$: viewInfo.type,
                format$: viewInfo.format,
                baseLevel$: viewInfo.baseLevel,
                levelCount$: viewInfo.levelCount,
            };
        }
    }

    public destroy (): void {
<<<<<<< HEAD
        if (!this._isTextureView$ && this._gpuTexture) {
            WebGL2CmdFuncDestroyTexture(WebGL2DeviceManager.instance, this._gpuTexture);
            WebGL2DeviceManager.instance.memoryStatus.textureSize -= this._size$;
            this._gpuTexture = null;
=======
        if (!this._isTextureView$ && this._gpuTexture$) {
            WebGL2CmdFuncDestroyTexture(WebGL2DeviceManager.instance, this._gpuTexture$);
            WebGL2DeviceManager.instance.memoryStatus.textureSize -= this._size$;
            this._gpuTexture$ = null;
>>>>>>> 3f28f590
        }
    }

    public getTextureHandle (): number {
        const gpuTexture = this._gpuTexture$;
        if (!gpuTexture) {
            return 0;
        }

        if (gpuTexture.glTexture$) {
            return gpuTexture.glTexture$ as number;
        } else if (gpuTexture.glRenderbuffer$) {
            return gpuTexture.glRenderbuffer$ as number;
        }

        return 0;
    }

    public resize (width: number, height: number): void {
        if (this._info$.width === width && this._info$.height === height) {
            return;
        }

        if (this._info$.levelCount === WebGL2Texture.getLevelCount(this._info$.width, this._info$.height)) {
            this._info$.levelCount = WebGL2Texture.getLevelCount(width, height);
        } else if (this._info$.levelCount > 1) {
            this._info$.levelCount = Math.min(this._info$.levelCount, WebGL2Texture.getLevelCount(width, height));
        }

        const oldSize = this._size$;
        this._info$.width = width;
        this._info$.height = height;
        this._size$ = FormatSurfaceSize(
            this._info$.format,
            this.width,
            this.height,
            this.depth,
            this._info$.levelCount,
        ) * this._info$.layerCount;

<<<<<<< HEAD
        if (!this._isTextureView$ && this._gpuTexture) {
            this._gpuTexture.width = width;
            this._gpuTexture.height = height;
            this._gpuTexture.size = this._size$;
            if (!this._gpuTexture.isSwapchainTexture) {
                WebGL2CmdFuncResizeTexture(WebGL2DeviceManager.instance, this._gpuTexture);
=======
        if (!this._isTextureView$ && this._gpuTexture$) {
            this._gpuTexture$.width$ = width;
            this._gpuTexture$.height$ = height;
            this._gpuTexture$.size$ = this._size$;
            if (!this._gpuTexture$.isSwapchainTexture$) {
                WebGL2CmdFuncResizeTexture(WebGL2DeviceManager.instance, this._gpuTexture$);
>>>>>>> 3f28f590
                WebGL2DeviceManager.instance.memoryStatus.textureSize -= oldSize;
                WebGL2DeviceManager.instance.memoryStatus.textureSize += this._size$;
            }
        }
    }

    // ======================= Swapchain Specific ======================= //

    /**
     * @engineInternal
     */
    public initAsSwapchainTexture (info: Readonly<ISwapchainTextureInfo>): void {
        const texInfo = new TextureInfo();
        texInfo.format = info.format;
        texInfo.usage = FormatInfos[info.format].hasDepth ? TextureUsageBit.DEPTH_STENCIL_ATTACHMENT : TextureUsageBit.COLOR_ATTACHMENT;
        texInfo.width = info.width;
        texInfo.height = info.height;
        this.initialize(texInfo, true);
    }
}<|MERGE_RESOLUTION|>--- conflicted
+++ resolved
@@ -65,39 +65,6 @@
         ) * this._info$.layerCount;
 
         if (!this._isTextureView$) {
-<<<<<<< HEAD
-            this._gpuTexture = {
-                type: texInfo.type,
-                format: texInfo.format,
-                usage: texInfo.usage,
-                width: texInfo.width,
-                height: texInfo.height,
-                depth: texInfo.depth,
-                size: this._size$,
-                arrayLayer: texInfo.layerCount,
-                mipLevel: texInfo.levelCount,
-                samples: texInfo.samples,
-                flags: texInfo.flags,
-                isPowerOf2: this._isPowerOf2$,
-
-                glTarget: 0,
-                glInternalFmt: 0,
-                glFormat: 0,
-                glType: 0,
-                glUsage: 0,
-                glTexture: null,
-                glRenderbuffer: null,
-                glWrapS: 0,
-                glWrapT: 0,
-                glMinFilter: 0,
-                glMagFilter: 0,
-
-                isSwapchainTexture: isSwapchainTexture || false,
-            };
-
-            if (!this._gpuTexture.isSwapchainTexture && this._gpuTexture) {
-                WebGL2CmdFuncCreateTexture(WebGL2DeviceManager.instance, this._gpuTexture);
-=======
             this._gpuTexture$ = {
                 type$: texInfo.type,
                 format$: texInfo.format,
@@ -129,7 +96,6 @@
 
             if (!this._gpuTexture$.isSwapchainTexture$ && this._gpuTexture$) {
                 WebGL2CmdFuncCreateTexture(WebGL2DeviceManager.instance, this._gpuTexture$);
->>>>>>> 3f28f590
                 WebGL2DeviceManager.instance.memoryStatus.textureSize += this._size$;
             }
 
@@ -141,18 +107,6 @@
             this._viewInfo$.baseLayer = 0;
             this._viewInfo$.layerCount = info.layerCount;
 
-<<<<<<< HEAD
-            this._gpuTextureView = {
-                gpuTexture: this._gpuTexture,
-                type: this._viewInfo$.type,
-                format: this._viewInfo$.format,
-                baseLevel: this._viewInfo$.baseLevel,
-                levelCount: this._viewInfo$.levelCount,
-            };
-        } else {
-            this._viewInfo$.copy(viewInfo);
-            this._gpuTexture = (viewInfo.texture as WebGL2Texture)._gpuTexture;
-=======
             this._gpuTextureView$ = {
                 gpuTexture$: this._gpuTexture$,
                 type$: this._viewInfo$.type,
@@ -163,7 +117,6 @@
         } else {
             this._viewInfo$.copy(viewInfo);
             this._gpuTexture$ = (viewInfo.texture as WebGL2Texture)._gpuTexture$;
->>>>>>> 3f28f590
 
             if (this._gpuTexture$?.format$ !== texInfo.format) {
                 logID(16403);
@@ -181,17 +134,10 @@
     }
 
     public destroy (): void {
-<<<<<<< HEAD
-        if (!this._isTextureView$ && this._gpuTexture) {
-            WebGL2CmdFuncDestroyTexture(WebGL2DeviceManager.instance, this._gpuTexture);
-            WebGL2DeviceManager.instance.memoryStatus.textureSize -= this._size$;
-            this._gpuTexture = null;
-=======
         if (!this._isTextureView$ && this._gpuTexture$) {
             WebGL2CmdFuncDestroyTexture(WebGL2DeviceManager.instance, this._gpuTexture$);
             WebGL2DeviceManager.instance.memoryStatus.textureSize -= this._size$;
             this._gpuTexture$ = null;
->>>>>>> 3f28f590
         }
     }
 
@@ -232,21 +178,12 @@
             this._info$.levelCount,
         ) * this._info$.layerCount;
 
-<<<<<<< HEAD
-        if (!this._isTextureView$ && this._gpuTexture) {
-            this._gpuTexture.width = width;
-            this._gpuTexture.height = height;
-            this._gpuTexture.size = this._size$;
-            if (!this._gpuTexture.isSwapchainTexture) {
-                WebGL2CmdFuncResizeTexture(WebGL2DeviceManager.instance, this._gpuTexture);
-=======
         if (!this._isTextureView$ && this._gpuTexture$) {
             this._gpuTexture$.width$ = width;
             this._gpuTexture$.height$ = height;
             this._gpuTexture$.size$ = this._size$;
             if (!this._gpuTexture$.isSwapchainTexture$) {
                 WebGL2CmdFuncResizeTexture(WebGL2DeviceManager.instance, this._gpuTexture$);
->>>>>>> 3f28f590
                 WebGL2DeviceManager.instance.memoryStatus.textureSize -= oldSize;
                 WebGL2DeviceManager.instance.memoryStatus.textureSize += this._size$;
             }
