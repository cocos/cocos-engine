--- conflicted
+++ resolved
@@ -54,17 +54,6 @@
             this._flags$ = buffer.flags;
 
             this._gpuBuffer = {
-<<<<<<< HEAD
-                usage: this._usage$,
-                memUsage: this._memUsage$,
-                size: this._size$,
-                stride: this._stride$,
-                buffer: null,
-                indirects: buffer.gpuBuffer.indirects,
-                glTarget: buffer.gpuBuffer.glTarget,
-                glBuffer: buffer.gpuBuffer.glBuffer,
-                glOffset: info.offset,
-=======
                 usage$: this._usage$,
                 memUsage$: this._memUsage$,
                 size$: this._size$,
@@ -74,7 +63,6 @@
                 glTarget$: buffer.gpuBuffer.glTarget$,
                 glBuffer$: buffer.gpuBuffer.glBuffer$,
                 glOffset$: info.offset,
->>>>>>> 3f28f590
             };
         } else { // native buffer
             this._usage$ = info.usage;
@@ -85,17 +73,6 @@
             this._flags$ = info.flags;
 
             this._gpuBuffer = {
-<<<<<<< HEAD
-                usage: this._usage$,
-                memUsage: this._memUsage$,
-                size: this._size$,
-                stride: this._stride$,
-                buffer: null,
-                indirects: new WebGL2IndirectDrawInfos(),
-                glTarget: 0,
-                glBuffer: null,
-                glOffset: 0,
-=======
                 usage$: this._usage$,
                 memUsage$: this._memUsage$,
                 size$: this._size$,
@@ -105,7 +82,6 @@
                 glTarget$: 0,
                 glBuffer$: null,
                 glOffset$: 0,
->>>>>>> 3f28f590
             };
 
             WebGL2CmdFuncCreateBuffer(WebGL2DeviceManager.instance, this._gpuBuffer);
