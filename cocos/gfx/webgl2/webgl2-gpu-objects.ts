--- conflicted
+++ resolved
@@ -22,7 +22,7 @@
  THE SOFTWARE.
 */
 
-// import { nextPow2 } from '../../core/math/utils';
+import { nextPow2 } from '../../core';
 import {
     Address, DescriptorType, BufferUsage, Filter, Format, MemoryUsage, SampleCount, UniformInputAttachment,
     ShaderStageFlagBit, TextureFlags, TextureType, TextureUsage, Type, DynamicStateFlagBit, DrawInfo, Attribute,
@@ -76,11 +76,7 @@
 
     private _ensureCapacity$ (target: number): void {
         if (this._capacity$ > target) return;
-<<<<<<< HEAD
-        //cjh this._capacity$ = nextPow2(target);
-=======
         this._capacity$ = nextPow2(target);
->>>>>>> ecf0b354
 
         const counts = new Int32Array(this._capacity$);
         const offsets = new Int32Array(this._capacity$);
