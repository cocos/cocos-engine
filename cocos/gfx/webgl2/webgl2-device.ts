--- conflicted
+++ resolved
@@ -67,11 +67,8 @@
 import { IWebGL2Extensions, WebGL2DeviceManager } from './webgl2-define';
 import { IWebGL2BindingMapping, IWebGL2BlitManager } from './webgl2-gpu-objects';
 import { BrowserType, OS } from '../../../pal/system-info/enum-type';
-<<<<<<< HEAD
+import type { WebGL2StateCache } from './webgl2-state-cache';
 import { ImageAsset } from '../../asset/assets';
-=======
-import type { WebGL2StateCache } from './webgl2-state-cache';
->>>>>>> 79ad55a8
 
 export class WebGL2Device extends Device {
     get gl (): WebGL2RenderingContext {
