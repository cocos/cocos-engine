/*
 Copyright (c) 2020-2023 Xiamen Yaji Software Co., Ltd.

 https://www.cocos.com/

 Permission is hereby granted, free of charge, to any person obtaining a copy
 of this software and associated documentation files (the "Software"), to deal
 in the Software without restriction, including without limitation the rights to
 use, copy, modify, merge, publish, distribute, sublicense, and/or sell copies
 of the Software, and to permit persons to whom the Software is furnished to do so,
 subject to the following conditions:

 The above copyright notice and this permission notice shall be included in
 all copies or substantial portions of the Software.

 THE SOFTWARE IS PROVIDED "AS IS", WITHOUT WARRANTY OF ANY KIND, EXPRESS OR
 IMPLIED, INCLUDING BUT NOT LIMITED TO THE WARRANTIES OF MERCHANTABILITY,
 FITNESS FOR A PARTICULAR PURPOSE AND NONINFRINGEMENT. IN NO EVENT SHALL THE
 AUTHORS OR COPYRIGHT HOLDERS BE LIABLE FOR ANY CLAIM, DAMAGES OR OTHER
 LIABILITY, WHETHER IN AN ACTION OF CONTRACT, TORT OR OTHERWISE, ARISING FROM,
 OUT OF OR IN CONNECTION WITH THE SOFTWARE OR THE USE OR OTHER DEALINGS IN
 THE SOFTWARE.
*/

// import { systemInfo } from 'pal/system-info';
import { DescriptorSet } from '../base/descriptor-set';
import { DescriptorSetLayout } from '../base/descriptor-set-layout';
import { PipelineLayout } from '../base/pipeline-layout';
import { Buffer } from '../base/buffer';
import { CommandBuffer } from '../base/command-buffer';
import { Device } from '../base/device';
import { Framebuffer } from '../base/framebuffer';
import { InputAssembler } from '../base/input-assembler';
import { PipelineState, PipelineStateInfo } from '../base/pipeline-state';
import { Queue } from '../base/queue';
import { RenderPass } from '../base/render-pass';
import { Sampler } from '../base/states/sampler';
import { Shader } from '../base/shader';
import { Texture } from '../base/texture';
import { WebGL2DescriptorSet } from './webgl2-descriptor-set';
import { WebGL2Buffer } from './webgl2-buffer';
import { WebGL2CommandBuffer } from './webgl2-command-buffer';
import { WebGL2Framebuffer } from './webgl2-framebuffer';
import { WebGL2InputAssembler } from './webgl2-input-assembler';
import { WebGL2DescriptorSetLayout } from './webgl2-descriptor-set-layout';
import { WebGL2PipelineLayout } from './webgl2-pipeline-layout';
import { WebGL2PipelineState } from './webgl2-pipeline-state';
import { WebGL2PrimaryCommandBuffer } from './webgl2-primary-command-buffer';
import { WebGL2Queue } from './webgl2-queue';
import { WebGL2RenderPass } from './webgl2-render-pass';
import { WebGL2Sampler } from './states/webgl2-sampler';
import { WebGL2Shader } from './webgl2-shader';
import { WebGL2Swapchain, getExtensions, getContext } from './webgl2-swapchain';
import { WebGL2Texture } from './webgl2-texture';
import {
    CommandBufferType, DescriptorSetLayoutInfo, DescriptorSetInfo,
    PipelineLayoutInfo, BufferViewInfo, CommandBufferInfo, BufferInfo, FramebufferInfo, InputAssemblerInfo,
    QueueInfo, RenderPassInfo, SamplerInfo, ShaderInfo, TextureInfo, TextureViewInfo, DeviceInfo, GeneralBarrierInfo, TextureBarrierInfo,
    BufferBarrierInfo, QueueType, API, Feature, BufferTextureCopy, SwapchainInfo, FormatFeature, Format, FormatFeatureBit,
} from '../base/define';
import { WebGL2CmdFuncCopyTextureToBuffers, WebGL2CmdFuncCopyBuffersToTexture, WebGL2CmdFuncCopyTexImagesToTexture } from './webgl2-commands';
import { GeneralBarrier } from '../base/states/general-barrier';
import { TextureBarrier } from '../base/states/texture-barrier';
import { BufferBarrier } from '../base/states/buffer-barrier';
import { debug, errorID } from '../../core/platform/debug';
<<<<<<< HEAD
// import { sys } from '../../core/platform/sys';
=======
import { sys } from '../../core/platform/sys';
>>>>>>> ecf0b354
import { Swapchain } from '../base/swapchain';
import { IWebGL2Extensions, WebGL2DeviceManager } from './webgl2-define';
import { IWebGL2BindingMapping, IWebGL2BlitManager } from './webgl2-gpu-objects';
// import { BrowserType, OS } from '../../../pal/system-info/enum-type';
import type { WebGL2StateCache } from './webgl2-state-cache';
import { WebGLConstants } from '../gl-constants';

export class WebGL2Device extends Device {
    constructor () {
        super();
    }

    get gl (): WebGL2RenderingContext {
        return this._context$!;
    }

    get extensions (): IWebGL2Extensions {
        return this._swapchain$!.extensions;
    }

    getStateCache$ (): WebGL2StateCache {
        return this._swapchain$!.stateCache$;
    }

    get nullTex2D (): WebGL2Texture {
        return this._swapchain$!.nullTex2D$;
    }

    get nullTexCube (): WebGL2Texture {
        return this._swapchain$!.nullTexCube$;
    }

    get textureExclusive (): boolean[] {
        return this._textureExclusive$;
    }

    get bindingMappings (): IWebGL2BindingMapping {
        return this._bindingMappings$!;
    }

    get blitManager (): IWebGL2BlitManager | null {
        return this._swapchain$!.blitManager;
    }

    private _swapchain$: WebGL2Swapchain | null = null;
    private _context$: WebGL2RenderingContext | null = null;
    private _bindingMappings$: IWebGL2BindingMapping | null = null;

    protected _textureExclusive$ = new Array<boolean>(Format.COUNT);

    public initialize (info: Readonly<DeviceInfo>): boolean {
        WebGL2DeviceManager.setInstance(this);
        this._gfxAPI$ = API.WEBGL2;

        const mapping = this._bindingMappingInfo$ = info.bindingMappingInfo;
        const blockOffsets: number[] = [];
        const samplerTextureOffsets: number[] = [];
        const firstSet = mapping.setIndices[0];
        blockOffsets[firstSet] = 0;
        samplerTextureOffsets[firstSet] = 0;
        for (let i = 1; i < mapping.setIndices.length; ++i) {
            const curSet = mapping.setIndices[i];
            const prevSet = mapping.setIndices[i - 1];
            // accumulate the per set offset according to the specified capacity
            blockOffsets[curSet] = mapping.maxBlockCounts[prevSet] + blockOffsets[prevSet];
            samplerTextureOffsets[curSet] = mapping.maxSamplerTextureCounts[prevSet] + samplerTextureOffsets[prevSet];
        }
        for (let i = 0; i < mapping.setIndices.length; ++i) {
            const curSet = mapping.setIndices[i];
            // textures always come after UBOs
            samplerTextureOffsets[curSet] -= mapping.maxBlockCounts[curSet];
        }
        this._bindingMappings$ = {
            blockOffsets$: blockOffsets,
            samplerTextureOffsets$: samplerTextureOffsets,
            flexibleSet$: mapping.setIndices[mapping.setIndices.length - 1],
        };

        const gl = this._context$ = getContext(Device.canvas);

        if (!gl) {
            errorID(16405);
            return false;
        }

        // create queue
        this._queue$ = this.createQueue(new QueueInfo(QueueType.GRAPHICS));
        this._cmdBuff$ = this.createCommandBuffer(new CommandBufferInfo(this._queue$));

        const glGetParameter = gl.getParameter.bind(gl);

        this._caps$.maxVertexAttributes = glGetParameter(WebGLConstants.MAX_VERTEX_ATTRIBS);
        this._caps$.maxVertexUniformVectors = glGetParameter(WebGLConstants.MAX_VERTEX_UNIFORM_VECTORS);
        // Implementation of WebGL2 in WECHAT browser and Safari in IOS exist bugs.
        // It seems to be related to Safari's experimental features 'WebGL via Metal'.
        // So limit using vertex uniform vectors no more than 256 in wechat browser,
        // and using vertex uniform vectors no more than 512 in safari.
<<<<<<< HEAD
        // if (systemInfo.os === OS.IOS) {
        // const maxVertexUniformVectors = this._caps$.maxVertexUniformVectors;
        // if (sys.browserType === BrowserType.WECHAT) {
        //     this._caps$.maxVertexUniformVectors = maxVertexUniformVectors < 256 ? maxVertexUniformVectors : 256;
        // } else if (sys.browserType === BrowserType.SAFARI) {
        //     this._caps$.maxVertexUniformVectors = maxVertexUniformVectors < 512 ? maxVertexUniformVectors : 512;
        // }
        // }
=======
        if (systemInfo.os === OS.IOS) {
            const maxVertexUniformVectors = this._caps$.maxVertexUniformVectors;
            if (sys.browserType === BrowserType.WECHAT) {
                this._caps$.maxVertexUniformVectors = maxVertexUniformVectors < 256 ? maxVertexUniformVectors : 256;
            } else if (sys.browserType === BrowserType.SAFARI) {
                this._caps$.maxVertexUniformVectors = maxVertexUniformVectors < 512 ? maxVertexUniformVectors : 512;
            }
        }
>>>>>>> ecf0b354
        this._caps$.maxFragmentUniformVectors = glGetParameter(WebGLConstants.MAX_FRAGMENT_UNIFORM_VECTORS);
        this._caps$.maxTextureUnits = glGetParameter(WebGLConstants.MAX_TEXTURE_IMAGE_UNITS);
        this._caps$.maxVertexTextureUnits = glGetParameter(WebGLConstants.MAX_VERTEX_TEXTURE_IMAGE_UNITS);
        this._caps$.maxUniformBufferBindings = glGetParameter(WebGLConstants.MAX_UNIFORM_BUFFER_BINDINGS);
        this._caps$.maxUniformBlockSize = glGetParameter(WebGLConstants.MAX_UNIFORM_BLOCK_SIZE);
        this._caps$.maxTextureSize = glGetParameter(WebGLConstants.MAX_TEXTURE_SIZE);
        this._caps$.maxCubeMapTextureSize = glGetParameter(WebGLConstants.MAX_CUBE_MAP_TEXTURE_SIZE);
        this._caps$.maxArrayTextureLayers = glGetParameter(WebGLConstants.MAX_ARRAY_TEXTURE_LAYERS);
        this._caps$.max3DTextureSize = glGetParameter(WebGLConstants.MAX_3D_TEXTURE_SIZE);
        this._caps$.uboOffsetAlignment = glGetParameter(WebGLConstants.UNIFORM_BUFFER_OFFSET_ALIGNMENT);

        const extensions = gl.getSupportedExtensions();
        let extStr = '';
        if (extensions) {
            for (const ext of extensions) {
                extStr += `${ext} `;
            }
        }

        const exts = getExtensions(gl);

        if (exts.WEBGL_debug_renderer_info$) {
            this._renderer$ = glGetParameter(exts.WEBGL_debug_renderer_info$.UNMASKED_RENDERER_WEBGL);
            this._vendor$ = glGetParameter(exts.WEBGL_debug_renderer_info$.UNMASKED_VENDOR_WEBGL);
        } else {
            this._renderer$ = glGetParameter(WebGLConstants.RENDERER);
            this._vendor$ = glGetParameter(WebGLConstants.VENDOR);
        }

        const version: string = glGetParameter(WebGLConstants.VERSION);

        this._features$.fill(false);

        this.initFormatFeatures(exts);

        this._features$[Feature.ELEMENT_INDEX_UINT] = true;
        this._features$[Feature.INSTANCED_ARRAYS] = true;
        this._features$[Feature.MULTIPLE_RENDER_TARGETS] = true;
        this._features$[Feature.BLEND_MINMAX] = true;

        let compressedFormat = '';

        if (this.getFormatFeatures(Format.ETC_RGB8)) {
            compressedFormat += 'etc1 ';
        }

        if (this.getFormatFeatures(Format.ETC2_RGB8)) {
            compressedFormat += 'etc2 ';
        }

        if (this.getFormatFeatures(Format.BC1)) {
            compressedFormat += 'dxt ';
        }

        if (this.getFormatFeatures(Format.PVRTC_RGB2)) {
            compressedFormat += 'pvrtc ';
        }

        if (this.getFormatFeatures(Format.ASTC_RGBA_4X4)) {
            compressedFormat += 'astc ';
        }

        debug('WebGL2 device initialized.');
        debug(`RENDERER: ${this._renderer$}`);
        debug(`VENDOR: ${this._vendor$}`);
        debug(`VERSION: ${version}`);
        debug(`COMPRESSED_FORMAT: ${compressedFormat}`);
        debug(`EXTENSIONS: ${extStr}`);

        return true;
    }

    public destroy (): void {
        if (this._queue$) {
            this._queue$.destroy();
            this._queue$ = null;
        }

        if (this._cmdBuff$) {
            this._cmdBuff$.destroy();
            this._cmdBuff$ = null;
        }

        const it = this._samplers$.values();
        let res = it.next();
        while (!res.done) {
            (res.value as WebGL2Sampler).destroy();
            res = it.next();
        }

        this._swapchain$ = null;
    }

    public flushCommands (cmdBuffs: Readonly<CommandBuffer[]>): void {
        // noop
    }

    public acquire (swapchains: Readonly<Swapchain[]>): void {
        // noop
    }

    public present (): void {
        const queue = (this._queue$ as WebGL2Queue);
        this._numDrawCalls$ = queue.numDrawCalls$;
        this._numInstances$ = queue.numInstances$;
        this._numTris$ = queue.numTris$;
        queue.clear();
    }

    protected initFormatFeatures (exts: IWebGL2Extensions): void {
        const formatFeatures = this._formatFeatures$;
        const textureExclusive = this._textureExclusive$;

        formatFeatures.fill(FormatFeatureBit.NONE);
        textureExclusive.fill(true);

        let tempFeature: FormatFeature = FormatFeatureBit.RENDER_TARGET | FormatFeatureBit.SAMPLED_TEXTURE
            | FormatFeatureBit.STORAGE_TEXTURE | FormatFeatureBit.LINEAR_FILTER | FormatFeatureBit.VERTEX_ATTRIBUTE;

        formatFeatures[Format.R8] = tempFeature;
        formatFeatures[Format.RG8] = tempFeature;
        formatFeatures[Format.RGB8] = tempFeature;
        formatFeatures[Format.RGBA8] = tempFeature;

        tempFeature = FormatFeatureBit.RENDER_TARGET | FormatFeatureBit.SAMPLED_TEXTURE
            | FormatFeatureBit.STORAGE_TEXTURE | FormatFeatureBit.LINEAR_FILTER;

        formatFeatures[Format.R8SN] = tempFeature;
        formatFeatures[Format.RG8SN] = tempFeature;
        formatFeatures[Format.RGB8SN] = tempFeature;
        formatFeatures[Format.RGBA8SN] = tempFeature;
        formatFeatures[Format.R5G6B5] = tempFeature;
        formatFeatures[Format.RGBA4] = tempFeature;
        formatFeatures[Format.RGB5A1] = tempFeature;
        formatFeatures[Format.RGB10A2] = tempFeature;

        formatFeatures[Format.SRGB8] = tempFeature;
        formatFeatures[Format.SRGB8_A8] = tempFeature;

        formatFeatures[Format.R11G11B10F] = tempFeature;
        formatFeatures[Format.RGB9E5] = tempFeature;

        formatFeatures[Format.DEPTH] = tempFeature;
        formatFeatures[Format.DEPTH_STENCIL] = tempFeature;

        formatFeatures[Format.RGB10A2UI] = FormatFeatureBit.RENDER_TARGET | FormatFeatureBit.STORAGE_TEXTURE
            | FormatFeatureBit.SAMPLED_TEXTURE | FormatFeatureBit.LINEAR_FILTER;

        tempFeature = FormatFeatureBit.RENDER_TARGET | FormatFeatureBit.SAMPLED_TEXTURE
            | FormatFeatureBit.STORAGE_TEXTURE | FormatFeatureBit.VERTEX_ATTRIBUTE;

        formatFeatures[Format.R16F] = tempFeature;
        formatFeatures[Format.RG16F] = tempFeature;
        formatFeatures[Format.RGB16F] = tempFeature;
        formatFeatures[Format.RGBA16F] = tempFeature;

        tempFeature = FormatFeatureBit.STORAGE_TEXTURE | FormatFeatureBit.SAMPLED_TEXTURE | FormatFeatureBit.VERTEX_ATTRIBUTE;

        formatFeatures[Format.R32F] = tempFeature;
        formatFeatures[Format.RG32F] = tempFeature;
        formatFeatures[Format.RGB32F] = tempFeature;
        formatFeatures[Format.RGBA32F] = tempFeature;

        formatFeatures[Format.RGB10A2UI] = FormatFeatureBit.RENDER_TARGET | FormatFeatureBit.STORAGE_TEXTURE
            | FormatFeatureBit.SAMPLED_TEXTURE | FormatFeatureBit.LINEAR_FILTER;

        tempFeature = FormatFeatureBit.RENDER_TARGET | FormatFeatureBit.STORAGE_TEXTURE
            | FormatFeatureBit.SAMPLED_TEXTURE | FormatFeatureBit.LINEAR_FILTER | FormatFeatureBit.VERTEX_ATTRIBUTE;

        formatFeatures[Format.R8I] = tempFeature;
        formatFeatures[Format.R8UI] = tempFeature;
        formatFeatures[Format.R16I] = tempFeature;
        formatFeatures[Format.R16UI] = tempFeature;
        formatFeatures[Format.R32I] = tempFeature;
        formatFeatures[Format.R32UI] = tempFeature;

        formatFeatures[Format.RG8I] = tempFeature;
        formatFeatures[Format.RG8UI] = tempFeature;
        formatFeatures[Format.RG16I] = tempFeature;
        formatFeatures[Format.RG16UI] = tempFeature;
        formatFeatures[Format.RG32I] = tempFeature;
        formatFeatures[Format.RG32UI] = tempFeature;

        formatFeatures[Format.RGB8I] = tempFeature;
        formatFeatures[Format.RGB8UI] = tempFeature;
        formatFeatures[Format.RGB16I] = tempFeature;
        formatFeatures[Format.RGB16UI] = tempFeature;
        formatFeatures[Format.RGB32I] = tempFeature;
        formatFeatures[Format.RGB32UI] = tempFeature;

        formatFeatures[Format.RGBA8I] = tempFeature;
        formatFeatures[Format.RGBA8UI] = tempFeature;
        formatFeatures[Format.RGBA16I] = tempFeature;
        formatFeatures[Format.RGBA16UI] = tempFeature;
        formatFeatures[Format.RGBA32I] = tempFeature;
        formatFeatures[Format.RGBA32UI] = tempFeature;

        textureExclusive[Format.R8] = false;
        textureExclusive[Format.RG8] = false;
        textureExclusive[Format.RGB8] = false;
        textureExclusive[Format.R5G6B5] = false;
        textureExclusive[Format.RGBA4] = false;

        textureExclusive[Format.RGB5A1] = false;
        textureExclusive[Format.RGBA8] = false;
        textureExclusive[Format.RGB10A2] = false;
        textureExclusive[Format.RGB10A2UI] = false;
        textureExclusive[Format.SRGB8_A8] = false;

        textureExclusive[Format.R8I] = false;
        textureExclusive[Format.R8UI] = false;
        textureExclusive[Format.R16I] = false;
        textureExclusive[Format.R16UI] = false;
        textureExclusive[Format.R32I] = false;
        textureExclusive[Format.R32UI] = false;

        textureExclusive[Format.RG8I] = false;
        textureExclusive[Format.RG8UI] = false;
        textureExclusive[Format.RG16I] = false;
        textureExclusive[Format.RG16UI] = false;
        textureExclusive[Format.RG32I] = false;
        textureExclusive[Format.RG32UI] = false;

        textureExclusive[Format.RGBA8I] = false;
        textureExclusive[Format.RGBA8UI] = false;
        textureExclusive[Format.RGBA16I] = false;
        textureExclusive[Format.RGBA16UI] = false;
        textureExclusive[Format.RGBA32I] = false;
        textureExclusive[Format.RGBA32UI] = false;

        textureExclusive[Format.DEPTH] = false;
        textureExclusive[Format.DEPTH_STENCIL] = false;

        if (exts.EXT_color_buffer_float$) {
            formatFeatures[Format.R32F] |= FormatFeatureBit.RENDER_TARGET;
            formatFeatures[Format.RG32F] |= FormatFeatureBit.RENDER_TARGET;
            formatFeatures[Format.RGBA32F] |= FormatFeatureBit.RENDER_TARGET;

            textureExclusive[Format.R32F] = false;
            textureExclusive[Format.RG32F] = false;
            textureExclusive[Format.RGBA32F] = false;
        }

        if (exts.EXT_color_buffer_half_float$) {
            textureExclusive[Format.R16F] = false;
            textureExclusive[Format.RG16F] = false;
            textureExclusive[Format.RGBA16F] = false;
        }

        if (exts.OES_texture_float_linear$) {
            formatFeatures[Format.RGB32F] |= FormatFeatureBit.LINEAR_FILTER;
            formatFeatures[Format.RGBA32F] |= FormatFeatureBit.LINEAR_FILTER;
            formatFeatures[Format.R32F] |= FormatFeatureBit.LINEAR_FILTER;
            formatFeatures[Format.RG32F] |= FormatFeatureBit.LINEAR_FILTER;
        }

        if (exts.OES_texture_half_float_linear$) {
            formatFeatures[Format.RGB16F] |= FormatFeatureBit.LINEAR_FILTER;
            formatFeatures[Format.RGBA16F] |= FormatFeatureBit.LINEAR_FILTER;
            formatFeatures[Format.R16F] |= FormatFeatureBit.LINEAR_FILTER;
            formatFeatures[Format.RG16F] |= FormatFeatureBit.LINEAR_FILTER;
        }

        const compressedFeature: FormatFeature = FormatFeatureBit.SAMPLED_TEXTURE | FormatFeatureBit.LINEAR_FILTER;

        if (exts.WEBGL_compressed_texture_etc1$) {
            formatFeatures[Format.ETC_RGB8] = compressedFeature;
        }

        if (exts.WEBGL_compressed_texture_etc$) {
            formatFeatures[Format.ETC2_RGB8] = compressedFeature;
            formatFeatures[Format.ETC2_RGBA8] = compressedFeature;
            formatFeatures[Format.ETC2_SRGB8] = compressedFeature;
            formatFeatures[Format.ETC2_SRGB8_A8] = compressedFeature;
            formatFeatures[Format.ETC2_RGB8_A1] = compressedFeature;
            formatFeatures[Format.ETC2_SRGB8_A1] = compressedFeature;
        }

        if (exts.WEBGL_compressed_texture_s3tc$) {
            formatFeatures[Format.BC1] = compressedFeature;
            formatFeatures[Format.BC1_ALPHA] = compressedFeature;
            formatFeatures[Format.BC1_SRGB] = compressedFeature;
            formatFeatures[Format.BC1_SRGB_ALPHA] = compressedFeature;
            formatFeatures[Format.BC2] = compressedFeature;
            formatFeatures[Format.BC2_SRGB] = compressedFeature;
            formatFeatures[Format.BC3] = compressedFeature;
            formatFeatures[Format.BC3_SRGB] = compressedFeature;
        }

        if (exts.WEBGL_compressed_texture_pvrtc$) {
            formatFeatures[Format.PVRTC_RGB2] = compressedFeature;
            formatFeatures[Format.PVRTC_RGBA2] = compressedFeature;
            formatFeatures[Format.PVRTC_RGB4] = compressedFeature;
            formatFeatures[Format.PVRTC_RGBA4] = compressedFeature;
        }

        if (exts.WEBGL_compressed_texture_astc$) {
            formatFeatures[Format.ASTC_RGBA_4X4] = compressedFeature;
            formatFeatures[Format.ASTC_RGBA_5X4] = compressedFeature;
            formatFeatures[Format.ASTC_RGBA_5X5] = compressedFeature;
            formatFeatures[Format.ASTC_RGBA_6X5] = compressedFeature;
            formatFeatures[Format.ASTC_RGBA_6X6] = compressedFeature;
            formatFeatures[Format.ASTC_RGBA_8X5] = compressedFeature;
            formatFeatures[Format.ASTC_RGBA_8X6] = compressedFeature;
            formatFeatures[Format.ASTC_RGBA_8X8] = compressedFeature;
            formatFeatures[Format.ASTC_RGBA_10X5] = compressedFeature;
            formatFeatures[Format.ASTC_RGBA_10X6] = compressedFeature;
            formatFeatures[Format.ASTC_RGBA_10X8] = compressedFeature;
            formatFeatures[Format.ASTC_RGBA_10X10] = compressedFeature;
            formatFeatures[Format.ASTC_RGBA_12X10] = compressedFeature;
            formatFeatures[Format.ASTC_RGBA_12X12] = compressedFeature;

            formatFeatures[Format.ASTC_SRGBA_4X4] = compressedFeature;
            formatFeatures[Format.ASTC_SRGBA_5X4] = compressedFeature;
            formatFeatures[Format.ASTC_SRGBA_5X5] = compressedFeature;
            formatFeatures[Format.ASTC_SRGBA_6X5] = compressedFeature;
            formatFeatures[Format.ASTC_SRGBA_6X6] = compressedFeature;
            formatFeatures[Format.ASTC_SRGBA_8X5] = compressedFeature;
            formatFeatures[Format.ASTC_SRGBA_8X6] = compressedFeature;
            formatFeatures[Format.ASTC_SRGBA_8X8] = compressedFeature;
            formatFeatures[Format.ASTC_SRGBA_10X5] = compressedFeature;
            formatFeatures[Format.ASTC_SRGBA_10X6] = compressedFeature;
            formatFeatures[Format.ASTC_SRGBA_10X8] = compressedFeature;
            formatFeatures[Format.ASTC_SRGBA_10X10] = compressedFeature;
            formatFeatures[Format.ASTC_SRGBA_12X10] = compressedFeature;
            formatFeatures[Format.ASTC_SRGBA_12X12] = compressedFeature;
        }
    }

    public createCommandBuffer (info: Readonly<CommandBufferInfo>): CommandBuffer {
        // const Ctor = WebGLCommandBuffer; // opt to instant invocation
        const Ctor = info.type === CommandBufferType.PRIMARY ? WebGL2PrimaryCommandBuffer : WebGL2CommandBuffer;
        const cmdBuff = new Ctor();
        cmdBuff.initialize(info);
        return cmdBuff;
    }

    public createSwapchain (info: Readonly<SwapchainInfo>): Swapchain {
        const swapchain = new WebGL2Swapchain();
        this._swapchain$ = swapchain;
        swapchain.initialize(info);
        return swapchain;
    }

    public createBuffer (info: Readonly<BufferInfo> | Readonly<BufferViewInfo>): Buffer {
        const buffer = new WebGL2Buffer();
        buffer.initialize(info);
        return buffer;
    }

    public createTexture (info: Readonly<TextureInfo> | Readonly<TextureViewInfo>): Texture {
        const texture = new WebGL2Texture();
        texture.initialize(info);
        return texture;
    }

    public createDescriptorSet (info: Readonly<DescriptorSetInfo>): DescriptorSet {
        const descriptorSet = new WebGL2DescriptorSet();
        descriptorSet.initialize(info);
        return descriptorSet;
    }

    public createShader (info: Readonly<ShaderInfo>): Shader {
        const shader = new WebGL2Shader();
        shader.initialize(info);
        return shader;
    }

    public createInputAssembler (info: Readonly<InputAssemblerInfo>): InputAssembler {
        const inputAssembler = new WebGL2InputAssembler();
        inputAssembler.initialize(info);
        return inputAssembler;
    }

    public createRenderPass (info: Readonly<RenderPassInfo>): RenderPass {
        const renderPass = new WebGL2RenderPass();
        renderPass.initialize(info);
        return renderPass;
    }

    public createFramebuffer (info: Readonly<FramebufferInfo>): Framebuffer {
        const framebuffer = new WebGL2Framebuffer();
        framebuffer.initialize(info);
        return framebuffer;
    }

    public createDescriptorSetLayout (info: Readonly<DescriptorSetLayoutInfo>): DescriptorSetLayout {
        const descriptorSetLayout = new WebGL2DescriptorSetLayout();
        descriptorSetLayout.initialize(info);
        return descriptorSetLayout;
    }

    public createPipelineLayout (info: Readonly<PipelineLayoutInfo>): PipelineLayout {
        const pipelineLayout = new WebGL2PipelineLayout();
        pipelineLayout.initialize(info);
        return pipelineLayout;
    }

    public createPipelineState (info: Readonly<PipelineStateInfo>): PipelineState {
        const pipelineState = new WebGL2PipelineState();
        pipelineState.initialize(info);
        return pipelineState;
    }

    public createQueue (info: Readonly<QueueInfo>): Queue {
        const queue = new WebGL2Queue();
        queue.initialize(info);
        return queue;
    }

    public getSampler (info: Readonly<SamplerInfo>): Sampler {
        const hash = Sampler.computeHash(info);
        if (!this._samplers$.has(hash)) {
            this._samplers$.set(hash, new WebGL2Sampler(info, hash));
        }
        return this._samplers$.get(hash)!;
    }

    public getSwapchains (): Readonly<Swapchain[]> {
        return [this._swapchain$ as Swapchain];
    }

    public getGeneralBarrier (info: Readonly<GeneralBarrierInfo>): GeneralBarrier {
        const hash = GeneralBarrier.computeHash(info);
        if (!this._generalBarrierss$.has(hash)) {
            this._generalBarrierss$.set(hash, new GeneralBarrier(info, hash));
        }
        return this._generalBarrierss$.get(hash)!;
    }

    public getTextureBarrier (info: Readonly<TextureBarrierInfo>): TextureBarrier {
        const hash = TextureBarrier.computeHash(info);
        if (!this._textureBarriers$.has(hash)) {
            this._textureBarriers$.set(hash, new TextureBarrier(info, hash));
        }
        return this._textureBarriers$.get(hash)!;
    }

    public getBufferBarrier (info: Readonly<BufferBarrierInfo>): BufferBarrier {
        const hash = BufferBarrier.computeHash(info);
        if (!this._bufferBarriers$.has(hash)) {
            this._bufferBarriers$.set(hash, new BufferBarrier(info, hash));
        }
        return this._bufferBarriers$.get(hash)!;
    }

    public copyBuffersToTexture (buffers: Readonly<ArrayBufferView[]>, texture: Texture, regions: Readonly<BufferTextureCopy[]>): void {
        WebGL2CmdFuncCopyBuffersToTexture(
            this,
            buffers,
            (texture as WebGL2Texture).gpuTexture,
            regions,
        );
    }

    public copyTextureToBuffers (texture: Readonly<Texture>, buffers: ArrayBufferView[], regions: Readonly<BufferTextureCopy[]>): void {
        WebGL2CmdFuncCopyTextureToBuffers(
            this,
            (texture as WebGL2Texture).gpuTexture,
            buffers,
            regions,
        );
    }

    public copyTexImagesToTexture (
        texImages: Readonly<TexImageSource[]>,
        texture: Texture,
        regions: Readonly<BufferTextureCopy[]>,
    ): void {
        WebGL2CmdFuncCopyTexImagesToTexture(
            this,
            texImages,
            (texture as WebGL2Texture).gpuTexture,
            regions,
        );
    }
}<|MERGE_RESOLUTION|>--- conflicted
+++ resolved
@@ -22,7 +22,7 @@
  THE SOFTWARE.
 */
 
-// import { systemInfo } from 'pal/system-info';
+import { systemInfo } from 'pal/system-info';
 import { DescriptorSet } from '../base/descriptor-set';
 import { DescriptorSetLayout } from '../base/descriptor-set-layout';
 import { PipelineLayout } from '../base/pipeline-layout';
@@ -63,15 +63,11 @@
 import { TextureBarrier } from '../base/states/texture-barrier';
 import { BufferBarrier } from '../base/states/buffer-barrier';
 import { debug, errorID } from '../../core/platform/debug';
-<<<<<<< HEAD
-// import { sys } from '../../core/platform/sys';
-=======
 import { sys } from '../../core/platform/sys';
->>>>>>> ecf0b354
 import { Swapchain } from '../base/swapchain';
 import { IWebGL2Extensions, WebGL2DeviceManager } from './webgl2-define';
 import { IWebGL2BindingMapping, IWebGL2BlitManager } from './webgl2-gpu-objects';
-// import { BrowserType, OS } from '../../../pal/system-info/enum-type';
+import { BrowserType, OS } from '../../../pal/system-info/enum-type';
 import type { WebGL2StateCache } from './webgl2-state-cache';
 import { WebGLConstants } from '../gl-constants';
 
@@ -165,16 +161,6 @@
         // It seems to be related to Safari's experimental features 'WebGL via Metal'.
         // So limit using vertex uniform vectors no more than 256 in wechat browser,
         // and using vertex uniform vectors no more than 512 in safari.
-<<<<<<< HEAD
-        // if (systemInfo.os === OS.IOS) {
-        // const maxVertexUniformVectors = this._caps$.maxVertexUniformVectors;
-        // if (sys.browserType === BrowserType.WECHAT) {
-        //     this._caps$.maxVertexUniformVectors = maxVertexUniformVectors < 256 ? maxVertexUniformVectors : 256;
-        // } else if (sys.browserType === BrowserType.SAFARI) {
-        //     this._caps$.maxVertexUniformVectors = maxVertexUniformVectors < 512 ? maxVertexUniformVectors : 512;
-        // }
-        // }
-=======
         if (systemInfo.os === OS.IOS) {
             const maxVertexUniformVectors = this._caps$.maxVertexUniformVectors;
             if (sys.browserType === BrowserType.WECHAT) {
@@ -183,7 +169,6 @@
                 this._caps$.maxVertexUniformVectors = maxVertexUniformVectors < 512 ? maxVertexUniformVectors : 512;
             }
         }
->>>>>>> ecf0b354
         this._caps$.maxFragmentUniformVectors = glGetParameter(WebGLConstants.MAX_FRAGMENT_UNIFORM_VECTORS);
         this._caps$.maxTextureUnits = glGetParameter(WebGLConstants.MAX_TEXTURE_IMAGE_UNITS);
         this._caps$.maxVertexTextureUnits = glGetParameter(WebGLConstants.MAX_VERTEX_TEXTURE_IMAGE_UNITS);
