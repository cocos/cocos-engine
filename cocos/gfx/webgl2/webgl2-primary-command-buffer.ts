/*
 Copyright (c) 2020-2023 Xiamen Yaji Software Co., Ltd.

 https://www.cocos.com/

 Permission is hereby granted, free of charge, to any person obtaining a copy
 of this software and associated documentation files (the "Software"), to deal
 in the Software without restriction, including without limitation the rights to
 use, copy, modify, merge, publish, distribute, sublicense, and/or sell copies
 of the Software, and to permit persons to whom the Software is furnished to do so,
 subject to the following conditions:

 The above copyright notice and this permission notice shall be included in
 all copies or substantial portions of the Software.

 THE SOFTWARE IS PROVIDED "AS IS", WITHOUT WARRANTY OF ANY KIND, EXPRESS OR
 IMPLIED, INCLUDING BUT NOT LIMITED TO THE WARRANTIES OF MERCHANTABILITY,
 FITNESS FOR A PARTICULAR PURPOSE AND NONINFRINGEMENT. IN NO EVENT SHALL THE
 AUTHORS OR COPYRIGHT HOLDERS BE LIABLE FOR ANY CLAIM, DAMAGES OR OTHER
 LIABILITY, WHETHER IN AN ACTION OF CONTRACT, TORT OR OTHERWISE, ARISING FROM,
 OUT OF OR IN CONNECTION WITH THE SOFTWARE OR THE USE OR OTHER DEALINGS IN
 THE SOFTWARE.
*/

import { Buffer } from '../base/buffer';
import { CommandBuffer } from '../base/command-buffer';
import { BufferUsageBit, BufferTextureCopy, Color, Rect, BufferSource, DrawInfo, Viewport, TextureBlit, Filter } from '../base/define';
import { Framebuffer } from '../base/framebuffer';
import { InputAssembler } from '../base/input-assembler';
import { Texture } from '../base/texture';
import { WebGL2Buffer } from './webgl2-buffer';
import { WebGL2CommandBuffer } from './webgl2-command-buffer';
import {
    WebGL2CmdFuncBeginRenderPass, WebGL2CmdFuncBindStates, WebGL2CmdFuncBlitTexture, WebGL2CmdFuncCopyBuffersToTexture,
    WebGL2CmdFuncDraw, WebGL2CmdFuncUpdateBuffer } from './webgl2-commands';
import { WebGL2Framebuffer } from './webgl2-framebuffer';
import { WebGL2Texture } from './webgl2-texture';
import { RenderPass } from '../base/render-pass';
import { WebGL2RenderPass } from './webgl2-render-pass';
import { WebGL2DeviceManager } from './webgl2-define';
import { errorID } from '../../core/platform/debug';

export class WebGL2PrimaryCommandBuffer extends WebGL2CommandBuffer {
    public beginRenderPass (
        renderPass: RenderPass,
        framebuffer: Framebuffer,
        renderArea: Readonly<Rect>,
        clearColors: Readonly<Color[]>,
        clearDepth: number,
        clearStencil: number,
    ): void {
        WebGL2CmdFuncBeginRenderPass(
            WebGL2DeviceManager.instance,
            (renderPass as WebGL2RenderPass).gpuRenderPass$,
            (framebuffer as WebGL2Framebuffer).gpuFramebuffer$,
            renderArea,
            clearColors,
            clearDepth,
            clearStencil,
        );
        this._isInRenderPass$ = true;
    }

    public draw (infoOrAssembler: Readonly<DrawInfo> | Readonly<InputAssembler>): void {
        if (this._isInRenderPass$) {
            if (this._isStateInvalid$) {
                this.bindStates();
            }

            const info = 'drawInfo' in infoOrAssembler ? infoOrAssembler.drawInfo : infoOrAssembler;

            WebGL2CmdFuncDraw(WebGL2DeviceManager.instance, info as DrawInfo);

            ++this._numDrawCalls$;
            this._numInstances$ += info.instanceCount;
            const indexCount = info.indexCount || info.vertexCount;
            if (this._curGPUPipelineState$) {
                const glPrimitive = this._curGPUPipelineState$.glPrimitive$;
                switch (glPrimitive) {
                case 0x0004: { // WebGLRenderingContext.TRIANGLES
                    this._numTris$ += indexCount / 3 * Math.max(info.instanceCount, 1);
                    break;
                }
                case 0x0005: // WebGLRenderingContext.TRIANGLE_STRIP
                case 0x0006: { // WebGLRenderingContext.TRIANGLE_FAN
                    this._numTris$ += (indexCount - 2) * Math.max(info.instanceCount, 1);
                    break;
                }
                default:
                }
            }
        } else {
            errorID(16328);
        }
    }

    public setViewport (viewport: Readonly<Viewport>): void {
        const { stateCache: cache, gl } = WebGL2DeviceManager.instance;

        if (cache.viewport$.left !== viewport.left
            || cache.viewport$.top !== viewport.top
            || cache.viewport$.width !== viewport.width
            || cache.viewport$.height !== viewport.height) {
            gl.viewport(viewport.left, viewport.top, viewport.width, viewport.height);

            cache.viewport$.left = viewport.left;
            cache.viewport$.top = viewport.top;
            cache.viewport$.width = viewport.width;
            cache.viewport$.height = viewport.height;
        }
    }

    public setScissor (scissor: Readonly<Rect>): void {
        const { stateCache: cache, gl } = WebGL2DeviceManager.instance;

        if (cache.scissorRect$.x !== scissor.x
            || cache.scissorRect$.y !== scissor.y
            || cache.scissorRect$.width !== scissor.width
            || cache.scissorRect$.height !== scissor.height) {
            gl.scissor(scissor.x, scissor.y, scissor.width, scissor.height);

            cache.scissorRect$.x = scissor.x;
            cache.scissorRect$.y = scissor.y;
            cache.scissorRect$.width = scissor.width;
            cache.scissorRect$.height = scissor.height;
        }
    }

    public updateBuffer (buffer: Buffer, data: Readonly<BufferSource>, size?: number): void {
        if (!this._isInRenderPass$) {
            const gpuBuffer = (buffer as WebGL2Buffer).gpuBuffer;
            if (gpuBuffer) {
                let buffSize: number;
                if (size !== undefined) {
                    buffSize = size;
                } else if (buffer.usage & BufferUsageBit.INDIRECT) {
                    buffSize = 0;
                } else {
                    buffSize = (data as ArrayBuffer).byteLength;
                }

                WebGL2CmdFuncUpdateBuffer(WebGL2DeviceManager.instance, gpuBuffer, data as ArrayBuffer, 0, buffSize);
            }
        } else {
            errorID(16329);
        }
    }

    public copyBuffersToTexture (buffers: Readonly<ArrayBufferView[]>, texture: Texture, regions: Readonly<BufferTextureCopy[]>): void {
        if (!this._isInRenderPass$) {
            const gpuTexture = (texture as WebGL2Texture).gpuTexture$;
            if (gpuTexture) {
                WebGL2CmdFuncCopyBuffersToTexture(WebGL2DeviceManager.instance, buffers, gpuTexture, regions);
            }
        } else {
            errorID(16330);
        }
    }

    public execute (cmdBuffs: Readonly<CommandBuffer[]>, count: number): void {
<<<<<<< HEAD
        for (let i = 0; i < count; ++i) {
            // actually they are secondary buffers, the cast here is only for type checking
            const webGL2CmdBuff = cmdBuffs[i] as WebGL2PrimaryCommandBuffer;
            WebGL2CmdFuncExecuteCmds(WebGL2DeviceManager.instance, webGL2CmdBuff.cmdPackage);
            this._numDrawCalls$ += webGL2CmdBuff._numDrawCalls$;
            this._numInstances$ += webGL2CmdBuff._numInstances$;
            this._numTris$ += webGL2CmdBuff._numTris$;
        }
=======
        errorID(16402);
>>>>>>> 3f28f590
    }

    protected bindStates (): void {
        WebGL2CmdFuncBindStates(
            WebGL2DeviceManager.instance,
            this._curGPUPipelineState$,
            this._curGPUInputAssembler$,
            this._curGPUDescriptorSets$,
            this._curDynamicOffsets$,
            this._curDynamicStates$,
        );
        this._isStateInvalid$ = false;
    }

    public blitTexture (srcTexture: Readonly<Texture>, dstTexture: Texture, regions: Readonly<TextureBlit []>, filter: Filter): void {
        const gpuTextureSrc = (srcTexture as WebGL2Texture).gpuTexture$;
        const gpuTextureDst = (dstTexture as WebGL2Texture).gpuTexture$;
        WebGL2CmdFuncBlitTexture(WebGL2DeviceManager.instance, gpuTextureSrc, gpuTextureDst, regions, filter);
    }
}<|MERGE_RESOLUTION|>--- conflicted
+++ resolved
@@ -158,18 +158,7 @@
     }
 
     public execute (cmdBuffs: Readonly<CommandBuffer[]>, count: number): void {
-<<<<<<< HEAD
-        for (let i = 0; i < count; ++i) {
-            // actually they are secondary buffers, the cast here is only for type checking
-            const webGL2CmdBuff = cmdBuffs[i] as WebGL2PrimaryCommandBuffer;
-            WebGL2CmdFuncExecuteCmds(WebGL2DeviceManager.instance, webGL2CmdBuff.cmdPackage);
-            this._numDrawCalls$ += webGL2CmdBuff._numDrawCalls$;
-            this._numInstances$ += webGL2CmdBuff._numInstances$;
-            this._numTris$ += webGL2CmdBuff._numTris$;
-        }
-=======
         errorID(16402);
->>>>>>> 3f28f590
     }
 
     protected bindStates (): void {
