/*
 Copyright (c) 2020-2023 Xiamen Yaji Software Co., Ltd.

 https://www.cocos.com/

 Permission is hereby granted, free of charge, to any person obtaining a copy
 of this software and associated documentation files (the "Software"), to deal
 in the Software without restriction, including without limitation the rights to
 use, copy, modify, merge, publish, distribute, sublicense, and/or sell copies
 of the Software, and to permit persons to whom the Software is furnished to do so,
 subject to the following conditions:

 The above copyright notice and this permission notice shall be included in
 all copies or substantial portions of the Software.

 THE SOFTWARE IS PROVIDED "AS IS", WITHOUT WARRANTY OF ANY KIND, EXPRESS OR
 IMPLIED, INCLUDING BUT NOT LIMITED TO THE WARRANTIES OF MERCHANTABILITY,
 FITNESS FOR A PARTICULAR PURPOSE AND NONINFRINGEMENT. IN NO EVENT SHALL THE
 AUTHORS OR COPYRIGHT HOLDERS BE LIABLE FOR ANY CLAIM, DAMAGES OR OTHER
 LIABILITY, WHETHER IN AN ACTION OF CONTRACT, TORT OR OTHERWISE, ARISING FROM,
 OUT OF OR IN CONNECTION WITH THE SOFTWARE OR THE USE OR OTHER DEALINGS IN
 THE SOFTWARE.
*/
/* eslint-disable no-empty-function */

import { Queue } from './queue';
import { Buffer } from './buffer';
import { Texture } from './texture';
import { Swapchain } from './swapchain';
import { RenderPass } from './render-pass';
import { DescriptorSetLayout } from './descriptor-set-layout';

import { Sampler } from './states/sampler';
import { GeneralBarrier } from './states/general-barrier';
import { TextureBarrier } from './states/texture-barrier';
import { BufferBarrier } from './states/buffer-barrier';
import { GCObject } from '../../core';

interface ICopyable { copy (info: ICopyable): ICopyable; }

const deepCopy = <T extends ICopyable> (target: T[], source: T[], Ctor: Constructor<T>): void => {
    for (let i = 0; i < source.length; ++i) {
        if (target.length <= i) target.push(new Ctor());
        target[i].copy(source[i]);
    }
    target.length = source.length;
};

/**
  * ========================= !DO NOT CHANGE THE FOLLOWING SECTION MANUALLY! =========================
  * The following section is auto-generated from native/cocos/renderer/core/gfx/GFXDef-common.h
  * by the script native/tools/gfx-define-generator/generate.js.
  * Changes to these public interfaces should be made there first and synced back.
  * ========================= !DO NOT CHANGE THE FOLLOWING SECTION MANUALLY! =========================
  */

/**
 * @en Graphics object type
 * @zh 图形API对象的类型
 */
export enum ObjectType {
    UNKNOWN,
    SWAPCHAIN,
    BUFFER,
    TEXTURE,
    RENDER_PASS,
    FRAMEBUFFER,
    SAMPLER,
    SHADER,
    DESCRIPTOR_SET_LAYOUT,
    PIPELINE_LAYOUT,
    PIPELINE_STATE,
    DESCRIPTOR_SET,
    INPUT_ASSEMBLER,
    COMMAND_BUFFER,
    QUEUE,
    QUERY_POOL,
    GLOBAL_BARRIER,
    TEXTURE_BARRIER,
    BUFFER_BARRIER,
    COUNT,
}

export enum Status {
    UNREADY,
    FAILED,
    SUCCESS,
}

export enum API {
    UNKNOWN,
    GLES2,
    GLES3,
    METAL,
    VULKAN,
    NVN,
    WEBGL,
    WEBGL2,
    WEBGPU,
}

export enum SurfaceTransform {
    IDENTITY,
    ROTATE_90,
    ROTATE_180,
    ROTATE_270,
}

export enum Feature {
    ELEMENT_INDEX_UINT,
    INSTANCED_ARRAYS,
    MULTIPLE_RENDER_TARGETS,
    BLEND_MINMAX,
    COMPUTE_SHADER,
    // This flag indicates whether the device can benefit from subpass-style usages.
    // Specifically, this only differs on the GLES backends: the Framebuffer Fetch
    // extension is used to simulate input attachments, so the flag is not set when
    // the extension is not supported, and you should switch to the fallback branch
    // (without the extension requirement) in GLSL shader sources accordingly.
    // Everything else can remain the same.
    //
    // Another caveat when using the Framebuffer Fetch extensions in shaders is that
    // for subpasses with exactly 4 inout attachments the output is automatically set
    // to the last attachment (taking advantage of 'inout' property), and a separate
    // blit operation (if needed) will be added for you afterwards to transfer the
    // rendering result to the correct subpass output texture. This is to ameliorate
    // the max number of attachment limit(4) situation for many devices, and shader
    // sources inside this kind of subpass must match this behavior.
    INPUT_ATTACHMENT_BENEFIT,
    SUBPASS_COLOR_INPUT,
    SUBPASS_DEPTH_STENCIL_INPUT,
    RASTERIZATION_ORDER_COHERENT,
    MULTI_SAMPLE_RESOLVE_DEPTH_STENCIL,
    COUNT,
}

export enum Format {

    UNKNOWN,

    A8,
    L8,
    LA8,

    R8,
    R8SN,
    R8UI,
    R8I,
    R16F,
    R16UI,
    R16I,
    R32F,
    R32UI,
    R32I,

    RG8,
    RG8SN,
    RG8UI,
    RG8I,
    RG16F,
    RG16UI,
    RG16I,
    RG32F,
    RG32UI,
    RG32I,

    RGB8,
    SRGB8,
    RGB8SN,
    RGB8UI,
    RGB8I,
    RGB16F,
    RGB16UI,
    RGB16I,
    RGB32F,
    RGB32UI,
    RGB32I,

    RGBA8,
    BGRA8,
    SRGB8_A8,
    RGBA8SN,
    RGBA8UI,
    RGBA8I,
    RGBA16F,
    RGBA16UI,
    RGBA16I,
    RGBA32F,
    RGBA32UI,
    RGBA32I,

    // Special Format
    R5G6B5,
    R11G11B10F,
    RGB5A1,
    RGBA4,
    RGB10A2,
    RGB10A2UI,
    RGB9E5,

    // Depth-Stencil Format
    DEPTH,
    DEPTH_STENCIL,

    // Compressed Format

    // Block Compression Format, DDS (DirectDraw Surface)
    // DXT1: 3 channels (5:6:5), 1/8 original size, with 0 or 1 bit of alpha
    BC1,
    BC1_ALPHA,
    BC1_SRGB,
    BC1_SRGB_ALPHA,
    // DXT3: 4 channels (5:6:5), 1/4 original size, with 4 bits of alpha
    BC2,
    BC2_SRGB,
    // DXT5: 4 channels (5:6:5), 1/4 original size, with 8 bits of alpha
    BC3,
    BC3_SRGB,
    // 1 channel (8), 1/4 original size
    BC4,
    BC4_SNORM,
    // 2 channels (8:8), 1/2 original size
    BC5,
    BC5_SNORM,
    // 3 channels (16:16:16), half-floating point, 1/6 original size
    // UF16: unsigned float, 5 exponent bits + 11 mantissa bits
    // SF16: signed float, 1 signed bit + 5 exponent bits + 10 mantissa bits
    BC6H_UF16,
    BC6H_SF16,
    // 4 channels (4~7 bits per channel) with 0 to 8 bits of alpha, 1/3 original size
    BC7,
    BC7_SRGB,

    // Ericsson Texture Compression Format
    ETC_RGB8,
    ETC2_RGB8,
    ETC2_SRGB8,
    ETC2_RGB8_A1,
    ETC2_SRGB8_A1,
    ETC2_RGBA8,
    ETC2_SRGB8_A8,
    EAC_R11,
    EAC_R11SN,
    EAC_RG11,
    EAC_RG11SN,

    // PVRTC (PowerVR)
    PVRTC_RGB2,
    PVRTC_RGBA2,
    PVRTC_RGB4,
    PVRTC_RGBA4,
    PVRTC2_2BPP,
    PVRTC2_4BPP,

    // ASTC (Adaptive Scalable Texture Compression)
    ASTC_RGBA_4X4,
    ASTC_RGBA_5X4,
    ASTC_RGBA_5X5,
    ASTC_RGBA_6X5,
    ASTC_RGBA_6X6,
    ASTC_RGBA_8X5,
    ASTC_RGBA_8X6,
    ASTC_RGBA_8X8,
    ASTC_RGBA_10X5,
    ASTC_RGBA_10X6,
    ASTC_RGBA_10X8,
    ASTC_RGBA_10X10,
    ASTC_RGBA_12X10,
    ASTC_RGBA_12X12,

    // ASTC (Adaptive Scalable Texture Compression) SRGB
    ASTC_SRGBA_4X4,
    ASTC_SRGBA_5X4,
    ASTC_SRGBA_5X5,
    ASTC_SRGBA_6X5,
    ASTC_SRGBA_6X6,
    ASTC_SRGBA_8X5,
    ASTC_SRGBA_8X6,
    ASTC_SRGBA_8X8,
    ASTC_SRGBA_10X5,
    ASTC_SRGBA_10X6,
    ASTC_SRGBA_10X8,
    ASTC_SRGBA_10X10,
    ASTC_SRGBA_12X10,
    ASTC_SRGBA_12X12,

    // Total count
    COUNT,
}

export enum FormatType {
    NONE,
    UNORM,
    SNORM,
    UINT,
    INT,
    UFLOAT,
    FLOAT,
}

export enum Type {
    UNKNOWN,
    BOOL,
    BOOL2,
    BOOL3,
    BOOL4,
    INT,
    INT2,
    INT3,
    INT4,
    UINT,
    UINT2,
    UINT3,
    UINT4,
    FLOAT,
    FLOAT2,
    FLOAT3,
    FLOAT4,
    MAT2,
    MAT2X3,
    MAT2X4,
    MAT3X2,
    MAT3,
    MAT3X4,
    MAT4X2,
    MAT4X3,
    MAT4,
    // combined image samplers
    SAMPLER1D,
    SAMPLER1D_ARRAY,
    SAMPLER2D,
    SAMPLER2D_ARRAY,
    SAMPLER3D,
    SAMPLER_CUBE,
    // sampler
    SAMPLER,
    // sampled textures
    TEXTURE1D,
    TEXTURE1D_ARRAY,
    TEXTURE2D,
    TEXTURE2D_ARRAY,
    TEXTURE3D,
    TEXTURE_CUBE,
    // storage images
    IMAGE1D,
    IMAGE1D_ARRAY,
    IMAGE2D,
    IMAGE2D_ARRAY,
    IMAGE3D,
    IMAGE_CUBE,
    // input attachment
    SUBPASS_INPUT,
    COUNT,
}

export enum BufferUsageBit {
    NONE = 0,
    TRANSFER_SRC = 0x1,
    TRANSFER_DST = 0x2,
    INDEX = 0x4,
    VERTEX = 0x8,
    UNIFORM = 0x10,
    STORAGE = 0x20,
    INDIRECT = 0x40,
}

export enum BufferFlagBit {
    NONE = 0,
}

export enum MemoryAccessBit {
    NONE = 0,
    READ_ONLY = 0x1,
    WRITE_ONLY = 0x2,
    READ_WRITE = READ_ONLY | WRITE_ONLY,
}

export enum MemoryUsageBit {
    NONE = 0,
    DEVICE = 0x1, // for rarely-updated resources, use MemoryUsageBit::DEVICE
    HOST = 0x2,   // for frequently-updated resources, use MemoryUsageBit::DEVICE | MemoryUsageBit::HOST
}

export enum TextureType {
    TEX1D,
    TEX2D,
    TEX3D,
    CUBE,
    TEX1D_ARRAY,
    TEX2D_ARRAY,
}

export enum TextureUsageBit {
    NONE = 0,
    TRANSFER_SRC = 0x1,
    TRANSFER_DST = 0x2,
    SAMPLED = 0x4,
    STORAGE = 0x8,
    COLOR_ATTACHMENT = 0x10,
    DEPTH_STENCIL_ATTACHMENT = 0x20,
    INPUT_ATTACHMENT = 0x40,
}

export enum TextureFlagBit {
    NONE = 0,
    GEN_MIPMAP = 0x1,     // Generate mipmaps using bilinear filter
    GENERAL_LAYOUT = 0x2, // For inout framebuffer attachments
    EXTERNAL_OES = 0x4, // External oes texture
    EXTERNAL_NORMAL = 0x8, // External normal texture
<<<<<<< HEAD
    MUTABLE_STORAGE = 0x10, //  Texture is mutable or not, default is immutable(only for webgl2)
    LAZILY_ALLOCATED = 0x20, // Try lazily allocated mode.
=======
    LAZILY_ALLOCATED = 0x10, // Try lazily allocated mode.
    MUTABLE_VIEW_FORMAT = 0x40, // texture view as different format
>>>>>>> 60b5a7de
}

export enum FormatFeatureBit {
    NONE = 0,
    RENDER_TARGET = 0x1,     // Allow usages as render pass attachments
    SAMPLED_TEXTURE = 0x2,   // Allow sampled reads in shaders
    LINEAR_FILTER = 0x4,     // Allow linear filtering when sampling in shaders or blitting
    STORAGE_TEXTURE = 0x8,   // Allow storage reads & writes in shaders
    VERTEX_ATTRIBUTE = 0x10, // Allow usages as vertex input attributes
}

export enum SampleCount {
    X1  = 0x01,
    X2  = 0x02,
    X4  = 0x04,
    X8  = 0x08,
    X16 = 0x10,
    X32 = 0x20,
    X64 = 0x40
}

export enum VsyncMode {
    // The application does not synchronizes with the vertical sync.
    // If application renders faster than the display refreshes, frames are wasted and tearing may be observed.
    // FPS is uncapped. Maximum power consumption. If unsupported, "ON" value will be used instead. Minimum latency.
    OFF,
    // The application is always synchronized with the vertical sync. Tearing does not happen.
    // FPS is capped to the display's refresh rate. For fast applications, battery life is improved. Always supported.
    ON,
    // The application synchronizes with the vertical sync, but only if the application rendering speed is greater than refresh rate.
    // Compared to OFF, there is no tearing. Compared to ON, the FPS will be improved for "slower" applications.
    // If unsupported, "ON" value will be used instead. Recommended for most applications. Default if supported.
    RELAXED,
    // The presentation engine will always use the latest fully rendered image.
    // Compared to OFF, no tearing will be observed.
    // Compared to ON, battery power will be worse, especially for faster applications.
    // If unsupported,  "OFF" will be attempted next.
    MAILBOX,
    // The application is capped to using half the vertical sync time.
    // FPS artificially capped to Half the display speed (usually 30fps) to maintain battery.
    // Best possible battery savings. Worst possible performance.
    // Recommended for specific applications where battery saving is critical.
    HALF,
}

export enum Filter {
    NONE,
    POINT,
    LINEAR,
    ANISOTROPIC,
}

export enum Address {
    WRAP,
    MIRROR,
    CLAMP,
    BORDER,
}

export enum ComparisonFunc {
    NEVER,
    LESS,
    EQUAL,
    LESS_EQUAL,
    GREATER,
    NOT_EQUAL,
    GREATER_EQUAL,
    ALWAYS,
}

export enum StencilOp {
    ZERO,
    KEEP,
    REPLACE,
    INCR,
    DECR,
    INVERT,
    INCR_WRAP,
    DECR_WRAP,
}

export enum BlendFactor {
    ZERO,
    ONE,
    SRC_ALPHA,
    DST_ALPHA,
    ONE_MINUS_SRC_ALPHA,
    ONE_MINUS_DST_ALPHA,
    SRC_COLOR,
    DST_COLOR,
    ONE_MINUS_SRC_COLOR,
    ONE_MINUS_DST_COLOR,
    SRC_ALPHA_SATURATE,
    CONSTANT_COLOR,
    ONE_MINUS_CONSTANT_COLOR,
    CONSTANT_ALPHA,
    ONE_MINUS_CONSTANT_ALPHA,
}

export enum BlendOp {
    ADD,
    SUB,
    REV_SUB,
    MIN,
    MAX,
}

export enum ColorMask {
    NONE = 0x0,
    R = 0x1,
    G = 0x2,
    B = 0x4,
    A = 0x8,
    ALL = R | G | B | A,
}

export enum ShaderStageFlagBit {
    NONE = 0x0,
    VERTEX = 0x1,
    CONTROL = 0x2,
    EVALUATION = 0x4,
    GEOMETRY = 0x8,
    FRAGMENT = 0x10,
    COMPUTE = 0x20,
    ALL = 0x3f,
}

export enum LoadOp {
    LOAD,    // Load the previous content from memory
    CLEAR,   // Clear the content to a fixed value
    DISCARD, // Discard the previous content
}

export enum StoreOp {
    STORE,   // Store the pending content to memory
    DISCARD, // Discard the pending content
}

export enum AccessFlagBit {
    NONE = 0,

    // Read accesses
    INDIRECT_BUFFER = 1 << 0,                                     // Read as an indirect buffer for drawing or dispatch
    INDEX_BUFFER = 1 << 1,                                        // Read as an index buffer for drawing
    VERTEX_BUFFER = 1 << 2,                                       // Read as a vertex buffer for drawing
    VERTEX_SHADER_READ_UNIFORM_BUFFER = 1 << 3,                   // Read as a uniform buffer in a vertex shader
    VERTEX_SHADER_READ_TEXTURE = 1 << 4,                          // Read as a sampled image/uniform texel buffer in a vertex shader
    VERTEX_SHADER_READ_OTHER = 1 << 5,                            // Read as any other resource in a vertex shader
    FRAGMENT_SHADER_READ_UNIFORM_BUFFER = 1 << 6,                 // Read as a uniform buffer in a fragment shader
    FRAGMENT_SHADER_READ_TEXTURE = 1 << 7,                        // Read as a sampled image/uniform texel buffer in a fragment shader
    FRAGMENT_SHADER_READ_COLOR_INPUT_ATTACHMENT = 1 << 8,         // Read as an input attachment with a color format in a fragment shader
    FRAGMENT_SHADER_READ_DEPTH_STENCIL_INPUT_ATTACHMENT = 1 << 9, // Read as an input attachment with a depth/stencil format in a fragment shader
    FRAGMENT_SHADER_READ_OTHER = 1 << 10,                         // Read as any other resource in a fragment shader
    COLOR_ATTACHMENT_READ = 1 << 11,                              // Read by standard blending/logic operations or subpass load operations
    DEPTH_STENCIL_ATTACHMENT_READ = 1 << 12,                      // Read by depth/stencil tests or subpass load operations
    COMPUTE_SHADER_READ_UNIFORM_BUFFER = 1 << 13,                 // Read as a uniform buffer in a compute shader
    COMPUTE_SHADER_READ_TEXTURE = 1 << 14,                        // Read as a sampled image/uniform texel buffer in a compute shader
    COMPUTE_SHADER_READ_OTHER = 1 << 15,                          // Read as any other resource in a compute shader
    TRANSFER_READ = 1 << 16,                                      // Read as the source of a transfer operation
    HOST_READ = 1 << 17,                                          // Read on the host
    PRESENT = 1 << 18,                                            // Read by the presentation engine

    // Write accesses
    VERTEX_SHADER_WRITE = 1 << 19,            // Written as any resource in a vertex shader
    FRAGMENT_SHADER_WRITE = 1 << 20,          // Written as any resource in a fragment shader
    COLOR_ATTACHMENT_WRITE = 1 << 21,         // Written as a color attachment during rendering, or via a subpass store op
    DEPTH_STENCIL_ATTACHMENT_WRITE = 1 << 22, // Written as a depth/stencil attachment during rendering, or via a subpass store op
    COMPUTE_SHADER_WRITE = 1 << 23,           // Written as any resource in a compute shader
    TRANSFER_WRITE = 1 << 24,                 // Written as the destination of a transfer operation
    HOST_PREINITIALIZED = 1 << 25,            // Data pre-filled by host before device access starts
    HOST_WRITE = 1 << 26,                     // Written on the host
}

export enum ResolveMode {
    NONE,
    SAMPLE_ZERO,
    AVERAGE,
    MIN,
    MAX,
}

export enum PipelineBindPoint {
    GRAPHICS,
    COMPUTE,
    RAY_TRACING,
}

export enum PrimitiveMode {
    POINT_LIST,
    LINE_LIST,
    LINE_STRIP,
    LINE_LOOP,
    LINE_LIST_ADJACENCY,
    LINE_STRIP_ADJACENCY,
    ISO_LINE_LIST,
    // raycast detectable:
    TRIANGLE_LIST,
    TRIANGLE_STRIP,
    TRIANGLE_FAN,
    TRIANGLE_LIST_ADJACENCY,
    TRIANGLE_STRIP_ADJACENCY,
    TRIANGLE_PATCH_ADJACENCY,
    QUAD_PATCH_LIST,
}

export enum PolygonMode {
    FILL,
    POINT,
    LINE,
}

export enum ShadeModel {
    GOURAND,
    FLAT,
}

export enum CullMode {
    NONE,
    FRONT,
    BACK,
}

export enum DynamicStateFlagBit {
    NONE = 0x0,
    LINE_WIDTH = 0x1,
    DEPTH_BIAS = 0x2,
    BLEND_CONSTANTS = 0x4,
    DEPTH_BOUNDS = 0x8,
    STENCIL_WRITE_MASK = 0x10,
    STENCIL_COMPARE_MASK = 0x20,
}

export enum StencilFace {
    FRONT = 0x1,
    BACK = 0x2,
    ALL = 0x3,
}

export enum DescriptorType {
    UNKNOWN = 0,
    UNIFORM_BUFFER = 0x1,
    DYNAMIC_UNIFORM_BUFFER = 0x2,
    STORAGE_BUFFER = 0x4,
    DYNAMIC_STORAGE_BUFFER = 0x8,
    SAMPLER_TEXTURE = 0x10,
    SAMPLER = 0x20,
    TEXTURE = 0x40,
    STORAGE_IMAGE = 0x80,
    INPUT_ATTACHMENT = 0x100,
}

export enum QueueType {
    GRAPHICS,
    COMPUTE,
    TRANSFER,
}

export enum QueryType {
    OCCLUSION,
    PIPELINE_STATISTICS,
    TIMESTAMP,
}

export enum CommandBufferType {
    PRIMARY,
    SECONDARY,
}

export enum ClearFlagBit {
    NONE = 0,
    COLOR = 0x1,
    DEPTH = 0x2,
    STENCIL = 0x4,
    DEPTH_STENCIL = DEPTH | STENCIL,
    ALL = COLOR | DEPTH | STENCIL,
}

export enum BarrierType {
    FULL,
    SPLIT_BEGIN,
    SPLIT_END,
}

export enum PassType {
    RASTER,
    COMPUTE,
    COPY,
    MOVE,
    RAYTRACE,
    PRESENT,
}

export type BufferUsage = BufferUsageBit;
export type BufferFlags = BufferFlagBit;
export type MemoryAccess = MemoryAccessBit;
export type MemoryUsage = MemoryUsageBit;
export type TextureUsage = TextureUsageBit;
export type TextureFlags = TextureFlagBit;
export type FormatFeature = FormatFeatureBit;
export type ShaderStageFlags = ShaderStageFlagBit;
export type AccessFlags = AccessFlagBit;
export type DynamicStateFlags = DynamicStateFlagBit;
export type ClearFlags = ClearFlagBit;

export class Size {
    declare private _token: never; // to make sure all usages must be an instance of this exact class, not assembled from plain object

    constructor (
        public x: number = 0,
        public y: number = 0,
        public z: number = 0,
    ) {}

    public copy (info: Readonly<Size>): Size {
        this.x = info.x;
        this.y = info.y;
        this.z = info.z;
        return this;
    }
}

export class DeviceCaps {
    declare private _token: never; // to make sure all usages must be an instance of this exact class, not assembled from plain object

    constructor (
        public maxVertexAttributes: number = 0,
        public maxVertexUniformVectors: number = 0,
        public maxFragmentUniformVectors: number = 0,
        public maxTextureUnits: number = 0,
        public maxImageUnits: number = 0,
        public maxVertexTextureUnits: number = 0,
        public maxColorRenderTargets: number = 0,
        public maxShaderStorageBufferBindings: number = 0,
        public maxShaderStorageBlockSize: number = 0,
        public maxUniformBufferBindings: number = 0,
        public maxUniformBlockSize: number = 0,
        public maxTextureSize: number = 0,
        public maxCubeMapTextureSize: number = 0,
        public maxArrayTextureLayers: number = 0,
        public max3DTextureSize: number = 0,
        public uboOffsetAlignment: number = 1,
        public maxComputeSharedMemorySize: number = 0,
        public maxComputeWorkGroupInvocations: number = 0,
        public maxComputeWorkGroupSize: Size = new Size(),
        public maxComputeWorkGroupCount: Size = new Size(),
        public supportQuery: boolean = false,
        public clipSpaceMinZ: number = -1,
        public screenSpaceSignY: number = 1,
        public clipSpaceSignY: number = 1,
    ) {}

    public copy (info: Readonly<DeviceCaps>): DeviceCaps {
        this.maxVertexAttributes = info.maxVertexAttributes;
        this.maxVertexUniformVectors = info.maxVertexUniformVectors;
        this.maxFragmentUniformVectors = info.maxFragmentUniformVectors;
        this.maxTextureUnits = info.maxTextureUnits;
        this.maxImageUnits = info.maxImageUnits;
        this.maxVertexTextureUnits = info.maxVertexTextureUnits;
        this.maxColorRenderTargets = info.maxColorRenderTargets;
        this.maxShaderStorageBufferBindings = info.maxShaderStorageBufferBindings;
        this.maxShaderStorageBlockSize = info.maxShaderStorageBlockSize;
        this.maxUniformBufferBindings = info.maxUniformBufferBindings;
        this.maxUniformBlockSize = info.maxUniformBlockSize;
        this.maxTextureSize = info.maxTextureSize;
        this.maxCubeMapTextureSize = info.maxCubeMapTextureSize;
        this.maxArrayTextureLayers = info.maxArrayTextureLayers;
        this.max3DTextureSize = info.max3DTextureSize;
        this.uboOffsetAlignment = info.uboOffsetAlignment;
        this.maxComputeSharedMemorySize = info.maxComputeSharedMemorySize;
        this.maxComputeWorkGroupInvocations = info.maxComputeWorkGroupInvocations;
        this.maxComputeWorkGroupSize.copy(info.maxComputeWorkGroupSize);
        this.maxComputeWorkGroupCount.copy(info.maxComputeWorkGroupCount);
        this.supportQuery = info.supportQuery;
        this.clipSpaceMinZ = info.clipSpaceMinZ;
        this.screenSpaceSignY = info.screenSpaceSignY;
        this.clipSpaceSignY = info.clipSpaceSignY;
        return this;
    }
}

export class DeviceOptions {
    declare private _token: never; // to make sure all usages must be an instance of this exact class, not assembled from plain object

    constructor (
        public enableBarrierDeduce: boolean = true,
    ) {}

    public copy (info: Readonly<DeviceOptions>): DeviceOptions {
        this.enableBarrierDeduce = info.enableBarrierDeduce;
        return this;
    }
}

export class Offset {
    declare private _token: never; // to make sure all usages must be an instance of this exact class, not assembled from plain object

    constructor (
        public x: number = 0,
        public y: number = 0,
        public z: number = 0,
    ) {}

    public copy (info: Readonly<Offset>): Offset {
        this.x = info.x;
        this.y = info.y;
        this.z = info.z;
        return this;
    }
}

export class Rect {
    declare private _token: never; // to make sure all usages must be an instance of this exact class, not assembled from plain object

    constructor (
        public x: number = 0,
        public y: number = 0,
        public width: number = 0,
        public height: number = 0,
    ) {}

    public copy (info: Readonly<Rect>): Rect {
        this.x = info.x;
        this.y = info.y;
        this.width = info.width;
        this.height = info.height;
        return this;
    }
}

export class Extent {
    declare private _token: never; // to make sure all usages must be an instance of this exact class, not assembled from plain object

    constructor (
        public width: number = 0,
        public height: number = 0,
        public depth: number = 1,
    ) {}

    public copy (info: Readonly<Extent>): Extent {
        this.width = info.width;
        this.height = info.height;
        this.depth = info.depth;
        return this;
    }
}

export class TextureSubresLayers {
    declare private _token: never; // to make sure all usages must be an instance of this exact class, not assembled from plain object

    constructor (
        public mipLevel: number = 0,
        public baseArrayLayer: number = 0,
        public layerCount: number = 1,
    ) {}

    public copy (info: Readonly<TextureSubresLayers>): TextureSubresLayers {
        this.mipLevel = info.mipLevel;
        this.baseArrayLayer = info.baseArrayLayer;
        this.layerCount = info.layerCount;
        return this;
    }
}

export class TextureSubresRange {
    declare private _token: never; // to make sure all usages must be an instance of this exact class, not assembled from plain object

    constructor (
        public baseMipLevel: number = 0,
        public levelCount: number = 1,
        public baseArrayLayer: number = 0,
        public layerCount: number = 1,
    ) {}

    public copy (info: Readonly<TextureSubresRange>): TextureSubresRange {
        this.baseMipLevel = info.baseMipLevel;
        this.levelCount = info.levelCount;
        this.baseArrayLayer = info.baseArrayLayer;
        this.layerCount = info.layerCount;
        return this;
    }
}

export class TextureCopy {
    declare private _token: never; // to make sure all usages must be an instance of this exact class, not assembled from plain object

    constructor (
        public srcSubres: TextureSubresLayers = new TextureSubresLayers(),
        public srcOffset: Offset = new Offset(),
        public dstSubres: TextureSubresLayers = new TextureSubresLayers(),
        public dstOffset: Offset = new Offset(),
        public extent: Extent = new Extent(),
    ) {}

    public copy (info: Readonly<TextureCopy>): TextureCopy {
        this.srcSubres.copy(info.srcSubres);
        this.srcOffset.copy(info.srcOffset);
        this.dstSubres.copy(info.dstSubres);
        this.dstOffset.copy(info.dstOffset);
        this.extent.copy(info.extent);
        return this;
    }
}

export class TextureBlit {
    declare private _token: never; // to make sure all usages must be an instance of this exact class, not assembled from plain object

    constructor (
        public srcSubres: TextureSubresLayers = new TextureSubresLayers(),
        public srcOffset: Offset = new Offset(),
        public srcExtent: Extent = new Extent(),
        public dstSubres: TextureSubresLayers = new TextureSubresLayers(),
        public dstOffset: Offset = new Offset(),
        public dstExtent: Extent = new Extent(),
    ) {}

    public copy (info: Readonly<TextureBlit>): TextureBlit {
        this.srcSubres.copy(info.srcSubres);
        this.srcOffset.copy(info.srcOffset);
        this.srcExtent.copy(info.srcExtent);
        this.dstSubres.copy(info.dstSubres);
        this.dstOffset.copy(info.dstOffset);
        this.dstExtent.copy(info.dstExtent);
        return this;
    }
}

export class BufferTextureCopy {
    declare private _token: never; // to make sure all usages must be an instance of this exact class, not assembled from plain object

    constructor (
        public buffOffset: number = 0,
        public buffStride: number = 0,
        public buffTexHeight: number = 0,
        public texOffset: Offset = new Offset(),
        public texExtent: Extent = new Extent(),
        public texSubres: TextureSubresLayers = new TextureSubresLayers(),
    ) {}

    public copy (info: Readonly<BufferTextureCopy>): BufferTextureCopy {
        this.buffOffset = info.buffOffset;
        this.buffStride = info.buffStride;
        this.buffTexHeight = info.buffTexHeight;
        this.texOffset.copy(info.texOffset);
        this.texExtent.copy(info.texExtent);
        this.texSubres.copy(info.texSubres);
        return this;
    }
}

export class Viewport {
    declare private _token: never; // to make sure all usages must be an instance of this exact class, not assembled from plain object

    constructor (
        public left: number = 0,
        public top: number = 0,
        public width: number = 0,
        public height: number = 0,
        public minDepth: number = 0,
        public maxDepth: number = 1,
    ) {}

    public copy (info: Readonly<Viewport>): Viewport {
        this.left = info.left;
        this.top = info.top;
        this.width = info.width;
        this.height = info.height;
        this.minDepth = info.minDepth;
        this.maxDepth = info.maxDepth;
        return this;
    }
}

export class Color {
    declare private _token: never; // to make sure all usages must be an instance of this exact class, not assembled from plain object

    constructor (
        public x: number = 0,
        public y: number = 0,
        public z: number = 0,
        public w: number = 0,
    ) {}

    public copy (info: Readonly<Color>): Color {
        this.x = info.x;
        this.y = info.y;
        this.z = info.z;
        this.w = info.w;
        return this;
    }

    public set (x: number, y: number, z: number, w: number): Color {
        this.x = x;
        this.y = y;
        this.z = z;
        this.w = w;
        return this;
    }
}

export class BindingMappingInfo {
    declare private _token: never; // to make sure all usages must be an instance of this exact class, not assembled from plain object

    constructor (
        public maxBlockCounts: number[] = [0],
        public maxSamplerTextureCounts: number[] = [0],
        public maxSamplerCounts: number[] = [0],
        public maxTextureCounts: number[] = [0],
        public maxBufferCounts: number[] = [0],
        public maxImageCounts: number[] = [0],
        public maxSubpassInputCounts: number[] = [0],
        public setIndices: number[] = [0],
    ) {}

    public copy (info: Readonly<BindingMappingInfo>): BindingMappingInfo {
        this.maxBlockCounts = info.maxBlockCounts.slice();
        this.maxSamplerTextureCounts = info.maxSamplerTextureCounts.slice();
        this.maxSamplerCounts = info.maxSamplerCounts.slice();
        this.maxTextureCounts = info.maxTextureCounts.slice();
        this.maxBufferCounts = info.maxBufferCounts.slice();
        this.maxImageCounts = info.maxImageCounts.slice();
        this.maxSubpassInputCounts = info.maxSubpassInputCounts.slice();
        this.setIndices = info.setIndices.slice();
        return this;
    }
}

export class SwapchainInfo {
    declare private _token: never; // to make sure all usages must be an instance of this exact class, not assembled from plain object

    constructor (
        public windowId: number = 0,
        public windowHandle: HTMLCanvasElement = null!,
        public vsyncMode: VsyncMode = VsyncMode.ON,
        public width: number = 0,
        public height: number = 0,
    ) {}

    public copy (info: Readonly<SwapchainInfo>): SwapchainInfo {
        this.windowId = info.windowId;
        this.windowHandle = info.windowHandle;
        this.vsyncMode = info.vsyncMode;
        this.width = info.width;
        this.height = info.height;
        return this;
    }
}

export class DeviceInfo {
    declare private _token: never; // to make sure all usages must be an instance of this exact class, not assembled from plain object

    constructor (
        public bindingMappingInfo: BindingMappingInfo = new BindingMappingInfo(),
    ) {}

    public copy (info: Readonly<DeviceInfo>): DeviceInfo {
        this.bindingMappingInfo.copy(info.bindingMappingInfo);
        return this;
    }
}

export class BufferInfo {
    declare private _token: never; // to make sure all usages must be an instance of this exact class, not assembled from plain object

    constructor (
        public usage: BufferUsage = BufferUsageBit.NONE,
        public memUsage: MemoryUsage = MemoryUsageBit.NONE,
        public size: number = 0,
        public stride: number = 1,
        public flags: BufferFlags = BufferFlagBit.NONE,
    ) {}

    public copy (info: Readonly<BufferInfo>): BufferInfo {
        this.usage = info.usage;
        this.memUsage = info.memUsage;
        this.size = info.size;
        this.stride = info.stride;
        this.flags = info.flags;
        return this;
    }
}

export class BufferViewInfo {
    declare private _token: never; // to make sure all usages must be an instance of this exact class, not assembled from plain object

    constructor (
        public buffer: Buffer = null!,
        public offset: number = 0,
        public range: number = 0,
    ) {}

    public copy (info: Readonly<BufferViewInfo>): BufferViewInfo {
        this.buffer = info.buffer;
        this.offset = info.offset;
        this.range = info.range;
        return this;
    }
}

export class DrawInfo {
    declare private _token: never; // to make sure all usages must be an instance of this exact class, not assembled from plain object

    constructor (
        public vertexCount: number = 0,
        public firstVertex: number = 0,
        public indexCount: number = 0,
        public firstIndex: number = 0,
        public vertexOffset: number = 0,
        public instanceCount: number = 0,
        public firstInstance: number = 0,
    ) {}

    public copy (info: Readonly<DrawInfo>): DrawInfo {
        this.vertexCount = info.vertexCount;
        this.firstVertex = info.firstVertex;
        this.indexCount = info.indexCount;
        this.firstIndex = info.firstIndex;
        this.vertexOffset = info.vertexOffset;
        this.instanceCount = info.instanceCount;
        this.firstInstance = info.firstInstance;
        return this;
    }
}

export class DispatchInfo {
    declare private _token: never; // to make sure all usages must be an instance of this exact class, not assembled from plain object

    constructor (
        public groupCountX: number = 0,
        public groupCountY: number = 0,
        public groupCountZ: number = 0,
        public indirectBuffer: Buffer | null = null,
        public indirectOffset: number = 0,
    ) {}

    public copy (info: Readonly<DispatchInfo>): DispatchInfo {
        this.groupCountX = info.groupCountX;
        this.groupCountY = info.groupCountY;
        this.groupCountZ = info.groupCountZ;
        this.indirectBuffer = info.indirectBuffer;
        this.indirectOffset = info.indirectOffset;
        return this;
    }
}

export class IndirectBuffer {
    declare private _token: never; // to make sure all usages must be an instance of this exact class, not assembled from plain object

    constructor (
        public drawInfos: DrawInfo[] = [],
    ) {}

    public copy (info: Readonly<IndirectBuffer>): IndirectBuffer {
        deepCopy(this.drawInfos, info.drawInfos, DrawInfo);
        return this;
    }
}

export class TextureInfo {
    declare private _token: never; // to make sure all usages must be an instance of this exact class, not assembled from plain object

    constructor (
        public type: TextureType = TextureType.TEX2D,
        public usage: TextureUsage = TextureUsageBit.NONE,
        public format: Format = Format.UNKNOWN,
        public width: number = 0,
        public height: number = 0,
        public flags: TextureFlags = TextureFlagBit.NONE,
        public layerCount: number = 1,
        public levelCount: number = 1,
        public samples: SampleCount = SampleCount.X1,
        public depth: number = 1,
        public externalRes: number = 0,
    ) {}

    public copy (info: Readonly<TextureInfo>): TextureInfo {
        this.type = info.type;
        this.usage = info.usage;
        this.format = info.format;
        this.width = info.width;
        this.height = info.height;
        this.flags = info.flags;
        this.layerCount = info.layerCount;
        this.levelCount = info.levelCount;
        this.samples = info.samples;
        this.depth = info.depth;
        this.externalRes = info.externalRes;
        return this;
    }
}

export class TextureViewInfo {
    declare private _token: never; // to make sure all usages must be an instance of this exact class, not assembled from plain object

    constructor (
        public texture: Texture = null!,
        public type: TextureType = TextureType.TEX2D,
        public format: Format = Format.UNKNOWN,
        public baseLevel: number = 0,
        public levelCount: number = 1,
        public baseLayer: number = 0,
        public layerCount: number = 1,
    ) {}

    public copy (info: Readonly<TextureViewInfo>): TextureViewInfo {
        this.texture = info.texture;
        this.type = info.type;
        this.format = info.format;
        this.baseLevel = info.baseLevel;
        this.levelCount = info.levelCount;
        this.baseLayer = info.baseLayer;
        this.layerCount = info.layerCount;
        return this;
    }
}

export class SamplerInfo {
    declare private _token: never; // to make sure all usages must be an instance of this exact class, not assembled from plain object

    constructor (
        public minFilter: Filter = Filter.LINEAR,
        public magFilter: Filter = Filter.LINEAR,
        public mipFilter: Filter = Filter.NONE,
        public addressU: Address = Address.WRAP,
        public addressV: Address = Address.WRAP,
        public addressW: Address = Address.WRAP,
        public maxAnisotropy: number = 0,
        public cmpFunc: ComparisonFunc = ComparisonFunc.ALWAYS,
    ) {}

    public copy (info: Readonly<SamplerInfo>): SamplerInfo {
        this.minFilter = info.minFilter;
        this.magFilter = info.magFilter;
        this.mipFilter = info.mipFilter;
        this.addressU = info.addressU;
        this.addressV = info.addressV;
        this.addressW = info.addressW;
        this.maxAnisotropy = info.maxAnisotropy;
        this.cmpFunc = info.cmpFunc;
        return this;
    }
}

export class Uniform {
    declare private _token: never; // to make sure all usages must be an instance of this exact class, not assembled from plain object

    constructor (
        public name: string = '',
        public type: Type = Type.UNKNOWN,
        public count: number = 0,
    ) {}

    public copy (info: Readonly<Uniform>): Uniform {
        this.name = info.name;
        this.type = info.type;
        this.count = info.count;
        return this;
    }
}

export class UniformBlock {
    declare private _token: never; // to make sure all usages must be an instance of this exact class, not assembled from plain object

    constructor (
        public set: number = 0,
        public binding: number = 0,
        public name: string = '',
        public members: Uniform[] = [],
        public count: number = 0,
        public flattened: number = 0,
    ) {}

    public copy (info: Readonly<UniformBlock>): UniformBlock {
        this.set = info.set;
        this.binding = info.binding;
        this.name = info.name;
        deepCopy(this.members, info.members, Uniform);
        this.count = info.count;
        this.flattened = info.flattened;
        return this;
    }
}

export class UniformSamplerTexture {
    declare private _token: never; // to make sure all usages must be an instance of this exact class, not assembled from plain object

    constructor (
        public set: number = 0,
        public binding: number = 0,
        public name: string = '',
        public type: Type = Type.UNKNOWN,
        public count: number = 0,
        public flattened: number = 0,
    ) {}

    public copy (info: Readonly<UniformSamplerTexture>): UniformSamplerTexture {
        this.set = info.set;
        this.binding = info.binding;
        this.name = info.name;
        this.type = info.type;
        this.count = info.count;
        this.flattened = info.flattened;
        return this;
    }
}

export class UniformSampler {
    declare private _token: never; // to make sure all usages must be an instance of this exact class, not assembled from plain object

    constructor (
        public set: number = 0,
        public binding: number = 0,
        public name: string = '',
        public count: number = 0,
        public flattened: number = 0,
    ) {}

    public copy (info: Readonly<UniformSampler>): UniformSampler {
        this.set = info.set;
        this.binding = info.binding;
        this.name = info.name;
        this.count = info.count;
        this.flattened = info.flattened;
        return this;
    }
}

export class UniformTexture {
    declare private _token: never; // to make sure all usages must be an instance of this exact class, not assembled from plain object

    constructor (
        public set: number = 0,
        public binding: number = 0,
        public name: string = '',
        public type: Type = Type.UNKNOWN,
        public count: number = 0,
        public flattened: number = 0,
    ) {}

    public copy (info: Readonly<UniformTexture>): UniformTexture {
        this.set = info.set;
        this.binding = info.binding;
        this.name = info.name;
        this.type = info.type;
        this.count = info.count;
        this.flattened = info.flattened;
        return this;
    }
}

export class UniformStorageImage {
    declare private _token: never; // to make sure all usages must be an instance of this exact class, not assembled from plain object

    constructor (
        public set: number = 0,
        public binding: number = 0,
        public name: string = '',
        public type: Type = Type.UNKNOWN,
        public count: number = 0,
        public memoryAccess: MemoryAccess = MemoryAccessBit.READ_WRITE,
        public flattened: number = 0,
    ) {}

    public copy (info: Readonly<UniformStorageImage>): UniformStorageImage {
        this.set = info.set;
        this.binding = info.binding;
        this.name = info.name;
        this.type = info.type;
        this.count = info.count;
        this.memoryAccess = info.memoryAccess;
        this.flattened = info.flattened;
        return this;
    }
}

export class UniformStorageBuffer {
    declare private _token: never; // to make sure all usages must be an instance of this exact class, not assembled from plain object

    constructor (
        public set: number = 0,
        public binding: number = 0,
        public name: string = '',
        public count: number = 0,
        public memoryAccess: MemoryAccess = MemoryAccessBit.READ_WRITE,
        public flattened: number = 0,
    ) {}

    public copy (info: Readonly<UniformStorageBuffer>): UniformStorageBuffer {
        this.set = info.set;
        this.binding = info.binding;
        this.name = info.name;
        this.count = info.count;
        this.memoryAccess = info.memoryAccess;
        this.flattened = info.flattened;
        return this;
    }
}

export class UniformInputAttachment {
    declare private _token: never; // to make sure all usages must be an instance of this exact class, not assembled from plain object

    constructor (
        public set: number = 0,
        public binding: number = 0,
        public name: string = '',
        public count: number = 0,
        public flattened: number = 0,
    ) {}

    public copy (info: Readonly<UniformInputAttachment>): UniformInputAttachment {
        this.set = info.set;
        this.binding = info.binding;
        this.name = info.name;
        this.count = info.count;
        this.flattened = info.flattened;
        return this;
    }
}

export class ShaderStage {
    declare private _token: never; // to make sure all usages must be an instance of this exact class, not assembled from plain object

    constructor (
        public stage: ShaderStageFlagBit = ShaderStageFlagBit.NONE,
        public source: string = '',
    ) {}

    public copy (info: Readonly<ShaderStage>): ShaderStage {
        this.stage = info.stage;
        this.source = info.source;
        return this;
    }
}

export class Attribute {
    declare private _token: never; // to make sure all usages must be an instance of this exact class, not assembled from plain object

    constructor (
        public name: string = '',
        public format: Format = Format.UNKNOWN,
        public isNormalized: boolean = false,
        public stream: number = 0,
        public isInstanced: boolean = false,
        public location: number = 0,
    ) {}

    public copy (info: Readonly<Attribute>): Attribute {
        this.name = info.name;
        this.format = info.format;
        this.isNormalized = info.isNormalized;
        this.stream = info.stream;
        this.isInstanced = info.isInstanced;
        this.location = info.location;
        return this;
    }
}

export class ShaderInfo {
    declare private _token: never; // to make sure all usages must be an instance of this exact class, not assembled from plain object

    constructor (
        public name: string = '',
        public stages: ShaderStage[] = [],
        public attributes: Attribute[] = [],
        public blocks: UniformBlock[] = [],
        public buffers: UniformStorageBuffer[] = [],
        public samplerTextures: UniformSamplerTexture[] = [],
        public samplers: UniformSampler[] = [],
        public textures: UniformTexture[] = [],
        public images: UniformStorageImage[] = [],
        public subpassInputs: UniformInputAttachment[] = [],
    ) {}

    public copy (info: Readonly<ShaderInfo>): ShaderInfo {
        this.name = info.name;
        deepCopy(this.stages, info.stages, ShaderStage);
        deepCopy(this.attributes, info.attributes, Attribute);
        deepCopy(this.blocks, info.blocks, UniformBlock);
        deepCopy(this.buffers, info.buffers, UniformStorageBuffer);
        deepCopy(this.samplerTextures, info.samplerTextures, UniformSamplerTexture);
        deepCopy(this.samplers, info.samplers, UniformSampler);
        deepCopy(this.textures, info.textures, UniformTexture);
        deepCopy(this.images, info.images, UniformStorageImage);
        deepCopy(this.subpassInputs, info.subpassInputs, UniformInputAttachment);
        return this;
    }
}

export class InputAssemblerInfo {
    declare private _token: never; // to make sure all usages must be an instance of this exact class, not assembled from plain object

    constructor (
        public attributes: Attribute[] = [],
        public vertexBuffers: Buffer[] = [],
        public indexBuffer: Buffer | null = null,
    ) {}

    public copy (info: Readonly<InputAssemblerInfo>): InputAssemblerInfo {
        deepCopy(this.attributes, info.attributes, Attribute);
        this.vertexBuffers = info.vertexBuffers.slice();
        this.indexBuffer = info.indexBuffer;
        return this;
    }
}

export class ColorAttachment {
    declare private _token: never; // to make sure all usages must be an instance of this exact class, not assembled from plain object

    constructor (
        public format: Format = Format.UNKNOWN,
        public sampleCount: SampleCount = SampleCount.X1,
        public loadOp: LoadOp = LoadOp.CLEAR,
        public storeOp: StoreOp = StoreOp.STORE,
        public barrier: GeneralBarrier = null!,
    ) {}

    public copy (info: Readonly<ColorAttachment>): ColorAttachment {
        this.format = info.format;
        this.sampleCount = info.sampleCount;
        this.loadOp = info.loadOp;
        this.storeOp = info.storeOp;
        this.barrier = info.barrier;
        return this;
    }
}

export class DepthStencilAttachment {
    declare private _token: never; // to make sure all usages must be an instance of this exact class, not assembled from plain object

    constructor (
        public format: Format = Format.UNKNOWN,
        public sampleCount: SampleCount = SampleCount.X1,
        public depthLoadOp: LoadOp = LoadOp.CLEAR,
        public depthStoreOp: StoreOp = StoreOp.STORE,
        public stencilLoadOp: LoadOp = LoadOp.CLEAR,
        public stencilStoreOp: StoreOp = StoreOp.STORE,
        public barrier: GeneralBarrier = null!,
    ) {}

    public copy (info: Readonly<DepthStencilAttachment>): DepthStencilAttachment {
        this.format = info.format;
        this.sampleCount = info.sampleCount;
        this.depthLoadOp = info.depthLoadOp;
        this.depthStoreOp = info.depthStoreOp;
        this.stencilLoadOp = info.stencilLoadOp;
        this.stencilStoreOp = info.stencilStoreOp;
        this.barrier = info.barrier;
        return this;
    }
}

export class SubpassInfo {
    declare private _token: never; // to make sure all usages must be an instance of this exact class, not assembled from plain object

    constructor (
        public inputs: number[] = [],
        public colors: number[] = [],
        public resolves: number[] = [],
        public preserves: number[] = [],
        public depthStencil: number = -1,
        public depthStencilResolve: number = -1,
        public depthResolveMode: ResolveMode = ResolveMode.NONE,
        public stencilResolveMode: ResolveMode = ResolveMode.NONE,
    ) {}

    public copy (info: Readonly<SubpassInfo>): SubpassInfo {
        this.inputs = info.inputs.slice();
        this.colors = info.colors.slice();
        this.resolves = info.resolves.slice();
        this.preserves = info.preserves.slice();
        this.depthStencil = info.depthStencil;
        this.depthStencilResolve = info.depthStencilResolve;
        this.depthResolveMode = info.depthResolveMode;
        this.stencilResolveMode = info.stencilResolveMode;
        return this;
    }
}

export class SubpassDependency {
    declare private _token: never; // to make sure all usages must be an instance of this exact class, not assembled from plain object

    constructor (
        public srcSubpass: number = 0,
        public dstSubpass: number = 0,
        public generalBarrier: GeneralBarrier = null!,
        public prevAccesses: AccessFlags[] = [AccessFlagBit.NONE],
        public nextAccesses: AccessFlags[] = [AccessFlagBit.NONE],
    ) {}

    public copy (info: Readonly<SubpassDependency>): SubpassDependency {
        this.srcSubpass = info.srcSubpass;
        this.dstSubpass = info.dstSubpass;
        this.generalBarrier = info.generalBarrier;
        this.prevAccesses = info.prevAccesses.slice();
        this.nextAccesses = info.nextAccesses.slice();
        return this;
    }
}

export class RenderPassInfo {
    declare private _token: never; // to make sure all usages must be an instance of this exact class, not assembled from plain object

    constructor (
        public colorAttachments: ColorAttachment[] = [],
        public depthStencilAttachment: DepthStencilAttachment = new DepthStencilAttachment(),
        public depthStencilResolveAttachment: DepthStencilAttachment = new DepthStencilAttachment(),
        public subpasses: SubpassInfo[] = [],
        public dependencies: SubpassDependency[] = [],
    ) {}

    public copy (info: Readonly<RenderPassInfo>): RenderPassInfo {
        deepCopy(this.colorAttachments, info.colorAttachments, ColorAttachment);
        this.depthStencilAttachment.copy(info.depthStencilAttachment);
        this.depthStencilResolveAttachment.copy(info.depthStencilResolveAttachment);
        deepCopy(this.subpasses, info.subpasses, SubpassInfo);
        deepCopy(this.dependencies, info.dependencies, SubpassDependency);
        return this;
    }
}

export class GeneralBarrierInfo {
    declare private _token: never; // to make sure all usages must be an instance of this exact class, not assembled from plain object

    constructor (
        public prevAccesses: AccessFlags = AccessFlagBit.NONE,
        public nextAccesses: AccessFlags = AccessFlagBit.NONE,
        public type: BarrierType = BarrierType.FULL,
    ) {}

    public copy (info: Readonly<GeneralBarrierInfo>): GeneralBarrierInfo {
        this.prevAccesses = info.prevAccesses;
        this.nextAccesses = info.nextAccesses;
        this.type = info.type;
        return this;
    }
}

export class TextureBarrierInfo {
    declare private _token: never; // to make sure all usages must be an instance of this exact class, not assembled from plain object

    constructor (
        public prevAccesses: AccessFlags = AccessFlagBit.NONE,
        public nextAccesses: AccessFlags = AccessFlagBit.NONE,
        public type: BarrierType = BarrierType.FULL,
        public baseMipLevel: number = 0,
        public levelCount: number = 1,
        public baseSlice: number = 0,
        public sliceCount: number = 1,
        public discardContents: boolean = false,
        public srcQueue: Queue | null = null,
        public dstQueue: Queue | null = null,
    ) {}

    public copy (info: Readonly<TextureBarrierInfo>): TextureBarrierInfo {
        this.prevAccesses = info.prevAccesses;
        this.nextAccesses = info.nextAccesses;
        this.type = info.type;
        this.baseMipLevel = info.baseMipLevel;
        this.levelCount = info.levelCount;
        this.baseSlice = info.baseSlice;
        this.sliceCount = info.sliceCount;
        this.discardContents = info.discardContents;
        this.srcQueue = info.srcQueue;
        this.dstQueue = info.dstQueue;
        return this;
    }
}

export class BufferBarrierInfo {
    declare private _token: never; // to make sure all usages must be an instance of this exact class, not assembled from plain object

    constructor (
        public prevAccesses: AccessFlags = AccessFlagBit.NONE,
        public nextAccesses: AccessFlags = AccessFlagBit.NONE,
        public type: BarrierType = BarrierType.FULL,
        public offset: number = 0,
        public size: number = 0,
        public discardContents: boolean = false,
        public srcQueue: Queue | null = null,
        public dstQueue: Queue | null = null,
    ) {}

    public copy (info: Readonly<BufferBarrierInfo>): BufferBarrierInfo {
        this.prevAccesses = info.prevAccesses;
        this.nextAccesses = info.nextAccesses;
        this.type = info.type;
        this.offset = info.offset;
        this.size = info.size;
        this.discardContents = info.discardContents;
        this.srcQueue = info.srcQueue;
        this.dstQueue = info.dstQueue;
        return this;
    }
}

export class FramebufferInfo {
    declare private _token: never; // to make sure all usages must be an instance of this exact class, not assembled from plain object

    constructor (
        public renderPass: RenderPass = null!,
        public colorTextures: Texture[] = [],
        public depthStencilTexture: Texture | null = null,
        public depthStencilResolveTexture: Texture | null = null,
    ) {}

    public copy (info: Readonly<FramebufferInfo>): FramebufferInfo {
        this.renderPass = info.renderPass;
        this.colorTextures = info.colorTextures.slice();
        this.depthStencilTexture = info.depthStencilTexture;
        this.depthStencilResolveTexture = info.depthStencilResolveTexture;
        return this;
    }
}

export class DescriptorSetLayoutBinding {
    declare private _token: never; // to make sure all usages must be an instance of this exact class, not assembled from plain object

    constructor (
        public binding: number = -1,
        public descriptorType: DescriptorType = DescriptorType.UNKNOWN,
        public count: number = 0,
        public stageFlags: ShaderStageFlags = ShaderStageFlagBit.NONE,
        public immutableSamplers: Sampler[] = [],
    ) {}

    public copy (info: Readonly<DescriptorSetLayoutBinding>): DescriptorSetLayoutBinding {
        this.binding = info.binding;
        this.descriptorType = info.descriptorType;
        this.count = info.count;
        this.stageFlags = info.stageFlags;
        this.immutableSamplers = info.immutableSamplers.slice();
        return this;
    }
}

export class DescriptorSetLayoutInfo {
    declare private _token: never; // to make sure all usages must be an instance of this exact class, not assembled from plain object

    constructor (
        public bindings: DescriptorSetLayoutBinding[] = [],
    ) {}

    public copy (info: Readonly<DescriptorSetLayoutInfo>): DescriptorSetLayoutInfo {
        deepCopy(this.bindings, info.bindings, DescriptorSetLayoutBinding);
        return this;
    }
}

export class DescriptorSetInfo {
    declare private _token: never; // to make sure all usages must be an instance of this exact class, not assembled from plain object

    constructor (
        public layout: DescriptorSetLayout = null!,
    ) {}

    public copy (info: Readonly<DescriptorSetInfo>): DescriptorSetInfo {
        this.layout = info.layout;
        return this;
    }
}

export class PipelineLayoutInfo {
    declare private _token: never; // to make sure all usages must be an instance of this exact class, not assembled from plain object

    constructor (
        public setLayouts: DescriptorSetLayout[] = [],
    ) {}

    public copy (info: Readonly<PipelineLayoutInfo>): PipelineLayoutInfo {
        this.setLayouts = info.setLayouts.slice();
        return this;
    }
}

export class InputState {
    declare private _token: never; // to make sure all usages must be an instance of this exact class, not assembled from plain object

    constructor (
        public attributes: Attribute[] = [],
    ) {}

    public copy (info: Readonly<InputState>): InputState {
        deepCopy(this.attributes, info.attributes, Attribute);
        return this;
    }
}

export class CommandBufferInfo {
    declare private _token: never; // to make sure all usages must be an instance of this exact class, not assembled from plain object

    constructor (
        public queue: Queue = null!,
        public type: CommandBufferType = CommandBufferType.PRIMARY,
    ) {}

    public copy (info: Readonly<CommandBufferInfo>): CommandBufferInfo {
        this.queue = info.queue;
        this.type = info.type;
        return this;
    }
}

export class QueueInfo {
    declare private _token: never; // to make sure all usages must be an instance of this exact class, not assembled from plain object

    constructor (
        public type: QueueType = QueueType.GRAPHICS,
    ) {}

    public copy (info: Readonly<QueueInfo>): QueueInfo {
        this.type = info.type;
        return this;
    }
}

export class QueryPoolInfo {
    declare private _token: never; // to make sure all usages must be an instance of this exact class, not assembled from plain object

    constructor (
        public type: QueryType = QueryType.OCCLUSION,
        public maxQueryObjects: number = 32767,
        public forceWait: boolean = true,
    ) {}

    public copy (info: Readonly<QueryPoolInfo>): QueryPoolInfo {
        this.type = info.type;
        this.maxQueryObjects = info.maxQueryObjects;
        this.forceWait = info.forceWait;
        return this;
    }
}

export class FormatInfo {
    declare private _token: never; // to make sure all usages must be an instance of this exact class, not assembled from plain object

    constructor (
        public readonly name: string = '',
        public readonly size: number = 0,
        public readonly count: number = 0,
        public readonly type: FormatType = FormatType.NONE,
        public readonly hasAlpha: boolean = false,
        public readonly hasDepth: boolean = false,
        public readonly hasStencil: boolean = false,
        public readonly isCompressed: boolean = false,
    ) {}
}

export class MemoryStatus {
    declare private _token: never; // to make sure all usages must be an instance of this exact class, not assembled from plain object

    constructor (
        public bufferSize: number = 0,
        public textureSize: number = 0,
    ) {}

    public copy (info: Readonly<MemoryStatus>): MemoryStatus {
        this.bufferSize = info.bufferSize;
        this.textureSize = info.textureSize;
        return this;
    }
}

export class DynamicStencilStates {
    declare private _token: never; // to make sure all usages must be an instance of this exact class, not assembled from plain object

    constructor (
        public writeMask: number = 0,
        public compareMask: number = 0,
        public reference: number = 0,
    ) {}

    public copy (info: Readonly<DynamicStencilStates>): DynamicStencilStates {
        this.writeMask = info.writeMask;
        this.compareMask = info.compareMask;
        this.reference = info.reference;
        return this;
    }
}

export class DynamicStates {
    declare private _token: never; // to make sure all usages must be an instance of this exact class, not assembled from plain object

    constructor (
        public viewport: Viewport = new Viewport(),
        public scissor: Rect = new Rect(),
        public blendConstant: Color = new Color(),
        public lineWidth: number = 1,
        public depthBiasConstant: number = 0,
        public depthBiasClamp: number = 0,
        public depthBiasSlope: number = 0,
        public depthMinBounds: number = 0,
        public depthMaxBounds: number = 0,
        public stencilStatesFront: DynamicStencilStates = new DynamicStencilStates(),
        public stencilStatesBack: DynamicStencilStates = new DynamicStencilStates(),
    ) {}

    public copy (info: Readonly<DynamicStates>): DynamicStates {
        this.viewport.copy(info.viewport);
        this.scissor.copy(info.scissor);
        this.blendConstant.copy(info.blendConstant);
        this.lineWidth = info.lineWidth;
        this.depthBiasConstant = info.depthBiasConstant;
        this.depthBiasClamp = info.depthBiasClamp;
        this.depthBiasSlope = info.depthBiasSlope;
        this.depthMinBounds = info.depthMinBounds;
        this.depthMaxBounds = info.depthMaxBounds;
        this.stencilStatesFront.copy(info.stencilStatesFront);
        this.stencilStatesBack.copy(info.stencilStatesBack);
        return this;
    }
}

/**
  * ========================= !DO NOT CHANGE THE ABOVE SECTION MANUALLY! =========================
  * The above section is auto-generated from native/cocos/renderer/core/gfx/GFXDef-common.h
  * by the script native/tools/gfx-define-generator/generate.js.
  * Changes to these public interfaces should be made there first and synced back.
  * ========================= !DO NOT CHANGE THE ABOVE SECTION MANUALLY! =========================
  */

/**
  * @en GFX base object.
  * @zh GFX 基类对象。
  */
export class GFXObject extends GCObject {
    public get objectType (): ObjectType {
        return this._objectType;
    }

    public get objectID (): number {
        return this._objectID;
    }

    public get typedID (): number {
        return this._typedID;
    }

    protected _objectType = ObjectType.UNKNOWN;
    protected _objectID = 0;
    protected _typedID = 0;

    private static _idTable = Array(ObjectType.COUNT).fill(1 << 16);

    constructor (objectType: ObjectType) {
        super();
        this._objectType = objectType;
        this._objectID = GFXObject._idTable[ObjectType.UNKNOWN]++;
        this._typedID = GFXObject._idTable[objectType]++;
    }
}

export interface ISwapchainTextureInfo {
    swapchain: Swapchain;
    format: Format;
    width: number;
    height: number;
}

export enum AttributeName {
    ATTR_POSITION = 'a_position',
    ATTR_NORMAL = 'a_normal',
    ATTR_TANGENT = 'a_tangent',
    ATTR_BITANGENT = 'a_bitangent',
    ATTR_WEIGHTS = 'a_weights',
    ATTR_JOINTS = 'a_joints',
    ATTR_COLOR = 'a_color',
    ATTR_COLOR1 = 'a_color1',
    ATTR_COLOR2 = 'a_color2',
    ATTR_TEX_COORD = 'a_texCoord',
    ATTR_TEX_COORD1 = 'a_texCoord1',
    ATTR_TEX_COORD2 = 'a_texCoord2',
    ATTR_TEX_COORD3 = 'a_texCoord3',
    ATTR_TEX_COORD4 = 'a_texCoord4',
    ATTR_TEX_COORD5 = 'a_texCoord5',
    ATTR_TEX_COORD6 = 'a_texCoord6',
    ATTR_TEX_COORD7 = 'a_texCoord7',
    ATTR_TEX_COORD8 = 'a_texCoord8',
    ATTR_BATCH_ID = 'a_batch_id',
    ATTR_BATCH_UV = 'a_batch_uv',
}

export const FormatInfos = Object.freeze([

    new FormatInfo('UNKNOWN', 0, 0, FormatType.NONE, false, false, false, false),

    new FormatInfo('A8', 1, 1, FormatType.UNORM, true, false, false, false),
    new FormatInfo('L8', 1, 1, FormatType.UNORM, false, false, false, false),
    new FormatInfo('LA8', 1, 2, FormatType.UNORM, true, false, false, false),

    new FormatInfo('R8', 1, 1, FormatType.UNORM, false, false, false, false),
    new FormatInfo('R8SN', 1, 1, FormatType.SNORM, false, false, false, false),
    new FormatInfo('R8UI', 1, 1, FormatType.UINT, false, false, false, false),
    new FormatInfo('R8I', 1, 1, FormatType.INT, false, false, false, false),
    new FormatInfo('R16F', 2, 1, FormatType.FLOAT, false, false, false, false),
    new FormatInfo('R16UI', 2, 1, FormatType.UINT, false, false, false, false),
    new FormatInfo('R16I', 2, 1, FormatType.INT, false, false, false, false),
    new FormatInfo('R32F', 4, 1, FormatType.FLOAT, false, false, false, false),
    new FormatInfo('R32UI', 4, 1, FormatType.UINT, false, false, false, false),
    new FormatInfo('R32I', 4, 1, FormatType.INT, false, false, false, false),

    new FormatInfo('RG8', 2, 2, FormatType.UNORM, false, false, false, false),
    new FormatInfo('RG8SN', 2, 2, FormatType.SNORM, false, false, false, false),
    new FormatInfo('RG8UI', 2, 2, FormatType.UINT, false, false, false, false),
    new FormatInfo('RG8I', 2, 2, FormatType.INT, false, false, false, false),
    new FormatInfo('RG16F', 4, 2, FormatType.FLOAT, false, false, false, false),
    new FormatInfo('RG16UI', 4, 2, FormatType.UINT, false, false, false, false),
    new FormatInfo('RG16I', 4, 2, FormatType.INT, false, false, false, false),
    new FormatInfo('RG32F', 8, 2, FormatType.FLOAT, false, false, false, false),
    new FormatInfo('RG32UI', 8, 2, FormatType.UINT, false, false, false, false),
    new FormatInfo('RG32I', 8, 2, FormatType.INT, false, false, false, false),

    new FormatInfo('RGB8', 3, 3, FormatType.UNORM, false, false, false, false),
    new FormatInfo('SRGB8', 3, 3, FormatType.UNORM, false, false, false, false),
    new FormatInfo('RGB8SN', 3, 3, FormatType.SNORM, false, false, false, false),
    new FormatInfo('RGB8UI', 3, 3, FormatType.UINT, false, false, false, false),
    new FormatInfo('RGB8I', 3, 3, FormatType.INT, false, false, false, false),
    new FormatInfo('RGB16F', 6, 3, FormatType.FLOAT, false, false, false, false),
    new FormatInfo('RGB16UI', 6, 3, FormatType.UINT, false, false, false, false),
    new FormatInfo('RGB16I', 6, 3, FormatType.INT, false, false, false, false),
    new FormatInfo('RGB32F', 12, 3, FormatType.FLOAT, false, false, false, false),
    new FormatInfo('RGB32UI', 12, 3, FormatType.UINT, false, false, false, false),
    new FormatInfo('RGB32I', 12, 3, FormatType.INT, false, false, false, false),

    new FormatInfo('RGBA8', 4, 4, FormatType.UNORM, true, false, false, false),
    new FormatInfo('BGRA8', 4, 4, FormatType.UNORM, true, false, false, false),
    new FormatInfo('SRGB8_A8', 4, 4, FormatType.UNORM, true, false, false, false),
    new FormatInfo('RGBA8SN', 4, 4, FormatType.SNORM, true, false, false, false),
    new FormatInfo('RGBA8UI', 4, 4, FormatType.UINT, true, false, false, false),
    new FormatInfo('RGBA8I', 4, 4, FormatType.INT, true, false, false, false),
    new FormatInfo('RGBA16F', 8, 4, FormatType.FLOAT, true, false, false, false),
    new FormatInfo('RGBA16UI', 8, 4, FormatType.UINT, true, false, false, false),
    new FormatInfo('RGBA16I', 8, 4, FormatType.INT, true, false, false, false),
    new FormatInfo('RGBA32F', 16, 4, FormatType.FLOAT, true, false, false, false),
    new FormatInfo('RGBA32UI', 16, 4, FormatType.UINT, true, false, false, false),
    new FormatInfo('RGBA32I', 16, 4, FormatType.INT, true, false, false, false),

    new FormatInfo('R5G6B5', 2, 3, FormatType.UNORM, false, false, false, false),
    new FormatInfo('R11G11B10F', 4, 3, FormatType.FLOAT, false, false, false, false),
    new FormatInfo('RGB5A1', 2, 4, FormatType.UNORM, true, false, false, false),
    new FormatInfo('RGBA4', 2, 4, FormatType.UNORM, true, false, false, false),
    new FormatInfo('RGB10A2', 2, 4, FormatType.UNORM, true, false, false, false),
    new FormatInfo('RGB10A2UI', 2, 4, FormatType.UINT, true, false, false, false),
    new FormatInfo('RGB9E5', 2, 4, FormatType.FLOAT, true, false, false, false),

    new FormatInfo('DEPTH', 4, 1, FormatType.FLOAT, false, true, false, false),
    new FormatInfo('DEPTH_STENCIL', 5, 2, FormatType.FLOAT, false, true, true, false),

    new FormatInfo('BC1', 1, 3, FormatType.UNORM, false, false, false, true),
    new FormatInfo('BC1_ALPHA', 1, 4, FormatType.UNORM, true, false, false, true),
    new FormatInfo('BC1_SRGB', 1, 3, FormatType.UNORM, false, false, false, true),
    new FormatInfo('BC1_SRGB_ALPHA', 1, 4, FormatType.UNORM, true, false, false, true),
    new FormatInfo('BC2', 1, 4, FormatType.UNORM, true, false, false, true),
    new FormatInfo('BC2_SRGB', 1, 4, FormatType.UNORM, true, false, false, true),
    new FormatInfo('BC3', 1, 4, FormatType.UNORM, true, false, false, true),
    new FormatInfo('BC3_SRGB', 1, 4, FormatType.UNORM, true, false, false, true),
    new FormatInfo('BC4', 1, 1, FormatType.UNORM, false, false, false, true),
    new FormatInfo('BC4_SNORM', 1, 1, FormatType.SNORM, false, false, false, true),
    new FormatInfo('BC5', 1, 2, FormatType.UNORM, false, false, false, true),
    new FormatInfo('BC5_SNORM', 1, 2, FormatType.SNORM, false, false, false, true),
    new FormatInfo('BC6H_UF16', 1, 3, FormatType.UFLOAT, false, false, false, true),
    new FormatInfo('BC6H_SF16', 1, 3, FormatType.FLOAT, false, false, false, true),
    new FormatInfo('BC7', 1, 4, FormatType.UNORM, true, false, false, true),
    new FormatInfo('BC7_SRGB', 1, 4, FormatType.UNORM, true, false, false, true),

    new FormatInfo('ETC_RGB8', 1, 3, FormatType.UNORM, false, false, false, true),
    new FormatInfo('ETC2_RGB8', 1, 3, FormatType.UNORM, false, false, false, true),
    new FormatInfo('ETC2_SRGB8', 1, 3, FormatType.UNORM, false, false, false, true),
    new FormatInfo('ETC2_RGB8_A1', 1, 4, FormatType.UNORM, true, false, false, true),
    new FormatInfo('ETC2_SRGB8_A1', 1, 4, FormatType.UNORM, true, false, false, true),
    new FormatInfo('ETC2_RGBA8', 2, 4, FormatType.UNORM, true, false, false, true),
    new FormatInfo('ETC2_SRGB8_A8', 2, 4, FormatType.UNORM, true, false, false, true),
    new FormatInfo('EAC_R11', 1, 1, FormatType.UNORM, false, false, false, true),
    new FormatInfo('EAC_R11SN', 1, 1, FormatType.SNORM, false, false, false, true),
    new FormatInfo('EAC_RG11', 2, 2, FormatType.UNORM, false, false, false, true),
    new FormatInfo('EAC_RG11SN', 2, 2, FormatType.SNORM, false, false, false, true),

    new FormatInfo('PVRTC_RGB2', 2, 3, FormatType.UNORM, false, false, false, true),
    new FormatInfo('PVRTC_RGBA2', 2, 4, FormatType.UNORM, true, false, false, true),
    new FormatInfo('PVRTC_RGB4', 2, 3, FormatType.UNORM, false, false, false, true),
    new FormatInfo('PVRTC_RGBA4', 2, 4, FormatType.UNORM, true, false, false, true),
    new FormatInfo('PVRTC2_2BPP', 2, 4, FormatType.UNORM, true, false, false, true),
    new FormatInfo('PVRTC2_4BPP', 2, 4, FormatType.UNORM, true, false, false, true),

    new FormatInfo('ASTC_RGBA_4x4', 1, 4, FormatType.UNORM, true, false, false, true),
    new FormatInfo('ASTC_RGBA_5x4', 1, 4, FormatType.UNORM, true, false, false, true),
    new FormatInfo('ASTC_RGBA_5x5', 1, 4, FormatType.UNORM, true, false, false, true),
    new FormatInfo('ASTC_RGBA_6x5', 1, 4, FormatType.UNORM, true, false, false, true),
    new FormatInfo('ASTC_RGBA_6x6', 1, 4, FormatType.UNORM, true, false, false, true),
    new FormatInfo('ASTC_RGBA_8x5', 1, 4, FormatType.UNORM, true, false, false, true),
    new FormatInfo('ASTC_RGBA_8x6', 1, 4, FormatType.UNORM, true, false, false, true),
    new FormatInfo('ASTC_RGBA_8x8', 1, 4, FormatType.UNORM, true, false, false, true),
    new FormatInfo('ASTC_RGBA_10x5', 1, 4, FormatType.UNORM, true, false, false, true),
    new FormatInfo('ASTC_RGBA_10x6', 1, 4, FormatType.UNORM, true, false, false, true),
    new FormatInfo('ASTC_RGBA_10x8', 1, 4, FormatType.UNORM, true, false, false, true),
    new FormatInfo('ASTC_RGBA_10x10', 1, 4, FormatType.UNORM, true, false, false, true),
    new FormatInfo('ASTC_RGBA_12x10', 1, 4, FormatType.UNORM, true, false, false, true),
    new FormatInfo('ASTC_RGBA_12x12', 1, 4, FormatType.UNORM, true, false, false, true),

    new FormatInfo('ASTC_SRGBA_4x4', 1, 4, FormatType.UNORM, true, false, false, true),
    new FormatInfo('ASTC_SRGBA_5x4', 1, 4, FormatType.UNORM, true, false, false, true),
    new FormatInfo('ASTC_SRGBA_5x5', 1, 4, FormatType.UNORM, true, false, false, true),
    new FormatInfo('ASTC_SRGBA_6x5', 1, 4, FormatType.UNORM, true, false, false, true),
    new FormatInfo('ASTC_SRGBA_6x6', 1, 4, FormatType.UNORM, true, false, false, true),
    new FormatInfo('ASTC_SRGBA_8x5', 1, 4, FormatType.UNORM, true, false, false, true),
    new FormatInfo('ASTC_SRGBA_8x6', 1, 4, FormatType.UNORM, true, false, false, true),
    new FormatInfo('ASTC_SRGBA_8x8', 1, 4, FormatType.UNORM, true, false, false, true),
    new FormatInfo('ASTC_SRGBA_10x5', 1, 4, FormatType.UNORM, true, false, false, true),
    new FormatInfo('ASTC_SRGBA_10x6', 1, 4, FormatType.UNORM, true, false, false, true),
    new FormatInfo('ASTC_SRGBA_10x8', 1, 4, FormatType.UNORM, true, false, false, true),
    new FormatInfo('ASTC_SRGBA_10x10', 1, 4, FormatType.UNORM, true, false, false, true),
    new FormatInfo('ASTC_SRGBA_12x10', 1, 4, FormatType.UNORM, true, false, false, true),
    new FormatInfo('ASTC_SRGBA_12x12', 1, 4, FormatType.UNORM, true, false, false, true),
]);

export const DESCRIPTOR_BUFFER_TYPE = DescriptorType.UNIFORM_BUFFER | DescriptorType.DYNAMIC_UNIFORM_BUFFER
    | DescriptorType.STORAGE_BUFFER | DescriptorType.DYNAMIC_STORAGE_BUFFER;

export const DESCRIPTOR_SAMPLER_TYPE = DescriptorType.SAMPLER_TEXTURE | DescriptorType.SAMPLER | DescriptorType.TEXTURE
    | DescriptorType.STORAGE_IMAGE | DescriptorType.INPUT_ATTACHMENT;

export const DESCRIPTOR_DYNAMIC_TYPE = DescriptorType.DYNAMIC_STORAGE_BUFFER | DescriptorType.DYNAMIC_UNIFORM_BUFFER;

export const DRAW_INFO_SIZE = 28;

export type BufferSource = ArrayBuffer | IndirectBuffer;

export function IsPowerOf2 (x: number): boolean {
    return x > 0 && (x & (x - 1)) === 0;
}

/**
  * @en Get memory size of the specified fomat.
  * @zh 获取指定格式对应的内存大小。
  * @param format The target format.
  * @param width The target width.
  * @param height The target height.
  * @param depth The target depth.
  */
export function FormatSize (format: Format, width: number, height: number, depth: number): number {
    if (!FormatInfos[format].isCompressed) {
        return (width * height * depth * FormatInfos[format].size);
    } else {
        switch (format) {
        case Format.BC1:
        case Format.BC1_ALPHA:
        case Format.BC1_SRGB:
        case Format.BC1_SRGB_ALPHA:
            return Math.ceil(width / 4) * Math.ceil(height / 4) * 8 * depth;
        case Format.BC2:
        case Format.BC2_SRGB:
        case Format.BC3:
        case Format.BC3_SRGB:
        case Format.BC4:
        case Format.BC4_SNORM:
        case Format.BC6H_SF16:
        case Format.BC6H_UF16:
        case Format.BC7:
        case Format.BC7_SRGB:
            return Math.ceil(width / 4) * Math.ceil(height / 4) * 16 * depth;
        case Format.BC5:
        case Format.BC5_SNORM:
            return Math.ceil(width / 4) * Math.ceil(height / 4) * 32 * depth;

        case Format.ETC_RGB8:
        case Format.ETC2_RGB8:
        case Format.ETC2_SRGB8:
        case Format.ETC2_RGB8_A1:
        case Format.EAC_R11:
        case Format.EAC_R11SN:
            return Math.ceil(width / 4) * Math.ceil(height / 4) * 8 * depth;
        case Format.ETC2_RGBA8:
        case Format.ETC2_SRGB8_A1:
        case Format.EAC_RG11:
        case Format.EAC_RG11SN:
            return Math.ceil(width / 4) * Math.ceil(height / 4) * 16 * depth;

        case Format.PVRTC_RGB2:
        case Format.PVRTC_RGBA2:
        case Format.PVRTC2_2BPP:
            return Math.ceil(width / 8) * Math.ceil(height / 4) * 8 * depth;

        case Format.PVRTC_RGB4:
        case Format.PVRTC_RGBA4:
        case Format.PVRTC2_4BPP:
            return Math.ceil(width / 4) * Math.ceil(height / 4) * 8 * depth;

        case Format.ASTC_RGBA_4X4:
        case Format.ASTC_SRGBA_4X4:
            return Math.ceil(width / 4) * Math.ceil(height / 4) * 16 * depth;
        case Format.ASTC_RGBA_5X4:
        case Format.ASTC_SRGBA_5X4:
            return Math.ceil(width / 5) * Math.ceil(height / 4) * 16 * depth;
        case Format.ASTC_RGBA_5X5:
        case Format.ASTC_SRGBA_5X5:
            return Math.ceil(width / 5) * Math.ceil(height / 5) * 16 * depth;
        case Format.ASTC_RGBA_6X5:
        case Format.ASTC_SRGBA_6X5:
            return Math.ceil(width / 6) * Math.ceil(height / 5) * 16 * depth;
        case Format.ASTC_RGBA_6X6:
        case Format.ASTC_SRGBA_6X6:
            return Math.ceil(width / 6) * Math.ceil(height / 6) * 16 * depth;
        case Format.ASTC_RGBA_8X5:
        case Format.ASTC_SRGBA_8X5:
            return Math.ceil(width / 8) * Math.ceil(height / 5) * 16 * depth;
        case Format.ASTC_RGBA_8X6:
        case Format.ASTC_SRGBA_8X6:
            return Math.ceil(width / 8) * Math.ceil(height / 6) * 16 * depth;
        case Format.ASTC_RGBA_8X8:
        case Format.ASTC_SRGBA_8X8:
            return Math.ceil(width / 8) * Math.ceil(height / 8) * 16 * depth;
        case Format.ASTC_RGBA_10X5:
        case Format.ASTC_SRGBA_10X5:
            return Math.ceil(width / 10) * Math.ceil(height / 5) * 16 * depth;
        case Format.ASTC_RGBA_10X6:
        case Format.ASTC_SRGBA_10X6:
            return Math.ceil(width / 10) * Math.ceil(height / 6) * 16 * depth;
        case Format.ASTC_RGBA_10X8:
        case Format.ASTC_SRGBA_10X8:
            return Math.ceil(width / 10) * Math.ceil(height / 8) * 16 * depth;
        case Format.ASTC_RGBA_10X10:
        case Format.ASTC_SRGBA_10X10:
            return Math.ceil(width / 10) * Math.ceil(height / 10) * 16 * depth;
        case Format.ASTC_RGBA_12X10:
        case Format.ASTC_SRGBA_12X10:
            return Math.ceil(width / 12) * Math.ceil(height / 10) * 16 * depth;
        case Format.ASTC_RGBA_12X12:
        case Format.ASTC_SRGBA_12X12:
            return Math.ceil(width / 12) * Math.ceil(height / 12) * 16 * depth;

        default: {
            return 0;
        }
        }
    }
}

/**
  * @en Get memory size of the specified surface.
  * @zh GFX 格式表面内存大小。
  * @param format The target format.
  * @param width The target width.
  * @param height The target height.
  * @param depth The target depth.
  * @param mips The target mip levels.
  */
export function FormatSurfaceSize (
    format: Format,
    width: number,
    height: number,
    depth: number,
    mips: number,
): number {
    let size = 0;

    for (let i = 0; i < mips; ++i) {
        size += FormatSize(format, width, height, depth);
        width = Math.max(width >> 1, 1);
        height = Math.max(height >> 1, 1);
    }

    return size;
}

const _type2size = [
    0,  // UNKNOWN
    4,  // BOOL
    8,  // BOOL2
    12, // BOOL3
    16, // BOOL4
    4,  // INT
    8,  // INT2
    12, // INT3
    16, // INT4
    4,  // UINT
    8,  // UINT2
    12, // UINT3
    16, // UINT4
    4,  // FLOAT
    8,  // FLOAT2
    12, // FLOAT3
    16, // FLOAT4
    16, // MAT2
    24, // MAT2X3
    32, // MAT2X4
    24, // MAT3X2
    36, // MAT3
    48, // MAT3X4
    32, // MAT4X2
    48, // MAT4X3
    64, // MAT4
    4,  // SAMPLER1D
    4,  // SAMPLER1D_ARRAY
    4,  // SAMPLER2D
    4,  // SAMPLER2D_ARRAY
    4,  // SAMPLER3D
    4,  // SAMPLER_CUBE
];

/**
  * @en Get the memory size of the specified type.
  * @zh 得到 GFX 数据类型的大小。
  * @param type The target type.
  */
export function GetTypeSize (type: Type): number {
    return _type2size[type] || 0;
}

export function getTypedArrayConstructor (info: FormatInfo): TypedArrayConstructor {
    if (info.isCompressed) {
        return Uint8Array;
    }
    const stride = info.size / info.count;
    switch (info.type) {
    case FormatType.UNORM:
    case FormatType.UINT: {
        switch (stride) {
        case 1: return Uint8Array;
        case 2: return Uint16Array;
        case 4: return Uint32Array;
        default:
            return Uint8Array;
        }
    }
    case FormatType.SNORM:
    case FormatType.INT: {
        switch (stride) {
        case 1: return Int8Array;
        case 2: return Int16Array;
        case 4: return Int32Array;
        default:
            return Int8Array;
        }
    }
    case FormatType.FLOAT: {
        return Float32Array;
    }
    default:
    }
    return Float32Array;
}

export interface FormatAlignment {
    width: number,  // default 1
    height: number, // default 1
}

export function formatAlignment (format: Format): FormatAlignment {
    switch (format) {
    case Format.BC1:
    case Format.BC1_ALPHA:
    case Format.BC1_SRGB:
    case Format.BC1_SRGB_ALPHA:
    case Format.BC2:
    case Format.BC2_SRGB:
    case Format.BC3:
    case Format.BC3_SRGB:
    case Format.BC4:
    case Format.BC4_SNORM:
    case Format.BC6H_SF16:
    case Format.BC6H_UF16:
    case Format.BC7:
    case Format.BC7_SRGB:
    case Format.BC5:
    case Format.BC5_SNORM:
    case Format.ETC_RGB8:
    case Format.ETC2_RGB8:
    case Format.ETC2_SRGB8:
    case Format.ETC2_RGB8_A1:
    case Format.EAC_R11:
    case Format.EAC_R11SN:
    case Format.ETC2_RGBA8:
    case Format.ETC2_SRGB8_A1:
    case Format.EAC_RG11:
    case Format.EAC_RG11SN:
        return { width: 4, height: 4 };

    case Format.PVRTC_RGB2:
    case Format.PVRTC_RGBA2:
    case Format.PVRTC2_2BPP:
        return { width: 8, height: 4 };

    case Format.PVRTC_RGB4:
    case Format.PVRTC_RGBA4:
    case Format.PVRTC2_4BPP:
        return { width: 4, height: 4 };

    case Format.ASTC_RGBA_4X4:
    case Format.ASTC_SRGBA_4X4:
        return { width: 4, height: 4 };
    case Format.ASTC_RGBA_5X4:
    case Format.ASTC_SRGBA_5X4:
        return { width: 5, height: 4 };
    case Format.ASTC_RGBA_5X5:
    case Format.ASTC_SRGBA_5X5:
        return { width: 5, height: 5 };
    case Format.ASTC_RGBA_6X5:
    case Format.ASTC_SRGBA_6X5:
        return { width: 6, height: 5 };
    case Format.ASTC_RGBA_6X6:
    case Format.ASTC_SRGBA_6X6:
        return { width: 6, height: 6 };
    case Format.ASTC_RGBA_8X5:
    case Format.ASTC_SRGBA_8X5:
        return { width: 8, height: 5 };
    case Format.ASTC_RGBA_8X6:
    case Format.ASTC_SRGBA_8X6:
        return { width: 8, height: 6 };
    case Format.ASTC_RGBA_8X8:
    case Format.ASTC_SRGBA_8X8:
        return { width: 8, height: 8 };
    case Format.ASTC_RGBA_10X5:
    case Format.ASTC_SRGBA_10X5:
        return { width: 10, height: 5 };
    case Format.ASTC_RGBA_10X6:
    case Format.ASTC_SRGBA_10X6:
        return { width: 10, height: 6 };
    case Format.ASTC_RGBA_10X8:
    case Format.ASTC_SRGBA_10X8:
        return { width: 10, height: 8 };
    case Format.ASTC_RGBA_10X10:
    case Format.ASTC_SRGBA_10X10:
        return { width: 10, height: 10 };
    case Format.ASTC_RGBA_12X10:
    case Format.ASTC_SRGBA_12X10:
        return { width: 12, height: 10 };
    case Format.ASTC_RGBA_12X12:
    case Format.ASTC_SRGBA_12X12:
        return { width: 12, height: 12 };
    default:
        return { width: 1, height: 1 };
    }
}

export function alignTo (size: number, alignment: number): number {
    return Math.ceil(size / alignment) * alignment;
}<|MERGE_RESOLUTION|>--- conflicted
+++ resolved
@@ -407,13 +407,9 @@
     GENERAL_LAYOUT = 0x2, // For inout framebuffer attachments
     EXTERNAL_OES = 0x4, // External oes texture
     EXTERNAL_NORMAL = 0x8, // External normal texture
-<<<<<<< HEAD
     MUTABLE_STORAGE = 0x10, //  Texture is mutable or not, default is immutable(only for webgl2)
     LAZILY_ALLOCATED = 0x20, // Try lazily allocated mode.
-=======
-    LAZILY_ALLOCATED = 0x10, // Try lazily allocated mode.
     MUTABLE_VIEW_FORMAT = 0x40, // texture view as different format
->>>>>>> 60b5a7de
 }
 
 export enum FormatFeatureBit {
