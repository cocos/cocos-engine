--- conflicted
+++ resolved
@@ -2161,13 +2161,7 @@
     return x > 0 && (x & (x - 1)) === 0;
 }
 
-<<<<<<< HEAD
-function ceil (x: number): number {
-    return Math.ceil(x);
-}
-=======
 const ceil = Math.ceil;
->>>>>>> 3f28f590
 
 /**
   * @en Get memory size of the specified fomat.
