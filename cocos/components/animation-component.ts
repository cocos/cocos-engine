
import { AnimationClip, AnimationState } from '../animation';
import { CrossFade } from '../animation/cross-fade';
import { Playable } from '../animation/playable';
import { ccclass, executeInEditMode, executionOrder, menu, property } from '../core/data/class-decorator';
import { Event, EventTarget } from '../core/event';
import { CallbacksInvoker, ICallbackTable } from '../core/event/callbacks-invoker';
import { applyMixins, IEventTarget } from '../core/event/event-target-factory';
import { warnID } from '../core/platform/CCDebug';
import * as ArrayUtils from '../core/utils/array';
import { createMap } from '../core/utils/js-typed';
import { ccenum } from '../core/value-types/enum';
import { Component } from './component';

/**
 * @en The event type supported by Animation
 * @zh Animation 支持的事件类型
 */
export enum EventType {
    /**
     * @en Emit when begin playing animation
     * @zh 开始播放时触发
     */
    PLAY = 'play',
    /**
     * @en Emit when stop playing animation
     * @zh 停止播放时触发
     */
    STOP = 'stop',
    /**
     * @en Emit when pause animation
     * @zh 暂停播放时触发
     */
    PAUSE = 'pause',
    /**
     * @en Emit when resume animation
     * @zh 恢复播放时触发
     */
    RESUME = 'resume',
    /**
     * @en If animation repeat count is larger than 1, emit when animation play to the last frame
     * @zh 假如动画循环次数大于 1，当动画播放到最后一帧时触发
     */
    LASTFRAME = 'lastframe',
    /**
     * @en Emit when finish playing animation
     * @zh 动画播放完成时触发
     */
    FINISHED = 'finished',
}
ccenum(EventType);

/**
<<<<<<< HEAD
 * 动画组件管理动画状态来控制动画的播放。
 * 它提供了方便的接口用来预创建指定动画剪辑的动画状态，并提供了一系列事件：
 *  - play : 开始播放时
 *  - stop : 停止播放时
 *  - pause : 暂停播放时
 *  - resume : 恢复播放时
 *  - lastframe : 假如动画循环次数大于 1，当动画播放到最后一帧时
 *  - finished : 动画播放完成时
=======
 * @en The animation component is used to play back animations.<bg>
 * <bg>
 * Animation provide several events to register：<bg>
 *  - play :        Emit when begin playing animation
 *  - stop :        Emit when stop playing animation
 *  - pause :       Emit when pause animation
 *  - resume :      Emit when resume animation
 *  - lastframe :   If animation repeat count is larger than 1, emit when animation play to the last frame
 *  - finished :    Emit when finish playing animation
 *
 * @zh Animation 组件用于播放动画。<bg>
 * <bg>
 * Animation 提供了一系列可注册的事件：<bg>
 *  - play :        开始播放时
 *  - stop :        停止播放时
 *  - pause :       暂停播放时
 *  - resume :      恢复播放时
 *  - lastframe :   假如动画循环次数大于 1，当动画播放到最后一帧时
 *  - finished :    动画播放完成时
>>>>>>> e13485cc
 */
@ccclass('cc.AnimationComponent')
@executionOrder(99)
@executeInEditMode
@menu('Components/AnimationComponent')
export class AnimationComponent extends Component implements IEventTarget {
    /**
<<<<<<< HEAD
     * 获取此动画组件的自有动画剪辑。
     * 动画组件开始运行时会为每个自有动画剪辑创建动画状态。
=======
     * @en Animation will play the default clip when start game.
     * @zh 在勾选自动播放或调用 play() 时默认播放的动画剪辑。
>>>>>>> e13485cc
     */
    @property({ type: [AnimationClip] })
    get clips () {
        return this._clips;
    }

    /**
     * 设置此动画组件的自有动画剪辑。
     * 设置时将移除已有的动画剪辑，并将其动画状态设为停止；若默认动画剪辑不在新的自有动画剪辑中，将被重置为空。
     */
    set clips (value) {
        if (this._crossFade) {
            this._crossFade.clear();
        }
        // Remove state for old automatic clips.
        for (const clip of this._clips) {
            if (clip) {
                this._removeStateOfAutomaticClip(clip);
            }
        }
        // Create state for new clips.
        for (const clip of value) {
            if (clip) {
                this.createState(clip);
            }
        }
        // Default clip should be in the list of automatic clips.
        const newDefaultClip = value.find((clip) => equalClips(clip, this._defaultClip));
        if (newDefaultClip) {
            this._defaultClip = newDefaultClip;
        } else {
            this._defaultClip = null;
        }

        this._clips = value;
    }

    /**
<<<<<<< HEAD
     * 获取默认动画剪辑。
     * @see [[playOnLoad]]
=======
     * @en Current played clip.
     * @zh 当前播放的动画剪辑。
>>>>>>> e13485cc
     */
    @property({ type: AnimationClip })
    get defaultClip () {
        return this._defaultClip;
    }

    /**
<<<<<<< HEAD
     * 设置默认动画剪辑。当指定的剪辑不在 `this.clips` 中时会被自动添加至 `this.clips`。
=======
     * @en
     * Get or (re)set all the clips can be used in this animation.<bg>
     * Once clips are (re)set, old animation states will be stoped.<bg>
     * You shall no longer operate on them.
     * @zh
     * 获取或（重新）设置可以在此动画中使用的所有剪辑。<bg>
     * 一旦（重新）设置了剪辑，旧的动画状态将被停止。<bg>
     * 你将不再对旧动画进行操作。
>>>>>>> e13485cc
     */
    set defaultClip (value) {
        this._defaultClip = value;
        if (!value) {
            return;
        }
        const isBoundedDefaultClip = this._clips.findIndex((clip) => equalClips(clip, value)) >= 0;
        if (!isBoundedDefaultClip) {
            this._clips.push(value);
            this.createState(value);
        }
    }

    get currentPlaying () {
        return this._currentPlaying;
    }

    public static EventType = EventType;

    /**
<<<<<<< HEAD
     * 是否在动画组件开始运行时自动播放默认动画剪辑。
=======
     * @en Whether the animation should auto play the default clip when start game.
     * @zh 是否在运行游戏后自动播放默认动画剪辑。
>>>>>>> e13485cc
     */
    @property
    public playOnLoad = false;

    public _callbackTable: ICallbackTable = createMap(true);

    private _crossFade = new CrossFade();

    private _nameToState: { [name: string]: AnimationState; } = createMap(true);

<<<<<<< HEAD
=======
    /**
     * @en All the clips used in this animation.
     * @zh 通过脚本可以访问并播放的 AnimationClip 列表。
     */
>>>>>>> e13485cc
    @property({ type: [AnimationClip] })
    private _clips: Array<(AnimationClip | null)> = [];

    @property
    private _defaultClip: AnimationClip | null = null;

    private _currentPlaying: Playable = this._crossFade;

    constructor () {
        super();
    }

    public onLoad () {
        this.clips = this._clips;
    }

    public start () {
        for (const stateName of Object.keys(this._nameToState)) {
            const state = this._nameToState[stateName];
            state.initialize(this.node);
        }
        cc.director.getAnimationManager().addCrossFade(this._crossFade);
        this._crossFade.play();
        if (!CC_EDITOR && this.playOnLoad && this._defaultClip) {
            this.crossFade(this._defaultClip.name, 0);
        }
    }

    public onEnable () {
        if (this._crossFade) {
            this._crossFade.resume();
        }
    }

    public onDisable () {
        if (this._crossFade) {
            this._crossFade.pause();
        }
    }

    public onDestroy () {
        if (this._crossFade) {
            this._crossFade.stop();
            cc.director.getAnimationManager().removeCrossFade(this._crossFade);
            this._crossFade.stop();
        }
    }

    /**
     * @en Plays an animation and stop other animations.
     * @zh 播放指定的动画，并且停止当前正在播放动画。如果没有指定动画，则播放默认动画。
     * @param name - 要播放的动画的名称。 如果未提供名称，则将播放默认动画。
     * @param startTime - 开始播放动画的时间
     * @return
     * 播放动画的动画状态。 在无法播放动画的情况下（即没有默认动画或没有指定名称的动画），该函数将返回null。
     * @example
     * ```typescript
     * var animCtrl = this.node.getComponent(cc.Animation);
     * animCtrl.play("linear");
     * ```
     */
    public play (name?: string, startTime = 0) {
        if (!name) {
            if (!this._defaultClip) {
                return null;
            } else {
                name = this._defaultClip.name;
            }
        }
        const state = this._nameToState[name];
        if (state) {
            this._currentPlaying.stop();
            this._currentPlaying = state;
            state.setTime(startTime);
            state.play();
        }
        return state;
    }

    public crossFade (name: string, duration = 0.3) {
        const state = this._nameToState[name];
        if (state) {
            if (this._currentPlaying !== this._crossFade) {
                this._currentPlaying.stop();
            }
            this._currentPlaying = this._crossFade;
            this._crossFade.crossFade(state, duration);
        }
    }

    /**
<<<<<<< HEAD
     * 获取指定的动画状态。
     * @deprecated 请使用 `this.getState`。
=======
     * @en Returns the animation state named name. If no animation with the specified name, the function will return null.
     * @zh 获取当前或者指定的动画状态，如果未找到指定动画剪辑则返回 null。
>>>>>>> e13485cc
     */
    public getAnimationState (name: string) {
        return this.getState(name);
    }

    /**
     * 获取指定的动画状态。
     * @param name 动画状态的名称。
     * @returns 不存在指定名称的动画状态时返回空，否则返回指定的动画状态。
     */
    public getState (name: string) {
        const state = this._nameToState[name];
        if (state && !state.curveLoaded) {
            state.initialize(this.node);
        }
        return state || null;
    }

    /**
<<<<<<< HEAD
     * 使用指定的动画剪辑创建一个动画状态，并将其命名为指定的名称。
     * 若指定名称的动画状态已存在，已存在的动画状态将先被设为停止并被移除。
     * @param clip 动画剪辑。
     * @param name 动画状态的名称，若未指定，则使用动画剪辑的名称。
     * @returns 新创建的动画状态。
=======
     * @en Adds a clip to the animation with name newName. If a clip with that name already exists it will be replaced with the new clip.
     * @zh 添加动画剪辑，并且可以重新设置该动画剪辑的名称。
     * @param clip 要添加的动画剪辑
     * @return 能够完全控制动画片段的 AnimationState
>>>>>>> e13485cc
     */
    public createState (clip: AnimationClip, name?: string) {
        name = name || clip.name;
        this.removeState(name);

        return this._doCreateState(clip, name);
    }

    /**
     * 停止并移除指定名称的动画状态。
     * @param name 动画状态的名称。
     */
    public removeState (name: string) {
        const state = this._nameToState[name];
        if (state) {
            state.stop();
            delete this._nameToState[name];
        }
    }

    /**
     * 添加一个动画剪辑到 `this.clips`中并以此剪辑创建动画状态。
     * @param clip 动画剪辑。
     * @param name 动画状态的名称，若未指定，则使用动画剪辑的名称。
     * @returns 新创建的动画状态。
     * @deprecated 请使用 `this.createState`.
     */
    public addClip (clip: AnimationClip, name?: string): AnimationState {
        if (!ArrayUtils.contains(this._clips, clip)) {
            this._clips.push(clip);
        }
        return this.createState(clip, name);
    }

    /**
     * @en
     * Remove clip from the animation list. This will remove the clip and any animation states based on it.<br>
     * If there are animation states depand on the clip are playing or clip is defaultClip, it will not delete the clip.<br>
     * But if force is true, then will always remove the clip and any animation states based on it. If clip is defaultClip, defaultClip will be reset to null
     * @zh
     * 从动画列表中移除指定的动画剪辑，<br/>
<<<<<<< HEAD
     * 如果依赖于 clip 的 AnimationState 正在播放或者 clip 是 defaultClip 的话，默认是不会删除 clip 的。
     * 但是如果 force 参数为 true，则会强制停止该动画，然后移除该动画剪辑和相关的动画。这时候如果 clip 是 defaultClip，defaultClip 将会被重置为 null。
     * @param {Boolean} [force=false] - If force is true, then will always remove the clip and any animation states based on it.
     * @deprecated 请使用 `this.removeState`.
     */
    public removeClip (clip: AnimationClip, force?: boolean) {
=======
     * 如果依赖于 clip 的 AnimationState 正在播放或者 clip 是 defaultClip 的话，默认是不会删除 clip 的。<br>
     * 但是如果 force 参数为 true，则会强制停止该动画，然后移除该动画剪辑和相关的动画。这时候如果 clip 是 defaultClip，defaultClip 将会被重置为 null。<br>
     * @param {Boolean} force - 如果 force 参数为 true，则会强制停止该动画，然后移除该动画剪辑和相关的动画。
     */
    public removeClip (clip: AnimationClip, force: boolean = false) {
        if (!clip) {
            warnID(3901);
            return;
        }
        this._init();

>>>>>>> e13485cc
        let state: AnimationState | undefined;
        for (const name of Object.keys(this._nameToState)) {
            state = this._nameToState[name];
            const stateClip = state.clip;
            if (stateClip === clip) {
                break;
            }
        }

        if (clip === this._defaultClip) {
            if (force) { this._defaultClip = null; }
            else {
                if (!CC_TEST) { warnID(3902); }
                return;
            }
        }

        if (state && state.isPlaying) {
            if (force) { state.stop(); }
            else {
                if (!CC_TEST) { warnID(3903); }
                return;
            }
        }

        this._clips = this._clips.filter((item) => item !== clip);

        if (state) {
            delete this._nameToState[state.name];
        }
    }

    /**
     * @en
     * Register animation event callback.<bg>
     * The event arguments will provide the AnimationState which emit the event.<bg>
     * When play an animation, will auto register the event callback to the AnimationState,<bg>
     * and unregister the event callback from the AnimationState when animation stopped.
     * @zh
     * 注册动画事件回调。<bg>
     * 回调的事件里将会附上发送事件的 AnimationState。<bg>
     * 当播放一个动画时，会自动将事件注册到对应的 AnimationState 上，停止播放时会将事件从这个 AnimationState 上取消注册。
     * @param type - 表示要侦听的事件类型的字符串。
     * @param callback - 调度事件时将调用的回调。
     *                   如果回调是重复的（回调是唯一的），则忽略回调。
     * @param target - 调用回调的目标（此对象）可以为null
     * @return 只返回传入的回调，以便可以更轻松地保存匿名函数。
     * @example
     * ```typescript
     * onPlay: function (type, state) {
     *     // callback
     * }
     *
     * // register event to all animation
     * animation.on('play', this.onPlay, this);
     * ```
     */
    public on (type: string, callback: (state: AnimationState) => void, target?: Object) {
        const ret = EventTarget.prototype.on.call(this, type, callback, target);
        if (type === 'lastframe') {
            for (const stateName of Object.keys(this._nameToState)) {
                this._nameToState[stateName]!._lastframeEventOn = true;
            }
        }
        return ret;
    }

    /**
     * @en
     * Unregister animation event callback.
     * @zh
     * 取消注册动画事件回调。
     * @param {String} type - 要删除的事件类型的字符串。
     * @param {Function} callback - 要删除的回调
     * @param {Object} target - 调用回调的目标（此对象），如果没有给出，则只删除没有目标的回调
     * @example
     * ```typescript
     * // unregister event to all animation
     * animation.off('play', this.onPlay, this);
     * ```
     */
    public off (type: string, callback: Function, target?: Object) {
        if (type === 'lastframe') {
            const nameToState = this._nameToState;
            for (const name of Object.keys(nameToState)) {
                const state = nameToState[name]!;
                state._lastframeEventOn = false;
            }
        }

        EventTarget.prototype.off.call(this, type, callback, target);
    }

    /**
     * IEventTarget implementations, they will be overwrote with the same implementation in EventTarget by applyMixins
     */
    public targetOff (keyOrTarget?: string | Object | undefined): void {}
    public once (type: string, callback: Function, target?: Object | undefined): Function | undefined {
        return;
    }
    public dispatchEvent (event: Event): void {}
    public hasEventListener (key: string, callback?: Function | undefined, target?: Object | undefined): boolean {
        return false;
    }
    public removeAll (keyOrTarget?: string | Object | undefined): void {}
    public emit (key: string, ...args: any[]): void {}

    private _getStateByNameOrDefaultClip (name?: string) {
        if (!name) {
            if (!this._defaultClip) {
                return null;
            } else {
                name = this._defaultClip.name;
            }
        }
        const state = this._nameToState[name];
        if (state) {
            return state;
        } else {
            return null;
        }
    }

    private _removeStateOfAutomaticClip (clip: AnimationClip) {
        const state = this._nameToState[name];
        if (state && equalClips(clip, state.clip)) {
            state.stop();
            delete this._nameToState[name];
        }
    }

    private _doCreateState (clip: AnimationClip, name: string) {
        const state = new AnimationState(clip, name);
        state._setEventTarget(this);
        if (this.node) {
            state.initialize(this.node);
        }
        this._nameToState[state.name] = state;
        return state;
    }
}

// for restore on and off
const {on, off} = AnimationComponent.prototype;
applyMixins(AnimationComponent, [CallbacksInvoker, EventTarget]);
// restore
AnimationComponent.prototype.on = on;
AnimationComponent.prototype.off = off;

cc.AnimationComponent = AnimationComponent;

function equalClips (clip1: AnimationClip | null, clip2: AnimationClip | null) {
    if (clip1 === clip2) {
        return true;
    }
    return !!clip1 && !!clip2 && (clip1.name === clip2.name || clip1._uuid === clip2._uuid);
}<|MERGE_RESOLUTION|>--- conflicted
+++ resolved
@@ -51,7 +51,6 @@
 ccenum(EventType);
 
 /**
-<<<<<<< HEAD
  * 动画组件管理动画状态来控制动画的播放。
  * 它提供了方便的接口用来预创建指定动画剪辑的动画状态，并提供了一系列事件：
  *  - play : 开始播放时
@@ -60,27 +59,6 @@
  *  - resume : 恢复播放时
  *  - lastframe : 假如动画循环次数大于 1，当动画播放到最后一帧时
  *  - finished : 动画播放完成时
-=======
- * @en The animation component is used to play back animations.<bg>
- * <bg>
- * Animation provide several events to register：<bg>
- *  - play :        Emit when begin playing animation
- *  - stop :        Emit when stop playing animation
- *  - pause :       Emit when pause animation
- *  - resume :      Emit when resume animation
- *  - lastframe :   If animation repeat count is larger than 1, emit when animation play to the last frame
- *  - finished :    Emit when finish playing animation
- *
- * @zh Animation 组件用于播放动画。<bg>
- * <bg>
- * Animation 提供了一系列可注册的事件：<bg>
- *  - play :        开始播放时
- *  - stop :        停止播放时
- *  - pause :       暂停播放时
- *  - resume :      恢复播放时
- *  - lastframe :   假如动画循环次数大于 1，当动画播放到最后一帧时
- *  - finished :    动画播放完成时
->>>>>>> e13485cc
  */
 @ccclass('cc.AnimationComponent')
 @executionOrder(99)
@@ -88,13 +66,8 @@
 @menu('Components/AnimationComponent')
 export class AnimationComponent extends Component implements IEventTarget {
     /**
-<<<<<<< HEAD
      * 获取此动画组件的自有动画剪辑。
      * 动画组件开始运行时会为每个自有动画剪辑创建动画状态。
-=======
-     * @en Animation will play the default clip when start game.
-     * @zh 在勾选自动播放或调用 play() 时默认播放的动画剪辑。
->>>>>>> e13485cc
      */
     @property({ type: [AnimationClip] })
     get clips () {
@@ -133,13 +106,8 @@
     }
 
     /**
-<<<<<<< HEAD
      * 获取默认动画剪辑。
      * @see [[playOnLoad]]
-=======
-     * @en Current played clip.
-     * @zh 当前播放的动画剪辑。
->>>>>>> e13485cc
      */
     @property({ type: AnimationClip })
     get defaultClip () {
@@ -147,18 +115,7 @@
     }
 
     /**
-<<<<<<< HEAD
      * 设置默认动画剪辑。当指定的剪辑不在 `this.clips` 中时会被自动添加至 `this.clips`。
-=======
-     * @en
-     * Get or (re)set all the clips can be used in this animation.<bg>
-     * Once clips are (re)set, old animation states will be stoped.<bg>
-     * You shall no longer operate on them.
-     * @zh
-     * 获取或（重新）设置可以在此动画中使用的所有剪辑。<bg>
-     * 一旦（重新）设置了剪辑，旧的动画状态将被停止。<bg>
-     * 你将不再对旧动画进行操作。
->>>>>>> e13485cc
      */
     set defaultClip (value) {
         this._defaultClip = value;
@@ -179,12 +136,7 @@
     public static EventType = EventType;
 
     /**
-<<<<<<< HEAD
      * 是否在动画组件开始运行时自动播放默认动画剪辑。
-=======
-     * @en Whether the animation should auto play the default clip when start game.
-     * @zh 是否在运行游戏后自动播放默认动画剪辑。
->>>>>>> e13485cc
      */
     @property
     public playOnLoad = false;
@@ -195,13 +147,6 @@
 
     private _nameToState: { [name: string]: AnimationState; } = createMap(true);
 
-<<<<<<< HEAD
-=======
-    /**
-     * @en All the clips used in this animation.
-     * @zh 通过脚本可以访问并播放的 AnimationClip 列表。
-     */
->>>>>>> e13485cc
     @property({ type: [AnimationClip] })
     private _clips: Array<(AnimationClip | null)> = [];
 
@@ -293,13 +238,8 @@
     }
 
     /**
-<<<<<<< HEAD
      * 获取指定的动画状态。
      * @deprecated 请使用 `this.getState`。
-=======
-     * @en Returns the animation state named name. If no animation with the specified name, the function will return null.
-     * @zh 获取当前或者指定的动画状态，如果未找到指定动画剪辑则返回 null。
->>>>>>> e13485cc
      */
     public getAnimationState (name: string) {
         return this.getState(name);
@@ -319,18 +259,11 @@
     }
 
     /**
-<<<<<<< HEAD
      * 使用指定的动画剪辑创建一个动画状态，并将其命名为指定的名称。
      * 若指定名称的动画状态已存在，已存在的动画状态将先被设为停止并被移除。
      * @param clip 动画剪辑。
      * @param name 动画状态的名称，若未指定，则使用动画剪辑的名称。
      * @returns 新创建的动画状态。
-=======
-     * @en Adds a clip to the animation with name newName. If a clip with that name already exists it will be replaced with the new clip.
-     * @zh 添加动画剪辑，并且可以重新设置该动画剪辑的名称。
-     * @param clip 要添加的动画剪辑
-     * @return 能够完全控制动画片段的 AnimationState
->>>>>>> e13485cc
      */
     public createState (clip: AnimationClip, name?: string) {
         name = name || clip.name;
@@ -372,26 +305,12 @@
      * But if force is true, then will always remove the clip and any animation states based on it. If clip is defaultClip, defaultClip will be reset to null
      * @zh
      * 从动画列表中移除指定的动画剪辑，<br/>
-<<<<<<< HEAD
      * 如果依赖于 clip 的 AnimationState 正在播放或者 clip 是 defaultClip 的话，默认是不会删除 clip 的。
      * 但是如果 force 参数为 true，则会强制停止该动画，然后移除该动画剪辑和相关的动画。这时候如果 clip 是 defaultClip，defaultClip 将会被重置为 null。
      * @param {Boolean} [force=false] - If force is true, then will always remove the clip and any animation states based on it.
      * @deprecated 请使用 `this.removeState`.
      */
     public removeClip (clip: AnimationClip, force?: boolean) {
-=======
-     * 如果依赖于 clip 的 AnimationState 正在播放或者 clip 是 defaultClip 的话，默认是不会删除 clip 的。<br>
-     * 但是如果 force 参数为 true，则会强制停止该动画，然后移除该动画剪辑和相关的动画。这时候如果 clip 是 defaultClip，defaultClip 将会被重置为 null。<br>
-     * @param {Boolean} force - 如果 force 参数为 true，则会强制停止该动画，然后移除该动画剪辑和相关的动画。
-     */
-    public removeClip (clip: AnimationClip, force: boolean = false) {
-        if (!clip) {
-            warnID(3901);
-            return;
-        }
-        this._init();
-
->>>>>>> e13485cc
         let state: AnimationState | undefined;
         for (const name of Object.keys(this._nameToState)) {
             state = this._nameToState[name];
