--- conflicted
+++ resolved
@@ -128,23 +128,15 @@
         const tmpl = this._templates[name];
         const customDef = _generateDefines(device, defines, tmpl.defines, tmpl.dependencies) + '\n';
 
-<<<<<<< HEAD
-        // const source = tmpl.glsl1; // temporary measure
-        const source = (device.gfxAPI === GFXAPI.WEBGL2 ? tmpl.glsl3 : tmpl.glsl1);
-
-        const vert = customDef + this._precision + source.vert;
-        const frag = customDef + this._precision + source.frag;
-=======
         let vert: string = '';
         let frag: string = '';
-        // if (device.gfxAPI === GFXAPI.WEBGL2) {
-        //     vert = `#version 300 es\n${customDef}\n${tmpl.glsl3.vert}`;
-        //     frag = `#version 300 es\n${customDef}\n${tmpl.glsl3.frag}`;
-        // } else {
+        if (device.gfxAPI === GFXAPI.WEBGL2) {
+            vert = `#version 300 es\n${customDef}\n${tmpl.glsl3.vert}`;
+            frag = `#version 300 es\n${customDef}\n${tmpl.glsl3.frag}`;
+        } else {
             vert = `#version 100\n${customDef}\n${tmpl.glsl1.vert}`;
             frag = `#version 100\n${customDef}\n${tmpl.glsl1.frag}`;
-        // }
->>>>>>> c8d23fdf
+        }
 
         const instanceName = Object.keys(defines).reduce((acc, cur) => defines[cur] ? `${acc}|${cur}` : acc, name);
         program = device.createShader({
