// Copyright (c) 2017-2018 Xiamen Yaji Software Co., Ltd.

import gfx from '../gfx';
import { vec3, mat4 } from '../../core/vmath';

import BaseRenderer from '../core/base-renderer';
import DynamicIAPool from '../core/dynamic-ia-pool';
import enums from '../enums';
import { PassStage } from '../core/constants';

// import GaussianBlur from './gaussian-blur';

let _camPos = vec3.create(0, 0, 0);
let _camFwd = vec3.create(0, 0, 0);

let _a16_view = new Float32Array(16);
let _a16_proj = new Float32Array(16);
let _a16_viewProj = new Float32Array(16);
let _a16_lightViewProj = new Float32Array(16);
let _a3_camPos = new Float32Array(3);

export default class ForwardRenderer extends BaseRenderer {
  constructor(device, builtin) {
    super(device, builtin);
    this._directionalLights = [];
    this._pointLights = [];
    this._spotLights = [];
    this._shadowLights = [];
    this._sceneAmbient = new Float32Array([0.5, 0.5, 0.5]);

    this._registerStage(PassStage.SHADOWCAST, this._shadowStage.bind(this));
    this._registerStage(PassStage.DEFAULT, this._defaultStage.bind(this));
    this._registerStage(PassStage.FORWARD, this._forwardStage.bind(this));

    this._registerModel('default', this._draw.bind(this));
    this._registerModel('line-batch', this._drawLineBatch.bind(this));
    this._registerModel('sprite-batch', this._drawSpriteBatch.bind(this));
    this._registerModel('particle-batch', this._drawParticleBatch.bind(this));
    this._registerModel('skinning', this._drawSkinning.bind(this));

    // this._blur = new GaussianBlur(device, this._programLib);

    // lineIAs
    this._lineIAs = new DynamicIAPool(
      device, 2,
      gfx.PT_LINES,
      new gfx.VertexFormat([
        { name: gfx.ATTR_POSITION, type: gfx.ATTR_TYPE_FLOAT32, num: 3 },
        { name: gfx.ATTR_COLOR, type: gfx.ATTR_TYPE_FLOAT32, num: 3 }
      ]),
      2000
    );

    // spriteIAs
    this._spriteIAs = new DynamicIAPool(
      device, 2,
      gfx.PT_TRIANGLES,
      new gfx.VertexFormat([
        { name: gfx.ATTR_POSITION, type: gfx.ATTR_TYPE_FLOAT32, num: 3 },
        { name: gfx.ATTR_UV0, type: gfx.ATTR_TYPE_FLOAT32, num: 2 },
        { name: gfx.ATTR_COLOR, type: gfx.ATTR_TYPE_FLOAT32, num: 4 }
      ]),
      2000,
      gfx.INDEX_FMT_UINT16,
      2000
    );
  }

  updateLights(scene) {
    this._directionalLights.length = 0;
    this._pointLights.length = 0;
    this._spotLights.length = 0;
    this._shadowLights.length = 0;
    let lights = scene._lights;
    for (let i = 0; i < lights.length; ++i) {
      let light = lights.data[i];
      light.update(this._device);
      if (light.shadowType !== enums.SHADOW_NONE) {
        this._shadowLights.push(light);
        let view = this._requestView();
        light.extractView(view, PassStage.SHADOWCAST);
      }
      if (light._type === enums.LIGHT_DIRECTIONAL) {
        this._directionalLights.push(light);
      } else if (light._type === enums.LIGHT_POINT) {
        this._pointLights.push(light);
      } else {
        this._spotLights.push(light);
      }
    }
  }

  render(scene) {
    this._reset();

    // extract views from cameras, lights and so on
    const canvas = this._device._gl.canvas;

    // update lights, extract shadow view.
    this.updateLights(scene);

    if (scene._debugCamera) {
      let view = this._requestView();
      scene._debugCamera.extractView(view, canvas.width, canvas.height);
    } else {
      for (let i = 0; i < scene._cameras.length; ++i) {
        let view = this._requestView();
        scene._cameras.data[i].extractView(view, canvas.width, canvas.height);
      }
    }

    let hasViewWithDefautlFramebuffer = false;

    // render by cameras
    this._viewPools.sort((a, b) => {
      return (a._priority - b._priority);
    });
    scene._views.sort((a, b) => {
      return (a._priority - b._priority);
    });
    for (let i = 0; i < this._viewPools.length; ++i) {
      let view = this._viewPools.data[i];
      if (view._framebuffer === null)
        hasViewWithDefautlFramebuffer = true;
      this._render(view, scene);
    }

    // render by views (ui)
    for (let i = 0; i < scene._views.length; ++i) {
      let view = scene._views[i];
      if (view._framebuffer === null)
        hasViewWithDefautlFramebuffer = true;
      this._render(view, scene);
    }

    // hack:to resolve the situation where no camera exist in the scene,can be optimized later.
    if (!hasViewWithDefautlFramebuffer) {
        this._device.clear({
            color: [0, 0, 0, 1],
            depth: 1,
            stencil: 0
        });
    }
  }

  _submitLightUniforms() {
    this._device.setUniform('_sceneAmbient', this._sceneAmbient);

    if (this._directionalLights.length > 0) {
      for (let index = 0; index < this._directionalLights.length; ++index) {
        let light = this._directionalLights[index];
        this._device.setUniform(`_dir_light${index}_direction`, light._directionUniform);
        this._device.setUniform(`_dir_light${index}_color`, light._colorUniform);
      }
    }
    if (this._pointLights.length > 0) {
      for (let index = 0; index < this._pointLights.length; ++index) {
        let light = this._pointLights[index];
        this._device.setUniform(`_point_light${index}_position`, light._positionUniform);
        this._device.setUniform(`_point_light${index}_color`, light._colorUniform);
        this._device.setUniform(`_point_light${index}_range`, light._range);
      }
    }

    if (this._spotLights.length > 0) {
      for (let index = 0; index < this._spotLights.length; ++index) {
        let light = this._spotLights[index];
        this._device.setUniform(`_spot_light${index}_position`, light._positionUniform);
        this._device.setUniform(`_spot_light${index}_direction`, light._directionUniform);
        this._device.setUniform(`_spot_light${index}_color`, light._colorUniform);
        this._device.setUniform(`_spot_light${index}_range`, light._range);
        this._device.setUniform(`_spot_light${index}_spot`, light._spotUniform);
      }
    }
  }

  _submitShadowStageUniforms(view) {
    let light = view._shadowLight;
    this._device.setUniform('_minDepth', light.shadowMinDepth);
    this._device.setUniform('_maxDepth', light.shadowMaxDepth);
    this._device.setUniform('_bias', light.shadowBias);
    this._device.setUniform('_depthScale', light.shadowDepthScale);
  }

  _submitOtherStagesUniforms() {
    for (let index = 0; index < this._shadowLights.length; ++index) {
      let light = this._shadowLights[index];
      this._device.setUniform(`_lightViewProjMatrix_${index}`, mat4.array(_a16_lightViewProj, light.viewProjMatrix));
      this._device.setUniform(`_minDepth_${index}`, light.shadowMinDepth);
      this._device.setUniform(`_maxDepth_${index}`, light.shadowMaxDepth);
      this._device.setUniform(`_bias_${index}`, light.shadowBias);
      this._device.setUniform(`_depthScale_${index}`, light.shadowDepthScale);
      this._device.setUniform(`_darkness_${index}`, light.shadowDarkness);
      this._device.setUniform(`_frustumEdgeFalloff_${index}`, light.frustumEdgeFalloff);
      this._device.setUniform(`_texelSize_${index}`, new Float32Array([1.0 / light.shadowResolution, 1.0 / light.shadowResolution]));
    }
  }

  _updateShaderDefines(item) {
    // for (let i = 0; i < items.length; ++i) {
    //   let item = items.data[i];
      let defines = item.defines;

      defines.NUM_DIR_LIGHTS = Math.min(4, this._directionalLights.length);
      defines.NUM_POINT_LIGHTS = Math.min(4, this._pointLights.length);
      defines.NUM_SPOT_LIGHTS = Math.min(4, this._spotLights.length);

      defines.NUM_SHADOW_LIGHTS = Math.min(4, this._shadowLights.length);
    // }
  }

    _shadowStage(item) {
        this._device.setUniform('_lightViewProjMatrix', mat4.array(_a16_viewProj, this._currentView._matViewProj));

        // update rendering
        // this._submitLightUniforms();
        this._submitShadowStageUniforms(this._currentView);
        this._updateShaderDefines(item);


        // draw it

        if (item.model._castShadow) {
            this._drawPass(item);
        }

    }

    _defaultStage(item) {
        this._drawPass(item);
    }

    _forwardStage(item) {

        // update rendering
        this._submitLightUniforms();
        this._submitOtherStagesUniforms();
        this._updateShaderDefines(item);


        for (let index = 0; index < this._shadowLights.length; ++index) {
            let light = this._shadowLights[index];
            this._device.setTexture(`_shadowMap_${index}`, light.shadowMap, this._allocTextureUnit());
        }

        this._drawPass(item);
    }



  _drawSkinning(item) {
    let { model, defines } = item;

    defines.USE_SKINNING.value = true;
    if (model._jointsTexture != null) {
<<<<<<< HEAD
      defines.USE_JOINTS_TEXTURE.value = true;
      this._device.setTexture('u_jointsTexture', model._jointsTexture, this._allocTextureUnit());
      this._device.setUniform('u_jointsTextureSize', model._jointsTexture._width);
    } else if (model._jointsMatrixArray != null) {
      defines.USE_JOINTS_TEXTURE.value = false;
      this._device.setUniform("u_jointMatrices", model._jointsMatrixArray);
=======
      defines.USE_JOINTS_TEXTURE = true;
      this._device.setTexture('_u_jointsTexture', model._jointsTexture, this._allocTextureUnit());
      this._device.setUniform('_u_jointsTextureSize', model._jointsTexture._width);
    } else if (model._jointsMatrixArray != null) {
      defines.USE_JOINTS_TEXTURE = false;
      this._device.setUniform("_u_jointMatrices", model._jointsMatrixArray);
>>>>>>> 1850cabe
    }

    this._draw(item);
  }

  _drawLineBatch(item) {
    let model = item.model;
    let curVertCount = 0;
    let vdata = this._lineIAs.requestVData(model.vertCount);
    let vdataF32 = vdata.float32View;

    for (let i = model.lineCount - 1; i >= 0; --i) {
      let line = model.getLine(i);

      // flush when verts exceeds
      if (curVertCount + 2 >= this._lineIAs.maxVerts) {
        let ia = this._lineIAs.requestIA();
        ia._vertexBuffer.update(0, vdataF32);
        ia._start = 0;
        ia._count = curVertCount;

        item.ia = ia;
        this._draw(item);
        curVertCount = 0;
      }

      //
      let idx = curVertCount * 6;
      vdataF32[idx] = line.start.x;
      vdataF32[idx + 1] = line.start.y;
      vdataF32[idx + 2] = line.start.z;
      vdataF32[idx + 3] = line.color.r;
      vdataF32[idx + 4] = line.color.g;
      vdataF32[idx + 5] = line.color.b;

      vdataF32[idx + 6] = line.end.x;
      vdataF32[idx + 7] = line.end.y;
      vdataF32[idx + 8] = line.end.z;
      vdataF32[idx + 9] = line.color.r;
      vdataF32[idx + 10] = line.color.g;
      vdataF32[idx + 11] = line.color.b;

      curVertCount += 2;
    }

    // flush rest verts
    if (curVertCount > 0) {
      let ia = this._lineIAs.requestIA();
      ia._vertexBuffer.update(0, vdataF32);
      ia._start = 0;
      ia._count = curVertCount;

      item.ia = ia;
      this._draw(item);
    }
  }

  _drawSpriteBatch(item) {
    let model = item.model;
    let curVertOffset = 0;
    let curVertCount = 0;
    let curIndexCount = 0;
    let vdata = this._spriteIAs.requestVData(model.vertCount);
    let idata = this._spriteIAs.requestIData(model.indexCount);
    let vdataF32 = vdata.float32View;
    let idataU16 = idata.uint16View;

    for (let i = 0; i < model.spriteCount; ++i) {
      let sprite = model.getSprite(i);
      let vcount = sprite.refPositions.length;
      let icount = sprite.refIndices.length;

      // flush when verts exceeds
      if (
        curVertCount + vcount >= this._spriteIAs.maxVerts ||
        curIndexCount + icount >= this._spriteIAs.maxIndices
      ) {
        let ia = this._spriteIAs.requestIA();
        ia._vertexBuffer.update(0, vdataF32);
        ia._indexBuffer.update(0, idataU16);

        ia._start = 0;
        ia._count = curIndexCount;

        item.ia = ia;
        this._draw(item);

        curVertOffset = 0;
        curVertCount = 0;
        curIndexCount = 0;
      }

      //
      for (let j = 0; j < vcount; ++j) {
        let idx = curVertCount * 9;

        vdataF32[idx] = sprite.refPositions[j].x;
        vdataF32[idx + 1] = sprite.refPositions[j].y;
        vdataF32[idx + 2] = sprite.refPositions[j].z;
        vdataF32[idx + 3] = sprite.refUVs[j].x;
        vdataF32[idx + 4] = sprite.refUVs[j].y;
        vdataF32[idx + 5] = sprite.refColor.r;
        vdataF32[idx + 6] = sprite.refColor.g;
        vdataF32[idx + 7] = sprite.refColor.b;
        vdataF32[idx + 8] = sprite.refColor.a;

        curVertCount += 1;
      }

      for (let j = 0; j < icount; ++j) {
        let idx = curIndexCount;

        idataU16[idx] = curVertOffset + sprite.refIndices[j];

        curIndexCount += 1;
      }

      curVertOffset += vcount;
    }

    // flush rest verts & indices
    if (curIndexCount > 0) {
      let ia = this._spriteIAs.requestIA();
      ia._vertexBuffer.update(0, vdataF32);
      ia._indexBuffer.update(0, idataU16);
      ia._start = 0;
      ia._count = curIndexCount;

      item.ia = ia;
      this._draw(item);
    }
  }

  _drawParticleBatch(item) {
    item.ia = item.model._ia;
    if (item.model._renderer) {
      item.model._renderer.updateShaderUniform();
    }
    this._draw(item);
  }
}<|MERGE_RESOLUTION|>--- conflicted
+++ resolved
@@ -253,21 +253,12 @@
 
     defines.USE_SKINNING.value = true;
     if (model._jointsTexture != null) {
-<<<<<<< HEAD
       defines.USE_JOINTS_TEXTURE.value = true;
-      this._device.setTexture('u_jointsTexture', model._jointsTexture, this._allocTextureUnit());
-      this._device.setUniform('u_jointsTextureSize', model._jointsTexture._width);
-    } else if (model._jointsMatrixArray != null) {
-      defines.USE_JOINTS_TEXTURE.value = false;
-      this._device.setUniform("u_jointMatrices", model._jointsMatrixArray);
-=======
-      defines.USE_JOINTS_TEXTURE = true;
       this._device.setTexture('_u_jointsTexture', model._jointsTexture, this._allocTextureUnit());
       this._device.setUniform('_u_jointsTextureSize', model._jointsTexture._width);
     } else if (model._jointsMatrixArray != null) {
-      defines.USE_JOINTS_TEXTURE = false;
+      defines.USE_JOINTS_TEXTURE.value = false;
       this._device.setUniform("_u_jointMatrices", model._jointsMatrixArray);
->>>>>>> 1850cabe
     }
 
     this._draw(item);
