--- conflicted
+++ resolved
@@ -184,17 +184,24 @@
     }
 }
 
+@ccclass('cc.TerrainBlockInfo')
+export class TerrainBlockInfo {
+    @property
+    public layers: number[] = [-1, -1, -1, -1];
+}
+
 export class TerrainBlock {
     private _terrain: Terrain;
+    private _info: TerrainBlockInfo;
     private _node: PrivateNode;
     private _renderable: TerrainRenderable;
     private _index: number[] = [1, 1];
     // private _neighbor: TerrainBlock|null[] = [null, null, null, null];
-    private _layers: number[] = [-1, -1, -1, -1];
     private _weightMap: Texture2D|null = null;
 
     constructor (t: Terrain, i: number, j: number) {
         this._terrain = t;
+        this._info = t.getBlockInfo(i, j);
         this._index[0] = i;
         this._index[1] = j;
 
@@ -289,8 +296,8 @@
             const uvScale = new Vec4(1, 1, 1, 1);
 
             if (nlayers === 0) {
-                if (this._layers[0] !== -1) {
-                    const l0 = this._terrain.getLayer(this._layers[0]);
+                if (this.layers[0] !== -1) {
+                    const l0 = this._terrain.getLayer(this.layers[0]);
 
                     if (l0 != null) {
                         uvScale.x = 1.0 / l0.tileSize;
@@ -303,8 +310,8 @@
                 }
             }
             else if (nlayers === 1) {
-                const l0 = this._terrain.getLayer(this._layers[0]);
-                const l1 = this._terrain.getLayer(this._layers[1]);
+                const l0 = this._terrain.getLayer(this.layers[0]);
+                const l1 = this._terrain.getLayer(this.layers[1]);
 
                 if (l0 != null) {
                     uvScale.x = 1.0 / l0.tileSize;
@@ -318,9 +325,9 @@
                 mtl.setProperty('detailMap1', l1 != null ? l1.detailMap : null);
             }
             else if (nlayers === 2) {
-                const l0 = this._terrain.getLayer(this._layers[0]);
-                const l1 = this._terrain.getLayer(this._layers[1]);
-                const l2 = this._terrain.getLayer(this._layers[2]);
+                const l0 = this._terrain.getLayer(this.layers[0]);
+                const l1 = this._terrain.getLayer(this.layers[1]);
+                const l2 = this._terrain.getLayer(this.layers[2]);
 
                 if (l0 != null) {
                     uvScale.x = 1.0 / l0.tileSize;
@@ -338,10 +345,10 @@
                 mtl.setProperty('detailMap2', l2 != null ? l2.detailMap : null);
             }
             else if (nlayers === 3) {
-                const l0 = this._terrain.getLayer(this._layers[0]);
-                const l1 = this._terrain.getLayer(this._layers[1]);
-                const l2 = this._terrain.getLayer(this._layers[2]);
-                const l3 = this._terrain.getLayer(this._layers[3]);
+                const l0 = this._terrain.getLayer(this.layers[0]);
+                const l1 = this._terrain.getLayer(this.layers[1]);
+                const l2 = this._terrain.getLayer(this.layers[2]);
+                const l3 = this._terrain.getLayer(this.layers[3]);
 
                 if (l0 != null) {
                     uvScale.x = 1.0 / l0.tileSize;
@@ -372,6 +379,10 @@
             this._renderable._brushMaterial = mtl;
             this._renderable._invalidMaterial();
         }
+    }
+
+    get layers () {
+        return this._info.layers;
     }
 
     public getTerrain () {
@@ -393,24 +404,24 @@
     }
 
     public setLayer (index: number, layerId: number) {
-        if (this._layers[index] !== layerId) {
-            this._layers[index] = layerId;
+        if (this.layers[index] !== layerId) {
+            this.layers[index] = layerId;
             this._renderable._invalidMaterial();
         }
     }
 
     public getLayer (index: number) {
-        return this._layers[index];
+        return this.layers[index];
     }
 
     public getMaxLayer () {
-        if (this._layers[3] >= 0) {
+        if (this.layers[3] >= 0) {
             return 3;
         }
-        else if (this._layers[2] >= 0) {
+        else if (this.layers[2] >= 0) {
             return 2;
         }
-        else if (this._layers[1] >= 0) {
+        else if (this.layers[1] >= 0) {
             return 1;
         }
         else {
@@ -512,21 +523,13 @@
 export class Terrain extends Component {
     @property({
         type: TerrainInfo,
-<<<<<<< HEAD
-        visible: false,
-=======
         visible: true,
->>>>>>> 498f8b1a
     })
     protected _info: TerrainInfo = new TerrainInfo();
 
     @property({
         type: TerrainLayer,
-<<<<<<< HEAD
-        visible: false,
-=======
         visible: true,
->>>>>>> 498f8b1a
     })
     protected _layers: Array<TerrainLayer|null> = [];
 
@@ -539,6 +542,11 @@
         visible: false,
     })
     protected _weights: Uint8Array = new Uint8Array();
+
+    @property({
+        visible: false,
+    })
+    protected _blockInfos: TerrainBlockInfo[] = [];
 
     protected _normals: number[] = [];
     protected _blocks: TerrainBlock[] = [];
@@ -568,7 +576,559 @@
         return this._buildImp();
     }
 
-    public _rebuildHeights (info: TerrainInfo) {
+    public rebuild (info: TerrainInfo) {
+        info.initialize();
+
+        // build block info
+        const blockInfos: TerrainBlockInfo[] = [];
+        for (let i = 0; i < info.blockCount[0] * info.blockCount[1]; ++i) {
+            blockInfos.push(new TerrainBlockInfo());
+        }
+
+        const w = Math.min(this.info.blockCount[0], info.blockCount[0]);
+        const h = Math.min(this.info.blockCount[1], info.blockCount[1]);
+        for (let j = 0; j < h; ++j) {
+            for (let i = 0; i < w; ++i) {
+                const index0 = j * info.vertexCount[0] + i;
+                const index1 = j * this.info.vertexCount[0] + i;
+
+                blockInfos[index0] = this._blockInfos[index1];
+            }
+        }
+
+        this._blockInfos = blockInfos;
+
+        for (const block of this._blocks) {
+            block.destroy();
+        }
+        this._blocks = [];
+
+        // build heights
+        this._rebuildHeights(info);
+
+        // build weights
+        this._rebuildWeights(info);
+
+        // update info
+        this._info.tileSize = info.tileSize;
+        this._info.blockCount[0] = info.blockCount[0];
+        this._info.blockCount[1] = info.blockCount[1];
+        this._info.weightMapSize = info.weightMapSize;
+        this._info.lightMapSize = info.lightMapSize;
+        this._info.initialize();
+
+        // build blocks
+        this._buildNormals();
+
+        for (let j = 0; j < this._info.blockCount[1]; ++j) {
+            for (let i = 0; i < this._info.blockCount[0]; ++i) {
+                this._blocks.push(new TerrainBlock(this, i, j));
+            }
+        }
+
+        for (const i of this._blocks) {
+            i.build();
+        }
+    }
+
+    public importHeightField (hf: HeightField, heightScale: number) {
+        let index = 0;
+        for (let j = 0; j < this._info.vertexCount[1]; ++j) {
+            for (let i = 0; i < this._info.vertexCount[0]; ++i) {
+                const u = i / this._info.tileCount[0];
+                const v = j / this._info.tileCount[1];
+
+                const h = hf.getAt(u * hf.w, v * hf.h) * heightScale;
+
+                this._heights[index++] = h;
+            }
+        }
+
+        this._buildNormals();
+
+        // rebuild all blocks
+        for (const i of this._blocks) {
+            i._updateHeight();
+        }
+    }
+
+    public exportHeightField (hf: HeightField, heightScale: number) {
+        let index = 0;
+        for (let j = 0; j < hf.h; ++j) {
+            for (let i = 0; i < hf.w; ++i) {
+                const u = i / (hf.w - 1);
+                const v = j / (hf.h - 1);
+
+                const x = u * this._info.size.width;
+                const y = v * this._info.size.height;
+
+                const h = this.getHeightAt(x, y);
+                if (h != null) {
+                    hf.data[index++] = h * heightScale;
+                }
+            }
+        }
+    }
+
+    public onLoad () {
+        const gfxDevice = cc.director.root.device as GFXDevice;
+
+        // initialize shared index buffer
+        const indexData = new Uint16Array(TERRAIN_BLOCK_TILE_COMPLEXITY * TERRAIN_BLOCK_TILE_COMPLEXITY * 6);
+
+        let index = 0;
+        for (let j = 0; j < TERRAIN_BLOCK_TILE_COMPLEXITY; ++j) {
+            for (let i = 0; i < TERRAIN_BLOCK_TILE_COMPLEXITY; ++i) {
+                const a = j * TERRAIN_BLOCK_VERTEX_COMPLEXITY + i;
+                const b = j * TERRAIN_BLOCK_VERTEX_COMPLEXITY + i + 1;
+                const c = (j + 1) * TERRAIN_BLOCK_VERTEX_COMPLEXITY + i;
+                const d = (j + 1) * TERRAIN_BLOCK_VERTEX_COMPLEXITY + i + 1;
+
+                // face 1
+                indexData[index++] = a;
+                indexData[index++] = c;
+                indexData[index++] = b;
+
+                // face 2
+                indexData[index++] = b;
+                indexData[index++] = c;
+                indexData[index++] = d;
+            }
+        }
+
+        this._sharedIndexBuffer = gfxDevice.createBuffer({
+            usage: GFXBufferUsageBit.INDEX | GFXBufferUsageBit.TRANSFER_DST,
+            memUsage: GFXMemoryUsageBit.HOST | GFXMemoryUsageBit.DEVICE,
+            size: Uint16Array.BYTES_PER_ELEMENT * TERRAIN_BLOCK_TILE_COMPLEXITY * TERRAIN_BLOCK_TILE_COMPLEXITY * 6,
+            stride: Uint16Array.BYTES_PER_ELEMENT,
+        });
+        this._sharedIndexBuffer.update(indexData);
+    }
+
+    public onEnable () {
+        if (this._blocks.length === 0) {
+            this._buildImp();
+        }
+    }
+
+    public onDisable () {
+        for (const i of this._blocks) {
+            i.destroy();
+        }
+        this._blocks = [];
+    }
+
+    public onDestroy () {
+        for (let i = 0; i < this._layers.length; ++i) {
+            const layer = this._layers[i];
+            if (layer != null) {
+                if (layer.detailMap != null) {
+                    layer.detailMap.destroy();
+                }
+            }
+
+            this._layers[i] = null;
+        }
+
+        if (this._sharedIndexBuffer != null) {
+            this._sharedIndexBuffer.destroy();
+        }
+    }
+
+    public update (dtime: number) {
+        for (const i of this._blocks) {
+            i.update();
+        }
+    }
+
+    public addLayer (layer: TerrainLayer) {
+        for (let i = 0; i < this._layers.length; ++i) {
+            if (this._layers[i] == null) {
+                this._layers[i] = layer;
+                return i;
+            }
+        }
+
+        return -1;
+    }
+
+    public setLayer (i: number, layer: TerrainLayer) {
+        this._layers[i] = layer;
+    }
+
+    public removeLayer (id: number) {
+        this._layers[id] = null;
+    }
+
+    public getLayer (id: number) {
+        return this._layers[id];
+    }
+
+    public getPosition (i: number, j: number) {
+        const x = i * this._info.tileSize;
+        const z = j * this._info.tileSize;
+        const y = this.getHeight(i, j);
+
+        return new Vec3(x, y, z);
+    }
+
+    public setHeight (i: number, j: number, h: number) {
+        this._heights[j * this._info.vertexCount[0] + i] = h;
+    }
+
+    public getHeight (i: number, j: number) {
+        return this._heights[j * this._info.vertexCount[0] + i];
+    }
+
+    public getHeightClamp (i: number, j: number) {
+        i = clamp(i, 0, this._info.vertexCount[0] - 1);
+        j = clamp(j, 0, this._info.vertexCount[1] - 1);
+
+        return this.getHeight(i, j);
+    }
+
+    public getHeightAt (x: number, y: number) {
+        const fx = x / this._info.vertexCount[0];
+        const fy = y / this._info.vertexCount[1];
+
+        let ix0 = Math.floor(fx);
+        let iz0 = Math.floor(fy);
+        let ix1 = ix0 + 1;
+        let iz1 = iz0 + 1;
+        const dx = fx - ix0;
+        const dz = fy - iz0;
+
+        if (ix0 < 0 || ix0 > this._info.vertexCount[0] - 1 || iz0 < 0 || iz0 > this._info.vertexCount[1] - 1) {
+            return null;
+        }
+
+        ix0 = clamp(ix0, 0, this._info.vertexCount[0]  - 1);
+        iz0 = clamp(iz0, 0, this._info.vertexCount[1]  - 1);
+        ix1 = clamp(ix1, 0, this._info.vertexCount[0]  - 1);
+        iz1 = clamp(iz1, 0, this._info.vertexCount[1]  - 1);
+
+        let a = this.getHeight(ix0, iz0);
+        const b = this.getHeight(ix1, iz0);
+        const c = this.getHeight(ix0, iz1);
+        let d = this.getHeight(ix1, iz1);
+        const m = (b + c) * 0.5;
+
+        if (dx + dz <= 1.0) {
+            d = m + (m - a);
+        }
+        else {
+            a = m + (m - d);
+        }
+
+        const h1 = a * (1.0 - dx) + b * dx;
+        const h2 = c * (1.0 - dx) + d * dx;
+
+        const h = h1 * (1.0 - dz) + h2 * dz;
+
+        return h;
+    }
+
+    public _setNormal (i: number, j: number, n: Vec3) {
+        const index = j * this._info.vertexCount[0] + i;
+
+        this._normals[index * 3 + 0] =  n.x;
+        this._normals[index * 3 + 1] =  n.y;
+        this._normals[index * 3 + 2] =  n.z;
+    }
+
+    public getNormal (i: number, j: number) {
+        const index = j * this._info.vertexCount[0] + i;
+
+        const n = new Vec3();
+        n.x = this._normals[index * 3 + 0];
+        n.y = this._normals[index * 3 + 1];
+        n.z = this._normals[index * 3 + 2];
+
+        return n;
+    }
+
+    public getNormalAt (x: number, y: number) {
+        const fx = x / this._info.vertexCount[0];
+        const fy = y / this._info.vertexCount[1];
+
+        let ix0 = Math.floor(fx);
+        let iz0 = Math.floor(fy);
+        let ix1 = ix0 + 1;
+        let iz1 = iz0 + 1;
+        const dx = fx - ix0;
+        const dz = fy - iz0;
+
+        if (ix0 < 0 || ix0 > this._info.vertexCount[0] - 1 || iz0 < 0 || iz0 > this._info.vertexCount[1] - 1) {
+            return null;
+        }
+
+        ix0 = clamp(ix0, 0, this._info.vertexCount[0]  - 1);
+        iz0 = clamp(iz0, 0, this._info.vertexCount[1]  - 1);
+        ix1 = clamp(ix1, 0, this._info.vertexCount[0]  - 1);
+        iz1 = clamp(iz1, 0, this._info.vertexCount[1]  - 1);
+
+        const a = this.getNormal(ix0, iz0);
+        const b = this.getNormal(ix1, iz0);
+        const c = this.getNormal(ix0, iz1);
+        const d = this.getNormal(ix1, iz1);
+        const m = new Vec3();
+        vec3.add(m, b, c).multiply(0.5);
+
+        if (dx + dz <= 1.0) {
+            d.set(m);
+            d.subtract(a);
+            d.add(m);
+        }
+        else {
+            a.set(m);
+            a.subtract(d);
+            a.add(m);
+        }
+
+        const n1 = new Vec3();
+        const n2 = new Vec3();
+        const n = new Vec3();
+        vec3.lerp(n1, a, b, dx);
+        vec3.lerp(n2, c, d, dx);
+        vec3.lerp(n, n1, n2, dz);
+
+        return n;
+    }
+
+    public setWeight (i: number, j: number, w: Vec4) {
+        const index = j * this.info.weightMapSize * this.info.blockCount[0] + i;
+
+        this._weights[index * 4 + 0] = w.x * 255;
+        this._weights[index * 4 + 1] = w.y * 255;
+        this._weights[index * 4 + 2] = w.z * 255;
+        this._weights[index * 4 + 3] = w.w * 255;
+    }
+
+    public getWeight (i: number, j: number) {
+        const index = j * this.info.weightMapSize * this.info.blockCount[0] + i;
+
+        const w = new Vec4();
+        w.x = this._weights[index * 4 + 0] / 255.0;
+        w.y = this._weights[index * 4 + 1] / 255.0;
+        w.z = this._weights[index * 4 + 2] / 255.0;
+        w.w = this._weights[index * 4 + 3] / 255.0;
+
+        return w;
+    }
+
+    public getWeightAt (x: number, y: number) {
+        const fx = x / this._info.vertexCount[0];
+        const fy = y / this._info.vertexCount[1];
+
+        let ix0 = Math.floor(fx);
+        let iz0 = Math.floor(fy);
+        let ix1 = ix0 + 1;
+        let iz1 = iz0 + 1;
+        const dx = fx - ix0;
+        const dz = fy - iz0;
+
+        if (ix0 < 0 || ix0 > this._info.vertexCount[0] - 1 || iz0 < 0 || iz0 > this._info.vertexCount[1] - 1) {
+            return null;
+        }
+
+        ix0 = clamp(ix0, 0, this._info.vertexCount[0]  - 1);
+        iz0 = clamp(iz0, 0, this._info.vertexCount[1]  - 1);
+        ix1 = clamp(ix1, 0, this._info.vertexCount[0]  - 1);
+        iz1 = clamp(iz1, 0, this._info.vertexCount[1]  - 1);
+
+        let a = this.getWeight(ix0, iz0);
+        const b = this.getWeight(ix1, iz0);
+        const c = this.getWeight(ix0, iz1);
+        let d = this.getWeight(ix1, iz1);
+        const m = new Vec4();
+        vec4.add(m, b, c).multiply(0.5);
+
+        if (dx + dz <= 1.0) {
+            d = new Vec4();
+            vec3.sub(d, m, a).add(m);
+        }
+        else {
+            a = new Vec4();
+            vec3.sub(a, m, d).add(m);
+        }
+
+        const n1 = new Vec4();
+        const n2 = new Vec4();
+        const n = new Vec4();
+        vec3.lerp(n1, a, b, dx);
+        vec3.lerp(n2, c, d, dx);
+        vec3.lerp(n, n1, n2, dz);
+
+        return n;
+    }
+
+    public getBlockInfo (i: number, j: number) {
+        return this._blockInfos[j * this._info.blockCount[0] + i];
+    }
+
+    public getBlock (i: number, j: number) {
+        return this._blocks[j * this._info.blockCount[0] + i];
+    }
+
+    public getBlocks () {
+        return this._blocks;
+    }
+
+    public getSharedIndexBuffer () {
+        return this._sharedIndexBuffer;
+    }
+
+    public rayCheck (start: Vec3, dir: Vec3, step: number) {
+        const MAX_COUNT = 2000;
+
+        let i = 0;
+        const trace = start;
+        let position: Vec3|null = null;
+
+        const dstep = new Vec3();
+        dstep.set(dir);
+        dstep.multiply(step);
+
+        if (dir.equals(new Vec3(0, 1, 0))) {
+            const y = this.getHeightAt(trace.x, trace.z);
+            if (y != null && trace.y <= y) {
+                position = new Vec3(trace.x, y, trace.z);
+            }
+        }
+        else if (dir.equals(new Vec3(0, -1, 0))) {
+            const y = this.getHeightAt(trace.x, trace.z);
+            if (y != null && trace.y >= y) {
+                position = new Vec3(trace.x, y, trace.z);
+            }
+        }
+        else {
+            // 穷举法
+            while (i++ < MAX_COUNT) {
+                const y = this.getHeightAt(trace.x, trace.z);
+                if (y != null && trace.y <= y) {
+                    position = new Vec3(trace.x, y, trace.z);
+                    break;
+                }
+
+                trace.add(dstep);
+            }
+        }
+
+        return position;
+    }
+
+    public _calcuNormal (x: number, z: number) {
+        let flip = 1;
+        const here = this.getPosition(x, z);
+        let right: Vec3;
+        let up: Vec3;
+
+        if (x < this._info.vertexCount[0] - 1) {
+            right = this.getPosition(x + 1, z);
+        }
+        else {
+            flip *= -1;
+            right = this.getPosition(x - 1, z);
+        }
+
+        if (z < this._info.vertexCount[1] - 1) {
+            up = this.getPosition(x, z + 1);
+        }
+        else {
+            flip *= -1;
+            up = this.getPosition(x, z - 1);
+        }
+
+        right.subtract(here);
+        up.subtract(here);
+
+        const normal = new Vec3();
+        normal.set(up);
+        normal.cross(right);
+        normal.multiply(flip);
+        normal.normalize();
+
+        return normal;
+    }
+
+    public _buildNormals () {
+        let index = 0;
+        for (let y = 0; y < this._info.vertexCount[1]; ++y) {
+            for (let x = 0; x < this._info.vertexCount[0]; ++x) {
+                const n = this._calcuNormal(x, y);
+
+                this._normals[index * 3 + 0] = n.x;
+                this._normals[index * 3 + 1] = n.y;
+                this._normals[index * 3 + 2] = n.z;
+                index += 1;
+            }
+        }
+    }
+
+    private _buildImp () {
+        if (this._blocks.length > 0) {
+            return true;
+        }
+
+        this._info.initialize();
+
+        if (this._info.blockCount[0] === 0 || this._info.blockCount[1] === 0) {
+            return false;
+        }
+
+        // build heights & normals
+        const vcount = this._info.vertexCount[0] * this._info.vertexCount[1];
+        if (this._heights.length !== vcount) {
+            this._heights = new Array<number>(vcount);
+            this._normals = new Array<number>(vcount * 3);
+
+            for (let i = 0; i < vcount; ++i) {
+                this._heights[i] = 0;
+                this._normals[i * 3 + 0] = 0;
+                this._normals[i * 3 + 1] = 1;
+                this._normals[i * 3 + 2] = 0;
+            }
+        }
+        else {
+            this._normals = new Array<number>(vcount * 3);
+            this._buildNormals();
+        }
+
+        // initialize weights
+        const weightMapComplexityU = this.info.weightMapSize * this.info.blockCount[0];
+        const weightMapComplexityV = this.info.weightMapSize * this.info.blockCount[1];
+        if (this._weights.length !== weightMapComplexityU * weightMapComplexityV * 4) {
+            this._weights = new Uint8Array(weightMapComplexityU * weightMapComplexityV * 4);
+            for (let i = 0; i < weightMapComplexityU * weightMapComplexityV; ++i) {
+                this._weights[i * 4 + 0] = 255;
+                this._weights[i * 4 + 1] = 0;
+                this._weights[i * 4 + 2] = 0;
+                this._weights[i * 4 + 3] = 0;
+            }
+        }
+
+        // build blocks
+        if (this._blockInfos.length !== this.info.blockCount[0] * this.info.blockCount[1]) {
+            this._blockInfos = [];
+            for (let j = 0; j < this.info.blockCount[1]; ++j) {
+                for (let i = 0; i < this.info.blockCount[0]; ++i) {
+                    this._blockInfos.push(new TerrainBlockInfo());
+                }
+            }
+        }
+
+        for (let j = 0; j < this.info.blockCount[1]; ++j) {
+            for (let i = 0; i < this.info.blockCount[0]; ++i) {
+                this._blocks.push(new TerrainBlock(this, i, j));
+            }
+        }
+
+        for (const i of this._blocks) {
+            i.build();
+        }
+    }
+
+    private _rebuildHeights (info: TerrainInfo) {
         if (this.info.vertexCount[0] === info.vertexCount[0] &&
             this.info.vertexCount[1] === info.vertexCount[1]) {
             return false;
@@ -584,7 +1144,7 @@
 
         for (let j = 0; j < h; ++j) {
             for (let i = 0; i < w; ++i) {
-                const index0 = j * this.info.vertexCount[1] + i;
+                const index0 = j * info.vertexCount[0] + i;
                 const index1 = j * this.info.vertexCount[0] + i;
 
                 heights[index0] = this._heights[index1];
@@ -596,7 +1156,7 @@
         return true;
     }
 
-    public _rebuildWeights (info: TerrainInfo) {
+    private _rebuildWeights (info: TerrainInfo) {
         const oldWeightMapSize = this.info.weightMapSize;
         const oldWeightMapComplexityU = this.info.weightMapSize * this.info.blockCount[0];
         const oldWeightMapComplexityV = this.info.weightMapSize * this.info.blockCount[1];
@@ -698,551 +1258,4 @@
 
         return true;
     }
-
-    public rebuild (info: TerrainInfo) {
-        info.initialize();
-
-        const oldBlockCountU = this.info.blockCount[0];
-        const oldBlockCountV = this.info.blockCount[1];
-        const oldBlocks: Array<TerrainBlock|null> = [];
-
-        for (const i of this._blocks) {
-            oldBlocks.push(i);
-        }
-        this._blocks = [];
-
-        // build heights
-        this._rebuildHeights(info);
-
-        // build weights
-        this._rebuildWeights(info);
-
-        // update info
-        this._info.tileSize = info.tileSize;
-        this._info.blockCount[0] = info.blockCount[0];
-        this._info.blockCount[1] = info.blockCount[1];
-        this._info.weightMapSize = info.weightMapSize;
-        this._info.lightMapSize = info.lightMapSize;
-        this._info.initialize();
-
-        // build blocks
-        this._buildNormals();
-
-        for (let j = 0; j < this._info.blockCount[1]; ++j) {
-            for (let i = 0; i < this._info.blockCount[0]; ++i) {
-                let block: TerrainBlock;
-                if (i < oldBlockCountU && j < oldBlockCountV) {
-                    block = oldBlocks[j * oldBlockCountU + i] as TerrainBlock;
-                    oldBlocks[j * oldBlockCountU + i] = null;
-                }
-                else {
-                    block = new TerrainBlock(this, i, j);
-                }
-
-                this._blocks.push(block);
-            }
-        }
-
-        for (const i of oldBlocks) {
-            if (i != null) {
-                i.destroy();
-            }
-        }
-
-        for (let j = 0; j < this._info.blockCount[1]; ++j) {
-            for (let i = 0; i < this._info.blockCount[0]; ++i) {
-                const index = j * this._info.blockCount[0] + i;
-                if (i < oldBlockCountU && j < oldBlockCountV) {
-                    this._blocks[index].rebuild();
-                }
-                else {
-                    this._blocks[index].build();
-                }
-            }
-        }
-    }
-
-    public import (hf: HeightField, heightScale: number) {
-        let index = 0;
-        for (let j = 0; j < this._info.vertexCount[1]; ++j) {
-            for (let i = 0; i < this._info.vertexCount[0]; ++i) {
-                const u = i / this._info.tileCount[0];
-                const v = j / this._info.tileCount[1];
-
-                const h = hf.getAt(u * hf.w, v * hf.h) * heightScale;
-
-                this._heights[index++] = h;
-            }
-        }
-
-        this._buildNormals();
-
-        // rebuild all blocks
-        for (const i of this._blocks) {
-            i._updateHeight();
-        }
-    }
-
-    public export (hf: HeightField, heightScale: number) {
-        let index = 0;
-        for (let j = 0; j < hf.h; ++j) {
-            for (let i = 0; i < hf.w; ++i) {
-                const u = i / (hf.w - 1);
-                const v = j / (hf.h - 1);
-
-                const x = u * this._info.size.width;
-                const y = v * this._info.size.height;
-
-                const h = this.getHeightAt(x, y);
-                if (h != null) {
-                    hf.data[index++] = h * heightScale;
-                }
-            }
-        }
-    }
-
-    public onLoad () {
-        const gfxDevice = cc.director.root.device as GFXDevice;
-
-        // initialize shared index buffer
-        const indexData = new Uint16Array(TERRAIN_BLOCK_TILE_COMPLEXITY * TERRAIN_BLOCK_TILE_COMPLEXITY * 6);
-
-        let index = 0;
-        for (let j = 0; j < TERRAIN_BLOCK_TILE_COMPLEXITY; ++j) {
-            for (let i = 0; i < TERRAIN_BLOCK_TILE_COMPLEXITY; ++i) {
-                const a = j * TERRAIN_BLOCK_VERTEX_COMPLEXITY + i;
-                const b = j * TERRAIN_BLOCK_VERTEX_COMPLEXITY + i + 1;
-                const c = (j + 1) * TERRAIN_BLOCK_VERTEX_COMPLEXITY + i;
-                const d = (j + 1) * TERRAIN_BLOCK_VERTEX_COMPLEXITY + i + 1;
-
-                // face 1
-                indexData[index++] = a;
-                indexData[index++] = c;
-                indexData[index++] = b;
-
-                // face 2
-                indexData[index++] = b;
-                indexData[index++] = c;
-                indexData[index++] = d;
-            }
-        }
-
-        this._sharedIndexBuffer = gfxDevice.createBuffer({
-            usage: GFXBufferUsageBit.INDEX | GFXBufferUsageBit.TRANSFER_DST,
-            memUsage: GFXMemoryUsageBit.HOST | GFXMemoryUsageBit.DEVICE,
-            size: Uint16Array.BYTES_PER_ELEMENT * TERRAIN_BLOCK_TILE_COMPLEXITY * TERRAIN_BLOCK_TILE_COMPLEXITY * 6,
-            stride: Uint16Array.BYTES_PER_ELEMENT,
-        });
-        this._sharedIndexBuffer.update(indexData);
-    }
-
-    public onEnable () {
-        if (this._blocks.length === 0) {
-            this._buildImp();
-        }
-    }
-
-    public onDisable () {
-        for (const i of this._blocks) {
-            i.destroy();
-        }
-        this._blocks = [];
-    }
-
-    public onDestroy () {
-        for (let i = 0; i < this._layers.length; ++i) {
-            const layer = this._layers[i];
-            if (layer != null) {
-                if (layer.detailMap != null) {
-                    layer.detailMap.destroy();
-                }
-            }
-
-            this._layers[i] = null;
-        }
-
-        if (this._sharedIndexBuffer != null) {
-            this._sharedIndexBuffer.destroy();
-        }
-    }
-
-    public update (dtime: number) {
-        for (const i of this._blocks) {
-            i.update();
-        }
-    }
-
-    public addLayer (layer: TerrainLayer) {
-        for (let i = 0; i < this._layers.length; ++i) {
-            if (this._layers[i] == null) {
-                this._layers[i] = layer;
-                return i;
-            }
-        }
-
-        return -1;
-    }
-
-    public setLayer (i: number, layer: TerrainLayer) {
-        this._layers[i] = layer;
-    }
-
-    public removeLayer (id: number) {
-        this._layers[id] = null;
-    }
-
-    public getLayer (id: number) {
-        return this._layers[id];
-    }
-
-    public getPosition (i: number, j: number) {
-        const x = i * this._info.tileSize;
-        const z = j * this._info.tileSize;
-        const y = this.getHeight(i, j);
-
-        return new Vec3(x, y, z);
-    }
-
-    public setHeight (i: number, j: number, h: number) {
-        this._heights[j * this._info.vertexCount[0] + i] = h;
-    }
-
-    public getHeight (i: number, j: number) {
-        return this._heights[j * this._info.vertexCount[0] + i];
-    }
-
-    public getHeightClamp (i: number, j: number) {
-        i = clamp(i, 0, this._info.vertexCount[0] - 1);
-        j = clamp(j, 0, this._info.vertexCount[1] - 1);
-
-        return this.getHeight(i, j);
-    }
-
-    public getHeightAt (x: number, y: number) {
-        const fx = x / this._info.vertexCount[0];
-        const fy = y / this._info.vertexCount[1];
-
-        let ix0 = Math.floor(fx);
-        let iz0 = Math.floor(fy);
-        let ix1 = ix0 + 1;
-        let iz1 = iz0 + 1;
-        const dx = fx - ix0;
-        const dz = fy - iz0;
-
-        if (ix0 < 0 || ix0 > this._info.vertexCount[0] - 1 || iz0 < 0 || iz0 > this._info.vertexCount[1] - 1) {
-            return null;
-        }
-
-        ix0 = clamp(ix0, 0, this._info.vertexCount[0]  - 1);
-        iz0 = clamp(iz0, 0, this._info.vertexCount[1]  - 1);
-        ix1 = clamp(ix1, 0, this._info.vertexCount[0]  - 1);
-        iz1 = clamp(iz1, 0, this._info.vertexCount[1]  - 1);
-
-        let a = this.getHeight(ix0, iz0);
-        const b = this.getHeight(ix1, iz0);
-        const c = this.getHeight(ix0, iz1);
-        let d = this.getHeight(ix1, iz1);
-        const m = (b + c) * 0.5;
-
-        if (dx + dz <= 1.0) {
-            d = m + (m - a);
-        }
-        else {
-            a = m + (m - d);
-        }
-
-        const h1 = a * (1.0 - dx) + b * dx;
-        const h2 = c * (1.0 - dx) + d * dx;
-
-        const h = h1 * (1.0 - dz) + h2 * dz;
-
-        return h;
-    }
-
-    public _setNormal (i: number, j: number, n: Vec3) {
-        const index = j * this._info.vertexCount[0] + i;
-
-        this._normals[index * 3 + 0] =  n.x;
-        this._normals[index * 3 + 1] =  n.y;
-        this._normals[index * 3 + 2] =  n.z;
-    }
-
-    public getNormal (i: number, j: number) {
-        const index = j * this._info.vertexCount[0] + i;
-
-        const n = new Vec3();
-        n.x = this._normals[index * 3 + 0];
-        n.y = this._normals[index * 3 + 1];
-        n.z = this._normals[index * 3 + 2];
-
-        return n;
-    }
-
-    public getNormalAt (x: number, y: number) {
-        const fx = x / this._info.vertexCount[0];
-        const fy = y / this._info.vertexCount[1];
-
-        let ix0 = Math.floor(fx);
-        let iz0 = Math.floor(fy);
-        let ix1 = ix0 + 1;
-        let iz1 = iz0 + 1;
-        const dx = fx - ix0;
-        const dz = fy - iz0;
-
-        if (ix0 < 0 || ix0 > this._info.vertexCount[0] - 1 || iz0 < 0 || iz0 > this._info.vertexCount[1] - 1) {
-            return null;
-        }
-
-        ix0 = clamp(ix0, 0, this._info.vertexCount[0]  - 1);
-        iz0 = clamp(iz0, 0, this._info.vertexCount[1]  - 1);
-        ix1 = clamp(ix1, 0, this._info.vertexCount[0]  - 1);
-        iz1 = clamp(iz1, 0, this._info.vertexCount[1]  - 1);
-
-        const a = this.getNormal(ix0, iz0);
-        const b = this.getNormal(ix1, iz0);
-        const c = this.getNormal(ix0, iz1);
-        const d = this.getNormal(ix1, iz1);
-        const m = new Vec3();
-        vec3.add(m, b, c).multiply(0.5);
-
-        if (dx + dz <= 1.0) {
-            d.set(m);
-            d.subtract(a);
-            d.add(m);
-        }
-        else {
-            a.set(m);
-            a.subtract(d);
-            a.add(m);
-        }
-
-        const n1 = new Vec3();
-        const n2 = new Vec3();
-        const n = new Vec3();
-        vec3.lerp(n1, a, b, dx);
-        vec3.lerp(n2, c, d, dx);
-        vec3.lerp(n, n1, n2, dz);
-
-        return n;
-    }
-
-    public setWeight (i: number, j: number, w: Vec4) {
-        const index = j * this.info.weightMapSize * this.info.blockCount[0] + i;
-
-        this._weights[index * 4 + 0] = w.x * 255;
-        this._weights[index * 4 + 1] = w.y * 255;
-        this._weights[index * 4 + 2] = w.z * 255;
-        this._weights[index * 4 + 3] = w.w * 255;
-    }
-
-    public getWeight (i: number, j: number) {
-        const index = j * this.info.weightMapSize * this.info.blockCount[0] + i;
-
-        const w = new Vec4();
-        w.x = this._weights[index * 4 + 0] / 255.0;
-        w.y = this._weights[index * 4 + 1] / 255.0;
-        w.z = this._weights[index * 4 + 2] / 255.0;
-        w.w = this._weights[index * 4 + 3] / 255.0;
-
-        return w;
-    }
-
-    public getWeightAt (x: number, y: number) {
-        const fx = x / this._info.vertexCount[0];
-        const fy = y / this._info.vertexCount[1];
-
-        let ix0 = Math.floor(fx);
-        let iz0 = Math.floor(fy);
-        let ix1 = ix0 + 1;
-        let iz1 = iz0 + 1;
-        const dx = fx - ix0;
-        const dz = fy - iz0;
-
-        if (ix0 < 0 || ix0 > this._info.vertexCount[0] - 1 || iz0 < 0 || iz0 > this._info.vertexCount[1] - 1) {
-            return null;
-        }
-
-        ix0 = clamp(ix0, 0, this._info.vertexCount[0]  - 1);
-        iz0 = clamp(iz0, 0, this._info.vertexCount[1]  - 1);
-        ix1 = clamp(ix1, 0, this._info.vertexCount[0]  - 1);
-        iz1 = clamp(iz1, 0, this._info.vertexCount[1]  - 1);
-
-        let a = this.getWeight(ix0, iz0);
-        const b = this.getWeight(ix1, iz0);
-        const c = this.getWeight(ix0, iz1);
-        let d = this.getWeight(ix1, iz1);
-        const m = new Vec4();
-        vec4.add(m, b, c).multiply(0.5);
-
-        if (dx + dz <= 1.0) {
-            d = new Vec4();
-            vec3.sub(d, m, a).add(m);
-        }
-        else {
-            a = new Vec4();
-            vec3.sub(a, m, d).add(m);
-        }
-
-        const n1 = new Vec4();
-        const n2 = new Vec4();
-        const n = new Vec4();
-        vec3.lerp(n1, a, b, dx);
-        vec3.lerp(n2, c, d, dx);
-        vec3.lerp(n, n1, n2, dz);
-
-        return n;
-    }
-
-    public getBlock (i: number, j: number) {
-        return this._blocks[j * this._info.blockCount[0] + i];
-    }
-
-    public getBlocks () {
-        return this._blocks;
-    }
-
-    public getSharedIndexBuffer () {
-        return this._sharedIndexBuffer;
-    }
-
-    public rayCheck (start: Vec3, dir: Vec3, step: number) {
-        const MAX_COUNT = 2000;
-
-        let i = 0;
-        const trace = start;
-        let position: Vec3|null = null;
-
-        const dstep = new Vec3();
-        dstep.set(dir);
-        dstep.multiply(step);
-
-        if (dir.equals(new Vec3(0, 1, 0))) {
-            const y = this.getHeightAt(trace.x, trace.z);
-            if (y != null && trace.y <= y) {
-                position = new Vec3(trace.x, y, trace.z);
-            }
-        }
-        else if (dir.equals(new Vec3(0, -1, 0))) {
-            const y = this.getHeightAt(trace.x, trace.z);
-            if (y != null && trace.y >= y) {
-                position = new Vec3(trace.x, y, trace.z);
-            }
-        }
-        else {
-            // 穷举法
-            while (i++ < MAX_COUNT) {
-                const y = this.getHeightAt(trace.x, trace.z);
-                if (y != null && trace.y <= y) {
-                    position = new Vec3(trace.x, y, trace.z);
-                    break;
-                }
-
-                trace.add(dstep);
-            }
-        }
-
-        return position;
-    }
-
-    public _calcuNormal (x: number, z: number) {
-        let flip = 1;
-        const here = this.getPosition(x, z);
-        let right: Vec3;
-        let up: Vec3;
-
-        if (x < this._info.vertexCount[0] - 1) {
-            right = this.getPosition(x + 1, z);
-        }
-        else {
-            flip *= -1;
-            right = this.getPosition(x - 1, z);
-        }
-
-        if (z < this._info.vertexCount[1] - 1) {
-            up = this.getPosition(x, z + 1);
-        }
-        else {
-            flip *= -1;
-            up = this.getPosition(x, z - 1);
-        }
-
-        right.subtract(here);
-        up.subtract(here);
-
-        const normal = new Vec3();
-        normal.set(up);
-        normal.cross(right);
-        normal.multiply(flip);
-        normal.normalize();
-
-        return normal;
-    }
-
-    public _buildNormals () {
-        let index = 0;
-        for (let y = 0; y < this._info.vertexCount[1]; ++y) {
-            for (let x = 0; x < this._info.vertexCount[0]; ++x) {
-                const n = this._calcuNormal(x, y);
-
-                this._normals[index * 3 + 0] = n.x;
-                this._normals[index * 3 + 1] = n.y;
-                this._normals[index * 3 + 2] = n.z;
-                index += 1;
-            }
-        }
-    }
-
-    private _buildImp () {
-        if (this._blocks.length > 0) {
-            return true;
-        }
-
-        this._info.initialize();
-
-        if (this._info.blockCount[0] === 0 || this._info.blockCount[1] === 0) {
-            return false;
-        }
-
-        // build heights & normals
-        const vcount = this._info.vertexCount[0] * this._info.vertexCount[1];
-        if (this._heights.length !== vcount) {
-            this._heights = new Array<number>(vcount);
-            this._normals = new Array<number>(vcount * 3);
-
-            for (let i = 0; i < vcount; ++i) {
-                this._heights[i] = 0;
-                this._normals[i * 3 + 0] = 0;
-                this._normals[i * 3 + 1] = 1;
-                this._normals[i * 3 + 2] = 0;
-            }
-        }
-        else {
-            this._normals = new Array<number>(vcount * 3);
-            this._buildNormals();
-        }
-
-        // initialize weights
-        const weightMapComplexityU = this.info.weightMapSize * this.info.blockCount[0];
-        const weightMapComplexityV = this.info.weightMapSize * this.info.blockCount[1];
-        if (this._weights.length !== weightMapComplexityU * weightMapComplexityV * 4) {
-            this._weights = new Uint8Array(weightMapComplexityU * weightMapComplexityV * 4);
-            for (let i = 0; i < weightMapComplexityU * weightMapComplexityV; ++i) {
-                this._weights[i * 4 + 0] = 255;
-                this._weights[i * 4 + 1] = 0;
-                this._weights[i * 4 + 2] = 0;
-                this._weights[i * 4 + 3] = 0;
-            }
-        }
-
-        // build blocks
-        for (let j = 0; j < this._info.blockCount[1]; ++j) {
-            for (let i = 0; i < this._info.blockCount[0]; ++i) {
-                this._blocks.push(new TerrainBlock(this, i, j));
-            }
-        }
-
-        for (const i of this._blocks) {
-            i.build();
-        }
-    }
 }