--- conflicted
+++ resolved
@@ -2094,7 +2094,7 @@
      */
     public _createSharedIndexBuffer () {
         // initialize shared index buffer
-        const gfxDevice = legacyCC.director.root.device as Device;
+        const gfxDevice = deviceManager.gfxDevice;
         const gfxBuffer = gfxDevice.createBuffer(new BufferInfo(
             BufferUsageBit.INDEX | BufferUsageBit.TRANSFER_DST,
             MemoryUsageBit.DEVICE,
@@ -2111,19 +2111,7 @@
      */
     public _getSharedIndexBuffer () {
         if (this._sharedIndexBuffer == null) {
-<<<<<<< HEAD
-            // initialize shared index buffer
-            const gfxDevice = deviceManager.gfxDevice;
-            this._sharedIndexBuffer = gfxDevice.createBuffer(new BufferInfo(
-                BufferUsageBit.INDEX | BufferUsageBit.TRANSFER_DST,
-                MemoryUsageBit.DEVICE,
-                Uint16Array.BYTES_PER_ELEMENT * this._lod._indexBuffer.length,
-                Uint16Array.BYTES_PER_ELEMENT,
-            ));
-            this._sharedIndexBuffer.update(this._lod._indexBuffer);
-=======
             this._sharedIndexBuffer = this._createSharedIndexBuffer();
->>>>>>> 524d859d
         }
 
         return this._sharedIndexBuffer;
