--- conflicted
+++ resolved
@@ -319,15 +319,9 @@
         const subMesh = this._renderable._meshData = new RenderingSubMesh([vertexBuffer], gfxAttributes, GFXPrimitiveMode.TRIANGLE_LIST);
         subMesh.indexBuffer = this._terrain._getSharedIndexBuffer() || undefined;
 
-<<<<<<< HEAD
-        const model = this._renderable._model = (legacyCC.director.root as Root).createModel(Model);
+        const model = this._renderable._model = (legacyCC.director.root as Root).createModel(scene.Model);
         model.node = model.transform = this._node;
         this._renderable._getRenderScene().addModel(model);
-=======
-        this._renderable._model = (legacyCC.director.root as Root).createModel(scene.Model);
-        this._renderable._model.initialize(this._node);
-        this._renderable._getRenderScene().addModel(this._renderable._model);
->>>>>>> 6b43a2df
 
         // reset weightmap
         this._updateWeightMap();
