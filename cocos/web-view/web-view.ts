/*
 Copyright (c) 2017-2023 Xiamen Yaji Software Co., Ltd.

 https://www.cocos.com/

 Permission is hereby granted, free of charge, to any person obtaining a copy
 of this software and associated documentation files (the "Software"), to deal
 in the Software without restriction, including without limitation the rights to
 use, copy, modify, merge, publish, distribute, sublicense, and/or sell copies
 of the Software, and to permit persons to whom the Software is furnished to do so,
 subject to the following conditions:

 The above copyright notice and this permission notice shall be included in
 all copies or substantial portions of the Software.

 THE SOFTWARE IS PROVIDED "AS IS", WITHOUT WARRANTY OF ANY KIND, EXPRESS OR
 IMPLIED, INCLUDING BUT NOT LIMITED TO THE WARRANTIES OF MERCHANTABILITY,
 FITNESS FOR A PARTICULAR PURPOSE AND NONINFRINGEMENT. IN NO EVENT SHALL THE
 AUTHORS OR COPYRIGHT HOLDERS BE LIABLE FOR ANY CLAIM, DAMAGES OR OTHER
 LIABILITY, WHETHER IN AN ACTION OF CONTRACT, TORT OR OTHERWISE, ARISING FROM,
 OUT OF OR IN CONNECTION WITH THE SOFTWARE OR THE USE OR OTHER DEALINGS IN
 THE SOFTWARE.
*/

import { ccclass, help, executeInEditMode, menu, tooltip, type, displayOrder, serializable, requireComponent } from 'cc.decorator';
import { EDITOR_NOT_IN_PREVIEW } from 'internal:constants';
import { UITransform } from '../2d/framework';
import { Component, EventHandler as ComponentEventHandler } from '../scene-graph';
import { WebViewImplManager } from './web-view-impl-manager';
import { EventType } from './web-view-enums';
import { legacyCC } from '../core/global-exports';
import type { WebViewImpl  } from './web-view-impl';

/**
 * @en
 * WebView component, used to display web pages in the game.
 * Since different platforms have different authorizations, APIs, and control methods for WebView components, there is no unified standard yet.
 * So currently only Web, iOS, and Android platforms are supported.
 * @zh
 * WebView 组件，用于在游戏中显示网页。
 * 由于不同平台对于 WebView 组件的授权、API、控制方式都不同，还没有形成统一的标准，所以目前只支持 Web、iOS 和 Android 平台。
 */
@ccclass('cc.WebView')
@help('i18n:cc.WebView')
@menu('Miscellaneous/WebView')
@requireComponent(UITransform)
@executeInEditMode
export class WebView extends Component {
    @serializable
    protected _url = 'https://cocos.com';

    protected _impl: WebViewImpl | null = null;

    /**
     * @en WebView event type.
     * @zh 网页视图事件类型。
     */
    public static EventType = EventType;

    /**
     * @en
     * A given URL to be loaded by the WebView, it should have a http or https prefix.
     * @zh
     * 指定 WebView 加载的网址，它应该是一个 http 或者 https 开头的字符串。
     */
    @tooltip('i18n:webview.url')
    get url (): string {
        return this._url;
    }
    set url (val: string) {
        this._url = val;
        if (this._impl) {
            this._impl.loadURL(val);
        }
    }

    /**
     * @en
     * The webview's event callback, it will be triggered after the loading is completed or when the loading error occurs.
     * @zh
     * WebView 的回调事件，当网页加载过程中，加载完成后或者加载出错时都会回调此函数。
     */
    @serializable
    @type([ComponentEventHandler])
    @displayOrder(20)
    @tooltip('i18n:webview.webviewEvents')
    public webviewEvents: ComponentEventHandler[] = [];

    /**
     * @en
     * Raw webview objects for user customization.
     * @zh
     * 原始网页对象，用于用户定制。
     */
    get nativeWebView (): HTMLIFrameElement | null {
        return (this._impl && this._impl.webview) || null;
    }

    /**
     * @en
     * Gets the current webview state.
     * @zh
     * 获取当前网页视图状态。
     */
    get state (): EventType {
        if (!this._impl) { return EventType.NONE; }
        return this._impl.state;
    }

    /**
     * @en
     * Sets javascript interface scheme (see also setOnJSCallback).
     * Note: Supports only on the Android and iOS. For HTML5, please refer to the official documentation.
     * Please refer to the official documentation for more details.
     * @zh
     * 设置 JavaScript 接口方案（与 'setOnJSCallback' 配套使用）。
     * 注意：只支持 Android 和 iOS ，Web 端用法请前往官方文档查看。
     * 详情请参阅官方文档
     * @method setJavascriptInterfaceScheme
     * @param {String} scheme
     */
    public setJavascriptInterfaceScheme (scheme: string): void {
        if (this._impl) {
            this._impl.setJavascriptInterfaceScheme(scheme);
        }
    }

    /**
     * @en
     * This callback called when load URL that start with javascript
     * interface scheme (see also setJavascriptInterfaceScheme).
     * Note: Supports only on the Android and iOS. For HTML5, please refer to the official documentation.
     * Please refer to the official documentation for more details.
     * @zh
     * 当加载 URL 以 JavaScript 接口方案开始时调用这个回调函数。
     * 注意：只支持 Android 和 iOS，Web 端用法请前往官方文档查看。
     * 详情请参阅官方文档。
     * @method setOnJSCallback
     * @param {Function} callback
     */
    public setOnJSCallback (callback: () => void): void {
        if (this._impl) {
            this._impl.setOnJSCallback(callback);
        }
    }

    /**
     * @en
     * Evaluates JavaScript in the context of the currently displayed page.
     * Please refer to the official document for more details
     * Note: Cross domain issues need to be resolved by yourself
     * @zh
     * 执行 WebView 内部页面脚本（详情请参阅官方文档）。
     * 注意：需要自行解决跨域问题。
     * @method evaluateJS
     * @param {String} str
     */
    public evaluateJS (str: string): void {
        if (this._impl) {
            this._impl.evaluateJS(str);
        }
    }

<<<<<<< HEAD
    public __preload () {
        if (EDITOR_NOT_IN_PREVIEW) {
=======
    public __preload (): void {
        if (EDITOR && !legacyCC.GAME_VIEW) {
>>>>>>> 79a6eaf7
            return;
        }
        this._impl = WebViewImplManager.getImpl(this);
        // must be register the event listener
        this._impl.componentEventList.set(EventType.LOADING, this.onLoading.bind(this));
        this._impl.componentEventList.set(EventType.LOADED, this.onLoaded.bind(this));
        this._impl.componentEventList.set(EventType.ERROR, this.onError.bind(this));
        this._impl.loadURL(this._url);
    }

    onLoading (): void {
        ComponentEventHandler.emitEvents(this.webviewEvents, this, EventType.LOADING);
        this.node.emit(EventType.LOADING, this);
    }

    onLoaded (): void {
        ComponentEventHandler.emitEvents(this.webviewEvents, this, EventType.LOADED);
        this.node.emit(EventType.LOADED, this);
    }

    onError (...args: any[any]): void {
        ComponentEventHandler.emitEvents(this.webviewEvents, this, EventType.ERROR, args);
        this.node.emit(EventType.ERROR, this, args);
    }

    public onEnable (): void {
        if (this._impl) {
            this._impl.enable();
        }
    }

    public onDisable (): void {
        if (this._impl) {
            this._impl.disable();
        }
    }

    public onDestroy (): void {
        if (this._impl) {
            this._impl.destroy();
            this._impl = null;
        }
    }

    public update (dt: number): void {
        if (this._impl) {
            this._impl.syncMatrix();
        }
    }
}

// TODO Since jsb adapter does not support import cc, put it on internal first and adjust it later.
legacyCC.internal.WebView = WebView;<|MERGE_RESOLUTION|>--- conflicted
+++ resolved
@@ -161,13 +161,8 @@
         }
     }
 
-<<<<<<< HEAD
-    public __preload () {
+    public __preload (): void {
         if (EDITOR_NOT_IN_PREVIEW) {
-=======
-    public __preload (): void {
-        if (EDITOR && !legacyCC.GAME_VIEW) {
->>>>>>> 79a6eaf7
             return;
         }
         this._impl = WebViewImplManager.getImpl(this);
