--- conflicted
+++ resolved
@@ -108,8 +108,4 @@
     int _curlm_code;
 };
 
-<<<<<<< HEAD
-NS_CC_EXT_END
-=======
-NS_CC_EXT_END
->>>>>>> 73d80047
+NS_CC_EXT_END