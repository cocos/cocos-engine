{
    "from": {
        "type": "github",
        "owner": "cocos-creator",
        "name": "engine-native-external",
<<<<<<< HEAD
        "checkout": "develop-28"
=======
        "checkout": "v3.8.1-18"
>>>>>>> 1e3155bb
    }
}<|MERGE_RESOLUTION|>--- conflicted
+++ resolved
@@ -3,10 +3,6 @@
         "type": "github",
         "owner": "cocos-creator",
         "name": "engine-native-external",
-<<<<<<< HEAD
-        "checkout": "develop-28"
-=======
-        "checkout": "v3.8.1-18"
->>>>>>> 1e3155bb
+        "checkout": "develop-29"
     }
 }