--- conflicted
+++ resolved
@@ -3,10 +3,6 @@
         "type": "github",
         "owner": "cocos-creator",
         "name": "engine-native-external",
-<<<<<<< HEAD
-        "checkout": "develop-13"
-=======
-        "checkout": "v3.6.1-oh-8"
->>>>>>> 0bfc1ab8
+        "checkout": "develop-14"
     }
 }