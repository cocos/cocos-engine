{
    "from": {
        "type": "github",
        "owner": "cocos-creator",
        "name": "engine-native-external",
<<<<<<< HEAD
        "checkout": "v3.8.1-19"
=======
        "checkout": "v3.8.1-20"
>>>>>>> 51dc67e1
    }
}<|MERGE_RESOLUTION|>--- conflicted
+++ resolved
@@ -3,10 +3,6 @@
         "type": "github",
         "owner": "cocos-creator",
         "name": "engine-native-external",
-<<<<<<< HEAD
-        "checkout": "v3.8.1-19"
-=======
         "checkout": "v3.8.1-20"
->>>>>>> 51dc67e1
     }
 }