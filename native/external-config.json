--- conflicted
+++ resolved
@@ -3,10 +3,6 @@
         "type": "github",
         "owner": "cocos-creator",
         "name": "engine-native-external",
-<<<<<<< HEAD
-        "checkout": "v3d-gfx-134"
-=======
-        "checkout": "v3.6.1-1"
->>>>>>> 63471321
+        "checkout": "develop-1"
     }
 }