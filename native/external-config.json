--- conflicted
+++ resolved
@@ -3,10 +3,6 @@
         "type": "github",
         "owner": "cocos-creator",
         "name": "engine-native-external",
-<<<<<<< HEAD
-        "checkout": "develop-29"
-=======
-        "checkout": "v3.8.2-7"
->>>>>>> 2a44a31f
+        "checkout": "develop-30"
     }
 }