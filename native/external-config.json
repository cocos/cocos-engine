--- conflicted
+++ resolved
@@ -3,10 +3,6 @@
         "type": "github",
         "owner": "cocos-creator",
         "name": "engine-native-external",
-<<<<<<< HEAD
-        "checkout": "v3.6.1-5"
-=======
         "checkout": "develop-2"
->>>>>>> 421b3f2c
     }
 }