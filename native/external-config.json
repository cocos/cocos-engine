--- conflicted
+++ resolved
@@ -3,10 +3,6 @@
         "type": "github",
         "owner": "cocos-creator",
         "name": "engine-native-external",
-<<<<<<< HEAD
-        "checkout": "develop-25"
-=======
         "checkout": "v3.8.1-4"
->>>>>>> b826a43a
     }
 }