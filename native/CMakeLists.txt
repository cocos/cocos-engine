--- conflicted
+++ resolved
@@ -505,13 +505,8 @@
         cocos/platform/win32/modules/Vibrator.h
         cocos/platform/win32/modules/System.cpp
         cocos/platform/win32/modules/System.h
-<<<<<<< HEAD
-=======
-        cocos/platform/win32/modules/SystemWindow.cpp
-        cocos/platform/win32/modules/SystemWindow.h
         cocos/platform/win32/modules/SystemWindowManager.cpp
         cocos/platform/win32/modules/SystemWindowManager.h
->>>>>>> c6b1e359
     )
     if(USE_SERVER_MODE)
         cocos_source_files(
