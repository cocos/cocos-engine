--- conflicted
+++ resolved
@@ -541,33 +541,16 @@
     )
 elseif(MACOSX)
    cocos_source_files(
-<<<<<<< HEAD
     NO_WERROR               cocos/platform/mac/modules/Accelerometer.mm
                             cocos/platform/mac/modules/Accelerometer.h
                             cocos/platform/mac/modules/Battery.mm
                             cocos/platform/mac/modules/Battery.h
-    NO_WERROR   NO_UBUILD   cocos/platform/mac/modules/Screen.mm
-                            cocos/platform/mac/modules/Screen.h
                             cocos/platform/mac/modules/Network.mm
                             cocos/platform/mac/modules/Network.h
                             cocos/platform/mac/modules/Vibrator.mm
                             cocos/platform/mac/modules/Vibrator.h
                             cocos/platform/mac/modules/System.mm
                             cocos/platform/mac/modules/System.h
-                            cocos/platform/mac/modules/SystemWindow.mm
-                            cocos/platform/mac/modules/SystemWindow.h
-=======
-        cocos/platform/mac/modules/Accelerometer.mm
-        cocos/platform/mac/modules/Accelerometer.h
-        cocos/platform/mac/modules/Battery.mm
-        cocos/platform/mac/modules/Battery.h
-        cocos/platform/mac/modules/Network.mm
-        cocos/platform/mac/modules/Network.h
-        cocos/platform/mac/modules/Vibrator.mm
-        cocos/platform/mac/modules/Vibrator.h
-        cocos/platform/mac/modules/System.mm
-        cocos/platform/mac/modules/System.h
->>>>>>> b6f189f0
    )
    if(USE_SERVER_MODE)
         cocos_source_files(
@@ -578,10 +561,10 @@
         )
     else()
         cocos_source_files(
-            cocos/platform/mac/modules/Screen.mm
-            cocos/platform/mac/modules/Screen.h
-            cocos/platform/mac/modules/SystemWindow.mm
-            cocos/platform/mac/modules/SystemWindow.h
+    NO_WERROR   NO_UBUILD        cocos/platform/mac/modules/Screen.mm
+                                 cocos/platform/mac/modules/Screen.h
+                                 cocos/platform/mac/modules/SystemWindow.mm
+                                 cocos/platform/mac/modules/SystemWindow.h
         )
     endif()
 elseif(IOS)
