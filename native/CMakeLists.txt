--- conflicted
+++ resolved
@@ -1539,7 +1539,6 @@
                  cocos/scene/ReflectionProbe.cpp
                  cocos/scene/ReflectionProbeManager.cpp
                  cocos/scene/ReflectionProbeManager.h
-<<<<<<< HEAD
 		 cocos/scene/Skin.h
 		 cocos/scene/Skin.cpp
                  cocos/scene/gpu-scene/Define.h
@@ -1551,12 +1550,8 @@
                  cocos/scene/gpu-scene/GPUMeshPool.h
                  cocos/scene/gpu-scene/GPUScene.cpp
                  cocos/scene/gpu-scene/GPUScene.h
-=======
-                 cocos/scene/Skin.h
-                 cocos/scene/Skin.cpp
-                 cocos/scene/PostSettings.h
+		 cocos/scene/PostSettings.h
                  cocos/scene/PostSettings.cpp
->>>>>>> 3c6a8493
 )
 
 ##### primitive
