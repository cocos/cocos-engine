if(NOT USE_XR AND NOT USE_AR_MODULE)
    include(${CMAKE_CURRENT_LIST_DIR}/cmake/predefine.cmake)
endif()

################################# engine source code ##################################
set(CWD ${CMAKE_CURRENT_LIST_DIR})
set(COCOS_SOURCE_LIST)
set(ENGINE_NAME cocos_engine)

# Should be enable someday in the future
# set(CMAKE_CXX_FLAGS "${WERROR_FLAGS}")

################################# options ############################################
# default fallback options
cc_set_if_undefined(CC_DEBUG_FORCE           OFF)
cc_set_if_undefined(USE_SE_V8                ON)
cc_set_if_undefined(USE_SE_SM                OFF)
cc_set_if_undefined(USE_V8_DEBUGGER          ON)
cc_set_if_undefined(USE_V8_DEBUGGER_FORCE    OFF)
cc_set_if_undefined(USE_SOCKET               ON)
cc_set_if_undefined(USE_AUDIO                ON)
cc_set_if_undefined(USE_EDIT_BOX             ON)
cc_set_if_undefined(USE_VIDEO                ON)
cc_set_if_undefined(USE_WEBVIEW              ON)
cc_set_if_undefined(USE_MIDDLEWARE           ON)
cc_set_if_undefined(USE_DRAGONBONES          ON)
cc_set_if_undefined(USE_SPINE                ON)
cc_set_if_undefined(USE_WEBSOCKET_SERVER     OFF)
cc_set_if_undefined(USE_JOB_SYSTEM_TASKFLOW  OFF)
cc_set_if_undefined(USE_JOB_SYSTEM_TBB       OFF)
cc_set_if_undefined(USE_PHYSICS_PHYSX        OFF)
cc_set_if_undefined(USE_MODULES              OFF)
cc_set_if_undefined(USE_XR                   OFF)
cc_set_if_undefined(USE_SERVER_MODE          OFF)
cc_set_if_undefined(USE_AR_MODULE            OFF)
cc_set_if_undefined(USE_AR_AUTO              OFF)
cc_set_if_undefined(USE_AR_CORE              OFF)
cc_set_if_undefined(USE_AR_ENGINE            OFF)
cc_set_if_undefined(USE_PLUGINS              ON)
cc_set_if_undefined(USE_OCCLUSION_QUERY      ON)
cc_set_if_undefined(USE_DEBUG_RENDERER       ON)
cc_set_if_undefined(USE_GEOMETRY_RENDERER    ON)
cc_set_if_undefined(USE_WEBP                 ON)
cc_set_if_undefined(NET_MODE                  0) # 0 is client
cc_set_if_undefined(USE_REMOTE_LOG           OFF)


if(ANDROID AND NOT DEFINED USE_CCACHE)
    if("$ENV{COCOS_USE_CCACHE}" STREQUAL "1")
        message(STATUS "Enable ccache by env CC_USE_CACHE=1")
        set(USE_CCACHE ON)
    else()
        set(USE_CCACHE OFF)
    endif()
endif()

if(NX)
    cc_set_if_undefined(CC_USE_VULKAN ON)
    cc_set_if_undefined(CC_USE_GLES3 OFF)
    cc_set_if_undefined(CC_USE_GLES2 OFF)
elseif(ANDROID OR WINDOWS OR OHOS)
    cc_set_if_undefined(CC_USE_GLES3 ON)
    cc_set_if_undefined(CC_USE_VULKAN OFF)
    cc_set_if_undefined(CC_USE_GLES2 OFF)
elseif(MACOSX OR IOS)
    cc_set_if_undefined(CC_USE_METAL ON)
    cc_set_if_undefined(CC_USE_VULKAN OFF)
    cc_set_if_undefined(CC_USE_GLES3 OFF)
    cc_set_if_undefined(CC_USE_GLES2 OFF)
endif()

set(CC_USE_GLES3 ${CC_USE_GLES3} CACHE INTERNAL "")
set(CC_USE_GLES2 ${CC_USE_GLES2} CACHE INTERNAL "")
set(CC_USE_VULKAN ${CC_USE_VULKAN} CACHE INTERNAL "")
set(CC_USE_METAL ${CC_USE_METAL}  CACHE INTERNAL "")

if(USE_SERVER_MODE)
    set(CC_USE_VULKAN OFF)
    set(CC_USE_METAL OFF)
    set(CC_USE_GLES3 OFF)
    set(CC_USE_GLES2 OFF)
    add_definitions(-DCC_SERVER_MODE)
endif()


add_definitions(-DCC_NETMODE_CLIENT=0)
add_definitions(-DCC_NETMODE_LISTEN_SERVER=1)
add_definitions(-DCC_NETMODE_HOST_SERVER=2)
if(${NET_MODE} EQUAL "0" OR ${NET_MODE} EQUAL "1" OR ${NET_MODE} EQUAL "2")
    add_definitions(-DCC_NETMODE=${NET_MODE})
else()
    message(FATAL_ERROR "NET_MODE only support setting to 1 2 or 3.")
endif()

if(USE_PHYSICS_PHYSX)
    if (ANDROID AND CMAKE_ANDROID_ARCH_ABI MATCHES x86)
        set(USE_PHYSICS_PHYSX OFF)
        message(AUTHOR_WARNING "Native PhysX does not support Google Android X86")
    endif()
endif()

if(NOT USE_SOCKET)
    set(USE_WEBSOCKET_SERVER OFF)
endif()

if(OPENHARMONY AND OHOS)
    set(CC_USE_GLES2 OFF)
endif()

## disable videoplay on non-mobile platforms
if(NOT ANDROID AND NOT IOS AND NOT OHOS AND NOT OPENHARMONY)
    set(USE_VIDEO OFF)
    set(USE_WEBVIEW OFF)
endif()

if(OPENHARMONY)
    set(USE_SE_V8 OFF)
    set(USE_SE_NAPI ON)
endif()

## disable middleware when dragonbones and spine are disabled
if(NOT USE_DRAGONBONES AND NOT USE_SPINE)
	set(USE_MIDDLEWARE OFF)
endif()

if(USE_DRAGONBONES OR USE_SPINE)
	set(USE_MIDDLEWARE ON)
endif()

if(USE_JOB_SYSTEM_TASKFLOW AND USE_JOB_SYSTEM_TBB)
    set(USE_JOB_SYSTEM_TASKFLOW ON)
    set(USE_JOB_SYSTEM_TBB      OFF)
endif()

if(OHOS AND USE_JOB_SYSTEM_TBB)
    message(WARNING "JobSystem tbb is not supported by HarmonyOS")
    set(USE_JOB_SYSTEM_TBB      OFF)
endif()

if(USE_JOB_SYSTEM_TASKFLOW)
    set(CMAKE_CXX_STANDARD 17)
    if(IOS AND "${TARGET_IOS_VERSION}" VERSION_LESS "12.0")
        message(FATAL_ERROR "Target iOS version requires 12.0+ when enable taskflow")
    endif()
endif()

if(ANDROID)
    if(USE_CCACHE AND NOT CCACHE_EXECUTABLE)
       message(AUTHOR_WARNING "ccache executable not found!")
    endif()
    if(CCACHE_EXECUTABLE AND USE_CCACHE)
        set(CMAKE_C_COMPILER_LAUNCHER   "${CCACHE_EXECUTABLE}")
        set(CMAKE_CXX_COMPILER_LAUNCHER "${CCACHE_EXECUTABLE}")
    endif()
endif()

if(CI_FORCE_MINIMAL_FEATURES)
    set(USE_V8_DEBUGGER_FORCE OFF)
    set(USE_V8_DEBUGGER OFF)
    set(USE_AUDIO OFF)
    set(USE_EDIT_BOX OFF)
    set(USE_VIDEO OFF)
    set(USE_WEBVIEW OFF)
    set(USE_MIDDLEWARE OFF)
    set(USE_DRAGONBONES OFF)
    set(USE_SPINE OFF)
    set(USE_SOCKET OFF)
    set(USE_WEBSOCKET_SERVER OFF)
    set(USE_PHYSICS_PHYSX OFF)
    set(USE_JOB_SYSTEM_TBB OFF)
    set(USE_JOB_SYSTEM_TASKFLOW OFF)
    set(USE_PLUGINS OFF)
    set(USE_OCCLUSION_QUERY OFF)
    set(USE_DEBUG_RENDERER OFF)
    set(USE_GEOMETRY_RENDERER OFF)
    set(USE_WEBP OFF)
endif()

################################# external source code ################################
set(EXTERNAL_ROOT ${CMAKE_CURRENT_LIST_DIR}/external)
set(USE_BUILTIN_EXTERNAL OFF)
if(NOT EXISTS ${EXTERNAL_ROOT}/CMakeLists.txt)
    if(DEFINED BUILTIN_COCOS_X_PATH)
        set(EXTERNAL_ROOT ${BUILTIN_COCOS_X_PATH}/external)
        set(USE_BUILTIN_EXTERNAL ON)
        message(AUTHOR_WARNING "Directory 'external' not found in '${CMAKE_CURRENT_LIST_DIR}', use builtin directory '${BUILTIN_COCOS_X_PATH}' instead!")
    else()
        message(FATAL_ERROR "Please download external libraries! File ${CMAKE_CURRENT_LIST_DIR}/external/CMakeLists.txt not exist!")
    endif()
endif()

include_directories(${EXTERNAL_ROOT}/sources)

################################# list all option values ##############################

cc_inspect_values(
    BUILTIN_COCOS_X_PATH
    USE_BUILTIN_EXTERNAL
    USE_MODULES
    CC_USE_METAL
    CC_USE_GLES3
    CC_USE_GLES2
    CC_USE_VULKAN
    CC_DEBUG_FORCE
    USE_SE_V8
    USE_V8_DEBUGGER
    USE_V8_DEBUGGER_FORCE
    USE_SE_SM
    USE_SOCKET
    USE_AUDIO
    USE_EDIT_BOX
    USE_VIDEO
    USE_WEBVIEW
    USE_MIDDLEWARE
    USE_DRAGONBONES
    USE_SPINE
    USE_WEBSOCKET_SERVER
    USE_PHYSICS_PHYSX
    USE_JOB_SYSTEM_TBB
    USE_JOB_SYSTEM_TASKFLOW
    USE_XR
    USE_SERVER_MODE
    USE_AR_MODULE
    USE_AR_AUTO
    USE_AR_CORE
    USE_AR_ENGINE
    USE_CCACHE
    CCACHE_EXECUTABLE
    NODE_EXECUTABLE
    NET_MODE
    USE_REMOTE_LOG
)

if(USE_XR)
    if(USE_XR_REMOTE_PREVIEW)
        set(USE_WEBSOCKET_SERVER ON)
    endif()
endif()

include(${EXTERNAL_ROOT}/CMakeLists.txt)

##### audio
if(USE_AUDIO)
    cocos_source_files(
            cocos/audio/AudioEngine.cpp
            cocos/audio/include/AudioEngine.h
            cocos/audio/include/AudioDef.h
            cocos/audio/include/Export.h
    )
    if(WINDOWS)
        cocos_source_files(
            cocos/audio/common/utils/tinysndfile.cpp
NO_WERROR   cocos/audio/common/utils/primitives.cpp
            cocos/audio/common/utils/include/tinysndfile.h
            cocos/audio/common/utils/include/primitives.h
            cocos/audio/common/utils/private/private.h
            cocos/audio/common/decoder/AudioDecoder.cpp
            cocos/audio/common/decoder/AudioDecoder.h
            cocos/audio/common/decoder/AudioDecoderManager.cpp
            cocos/audio/common/decoder/AudioDecoderManager.h
            cocos/audio/common/decoder/AudioDecoderMp3.cpp
            cocos/audio/common/decoder/AudioDecoderMp3.h
            cocos/audio/common/decoder/AudioDecoderOgg.cpp
            cocos/audio/common/decoder/AudioDecoderOgg.h
            cocos/audio/common/decoder/AudioDecoderWav.cpp
            cocos/audio/common/decoder/AudioDecoderWav.h
            cocos/audio/oalsoft/AudioCache.cpp
            cocos/audio/oalsoft/AudioCache.h
            cocos/audio/oalsoft/AudioEngine-soft.cpp
            cocos/audio/oalsoft/AudioEngine-soft.h
            cocos/audio/include/AudioMacros.h
            cocos/audio/oalsoft/AudioPlayer.cpp
            cocos/audio/oalsoft/AudioPlayer.h
        )
    elseif(LINUX OR QNX)
        cocos_source_files(
            cocos/audio/common/decoder/AudioDecoder.cpp
            cocos/audio/common/decoder/AudioDecoder.h
            cocos/audio/common/decoder/AudioDecoderManager.cpp
            cocos/audio/common/decoder/AudioDecoderManager.h
            cocos/audio/common/decoder/AudioDecoderMp3.cpp
            cocos/audio/common/decoder/AudioDecoderMp3.h
            cocos/audio/common/decoder/AudioDecoderOgg.cpp
            cocos/audio/common/decoder/AudioDecoderOgg.h
            cocos/audio/oalsoft/AudioCache.cpp
            cocos/audio/oalsoft/AudioCache.h
            cocos/audio/oalsoft/AudioEngine-soft.cpp
            cocos/audio/oalsoft/AudioEngine-soft.h
            cocos/audio/include/AudioMacros.h
            cocos/audio/oalsoft/AudioPlayer.cpp
            cocos/audio/oalsoft/AudioPlayer.h
        )
    elseif(ANDROID OR OPENHARMONY)
        cocos_source_files(
            cocos/audio/common/utils/include/primitives.h
            cocos/audio/common/utils/include/format.h
            cocos/audio/common/utils/include/minifloat.h
            cocos/audio/common/utils/include/tinysndfile.h
            cocos/audio/common/utils/private/private.h
            cocos/audio/common/utils/minifloat.cpp
            cocos/audio/common/utils/primitives.cpp
            cocos/audio/common/utils/tinysndfile.cpp
            cocos/audio/common/utils/format.cpp
            cocos/audio/android/AssetFd.cpp
            cocos/audio/android/AssetFd.h
            cocos/audio/android/audio.h
            cocos/audio/android/AudioBufferProvider.h
            cocos/audio/android/AudioDecoder.cpp
            cocos/audio/android/AudioDecoder.h
            cocos/audio/android/AudioDecoderMp3.cpp
            cocos/audio/android/AudioDecoderMp3.h
            cocos/audio/android/AudioDecoderOgg.cpp
            cocos/audio/android/AudioDecoderOgg.h
            cocos/audio/android/AudioDecoderProvider.cpp
            cocos/audio/android/AudioDecoderProvider.h
            cocos/audio/android/AudioDecoderSLES.cpp
            cocos/audio/android/AudioDecoderSLES.h
            cocos/audio/android/AudioDecoderWav.cpp
            cocos/audio/android/AudioDecoderWav.h
            cocos/audio/android/AudioEngine-inl.cpp
            cocos/audio/android/AudioEngine-inl.h
            cocos/audio/android/AudioMixer.cpp
            cocos/audio/android/AudioMixer.h
            cocos/audio/android/AudioMixerController.cpp
            cocos/audio/android/AudioMixerController.h
            cocos/audio/android/AudioMixerOps.h
            cocos/audio/android/AudioPlayerProvider.cpp
            cocos/audio/android/AudioPlayerProvider.h
            cocos/audio/android/AudioResampler.cpp
            cocos/audio/android/AudioResampler.h
            cocos/audio/android/AudioResamplerCubic.cpp
            cocos/audio/android/AudioResamplerCubic.h
            cocos/audio/android/AudioResamplerPublic.h
            cocos/audio/android/cutils/bitops.h
            cocos/audio/android/cutils/log.h
            cocos/audio/android/IAudioPlayer.h
            cocos/audio/android/ICallerThreadUtils.h
            cocos/audio/android/IVolumeProvider.h
            cocos/audio/android/mp3reader.cpp
            cocos/audio/android/mp3reader.h
            cocos/audio/android/OpenSLHelper.h
            cocos/audio/android/PcmAudioPlayer.cpp
            cocos/audio/android/PcmAudioPlayer.h
            cocos/audio/android/PcmAudioService.cpp
            cocos/audio/android/PcmAudioService.h
            cocos/audio/android/PcmBufferProvider.cpp
            cocos/audio/android/PcmBufferProvider.h
            cocos/audio/android/PcmData.cpp
            cocos/audio/android/PcmData.h
            cocos/audio/android/Track.cpp
            cocos/audio/android/Track.h
            cocos/audio/android/UrlAudioPlayer.cpp
            cocos/audio/android/UrlAudioPlayer.h
            cocos/audio/android/utils/Compat.h
            cocos/audio/android/utils/Errors.h
            cocos/audio/android/utils/Utils.cpp
            cocos/audio/android/utils/Utils.h
        )
     elseif(OHOS)
        cocos_source_files(
            cocos/audio/common/utils/tinysndfile.cpp
            cocos/audio/common/utils/primitives.cpp
            cocos/audio/common/utils/include/tinysndfile.h
            cocos/audio/common/utils/include/primitives.h
            cocos/audio/common/decoder/AudioDecoder.cpp
            cocos/audio/common/decoder/AudioDecoder.h
            cocos/audio/common/decoder/AudioDecoderManager.cpp
            cocos/audio/common/decoder/AudioDecoderManager.h
            cocos/audio/common/decoder/AudioDecoderMp3.cpp
            cocos/audio/common/decoder/AudioDecoderMp3.h
            cocos/audio/common/decoder/AudioDecoderOgg.cpp
            cocos/audio/common/decoder/AudioDecoderOgg.h
            cocos/audio/common/decoder/AudioDecoderWav.cpp
            cocos/audio/common/decoder/AudioDecoderWav.h
            cocos/audio/oalsoft/AudioCache.cpp
            cocos/audio/oalsoft/AudioCache.h
            cocos/audio/oalsoft/AudioEngine-soft.cpp
            cocos/audio/oalsoft/AudioEngine-soft.h
            cocos/audio/include/AudioMacros.h
            cocos/audio/oalsoft/AudioPlayer.cpp
            cocos/audio/oalsoft/AudioPlayer.h
            cocos/audio/ohos/FsCallback.h
            cocos/audio/ohos/FsCallback.cpp
        )
    elseif(APPLE)
        cocos_source_files(
                            cocos/audio/apple/AudioDecoder.h
    NO_WERROR   NO_UBUILD   cocos/audio/apple/AudioPlayer.mm
    NO_WERROR   NO_UBUILD   cocos/audio/apple/AudioDecoder.mm
                            cocos/audio/apple/AudioPlayer.h
    NO_WERROR   NO_UBUILD   cocos/audio/apple/AudioEngine-inl.mm
                            cocos/audio/apple/AudioMacros.h
    NO_WERROR   NO_UBUILD   cocos/audio/apple/AudioCache.mm
                            cocos/audio/apple/AudioCache.h
                            cocos/audio/apple/AudioEngine-inl.h
        )
    endif()

endif()

##### plugins
cocos_source_files(
    cocos/plugins/Plugins.h
    cocos/plugins/Plugins.cpp
    cocos/plugins/bus/BusTypes.h
    cocos/plugins/bus/EventBus.h
    cocos/plugins/bus/EventBus.cpp
)

cocos_source_files(
    cocos/core/event/Event.h
    cocos/core/event/EventBus.h
    cocos/core/event/EventBus.cpp
    cocos/core/event/EventTarget.h
    cocos/core/event/intl/EventIntl.h
    cocos/core/event/intl/List.h
    cocos/core/event/intl/EventTargetMacros.h
    cocos/core/event/intl/EventBusMacros.h
)

##### base
cocos_source_files(
    cocos/base/Agent.h
    cocos/base/astc.cpp
    cocos/base/astc.h
    cocos/base/Compressed.h
    cocos/base/Compressed.cpp
    cocos/base/base64.cpp
    cocos/base/base64.h
    cocos/base/Config.h
    cocos/base/csscolorparser.cpp
    cocos/base/csscolorparser.h
    cocos/base/DeferredReleasePool.cpp
    cocos/base/DeferredReleasePool.h
    cocos/base/etc1.cpp
    cocos/base/etc1.h
    cocos/base/etc2.cpp
    cocos/base/etc2.h
    cocos/base/HasMemberFunction.h
    cocos/base/IndexHandle.h
    cocos/base/Locked.h
    cocos/base/Macros.h
    cocos/base/Assertf.h
    cocos/base/Object.h
    cocos/base/Ptr.h
    cocos/base/Random.h
    cocos/base/RefCounted.cpp
    cocos/base/RefCounted.h
    cocos/base/RefMap.h
    cocos/base/RefVector.h
    cocos/base/Scheduler.cpp
    cocos/base/Scheduler.h
    cocos/base/StringHandle.cpp
    cocos/base/StringHandle.h
    cocos/base/StringPool.h
    cocos/base/StringUtil.cpp
    cocos/base/StringUtil.h
    cocos/base/TemplateUtils.h
    cocos/base/ThreadPool.cpp
    cocos/base/ThreadPool.h
    cocos/base/TypeDef.h
    cocos/base/BinaryArchive.cpp
    cocos/base/BinaryArchive.h
    cocos/base/std/any.h
    cocos/base/std/optional.h
    cocos/base/std/variant.h
    cocos/base/std/container/array.h
    cocos/base/std/container/deque.h
    cocos/base/std/container/list.h
    cocos/base/std/container/map.h
    cocos/base/std/container/queue.h
    cocos/base/std/container/set.h
    cocos/base/std/container/string.h
    cocos/base/std/container/unordered_map.h
    cocos/base/std/container/unordered_set.h
    cocos/base/std/container/vector.h
    cocos/base/std/hash/detail/float_functions.hpp
    cocos/base/std/hash/detail/hash_float.hpp
    cocos/base/std/hash/detail/limits.hpp
    cocos/base/std/hash/extensions.hpp
    cocos/base/std/hash/hash_fwd.hpp
    cocos/base/std/hash/hash.h
)

############ application
cocos_source_files(
    cocos/application/BaseApplication.h
    cocos/application/CocosApplication.h
    cocos/application/CocosApplication.cpp
    cocos/application/ApplicationManager.h
    cocos/application/ApplicationManager.cpp
    cocos/application/BaseGame.h
    cocos/application/BaseGame.cpp
)

############ engine
cocos_source_files(
    cocos/engine/BaseEngine.cpp
    cocos/engine/BaseEngine.h
    cocos/engine/Engine.cpp
    cocos/engine/Engine.h
)

############ gi
cocos_source_files(
    cocos/gi/light-probe/AutoPlacement.cpp
    cocos/gi/light-probe/AutoPlacement.h
    cocos/gi/light-probe/Delaunay.cpp
    cocos/gi/light-probe/Delaunay.h
    cocos/gi/light-probe/LightProbe.cpp
    cocos/gi/light-probe/LightProbe.h
    cocos/gi/light-probe/PolynomialSolver.cpp
    cocos/gi/light-probe/PolynomialSolver.h
    cocos/gi/light-probe/SH.cpp
    cocos/gi/light-probe/SH.h
    cocos/gi/light-probe/tetgen.cpp
    cocos/gi/light-probe/tetgen.h
    cocos/gi/light-probe/predicates.cpp
)

############ main
if(NOT USE_SERVER_MODE AND (WINDOWS OR LINUX))
cocos_source_files(
    cocos/platform/SDLHelper.h
    cocos/platform/SDLHelper.cpp
)
endif()

############ platform
cocos_source_files(
    cocos/platform/BasePlatform.cpp
    cocos/platform/BasePlatform.h
    cocos/platform/UniversalPlatform.cpp
    cocos/platform/UniversalPlatform.h
)
if(WINDOWS)
    cocos_source_files(
        cocos/platform/win32/WindowsPlatform.cpp
        cocos/platform/win32/WindowsPlatform.h
    )
elseif(LINUX)
    cocos_source_files(
        cocos/platform/linux/LinuxPlatform.cpp
        cocos/platform/linux/LinuxPlatform.h
    )
elseif(ANDROID)
    cocos_source_files(
        cocos/platform/android/AndroidPlatform.cpp
        cocos/platform/android/AndroidPlatform.h
        cocos/platform/android/AndroidKeyCodes.cpp
    )
elseif(OPENHARMONY)
    cocos_source_files(
        cocos/platform/openharmony/napi/NapiHelper.cpp
        cocos/platform/openharmony/napi/NapiHelper.h

        cocos/platform/openharmony/WorkerMessageQueue.cpp
        cocos/platform/openharmony/WorkerMessageQueue.h
        cocos/platform/openharmony/OpenHarmonyPlatform.cpp
        cocos/platform/openharmony/OpenHarmonyPlatform.h
    )
elseif(OHOS)
    cocos_source_files(
        cocos/platform/ohos/OhosPlatform.cpp
        cocos/platform/ohos/OhosPlatform.h
    )
elseif(MACOSX)
    cocos_source_files(
        cocos/platform/mac/MacPlatform.mm
        cocos/platform/mac/MacPlatform.h
        cocos/platform/mac/ViewController.h
        cocos/platform/mac/ViewController.mm
        cocos/platform/mac/AppDelegate.h
        cocos/platform/mac/AppDelegate.mm
    )
elseif(IOS)
    cocos_source_files(
        cocos/platform/ios/IOSPlatform.mm
        cocos/platform/ios/IOSPlatform.h
        cocos/platform/ios/AppDelegateBridge.mm
        cocos/platform/ios/AppDelegateBridge.h
    )
endif()

############ platform : Abstract interface
cocos_source_files(
    cocos/platform/interfaces/OSInterface.h
)

############ platform : Interface definition
if(NOT OPENHARMONY)
cocos_source_files(
    cocos/platform/interfaces/modules/Device.cpp
    cocos/platform/interfaces/modules/Device.h
    cocos/platform/interfaces/modules/IAccelerometer.h
    cocos/platform/interfaces/modules/IBattery.h
    cocos/platform/interfaces/modules/IScreen.h
    cocos/platform/interfaces/modules/INetwork.h
    cocos/platform/interfaces/modules/ISystem.cpp
    cocos/platform/interfaces/modules/ISystem.h
    cocos/platform/interfaces/modules/ISystemWindow.h
    cocos/platform/interfaces/modules/ISystemWindowManager.h
    cocos/platform/interfaces/modules/IVibrator.h
    cocos/platform/interfaces/modules/XRCommon.h
    cocos/platform/interfaces/modules/IXRInterface.h
)
elseif(OPENHARMONY)
    cocos_source_files(
        cocos/platform/interfaces/modules/ISystem.h
        cocos/platform/interfaces/modules/ISystem.cpp
        cocos/platform/interfaces/modules/ISystemWindow.h
        cocos/platform/interfaces/modules/Device.cpp
        cocos/platform/interfaces/modules/Device.h
        cocos/platform/interfaces/modules/IScreen.h
    )
endif()

cocos_source_files(
    cocos/platform/interfaces/modules/canvas/CanvasRenderingContext2D.cpp
    cocos/platform/interfaces/modules/canvas/CanvasRenderingContext2D.h
    cocos/platform/interfaces/modules/canvas/ICanvasRenderingContext2D.h
)
if(USE_SERVER_MODE)
    cocos_source_files(
        cocos/platform/empty/modules/CanvasRenderingContext2DDelegate.cpp
        cocos/platform/empty/modules/CanvasRenderingContext2DDelegate.h
    )
elseif(WINDOWS)
    cocos_source_files(
        cocos/platform/win32/modules/CanvasRenderingContext2DDelegate.cpp
        cocos/platform/win32/modules/CanvasRenderingContext2DDelegate.h
    )
elseif(OPENHARMONY)
    cocos_source_files(
        cocos/platform/openharmony/modules/CanvasRenderingContext2DDelegate.cpp
        cocos/platform/openharmony/modules/CanvasRenderingContext2DDelegate.h
    )
elseif(ANDROID OR OHOS)
    cocos_source_files(
        cocos/platform/java/modules/CanvasRenderingContext2DDelegate.cpp
        cocos/platform/java/modules/CanvasRenderingContext2DDelegate.h
    )
elseif(MACOSX OR IOS)
    cocos_source_files(
        cocos/platform/apple/modules/CanvasRenderingContext2DDelegate.mm
        cocos/platform/apple/modules/CanvasRenderingContext2DDelegate.h
    )
elseif(LINUX)
    cocos_source_files(
        cocos/platform/linux/modules/CanvasRenderingContext2DDelegate.cpp
        cocos/platform/linux/modules/CanvasRenderingContext2DDelegate.h
    )
endif()

############ platform : Interface implementation of windows

if(WINDOWS)
    cocos_source_files(
        cocos/platform/win32/modules/Accelerometer.cpp
        cocos/platform/win32/modules/Accelerometer.h
        cocos/platform/win32/modules/Battery.cpp
        cocos/platform/win32/modules/Battery.h
        cocos/platform/win32/modules/Network.cpp
        cocos/platform/win32/modules/Network.h
        cocos/platform/win32/modules/Vibrator.cpp
        cocos/platform/win32/modules/Vibrator.h
        cocos/platform/win32/modules/System.cpp
        cocos/platform/win32/modules/System.h
    )
    if(USE_SERVER_MODE)
        cocos_source_files(
            cocos/platform/empty/modules/Screen.cpp
            cocos/platform/empty/modules/Screen.h
            cocos/platform/empty/modules/SystemWindow.cpp
            cocos/platform/empty/modules/SystemWindow.h
            cocos/platform/empty/modules/SystemWindowManager.cpp
            cocos/platform/empty/modules/SystemWindowManager.h
        )
    else()
        cocos_source_files(
            cocos/platform/win32/modules/Screen.cpp
            cocos/platform/win32/modules/Screen.h
            cocos/platform/win32/modules/SystemWindow.cpp
            cocos/platform/win32/modules/SystemWindow.h
            cocos/platform/win32/modules/SystemWindowManager.cpp
            cocos/platform/win32/modules/SystemWindowManager.h
        )
    endif()
elseif(OPENHARMONY)
    cocos_source_files(
        cocos/platform/openharmony/modules/System.cpp
        cocos/platform/openharmony/modules/System.h
        cocos/platform/openharmony/modules/SystemWindow.cpp
        cocos/platform/openharmony/modules/SystemWindow.h
        cocos/platform/openharmony/modules/Screen.cpp
        cocos/platform/openharmony/modules/Screen.h
        cocos/platform/openharmony/modules/Accelerometer.cpp
        cocos/platform/openharmony/modules/Accelerometer.h
        cocos/platform/openharmony/modules/Battery.cpp
        cocos/platform/openharmony/modules/Battery.h
        cocos/platform/openharmony/modules/System.cpp
        cocos/platform/openharmony/modules/SystemWindow.cpp
        cocos/platform/openharmony/modules/SystemWindowManager.h
        cocos/platform/openharmony/modules/SystemWindowManager.cpp
        cocos/platform/empty/modules/Network.cpp
        cocos/platform/empty/modules/Network.h
        cocos/platform/empty/modules/Vibrator.cpp
        cocos/platform/empty/modules/Vibrator.h
    )
elseif(ANDROID OR OHOS)
    cocos_source_files(
        cocos/platform/java/modules/Accelerometer.cpp
        cocos/platform/java/modules/Accelerometer.h
        cocos/platform/java/modules/Battery.cpp
        cocos/platform/java/modules/Battery.h
        cocos/platform/java/modules/CommonScreen.cpp
        cocos/platform/java/modules/CommonScreen.h
        cocos/platform/java/modules/Network.cpp
        cocos/platform/java/modules/Network.h
        cocos/platform/java/modules/Vibrator.cpp
        cocos/platform/java/modules/Vibrator.h
        cocos/platform/java/modules/CommonSystem.cpp
        cocos/platform/java/modules/CommonSystem.h
        cocos/platform/java/modules/SystemWindow.cpp
        cocos/platform/java/modules/SystemWindow.h
        cocos/platform/java/modules/SystemWindowManager.cpp
        cocos/platform/java/modules/SystemWindowManager.h
        cocos/platform/java/modules/XRInterface.cpp
        cocos/platform/java/modules/XRInterface.h
    )
endif()

if(ANDROID)
    cocos_source_files(
        cocos/platform/android/modules/Screen.cpp
        cocos/platform/android/modules/Screen.h
        cocos/platform/android/modules/System.cpp
        cocos/platform/android/modules/System.h
    )
elseif(OPENHARMONY)
    # Because there will be a definition of OHOS in harmonyos, it is necessary to define the macro of OPENHARMONY.
elseif(OHOS)
    cocos_source_files(
        cocos/platform/ohos/modules/Screen.cpp
        cocos/platform/ohos/modules/Screen.h
        cocos/platform/ohos/modules/System.cpp
        cocos/platform/ohos/modules/System.h
    )
elseif(MACOSX)
   cocos_source_files(
    NO_WERROR               cocos/platform/mac/modules/Accelerometer.mm
                            cocos/platform/mac/modules/Accelerometer.h
                            cocos/platform/mac/modules/Battery.mm
                            cocos/platform/mac/modules/Battery.h
                            cocos/platform/mac/modules/Network.mm
                            cocos/platform/mac/modules/Network.h
                            cocos/platform/mac/modules/Vibrator.mm
                            cocos/platform/mac/modules/Vibrator.h
                            cocos/platform/mac/modules/System.mm
                            cocos/platform/mac/modules/System.h
   )
   if(USE_SERVER_MODE)
        cocos_source_files(
            cocos/platform/empty/modules/Screen.cpp
            cocos/platform/empty/modules/Screen.h
            cocos/platform/empty/modules/SystemWindow.cpp
            cocos/platform/empty/modules/SystemWindow.h
            cocos/platform/empty/modules/SystemWindowManager.cpp
            cocos/platform/empty/modules/SystemWindowManager.h
        )
    else()
        cocos_source_files(
    NO_WERROR   NO_UBUILD        cocos/platform/mac/modules/Screen.mm
                                 cocos/platform/mac/modules/Screen.h
                                 cocos/platform/mac/modules/SystemWindow.mm
                                 cocos/platform/mac/modules/SystemWindow.h
                                 cocos/platform/mac/modules/SystemWindowManager.mm
                                 cocos/platform/mac/modules/SystemWindowManager.h
        )
    endif()
elseif(IOS)
   cocos_source_files(
    NO_WERROR   NO_UBUILD   cocos/platform/ios/modules/Accelerometer.mm
                            cocos/platform/ios/modules/Accelerometer.h
                            cocos/platform/ios/modules/Battery.mm
                            cocos/platform/ios/modules/Battery.h
    NO_WERROR   NO_UBUILD   cocos/platform/ios/modules/Screen.mm
                            cocos/platform/ios/modules/Screen.h
                            cocos/platform/ios/modules/Network.mm
                            cocos/platform/ios/modules/Network.h
                            cocos/platform/ios/modules/Vibrator.mm
                            cocos/platform/ios/modules/Vibrator.h
                            cocos/platform/ios/modules/System.mm
                            cocos/platform/ios/modules/System.h
                            cocos/platform/ios/modules/SystemWindow.mm
                            cocos/platform/ios/modules/SystemWindow.h
                            cocos/platform/ios/modules/SystemWindowManager.mm
                            cocos/platform/ios/modules/SystemWindowManager.h
   )
elseif(LINUX)
    cocos_source_files(
        cocos/platform/linux/modules/Accelerometer.cpp
        cocos/platform/linux/modules/Accelerometer.h
        cocos/platform/linux/modules/Battery.cpp
        cocos/platform/linux/modules/Battery.h
        cocos/platform/linux/modules/Network.cpp
        cocos/platform/linux/modules/Network.h
        cocos/platform/linux/modules/Vibrator.cpp
        cocos/platform/linux/modules/Vibrator.h
        cocos/platform/linux/modules/System.cpp
        cocos/platform/linux/modules/System.h
    )
    if(USE_SERVER_MODE)
        cocos_source_files(
            cocos/platform/empty/modules/Screen.cpp
            cocos/platform/empty/modules/Screen.h
            cocos/platform/empty/modules/SystemWindow.cpp
            cocos/platform/empty/modules/SystemWindow.h
            cocos/platform/empty/modules/SystemWindowManager.cpp
            cocos/platform/empty/modules/SystemWindowManager.h
        )
    else()
        cocos_source_files(
            cocos/platform/linux/modules/Screen.cpp
            cocos/platform/linux/modules/Screen.h
            cocos/platform/linux/modules/SystemWindow.cpp
            cocos/platform/linux/modules/SystemWindow.h
            cocos/platform/linux/modules/SystemWindowManager.cpp
            cocos/platform/linux/modules/SystemWindowManager.h
        )
    endif()
endif()

############ module log
cocos_source_files(MODULE cclog
    cocos/base/Log.cpp
    cocos/base/Log.h
)

cocos_source_files(MODULE cclog
    cocos/base/LogRemote.cpp
)

############ module log
cocos_source_files(MODULE ccunzip
    cocos/base/ZipUtils.cpp
    cocos/base/ZipUtils.h
)

##### memory
cocos_source_files(
                 cocos/base/memory/Memory.h
                 cocos/base/memory/MemoryHook.cpp
                 cocos/base/memory/MemoryHook.h
                 cocos/base/memory/CallStack.cpp
                 cocos/base/memory/CallStack.h
)

##### threading
cocos_source_files(
                 cocos/base/threading/ConditionVariable.h
                 cocos/base/threading/ConditionVariable.cpp
                 cocos/base/threading/Event.h
                 cocos/base/threading/MessageQueue.h
                 cocos/base/threading/MessageQueue.cpp
                 cocos/base/threading/Semaphore.h
                 cocos/base/threading/Semaphore.cpp
                 cocos/base/threading/ThreadPool.h
                 cocos/base/threading/ThreadPool.cpp
                 cocos/base/threading/ThreadSafeCounter.h
                 cocos/base/threading/ThreadSafeLinearAllocator.h
                 cocos/base/threading/ThreadSafeLinearAllocator.cpp
)
if(APPLE)
cocos_source_files(
                 cocos/base/threading/AutoReleasePool.h
                 cocos/base/threading/AutoReleasePool-apple.mm
)
else()
cocos_source_files(
                 cocos/base/threading/AutoReleasePool.h
                 cocos/base/threading/AutoReleasePool.cpp
)
endif()

##### job system
cocos_source_files(
    cocos/base/job-system/JobSystem.h
)

if(USE_JOB_SYSTEM_TASKFLOW)
    cocos_source_files(
        cocos/base/job-system/job-system-taskflow/TFJobGraph.h
        cocos/base/job-system/job-system-taskflow/TFJobGraph.cpp
        cocos/base/job-system/job-system-taskflow/TFJobSystem.h
        cocos/base/job-system/job-system-taskflow/TFJobSystem.cpp
    )
elseif(USE_JOB_SYSTEM_TBB)
    cocos_source_files(
        cocos/base/job-system/job-system-tbb/TBBJobGraph.h
        cocos/base/job-system/job-system-tbb/TBBJobGraph.cpp
        cocos/base/job-system/job-system-tbb/TBBJobSystem.h
        cocos/base/job-system/job-system-tbb/TBBJobSystem.cpp
    )
else()
    cocos_source_files(
        cocos/base/job-system/job-system-dummy/DummyJobGraph.h
        cocos/base/job-system/job-system-dummy/DummyJobGraph.cpp
        cocos/base/job-system/job-system-dummy/DummyJobSystem.h
        cocos/base/job-system/job-system-dummy/DummyJobSystem.cpp
    )
endif()

######### module math
cocos_source_files(MODULE ccmath
    cocos/math/Utils.h
    cocos/math/Utils.cpp
    cocos/math/Geometry.cpp
    cocos/math/Geometry.h
    cocos/math/Color.cpp
    cocos/math/Color.h
    cocos/math/Math.h
    cocos/math/Math.cpp
    cocos/math/MathBase.h
    cocos/math/Mat3.cpp
    cocos/math/Mat3.h
    cocos/math/Mat4.cpp
    cocos/math/Mat4.h
    cocos/math/Mat4.inl
    cocos/math/MathUtil.cpp
    cocos/math/MathUtil.h
    cocos/math/MathUtil.inl
    cocos/math/MathUtilNeon.inl
    cocos/math/MathUtilNeon64.inl
    cocos/math/MathUtilSSE.inl
    cocos/math/Quaternion.cpp
    cocos/math/Quaternion.h
    cocos/math/Quaternion.inl
    cocos/math/Vec2.cpp
    cocos/math/Vec2.h
    cocos/math/Vec2.inl
    cocos/math/Vec3.cpp
    cocos/math/Vec3.h
    cocos/math/Vec3.inl
    cocos/math/Vec4.cpp
    cocos/math/Vec4.h
    cocos/math/Vec4.inl
)

##### network
cocos_source_files(
                 cocos/network/Downloader.cpp
                 cocos/network/Downloader.h
                 cocos/network/DownloaderImpl.h
)
# The xmlhttprequest module of OpenHarmony is implemented in the ts layer
cocos_source_files(
                 cocos/network/HttpClient.h
                 cocos/network/HttpCookie.cpp
                 cocos/network/HttpCookie.h
                 cocos/network/HttpRequest.h
                 cocos/network/HttpResponse.h
                 cocos/network/Uri.cpp
                 cocos/network/Uri.h
    )

if(USE_SOCKET)
    cocos_source_files(
                     cocos/network/WebSocket.h
                     cocos/network/SocketIO.cpp
                     cocos/network/SocketIO.h
    )
endif()

if(USE_WEBSOCKET_SERVER)
    cocos_source_files(
                     cocos/network/WebSocketServer.h
                     cocos/network/WebSocketServer.cpp
    )
endif()

if(APPLE)
    cocos_source_files(
                                cocos/network/DownloaderImpl-apple.h
                                cocos/network/DownloaderImpl-apple.mm
                                cocos/network/HttpAsynConnection-apple.h
        NO_WERROR   NO_UBUILD   cocos/network/HttpAsynConnection-apple.m
                    NO_UBUILD   cocos/network/HttpClient-apple.mm
    )
    if(USE_SOCKET)
        cocos_source_files(
                        cocos/network/WebSocket-apple.mm
        )
        set_source_files_properties(${CWD}/cocos/network/WebSocket-apple.mm PROPERTIES
            COMPILE_FLAGS -fobjc-arc
        )
    endif()
endif()

if(ANDROID OR (NOT OPENHARMONY AND OHOS))
    cocos_source_files(
        cocos/network/Downloader-java.cpp
        cocos/network/Downloader-java.h
        cocos/network/HttpClient-java.cpp
    )
endif()

if(NOT APPLE AND USE_SOCKET)
    if(ANDROID)
    cocos_source_files(
        NO_WERROR    cocos/network/WebSocket-okhttp.cpp
    )
    else()
    cocos_source_files(
        NO_WERROR    cocos/network/WebSocket-libwebsockets.cpp
    )
    endif()
endif()

if(WINDOWS OR LINUX OR QNX OR OPENHARMONY)
    cocos_source_files(
        NO_WERROR    cocos/network/Downloader-curl.cpp
                     cocos/network/Downloader-curl.h
    )
endif()

if(WINDOWS OR MACOSX OR LINUX OR QNX OR OPENHARMONY)
    cocos_source_files(
        NO_WERROR   NO_UBUILD   cocos/network/HttpClient.cpp
    )
endif()

set(SWIG_OUTPUT_ROOT ${CMAKE_CURRENT_BINARY_DIR}/generated)
set(SWIG_OUTPUT ${SWIG_OUTPUT_ROOT}/cocos/bindings/auto)
cc_gen_swig_files(${CMAKE_CURRENT_LIST_DIR}/tools/swig-config ${SWIG_OUTPUT})


##### platform
cocos_source_files(
    cocos/platform/Image.cpp
    cocos/platform/Image.h
    cocos/platform/StdC.h
)

########## module utils
cocos_source_files(MODULE ccutils
    cocos/base/Data.cpp
    cocos/base/Data.h
    cocos/base/Value.cpp
    cocos/base/Value.h
    cocos/base/UTF8.cpp
    cocos/base/UTF8.h
    cocos/platform/SAXParser.cpp
    cocos/platform/SAXParser.h
    cocos/base/Utils.cpp
    cocos/base/Utils.h
    cocos/base/Timer.cpp
    cocos/base/Timer.h
)

########## module ccfilesystem
cocos_source_files(MODULE ccfilesystem
    cocos/platform/FileUtils.cpp
    cocos/platform/FileUtils.h
)

if(WINDOWS)
    cocos_source_files(MODULE ccutils
        cocos/platform/win32/Utils-win32.cpp
        cocos/platform/win32/Utils-win32.h
    )
endif()

if(WINDOWS)
    cocos_source_files(
                     cocos/platform/win32/compat
                     cocos/platform/win32/compat/stdint.h
    )
    cocos_source_files(MODULE ccfilesystem
        cocos/platform/win32/FileUtils-win32.cpp
        cocos/platform/win32/FileUtils-win32.h
    )
elseif(ANDROID)
    set(CC_JNI_SRC_FILES
        ${CWD}/cocos/platform/android/jni/JniCocosSurfaceView.cpp
        ${CWD}/cocos/platform/android/jni/JniCocosEntry.cpp
        ${CWD}/cocos/platform/java/jni/JniCocosOrientationHelper.cpp
        ${CWD}/cocos/platform/java/jni/JniHelper.cpp
        ${CWD}/cocos/platform/java/jni/JniHelper.h
        ${CWD}/cocos/platform/java/jni/JniImp.cpp
        ${CWD}/cocos/platform/java/jni/JniImp.h
        ${CWD}/cocos/platform/java/jni/glue/MessagePipe.cpp
        ${CWD}/cocos/platform/java/jni/glue/MessagePipe.h
    )

    cocos_source_files(MODULE ccfilesystem
        cocos/platform/android/FileUtils-android.cpp
        cocos/platform/android/FileUtils-android.h
    )
elseif(OPENHARMONY)
    # Because there will be a definition of OHOS in harmonyos, it is necessary to define the macro of OPENHARMONY.
    cocos_source_files(MODULE ccfilesystem
        cocos/platform/openharmony/FileUtils-OpenHarmony.cpp
        cocos/platform/openharmony/FileUtils-OpenHarmony.h
    )
elseif(OHOS)
    set(CC_JNI_SRC_FILES
        ${CWD}/cocos/platform/ohos/jni/JniCocosAbility.cpp
        ${CWD}/cocos/platform/ohos/jni/JniCocosAbility.h
        ${CWD}/cocos/platform/java/jni/JniHelper.cpp
        ${CWD}/cocos/platform/java/jni/JniHelper.h
        ${CWD}/cocos/platform/java/jni/JniImp.cpp
        ${CWD}/cocos/platform/java/jni/JniImp.h
        ${CWD}/cocos/platform/java/jni/JniCocosTouchHandler.cpp
        ${CWD}/cocos/platform/java/jni/JniCocosKeyCodeHandler.cpp
        ${CWD}/cocos/platform/java/jni/JniCocosOrientationHelper.cpp
        ${CWD}/cocos/platform/ohos/jni/AbilityConsts.h
        ${CWD}/cocos/platform/java/jni/glue/JniNativeGlue.cpp
        ${CWD}/cocos/platform/java/jni/glue/JniNativeGlue.h
        ${CWD}/cocos/platform/java/jni/glue/MessagePipe.cpp
        ${CWD}/cocos/platform/java/jni/glue/MessagePipe.h
    )
    cocos_source_files(MODULE ccfilesystem
        cocos/platform/ohos/FileUtils-ohos.cpp
        cocos/platform/ohos/FileUtils-ohos.h
    )
elseif(APPLE)
    cocos_source_files(
        cocos/platform/apple/Reachability.h
        cocos/platform/apple/Reachability.cpp
    )

    cocos_source_files(MODULE ccfilesystem
        cocos/platform/apple/FileUtils-apple.h
        cocos/platform/apple/FileUtils-apple.mm
    )
    if(MACOSX)
        cocos_source_files(
            cocos/platform/mac/View.h
            cocos/platform/mac/View.mm
            cocos/platform/mac/KeyCodeHelper.h
            cocos/platform/mac/KeyCodeHelper.cpp
        )
    elseif(IOS)
        cocos_source_files(
                                    cocos/platform/ios/View.h
            NO_WERROR   NO_UBUILD   cocos/platform/ios/View.mm     # CAMetalLayer bug for apple
        )
    endif()
elseif(LINUX)
    cocos_source_files(MODULE ccfilesystem
        cocos/platform/linux/FileUtils-linux.cpp
        cocos/platform/linux/FileUtils-linux.h
    )
endif()

##### renderer
cocos_source_files(
                 cocos/renderer/core/PassUtils.h
                 cocos/renderer/core/PassUtils.cpp
                 cocos/renderer/core/ProgramLib.h
                 cocos/renderer/core/ProgramLib.cpp
                 cocos/renderer/core/ProgramUtils.h
                 cocos/renderer/core/ProgramUtils.cpp
                 cocos/renderer/core/MaterialInstance.h
                 cocos/renderer/core/MaterialInstance.cpp
                 cocos/renderer/core/PassInstance.h
                 cocos/renderer/core/PassInstance.cpp
                 cocos/renderer/core/TextureBufferPool.h
                 cocos/renderer/core/TextureBufferPool.cpp

                 cocos/renderer/GFXDeviceManager.h

                 cocos/renderer/gfx-base/SPIRVUtils.h
                 cocos/renderer/gfx-base/SPIRVUtils.cpp
                 cocos/renderer/gfx-base/GFXObject.h
                 cocos/renderer/gfx-base/GFXObject.cpp
                 cocos/renderer/gfx-base/GFXBarrier.cpp
                 cocos/renderer/gfx-base/GFXBarrier.h
                 cocos/renderer/gfx-base/GFXBuffer.cpp
                 cocos/renderer/gfx-base/GFXBuffer.h
                 cocos/renderer/gfx-base/GFXCommandBuffer.cpp
                 cocos/renderer/gfx-base/GFXCommandBuffer.h
                 cocos/renderer/gfx-base/GFXDef.cpp
                 cocos/renderer/gfx-base/GFXDef.h
                 cocos/renderer/gfx-base/GFXDef-common.h
                 cocos/renderer/gfx-base/GFXDevice.cpp
                 cocos/renderer/gfx-base/GFXDevice.h
                 cocos/renderer/gfx-base/GFXFramebuffer.cpp
                 cocos/renderer/gfx-base/GFXFramebuffer.h
                 cocos/renderer/gfx-base/GFXInputAssembler.cpp
                 cocos/renderer/gfx-base/GFXInputAssembler.h
                 cocos/renderer/gfx-base/GFXDescriptorSet.cpp
                 cocos/renderer/gfx-base/GFXDescriptorSet.h
                 cocos/renderer/gfx-base/GFXDescriptorSetLayout.cpp
                 cocos/renderer/gfx-base/GFXDescriptorSetLayout.h
                 cocos/renderer/gfx-base/GFXPipelineLayout.cpp
                 cocos/renderer/gfx-base/GFXPipelineLayout.h
                 cocos/renderer/gfx-base/GFXPipelineState.cpp
                 cocos/renderer/gfx-base/GFXPipelineState.h
                 cocos/renderer/gfx-base/GFXQueue.cpp
                 cocos/renderer/gfx-base/GFXQueue.h
                 cocos/renderer/gfx-base/GFXQueryPool.cpp
                 cocos/renderer/gfx-base/GFXQueryPool.h
                 cocos/renderer/gfx-base/GFXRenderPass.cpp
                 cocos/renderer/gfx-base/GFXRenderPass.h
                 cocos/renderer/gfx-base/GFXShader.cpp
                 cocos/renderer/gfx-base/GFXShader.h
                 cocos/renderer/gfx-base/GFXSwapchain.cpp
                 cocos/renderer/gfx-base/GFXSwapchain.h
                 cocos/renderer/gfx-base/GFXTexture.cpp
                 cocos/renderer/gfx-base/GFXTexture.h
                 cocos/renderer/gfx-base/GFXDeviceObject.h
                 cocos/renderer/gfx-base/GFXUtil.cpp
                 cocos/renderer/gfx-base/GFXUtil.h
                 cocos/renderer/gfx-base/states/GFXGeneralBarrier.cpp
                 cocos/renderer/gfx-base/states/GFXGeneralBarrier.h
                 cocos/renderer/gfx-base/states/GFXSampler.cpp
                 cocos/renderer/gfx-base/states/GFXSampler.h
                 cocos/renderer/gfx-base/states/GFXTextureBarrier.cpp
                 cocos/renderer/gfx-base/states/GFXTextureBarrier.h
                 cocos/renderer/gfx-base/states/GFXBufferBarrier.h
                 cocos/renderer/gfx-base/states/GFXBufferBarrier.cpp

                 cocos/renderer/gfx-agent/BufferAgent.h
                 cocos/renderer/gfx-agent/BufferAgent.cpp
                 cocos/renderer/gfx-agent/CommandBufferAgent.h
                 cocos/renderer/gfx-agent/CommandBufferAgent.cpp
                 cocos/renderer/gfx-agent/DescriptorSetAgent.h
                 cocos/renderer/gfx-agent/DescriptorSetAgent.cpp
                 cocos/renderer/gfx-agent/DescriptorSetLayoutAgent.h
                 cocos/renderer/gfx-agent/DescriptorSetLayoutAgent.cpp
                 cocos/renderer/gfx-agent/DeviceAgent.h
                 cocos/renderer/gfx-agent/DeviceAgent.cpp
                 cocos/renderer/gfx-agent/FramebufferAgent.h
                 cocos/renderer/gfx-agent/FramebufferAgent.cpp
                 cocos/renderer/gfx-agent/InputAssemblerAgent.h
                 cocos/renderer/gfx-agent/InputAssemblerAgent.cpp
                 cocos/renderer/gfx-agent/PipelineLayoutAgent.h
                 cocos/renderer/gfx-agent/PipelineLayoutAgent.cpp
                 cocos/renderer/gfx-agent/PipelineStateAgent.h
                 cocos/renderer/gfx-agent/PipelineStateAgent.cpp
                 cocos/renderer/gfx-agent/QueueAgent.h
                 cocos/renderer/gfx-agent/QueueAgent.cpp
                 cocos/renderer/gfx-agent/QueryPoolAgent.h
                 cocos/renderer/gfx-agent/QueryPoolAgent.cpp
                 cocos/renderer/gfx-agent/RenderPassAgent.h
                 cocos/renderer/gfx-agent/RenderPassAgent.cpp
                 cocos/renderer/gfx-agent/SwapchainAgent.h
                 cocos/renderer/gfx-agent/SwapchainAgent.cpp
                 cocos/renderer/gfx-agent/ShaderAgent.h
                 cocos/renderer/gfx-agent/ShaderAgent.cpp
                 cocos/renderer/gfx-agent/TextureAgent.h
                 cocos/renderer/gfx-agent/TextureAgent.cpp

                 cocos/renderer/gfx-validator/BufferValidator.h
                 cocos/renderer/gfx-validator/BufferValidator.cpp
                 cocos/renderer/gfx-validator/CommandBufferValidator.h
                 cocos/renderer/gfx-validator/CommandBufferValidator.cpp
                 cocos/renderer/gfx-validator/DescriptorSetValidator.h
                 cocos/renderer/gfx-validator/DescriptorSetValidator.cpp
                 cocos/renderer/gfx-validator/DescriptorSetLayoutValidator.h
                 cocos/renderer/gfx-validator/DescriptorSetLayoutValidator.cpp
                 cocos/renderer/gfx-validator/DeviceValidator.h
                 cocos/renderer/gfx-validator/DeviceValidator.cpp
                 cocos/renderer/gfx-validator/FramebufferValidator.h
                 cocos/renderer/gfx-validator/FramebufferValidator.cpp
                 cocos/renderer/gfx-validator/InputAssemblerValidator.h
                 cocos/renderer/gfx-validator/InputAssemblerValidator.cpp
                 cocos/renderer/gfx-validator/PipelineLayoutValidator.h
                 cocos/renderer/gfx-validator/PipelineLayoutValidator.cpp
                 cocos/renderer/gfx-validator/PipelineStateValidator.h
                 cocos/renderer/gfx-validator/PipelineStateValidator.cpp
                 cocos/renderer/gfx-validator/QueueValidator.h
                 cocos/renderer/gfx-validator/QueueValidator.cpp
                 cocos/renderer/gfx-validator/QueryPoolValidator.h
                 cocos/renderer/gfx-validator/QueryPoolValidator.cpp
                 cocos/renderer/gfx-validator/RenderPassValidator.h
                 cocos/renderer/gfx-validator/RenderPassValidator.cpp
                 cocos/renderer/gfx-validator/ShaderValidator.h
                 cocos/renderer/gfx-validator/ShaderValidator.cpp
                 cocos/renderer/gfx-validator/SwapchainValidator.h
                 cocos/renderer/gfx-validator/SwapchainValidator.cpp
                 cocos/renderer/gfx-validator/TextureValidator.h
                 cocos/renderer/gfx-validator/TextureValidator.cpp
                 cocos/renderer/gfx-validator/ValidationUtils.h
                 cocos/renderer/gfx-validator/ValidationUtils.cpp

                 cocos/renderer/gfx-empty/EmptyBuffer.h
                 cocos/renderer/gfx-empty/EmptyBuffer.cpp
                 cocos/renderer/gfx-empty/EmptyCommandBuffer.h
                 cocos/renderer/gfx-empty/EmptyCommandBuffer.cpp
                 cocos/renderer/gfx-empty/EmptyDescriptorSet.h
                 cocos/renderer/gfx-empty/EmptyDescriptorSet.cpp
                 cocos/renderer/gfx-empty/EmptyDescriptorSetLayout.h
                 cocos/renderer/gfx-empty/EmptyDescriptorSetLayout.cpp
                 cocos/renderer/gfx-empty/EmptyDevice.h
                 cocos/renderer/gfx-empty/EmptyDevice.cpp
                 cocos/renderer/gfx-empty/EmptyFramebuffer.h
                 cocos/renderer/gfx-empty/EmptyFramebuffer.cpp
                 cocos/renderer/gfx-empty/EmptyInputAssembler.h
                 cocos/renderer/gfx-empty/EmptyInputAssembler.cpp
                 cocos/renderer/gfx-empty/EmptyPipelineLayout.h
                 cocos/renderer/gfx-empty/EmptyPipelineLayout.cpp
                 cocos/renderer/gfx-empty/EmptyPipelineState.h
                 cocos/renderer/gfx-empty/EmptyPipelineState.cpp
                 cocos/renderer/gfx-empty/EmptyQueue.h
                 cocos/renderer/gfx-empty/EmptyQueue.cpp
                 cocos/renderer/gfx-empty/EmptyQueryPool.h
                 cocos/renderer/gfx-empty/EmptyQueryPool.cpp
                 cocos/renderer/gfx-empty/EmptyRenderPass.h
                 cocos/renderer/gfx-empty/EmptyRenderPass.cpp
                 cocos/renderer/gfx-empty/EmptyShader.h
                 cocos/renderer/gfx-empty/EmptyShader.cpp
                 cocos/renderer/gfx-empty/EmptySwapchain.h
                 cocos/renderer/gfx-empty/EmptySwapchain.cpp
                 cocos/renderer/gfx-empty/EmptyTexture.h
                 cocos/renderer/gfx-empty/EmptyTexture.cpp

                 cocos/renderer/pipeline/ClusterLightCulling.cpp
                 cocos/renderer/pipeline/ClusterLightCulling.h
                 cocos/renderer/pipeline/Define.h
                 cocos/renderer/pipeline/Define.cpp
                 cocos/renderer/pipeline/GlobalDescriptorSetManager.h
                 cocos/renderer/pipeline/GlobalDescriptorSetManager.cpp
                 cocos/renderer/pipeline/InstancedBuffer.cpp
                 cocos/renderer/pipeline/InstancedBuffer.h
                 cocos/renderer/pipeline/PipelineStateManager.cpp
                 cocos/renderer/pipeline/PipelineStateManager.h
                 cocos/renderer/pipeline/RenderAdditiveLightQueue.cpp
                 cocos/renderer/pipeline/RenderAdditiveLightQueue.h
                 cocos/renderer/pipeline/RenderFlow.cpp
                 cocos/renderer/pipeline/RenderFlow.h
                 cocos/renderer/pipeline/RenderInstancedQueue.cpp
                 cocos/renderer/pipeline/RenderInstancedQueue.h
                 cocos/renderer/pipeline/RenderPipeline.cpp
                 cocos/renderer/pipeline/RenderPipeline.h
                 cocos/renderer/pipeline/RenderQueue.cpp
                 cocos/renderer/pipeline/RenderQueue.h
                 cocos/renderer/pipeline/RenderStage.cpp
                 cocos/renderer/pipeline/RenderStage.h
                 cocos/renderer/pipeline/PlanarShadowQueue.cpp
                 cocos/renderer/pipeline/PlanarShadowQueue.h
                 cocos/renderer/pipeline/ShadowMapBatchedQueue.cpp
                 cocos/renderer/pipeline/ShadowMapBatchedQueue.h
                 cocos/renderer/pipeline/PipelineUBO.cpp
                 cocos/renderer/pipeline/PipelineUBO.h
                 cocos/renderer/pipeline/PipelineSceneData.cpp
                 cocos/renderer/pipeline/PipelineSceneData.h
                 cocos/renderer/pipeline/forward/ForwardFlow.cpp
                 cocos/renderer/pipeline/forward/ForwardFlow.h
                 cocos/renderer/pipeline/forward/ForwardPipeline.cpp
                 cocos/renderer/pipeline/forward/ForwardPipeline.h
                 cocos/renderer/pipeline/forward/ForwardStage.cpp
                 cocos/renderer/pipeline/forward/ForwardStage.h
                 cocos/renderer/pipeline/SceneCulling.cpp
                 cocos/renderer/pipeline/SceneCulling.h
                 cocos/renderer/pipeline/deferred/DeferredPipeline.cpp
                 cocos/renderer/pipeline/deferred/DeferredPipeline.h
                 cocos/renderer/pipeline/deferred/MainFlow.cpp
                 cocos/renderer/pipeline/deferred/MainFlow.h
                 cocos/renderer/pipeline/deferred/DeferredPipelineSceneData.cpp
                 cocos/renderer/pipeline/deferred/DeferredPipelineSceneData.h
                 cocos/renderer/pipeline/deferred/GbufferStage.cpp
                 cocos/renderer/pipeline/deferred/GbufferStage.h
                 cocos/renderer/pipeline/deferred/LightingStage.cpp
                 cocos/renderer/pipeline/deferred/LightingStage.h
                 cocos/renderer/pipeline/deferred/ReflectionComp.cpp
                 cocos/renderer/pipeline/deferred/ReflectionComp.h
                 cocos/renderer/pipeline/shadow/ShadowFlow.cpp
                 cocos/renderer/pipeline/shadow/ShadowFlow.h
                 cocos/renderer/pipeline/shadow/ShadowStage.cpp
                 cocos/renderer/pipeline/shadow/ShadowStage.h
                 cocos/renderer/pipeline/shadow/CSMLayers.cpp
                 cocos/renderer/pipeline/shadow/CSMLayers.h
                 cocos/renderer/pipeline/Enum.h
                 cocos/renderer/pipeline/deferred/BloomStage.cpp
                 cocos/renderer/pipeline/deferred/BloomStage.h
                 cocos/renderer/pipeline/deferred/PostProcessStage.cpp
                 cocos/renderer/pipeline/deferred/PostProcessStage.h
                 cocos/renderer/pipeline/UIPhase.cpp
                 cocos/renderer/pipeline/UIPhase.h
                 cocos/renderer/pipeline/DebugView.cpp
                 cocos/renderer/pipeline/DebugView.h
                 cocos/renderer/pipeline/helper/Utils.h
                 cocos/renderer/pipeline/helper/Utils.cpp
                 cocos/renderer/pipeline/custom/test/test.h
                 cocos/renderer/pipeline/reflection-probe/ReflectionProbeFlow.cpp
                 cocos/renderer/pipeline/reflection-probe/ReflectionProbeFlow.h
                 cocos/renderer/pipeline/reflection-probe/ReflectionProbeStage.cpp
                 cocos/renderer/pipeline/reflection-probe/ReflectionProbeStage.h
                 cocos/renderer/pipeline/ReflectionProbeBatchedQueue.cpp
                 cocos/renderer/pipeline/ReflectionProbeBatchedQueue.h
                 cocos/renderer/pipeline/custom/ArchiveFwd.h
                 cocos/renderer/pipeline/custom/ArchiveTypes.cpp
                 cocos/renderer/pipeline/custom/ArchiveTypes.h
                 cocos/renderer/pipeline/custom/BinaryArchive.h
                 cocos/renderer/pipeline/custom/CustomFwd.h
                 cocos/renderer/pipeline/custom/CustomTypes.cpp
                 cocos/renderer/pipeline/custom/CustomTypes.h
                 cocos/renderer/pipeline/custom/FGDispatcherGraphs.h
                 cocos/renderer/pipeline/custom/FGDispatcherTypes.cpp
                 cocos/renderer/pipeline/custom/FGDispatcherTypes.h
                 cocos/renderer/pipeline/custom/FrameGraphDispatcher.cpp
                 cocos/renderer/pipeline/custom/LayoutGraphFwd.h
                 cocos/renderer/pipeline/custom/LayoutGraphGraphs.h
                 cocos/renderer/pipeline/custom/LayoutGraphNames.h
                 cocos/renderer/pipeline/custom/LayoutGraphSerialization.h
                 cocos/renderer/pipeline/custom/LayoutGraphTypes.cpp
                 cocos/renderer/pipeline/custom/LayoutGraphTypes.h
                 cocos/renderer/pipeline/custom/LayoutGraphUtils.cpp
                 cocos/renderer/pipeline/custom/LayoutGraphUtils.h
                 cocos/renderer/pipeline/custom/NativeDefaultScene.cpp
                 cocos/renderer/pipeline/custom/NativeExecutor.cpp
                 cocos/renderer/pipeline/custom/NativeFactory.cpp
                 cocos/renderer/pipeline/custom/NativeFwd.h
                 cocos/renderer/pipeline/custom/NativePipeline.cpp
                 cocos/renderer/pipeline/custom/NativePipelineFwd.h
                 cocos/renderer/pipeline/custom/NativePipelineGraphs.h
                 cocos/renderer/pipeline/custom/NativePipelineTypes.cpp
                 cocos/renderer/pipeline/custom/NativePipelineTypes.h
                 cocos/renderer/pipeline/custom/NativePools.cpp
                 cocos/renderer/pipeline/custom/NativeProgramLibrary.cpp
                 cocos/renderer/pipeline/custom/NativeRenderGraph.cpp
                 cocos/renderer/pipeline/custom/NativeRenderQueue.cpp
                 cocos/renderer/pipeline/custom/NativeRenderingModule.cpp
                 cocos/renderer/pipeline/custom/NativeResourceGraph.cpp
                 cocos/renderer/pipeline/custom/NativeSceneCulling.cpp
                 cocos/renderer/pipeline/custom/NativeTypes.cpp
                 cocos/renderer/pipeline/custom/NativeTypes.h
                 cocos/renderer/pipeline/custom/NativeUtils.cpp
                 cocos/renderer/pipeline/custom/NativeUtils.h
                 cocos/renderer/pipeline/custom/PrivateFwd.h
                 cocos/renderer/pipeline/custom/PrivateTypes.cpp
                 cocos/renderer/pipeline/custom/PrivateTypes.h
                 cocos/renderer/pipeline/custom/RenderCommonFwd.h
                 cocos/renderer/pipeline/custom/RenderCommonJsb.cpp
                 cocos/renderer/pipeline/custom/RenderCommonJsb.h
                 cocos/renderer/pipeline/custom/RenderCommonNames.h
                 cocos/renderer/pipeline/custom/RenderCommonSerialization.h
                 cocos/renderer/pipeline/custom/RenderCommonTypes.cpp
                 cocos/renderer/pipeline/custom/RenderCommonTypes.h
                 cocos/renderer/pipeline/custom/RenderGraphFwd.h
                 cocos/renderer/pipeline/custom/RenderGraphGraphs.h
                 cocos/renderer/pipeline/custom/RenderGraphTypes.cpp
                 cocos/renderer/pipeline/custom/RenderGraphTypes.h
                 cocos/renderer/pipeline/custom/RenderInterfaceFwd.h
                 cocos/renderer/pipeline/custom/RenderInterfaceTypes.cpp
                 cocos/renderer/pipeline/custom/RenderInterfaceTypes.h
                 cocos/renderer/pipeline/custom/RenderingModule.h
                 cocos/renderer/pipeline/custom/details/DebugUtils.h
                 cocos/renderer/pipeline/custom/details/GraphImpl.h
                 cocos/renderer/pipeline/custom/details/GraphTypes.h
                 cocos/renderer/pipeline/custom/details/GraphView.h
                 cocos/renderer/pipeline/custom/details/GslUtils.h
                 cocos/renderer/pipeline/custom/details/JsbConversion.h
                 cocos/renderer/pipeline/custom/details/Map.h
                 cocos/renderer/pipeline/custom/details/Overload.h
                 cocos/renderer/pipeline/custom/details/PathUtils.h
                 cocos/renderer/pipeline/custom/details/Pmr.h
                 cocos/renderer/pipeline/custom/details/Range.h
                 cocos/renderer/pipeline/custom/details/SerializationUtils.h
                 cocos/renderer/pipeline/custom/details/Set.h
                 cocos/renderer/pipeline/custom/details/Utility.h
)

if (USE_GEOMETRY_RENDERER)
    cocos_source_files(
        cocos/renderer/pipeline/GeometryRenderer.h
        cocos/renderer/pipeline/GeometryRenderer.cpp
    )
endif()

##### terrain
#
# cocos_source_files(
#     cocos/terrain/HeightField.cpp
#     cocos/terrain/HeightField.h
#     cocos/terrain/Terrain.cpp
#     cocos/terrain/Terrain.h
#     cocos/terrain/TerrainAsset.cpp
#     cocos/terrain/TerrainAsset.h
#     cocos/terrain/TerrainLod.cpp
#     cocos/terrain/TerrainLod.h
# )


##### scene
cocos_source_files(
                 cocos/scene/Ambient.h
                 cocos/scene/Ambient.cpp
                 cocos/scene/Camera.h
                 cocos/scene/Camera.cpp
                 cocos/scene/Define.h
                 cocos/scene/DirectionalLight.h
                 cocos/scene/DirectionalLight.cpp
                 cocos/scene/DrawBatch2D.h
                 cocos/scene/DrawBatch2D.cpp
                 cocos/scene/Fog.h
                 cocos/scene/Fog.cpp
                 cocos/scene/Light.h
                 cocos/scene/Light.cpp
                 cocos/scene/LODGroup.h
                 cocos/scene/LODGroup.cpp
                 cocos/scene/Model.h
                 cocos/scene/Model.cpp
                 cocos/scene/Pass.h
                 cocos/scene/Pass.cpp
                 cocos/scene/RenderScene.h
                 cocos/scene/RenderScene.cpp
                 cocos/scene/RenderWindow.cpp
                 cocos/scene/RenderWindow.h
                 cocos/scene/Skybox.h
                 cocos/scene/Skybox.cpp
                 cocos/scene/SphereLight.h
                 cocos/scene/SphereLight.cpp
                 cocos/scene/SpotLight.h
                 cocos/scene/SpotLight.cpp
                 cocos/scene/PointLight.h
                 cocos/scene/PointLight.cpp
                 cocos/scene/RangedDirectionalLight.h
                 cocos/scene/RangedDirectionalLight.cpp
                 cocos/scene/SubModel.h
                 cocos/scene/SubModel.cpp
                 cocos/scene/Octree.h
                 cocos/scene/Octree.cpp
                 cocos/scene/Shadow.h
                 cocos/scene/Shadow.cpp
                 cocos/scene/ReflectionProbe.h
                 cocos/scene/ReflectionProbe.cpp
                 cocos/scene/ReflectionProbeManager.cpp
                 cocos/scene/ReflectionProbeManager.h
                 cocos/scene/Skin.h
                 cocos/scene/Skin.cpp
)

##### primitive
cocos_source_files(
    cocos/primitive/Box.cpp
    cocos/primitive/Box.h
    cocos/primitive/Capsule.cpp
    cocos/primitive/Capsule.h
    cocos/primitive/Circle.cpp
    cocos/primitive/Circle.h
    cocos/primitive/Cone.cpp
    cocos/primitive/Cone.h
    cocos/primitive/Cylinder.cpp
    cocos/primitive/Cylinder.h
    cocos/primitive/Plane.cpp
    cocos/primitive/Plane.h
    cocos/primitive/Primitive.cpp
    cocos/primitive/Primitive.h
    cocos/primitive/PrimitiveDefine.h
    cocos/primitive/PrimitiveUtils.cpp
    cocos/primitive/PrimitiveUtils.h
    cocos/primitive/Quad.cpp
    cocos/primitive/Quad.h
    cocos/primitive/Sphere.cpp
    cocos/primitive/Sphere.h
    cocos/primitive/Torus.cpp
    cocos/primitive/Torus.h
    cocos/primitive/Transform.cpp
    cocos/primitive/Transform.h
)

##### profiler
if (USE_DEBUG_RENDERER)
cocos_source_files(
    cocos/profiler/DebugRenderer.h
    cocos/profiler/DebugRenderer.cpp
)
endif()

cocos_source_files(
    cocos/profiler/Profiler.h
    cocos/profiler/Profiler.cpp
    cocos/profiler/GameStats.h
)

##### components
cocos_source_files(
    cocos/3d/models/BakedSkinningModel.h
    cocos/3d/models/BakedSkinningModel.cpp
    cocos/3d/models/MorphModel.h
    cocos/3d/models/MorphModel.cpp
    cocos/3d/models/SkinningModel.h
    cocos/3d/models/SkinningModel.cpp
)

##### animations
cocos_source_files(
    cocos/core/animation/SkeletalAnimationUtils.h
    cocos/core/animation/SkeletalAnimationUtils.cpp
)

##### lights
# cocos_source_files(
#     cocos/3d/lights/LightComponent.h
#     cocos/3d/lights/LightComponent.cpp
#     cocos/3d/lights/DirectionalLightComponent.h
#     cocos/3d/lights/DirectionalLightComponent.cpp
#     cocos/3d/lights/SpotLightComponent.h
#     cocos/3d/lights/SpotLightComponent.cpp
#     cocos/3d/lights/SphereLightComponent.h
#     cocos/3d/lights/SphereLightComponent.cpp
# )

if(CC_USE_GLES2 OR CC_USE_GLES3)
    cocos_source_files(
        cocos/renderer/gfx-gles-common/GLESCommandPool.h
        cocos/renderer/gfx-gles-common/eglw.cpp
        cocos/renderer/gfx-gles-common/gles2w.cpp
    )
    if(CC_USE_GLES3)
        cocos_source_files(
            cocos/renderer/gfx-gles-common/gles3w.cpp
        )
    endif()
endif()

if(CC_USE_GLES2)
    cocos_source_files(
                     cocos/renderer/gfx-gles2/GLES2Buffer.cpp
                     cocos/renderer/gfx-gles2/GLES2Buffer.h
                     cocos/renderer/gfx-gles2/GLES2CommandBuffer.cpp
                     cocos/renderer/gfx-gles2/GLES2CommandBuffer.h
                     cocos/renderer/gfx-gles2/GLES2Commands.cpp
                     cocos/renderer/gfx-gles2/GLES2Commands.h
                     cocos/renderer/gfx-gles2/GLES2Device.cpp
                     cocos/renderer/gfx-gles2/GLES2Device.h
                     cocos/renderer/gfx-gles2/GLES2Framebuffer.cpp
                     cocos/renderer/gfx-gles2/GLES2Framebuffer.h
                     cocos/renderer/gfx-gles2/GLES2GPUContext.cpp
                     cocos/renderer/gfx-gles2/GLES2GPUObjects.h
                     cocos/renderer/gfx-gles2/GLES2InputAssembler.cpp
                     cocos/renderer/gfx-gles2/GLES2InputAssembler.h
                     cocos/renderer/gfx-gles2/GLES2DescriptorSet.cpp
                     cocos/renderer/gfx-gles2/GLES2DescriptorSet.h
                     cocos/renderer/gfx-gles2/GLES2DescriptorSetLayout.cpp
                     cocos/renderer/gfx-gles2/GLES2DescriptorSetLayout.h
                     cocos/renderer/gfx-gles2/GLES2PipelineLayout.cpp
                     cocos/renderer/gfx-gles2/GLES2PipelineLayout.h
                     cocos/renderer/gfx-gles2/GLES2PipelineState.cpp
                     cocos/renderer/gfx-gles2/GLES2PipelineState.h
                     cocos/renderer/gfx-gles2/GLES2PrimaryCommandBuffer.cpp
                     cocos/renderer/gfx-gles2/GLES2PrimaryCommandBuffer.h
                     cocos/renderer/gfx-gles2/GLES2Queue.cpp
                     cocos/renderer/gfx-gles2/GLES2Queue.h
                     cocos/renderer/gfx-gles2/GLES2QueryPool.cpp
                     cocos/renderer/gfx-gles2/GLES2QueryPool.h
                     cocos/renderer/gfx-gles2/GLES2RenderPass.cpp
                     cocos/renderer/gfx-gles2/GLES2RenderPass.h
                     cocos/renderer/gfx-gles2/GLES2Shader.cpp
                     cocos/renderer/gfx-gles2/GLES2Shader.h
                     cocos/renderer/gfx-gles2/GLES2Swapchain.cpp
                     cocos/renderer/gfx-gles2/GLES2Swapchain.h
                     cocos/renderer/gfx-gles2/GLES2Std.h
                     cocos/renderer/gfx-gles2/GLES2Texture.cpp
                     cocos/renderer/gfx-gles2/GLES2Texture.h
                     cocos/renderer/gfx-gles2/GLES2Wrangler.cpp
                     cocos/renderer/gfx-gles2/GLES2Wrangler.h
                     cocos/renderer/gfx-gles2/states/GLES2Sampler.cpp
                     cocos/renderer/gfx-gles2/states/GLES2Sampler.h
    )
endif()

if(CC_USE_GLES3)
    cocos_source_files(
                     cocos/renderer/gfx-gles3/GLES3Buffer.cpp
                     cocos/renderer/gfx-gles3/GLES3Buffer.h
                     cocos/renderer/gfx-gles3/GLES3CommandBuffer.cpp
                     cocos/renderer/gfx-gles3/GLES3CommandBuffer.h
                     cocos/renderer/gfx-gles3/GLES3Commands.cpp
                     cocos/renderer/gfx-gles3/GLES3Commands.h
                     cocos/renderer/gfx-gles3/GLES3Device.cpp
                     cocos/renderer/gfx-gles3/GLES3Device.h
                     cocos/renderer/gfx-gles3/GLES3Framebuffer.cpp
                     cocos/renderer/gfx-gles3/GLES3Framebuffer.h
                     cocos/renderer/gfx-gles3/GLES3GPUContext.cpp
                     cocos/renderer/gfx-gles3/GLES3GPUObjects.h
                     cocos/renderer/gfx-gles3/GLES3InputAssembler.cpp
                     cocos/renderer/gfx-gles3/GLES3InputAssembler.h
                     cocos/renderer/gfx-gles3/GLES3DescriptorSet.cpp
                     cocos/renderer/gfx-gles3/GLES3DescriptorSet.h
                     cocos/renderer/gfx-gles3/GLES3DescriptorSetLayout.cpp
                     cocos/renderer/gfx-gles3/GLES3DescriptorSetLayout.h
                     cocos/renderer/gfx-gles3/GLES3PipelineLayout.cpp
                     cocos/renderer/gfx-gles3/GLES3PipelineLayout.h
                     cocos/renderer/gfx-gles3/GLES3PipelineState.cpp
                     cocos/renderer/gfx-gles3/GLES3PipelineState.h
                     cocos/renderer/gfx-gles3/GLES3PrimaryCommandBuffer.cpp
                     cocos/renderer/gfx-gles3/GLES3PrimaryCommandBuffer.h
                     cocos/renderer/gfx-gles3/GLES3Queue.cpp
                     cocos/renderer/gfx-gles3/GLES3Queue.h
                     cocos/renderer/gfx-gles3/GLES3QueryPool.cpp
                     cocos/renderer/gfx-gles3/GLES3QueryPool.h
                     cocos/renderer/gfx-gles3/GLES3RenderPass.cpp
                     cocos/renderer/gfx-gles3/GLES3RenderPass.h
                     cocos/renderer/gfx-gles3/GLES3Shader.cpp
                     cocos/renderer/gfx-gles3/GLES3Shader.h
                     cocos/renderer/gfx-gles3/GLES3Swapchain.cpp
                     cocos/renderer/gfx-gles3/GLES3Swapchain.h
                     cocos/renderer/gfx-gles3/GLES3Std.h
                     cocos/renderer/gfx-gles3/GLES3Texture.cpp
                     cocos/renderer/gfx-gles3/GLES3Texture.h
                     cocos/renderer/gfx-gles3/GLES3Wrangler.cpp
                     cocos/renderer/gfx-gles3/GLES3Wrangler.h
                     cocos/renderer/gfx-gles3/GLES3PipelineCache.cpp
                     cocos/renderer/gfx-gles3/GLES3PipelineCache.h
                     cocos/renderer/gfx-gles3/states/GLES3GeneralBarrier.cpp
                     cocos/renderer/gfx-gles3/states/GLES3GeneralBarrier.h
                     cocos/renderer/gfx-gles3/states/GLES3Sampler.cpp
                     cocos/renderer/gfx-gles3/states/GLES3Sampler.h
    )
endif()

if(CC_USE_METAL)
    cocos_source_files(
                             cocos/renderer/gfx-metal/MTLBuffer.h
                             cocos/renderer/gfx-metal/MTLBuffer.mm
                             cocos/renderer/gfx-metal/MTLCommandBuffer.h
                             cocos/renderer/gfx-metal/MTLCommandBuffer.mm
                             cocos/renderer/gfx-metal/MTLDevice.h
    NO_WERROR   NO_UBUILD    cocos/renderer/gfx-metal/MTLDevice.mm      # CAMetalLayer bug for apple
                             cocos/renderer/gfx-metal/MTLFramebuffer.mm
                             cocos/renderer/gfx-metal/MTLFramebuffer.h
                             cocos/renderer/gfx-metal/MTLGPUObjects.h
                             cocos/renderer/gfx-metal/MTLInputAssembler.h
                             cocos/renderer/gfx-metal/MTLInputAssembler.mm
                             cocos/renderer/gfx-metal/MTLDescriptorSetLayout.h
                             cocos/renderer/gfx-metal/MTLDescriptorSetLayout.mm
                             cocos/renderer/gfx-metal/MTLPipelineLayout.h
                             cocos/renderer/gfx-metal/MTLPipelineLayout.mm
                             cocos/renderer/gfx-metal/MTLPipelineState.h
                             cocos/renderer/gfx-metal/MTLPipelineState.mm
                             cocos/renderer/gfx-metal/MTLDescriptorSet.h
                             cocos/renderer/gfx-metal/MTLDescriptorSet.mm
                             cocos/renderer/gfx-metal/MTLQueue.h
                             cocos/renderer/gfx-metal/MTLQueue.mm
                             cocos/renderer/gfx-metal/MTLQueryPool.h
                             cocos/renderer/gfx-metal/MTLQueryPool.mm
                             cocos/renderer/gfx-metal/MTLRenderPass.h
                             cocos/renderer/gfx-metal/MTLRenderPass.mm
                             cocos/renderer/gfx-metal/MTLSampler.h
                             cocos/renderer/gfx-metal/MTLSampler.mm
                             cocos/renderer/gfx-metal/MTLShader.h
                             cocos/renderer/gfx-metal/MTLShader.mm
                             cocos/renderer/gfx-metal/MTLTexture.h
                             cocos/renderer/gfx-metal/MTLTexture.mm
                             cocos/renderer/gfx-metal/MTLUtils.h
                             cocos/renderer/gfx-metal/MTLUtils.mm
                             cocos/renderer/gfx-metal/MTLRenderCommandEncoder.h
                             cocos/renderer/gfx-metal/MTLComputeCommandEncoder.h
                             cocos/renderer/gfx-metal/MTLCommandEncoder.h
                             cocos/renderer/gfx-metal/MTLConfig.h
                             cocos/renderer/gfx-metal/MTLSemaphore.h
                             cocos/renderer/gfx-metal/MTLSwapchain.h
                             cocos/renderer/gfx-metal/MTLSwapchain.mm
    )
endif()

if(CC_USE_VULKAN)

    cocos_source_files(
                     cocos/renderer/gfx-vulkan/vk_mem_alloc.h
                     cocos/renderer/gfx-vulkan/VKBuffer.cpp
                     cocos/renderer/gfx-vulkan/VKBuffer.h
                     cocos/renderer/gfx-vulkan/VKCommandBuffer.cpp
                     cocos/renderer/gfx-vulkan/VKCommandBuffer.h
                     cocos/renderer/gfx-vulkan/VKCommands.cpp
                     cocos/renderer/gfx-vulkan/VKCommands.h
                     cocos/renderer/gfx-vulkan/VKDevice.cpp
                     cocos/renderer/gfx-vulkan/VKDevice.h
                     cocos/renderer/gfx-vulkan/VKFramebuffer.cpp
                     cocos/renderer/gfx-vulkan/VKFramebuffer.h
                     cocos/renderer/gfx-vulkan/VKGPUContext.cpp
                     cocos/renderer/gfx-vulkan/VKGPUObjects.h
                     cocos/renderer/gfx-vulkan/VKInputAssembler.cpp
                     cocos/renderer/gfx-vulkan/VKInputAssembler.h
                     cocos/renderer/gfx-vulkan/VKDescriptorSet.cpp
                     cocos/renderer/gfx-vulkan/VKDescriptorSet.h
                     cocos/renderer/gfx-vulkan/VKDescriptorSetLayout.cpp
                     cocos/renderer/gfx-vulkan/VKDescriptorSetLayout.h
                     cocos/renderer/gfx-vulkan/VKPipelineLayout.cpp
                     cocos/renderer/gfx-vulkan/VKPipelineLayout.h
                     cocos/renderer/gfx-vulkan/VKPipelineState.cpp
                     cocos/renderer/gfx-vulkan/VKPipelineState.h
                     cocos/renderer/gfx-vulkan/VKQueue.cpp
                     cocos/renderer/gfx-vulkan/VKQueue.h
                     cocos/renderer/gfx-vulkan/VKQueryPool.cpp
                     cocos/renderer/gfx-vulkan/VKQueryPool.h
                     cocos/renderer/gfx-vulkan/VKRenderPass.cpp
                     cocos/renderer/gfx-vulkan/VKRenderPass.h
                     cocos/renderer/gfx-vulkan/VKShader.cpp
                     cocos/renderer/gfx-vulkan/VKShader.h
                     cocos/renderer/gfx-vulkan/VKStd.cpp
                     cocos/renderer/gfx-vulkan/VKStd.h
                     cocos/renderer/gfx-vulkan/VKSwapchain.cpp
                     cocos/renderer/gfx-vulkan/VKSwapchain.h
                     cocos/renderer/gfx-vulkan/VKTexture.cpp
                     cocos/renderer/gfx-vulkan/VKTexture.h
                     cocos/renderer/gfx-vulkan/VKUtils.cpp
                     cocos/renderer/gfx-vulkan/VKUtils.h
                     cocos/renderer/gfx-vulkan/volk.c
                     cocos/renderer/gfx-vulkan/volk.h
                     cocos/renderer/gfx-vulkan/VKGPURecycleBin.cpp
                     cocos/renderer/gfx-vulkan/VKPipelineCache.cpp
                     cocos/renderer/gfx-vulkan/VKPipelineCache.h
                     cocos/renderer/gfx-vulkan/states/VKGeneralBarrier.cpp
                     cocos/renderer/gfx-vulkan/states/VKGeneralBarrier.h
                     cocos/renderer/gfx-vulkan/states/VKSampler.cpp
                     cocos/renderer/gfx-vulkan/states/VKSampler.h
                     cocos/renderer/gfx-vulkan/states/VKTextureBarrier.cpp
                     cocos/renderer/gfx-vulkan/states/VKTextureBarrier.h
                     cocos/renderer/gfx-vulkan/states/VKBufferBarrier.cpp
                     cocos/renderer/gfx-vulkan/states/VKBufferBarrier.h
    )

    if(ANDROID)
        set_source_files_properties(
            ${CWD}/cocos/renderer/gfx-vulkan/VKDevice.cpp
            PROPERTIES
                # supress warning on Android
                COMPILE_FLAGS -Wno-nullability-completeness
        )
    endif()
endif()

if(NX)
    include(${CMAKE_CURRENT_LIST_DIR}/platform-nx/source.cmake)
endif()

cocos_source_files(
                 cocos/renderer/frame-graph/Blackboard.h
                 cocos/renderer/frame-graph/CallbackPass.h
                 cocos/renderer/frame-graph/DevicePass.cpp
                 cocos/renderer/frame-graph/DevicePass.h
                 cocos/renderer/frame-graph/DevicePassResourceTable.cpp
                 cocos/renderer/frame-graph/DevicePassResourceTable.h
                 cocos/renderer/frame-graph/FrameGraph.cpp
                 cocos/renderer/frame-graph/FrameGraph.h
                 cocos/renderer/frame-graph/Handle.h
                 cocos/renderer/frame-graph/PassInsertPointManager.cpp
                 cocos/renderer/frame-graph/PassInsertPointManager.h
                 cocos/renderer/frame-graph/PassNode.cpp
                 cocos/renderer/frame-graph/PassNode.h
                 cocos/renderer/frame-graph/PassNodeBuilder.cpp
                 cocos/renderer/frame-graph/PassNodeBuilder.h
                 cocos/renderer/frame-graph/RenderTargetAttachment.h
                 cocos/renderer/frame-graph/Resource.h
                 cocos/renderer/frame-graph/ResourceAllocator.h
                 cocos/renderer/frame-graph/ResourceEntry.h
                 cocos/renderer/frame-graph/ResourceNode.h
                 cocos/renderer/frame-graph/VirtualResource.cpp
                 cocos/renderer/frame-graph/VirtualResource.h
                 cocos/renderer/frame-graph/ImmutableState.h
                 cocos/renderer/frame-graph/ImmutableState.cpp
)

##### physics

if(USE_PHYSICS_PHYSX)
    cocos_source_files(
        cocos/physics/PhysicsSDK.h
        cocos/physics/PhysicsSelector.h
        cocos/physics/sdk/World.h
        cocos/physics/sdk/World.cpp
        cocos/physics/sdk/Shape.h
        cocos/physics/sdk/Shape.cpp
        cocos/physics/sdk/RigidBody.h
        cocos/physics/sdk/RigidBody.cpp
        cocos/physics/sdk/Joint.h
        cocos/physics/sdk/Joint.cpp
        cocos/physics/sdk/CharacterController.h
        cocos/physics/sdk/CharacterController.cpp
        cocos/physics/spec/IBody.h
        cocos/physics/spec/IJoint.h
        cocos/physics/spec/ILifecycle.h
        cocos/physics/spec/IShape.h
        cocos/physics/spec/IWorld.h
        cocos/physics/spec/ICharacterController.h
        cocos/physics/physx/PhysX.h
        cocos/physics/physx/PhysXInc.h
        cocos/physics/physx/PhysXUtils.h
        cocos/physics/physx/PhysXUtils.cpp
        cocos/physics/physx/PhysXWorld.h
        cocos/physics/physx/PhysXWorld.cpp
        cocos/physics/physx/PhysXFilterShader.h
        cocos/physics/physx/PhysXFilterShader.cpp
        cocos/physics/physx/PhysXEventManager.h
        cocos/physics/physx/PhysXEventManager.cpp
        cocos/physics/physx/PhysXSharedBody.h
        cocos/physics/physx/PhysXSharedBody.cpp
        cocos/physics/physx/PhysXRigidBody.h
        cocos/physics/physx/PhysXRigidBody.cpp
        cocos/physics/physx/shapes/PhysXShape.h
        cocos/physics/physx/shapes/PhysXShape.cpp
        cocos/physics/physx/shapes/PhysXSphere.h
        cocos/physics/physx/shapes/PhysXSphere.cpp
        cocos/physics/physx/shapes/PhysXBox.h
        cocos/physics/physx/shapes/PhysXBox.cpp
        cocos/physics/physx/shapes/PhysXPlane.h
        cocos/physics/physx/shapes/PhysXPlane.cpp
        cocos/physics/physx/shapes/PhysXCapsule.h
        cocos/physics/physx/shapes/PhysXCapsule.cpp
        cocos/physics/physx/shapes/PhysXCone.h
        cocos/physics/physx/shapes/PhysXCone.cpp
        cocos/physics/physx/shapes/PhysXCylinder.h
        cocos/physics/physx/shapes/PhysXCylinder.cpp
        cocos/physics/physx/shapes/PhysXTerrain.h
        cocos/physics/physx/shapes/PhysXTerrain.cpp
        cocos/physics/physx/shapes/PhysXTrimesh.h
        cocos/physics/physx/shapes/PhysXTrimesh.cpp
        cocos/physics/physx/joints/PhysXJoint.h
        cocos/physics/physx/joints/PhysXJoint.cpp
        cocos/physics/physx/joints/PhysXRevolute.h
        cocos/physics/physx/joints/PhysXRevolute.cpp
        cocos/physics/physx/joints/PhysXFixedJoint.h
        cocos/physics/physx/joints/PhysXFixedJoint.cpp
        cocos/physics/physx/joints/PhysXSpherical.h
        cocos/physics/physx/joints/PhysXSpherical.cpp
        cocos/physics/physx/joints/PhysXGenericJoint.h
        cocos/physics/physx/joints/PhysXGenericJoint.cpp
        cocos/physics/physx/character-controllers/PhysXCharacterController.h
        cocos/physics/physx/character-controllers/PhysXCharacterController.cpp
        cocos/physics/physx/character-controllers/PhysXCapsuleCharacterController.h
        cocos/physics/physx/character-controllers/PhysXCapsuleCharacterController.cpp
        cocos/physics/physx/character-controllers/PhysXBoxCharacterController.h
        cocos/physics/physx/character-controllers/PhysXBoxCharacterController.cpp
    )
    cocos_source_files(
        NO_WERROR NO_UBUILD ${SWIG_OUTPUT}/jsb_physics_auto.cpp
                            ${SWIG_OUTPUT}/jsb_physics_auto.h
    )
endif()

##### 2d
cocos_source_files(
    cocos/2d/renderer/Batcher2d.h
    cocos/2d/renderer/Batcher2d.cpp
    cocos/2d/renderer/UIModelProxy.h
    cocos/2d/renderer/UIModelProxy.cpp
    cocos/2d/renderer/RenderDrawInfo.h
    cocos/2d/renderer/RenderDrawInfo.cpp
    cocos/2d/renderer/UIMeshBuffer.h
    cocos/2d/renderer/UIMeshBuffer.cpp
    cocos/2d/renderer/RenderEntity.h
    cocos/2d/renderer/RenderEntity.cpp
    cocos/2d/renderer/StencilManager.h
    cocos/2d/renderer/StencilManager.cpp
)

##### 3d
cocos_source_files(
    cocos/3d/assets/Types.h
    cocos/3d/assets/Mesh.h
    cocos/3d/assets/Mesh.cpp
    cocos/3d/assets/Morph.h
    cocos/3d/assets/MorphRendering.h
    cocos/3d/assets/MorphRendering.cpp
    cocos/3d/assets/Skeleton.h
    cocos/3d/assets/Skeleton.cpp

    cocos/3d/misc/CreateMesh.h
    cocos/3d/misc/CreateMesh.cpp
    cocos/3d/misc/BufferBlob.h
    cocos/3d/misc/BufferBlob.cpp
    cocos/3d/misc/Buffer.h
    cocos/3d/misc/Buffer.cpp

    cocos/3d/skeletal-animation/SkeletalAnimationUtils.h
    cocos/3d/skeletal-animation/SkeletalAnimationUtils.cpp
)

##### core

cocos_source_files(
    cocos/core/Any.h
    cocos/core/ArrayBuffer.h

    cocos/core/DataView.h
    cocos/core/DataView.cpp
    cocos/core/Root.cpp
    cocos/core/Root.h

    cocos/core/System.h

    cocos/core/Types.h
    cocos/core/TypedArray.h
    cocos/core/TypedArray.cpp

    # memop
    cocos/core/memop/CachedArray.h
    cocos/core/memop/Pool.h
    cocos/core/memop/RecyclePool.h


    cocos/core/assets/Asset.cpp
    cocos/core/assets/Asset.h
    cocos/core/assets/AssetEnum.h
    cocos/core/assets/AssetsModuleHeader.h
    cocos/core/assets/BufferAsset.cpp
    cocos/core/assets/BufferAsset.h
    cocos/core/assets/EffectAsset.cpp
    cocos/core/assets/EffectAsset.h
    cocos/core/assets/ImageAsset.cpp
    cocos/core/assets/ImageAsset.h
    cocos/core/assets/Material.cpp
    cocos/core/assets/Material.h
    cocos/core/assets/RenderTexture.cpp
    cocos/core/assets/RenderingSubMesh.cpp
    cocos/core/assets/RenderingSubMesh.h
    cocos/core/assets/SceneAsset.cpp
    cocos/core/assets/SceneAsset.h
    cocos/core/assets/SimpleTexture.cpp
    cocos/core/assets/SimpleTexture.h
    cocos/core/assets/TextAsset.h
    cocos/core/assets/Texture2D.cpp
    cocos/core/assets/Texture2D.h
    cocos/core/assets/TextureBase.cpp
    cocos/core/assets/TextureBase.h
    cocos/core/assets/TextureCube.cpp
    cocos/core/assets/TextureCube.h
    cocos/core/assets/BitmapFont.h
    cocos/core/assets/BitmapFont.cpp
    cocos/core/assets/Font.h
    cocos/core/assets/Font.cpp

    # builtin
    cocos/core/builtin/BuiltinResMgr.cpp
    cocos/core/builtin/BuiltinResMgr.h

    cocos/core/data/Object.cpp
    cocos/core/data/Object.h
    cocos/core/data/JSBNativeDataHolder.h
    cocos/core/scene-graph/Layers.h
    cocos/core/scene-graph/Node.cpp
    cocos/core/scene-graph/Node.h
    cocos/core/scene-graph/NodeEnum.h
    cocos/core/scene-graph/Scene.cpp
    cocos/core/scene-graph/Scene.h
    cocos/core/scene-graph/SceneGlobals.cpp
    cocos/core/scene-graph/SceneGlobals.h
    cocos/core/scene-graph/SceneGraphModuleHeader.h

    cocos/core/utils/IDGenerator.cpp
    cocos/core/utils/IDGenerator.h
    cocos/core/utils/Path.cpp
    cocos/core/utils/Path.h
    cocos/core/utils/Pool.h
    cocos/core/utils/ImageUtils.h
    cocos/core/utils/ImageUtils.cpp

    # cocos/core/platform/native/SystemInfo.h
    # cocos/core/platform/native/SystemInfo.cpp

    cocos/core/platform/Debug.h
    cocos/core/platform/Debug.cpp
    cocos/core/platform/Macro.h
    cocos/core/platform/Macro.cpp
    # cocos/core/platform/Screen.h
    # cocos/core/platform/Screen.cpp
    # cocos/core/platform/View.h
    # cocos/core/platform/View.cpp
    # cocos/core/platform/VisibleRect.h
    # cocos/core/platform/VisibleRect.cpp

)

# FreeTypeFont is used in DebugRenderer currently
if (USE_DEBUG_RENDERER)
cocos_source_files(
    cocos/core/assets/FreeTypeFont.h
    cocos/core/assets/FreeTypeFont.cpp
)
endif()

cocos_source_files(MODULE ccgeometry
    cocos/core/geometry/AABB.cpp
    cocos/core/geometry/AABB.h
    cocos/core/geometry/Capsule.cpp
    cocos/core/geometry/Capsule.h
    # cocos/core/geometry/Curve.cpp
    # cocos/core/geometry/Curve.h
    cocos/core/geometry/Distance.cpp
    cocos/core/geometry/Distance.h
    cocos/core/geometry/Enums.h
    cocos/core/geometry/Frustum.cpp
    cocos/core/geometry/Frustum.h
    cocos/core/geometry/Intersect.cpp
    cocos/core/geometry/Intersect.h
    cocos/core/geometry/Line.cpp
    cocos/core/geometry/Line.h
    cocos/core/geometry/Obb.cpp
    cocos/core/geometry/Obb.h
    cocos/core/geometry/Plane.cpp
    cocos/core/geometry/Plane.h
    cocos/core/geometry/Ray.cpp
    cocos/core/geometry/Ray.h
    cocos/core/geometry/Spec.cpp
    cocos/core/geometry/Spec.h
    cocos/core/geometry/Sphere.cpp
    cocos/core/geometry/Sphere.h
    cocos/core/geometry/Spline.cpp
    cocos/core/geometry/Spline.h
    cocos/core/geometry/Triangle.cpp
    cocos/core/geometry/Triangle.h
)

##### script bindings

######## utils
cocos_source_files(
    cocos/bindings/utils/BindingUtils.cpp
    cocos/bindings/utils/BindingUtils.h
)

######## dop
cocos_source_files(
                NO_UBUILD   cocos/bindings/dop/BufferPool.cpp
                            cocos/bindings/dop/BufferPool.h
                NO_UBUILD   cocos/bindings/dop/jsb_dop.cpp
                            cocos/bindings/dop/jsb_dop.h
                            cocos/bindings/dop/PoolType.h
                            cocos/bindings/dop/BufferAllocator.h
                NO_UBUILD   cocos/bindings/dop/BufferAllocator.cpp
)

######## auto
cocos_source_files(
    NO_WERROR   NO_UBUILD   ${SWIG_OUTPUT}/jsb_network_auto.cpp
                            ${SWIG_OUTPUT}/jsb_network_auto.h
    NO_WERROR   NO_UBUILD   ${SWIG_OUTPUT}/jsb_cocos_auto.cpp
                            ${SWIG_OUTPUT}/jsb_cocos_auto.h
    NO_WERROR   NO_UBUILD   ${SWIG_OUTPUT}/jsb_extension_auto.cpp
                            ${SWIG_OUTPUT}/jsb_extension_auto.h
    NO_WERROR   NO_UBUILD   ${SWIG_OUTPUT}/jsb_gfx_auto.cpp
                            ${SWIG_OUTPUT}/jsb_gfx_auto.h
    NO_WERROR   NO_UBUILD   ${SWIG_OUTPUT}/jsb_pipeline_auto.cpp
                            ${SWIG_OUTPUT}/jsb_pipeline_auto.h
    NO_WERROR   NO_UBUILD   ${SWIG_OUTPUT}/jsb_scene_auto.cpp
                            ${SWIG_OUTPUT}/jsb_scene_auto.h
    NO_WERROR   NO_UBUILD   ${SWIG_OUTPUT}/jsb_gi_auto.cpp
                            ${SWIG_OUTPUT}/jsb_gi_auto.h
    NO_WERROR   NO_UBUILD   ${SWIG_OUTPUT}/jsb_assets_auto.cpp
                            ${SWIG_OUTPUT}/jsb_assets_auto.h
    NO_WERROR   NO_UBUILD   ${SWIG_OUTPUT}/jsb_geometry_auto.cpp
                            ${SWIG_OUTPUT}/jsb_geometry_auto.h
    NO_WERROR   NO_UBUILD   ${SWIG_OUTPUT}/jsb_render_auto.cpp
                            ${SWIG_OUTPUT}/jsb_render_auto.h
    NO_WERROR   NO_UBUILD   ${SWIG_OUTPUT}/jsb_2d_auto.cpp
                            ${SWIG_OUTPUT}/jsb_2d_auto.h
)


if(USE_AUDIO)
    cocos_source_files(
        NO_WERROR   NO_UBUILD   ${SWIG_OUTPUT}/jsb_audio_auto.cpp
                                ${SWIG_OUTPUT}/jsb_audio_auto.h
    )
endif()

if(USE_VIDEO)
    cocos_source_files(
        NO_WERROR   NO_UBUILD   ${SWIG_OUTPUT}/jsb_video_auto.cpp
                                ${SWIG_OUTPUT}/jsb_video_auto.h
    )
endif()

if(USE_WEBVIEW)
    cocos_source_files(
        NO_WERROR   NO_UBUILD   ${SWIG_OUTPUT}/jsb_webview_auto.cpp
                                ${SWIG_OUTPUT}/jsb_webview_auto.h
    )
endif()

if(USE_XR_REMOTE_PREVIEW)
    cocos_source_files(
            NO_WERROR    cocos/xr/XRRemotePreviewManager.h
            cocos/xr/XRRemotePreviewManager.cpp
    )
endif()

if(USE_MIDDLEWARE)
    cocos_source_files(
                     cocos/editor-support/IOBuffer.cpp
                     cocos/editor-support/IOBuffer.h
                     cocos/editor-support/IOTypedArray.cpp
                     cocos/editor-support/IOTypedArray.h
                     cocos/editor-support/MeshBuffer.cpp
                     cocos/editor-support/MeshBuffer.h
                     cocos/editor-support/middleware-adapter.cpp
                     cocos/editor-support/middleware-adapter.h
                     cocos/editor-support/MiddlewareMacro.h
                     cocos/editor-support/MiddlewareManager.cpp
                     cocos/editor-support/MiddlewareManager.h
                     cocos/editor-support/SharedBufferManager.cpp
                     cocos/editor-support/SharedBufferManager.h
                     cocos/editor-support/TypedArrayPool.cpp
                     cocos/editor-support/TypedArrayPool.h
    )

    cocos_source_files(
        NO_WERROR   NO_UBUILD   ${SWIG_OUTPUT}/jsb_editor_support_auto.cpp
                                ${SWIG_OUTPUT}/jsb_editor_support_auto.h
    )

    if(USE_SPINE)
        cocos_source_files(
            NO_WERROR   NO_UBUILD    cocos/editor-support/spine/Animation.cpp
                                     cocos/editor-support/spine/Animation.h
            NO_WERROR   NO_UBUILD    cocos/editor-support/spine/AnimationState.cpp
                                     cocos/editor-support/spine/AnimationState.h
            NO_WERROR                cocos/editor-support/spine/AnimationStateData.cpp
                                     cocos/editor-support/spine/AnimationStateData.h
            NO_WERROR                cocos/editor-support/spine/Atlas.cpp
                                     cocos/editor-support/spine/Atlas.h
            NO_WERROR                cocos/editor-support/spine/AtlasAttachmentLoader.cpp
                                     cocos/editor-support/spine/AtlasAttachmentLoader.h
            NO_WERROR                cocos/editor-support/spine/Attachment.cpp
                                     cocos/editor-support/spine/Attachment.h
            NO_WERROR                cocos/editor-support/spine/AttachmentLoader.cpp
                                     cocos/editor-support/spine/AttachmentLoader.h
            NO_WERROR                cocos/editor-support/spine/AttachmentTimeline.cpp
                                     cocos/editor-support/spine/AttachmentTimeline.h
                                     cocos/editor-support/spine/AttachmentType.h
                                     cocos/editor-support/spine/BlendMode.h
            NO_WERROR                cocos/editor-support/spine/Bone.cpp
                                     cocos/editor-support/spine/Bone.h
            NO_WERROR                cocos/editor-support/spine/BoneData.cpp
                                     cocos/editor-support/spine/BoneData.h
            NO_WERROR                cocos/editor-support/spine/BoundingBoxAttachment.cpp
                                     cocos/editor-support/spine/BoundingBoxAttachment.h
            NO_WERROR                cocos/editor-support/spine/ClippingAttachment.cpp
                                     cocos/editor-support/spine/ClippingAttachment.h
                                     cocos/editor-support/spine/Color.h
            NO_WERROR                cocos/editor-support/spine/ColorTimeline.cpp
                                     cocos/editor-support/spine/ColorTimeline.h
            NO_WERROR                cocos/editor-support/spine/Constraint.cpp
                                     cocos/editor-support/spine/Constraint.h
            NO_WERROR   NO_UBUILD    cocos/editor-support/spine/ConstraintData.cpp
                                     cocos/editor-support/spine/ConstraintData.h
                                     cocos/editor-support/spine/ContainerUtil.h
            NO_WERROR                cocos/editor-support/spine/CurveTimeline.cpp
                                     cocos/editor-support/spine/CurveTimeline.h
                                     cocos/editor-support/spine/Debug.h
            NO_WERROR                cocos/editor-support/spine/DeformTimeline.cpp
                                     cocos/editor-support/spine/DeformTimeline.h
                                     cocos/editor-support/spine/dll.h
            NO_WERROR                cocos/editor-support/spine/DrawOrderTimeline.cpp
                                     cocos/editor-support/spine/DrawOrderTimeline.h
            NO_WERROR                cocos/editor-support/spine/Event.cpp
                                     cocos/editor-support/spine/Event.h
            NO_WERROR                cocos/editor-support/spine/EventData.cpp
                                     cocos/editor-support/spine/EventData.h
            NO_WERROR                cocos/editor-support/spine/EventTimeline.cpp
                                     cocos/editor-support/spine/EventTimeline.h
            NO_WERROR                cocos/editor-support/spine/Extension.cpp
                                     cocos/editor-support/spine/Extension.h
                                     cocos/editor-support/spine/HashMap.h
                                     cocos/editor-support/spine/HasRendererObject.h
            NO_WERROR                cocos/editor-support/spine/IkConstraint.cpp
                                     cocos/editor-support/spine/IkConstraint.h
            NO_WERROR                cocos/editor-support/spine/IkConstraintData.cpp
                                     cocos/editor-support/spine/IkConstraintData.h
            NO_WERROR                cocos/editor-support/spine/IkConstraintTimeline.cpp
                                     cocos/editor-support/spine/IkConstraintTimeline.h
            NO_WERROR                cocos/editor-support/spine/Json.cpp
                                     cocos/editor-support/spine/Json.h
            NO_WERROR                cocos/editor-support/spine/LinkedMesh.cpp
                                     cocos/editor-support/spine/LinkedMesh.h
            NO_WERROR                cocos/editor-support/spine/MathUtil.cpp
                                     cocos/editor-support/spine/MathUtil.h
            NO_WERROR                cocos/editor-support/spine/MeshAttachment.cpp
                                     cocos/editor-support/spine/MeshAttachment.h
                                     cocos/editor-support/spine/MixBlend.h
                                     cocos/editor-support/spine/MixDirection.h
            NO_WERROR                cocos/editor-support/spine/PathAttachment.cpp
                                     cocos/editor-support/spine/PathAttachment.h
            NO_WERROR                cocos/editor-support/spine/PathConstraint.cpp
                                     cocos/editor-support/spine/PathConstraint.h
            NO_WERROR                cocos/editor-support/spine/PathConstraintData.cpp
                                     cocos/editor-support/spine/PathConstraintData.h
            NO_WERROR                cocos/editor-support/spine/PathConstraintMixTimeline.cpp
                                     cocos/editor-support/spine/PathConstraintMixTimeline.h
            NO_WERROR                cocos/editor-support/spine/PathConstraintPositionTimeline.cpp
                                     cocos/editor-support/spine/PathConstraintPositionTimeline.h
            NO_WERROR                cocos/editor-support/spine/PathConstraintSpacingTimeline.cpp
                                     cocos/editor-support/spine/PathConstraintSpacingTimeline.h
            NO_WERROR                cocos/editor-support/spine/PointAttachment.cpp
                                     cocos/editor-support/spine/PointAttachment.h
                                     cocos/editor-support/spine/Pool.h
                                     cocos/editor-support/spine/PositionMode.h
            NO_WERROR                cocos/editor-support/spine/RegionAttachment.cpp
                                     cocos/editor-support/spine/RegionAttachment.h
                                     cocos/editor-support/spine/RotateMode.h
            NO_WERROR                cocos/editor-support/spine/RotateTimeline.cpp
                                     cocos/editor-support/spine/RotateTimeline.h
            NO_WERROR                cocos/editor-support/spine/RTTI.cpp
                                     cocos/editor-support/spine/RTTI.h
            NO_WERROR                cocos/editor-support/spine/ScaleTimeline.cpp
                                     cocos/editor-support/spine/ScaleTimeline.h
            NO_WERROR                cocos/editor-support/spine/ShearTimeline.cpp
                                     cocos/editor-support/spine/ShearTimeline.h
            NO_WERROR                cocos/editor-support/spine/Skeleton.cpp
                                     cocos/editor-support/spine/Skeleton.h
            NO_WERROR                cocos/editor-support/spine/SkeletonBinary.cpp
                                     cocos/editor-support/spine/SkeletonBinary.h
            NO_WERROR                cocos/editor-support/spine/SkeletonBounds.cpp
                                     cocos/editor-support/spine/SkeletonBounds.h
            NO_WERROR                cocos/editor-support/spine/SkeletonClipping.cpp
                                     cocos/editor-support/spine/SkeletonClipping.h
            NO_WERROR                cocos/editor-support/spine/SkeletonData.cpp
                                     cocos/editor-support/spine/SkeletonData.h
            NO_WERROR                cocos/editor-support/spine/SkeletonJson.cpp
                                     cocos/editor-support/spine/SkeletonJson.h
            NO_WERROR                cocos/editor-support/spine/Skin.cpp
                                     cocos/editor-support/spine/Skin.h
            NO_WERROR                cocos/editor-support/spine/Slot.cpp
                                     cocos/editor-support/spine/Slot.h
            NO_WERROR                cocos/editor-support/spine/SlotData.cpp
                                     cocos/editor-support/spine/SlotData.h
                                     cocos/editor-support/spine/SpacingMode.h
                                     cocos/editor-support/spine/spine.h
            NO_WERROR                cocos/editor-support/spine/SpineObject.cpp
                                     cocos/editor-support/spine/SpineObject.h
                                     cocos/editor-support/spine/SpineString.h
            NO_WERROR                cocos/editor-support/spine/TextureLoader.cpp
                                     cocos/editor-support/spine/TextureLoader.h
            NO_WERROR                cocos/editor-support/spine/Timeline.cpp
                                     cocos/editor-support/spine/Timeline.h
                                     cocos/editor-support/spine/TimelineType.h
            NO_WERROR                cocos/editor-support/spine/TransformConstraint.cpp
                                     cocos/editor-support/spine/TransformConstraint.h
            NO_WERROR                cocos/editor-support/spine/TransformConstraintData.cpp
                                     cocos/editor-support/spine/TransformConstraintData.h
            NO_WERROR                cocos/editor-support/spine/TransformConstraintTimeline.cpp
                                     cocos/editor-support/spine/TransformConstraintTimeline.h
                                     cocos/editor-support/spine/TransformMode.h
            NO_WERROR                cocos/editor-support/spine/TranslateTimeline.cpp
                                     cocos/editor-support/spine/TranslateTimeline.h
            NO_WERROR                cocos/editor-support/spine/Triangulator.cpp
                                     cocos/editor-support/spine/Triangulator.h
            NO_WERROR                cocos/editor-support/spine/TwoColorTimeline.cpp
                                     cocos/editor-support/spine/TwoColorTimeline.h
            NO_WERROR                cocos/editor-support/spine/Updatable.cpp
                                     cocos/editor-support/spine/Updatable.h
                                     cocos/editor-support/spine/Vector.h
            NO_WERROR                cocos/editor-support/spine/VertexAttachment.cpp
                                     cocos/editor-support/spine/VertexAttachment.h
            NO_WERROR                cocos/editor-support/spine/VertexEffect.cpp
                                     cocos/editor-support/spine/VertexEffect.h
                                     cocos/editor-support/spine/Vertices.h
            NO_WERROR                cocos/editor-support/spine-creator-support/AttachmentVertices.cpp
                                     cocos/editor-support/spine-creator-support/AttachmentVertices.h
            NO_WERROR                cocos/editor-support/spine-creator-support/SkeletonAnimation.cpp
                                     cocos/editor-support/spine-creator-support/SkeletonAnimation.h
            NO_WERROR                cocos/editor-support/spine-creator-support/SkeletonCache.cpp
                                     cocos/editor-support/spine-creator-support/SkeletonCache.h
            NO_WERROR                cocos/editor-support/spine-creator-support/SkeletonCacheAnimation.cpp
                                     cocos/editor-support/spine-creator-support/SkeletonCacheAnimation.h
            NO_WERROR                cocos/editor-support/spine-creator-support/SkeletonCacheMgr.cpp
                                     cocos/editor-support/spine-creator-support/SkeletonCacheMgr.h
            NO_WERROR                cocos/editor-support/spine-creator-support/SkeletonDataMgr.cpp
                                     cocos/editor-support/spine-creator-support/SkeletonDataMgr.h
            NO_WERROR   NO_UBUILD    cocos/editor-support/spine-creator-support/SkeletonRenderer.cpp
                                     cocos/editor-support/spine-creator-support/SkeletonRenderer.h
            NO_WERROR                cocos/editor-support/spine-creator-support/spine-cocos2dx.cpp
                                     cocos/editor-support/spine-creator-support/spine-cocos2dx.h
            NO_WERROR                cocos/editor-support/spine-creator-support/VertexEffectDelegate.cpp
<<<<<<< HEAD
                                     cocos/editor-support/spine-creator-support/VertexEffectDelegate.h
            NO_WERROR                cocos/editor-support/spine-creator-support/Vector2.cpp
                                     cocos/editor-support/spine-creator-support/Vector2.h
=======
                                     cocos/editor-support/spine-creator-support/VertexEffectDelegate.h                                  
>>>>>>> 7465cf68

        )
        cocos_source_files(
        NO_WERROR       ${SWIG_OUTPUT}/jsb_spine_auto.cpp
                        ${SWIG_OUTPUT}/jsb_spine_auto.h
        NO_WERROR       cocos/bindings/manual/jsb_spine_manual.cpp
                        cocos/bindings/manual/jsb_spine_manual.h
        )
    endif()

    if(USE_DRAGONBONES)
        cocos_source_files(
                                     cocos/editor-support/dragonbones/DragonBonesHeaders.h
            NO_WERROR                cocos/editor-support/dragonbones/animation/Animation.cpp
                                     cocos/editor-support/dragonbones/animation/Animation.h
            NO_WERROR                cocos/editor-support/dragonbones/animation/AnimationState.cpp
                                     cocos/editor-support/dragonbones/animation/AnimationState.h
            NO_WERROR                cocos/editor-support/dragonbones/animation/BaseTimelineState.cpp
                                     cocos/editor-support/dragonbones/animation/BaseTimelineState.h
                                     cocos/editor-support/dragonbones/animation/IAnimatable.h
            NO_WERROR                cocos/editor-support/dragonbones/animation/TimelineState.cpp
                                     cocos/editor-support/dragonbones/animation/TimelineState.h
            NO_WERROR                cocos/editor-support/dragonbones/animation/WorldClock.cpp
                                     cocos/editor-support/dragonbones/animation/WorldClock.h
            NO_WERROR                cocos/editor-support/dragonbones/armature/Armature.cpp
                                     cocos/editor-support/dragonbones/armature/Armature.h
            NO_WERROR                cocos/editor-support/dragonbones/armature/Bone.cpp
                                     cocos/editor-support/dragonbones/armature/Bone.h
            NO_WERROR                cocos/editor-support/dragonbones/armature/Constraint.cpp
                                     cocos/editor-support/dragonbones/armature/Constraint.h
            NO_WERROR                cocos/editor-support/dragonbones/armature/DeformVertices.cpp
                                     cocos/editor-support/dragonbones/armature/DeformVertices.h
                                     cocos/editor-support/dragonbones/armature/IArmatureProxy.h
            NO_WERROR                cocos/editor-support/dragonbones/armature/Slot.cpp
                                     cocos/editor-support/dragonbones/armature/Slot.h
            NO_WERROR                cocos/editor-support/dragonbones/armature/TransformObject.cpp
                                     cocos/editor-support/dragonbones/armature/TransformObject.h
            NO_WERROR                cocos/editor-support/dragonbones/core/BaseObject.cpp
                                     cocos/editor-support/dragonbones/core/BaseObject.h
            NO_WERROR                cocos/editor-support/dragonbones/core/DragonBones.cpp
                                     cocos/editor-support/dragonbones/core/DragonBones.h
            NO_WERROR                cocos/editor-support/dragonbones/event/EventObject.cpp
                                     cocos/editor-support/dragonbones/event/EventObject.h
                                     cocos/editor-support/dragonbones/event/IEventDispatcher.h
            NO_WERROR                cocos/editor-support/dragonbones/factory/BaseFactory.cpp
                                     cocos/editor-support/dragonbones/factory/BaseFactory.h
                                     cocos/editor-support/dragonbones/geom/ColorTransform.h
                                     cocos/editor-support/dragonbones/geom/Matrix.h
            NO_WERROR                cocos/editor-support/dragonbones/geom/Point.cpp
                                     cocos/editor-support/dragonbones/geom/Point.h
                                     cocos/editor-support/dragonbones/geom/Rectangle.h
            NO_WERROR                cocos/editor-support/dragonbones/geom/Transform.cpp
                                     cocos/editor-support/dragonbones/geom/Transform.h
            NO_WERROR                cocos/editor-support/dragonbones/model/AnimationConfig.cpp
                                     cocos/editor-support/dragonbones/model/AnimationConfig.h
            NO_WERROR                cocos/editor-support/dragonbones/model/AnimationData.cpp
                                     cocos/editor-support/dragonbones/model/AnimationData.h
            NO_WERROR                cocos/editor-support/dragonbones/model/ArmatureData.cpp
                                     cocos/editor-support/dragonbones/model/ArmatureData.h
            NO_WERROR                cocos/editor-support/dragonbones/model/BoundingBoxData.cpp
                                     cocos/editor-support/dragonbones/model/BoundingBoxData.h
            NO_WERROR                cocos/editor-support/dragonbones/model/CanvasData.cpp
                                     cocos/editor-support/dragonbones/model/CanvasData.h
            NO_WERROR                cocos/editor-support/dragonbones/model/ConstraintData.cpp
                                     cocos/editor-support/dragonbones/model/ConstraintData.h
            NO_WERROR                cocos/editor-support/dragonbones/model/DisplayData.cpp
                                     cocos/editor-support/dragonbones/model/DisplayData.h
            NO_WERROR                cocos/editor-support/dragonbones/model/DragonBonesData.cpp
                                     cocos/editor-support/dragonbones/model/DragonBonesData.h
            NO_WERROR                cocos/editor-support/dragonbones/model/SkinData.cpp
                                     cocos/editor-support/dragonbones/model/SkinData.h
            NO_WERROR                cocos/editor-support/dragonbones/model/TextureAtlasData.cpp
                                     cocos/editor-support/dragonbones/model/TextureAtlasData.h
            NO_WERROR                cocos/editor-support/dragonbones/model/UserData.cpp
                                     cocos/editor-support/dragonbones/model/UserData.h
            NO_WERROR                cocos/editor-support/dragonbones/parser/BinaryDataParser.cpp
                                     cocos/editor-support/dragonbones/parser/BinaryDataParser.h
            NO_WERROR                cocos/editor-support/dragonbones/parser/DataParser.cpp
                                     cocos/editor-support/dragonbones/parser/DataParser.h
            NO_WERROR   NO_UBUILD    cocos/editor-support/dragonbones/parser/JSONDataParser.cpp
                                     cocos/editor-support/dragonbones/parser/JSONDataParser.h
            NO_WERROR                cocos/editor-support/dragonbones-creator-support/ArmatureCache.cpp
                                     cocos/editor-support/dragonbones-creator-support/ArmatureCache.h
            NO_WERROR                cocos/editor-support/dragonbones-creator-support/ArmatureCacheMgr.cpp
                                     cocos/editor-support/dragonbones-creator-support/ArmatureCacheMgr.h
            NO_WERROR                cocos/editor-support/dragonbones-creator-support/CCArmatureCacheDisplay.cpp
                                     cocos/editor-support/dragonbones-creator-support/CCArmatureCacheDisplay.h
            NO_WERROR   NO_UBUILD    cocos/editor-support/dragonbones-creator-support/CCArmatureDisplay.cpp
                                     cocos/editor-support/dragonbones-creator-support/CCArmatureDisplay.h
                                     cocos/editor-support/dragonbones-creator-support/CCDragonBonesHeaders.h
            NO_WERROR                cocos/editor-support/dragonbones-creator-support/CCFactory.cpp
                                     cocos/editor-support/dragonbones-creator-support/CCFactory.h
            NO_WERROR                cocos/editor-support/dragonbones-creator-support/CCSlot.cpp
                                     cocos/editor-support/dragonbones-creator-support/CCSlot.h
            NO_WERROR                cocos/editor-support/dragonbones-creator-support/CCTextureAtlasData.cpp
                                     cocos/editor-support/dragonbones-creator-support/CCTextureAtlasData.h

        )
        cocos_source_files(
            NO_WERROR    ${SWIG_OUTPUT}/jsb_dragonbones_auto.cpp
                         ${SWIG_OUTPUT}/jsb_dragonbones_auto.h
            NO_WERROR    cocos/bindings/manual/jsb_dragonbones_manual.cpp
                         cocos/bindings/manual/jsb_dragonbones_manual.h
        )
    endif()
endif()

######## manual
cocos_source_files(
    NO_WERROR    cocos/bindings/manual/jsb_network_manual.cpp
                cocos/bindings/manual/jsb_network_manual.h
    NO_WERROR    cocos/bindings/manual/jsb_xmlhttprequest.cpp
                cocos/bindings/manual/jsb_xmlhttprequest.h

)

cocos_source_files(
            cocos/bindings/manual/jsb_classtype.cpp
            cocos/bindings/manual/jsb_classtype.h
            cocos/bindings/manual/jsb_cocos_manual.cpp
            cocos/bindings/manual/jsb_cocos_manual.h
            cocos/bindings/manual/jsb_geometry_manual.cpp
            cocos/bindings/manual/jsb_geometry_manual.h
            cocos/bindings/manual/jsb_conversions.h
            cocos/bindings/manual/jsb_conversions_spec.cpp
            cocos/bindings/manual/jsb_conversions_spec.h
            cocos/bindings/manual/jsb_gfx_manual.cpp
            cocos/bindings/manual/jsb_gfx_manual.h
            cocos/bindings/manual/jsb_global.cpp
            cocos/bindings/manual/jsb_global.h
            cocos/bindings/manual/jsb_helper.cpp
            cocos/bindings/manual/jsb_helper.h
            cocos/bindings/manual/jsb_module_register.h
            cocos/bindings/manual/jsb_module_register.cpp
            cocos/bindings/manual/jsb_platform.h
            cocos/bindings/manual/jsb_scene_manual.cpp
            cocos/bindings/manual/jsb_scene_manual.h
            cocos/bindings/manual/jsb_assets_manual.cpp
            cocos/bindings/manual/jsb_assets_manual.h
            cocos/bindings/manual/jsb_network_manual.cpp
            cocos/bindings/manual/jsb_network_manual.h
            cocos/bindings/manual/jsb_xmlhttprequest.cpp
            cocos/bindings/manual/jsb_xmlhttprequest.h
            cocos/bindings/manual/jsb_pipeline_manual.h
            cocos/bindings/manual/jsb_pipeline_manual.cpp
)
if(USE_AUDIO)
    cocos_source_files(
            cocos/bindings/manual/jsb_audio_manual.cpp
            cocos/bindings/manual/jsb_audio_manual.h
    )
endif()
if(USE_SOCKET)
    cocos_source_files(
                     cocos/bindings/manual/jsb_socketio.cpp
                     cocos/bindings/manual/jsb_socketio.h
                     cocos/bindings/manual/jsb_websocket.cpp
                     cocos/bindings/manual/jsb_websocket.h
    )
endif()

if(USE_WEBSOCKET_SERVER)
    cocos_source_files(
                     cocos/bindings/manual/jsb_websocket_server.cpp
                     cocos/bindings/manual/jsb_websocket_server.h
    )
endif()

if(ANDROID)
    cocos_source_files(
                    cocos/bindings/manual/jsb_platform_android.cpp
                    cocos/bindings/manual/JavaScriptJavaBridge.cpp
                    cocos/bindings/manual/JavaScriptJavaBridge.h
    )
elseif(OPENHARMONY)
    cocos_source_files(
        cocos/bindings/manual/jsb_platform_openharmony.cpp
    )
elseif(OHOS)
    cocos_source_files(
        cocos/bindings/manual/jsb_platform_ohos.cpp
        cocos/bindings/manual/JavaScriptJavaBridge.cpp
        cocos/bindings/manual/JavaScriptJavaBridge.h
    )
elseif(APPLE)
    cocos_source_files(
                    cocos/bindings/manual/jsb_platform_apple.mm
                    cocos/bindings/manual/JavaScriptObjCBridge.h
                    cocos/bindings/manual/JavaScriptObjCBridge.mm
                    cocos/platform/apple/JsbBridge.h
                    cocos/platform/apple/JsbBridge.mm
                    cocos/platform/apple/JsbBridgeWrapper.h
                    cocos/platform/apple/JsbBridgeWrapper.mm
    )
elseif(WIN32)
    cocos_source_files(
        NO_WERROR    cocos/bindings/manual/jsb_platform_win32.cpp
    )
elseif(LINUX)
    cocos_source_files(
        NO_WERROR    cocos/bindings/manual/jsb_platform_linux.cpp
    )
endif()

############# module bindings
cocos_source_files(MODULE ccbindings
    cocos/bindings/sebind/intl/common.h
    cocos/bindings/sebind/intl/common.cpp
    cocos/bindings/sebind/class.inl
    cocos/bindings/sebind/sebind.h
)

if(USE_SE_V8)
    cocos_source_files(MODULE ccbindings
                     cocos/bindings/sebind/class_v8.h
                     cocos/bindings/sebind/class_v8.cpp
                     cocos/bindings/jswrapper/v8/Base.h
                     cocos/bindings/jswrapper/v8/Class.cpp
                     cocos/bindings/jswrapper/v8/Class.h
                     cocos/bindings/jswrapper/v8/HelperMacros.h
                     cocos/bindings/jswrapper/v8/HelperMacros.cpp
                     cocos/bindings/jswrapper/v8/Object.cpp
                     cocos/bindings/jswrapper/v8/Object.h
                     cocos/bindings/jswrapper/v8/ObjectWrap.cpp
                     cocos/bindings/jswrapper/v8/ObjectWrap.h
                     cocos/bindings/jswrapper/v8/ScriptEngine.cpp
                     cocos/bindings/jswrapper/v8/ScriptEngine.h
                     cocos/bindings/jswrapper/v8/SeApi.h
                     cocos/bindings/jswrapper/v8/Utils.cpp
                     cocos/bindings/jswrapper/v8/Utils.h
                     cocos/bindings/jswrapper/v8/MissingSymbols.cpp
                     cocos/bindings/jswrapper/v8/MissingSymbols.h
    )
    if(USE_V8_DEBUGGER)
    cocos_source_files(MODULE ccbindings
                                cocos/bindings/jswrapper/v8/debugger/base64.h
        NO_WERROR               cocos/bindings/jswrapper/v8/debugger/env.cpp
                                cocos/bindings/jswrapper/v8/debugger/env.h
        NO_WERROR   NO_UBUILD   cocos/bindings/jswrapper/v8/debugger/http_parser.cpp
                                cocos/bindings/jswrapper/v8/debugger/http_parser.h
        NO_WERROR               cocos/bindings/jswrapper/v8/debugger/inspector_agent.cpp
                                cocos/bindings/jswrapper/v8/debugger/inspector_agent.h
        NO_WERROR               cocos/bindings/jswrapper/v8/debugger/inspector_io.cpp
                                cocos/bindings/jswrapper/v8/debugger/inspector_io.h
        NO_WERROR               cocos/bindings/jswrapper/v8/debugger/inspector_socket.cpp
                                cocos/bindings/jswrapper/v8/debugger/inspector_socket.h
        NO_WERROR               cocos/bindings/jswrapper/v8/debugger/inspector_socket_server.cpp
                                cocos/bindings/jswrapper/v8/debugger/inspector_socket_server.h
        NO_WERROR               cocos/bindings/jswrapper/v8/debugger/node.cpp
                                cocos/bindings/jswrapper/v8/debugger/node.h
        NO_WERROR               cocos/bindings/jswrapper/v8/debugger/node_debug_options.cpp
                                cocos/bindings/jswrapper/v8/debugger/node_debug_options.h
                                cocos/bindings/jswrapper/v8/debugger/node_mutex.h
        NO_WERROR               cocos/bindings/jswrapper/v8/debugger/SHA1.cpp
                                cocos/bindings/jswrapper/v8/debugger/SHA1.h
                                cocos/bindings/jswrapper/v8/debugger/util-inl.h
        NO_WERROR               cocos/bindings/jswrapper/v8/debugger/util.cpp
                                cocos/bindings/jswrapper/v8/debugger/util.h
                                cocos/bindings/jswrapper/v8/debugger/v8_inspector_protocol_json.h
    )
    endif()
endif()

if(USE_SE_SM)
    cocos_source_files(MODULE ccbindings
                    cocos/bindings/jswrapper/sm/Base.h
        NO_WERROR   cocos/bindings/jswrapper/sm/Class.cpp
                    cocos/bindings/jswrapper/sm/Class.h
                    cocos/bindings/jswrapper/sm/HelperMacros.h
        NO_WERROR   cocos/bindings/jswrapper/sm/HelperMacros.cpp
        NO_WERROR   cocos/bindings/jswrapper/sm/Object.cpp
                    cocos/bindings/jswrapper/sm/Object.h
        NO_WERROR   cocos/bindings/jswrapper/sm/ScriptEngine.cpp
                    cocos/bindings/jswrapper/sm/ScriptEngine.h
                    cocos/bindings/jswrapper/sm/SeApi.h
        NO_WERROR   cocos/bindings/jswrapper/sm/Utils.cpp
                    cocos/bindings/jswrapper/sm/Utils.h
    )
endif()

if(USE_SE_NAPI)
    cocos_source_files(MODULE ccbindings
                     cocos/bindings/jswrapper/napi/Class.cpp
                     cocos/bindings/jswrapper/napi/Class.h
                     cocos/bindings/jswrapper/napi/CommonHeader.h
                     cocos/bindings/jswrapper/napi/HelperMacros.h
                     cocos/bindings/jswrapper/napi/HelperMacros.cpp
                     cocos/bindings/jswrapper/napi/Object.cpp
                     cocos/bindings/jswrapper/napi/Object.h
        NO_WERROR    cocos/bindings/jswrapper/napi/ScriptEngine.cpp
                     cocos/bindings/jswrapper/napi/ScriptEngine.h
                     cocos/bindings/jswrapper/napi/SeApi.h
        NO_WERROR    cocos/bindings/jswrapper/napi/Utils.cpp
                     cocos/bindings/jswrapper/napi/Utils.h
    )
endif()

cocos_source_files(MODULE ccbindings
                 cocos/bindings/jswrapper/config.h
                 cocos/bindings/jswrapper/config.cpp
                 cocos/bindings/jswrapper/HandleObject.cpp
                 cocos/bindings/jswrapper/HandleObject.h
                 cocos/bindings/jswrapper/MappingUtils.cpp
                 cocos/bindings/jswrapper/MappingUtils.h
                 cocos/bindings/jswrapper/Object.h
                 cocos/bindings/jswrapper/RefCounter.cpp
                 cocos/bindings/jswrapper/RefCounter.h
                 cocos/bindings/jswrapper/SeApi.h
                 cocos/bindings/jswrapper/State.h
                 cocos/bindings/jswrapper/PrivateObject.h
                 cocos/bindings/jswrapper/Value.cpp
                 cocos/bindings/jswrapper/Value.h
                 cocos/bindings/jswrapper/ValueArrayPool.cpp
                 cocos/bindings/jswrapper/ValueArrayPool.h
)

cocos_source_files(
                 cocos/bindings/manual/jsb_global_init.cpp
                 cocos/bindings/manual/jsb_global_init.h
)

cocos_source_files(
                 cocos/bindings/event/EventDispatcher.cpp
                 cocos/bindings/event/EventDispatcher.h
)

#### storage
if(NOT ANDROID)
    cocos_source_files(
                     cocos/storage/local-storage/LocalStorage.cpp
                     cocos/storage/local-storage/LocalStorage.h
    )
else()
    cocos_source_files(
                     cocos/storage/local-storage/LocalStorage-android.cpp
    )
endif()

#### ui
if(USE_EDIT_BOX)
    cocos_source_files(
                     cocos/ui/edit-box/EditBox.h
    )
endif()

if(NOT OPENHARMONY AND (ANDROID OR IOS OR OHOS))
    if(USE_VIDEO)
        cocos_source_files(
                         cocos/ui/videoplayer/VideoPlayer.h
        )
    endif()
    if(USE_WEBVIEW)
        cocos_source_files(
                         cocos/ui/webview/WebView-inl.h
                         cocos/ui/webview/WebView.h
        )
    endif()
endif()

if(ANDROID)
    if(USE_EDIT_BOX)
        cocos_source_files(
                         cocos/ui/edit-box/EditBox-android.cpp
        )
    endif()
    if(USE_VIDEO)
        cocos_source_files(
                         cocos/ui/videoplayer/VideoPlayer-java.cpp
        )
    endif()
    if(USE_WEBVIEW)
        cocos_source_files(
                         cocos/ui/webview/WebViewImpl-java.h
                         cocos/ui/webview/WebViewImpl-android.cpp
        )
    endif()
elseif(OPENHARMONY)
    if(USE_EDIT_BOX)
        cocos_source_files(
                        cocos/ui/edit-box/EditBox-openharmony.h
                        cocos/ui/edit-box/EditBox-openharmony.cpp
    )
    endif()
    if(USE_WEBVIEW)
        cocos_source_files(
            cocos/ui/webview/WebViewImpl-java.h
            cocos/ui/webview/WebViewImpl-openharmony.h
            cocos/ui/webview/WebViewImpl-openharmony.cpp
        )
    endif()
elseif(OHOS)
    if(USE_EDIT_BOX)
        cocos_source_files(
            cocos/ui/edit-box/EditBox-ohos.cpp
        )
    endif()
    if(USE_VIDEO)
        cocos_source_files(
            cocos/ui/videoplayer/VideoPlayer-java.cpp
        )
    endif()
    if(USE_WEBVIEW)
        cocos_source_files(
            cocos/ui/webview/WebViewImpl-java.h
            cocos/ui/webview/WebViewImpl-ohos.cpp
        )
    endif()
elseif(MACOSX)
    if(USE_EDIT_BOX)
        cocos_source_files(
            cocos/ui/edit-box/EditBox-mac.mm
        )
    endif()
elseif(IOS)
    if(USE_EDIT_BOX)
        cocos_source_files(
             NO_WERROR  NO_UBUILD   cocos/ui/edit-box/EditBox-ios.mm
        )
    endif()
    if(USE_VIDEO)
        cocos_source_files(
                         cocos/ui/videoplayer/VideoPlayer-ios.mm
        )
    endif()
    if(USE_WEBVIEW)
       cocos_source_files(
                         cocos/ui/webview/WebViewImpl-ios.h
            NO_WERROR   NO_UBUILD   cocos/ui/webview/WebViewImpl-ios.mm

       )
   endif()
elseif(WIN32)
    if(USE_EDIT_BOX)
        cocos_source_files(
            NO_WERROR    cocos/ui/edit-box/EditBox-win32.cpp
        )
    endif()
elseif(LINUX OR QNX)
    if(USE_EDIT_BOX)
        cocos_source_files(
            NO_WERROR    cocos/ui/edit-box/EditBox-linux.cpp
        )
    endif()
endif()

##### ar module
if(USE_AR_MODULE)
    cocos_source_files(
        cocos/renderer/pipeline/xr/ar/ARStage.cpp
        cocos/renderer/pipeline/xr/ar/ARStage.h
        cocos/renderer/pipeline/xr/ar/ARBackground.cpp
        cocos/renderer/pipeline/xr/ar/ARBackground.h
    )
endif()

if(USE_XR OR USE_AR_MODULE)
    list(APPEND COCOS_SOURCE_LIST ${XR_COMMON_SOURCES})
    list(APPEND CC_EXTERNAL_LIBS ${XR_LIBS})
endif()

##### extensions

cocos_source_files(
                 extensions/assets-manager/AssetsManagerEx.cpp
                 extensions/assets-manager/AssetsManagerEx.h
                 extensions/assets-manager/AsyncTaskPool.cpp
                 extensions/assets-manager/AsyncTaskPool.h
                 extensions/assets-manager/EventAssetsManagerEx.cpp
                 extensions/assets-manager/EventAssetsManagerEx.h
                 extensions/assets-manager/Manifest.cpp
                 extensions/assets-manager/Manifest.h
                 extensions/cocos-ext.h
                 extensions/ExtensionExport.h
                 extensions/ExtensionMacros.h
)

list(APPEND COCOS_SOURCE_LIST ${CC_EXTERNAL_SOURCES})

### generate source files

set(COCOS_DEBUGINFO_SRC
    ${CWD}/cocos/core/builtin/DebugInfos.cpp
)

add_custom_target(builtin-res
    COMMAND ${CMAKE_COMMAND} -E echo "Generate builtin resources ..."
    COMMAND ${NODE_EXECUTABLE} ${CWD}/cmake/scripts/gen_debugInfos.js
            ${CWD}/../EngineErrorMap.md
            ${CWD}/cocos/core/builtin/DebugInfos.cpp.in
            ${CWD}/cocos/core/builtin/DebugInfos.cpp
    DEPENDS
            ${CWD}/cocos/core/builtin/DebugInfos.cpp.in
    VERBATIM USES_TERMINAL
)
set_target_properties(builtin-res PROPERTIES FOLDER Utils)


list(APPEND COCOS_SOURCE_LIST ${COCOS_DEBUGINFO_SRC})

if(USE_MODULES)
    add_library(ccmath ${ccmath_SOURCE_LIST})
    add_library(cclog ${cclog_SOURCE_LIST})
    add_library(ccfilesystem ${ccfilesystem_SOURCE_LIST} ${CC_TINYDIR_SOURCES})
    add_library(ccutils ${ccutils_SOURCE_LIST} ${CC_UTILS_SOURCES})
    add_library(ccunzip ${ccunzip_SOURCE_LIST} ${CC_UNZIP_SOURCES})
    add_library(ccbindings ${ccbindings_SOURCE_LIST})
    add_library(ccgeometry ${ccgeometry_SOURCE_LIST})

    target_include_directories(ccmath PRIVATE
        ${CWD}/cocos
    )
    target_include_directories(ccgeometry PRIVATE
        ${CWD}/cocos
    )
    target_include_directories(ccunzip PRIVATE
        ${CWD}/external/sources/unzip
        ${CWD}/external/sources
        ${CWD}/cocos
    )
    target_include_directories(cclog PRIVATE
        ${CWD}/cocos
    )
    target_include_directories(ccfilesystem PRIVATE
        ${CWD}
        ${CWD}/cocos
        ${CWD}/external/sources
    )
    target_include_directories(ccutils PRIVATE
        ${CWD}/cocos
        ${CWD}/external/sources
    )
    target_include_directories(ccbindings PRIVATE
        ${CWD}/cocos
        ${CWD}/cocos/bindings/jswrapper
        ${CWD}/cocos/editor-support # TODO: refactor include path
        ${CWD}
        ${CC_EXTERNAL_INCLUDES}
    )
    target_link_libraries(ccunzip PUBLIC
        ${ZLIB}
    )
    target_link_libraries(ccfilesystem PUBLIC
        ccunzip
        ccutils
        cclog
    )
    target_link_libraries(ccbindings PUBLIC
        ccfilesystem
        cclog
        ${se_libs_name}
        uv
    )
    target_link_libraries(ccgeometry PUBLIC
        ccmath
    )
    if(ANDROID)
        target_link_libraries(ccmath PUBLIC
            android_platform
        )
        target_link_libraries(cclog PUBLIC
            log
        )
        target_link_libraries(ccfilesystem PUBLIC
            cocos_jni
        )
    elseif(OPENHARMONY)

    elseif(OHOS)
        target_link_libraries(cclog PUBLIC
            hilog_ndk.z
        )
        target_link_libraries(ccfilesystem PUBLIC
            cocos_jni
            rawfile.z
        )
    elseif(APPLE)
        target_link_libraries(ccfilesystem PUBLIC
        "-framework Foundation"
        "-framework SystemConfiguration"
        )
    endif()
else()
    list(APPEND COCOS_SOURCE_LIST
        ${ccmath_SOURCE_LIST}
        ${ccgeometry_SOURCE_LIST}
        ${cclog_SOURCE_LIST}
        ${ccfilesystem_SOURCE_LIST}
        ${ccunzip_SOURCE_LIST}
        ${ccbindings_SOURCE_LIST}
        ${ccutils_SOURCE_LIST}
        ${CC_UNZIP_SOURCES}
        ${CC_TINYDIR_SOURCES}
    )
endif()


if(QNX)
    include(${QNX_PATH}/source.cmake)
    qnx_source_list(ccqnx_SOURCE_LIST ${QNX_PATH})
    source_group(TREE ${QNX_PATH} PREFIX "Source Files" FILES ${ccqnx_SOURCE_LIST}})
    list(APPEND COCOS_SOURCE_LIST ${ccqnx_SOURCE_LIST})
endif()

add_library(${ENGINE_NAME} ${COCOS_SOURCE_LIST})

if(CMAKE_GENERATOR STREQUAL "Xcode")
    add_dependencies(${ENGINE_NAME} genbindings)
endif()


if(USE_MODULES)
    target_link_libraries(${ENGINE_NAME} PUBLIC
        ccmath
        cclog
        ccfilesystem
        ccunzip
        ccbindings
        ccutils
    )
endif()


if(ANDROID OR (NOT OPENHARMONY AND OHOS))
    cc_enable_werror("${CC_JNI_SRC_FILES}")
    add_library(cocos_jni STATIC ${CC_JNI_SRC_FILES})
    target_include_directories(cocos_jni PUBLIC
        ${CWD}
        ${CWD}/cocos
        ${CC_EXTERNAL_INCLUDES}
    )
    if(ANDROID)
        target_link_libraries(cocos_jni PUBLIC
            android_platform
            android
            log
        )
        # Export GameActivity_onCreate(),
        # Refer to: https://github.com/android-ndk/ndk/issues/381.
        set(CMAKE_SHARED_LINKER_FLAGS
                "${CMAKE_SHARED_LINKER_FLAGS} -u GameActivity_onCreate")
    endif()
endif()

################################# cc_apply_definations ###################################
function(cc_apply_definations target)
    target_compile_definitions(${target} PUBLIC
        $<IF:$<BOOL:${USE_VIDEO}>,CC_USE_VIDEO=1,CC_USE_VIDEO=0>
        $<IF:$<BOOL:${USE_WEBVIEW}>,CC_USE_WEBVIEW=1,CC_USE_WEBVIEW=0>
        $<IF:$<BOOL:${USE_AUDIO}>,CC_USE_AUDIO=1,CC_USE_AUDIO=0>
        $<IF:$<BOOL:${USE_XR}>,CC_USE_XR=1,CC_USE_XR=0>
        $<IF:$<BOOL:${USE_XR_REMOTE_PREVIEW}>,CC_USE_XR_REMOTE_PREVIEW=1,CC_USE_XR_REMOTE_PREVIEW=0>
        $<IF:$<BOOL:${USE_SOCKET}>,CC_USE_SOCKET=1,CC_USE_SOCKET=0>
        $<IF:$<BOOL:${USE_WEBSOCKET_SERVER}>,CC_USE_WEBSOCKET_SERVER=1,CC_USE_WEBSOCKET_SERVER=0>
        $<IF:$<BOOL:${USE_EDIT_BOX}>,CC_USE_EDITBOX=1,CC_USE_EDITBOX=0>
        # USE_V8_DEBUGGER = USE_V8_DEBUGGER && (in_debug_mode OR USE_V8_DEBUGGER_FORCEON)
        $<IF:$<AND:$<OR:$<CONFIG:Debug>,$<BOOL:${USE_V8_DEBUGGER_FORCE}>>,$<BOOL:${USE_V8_DEBUGGER}>>,USE_V8_DEBUGGER=1,USE_V8_DEBUGGER=0>
        $<IF:$<BOOL:${USE_MIDDLEWARE}>,CC_USE_MIDDLEWARE=1,CC_USE_MIDDLEWARE=0>
        $<IF:$<BOOL:${USE_SPINE}>,CC_USE_SPINE=1,CC_USE_SPINE=0>
        $<IF:$<BOOL:${USE_DRAGONBONES}>,CC_USE_DRAGONBONES=1,CC_USE_DRAGONBONES=0>
        $<IF:$<BOOL:${USE_JOB_SYSTEM_TBB}>,CC_USE_JOB_SYSTEM_TBB=1,CC_USE_JOB_SYSTEM_TBB=0>
        $<IF:$<BOOL:${USE_JOB_SYSTEM_TASKFLOW}>,CC_USE_JOB_SYSTEM_TASKFLOW=1,CC_USE_JOB_SYSTEM_TASKFLOW=0>
        $<IF:$<BOOL:${USE_PHYSICS_PHYSX}>,CC_USE_PHYSICS_PHYSX=1,CC_USE_PHYSICS_PHYSX=0>
        $<IF:$<BOOL:${USE_AR_MODULE}>,CC_USE_AR_MODULE=1,CC_USE_AR_MODULE=0>
        $<IF:$<BOOL:${USE_AR_AUTO}>,CC_USE_AR_AUTO=1,CC_USE_AR_AUTO=0>
        $<IF:$<BOOL:${USE_AR_CORE}>,CC_USE_AR_CORE=1,CC_USE_AR_CORE=0>
        $<IF:$<BOOL:${USE_AR_ENGINE}>,CC_USE_AR_ENGINE=1,CC_USE_AR_ENGINE=0>
        $<IF:$<BOOL:${USE_OCCLUSION_QUERY}>,CC_USE_OCCLUSION_QUERY=1,CC_USE_OCCLUSION_QUERY=0>
        $<IF:$<BOOL:${USE_DEBUG_RENDERER}>,CC_USE_DEBUG_RENDERER=1,CC_USE_DEBUG_RENDERER=0>
        $<IF:$<BOOL:${USE_GEOMETRY_RENDERER}>,CC_USE_GEOMETRY_RENDERER=1,CC_USE_GEOMETRY_RENDERER=0>
        $<IF:$<BOOL:${USE_WEBP}>,CC_USE_WEBP=1,CC_USE_WEBP=0>
        $<IF:$<BOOL:${CC_EDITOR}>,CC_EDITOR=1,CC_EDITOR=0>
        $<IF:$<BOOL:${ENABLE_FLOAT_OUTPUT}>,ENABLE_FLOAT_OUTPUT=1,ENABLE_FLOAT_OUTPUT=0>
        $<$<BOOL:${USE_REMOTE_LOG}>:CC_REMOTE_LOG=1>
        $<$<BOOL:${USE_SE_SM}>:SCRIPT_ENGINE_TYPE=1>
        $<$<OR:$<CONFIG:Debug>,$<BOOL:${CC_DEBUG_FORCE}>>:CC_DEBUG=1>
    )
endfunction()

# setup default flags
cc_apply_definations(${ENGINE_NAME})

if(USE_MODULES)
    cc_apply_definations(ccmath)
    cc_apply_definations(cclog)
    cc_apply_definations(ccfilesystem)
    cc_apply_definations(ccunzip)
    cc_apply_definations(ccbindings)
    cc_apply_definations(ccutils)
endif()

if(USE_XR)
    cc_xr_apply_definations(${ENGINE_NAME})
    if(USE_MODULES)
        cc_xr_apply_definations(ccmath)
        cc_xr_apply_definations(cclog)
        cc_xr_apply_definations(ccfilesystem)
        cc_xr_apply_definations(ccunzip)
        cc_xr_apply_definations(ccbindings)
        cc_xr_apply_definations(ccutils)
    endif()
endif()

if(MSVC)
    set(V8_DIR
        ${CWD}/external/win64/libs/v8
    )
    file(GLOB V8_DLLS
        ${CWD}/external/win64/libs/v8/Release/*.dll
    )

    file(GLOB WINDOWS_DLLS
        ${CWD}/external/win64/libs/*.dll
        ${CWD}/external/win64/libs/msvcr/*.dll
    )
    target_compile_options(${ENGINE_NAME} PUBLIC /MP
        /bigobj
        /wd4018 # signed/unsigned mismatch
        /wd4221 # no public symbols
        /wd4244 # type conversion data lost
        /wd4267 # conversion from 'size_t' to 'type', possible loss of data
        /wd4305 # truncation from 'type1' to 'type2'
        /wd4309 # truncation of constant value
        /wd4819 # file contains a character that cannot be represented in the current code page
        /wd4996 # deprecated
        /wd4098 # defaultlib conflicts
        /wd4099 # PDB 'filename' was not found with 'object/library' or at 'path'; linking object as if no debug info
    )
endif()

if(CC_USE_VULKAN)

    target_compile_definitions(${ENGINE_NAME} PUBLIC VK_NO_PROTOTYPES)
    target_compile_definitions(${ENGINE_NAME} PUBLIC CC_USE_VULKAN)

    if(WIN32)
        target_compile_definitions(${ENGINE_NAME} PUBLIC VK_USE_PLATFORM_WIN32_KHR)
    elseif(NX)
        target_compile_definitions(${ENGINE_NAME} PUBLIC VK_USE_PLATFORM_VI_NN)
    elseif(ANDROID)
        target_compile_definitions(${ENGINE_NAME} PUBLIC VK_USE_PLATFORM_ANDROID_KHR)
    elseif(IOS)
        target_compile_definitions(${ENGINE_NAME} PUBLIC VK_USE_PLATFORM_IOS_MVK)
    elseif(MACOSX)
        target_compile_definitions(${ENGINE_NAME} PUBLIC VK_USE_PLATFORM_MACOS_MVK)
    else()
        target_compile_definitions(${ENGINE_NAME} PUBLIC VK_USE_PLATFORM_XCB_KHR)
    endif()
endif()

if(CC_USE_METAL)
    target_compile_definitions(${ENGINE_NAME} PUBLIC CC_USE_METAL)
endif()

if(CC_USE_GLES3)
    target_compile_definitions(${ENGINE_NAME} PUBLIC CC_USE_GLES3)
endif()

if(CC_USE_GLES2)
    target_compile_definitions(${ENGINE_NAME} PUBLIC CC_USE_GLES2)
endif()

target_include_directories(${ENGINE_NAME}
    PUBLIC
        ${CC_EXTERNAL_INCLUDES}
        ${CWD}
        ${CWD}/cocos
        ${CWD}/cocos/renderer
        ${CWD}/cocos/platform
        ${CWD}/cocos/renderer/core
        ${CWD}/cocos/editor-support
        ${SWIG_OUTPUT_ROOT}
        ${SWIG_OUTPUT_ROOT}/cocos
        $<$<BOOL:USE_SE_V8>:${CWD}/cocos/bindings/jswrapper>
    PRIVATE
        ${CC_EXTERNAL_PRIVATE_INCLUDES}
)

target_compile_definitions(${ENGINE_NAME}
    PRIVATE
        ${CC_EXTERNAL_PRIVATE_DEFINITIONS}
)

if(NOT APPLE)
    target_include_directories(${ENGINE_NAME} PUBLIC
        ${CWD}/external/sources/EGL
    )
endif()

target_include_directories(${ENGINE_NAME} PUBLIC
    ${CWD}/external/sources/khronos
)

if(NX)
    include(${CMAKE_CURRENT_LIST_DIR}/platform-nx/setup.cmake)
elseif(WINDOWS)
    target_link_libraries(${ENGINE_NAME} PUBLIC
        ws2_32 userenv psapi winmm Iphlpapi
        ${CC_EXTERNAL_LIBS}
    )
    cc_win32_definations(${ENGINE_NAME})

    if(USE_MODULES)
        cc_win32_definations(ccmath)
        cc_win32_definations(cclog)
        cc_win32_definations(ccunzip)
        cc_win32_definations(ccfilesystem)
        cc_win32_definations(ccutils)
        cc_win32_definations(ccbindings)

        target_link_libraries(ccutils PUBLIC
            ws2_32 psapi userenv Iphlpapi
        )
        target_link_libraries(ccbindings PUBLIC
            ws2_32
        )
    endif()
endif()

if(ANDROID)
    target_compile_options(${ENGINE_NAME} PRIVATE
        -Wno-comment # nested block comments are actually useful sometimes
    )

    find_library(LIB_EGL NAMES EGL)
    target_link_libraries(${ENGINE_NAME} PUBLIC
        android
        paddleboat_static
        OpenSLES
        ${LIB_EGL}
        jnigraphics
        ${CC_EXTERNAL_LIBS}
    )
endif()

if(NOT OPENHARMONY AND OHOS)
    target_link_libraries(${ENGINE_NAME} PUBLIC
        EGL
        GLESv3
        zgraphic.z
        image_pixelmap.z
        rawfile.z
        z
        OpenSLES
        hilog_ndk.z
        ${CC_EXTERNAL_LIBS}
    )
endif()

if(OPENHARMONY)
    find_library( # Sets the name of the path variable.
                EGL-lib
                # Specifies the name of the NDK library that
                # you want CMake to locate.
                EGL )
    find_library( # Sets the name of the path variable.
                GLESv3-lib
                # Specifies the name of the NDK library that
                # you want CMake to locate.
                GLESv3)

    find_library( hilog-lib
                hilog_ndk.z )

    find_library( libace-lib
                libace_ndk.z )

    target_link_libraries(${ENGINE_NAME} PUBLIC
        ${EGL-lib} ${GLESv3-lib} ${hilog-lib} libace_napi.z.so libace_ndk.z.so libz.so libuv.so libnative_drawing.so librawfile.z.so libOpenSLES.so
        ${CC_EXTERNAL_LIBS}
    )
endif()

if(APPLE)

    target_compile_options(${ENGINE_NAME} PRIVATE
        -Wno-objc-method-access
    )

    target_include_directories(${ENGINE_NAME} PUBLIC
        ${CWD}/cocos/platform/ios
    )
    target_link_libraries(${ENGINE_NAME} PUBLIC
        "-liconv"
        "-framework AudioToolbox"
        "-framework Foundation"
        "-framework OpenAL"
        "-framework GameController"
        "-framework Metal"
        "-framework MetalKit"
        "-framework QuartzCore"
        "-framework MetalPerformanceShaders"
        "-lsqlite3"
        "-framework Security"
        "-framework SystemConfiguration"
        "$(inherited)"
        ${CC_EXTERNAL_LIBS}
    )
    set_target_properties(${ENGINE_NAME} PROPERTIES
        XCODE_ATTRIBUTE_ONLY_ACTIVE_ARCH "YES"
        OSX_ARCHITECTURES "arm64;x86_64"
        ARCHIVE_OUTPUT_DIRECTORY ${CMAKE_CURRENT_BINARY_DIR}/archives
    )
    if(MACOSX)
        target_link_libraries(${ENGINE_NAME} PUBLIC
            "-framework OpenGL"
            "-framework AppKit"
        )
        target_compile_definitions(${ENGINE_NAME} PUBLIC
            CC_KEYBOARD_SUPPORT
        )
    elseif(IOS)
        target_link_libraries(${ENGINE_NAME} PUBLIC
            "-framework QuartzCore"
            "-framework MetalPerformanceShaders"
            "-framework UIKit"
            "-framework AVKit"
            "-framework WebKit"
            "-framework CoreVideo"
            "-framework CoreMotion"
            "-framework CFNetwork"
            "-framework CoreMedia"
            "-framework CoreText"
            "-framework CoreGraphics"
            "-framework AVFoundation"
            "-lz"
            "-framework OpenGLES"
            "-framework JavaScriptCore"
        )
        set_property(TARGET ${ENGINE_NAME} PROPERTY XCODE_ATTRIBUTE_IPHONEOS_DEPLOYMENT_TARGET ${TARGET_IOS_VERSION})
        set_property(TARGET ${ENGINE_NAME} PROPERTY XCODE_ATTRIBUTE_ENABLE_BITCODE "NO")
    endif()

endif()

if(QNX)
    include(${QNX_PATH}/setup.cmake)
elseif(LINUX)
    set(LINUX_GRAPHIC_LIBS "")
    if(NOT USE_SERVER_MODE)
        list(APPEND LINUX_GRAPHIC_LIBS X11)
    endif()
    target_link_libraries(${ENGINE_NAME} PUBLIC
        ${LINUX_GRAPHIC_LIBS}
        ${CC_EXTERNAL_LIBS}
    )
endif()

### set source_group for generated files
set(COCOS_SOURCE_LIST_EXCLUDE_GENRATED ${COCOS_SOURCE_LIST})
set(COCOS_GENERATED_LIST)
foreach(src IN LISTS COCOS_SOURCE_LIST_EXCLUDE_GENRATED)
    get_source_file_property(IS_GENERATED ${src} GENERATED)
    if(IS_GENERATED) 
        list(REMOVE_ITEM COCOS_SOURCE_LIST_EXCLUDE_GENRATED ${src})
        list(APPEND COCOS_GENERATED_LIST ${src})
    endif()
endforeach()

source_group(TREE ${SWIG_OUTPUT_ROOT} PREFIX "Source Files/generated" FILES ${COCOS_GENERATED_LIST})

add_custom_target(genbindings
    DEPENDS ${COCOS_GENERATED_LIST}
)
set_target_properties(genbindings PROPERTIES FOLDER Utils)

if(USE_BUILTIN_EXTERNAL)
    set(EXCLUDE_EXTERANL_LIST ${COCOS_SOURCE_LIST_EXCLUDE_GENRATED})
    foreach(x IN LISTS CC_EXTERNAL_SOURCES)
        list(REMOVE_ITEM EXCLUDE_EXTERANL_LIST ${x})
    endforeach()
    if(USE_XR OR USE_AR_MODULE)
        foreach(x IN LISTS XR_COMMON_SOURCES)
            list(REMOVE_ITEM EXCLUDE_EXTERANL_LIST ${x})
        endforeach()
    endif()
    source_group(TREE ${CWD} PREFIX "Source Files" FILES ${EXCLUDE_EXTERANL_LIST})
    source_group(TREE ${EXTERNAL_ROOT} PREFIX "Source Files/external" FILES ${CC_EXTERNAL_SOURCES})
    if(USE_XR OR USE_AR_MODULE)
        source_group(TREE ${XR_COMMON_PATH} PREFIX "Source Files/common" FILES ${XR_COMMON_SOURCES})
    endif()
else()
    if(USE_XR OR USE_AR_MODULE)
        set(EXCLUDE_XR_LIST ${COCOS_SOURCE_LIST_EXCLUDE_GENRATED})
        foreach(x IN LISTS XR_COMMON_SOURCES)
            list(REMOVE_ITEM EXCLUDE_XR_LIST ${x})
        endforeach()
        source_group(TREE ${CWD} PREFIX "Source Files" FILES ${EXCLUDE_XR_LIST})
        source_group(TREE ${XR_COMMON_PATH} PREFIX "Source Files/common" FILES ${XR_COMMON_SOURCES})
    else()
        source_group(TREE ${CWD} PREFIX "Source Files" FILES ${COCOS_SOURCE_LIST_EXCLUDE_GENRATED})
    endif()
endif()<|MERGE_RESOLUTION|>--- conflicted
+++ resolved
@@ -2368,13 +2368,10 @@
             NO_WERROR                cocos/editor-support/spine-creator-support/spine-cocos2dx.cpp
                                      cocos/editor-support/spine-creator-support/spine-cocos2dx.h
             NO_WERROR                cocos/editor-support/spine-creator-support/VertexEffectDelegate.cpp
-<<<<<<< HEAD
+                                     cocos/editor-support/spine-creator-support/VertexEffectDelegate.h
                                      cocos/editor-support/spine-creator-support/VertexEffectDelegate.h
             NO_WERROR                cocos/editor-support/spine-creator-support/Vector2.cpp
                                      cocos/editor-support/spine-creator-support/Vector2.h
-=======
-                                     cocos/editor-support/spine-creator-support/VertexEffectDelegate.h                                  
->>>>>>> 7465cf68
 
         )
         cocos_source_files(
