--- conflicted
+++ resolved
@@ -747,11 +747,8 @@
     cocos/scripting/dop/jsb_dop.cpp
     cocos/scripting/dop/jsb_dop.h
     cocos/scripting/dop/PoolType.h
-<<<<<<< HEAD
-=======
     cocos/scripting/dop/ArrayPool.h
     cocos/scripting/dop/ArrayPool.cpp
->>>>>>> bde183ed
 )
 
 ######## auto
