--- conflicted
+++ resolved
@@ -1796,15 +1796,10 @@
         cocos/physics/physx/joints/PhysXJoint.cpp
         cocos/physics/physx/joints/PhysXRevolute.h
         cocos/physics/physx/joints/PhysXRevolute.cpp
-<<<<<<< HEAD
-        cocos/physics/physx/joints/PhysXDistance.h
-        cocos/physics/physx/joints/PhysXDistance.cpp
         cocos/physics/physx/joints/PhysXFixedJoint.h
         cocos/physics/physx/joints/PhysXFixedJoint.cpp
-=======
         cocos/physics/physx/joints/PhysXSpherical.h
         cocos/physics/physx/joints/PhysXSpherical.cpp
->>>>>>> 9894dca7
     )
     cocos_source_files(
         NO_WERROR NO_UBUILD cocos/bindings/auto/jsb_physics_auto.cpp
