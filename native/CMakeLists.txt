--- conflicted
+++ resolved
@@ -603,7 +603,21 @@
         cocos/platform/win32/modules/System.cpp
         cocos/platform/win32/modules/System.h
     )
-<<<<<<< HEAD
+    if(USE_SERVER_MODE)
+        cocos_source_files(
+            cocos/platform/empty/modules/Screen.cpp
+            cocos/platform/empty/modules/Screen.h
+            cocos/platform/empty/modules/SystemWindow.cpp
+            cocos/platform/empty/modules/SystemWindow.h
+        )
+    else()
+        cocos_source_files(
+            cocos/platform/win32/modules/Screen.cpp
+            cocos/platform/win32/modules/Screen.h
+            cocos/platform/win32/modules/SystemWindow.cpp
+            cocos/platform/win32/modules/SystemWindow.h
+        )
+    endif()
 elseif(OPENHARMONY)
     cocos_source_files(
         cocos/platform/openharmony/modules/System.cpp
@@ -621,23 +635,6 @@
         cocos/platform/empty/modules/Vibrator.cpp
         cocos/platform/empty/modules/Vibrator.h
     )
-=======
-    if(USE_SERVER_MODE)
-        cocos_source_files(
-            cocos/platform/empty/modules/Screen.cpp
-            cocos/platform/empty/modules/Screen.h
-            cocos/platform/empty/modules/SystemWindow.cpp
-            cocos/platform/empty/modules/SystemWindow.h
-        )
-    else()
-        cocos_source_files(
-            cocos/platform/win32/modules/Screen.cpp
-            cocos/platform/win32/modules/Screen.h
-            cocos/platform/win32/modules/SystemWindow.cpp
-            cocos/platform/win32/modules/SystemWindow.h
-        )
-    endif()
->>>>>>> d08a1124
 elseif(ANDROID OR OHOS)
     cocos_source_files(
         cocos/platform/java/modules/Accelerometer.cpp
@@ -2482,30 +2479,6 @@
 endif()
 
 cocos_source_files(
-<<<<<<< HEAD
-    NO_WERROR    cocos/bindings/manual/jsb_classtype.cpp
-                 cocos/bindings/manual/jsb_classtype.h
-    #NO_WERROR   cocos/bindings/manual/jsb_extension_manual.cpp
-                 #cocos/bindings/manual/jsb_extension_manual.h
-    NO_WERROR    cocos/bindings/manual/jsb_cocos_manual.cpp
-                 cocos/bindings/manual/jsb_cocos_manual.h
-    NO_WERROR    cocos/bindings/manual/jsb_conversions.cpp
-                 cocos/bindings/manual/jsb_conversions.h
-    NO_WERROR    cocos/bindings/manual/jsb_gfx_manual.cpp
-                 cocos/bindings/manual/jsb_gfx_manual.h
-    NO_WERROR    cocos/bindings/manual/jsb_global.cpp
-                 cocos/bindings/manual/jsb_global.h
-    NO_WERROR    cocos/bindings/manual/jsb_helper.cpp
-                 cocos/bindings/manual/jsb_helper.h
-                 cocos/bindings/manual/jsb_module_register.h
-    NO_WERROR    cocos/bindings/manual/jsb_module_register.cpp
-                 cocos/bindings/manual/jsb_platform.h
-    NO_WERROR    cocos/bindings/manual/jsb_scene_manual.cpp
-    NO_WERROR    cocos/bindings/manual/jsb_scene_manual_ext.cpp
-                 cocos/bindings/manual/jsb_scene_manual.h
-                 cocos/bindings/manual/jsb_pipeline_manual.h
-    NO_WERROR    cocos/bindings/manual/jsb_pipeline_manual.cpp
-=======
             cocos/bindings/manual/jsb_classtype.cpp
             cocos/bindings/manual/jsb_classtype.h
             cocos/bindings/manual/jsb_cocos_manual.cpp
@@ -2532,7 +2505,6 @@
             cocos/bindings/manual/jsb_xmlhttprequest.h
             cocos/bindings/manual/jsb_pipeline_manual.h
             cocos/bindings/manual/jsb_pipeline_manual.cpp
->>>>>>> d08a1124
 )
 if(USE_AUDIO)
     cocos_source_files(
@@ -3047,7 +3019,7 @@
     file(GLOB V8_DLLS
         ${CWD}/external/win64/libs/v8/Release/*.dll
     )
-    
+
     file(GLOB WINDOWS_DLLS
         ${CWD}/external/win64/libs/*.dll
         ${CWD}/external/win64/libs/msvcr/*.dll
@@ -3167,13 +3139,8 @@
     )
 endif()
 
-<<<<<<< HEAD
 if(NOT OPENHARMONY AND OHOS)
-    target_link_libraries(cocos2d PUBLIC
-=======
-if(OHOS)
     target_link_libraries(${ENGINE_NAME} PUBLIC
->>>>>>> d08a1124
         EGL
         GLESv3
         zgraphic.z
@@ -3204,7 +3171,7 @@
     find_library( libace-lib
                 libace_ndk.z )
 
-    target_link_libraries(cocos2d PUBLIC
+    target_link_libraries(${ENGINE_NAME} PUBLIC
         ${EGL-lib} ${GLESv3-lib} ${hilog-lib} libace_napi.z.so libace_ndk.z.so libz.so libuv.so libnative_drawing.so librawfile.z.so libOpenSLES.so
         ${CC_EXTERNAL_LIBS}
     )
