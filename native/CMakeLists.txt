include(${CMAKE_CURRENT_LIST_DIR}/cmake/predefine.cmake)

################################# engine source code ##################################
set(CWD ${CMAKE_CURRENT_LIST_DIR})
set(COCOS_SOURCE_LIST)
set(ENGINE_NAME cocos_engine)

# Should be enable someday in the future
# set(CMAKE_CXX_FLAGS "${WERROR_FLAGS}")

################################# options ############################################
# default fallback options
cc_set_if_undefined(CC_DEBUG_FORCE           OFF)
cc_set_if_undefined(USE_SE_V8                ON)
cc_set_if_undefined(USE_SE_SM                OFF)
cc_set_if_undefined(USE_V8_DEBUGGER          ON)
cc_set_if_undefined(USE_V8_DEBUGGER_FORCE    OFF)
cc_set_if_undefined(USE_SOCKET               ON)
cc_set_if_undefined(USE_AUDIO                ON)
cc_set_if_undefined(USE_EDIT_BOX             ON)
cc_set_if_undefined(USE_VIDEO                ON)
cc_set_if_undefined(USE_WEBVIEW              ON)
cc_set_if_undefined(USE_MIDDLEWARE           ON)
cc_set_if_undefined(USE_DRAGONBONES          ON)
cc_set_if_undefined(USE_SPINE                ON)
cc_set_if_undefined(USE_WEBSOCKET_SERVER     OFF)
cc_set_if_undefined(USE_JOB_SYSTEM_TASKFLOW  OFF)
cc_set_if_undefined(USE_JOB_SYSTEM_TBB       OFF)
cc_set_if_undefined(USE_PHYSICS_PHYSX        OFF)
cc_set_if_undefined(USE_MODULES              OFF)
cc_set_if_undefined(USE_SERVER_MODE          OFF)
cc_set_if_undefined(USE_CCACHE               OFF)
cc_set_if_undefined(USE_PLUGINS              ON)
<<<<<<< HEAD
=======
cc_set_if_undefined(USE_DEBUG_RENDERER       ON)
cc_set_if_undefined(USE_GEOMETRY_RENDERER    ON)

>>>>>>> 89f51066
add_definitions()

if(NX)
    cc_set_if_undefined(CC_USE_VULKAN ON)
    cc_set_if_undefined(CC_USE_GLES3 OFF)
    cc_set_if_undefined(CC_USE_GLES2 OFF)
elseif(ANDROID OR WINDOWS OR OHOS)
    cc_set_if_undefined(CC_USE_GLES3 ON)
    cc_set_if_undefined(CC_USE_VULKAN OFF)
    cc_set_if_undefined(CC_USE_GLES2 OFF)
elseif(MACOSX OR IOS)
    cc_set_if_undefined(CC_USE_METAL ON)
    cc_set_if_undefined(CC_USE_VULKAN OFF)
    cc_set_if_undefined(CC_USE_GLES3 OFF)
    cc_set_if_undefined(CC_USE_GLES2 OFF)
endif()

set(CC_USE_GLES3 ${CC_USE_GLES3} CACHE INTERNAL "")
set(CC_USE_GLES2 ${CC_USE_GLES2} CACHE INTERNAL "")
set(CC_USE_VULKAN ${CC_USE_VULKAN} CACHE INTERNAL "")
set(CC_USE_METAL ${CC_USE_METAL}  CACHE INTERNAL "")

if(USE_SERVER_MODE)
    set(CC_USE_VULKAN OFF)
    set(CC_USE_GLES3 OFF)
    set(CC_USE_GLES2 OFF)
    add_definitions(-DCC_SERVER_MODE)
endif()

if(USE_PHYSICS_PHYSX)
    if (ANDROID AND CMAKE_ANDROID_ARCH_ABI MATCHES x86)
        set(USE_PHYSICS_PHYSX OFF)
        message(AUTHOR_WARNING "Native PhysX does not support Google Android X86")
    endif()
endif()

if(NOT USE_SOCKET)
    set(USE_WEBSOCKET_SERVER OFF)
endif()

if(OHOS)
    set(CC_USE_GLES2 OFF)
endif()

## disable videoplay on non-mobile platforms
if(NOT ANDROID AND NOT IOS AND NOT OHOS)
    set(USE_VIDEO OFF)
    set(USE_WEBVIEW OFF)
endif()

## disable middleware when dragonbones and spine are disabled
if(NOT USE_DRAGONBONES AND NOT USE_SPINE)
	set(USE_MIDDLEWARE OFF)
endif()

if(USE_DRAGONBONES OR USE_SPINE)
	set(USE_MIDDLEWARE ON)
endif()

if(USE_JOB_SYSTEM_TASKFLOW AND USE_JOB_SYSTEM_TBB)
    set(USE_JOB_SYSTEM_TASKFLOW ON)
    set(USE_JOB_SYSTEM_TBB      OFF)
endif()

if(USE_JOB_SYSTEM_TASKFLOW)
    set(CMAKE_CXX_STANDARD 17)
    if(IOS AND "${TARGET_IOS_VERSION}" VERSION_LESS "12.0")
        message(FATAL_ERROR "Target iOS version requires 12.0+ when enable taskflow")
    endif()
endif()

if(ANDROID)
    if(USE_CCACHE AND NOT CCACHE_EXECUTABLE)
       message(AUTHOR_WARNING "ccache executable not found!")
    endif()
    if(CCACHE_EXECUTABLE AND USE_CCACHE)
        set(CMAKE_C_COMPILER_LAUNCHER   "${CCACHE_EXECUTABLE}")
        set(CMAKE_CXX_COMPILER_LAUNCHER "${CCACHE_EXECUTABLE}")
    endif()
endif()

################################# list all option values ##############################

cc_inspect_values(
    USE_MODULES
    CC_USE_METAL
    CC_USE_GLES3
    CC_USE_GLES2
    CC_USE_VULKAN
    CC_DEBUG_FORCE
    USE_SE_V8
    USE_V8_DEBUGGER
    USE_V8_DEBUGGER_FORCE
    USE_SE_SM
    USE_SOCKET
    USE_AUDIO
    USE_EDIT_BOX
    USE_VIDEO
    USE_WEBVIEW
    USE_MIDDLEWARE
    USE_DRAGONBONES
    USE_SPINE
    USE_WEBSOCKET_SERVER
    USE_PHYSICS_PHYSX
    USE_JOB_SYSTEM_TBB
    USE_JOB_SYSTEM_TASKFLOW
    USE_SERVER_MODE
    USE_CCACHE
    CCACHE_EXECUTABLE
    NODE_EXECUTABLE
)

################################# external source code ################################
if(NOT EXISTS ${CMAKE_CURRENT_LIST_DIR}/external/CMakeLists.txt)
    message(FATAL_ERROR "Please download external libraries! File ${CMAKE_CURRENT_LIST_DIR}/external/CMakeLists.txt not exists!")
endif()

include(${CMAKE_CURRENT_LIST_DIR}/external/CMakeLists.txt)

##### audio
if(USE_AUDIO)
    cocos_source_files(
                     cocos/audio/AudioEngine.cpp
                     cocos/audio/include/AudioEngine.h
                     cocos/audio/include/AudioDef.h
                     cocos/audio/include/Export.h
    )
    if(WINDOWS)
        cocos_source_files(
            cocos/audio/oalsoft/AudioCache.cpp
            cocos/audio/oalsoft/AudioCache.h
            cocos/audio/oalsoft/AudioDecoder.cpp
            cocos/audio/oalsoft/AudioDecoder.h
            cocos/audio/oalsoft/AudioDecoderManager.cpp
            cocos/audio/oalsoft/AudioDecoderManager.h
            cocos/audio/oalsoft/AudioDecoderMp3.cpp
            cocos/audio/oalsoft/AudioDecoderMp3.h
            cocos/audio/oalsoft/AudioDecoderOgg.cpp
            cocos/audio/oalsoft/AudioDecoderOgg.h
            cocos/audio/oalsoft/AudioEngine-soft.cpp
            cocos/audio/oalsoft/AudioEngine-soft.h
            cocos/audio/oalsoft/AudioMacros.h
            cocos/audio/oalsoft/AudioPlayer.cpp
            cocos/audio/oalsoft/AudioPlayer.h
        )
    elseif(LINUX OR QNX)
        cocos_source_files(
            cocos/audio/oalsoft/AudioCache.cpp
            cocos/audio/oalsoft/AudioCache.h
            cocos/audio/oalsoft/AudioDecoder.cpp
            cocos/audio/oalsoft/AudioDecoder.h
            cocos/audio/oalsoft/AudioDecoderManager.cpp
            cocos/audio/oalsoft/AudioDecoderManager.h
            cocos/audio/oalsoft/AudioDecoderMp3.cpp
            cocos/audio/oalsoft/AudioDecoderMp3.h
            cocos/audio/oalsoft/AudioDecoderOgg.cpp
            cocos/audio/oalsoft/AudioDecoderOgg.h
            cocos/audio/oalsoft/AudioEngine-soft.cpp
            cocos/audio/oalsoft/AudioEngine-soft.h
            cocos/audio/oalsoft/AudioMacros.h
            cocos/audio/oalsoft/AudioPlayer.cpp
            cocos/audio/oalsoft/AudioPlayer.h
        )
    elseif(ANDROID)
        cocos_source_files(
                         cocos/audio/android/AssetFd.cpp
                         cocos/audio/android/AssetFd.h
                         cocos/audio/android/audio.h
                         cocos/audio/android/AudioBufferProvider.h
                         cocos/audio/android/AudioDecoder.cpp
                         cocos/audio/android/AudioDecoder.h
                         cocos/audio/android/AudioDecoderMp3.cpp
                         cocos/audio/android/AudioDecoderMp3.h
                         cocos/audio/android/AudioDecoderOgg.cpp
                         cocos/audio/android/AudioDecoderOgg.h
                         cocos/audio/android/AudioDecoderProvider.cpp
                         cocos/audio/android/AudioDecoderProvider.h
                         cocos/audio/android/AudioDecoderSLES.cpp
                         cocos/audio/android/AudioDecoderSLES.h
                         cocos/audio/android/AudioDecoderWav.cpp
                         cocos/audio/android/AudioDecoderWav.h
                         cocos/audio/android/AudioEngine-inl.cpp
                         cocos/audio/android/AudioEngine-inl.h
                         cocos/audio/android/AudioMixer.cpp
                         cocos/audio/android/AudioMixer.h
                         cocos/audio/android/AudioMixerController.cpp
                         cocos/audio/android/AudioMixerController.h
                         cocos/audio/android/AudioMixerOps.h
                         cocos/audio/android/AudioPlayerProvider.cpp
                         cocos/audio/android/AudioPlayerProvider.h
                         cocos/audio/android/AudioResampler.cpp
                         cocos/audio/android/AudioResampler.h
                         cocos/audio/android/AudioResamplerCubic.cpp
                         cocos/audio/android/AudioResamplerCubic.h
                         cocos/audio/android/AudioResamplerPublic.h
                         cocos/audio/android/audio_utils/format.c
                         cocos/audio/android/audio_utils/include/audio_utils/format.h
                         cocos/audio/android/audio_utils/include/audio_utils/minifloat.h
                         cocos/audio/android/audio_utils/include/audio_utils/primitives.h
                         cocos/audio/android/audio_utils/minifloat.cpp
                         cocos/audio/android/audio_utils/primitives.c
                         cocos/audio/android/audio_utils/private/private.h
                         cocos/audio/android/cutils/bitops.h
                         cocos/audio/android/cutils/log.h
                         cocos/audio/android/IAudioPlayer.h
                         cocos/audio/android/ICallerThreadUtils.h
                         cocos/audio/android/IVolumeProvider.h
                         cocos/audio/android/mp3reader.cpp
                         cocos/audio/android/mp3reader.h
                         cocos/audio/android/OpenSLHelper.h
                         cocos/audio/android/PcmAudioPlayer.cpp
                         cocos/audio/android/PcmAudioPlayer.h
                         cocos/audio/android/PcmAudioService.cpp
                         cocos/audio/android/PcmAudioService.h
                         cocos/audio/android/PcmBufferProvider.cpp
                         cocos/audio/android/PcmBufferProvider.h
                         cocos/audio/android/PcmData.cpp
                         cocos/audio/android/PcmData.h
                         cocos/audio/android/tinysndfile.cpp
                         cocos/audio/android/tinysndfile.h
                         cocos/audio/android/Track.cpp
                         cocos/audio/android/Track.h
                         cocos/audio/android/UrlAudioPlayer.cpp
                         cocos/audio/android/UrlAudioPlayer.h
                         cocos/audio/android/utils/Compat.h
                         cocos/audio/android/utils/Errors.h
                         cocos/audio/android/utils/Utils.cpp
                         cocos/audio/android/utils/Utils.h
        )
     elseif(OHOS)
        cocos_source_files(
            cocos/audio/oalsoft/AudioCache.cpp
            cocos/audio/oalsoft/AudioCache.h
            cocos/audio/oalsoft/AudioDecoderManager.cpp
            cocos/audio/oalsoft/AudioDecoderManager.h
            cocos/audio/oalsoft/AudioDecoder.cpp
            cocos/audio/oalsoft/AudioDecoder.h
            cocos/audio/oalsoft/AudioDecoderMp3.cpp
            cocos/audio/oalsoft/AudioDecoderMp3.h
            cocos/audio/oalsoft/AudioDecoderOgg.cpp
            cocos/audio/oalsoft/AudioDecoderOgg.h
            cocos/audio/oalsoft/AudioEngine-soft.cpp
            cocos/audio/oalsoft/AudioEngine-soft.h
            cocos/audio/oalsoft/AudioMacros.h
            cocos/audio/oalsoft/AudioPlayer.cpp
            cocos/audio/oalsoft/AudioPlayer.h

            cocos/audio/ohos/AudioDecoderWav.h
            cocos/audio/ohos/AudioDecoderWav.cpp
            # cocos/audio/ohos/AudioDecoderMp3.h
            # cocos/audio/ohos/AudioDecoderMp3.cpp
            cocos/audio/ohos/FsCallback.h
            cocos/audio/ohos/FsCallback.cpp

            cocos/audio/android/tinysndfile.cpp
            cocos/audio/android/tinysndfile.h
            cocos/audio/android/audio_utils/primitives.c
        )
    elseif(APPLE)
        cocos_source_files(
                                    cocos/audio/apple/AudioDecoder.h
            NO_WERROR   NO_UBUILD   cocos/audio/apple/AudioPlayer.mm
            NO_WERROR   NO_UBUILD   cocos/audio/apple/AudioDecoder.mm
                                    cocos/audio/apple/AudioPlayer.h
            NO_WERROR   NO_UBUILD   cocos/audio/apple/AudioEngine-inl.mm
                                    cocos/audio/apple/AudioMacros.h
            NO_WERROR   NO_UBUILD   cocos/audio/apple/AudioCache.mm
                                    cocos/audio/apple/AudioCache.h
                                    cocos/audio/apple/AudioEngine-inl.h
        )
    endif()

endif()

##### plugins
cocos_source_files(
    cocos/plugins/Plugins.h
    cocos/plugins/Plugins.cpp
    cocos/plugins/bus/BusTypes.h
    cocos/plugins/bus/EventBus.h
    cocos/plugins/bus/EventBus.cpp
)

##### base
cocos_source_files(
    cocos/base/Agent.h
    cocos/base/astc.cpp
    cocos/base/astc.h
    cocos/base/base64.cpp
    cocos/base/base64.h
    cocos/base/Config.h
    cocos/base/csscolorparser.cpp
    cocos/base/csscolorparser.h
    cocos/base/DeferredReleasePool.cpp
    cocos/base/DeferredReleasePool.h
    cocos/base/etc1.cpp
    cocos/base/etc1.h
    cocos/base/etc2.cpp
    cocos/base/etc2.h
    cocos/base/IndexHandle.h
    cocos/base/Locked.h
    cocos/base/Macros.h
    cocos/base/Object.h
    cocos/base/Ptr.h
    cocos/base/Random.h
    cocos/base/RefCounted.cpp
    cocos/base/RefCounted.h
    cocos/base/RefMap.h
    cocos/base/RefVector.h
    cocos/base/Scheduler.cpp
    cocos/base/Scheduler.h
    cocos/base/StringHandle.cpp
    cocos/base/StringHandle.h
    cocos/base/StringPool.h
    cocos/base/StringUtil.cpp
    cocos/base/StringUtil.h
    cocos/base/ThreadPool.cpp
    cocos/base/ThreadPool.h
    cocos/base/TypeDef.h
    cocos/base/std/any.h
    cocos/base/std/optional.h
    cocos/base/std/variant.h
    cocos/base/std/container/array.h
    cocos/base/std/container/deque.h
    cocos/base/std/container/list.h
    cocos/base/std/container/map.h
    cocos/base/std/container/queue.h
    cocos/base/std/container/set.h
    cocos/base/std/container/string.h
    cocos/base/std/container/unordered_map.h
    cocos/base/std/container/unordered_set.h
    cocos/base/std/container/vector.h
)

############ application
cocos_source_files(
    cocos/application/BaseApplication.h
    cocos/application/CocosApplication.h
    cocos/application/CocosApplication.cpp
    cocos/application/ApplicationManager.h
    cocos/application/ApplicationManager.cpp
    cocos/application/BaseGame.h
    cocos/application/BaseGame.cpp
)

############ engine
cocos_source_files(
    cocos/engine/BaseEngine.cpp
    cocos/engine/BaseEngine.h
    cocos/engine/Engine.cpp
    cocos/engine/Engine.h
)

############ main
if(NOT USE_SERVER_MODE AND (WINDOWS OR LINUX))
cocos_source_files(
    cocos/platform/SDLHelper.h
    cocos/platform/SDLHelper.cpp
)
endif()

############ platform
cocos_source_files(
    cocos/platform/IEventDispatch.h
    cocos/platform/BasePlatform.cpp
    cocos/platform/BasePlatform.h
    cocos/platform/UniversalPlatform.cpp
    cocos/platform/UniversalPlatform.h
)
if(WINDOWS)
    cocos_source_files(
        cocos/platform/win32/WindowsPlatform.cpp
        cocos/platform/win32/WindowsPlatform.h
    )
elseif(LINUX)
    cocos_source_files(
        cocos/platform/linux/LinuxPlatform.cpp
        cocos/platform/linux/LinuxPlatform.h
    )
elseif(ANDROID)
    cocos_source_files(
        cocos/platform/android/AndroidPlatform.cpp
        cocos/platform/android/AndroidPlatform.h
    )
elseif(OHOS)
    cocos_source_files(
        cocos/platform/ohos/OhosPlatform.cpp
        cocos/platform/ohos/OhosPlatform.h
    )
elseif(MACOSX)
    cocos_source_files(
        cocos/platform/mac/MacPlatform.mm
        cocos/platform/mac/MacPlatform.h
        cocos/platform/mac/ViewController.h
        cocos/platform/mac/ViewController.mm
        cocos/platform/mac/AppDelegate.h
        cocos/platform/mac/AppDelegate.mm
    )
elseif(IOS)
    cocos_source_files(
        cocos/platform/ios/IOSPlatform.mm
        cocos/platform/ios/IOSPlatform.h
        cocos/platform/ios/AppDelegateBridge.mm
        cocos/platform/ios/AppDelegateBridge.h
    )
endif()

############ platform : Abstract interface
cocos_source_files(
    cocos/platform/interfaces/OSInterface.cpp
    cocos/platform/interfaces/OSInterface.h
    cocos/platform/interfaces/OSInterfaceManager.cpp
    cocos/platform/interfaces/OSInterfaceManager.h
)

############ platform : Interface definition
cocos_source_files(
    cocos/platform/interfaces/modules/Device.cpp
    cocos/platform/interfaces/modules/Device.h
    cocos/platform/interfaces/modules/IAccelerometer.h
    cocos/platform/interfaces/modules/IBattery.h
    cocos/platform/interfaces/modules/IScreen.h
    cocos/platform/interfaces/modules/INetwork.h
    cocos/platform/interfaces/modules/ISystem.cpp
    cocos/platform/interfaces/modules/ISystem.h
    cocos/platform/interfaces/modules/ISystemWindow.h
    cocos/platform/interfaces/modules/IVibrator.h
)

cocos_source_files(
    cocos/platform/interfaces/modules/canvas/CanvasRenderingContext2D.cpp
    cocos/platform/interfaces/modules/canvas/CanvasRenderingContext2D.h
    cocos/platform/interfaces/modules/canvas/ICanvasRenderingContext2D.cpp
    cocos/platform/interfaces/modules/canvas/ICanvasRenderingContext2D.h
)
if(USE_SERVER_MODE)
    cocos_source_files(
        cocos/platform/empty/modules/CanvasRenderingContext2DDelegate.cpp
        cocos/platform/empty/modules/CanvasRenderingContext2DDelegate.h
    )
elseif(WINDOWS)
    cocos_source_files(
        cocos/platform/win32/modules/CanvasRenderingContext2DDelegate.cpp
        cocos/platform/win32/modules/CanvasRenderingContext2DDelegate.h
    )
elseif(ANDROID OR OHOS)
    cocos_source_files(
        cocos/platform/java/modules/CanvasRenderingContext2DDelegate.cpp
        cocos/platform/java/modules/CanvasRenderingContext2DDelegate.h
    )
elseif(MACOSX OR IOS)
    cocos_source_files(
        cocos/platform/apple/modules/CanvasRenderingContext2DDelegate.mm
        cocos/platform/apple/modules/CanvasRenderingContext2DDelegate.h
    )
elseif(LINUX)
    cocos_source_files(
        cocos/platform/linux/modules/CanvasRenderingContext2DDelegate.cpp
        cocos/platform/linux/modules/CanvasRenderingContext2DDelegate.h
    )
endif()

############ platform : Interface implementation of windows

if(WINDOWS)
    cocos_source_files(
        cocos/platform/win32/modules/Accelerometer.cpp
        cocos/platform/win32/modules/Accelerometer.h
        cocos/platform/win32/modules/Battery.cpp
        cocos/platform/win32/modules/Battery.h
        cocos/platform/win32/modules/Network.cpp
        cocos/platform/win32/modules/Network.h
        cocos/platform/win32/modules/Vibrator.cpp
        cocos/platform/win32/modules/Vibrator.h
        cocos/platform/win32/modules/System.cpp
        cocos/platform/win32/modules/System.h
    )
    if(USE_SERVER_MODE)
        cocos_source_files(
            cocos/platform/empty/modules/Screen.cpp
            cocos/platform/empty/modules/Screen.h
            cocos/platform/empty/modules/SystemWindow.cpp
            cocos/platform/empty/modules/SystemWindow.h
        )
    else()
        cocos_source_files(
            cocos/platform/win32/modules/Screen.cpp
            cocos/platform/win32/modules/Screen.h
            cocos/platform/win32/modules/SystemWindow.cpp
            cocos/platform/win32/modules/SystemWindow.h
        )
    endif()
elseif(ANDROID OR OHOS)
    cocos_source_files(
        cocos/platform/java/modules/Accelerometer.cpp
        cocos/platform/java/modules/Accelerometer.h
        cocos/platform/java/modules/Battery.cpp
        cocos/platform/java/modules/Battery.h
        cocos/platform/java/modules/CommonScreen.cpp
        cocos/platform/java/modules/CommonScreen.h
        cocos/platform/java/modules/Network.cpp
        cocos/platform/java/modules/Network.h
        cocos/platform/java/modules/Vibrator.cpp
        cocos/platform/java/modules/Vibrator.h
        cocos/platform/java/modules/CommonSystem.cpp
        cocos/platform/java/modules/CommonSystem.h
        cocos/platform/java/modules/SystemWindow.cpp
        cocos/platform/java/modules/SystemWindow.h
    )
endif()

if(ANDROID)
    cocos_source_files(
        cocos/platform/android/modules/Screen.cpp
        cocos/platform/android/modules/Screen.h
        cocos/platform/android/modules/System.cpp
        cocos/platform/android/modules/System.h
    )
elseif(OHOS)
    cocos_source_files(
        cocos/platform/ohos/modules/Screen.cpp
        cocos/platform/ohos/modules/Screen.h
        cocos/platform/ohos/modules/System.cpp
        cocos/platform/ohos/modules/System.h
    )
elseif(MACOSX)
   cocos_source_files(
    NO_WERROR               cocos/platform/mac/modules/Accelerometer.mm
                            cocos/platform/mac/modules/Accelerometer.h
                            cocos/platform/mac/modules/Battery.mm
                            cocos/platform/mac/modules/Battery.h
                            cocos/platform/mac/modules/Network.mm
                            cocos/platform/mac/modules/Network.h
                            cocos/platform/mac/modules/Vibrator.mm
                            cocos/platform/mac/modules/Vibrator.h
                            cocos/platform/mac/modules/System.mm
                            cocos/platform/mac/modules/System.h
   )
   if(USE_SERVER_MODE)
        cocos_source_files(
            cocos/platform/empty/modules/Screen.cpp
            cocos/platform/empty/modules/Screen.h
            cocos/platform/empty/modules/SystemWindow.cpp
            cocos/platform/empty/modules/SystemWindow.h
        )
    else()
        cocos_source_files(
    NO_WERROR   NO_UBUILD        cocos/platform/mac/modules/Screen.mm
                                 cocos/platform/mac/modules/Screen.h
                                 cocos/platform/mac/modules/SystemWindow.mm
                                 cocos/platform/mac/modules/SystemWindow.h
        )
    endif()
elseif(IOS)
   cocos_source_files(
    NO_WERROR   NO_UBUILD   cocos/platform/ios/modules/Accelerometer.mm
                            cocos/platform/ios/modules/Accelerometer.h
                            cocos/platform/ios/modules/Battery.mm
                            cocos/platform/ios/modules/Battery.h
    NO_WERROR   NO_UBUILD   cocos/platform/ios/modules/Screen.mm
                            cocos/platform/ios/modules/Screen.h
                            cocos/platform/ios/modules/Network.mm
                            cocos/platform/ios/modules/Network.h
                            cocos/platform/ios/modules/Vibrator.mm
                            cocos/platform/ios/modules/Vibrator.h
                            cocos/platform/ios/modules/System.mm
                            cocos/platform/ios/modules/System.h
                            cocos/platform/ios/modules/SystemWindow.mm
                            cocos/platform/ios/modules/SystemWindow.h
   )
elseif(LINUX)
    cocos_source_files(
        cocos/platform/linux/modules/Accelerometer.cpp
        cocos/platform/linux/modules/Accelerometer.h
        cocos/platform/linux/modules/Battery.cpp
        cocos/platform/linux/modules/Battery.h
        cocos/platform/linux/modules/Network.cpp
        cocos/platform/linux/modules/Network.h
        cocos/platform/linux/modules/Vibrator.cpp
        cocos/platform/linux/modules/Vibrator.h
        cocos/platform/linux/modules/System.cpp
        cocos/platform/linux/modules/System.h
    )
    if(USE_SERVER_MODE)
        cocos_source_files(
            cocos/platform/empty/modules/Screen.cpp
            cocos/platform/empty/modules/Screen.h
            cocos/platform/empty/modules/SystemWindow.cpp
            cocos/platform/empty/modules/SystemWindow.h
        )
    else()
        cocos_source_files(
            cocos/platform/linux/modules/Screen.cpp
            cocos/platform/linux/modules/Screen.h
            cocos/platform/linux/modules/SystemWindow.cpp
            cocos/platform/linux/modules/SystemWindow.h
        )
    endif()
endif()

############ module log
cocos_source_files(MODULE cclog
    cocos/base/Log.cpp
    cocos/base/Log.h
)

############ module log
cocos_source_files(MODULE ccunzip
    cocos/base/ZipUtils.cpp
    cocos/base/ZipUtils.h
)

##### memory
cocos_source_files(
                 cocos/base/memory/Memory.h
                 cocos/base/memory/MemoryHook.cpp
                 cocos/base/memory/MemoryHook.h
                 cocos/base/memory/CallStack.cpp
                 cocos/base/memory/CallStack.h
)

##### threading
cocos_source_files(
                 cocos/base/threading/ConditionVariable.h
                 cocos/base/threading/ConditionVariable.cpp
                 cocos/base/threading/Event.h
                 cocos/base/threading/MessageQueue.h
                 cocos/base/threading/MessageQueue.cpp
                 cocos/base/threading/Semaphore.h
                 cocos/base/threading/Semaphore.cpp
                 cocos/base/threading/ThreadPool.h
                 cocos/base/threading/ThreadPool.cpp
                 cocos/base/threading/ThreadSafeCounter.h
                 cocos/base/threading/ThreadSafeLinearAllocator.h
                 cocos/base/threading/ThreadSafeLinearAllocator.cpp
)
if(APPLE)
cocos_source_files(
                 cocos/base/threading/AutoReleasePool.h
                 cocos/base/threading/AutoReleasePool-apple.mm
)
else()
cocos_source_files(
                 cocos/base/threading/AutoReleasePool.h
                 cocos/base/threading/AutoReleasePool.cpp
)
endif()

##### job system
cocos_source_files(
    cocos/base/job-system/JobSystem.h
)

if(USE_JOB_SYSTEM_TASKFLOW)
    cocos_source_files(
        cocos/base/job-system/job-system-taskflow/TFJobGraph.h
        cocos/base/job-system/job-system-taskflow/TFJobGraph.cpp
        cocos/base/job-system/job-system-taskflow/TFJobSystem.h
        cocos/base/job-system/job-system-taskflow/TFJobSystem.cpp
    )
elseif(USE_JOB_SYSTEM_TBB)
    cocos_source_files(
        cocos/base/job-system/job-system-tbb/TBBJobGraph.h
        cocos/base/job-system/job-system-tbb/TBBJobGraph.cpp
        cocos/base/job-system/job-system-tbb/TBBJobSystem.h
        cocos/base/job-system/job-system-tbb/TBBJobSystem.cpp
    )
else()
    cocos_source_files(
        cocos/base/job-system/job-system-dummy/DummyJobGraph.h
        cocos/base/job-system/job-system-dummy/DummyJobGraph.cpp
        cocos/base/job-system/job-system-dummy/DummyJobSystem.h
        cocos/base/job-system/job-system-dummy/DummyJobSystem.cpp
    )
endif()

######### module math
cocos_source_files(MODULE ccmath
    cocos/math/Utils.h
    cocos/math/Utils.cpp
    cocos/math/Geometry.cpp
    cocos/math/Geometry.h
    cocos/math/Color.cpp
    cocos/math/Color.h
    cocos/math/Math.h
    cocos/math/Math.cpp
    cocos/math/MathBase.h
    cocos/math/Vertex.cpp
    cocos/math/Vertex.h
    cocos/math/Mat3.cpp
    cocos/math/Mat3.h
    cocos/math/Mat4.cpp
    cocos/math/Mat4.h
    cocos/math/Mat4.inl
    cocos/math/MathUtil.cpp
    cocos/math/MathUtil.h
    cocos/math/MathUtil.inl
    cocos/math/MathUtilNeon.inl
    cocos/math/MathUtilNeon64.inl
    cocos/math/MathUtilSSE.inl
    cocos/math/Quaternion.cpp
    cocos/math/Quaternion.h
    cocos/math/Quaternion.inl
    cocos/math/Vec2.cpp
    cocos/math/Vec2.h
    cocos/math/Vec2.inl
    cocos/math/Vec3.cpp
    cocos/math/Vec3.h
    cocos/math/Vec3.inl
    cocos/math/Vec4.cpp
    cocos/math/Vec4.h
    cocos/math/Vec4.inl
)

##### network
cocos_source_files(
                 cocos/network/Downloader.cpp
                 cocos/network/Downloader.h
                 cocos/network/DownloaderImpl.h
                 cocos/network/HttpClient.h
                 cocos/network/HttpCookie.cpp
                 cocos/network/HttpCookie.h
                 cocos/network/HttpRequest.h
                 cocos/network/HttpResponse.h
                 cocos/network/Uri.cpp
                 cocos/network/Uri.h
    )

if(USE_SOCKET)
    cocos_source_files(
                     cocos/network/WebSocket.h
                     cocos/network/SocketIO.cpp
                     cocos/network/SocketIO.h
    )
endif()

if(NOT IOS AND USE_WEBSOCKET_SERVER)
    cocos_source_files(
                     cocos/network/WebSocketServer.h
                     cocos/network/WebSocketServer.cpp
    )
endif()

if(APPLE)
    cocos_source_files(
                                cocos/network/DownloaderImpl-apple.h
                                cocos/network/DownloaderImpl-apple.mm
                                cocos/network/HttpAsynConnection-apple.h
        NO_WERROR   NO_UBUILD   cocos/network/HttpAsynConnection-apple.m
                    NO_UBUILD   cocos/network/HttpClient-apple.mm
    )
    if(USE_SOCKET)
        cocos_source_files(
                        cocos/network/WebSocket-apple.mm
        )
        set_source_files_properties(${CWD}/cocos/network/WebSocket-apple.mm PROPERTIES
            COMPILE_FLAGS -fobjc-arc
        )
    endif()
endif()

if(ANDROID OR OHOS)
    cocos_source_files(
        cocos/network/Downloader-java.cpp
        cocos/network/Downloader-java.h
        cocos/network/HttpClient-java.cpp
    )
endif()

if(NOT APPLE AND USE_SOCKET)
    if(ANDROID)
    cocos_source_files(
        NO_WERROR    cocos/network/WebSocket-okhttp.cpp
    )
    else()
    cocos_source_files(
        NO_WERROR    cocos/network/WebSocket-libwebsockets.cpp
    )
    endif()
endif()

if(WINDOWS OR LINUX OR QNX)
    cocos_source_files(
        NO_WERROR    cocos/network/Downloader-curl.cpp
                     cocos/network/Downloader-curl.h
    )
endif()

if(WINDOWS OR MACOSX OR LINUX OR QNX)
    cocos_source_files(
        NO_WERROR   NO_UBUILD   cocos/network/HttpClient.cpp
    )
endif()


##### platform
cocos_source_files(
    cocos/platform/Image.cpp
    cocos/platform/Image.h
    cocos/platform/StdC.h
)

########## module utils
cocos_source_files(MODULE ccutils
    cocos/base/Data.cpp
    cocos/base/Data.h
    cocos/base/Value.cpp
    cocos/base/Value.h
    cocos/base/UTF8.cpp
    cocos/base/UTF8.h
    cocos/platform/SAXParser.cpp
    cocos/platform/SAXParser.h
    cocos/base/Utils.cpp
    cocos/base/Utils.h
    cocos/base/Timer.cpp
    cocos/base/Timer.h
)

########## module ccfilesystem
cocos_source_files(MODULE ccfilesystem
    cocos/platform/FileUtils.cpp
    cocos/platform/FileUtils.h
)

if(WINDOWS)
    cocos_source_files(MODULE ccutils
        cocos/platform/win32/Utils-win32.cpp
        cocos/platform/win32/Utils-win32.h
    )
endif()

if(WINDOWS)
    cocos_source_files(
                     cocos/platform/win32/compat
                     cocos/platform/win32/compat/stdint.h
    )
    cocos_source_files(MODULE ccfilesystem
        cocos/platform/win32/FileUtils-win32.cpp
        cocos/platform/win32/FileUtils-win32.h
    )
elseif(ANDROID)
    set(CC_JNI_SRC_FILES
        ${CWD}/cocos/platform/android/jni/JniCocosEntry.cpp
        ${CWD}/cocos/platform/java/jni/JniCocosOrientationHelper.cpp
        ${CWD}/cocos/platform/java/jni/JniHelper.cpp
        ${CWD}/cocos/platform/java/jni/JniHelper.h
        ${CWD}/cocos/platform/java/jni/JniImp.cpp
        ${CWD}/cocos/platform/java/jni/JniImp.h
        ${CWD}/cocos/platform/java/jni/glue/MessagePipe.cpp
        ${CWD}/cocos/platform/java/jni/glue/MessagePipe.h
    )

    cocos_source_files(MODULE ccfilesystem
        cocos/platform/android/FileUtils-android.cpp
        cocos/platform/android/FileUtils-android.h
    )
elseif(OHOS)
    set(CC_JNI_SRC_FILES
        ${CWD}/cocos/platform/ohos/jni/JniCocosAbility.cpp
        ${CWD}/cocos/platform/ohos/jni/JniCocosAbility.h
        ${CWD}/cocos/platform/java/jni/JniHelper.cpp
        ${CWD}/cocos/platform/java/jni/JniHelper.h
        ${CWD}/cocos/platform/java/jni/JniImp.cpp
        ${CWD}/cocos/platform/java/jni/JniImp.h
        ${CWD}/cocos/platform/java/jni/JniCocosTouchHandler.cpp
        ${CWD}/cocos/platform/java/jni/JniCocosKeyCodeHandler.cpp
        ${CWD}/cocos/platform/java/jni/JniCocosOrientationHelper.cpp
        ${CWD}/cocos/platform/ohos/jni/AbilityConsts.h
        ${CWD}/cocos/platform/java/jni/glue/JniNativeGlue.cpp
        ${CWD}/cocos/platform/java/jni/glue/JniNativeGlue.h
        ${CWD}/cocos/platform/java/jni/glue/MessagePipe.cpp
        ${CWD}/cocos/platform/java/jni/glue/MessagePipe.h
    )
    cocos_source_files(MODULE ccfilesystem
        cocos/platform/ohos/FileUtils-ohos.cpp
        cocos/platform/ohos/FileUtils-ohos.h
    )
elseif(APPLE)
    cocos_source_files(
        cocos/platform/apple/Reachability.h
        cocos/platform/apple/Reachability.cpp
    )

    cocos_source_files(MODULE ccfilesystem
        cocos/platform/apple/FileUtils-apple.h
        cocos/platform/apple/FileUtils-apple.mm
    )
    if(MACOSX)
        cocos_source_files(
            cocos/platform/mac/View.h
            cocos/platform/mac/View.mm
            cocos/platform/mac/KeyCodeHelper.h
            cocos/platform/mac/KeyCodeHelper.cpp
        )
    elseif(IOS)
        cocos_source_files(
                                    cocos/platform/ios/View.h
            NO_WERROR   NO_UBUILD   cocos/platform/ios/View.mm     # CAMetalLayer bug for apple
        )
    endif()
elseif(LINUX)
    cocos_source_files(MODULE ccfilesystem
        cocos/platform/linux/FileUtils-linux.cpp
        cocos/platform/linux/FileUtils-linux.h
    )
endif()

##### renderer
cocos_source_files(
                 cocos/renderer/core/PassUtils.h
                 cocos/renderer/core/PassUtils.cpp
                 cocos/renderer/core/ProgramLib.h
                 cocos/renderer/core/ProgramLib.cpp
                 cocos/renderer/core/MaterialInstance.h
                 cocos/renderer/core/MaterialInstance.cpp
                 cocos/renderer/core/PassInstance.h
                 cocos/renderer/core/PassInstance.cpp
                 cocos/renderer/core/TextureBufferPool.h
                 cocos/renderer/core/TextureBufferPool.cpp

                 cocos/renderer/GFXDeviceManager.h

                 cocos/renderer/gfx-base/SPIRVUtils.h
                 cocos/renderer/gfx-base/SPIRVUtils.cpp
                 cocos/renderer/gfx-base/GFXObject.h
                 cocos/renderer/gfx-base/GFXObject.cpp
                 cocos/renderer/gfx-base/GFXBuffer.cpp
                 cocos/renderer/gfx-base/GFXBuffer.h
                 cocos/renderer/gfx-base/GFXCommandBuffer.cpp
                 cocos/renderer/gfx-base/GFXCommandBuffer.h
                 cocos/renderer/gfx-base/GFXDef.cpp
                 cocos/renderer/gfx-base/GFXDef.h
                 cocos/renderer/gfx-base/GFXDef-common.h
                 cocos/renderer/gfx-base/GFXDevice.cpp
                 cocos/renderer/gfx-base/GFXDevice.h
                 cocos/renderer/gfx-base/GFXFramebuffer.cpp
                 cocos/renderer/gfx-base/GFXFramebuffer.h
                 cocos/renderer/gfx-base/GFXInputAssembler.cpp
                 cocos/renderer/gfx-base/GFXInputAssembler.h
                 cocos/renderer/gfx-base/GFXDescriptorSet.cpp
                 cocos/renderer/gfx-base/GFXDescriptorSet.h
                 cocos/renderer/gfx-base/GFXDescriptorSetLayout.cpp
                 cocos/renderer/gfx-base/GFXDescriptorSetLayout.h
                 cocos/renderer/gfx-base/GFXPipelineLayout.cpp
                 cocos/renderer/gfx-base/GFXPipelineLayout.h
                 cocos/renderer/gfx-base/GFXPipelineState.cpp
                 cocos/renderer/gfx-base/GFXPipelineState.h
                 cocos/renderer/gfx-base/GFXQueue.cpp
                 cocos/renderer/gfx-base/GFXQueue.h
                 cocos/renderer/gfx-base/GFXQueryPool.cpp
                 cocos/renderer/gfx-base/GFXQueryPool.h
                 cocos/renderer/gfx-base/GFXRenderPass.cpp
                 cocos/renderer/gfx-base/GFXRenderPass.h
                 cocos/renderer/gfx-base/GFXShader.cpp
                 cocos/renderer/gfx-base/GFXShader.h
                 cocos/renderer/gfx-base/GFXSwapchain.cpp
                 cocos/renderer/gfx-base/GFXSwapchain.h
                 cocos/renderer/gfx-base/GFXTexture.cpp
                 cocos/renderer/gfx-base/GFXTexture.h
                 cocos/renderer/gfx-base/states/GFXGeneralBarrier.cpp
                 cocos/renderer/gfx-base/states/GFXGeneralBarrier.h
                 cocos/renderer/gfx-base/states/GFXSampler.cpp
                 cocos/renderer/gfx-base/states/GFXSampler.h
                 cocos/renderer/gfx-base/states/GFXTextureBarrier.cpp
                 cocos/renderer/gfx-base/states/GFXTextureBarrier.h
                 cocos/renderer/gfx-base/states/GFXBufferBarrier.h
                 cocos/renderer/gfx-base/states/GFXBufferBarrier.cpp

                 cocos/renderer/gfx-agent/BufferAgent.h
                 cocos/renderer/gfx-agent/BufferAgent.cpp
                 cocos/renderer/gfx-agent/CommandBufferAgent.h
                 cocos/renderer/gfx-agent/CommandBufferAgent.cpp
                 cocos/renderer/gfx-agent/DescriptorSetAgent.h
                 cocos/renderer/gfx-agent/DescriptorSetAgent.cpp
                 cocos/renderer/gfx-agent/DescriptorSetLayoutAgent.h
                 cocos/renderer/gfx-agent/DescriptorSetLayoutAgent.cpp
                 cocos/renderer/gfx-agent/DeviceAgent.h
                 cocos/renderer/gfx-agent/DeviceAgent.cpp
                 cocos/renderer/gfx-agent/FramebufferAgent.h
                 cocos/renderer/gfx-agent/FramebufferAgent.cpp
                 cocos/renderer/gfx-agent/InputAssemblerAgent.h
                 cocos/renderer/gfx-agent/InputAssemblerAgent.cpp
                 cocos/renderer/gfx-agent/PipelineLayoutAgent.h
                 cocos/renderer/gfx-agent/PipelineLayoutAgent.cpp
                 cocos/renderer/gfx-agent/PipelineStateAgent.h
                 cocos/renderer/gfx-agent/PipelineStateAgent.cpp
                 cocos/renderer/gfx-agent/QueueAgent.h
                 cocos/renderer/gfx-agent/QueueAgent.cpp
                 cocos/renderer/gfx-agent/QueryPoolAgent.h
                 cocos/renderer/gfx-agent/QueryPoolAgent.cpp
                 cocos/renderer/gfx-agent/RenderPassAgent.h
                 cocos/renderer/gfx-agent/RenderPassAgent.cpp
                 cocos/renderer/gfx-agent/SwapchainAgent.h
                 cocos/renderer/gfx-agent/SwapchainAgent.cpp
                 cocos/renderer/gfx-agent/ShaderAgent.h
                 cocos/renderer/gfx-agent/ShaderAgent.cpp
                 cocos/renderer/gfx-agent/TextureAgent.h
                 cocos/renderer/gfx-agent/TextureAgent.cpp

                 cocos/renderer/gfx-validator/BufferValidator.h
                 cocos/renderer/gfx-validator/BufferValidator.cpp
                 cocos/renderer/gfx-validator/CommandBufferValidator.h
                 cocos/renderer/gfx-validator/CommandBufferValidator.cpp
                 cocos/renderer/gfx-validator/DescriptorSetValidator.h
                 cocos/renderer/gfx-validator/DescriptorSetValidator.cpp
                 cocos/renderer/gfx-validator/DescriptorSetLayoutValidator.h
                 cocos/renderer/gfx-validator/DescriptorSetLayoutValidator.cpp
                 cocos/renderer/gfx-validator/DeviceValidator.h
                 cocos/renderer/gfx-validator/DeviceValidator.cpp
                 cocos/renderer/gfx-validator/FramebufferValidator.h
                 cocos/renderer/gfx-validator/FramebufferValidator.cpp
                 cocos/renderer/gfx-validator/InputAssemblerValidator.h
                 cocos/renderer/gfx-validator/InputAssemblerValidator.cpp
                 cocos/renderer/gfx-validator/PipelineLayoutValidator.h
                 cocos/renderer/gfx-validator/PipelineLayoutValidator.cpp
                 cocos/renderer/gfx-validator/PipelineStateValidator.h
                 cocos/renderer/gfx-validator/PipelineStateValidator.cpp
                 cocos/renderer/gfx-validator/QueueValidator.h
                 cocos/renderer/gfx-validator/QueueValidator.cpp
                 cocos/renderer/gfx-validator/QueryPoolValidator.h
                 cocos/renderer/gfx-validator/QueryPoolValidator.cpp
                 cocos/renderer/gfx-validator/RenderPassValidator.h
                 cocos/renderer/gfx-validator/RenderPassValidator.cpp
                 cocos/renderer/gfx-validator/ShaderValidator.h
                 cocos/renderer/gfx-validator/ShaderValidator.cpp
                 cocos/renderer/gfx-validator/SwapchainValidator.h
                 cocos/renderer/gfx-validator/SwapchainValidator.cpp
                 cocos/renderer/gfx-validator/TextureValidator.h
                 cocos/renderer/gfx-validator/TextureValidator.cpp
                 cocos/renderer/gfx-validator/ValidationUtils.h
                 cocos/renderer/gfx-validator/ValidationUtils.cpp

                 cocos/renderer/gfx-empty/EmptyBuffer.h
                 cocos/renderer/gfx-empty/EmptyBuffer.cpp
                 cocos/renderer/gfx-empty/EmptyCommandBuffer.h
                 cocos/renderer/gfx-empty/EmptyCommandBuffer.cpp
                 cocos/renderer/gfx-empty/EmptyDescriptorSet.h
                 cocos/renderer/gfx-empty/EmptyDescriptorSet.cpp
                 cocos/renderer/gfx-empty/EmptyDescriptorSetLayout.h
                 cocos/renderer/gfx-empty/EmptyDescriptorSetLayout.cpp
                 cocos/renderer/gfx-empty/EmptyDevice.h
                 cocos/renderer/gfx-empty/EmptyDevice.cpp
                 cocos/renderer/gfx-empty/EmptyFramebuffer.h
                 cocos/renderer/gfx-empty/EmptyFramebuffer.cpp
                 cocos/renderer/gfx-empty/EmptyInputAssembler.h
                 cocos/renderer/gfx-empty/EmptyInputAssembler.cpp
                 cocos/renderer/gfx-empty/EmptyPipelineLayout.h
                 cocos/renderer/gfx-empty/EmptyPipelineLayout.cpp
                 cocos/renderer/gfx-empty/EmptyPipelineState.h
                 cocos/renderer/gfx-empty/EmptyPipelineState.cpp
                 cocos/renderer/gfx-empty/EmptyQueue.h
                 cocos/renderer/gfx-empty/EmptyQueue.cpp
                 cocos/renderer/gfx-empty/EmptyQueryPool.h
                 cocos/renderer/gfx-empty/EmptyQueryPool.cpp
                 cocos/renderer/gfx-empty/EmptyRenderPass.h
                 cocos/renderer/gfx-empty/EmptyRenderPass.cpp
                 cocos/renderer/gfx-empty/EmptyShader.h
                 cocos/renderer/gfx-empty/EmptyShader.cpp
                 cocos/renderer/gfx-empty/EmptySwapchain.h
                 cocos/renderer/gfx-empty/EmptySwapchain.cpp
                 cocos/renderer/gfx-empty/EmptyTexture.h
                 cocos/renderer/gfx-empty/EmptyTexture.cpp

                 cocos/renderer/pipeline/BatchedBuffer.cpp
                 cocos/renderer/pipeline/BatchedBuffer.h
                 cocos/renderer/pipeline/ClusterLightCulling.cpp
                 cocos/renderer/pipeline/ClusterLightCulling.h
                 cocos/renderer/pipeline/Define.h
                 cocos/renderer/pipeline/Define.cpp
                 cocos/renderer/pipeline/GlobalDescriptorSetManager.h
                 cocos/renderer/pipeline/GlobalDescriptorSetManager.cpp
                 cocos/renderer/pipeline/InstancedBuffer.cpp
                 cocos/renderer/pipeline/InstancedBuffer.h
                 cocos/renderer/pipeline/PipelineStateManager.cpp
                 cocos/renderer/pipeline/PipelineStateManager.h
                 cocos/renderer/pipeline/RenderAdditiveLightQueue.cpp
                 cocos/renderer/pipeline/RenderAdditiveLightQueue.h
                 cocos/renderer/pipeline/RenderBatchedQueue.cpp
                 cocos/renderer/pipeline/RenderBatchedQueue.h
                 cocos/renderer/pipeline/RenderFlow.cpp
                 cocos/renderer/pipeline/RenderFlow.h
                 cocos/renderer/pipeline/RenderInstancedQueue.cpp
                 cocos/renderer/pipeline/RenderInstancedQueue.h
                 cocos/renderer/pipeline/RenderPipeline.cpp
                 cocos/renderer/pipeline/RenderPipeline.h
                 cocos/renderer/pipeline/RenderQueue.cpp
                 cocos/renderer/pipeline/RenderQueue.h
                 cocos/renderer/pipeline/RenderStage.cpp
                 cocos/renderer/pipeline/RenderStage.h
                 cocos/renderer/pipeline/PlanarShadowQueue.cpp
                 cocos/renderer/pipeline/PlanarShadowQueue.h
                 cocos/renderer/pipeline/ShadowMapBatchedQueue.cpp
                 cocos/renderer/pipeline/ShadowMapBatchedQueue.h
                 cocos/renderer/pipeline/PipelineUBO.cpp
                 cocos/renderer/pipeline/PipelineUBO.h
                 cocos/renderer/pipeline/PipelineSceneData.cpp
                 cocos/renderer/pipeline/PipelineSceneData.h
                 cocos/renderer/pipeline/forward/ForwardFlow.cpp
                 cocos/renderer/pipeline/forward/ForwardFlow.h
                 cocos/renderer/pipeline/forward/ForwardPipeline.cpp
                 cocos/renderer/pipeline/forward/ForwardPipeline.h
                 cocos/renderer/pipeline/forward/ForwardStage.cpp
                 cocos/renderer/pipeline/forward/ForwardStage.h
                 cocos/renderer/pipeline/SceneCulling.cpp
                 cocos/renderer/pipeline/SceneCulling.h
                 cocos/renderer/pipeline/deferred/DeferredPipeline.cpp
                 cocos/renderer/pipeline/deferred/DeferredPipeline.h
                 cocos/renderer/pipeline/deferred/MainFlow.cpp
                 cocos/renderer/pipeline/deferred/MainFlow.h
                 cocos/renderer/pipeline/deferred/DeferredPipelineSceneData.cpp
                 cocos/renderer/pipeline/deferred/DeferredPipelineSceneData.h
                 cocos/renderer/pipeline/deferred/GbufferStage.cpp
                 cocos/renderer/pipeline/deferred/GbufferStage.h
                 cocos/renderer/pipeline/deferred/LightingStage.cpp
                 cocos/renderer/pipeline/deferred/LightingStage.h
                 cocos/renderer/pipeline/deferred/ReflectionComp.cpp
                 cocos/renderer/pipeline/deferred/ReflectionComp.h
                 cocos/renderer/pipeline/shadow/ShadowFlow.cpp
                 cocos/renderer/pipeline/shadow/ShadowFlow.h
                 cocos/renderer/pipeline/shadow/ShadowStage.cpp
                 cocos/renderer/pipeline/shadow/ShadowStage.h
                 cocos/renderer/pipeline/shadow/CSMLayers.cpp
                 cocos/renderer/pipeline/shadow/CSMLayers.h
                 cocos/renderer/pipeline/Enum.h
                 cocos/renderer/pipeline/deferred/BloomStage.cpp
                 cocos/renderer/pipeline/deferred/BloomStage.h
                 cocos/renderer/pipeline/deferred/PostProcessStage.cpp
                 cocos/renderer/pipeline/deferred/PostProcessStage.h
                 cocos/renderer/pipeline/UIPhase.cpp
                 cocos/renderer/pipeline/UIPhase.h
                 cocos/renderer/pipeline/helper/Utils.h
                 cocos/renderer/pipeline/helper/Utils.cpp
                 cocos/renderer/pipeline/custom/FrameGraphDispatcher.cpp
                 cocos/renderer/pipeline/custom/test/test.h
                 cocos/renderer/pipeline/custom/FGDispatcherGraphs.h
                 cocos/renderer/pipeline/custom/FGDispatcherTypes.cpp
                 cocos/renderer/pipeline/custom/FGDispatcherTypes.h
                 cocos/renderer/pipeline/custom/LayoutGraphFwd.h
                 cocos/renderer/pipeline/custom/LayoutGraphGraphs.h
                 cocos/renderer/pipeline/custom/LayoutGraphJsb.cpp
                 cocos/renderer/pipeline/custom/LayoutGraphJsb.h
                 cocos/renderer/pipeline/custom/LayoutGraphNames.h
                 cocos/renderer/pipeline/custom/LayoutGraphReflection.cpp
                 cocos/renderer/pipeline/custom/LayoutGraphReflection.h
                 cocos/renderer/pipeline/custom/LayoutGraphTypes.cpp
                 cocos/renderer/pipeline/custom/LayoutGraphTypes.h
                 cocos/renderer/pipeline/custom/NativeLayoutGraphImpl.cpp
                 cocos/renderer/pipeline/custom/NativePipelineFwd.h
                 cocos/renderer/pipeline/custom/NativePipelineGraphs.h
                 cocos/renderer/pipeline/custom/NativePipelineImpl.cpp
                 cocos/renderer/pipeline/custom/NativePipelineTypes.cpp
                 cocos/renderer/pipeline/custom/NativePipelineTypes.h
                 cocos/renderer/pipeline/custom/NativeRenderGraphSetup.cpp
                 cocos/renderer/pipeline/custom/RenderCommonFwd.h
                 cocos/renderer/pipeline/custom/RenderCommonJsb.cpp
                 cocos/renderer/pipeline/custom/RenderCommonJsb.h
                 cocos/renderer/pipeline/custom/RenderCommonNames.h
                 cocos/renderer/pipeline/custom/RenderCommonReflection.cpp
                 cocos/renderer/pipeline/custom/RenderCommonReflection.h
                 cocos/renderer/pipeline/custom/RenderCommonTypes.cpp
                 cocos/renderer/pipeline/custom/RenderCommonTypes.h
                 cocos/renderer/pipeline/custom/RenderGraphFwd.h
                 cocos/renderer/pipeline/custom/RenderGraphGraphs.h
                 cocos/renderer/pipeline/custom/RenderGraphJsb.cpp
                 cocos/renderer/pipeline/custom/RenderGraphJsb.h
                 cocos/renderer/pipeline/custom/RenderGraphNames.h
                 cocos/renderer/pipeline/custom/RenderGraphReflection.cpp
                 cocos/renderer/pipeline/custom/RenderGraphReflection.h
                 cocos/renderer/pipeline/custom/RenderGraphTypes.cpp
                 cocos/renderer/pipeline/custom/RenderGraphTypes.h
                 cocos/renderer/pipeline/custom/RenderInterfaceFwd.h
                 cocos/renderer/pipeline/custom/RenderInterfaceImpl.cpp
                 cocos/renderer/pipeline/custom/RenderInterfaceTypes.cpp
                 cocos/renderer/pipeline/custom/RenderInterfaceTypes.h
)

if (USE_GEOMETRY_RENDERER)
    cocos_source_files(
        cocos/renderer/pipeline/GeometryRenderer.h
        cocos/renderer/pipeline/GeometryRenderer.cpp
    )
endif()

##### terrain
#
# cocos_source_files(
#     cocos/terrain/HeightField.cpp
#     cocos/terrain/HeightField.h
#     cocos/terrain/Terrain.cpp
#     cocos/terrain/Terrain.h
#     cocos/terrain/TerrainAsset.cpp
#     cocos/terrain/TerrainAsset.h
#     cocos/terrain/TerrainLod.cpp
#     cocos/terrain/TerrainLod.h
# )


##### scene
cocos_source_files(
                 cocos/scene/Ambient.h
                 cocos/scene/Ambient.cpp
                 cocos/scene/Camera.h
                 cocos/scene/Camera.cpp
                 cocos/scene/Define.h
                 cocos/scene/Define.cpp
                 cocos/scene/DirectionalLight.h
                 cocos/scene/DirectionalLight.cpp
                 cocos/scene/DrawBatch2D.h
                 cocos/scene/Fog.h
                 cocos/scene/Fog.cpp
                 cocos/scene/Light.h
                 cocos/scene/Light.cpp
                 cocos/scene/Model.h
                 cocos/scene/Model.cpp
                 cocos/scene/Pass.h
                 cocos/scene/Pass.cpp
                 cocos/scene/RenderScene.h
                 cocos/scene/RenderScene.cpp
                 cocos/scene/RenderWindow.cpp
                 cocos/scene/RenderWindow.h
                 cocos/scene/Skybox.h
                 cocos/scene/Skybox.cpp
                 cocos/scene/SphereLight.h
                 cocos/scene/SphereLight.cpp
                 cocos/scene/SpotLight.h
                 cocos/scene/SpotLight.cpp
                 cocos/scene/SubModel.h
                 cocos/scene/SubModel.cpp
                 cocos/scene/Octree.h
                 cocos/scene/Octree.cpp
                 cocos/scene/Shadow.h
                 cocos/scene/Shadow.cpp
)

##### primitive
cocos_source_files(
    cocos/primitive/Box.cpp
    cocos/primitive/Box.h
    cocos/primitive/Capsule.cpp
    cocos/primitive/Capsule.h
    cocos/primitive/Circle.cpp
    cocos/primitive/Circle.h
    cocos/primitive/Cone.cpp
    cocos/primitive/Cone.h
    cocos/primitive/Cylinder.cpp
    cocos/primitive/Cylinder.h
    cocos/primitive/Plane.cpp
    cocos/primitive/Plane.h
    cocos/primitive/Primitive.cpp
    cocos/primitive/Primitive.h
    cocos/primitive/PrimitiveDefine.h
    cocos/primitive/PrimitiveUtils.cpp
    cocos/primitive/PrimitiveUtils.h
    cocos/primitive/Quad.cpp
    cocos/primitive/Quad.h
    cocos/primitive/Sphere.cpp
    cocos/primitive/Sphere.h
    cocos/primitive/Torus.cpp
    cocos/primitive/Torus.h
    cocos/primitive/Transform.cpp
    cocos/primitive/Transform.h
)

##### profiler
if (USE_DEBUG_RENDERER)
cocos_source_files(
    cocos/profiler/DebugRenderer.h
    cocos/profiler/DebugRenderer.cpp
)
endif()

cocos_source_files(
    cocos/profiler/Profiler.h
    cocos/profiler/Profiler.cpp
    cocos/profiler/GameStats.h
)

##### components
cocos_source_files(
    # cocos/core/components/Component.h
    # cocos/core/components/Component.cpp
    # cocos/core/components/RenderableComponent.h
    # cocos/core/components/RenderableComponent.cpp
    # cocos/core/components/CameraComponent.h
    # cocos/core/components/CameraComponent.cpp
    cocos/3d/models/BakedSkinningModel.h
    cocos/3d/models/BakedSkinningModel.cpp
    cocos/3d/models/MorphModel.h
    cocos/3d/models/MorphModel.cpp
    cocos/3d/models/SkinningModel.h
    cocos/3d/models/SkinningModel.cpp
    # cocos/3d/framework/MeshRenderer.h
    # cocos/3d/framework/MeshRenderer.cpp
)

##### animations
cocos_source_files(
    cocos/core/animation/SkeletalAnimationUtils.h
    cocos/core/animation/SkeletalAnimationUtils.cpp
)

##### lights
# cocos_source_files(
#     cocos/3d/lights/LightComponent.h
#     cocos/3d/lights/LightComponent.cpp
#     cocos/3d/lights/DirectionalLightComponent.h
#     cocos/3d/lights/DirectionalLightComponent.cpp
#     cocos/3d/lights/SpotLightComponent.h
#     cocos/3d/lights/SpotLightComponent.cpp
#     cocos/3d/lights/SphereLightComponent.h
#     cocos/3d/lights/SphereLightComponent.cpp
# )

if(CC_USE_GLES2 OR CC_USE_GLES3)
    cocos_source_files(
        cocos/renderer/gfx-gles-common/GLESCommandPool.h
        cocos/renderer/gfx-gles-common/eglw.cpp
        cocos/renderer/gfx-gles-common/gles2w.cpp
    )
    if(CC_USE_GLES3)
        cocos_source_files(
            cocos/renderer/gfx-gles-common/gles3w.cpp
        )
    endif()
endif()

if(CC_USE_GLES2)
    cocos_source_files(
                     cocos/renderer/gfx-gles2/GLES2Buffer.cpp
                     cocos/renderer/gfx-gles2/GLES2Buffer.h
                     cocos/renderer/gfx-gles2/GLES2CommandBuffer.cpp
                     cocos/renderer/gfx-gles2/GLES2CommandBuffer.h
                     cocos/renderer/gfx-gles2/GLES2Commands.cpp
                     cocos/renderer/gfx-gles2/GLES2Commands.h
                     cocos/renderer/gfx-gles2/GLES2Device.cpp
                     cocos/renderer/gfx-gles2/GLES2Device.h
                     cocos/renderer/gfx-gles2/GLES2Framebuffer.cpp
                     cocos/renderer/gfx-gles2/GLES2Framebuffer.h
                     cocos/renderer/gfx-gles2/GLES2GPUContext.cpp
                     cocos/renderer/gfx-gles2/GLES2GPUObjects.h
                     cocos/renderer/gfx-gles2/GLES2InputAssembler.cpp
                     cocos/renderer/gfx-gles2/GLES2InputAssembler.h
                     cocos/renderer/gfx-gles2/GLES2DescriptorSet.cpp
                     cocos/renderer/gfx-gles2/GLES2DescriptorSet.h
                     cocos/renderer/gfx-gles2/GLES2DescriptorSetLayout.cpp
                     cocos/renderer/gfx-gles2/GLES2DescriptorSetLayout.h
                     cocos/renderer/gfx-gles2/GLES2PipelineLayout.cpp
                     cocos/renderer/gfx-gles2/GLES2PipelineLayout.h
                     cocos/renderer/gfx-gles2/GLES2PipelineState.cpp
                     cocos/renderer/gfx-gles2/GLES2PipelineState.h
                     cocos/renderer/gfx-gles2/GLES2PrimaryCommandBuffer.cpp
                     cocos/renderer/gfx-gles2/GLES2PrimaryCommandBuffer.h
                     cocos/renderer/gfx-gles2/GLES2Queue.cpp
                     cocos/renderer/gfx-gles2/GLES2Queue.h
                     cocos/renderer/gfx-gles2/GLES2QueryPool.cpp
                     cocos/renderer/gfx-gles2/GLES2QueryPool.h
                     cocos/renderer/gfx-gles2/GLES2RenderPass.cpp
                     cocos/renderer/gfx-gles2/GLES2RenderPass.h
                     cocos/renderer/gfx-gles2/GLES2Shader.cpp
                     cocos/renderer/gfx-gles2/GLES2Shader.h
                     cocos/renderer/gfx-gles2/GLES2Swapchain.cpp
                     cocos/renderer/gfx-gles2/GLES2Swapchain.h
                     cocos/renderer/gfx-gles2/GLES2Std.cpp
                     cocos/renderer/gfx-gles2/GLES2Std.h
                     cocos/renderer/gfx-gles2/GLES2Texture.cpp
                     cocos/renderer/gfx-gles2/GLES2Texture.h
                     cocos/renderer/gfx-gles2/GLES2Wrangler.cpp
                     cocos/renderer/gfx-gles2/GLES2Wrangler.h
                     cocos/renderer/gfx-gles2/states/GLES2Sampler.cpp
                     cocos/renderer/gfx-gles2/states/GLES2Sampler.h
    )
endif()

if(CC_USE_GLES3)
    cocos_source_files(
                     cocos/renderer/gfx-gles3/GLES3Buffer.cpp
                     cocos/renderer/gfx-gles3/GLES3Buffer.h
                     cocos/renderer/gfx-gles3/GLES3CommandBuffer.cpp
                     cocos/renderer/gfx-gles3/GLES3CommandBuffer.h
                     cocos/renderer/gfx-gles3/GLES3Commands.cpp
                     cocos/renderer/gfx-gles3/GLES3Commands.h
                     cocos/renderer/gfx-gles3/GLES3Device.cpp
                     cocos/renderer/gfx-gles3/GLES3Device.h
                     cocos/renderer/gfx-gles3/GLES3Framebuffer.cpp
                     cocos/renderer/gfx-gles3/GLES3Framebuffer.h
                     cocos/renderer/gfx-gles3/GLES3GPUContext.cpp
                     cocos/renderer/gfx-gles3/GLES3GPUObjects.h
                     cocos/renderer/gfx-gles3/GLES3InputAssembler.cpp
                     cocos/renderer/gfx-gles3/GLES3InputAssembler.h
                     cocos/renderer/gfx-gles3/GLES3DescriptorSet.cpp
                     cocos/renderer/gfx-gles3/GLES3DescriptorSet.h
                     cocos/renderer/gfx-gles3/GLES3DescriptorSetLayout.cpp
                     cocos/renderer/gfx-gles3/GLES3DescriptorSetLayout.h
                     cocos/renderer/gfx-gles3/GLES3PipelineLayout.cpp
                     cocos/renderer/gfx-gles3/GLES3PipelineLayout.h
                     cocos/renderer/gfx-gles3/GLES3PipelineState.cpp
                     cocos/renderer/gfx-gles3/GLES3PipelineState.h
                     cocos/renderer/gfx-gles3/GLES3PrimaryCommandBuffer.cpp
                     cocos/renderer/gfx-gles3/GLES3PrimaryCommandBuffer.h
                     cocos/renderer/gfx-gles3/GLES3Queue.cpp
                     cocos/renderer/gfx-gles3/GLES3Queue.h
                     cocos/renderer/gfx-gles3/GLES3QueryPool.cpp
                     cocos/renderer/gfx-gles3/GLES3QueryPool.h
                     cocos/renderer/gfx-gles3/GLES3RenderPass.cpp
                     cocos/renderer/gfx-gles3/GLES3RenderPass.h
                     cocos/renderer/gfx-gles3/GLES3Shader.cpp
                     cocos/renderer/gfx-gles3/GLES3Shader.h
                     cocos/renderer/gfx-gles3/GLES3Swapchain.cpp
                     cocos/renderer/gfx-gles3/GLES3Swapchain.h
                     cocos/renderer/gfx-gles3/GLES3Std.cpp
                     cocos/renderer/gfx-gles3/GLES3Std.h
                     cocos/renderer/gfx-gles3/GLES3Texture.cpp
                     cocos/renderer/gfx-gles3/GLES3Texture.h
                     cocos/renderer/gfx-gles3/GLES3Wrangler.cpp
                     cocos/renderer/gfx-gles3/GLES3Wrangler.h
                     cocos/renderer/gfx-gles3/states/GLES3GeneralBarrier.cpp
                     cocos/renderer/gfx-gles3/states/GLES3GeneralBarrier.h
                     cocos/renderer/gfx-gles3/states/GLES3Sampler.cpp
                     cocos/renderer/gfx-gles3/states/GLES3Sampler.h
    )
endif()

if(CC_USE_METAL)
    cocos_source_files(
                             cocos/renderer/gfx-metal/MTLBuffer.h
                             cocos/renderer/gfx-metal/MTLBuffer.mm
                             cocos/renderer/gfx-metal/MTLCommandBuffer.h
                             cocos/renderer/gfx-metal/MTLCommandBuffer.mm
                             cocos/renderer/gfx-metal/MTLDevice.h
    NO_WERROR   NO_UBUILD    cocos/renderer/gfx-metal/MTLDevice.mm      # CAMetalLayer bug for apple
                             cocos/renderer/gfx-metal/MTLFramebuffer.mm
                             cocos/renderer/gfx-metal/MTLFramebuffer.h
                             cocos/renderer/gfx-metal/MTLGPUObjects.h
                             cocos/renderer/gfx-metal/MTLInputAssembler.h
                             cocos/renderer/gfx-metal/MTLInputAssembler.mm
                             cocos/renderer/gfx-metal/MTLDescriptorSetLayout.h
                             cocos/renderer/gfx-metal/MTLDescriptorSetLayout.mm
                             cocos/renderer/gfx-metal/MTLPipelineLayout.h
                             cocos/renderer/gfx-metal/MTLPipelineLayout.mm
                             cocos/renderer/gfx-metal/MTLPipelineState.h
                             cocos/renderer/gfx-metal/MTLPipelineState.mm
                             cocos/renderer/gfx-metal/MTLDescriptorSet.h
                             cocos/renderer/gfx-metal/MTLDescriptorSet.mm
                             cocos/renderer/gfx-metal/MTLQueue.h
                             cocos/renderer/gfx-metal/MTLQueue.mm
                             cocos/renderer/gfx-metal/MTLQueryPool.h
                             cocos/renderer/gfx-metal/MTLQueryPool.mm
                             cocos/renderer/gfx-metal/MTLRenderPass.h
                             cocos/renderer/gfx-metal/MTLRenderPass.mm
                             cocos/renderer/gfx-metal/MTLSampler.h
                             cocos/renderer/gfx-metal/MTLSampler.mm
                             cocos/renderer/gfx-metal/MTLShader.h
                             cocos/renderer/gfx-metal/MTLShader.mm
                             cocos/renderer/gfx-metal/MTLTexture.h
                             cocos/renderer/gfx-metal/MTLTexture.mm
                             cocos/renderer/gfx-metal/MTLUtils.h
                             cocos/renderer/gfx-metal/MTLUtils.mm
                             cocos/renderer/gfx-metal/MTLRenderCommandEncoder.h
                             cocos/renderer/gfx-metal/MTLComputeCommandEncoder.h
                             cocos/renderer/gfx-metal/MTLCommandEncoder.h
                             cocos/renderer/gfx-metal/MTLConfig.h
                             cocos/renderer/gfx-metal/MTLSemaphore.h
                             cocos/renderer/gfx-metal/MTLSwapchain.h
                             cocos/renderer/gfx-metal/MTLSwapchain.mm
    )
endif()

if(CC_USE_VULKAN)

    cocos_source_files(
                     cocos/renderer/gfx-vulkan/vk_mem_alloc.h
                     cocos/renderer/gfx-vulkan/VKBuffer.cpp
                     cocos/renderer/gfx-vulkan/VKBuffer.h
                     cocos/renderer/gfx-vulkan/VKCommandBuffer.cpp
                     cocos/renderer/gfx-vulkan/VKCommandBuffer.h
                     cocos/renderer/gfx-vulkan/VKCommands.cpp
                     cocos/renderer/gfx-vulkan/VKCommands.h
                     cocos/renderer/gfx-vulkan/VKDevice.cpp
                     cocos/renderer/gfx-vulkan/VKDevice.h
                     cocos/renderer/gfx-vulkan/VKFramebuffer.cpp
                     cocos/renderer/gfx-vulkan/VKFramebuffer.h
                     cocos/renderer/gfx-vulkan/VKGPUContext.cpp
                     cocos/renderer/gfx-vulkan/VKGPUObjects.h
                     cocos/renderer/gfx-vulkan/VKInputAssembler.cpp
                     cocos/renderer/gfx-vulkan/VKInputAssembler.h
                     cocos/renderer/gfx-vulkan/VKDescriptorSet.cpp
                     cocos/renderer/gfx-vulkan/VKDescriptorSet.h
                     cocos/renderer/gfx-vulkan/VKDescriptorSetLayout.cpp
                     cocos/renderer/gfx-vulkan/VKDescriptorSetLayout.h
                     cocos/renderer/gfx-vulkan/VKPipelineLayout.cpp
                     cocos/renderer/gfx-vulkan/VKPipelineLayout.h
                     cocos/renderer/gfx-vulkan/VKPipelineState.cpp
                     cocos/renderer/gfx-vulkan/VKPipelineState.h
                     cocos/renderer/gfx-vulkan/VKQueue.cpp
                     cocos/renderer/gfx-vulkan/VKQueue.h
                     cocos/renderer/gfx-vulkan/VKQueryPool.cpp
                     cocos/renderer/gfx-vulkan/VKQueryPool.h
                     cocos/renderer/gfx-vulkan/VKRenderPass.cpp
                     cocos/renderer/gfx-vulkan/VKRenderPass.h
                     cocos/renderer/gfx-vulkan/VKShader.cpp
                     cocos/renderer/gfx-vulkan/VKShader.h
                     cocos/renderer/gfx-vulkan/VKStd.cpp
                     cocos/renderer/gfx-vulkan/VKStd.h
                     cocos/renderer/gfx-vulkan/VKSwapchain.cpp
                     cocos/renderer/gfx-vulkan/VKSwapchain.h
                     cocos/renderer/gfx-vulkan/VKTexture.cpp
                     cocos/renderer/gfx-vulkan/VKTexture.h
                     cocos/renderer/gfx-vulkan/VKUtils.cpp
                     cocos/renderer/gfx-vulkan/VKUtils.h
                     cocos/renderer/gfx-vulkan/volk.c
                     cocos/renderer/gfx-vulkan/volk.h
                     cocos/renderer/gfx-vulkan/states/VKGeneralBarrier.cpp
                     cocos/renderer/gfx-vulkan/states/VKGeneralBarrier.h
                     cocos/renderer/gfx-vulkan/states/VKSampler.cpp
                     cocos/renderer/gfx-vulkan/states/VKSampler.h
                     cocos/renderer/gfx-vulkan/states/VKTextureBarrier.cpp
                     cocos/renderer/gfx-vulkan/states/VKTextureBarrier.h
                     cocos/renderer/gfx-vulkan/states/VKBufferBarrier.cpp
                     cocos/renderer/gfx-vulkan/states/VKBufferBarrier.h
    )

    if(ANDROID)
        set_source_files_properties(
            ${CWD}/cocos/renderer/gfx-vulkan/VKDevice.cpp
            PROPERTIES
                # supress warning on Android
                COMPILE_FLAGS -Wno-nullability-completeness
        )
    endif()
endif()

if(NX)
    include(${CMAKE_CURRENT_LIST_DIR}/platform-nx/source.cmake)
endif()

cocos_source_files(
                 cocos/renderer/frame-graph/Blackboard.h
                 cocos/renderer/frame-graph/CallbackPass.h
                 cocos/renderer/frame-graph/DevicePass.cpp
                 cocos/renderer/frame-graph/DevicePass.h
                 cocos/renderer/frame-graph/DevicePassResourceTable.cpp
                 cocos/renderer/frame-graph/DevicePassResourceTable.h
                 cocos/renderer/frame-graph/FrameGraph.cpp
                 cocos/renderer/frame-graph/FrameGraph.h
                 cocos/renderer/frame-graph/Handle.h
                 cocos/renderer/frame-graph/PassInsertPointManager.cpp
                 cocos/renderer/frame-graph/PassInsertPointManager.h
                 cocos/renderer/frame-graph/PassNode.cpp
                 cocos/renderer/frame-graph/PassNode.h
                 cocos/renderer/frame-graph/PassNodeBuilder.cpp
                 cocos/renderer/frame-graph/PassNodeBuilder.h
                 cocos/renderer/frame-graph/RenderTargetAttachment.h
                 cocos/renderer/frame-graph/Resource.h
                 cocos/renderer/frame-graph/ResourceAllocator.h
                 cocos/renderer/frame-graph/ResourceEntry.h
                 cocos/renderer/frame-graph/ResourceNode.h
                 cocos/renderer/frame-graph/VirtualResource.cpp
                 cocos/renderer/frame-graph/VirtualResource.h
)

##### physics

if(USE_PHYSICS_PHYSX)
    cocos_source_files(
        cocos/physics/PhysicsSDK.h
        cocos/physics/PhysicsSelector.h
        cocos/physics/sdk/World.h
        cocos/physics/sdk/World.cpp
        cocos/physics/sdk/Shape.h
        cocos/physics/sdk/Shape.cpp
        cocos/physics/sdk/RigidBody.h
        cocos/physics/sdk/RigidBody.cpp
        cocos/physics/sdk/Joint.h
        cocos/physics/sdk/Joint.cpp
        cocos/physics/spec/IBody.h
        cocos/physics/spec/IJoint.h
        cocos/physics/spec/ILifecycle.h
        cocos/physics/spec/IShape.h
        cocos/physics/spec/IWorld.h
        cocos/physics/physx/PhysX.h
        cocos/physics/physx/PhysXInc.h
        cocos/physics/physx/PhysXUtils.h
        cocos/physics/physx/PhysXUtils.cpp
        cocos/physics/physx/PhysXWorld.h
        cocos/physics/physx/PhysXWorld.cpp
        cocos/physics/physx/PhysXFilterShader.h
        cocos/physics/physx/PhysXFilterShader.cpp
        cocos/physics/physx/PhysXEventManager.h
        cocos/physics/physx/PhysXEventManager.cpp
        cocos/physics/physx/PhysXSharedBody.h
        cocos/physics/physx/PhysXSharedBody.cpp
        cocos/physics/physx/PhysXRigidBody.h
        cocos/physics/physx/PhysXRigidBody.cpp
        cocos/physics/physx/shapes/PhysXShape.h
        cocos/physics/physx/shapes/PhysXShape.cpp
        cocos/physics/physx/shapes/PhysXSphere.h
        cocos/physics/physx/shapes/PhysXSphere.cpp
        cocos/physics/physx/shapes/PhysXBox.h
        cocos/physics/physx/shapes/PhysXBox.cpp
        cocos/physics/physx/shapes/PhysXPlane.h
        cocos/physics/physx/shapes/PhysXPlane.cpp
        cocos/physics/physx/shapes/PhysXCapsule.h
        cocos/physics/physx/shapes/PhysXCapsule.cpp
        cocos/physics/physx/shapes/PhysXCone.h
        cocos/physics/physx/shapes/PhysXCone.cpp
        cocos/physics/physx/shapes/PhysXCylinder.h
        cocos/physics/physx/shapes/PhysXCylinder.cpp
        cocos/physics/physx/shapes/PhysXTerrain.h
        cocos/physics/physx/shapes/PhysXTerrain.cpp
        cocos/physics/physx/shapes/PhysXTrimesh.h
        cocos/physics/physx/shapes/PhysXTrimesh.cpp
        cocos/physics/physx/joints/PhysXJoint.h
        cocos/physics/physx/joints/PhysXJoint.cpp
        cocos/physics/physx/joints/PhysXRevolute.h
        cocos/physics/physx/joints/PhysXRevolute.cpp
        cocos/physics/physx/joints/PhysXDistance.h
        cocos/physics/physx/joints/PhysXDistance.cpp
    )
    cocos_source_files(
        cocos/bindings/auto/jsb_physics_auto.cpp
        cocos/bindings/auto/jsb_physics_auto.h
    )
endif()

##### 2d
# cocos_source_files(
#     cocos/2d/framework/UITransform.h
#     cocos/2d/framework/UITransform.cpp
# )

##### 3d
cocos_source_files(
    cocos/3d/assets/Types.h
    cocos/3d/assets/Types.cpp
    cocos/3d/assets/Mesh.h
    cocos/3d/assets/Mesh.cpp
    cocos/3d/assets/Morph.h
    cocos/3d/assets/Morph.cpp
    cocos/3d/assets/MorphRendering.h
    cocos/3d/assets/MorphRendering.cpp
    cocos/3d/assets/Skeleton.h
    cocos/3d/assets/Skeleton.cpp

    cocos/3d/misc/CreateMesh.h
    cocos/3d/misc/CreateMesh.cpp
    cocos/3d/misc/BufferBlob.h
    cocos/3d/misc/BufferBlob.cpp
    cocos/3d/misc/Buffer.h
    cocos/3d/misc/Buffer.cpp

    # cocos/3d/skeletal-animation/DataPoolManager.h
    # cocos/3d/skeletal-animation/DataPoolManager.cpp
    cocos/3d/skeletal-animation/SkeletalAnimationUtils.h
    cocos/3d/skeletal-animation/SkeletalAnimationUtils.cpp
)

##### core

cocos_source_files(
    cocos/core/Any.h
    cocos/core/ArrayBuffer.h

    cocos/core/CoreModuleHeader.h
    cocos/core/DataView.h
    cocos/core/DataView.cpp
    # cocos/core/Director.cpp
    # cocos/core/Director.h
    # cocos/core/Game.cpp
    # cocos/core/Game.h
    cocos/core/Root.cpp
    cocos/core/Root.h

    cocos/core/System.h

    # cocos/core/Scheduler.cpp
    # cocos/core/Scheduler.h
    # cocos/core/SplashScreen.cpp
    # cocos/core/SplashScreen.h
    cocos/core/Types.h
    cocos/core/Types.cpp
    cocos/core/TypedArray.h
    cocos/core/TypedArray.cpp

    # memop
    cocos/core/memop/CachedArray.h
    cocos/core/memop/Pool.h
    cocos/core/memop/Pool.cpp
    cocos/core/memop/RecyclePool.h
    cocos/core/memop/RecyclePool.cpp


    # cocos/core/asset-manager/AssetManager.cpp
    # cocos/core/asset-manager/AssetManager.h
    # cocos/core/asset-manager/AssetManagerModuleHeader.h
    # cocos/core/asset-manager/Bundle.cpp
    # cocos/core/asset-manager/Bundle.h
    # cocos/core/asset-manager/Cache.cpp
    # cocos/core/asset-manager/Cache.h
    # cocos/core/asset-manager/CacheManager.cpp
    # cocos/core/asset-manager/CacheManager.h
    # cocos/core/asset-manager/AssetManagerConfig.cpp
    # cocos/core/asset-manager/AssetManagerConfig.h
    # cocos/core/asset-manager/DependMaps.cpp
    # cocos/core/asset-manager/DependMaps.h
    # cocos/core/asset-manager/DependUtil.cpp
    # cocos/core/asset-manager/DependUtil.h
    # cocos/core/asset-manager/Deserialize.cpp
    # cocos/core/asset-manager/Deserialize.h
    # cocos/core/asset-manager/DownloadFile.cpp
    # cocos/core/asset-manager/DownloadFile.h
    # cocos/core/asset-manager/DownloadImage.cpp
    # cocos/core/asset-manager/DownloadImage.h
    # cocos/core/asset-manager/DownloadScript.cpp
    # cocos/core/asset-manager/DownloadScript.h
    # cocos/core/asset-manager/Downloader.cpp
    # cocos/core/asset-manager/Downloader.h
    # cocos/core/asset-manager/Factory.cpp
    # cocos/core/asset-manager/Factory.h
    # cocos/core/asset-manager/Fetch.cpp
    # cocos/core/asset-manager/Fetch.h
    # cocos/core/asset-manager/Helper.cpp
    # cocos/core/asset-manager/Helper.h
    # cocos/core/asset-manager/Load.cpp
    # cocos/core/asset-manager/Load.h
    # cocos/core/asset-manager/PackManager.cpp
    # cocos/core/asset-manager/PackManager.h
    # cocos/core/asset-manager/Parser.cpp
    # cocos/core/asset-manager/Parser.h
    # cocos/core/asset-manager/Pipeline.cpp
    # cocos/core/asset-manager/Pipeline.h
    # cocos/core/asset-manager/PlistParser.cpp
    # cocos/core/asset-manager/PlistParser.h
    # cocos/core/asset-manager/PreProcess.cpp
    # cocos/core/asset-manager/PreProcess.h
    # cocos/core/asset-manager/ReleaseManager.cpp
    # cocos/core/asset-manager/ReleaseManager.h
    # cocos/core/asset-manager/RequestItem.cpp
    # cocos/core/asset-manager/RequestItem.h
    # cocos/core/asset-manager/Shared.cpp
    # cocos/core/asset-manager/Shared.h
    # cocos/core/asset-manager/Task.cpp
    # cocos/core/asset-manager/Task.h
    # cocos/core/asset-manager/UrlTransformer.cpp
    # cocos/core/asset-manager/UrlTransformer.h
    # cocos/core/asset-manager/Utilities.cpp
    # cocos/core/asset-manager/Utilities.h
    # cocos/core/asset-manager/WeakCache.cpp
    # cocos/core/asset-manager/WeakCache.h

    cocos/core/assets/Asset.cpp
    cocos/core/assets/Asset.h
    cocos/core/assets/AssetEnum.cpp
    cocos/core/assets/AssetEnum.h
    cocos/core/assets/AssetsModuleHeader.h
    cocos/core/assets/BufferAsset.cpp
    cocos/core/assets/BufferAsset.h
    cocos/core/assets/EffectAsset.cpp
    cocos/core/assets/EffectAsset.h
    cocos/core/assets/ImageAsset.cpp
    cocos/core/assets/ImageAsset.h
    # cocos/core/assets/JsonAsset.cpp
    # cocos/core/assets/JsonAsset.h
    cocos/core/assets/Material.cpp
    cocos/core/assets/Material.h
    # cocos/core/assets/Prefab.cpp
    # cocos/core/assets/Prefab.h
    cocos/core/assets/RenderTexture.cpp
    cocos/core/assets/RenderTexture.h
    cocos/core/assets/RenderingSubMesh.cpp
    cocos/core/assets/RenderingSubMesh.h
    cocos/core/assets/SceneAsset.cpp
    cocos/core/assets/SceneAsset.h
    cocos/core/assets/SimpleTexture.cpp
    cocos/core/assets/SimpleTexture.h
    cocos/core/assets/TextAsset.cpp
    cocos/core/assets/TextAsset.h
    cocos/core/assets/Texture2D.cpp
    cocos/core/assets/Texture2D.h
    cocos/core/assets/TextureBase.cpp
    cocos/core/assets/TextureBase.h
    cocos/core/assets/TextureCube.cpp
    cocos/core/assets/TextureCube.h
    cocos/core/assets/BitmapFont.h
    cocos/core/assets/BitmapFont.cpp
    cocos/core/assets/Font.h
    cocos/core/assets/Font.cpp

    # builtin
    cocos/core/builtin/BuiltinResMgr.cpp
    cocos/core/builtin/BuiltinResMgr.h
    cocos/core/builtin/ShaderSourceAssembly.cpp
    cocos/core/builtin/ShaderSourceAssembly.h
    # cocos/core/builtin/Effects.cpp # generated
    cocos/core/builtin/Effects.h
    # cocos/core/builtin/shader-sources/glsl1.cpp # generated
    cocos/core/builtin/shader-sources/glsl1.h
    # cocos/core/builtin/shader-sources/glsl3.cpp # generated
    cocos/core/builtin/shader-sources/glsl3.h
    # cocos/core/builtin/shader-sources/glsl4.cpp # generated
    cocos/core/builtin/shader-sources/glsl4.h
    #

    cocos/core/data/Object.cpp
    cocos/core/data/Object.h
    cocos/core/data/JSBNativeDataHolder.h
    cocos/core/data/deserializer/EffectAssetDeserializer.cpp
    cocos/core/data/deserializer/EffectAssetDeserializer.h
    # cocos/core/data/deserializer/MeshDeserializer.cpp
    # cocos/core/data/deserializer/MeshDeserializer.h
    # cocos/core/data/deserializer/MaterialDeserializer.cpp
    # cocos/core/data/deserializer/MaterialDeserializer.h
    # cocos/core/data/deserializer/ImageAssetDeserializer.cpp
    # cocos/core/data/deserializer/ImageAssetDeserializer.h
    # cocos/core/data/deserializer/TextureBaseDeserializer.h
    # cocos/core/data/deserializer/TextureBaseDeserializer.cpp
    # cocos/core/data/deserializer/Texture2DDeserializer.cpp
    # cocos/core/data/deserializer/Texture2DDeserializer.h
    # cocos/core/data/deserializer/TerrainAssetDeserializer.cpp
    # cocos/core/data/deserializer/TerrainAssetDeserializer.h
    cocos/core/data/deserializer/IAssetDeserializer.h
    cocos/core/data/deserializer/AssetDeserializerFactory.cpp
    cocos/core/data/deserializer/AssetDeserializerFactory.h

    cocos/core/event/CallbacksInvoker.cpp
    cocos/core/event/CallbacksInvoker.h
    cocos/core/event/EventTypesToJS.h
    cocos/core/event/EventTypesToJS.cpp
    # cocos/core/event/Event.cpp
    # cocos/core/event/Event.h
    cocos/core/event/EventModuleHeader.h
    cocos/core/event/EventTarget.cpp
    cocos/core/event/EventTarget.h
    cocos/core/event/EventTargetFactory.cpp
    cocos/core/event/EventTargetFactory.h

    # cocos/core/scene-graph/Find.cpp
    # cocos/core/scene-graph/Find.h
    cocos/core/scene-graph/Layers.h
    cocos/core/scene-graph/Node.cpp
    cocos/core/scene-graph/Node.h
    cocos/core/scene-graph/BaseNode.h
    # cocos/core/scene-graph/ComponentScheduler.h
    # cocos/core/scene-graph/ComponentScheduler.cpp
    # cocos/core/scene-graph/NodeActivator.cpp
    # cocos/core/scene-graph/NodeActivator.h
    cocos/core/scene-graph/NodeEnum.h
    cocos/core/scene-graph/NodeEvent.cpp
    cocos/core/scene-graph/NodeEvent.h
    cocos/core/scene-graph/NodeEventProcessor.cpp
    cocos/core/scene-graph/NodeEventProcessor.h
    # cocos/core/scene-graph/NodeUIProperties.cpp
    # cocos/core/scene-graph/NodeUIProperties.h
    cocos/core/scene-graph/Scene.cpp
    cocos/core/scene-graph/Scene.h
    cocos/core/scene-graph/SceneGlobals.cpp
    cocos/core/scene-graph/SceneGlobals.h
    cocos/core/scene-graph/SceneGraphModuleHeader.h

    cocos/core/utils/IDGenerator.cpp
    cocos/core/utils/IDGenerator.h
    cocos/core/utils/Path.cpp
    cocos/core/utils/Path.h
    cocos/core/utils/MutableForwardIterator.cpp
    cocos/core/utils/MutableForwardIterator.h
    cocos/core/utils/Pool.h
    cocos/core/utils/ImageUtils.h
    cocos/core/utils/ImageUtils.cpp

    # cocos/core/platform/native/SystemInfo.h
    # cocos/core/platform/native/SystemInfo.cpp

    cocos/core/platform/Debug.h
    cocos/core/platform/Debug.cpp
    cocos/core/platform/Macro.h
    cocos/core/platform/Macro.cpp
    # cocos/core/platform/Screen.h
    # cocos/core/platform/Screen.cpp
    # cocos/core/platform/View.h
    # cocos/core/platform/View.cpp
    # cocos/core/platform/VisibleRect.h
    # cocos/core/platform/VisibleRect.cpp

)

# FreeTypeFont is used in DebugRenderer currently
if (USE_DEBUG_RENDERER)
cocos_source_files(
    cocos/core/assets/FreeTypeFont.h
    cocos/core/assets/FreeTypeFont.cpp
)
endif()

cocos_source_files(MODULE ccgeometry
    cocos/core/geometry/AABB.cpp
    cocos/core/geometry/AABB.h
    cocos/core/geometry/Capsule.cpp
    cocos/core/geometry/Capsule.h
    # cocos/core/geometry/Curve.cpp
    # cocos/core/geometry/Curve.h
    cocos/core/geometry/Distance.cpp
    cocos/core/geometry/Distance.h
    cocos/core/geometry/Enums.h
    cocos/core/geometry/Frustum.cpp
    cocos/core/geometry/Frustum.h
    cocos/core/geometry/Intersect.cpp
    cocos/core/geometry/Intersect.h
    cocos/core/geometry/Line.cpp
    cocos/core/geometry/Line.h
    cocos/core/geometry/Obb.cpp
    cocos/core/geometry/Obb.h
    cocos/core/geometry/Plane.cpp
    cocos/core/geometry/Plane.h
    cocos/core/geometry/Ray.cpp
    cocos/core/geometry/Ray.h
    cocos/core/geometry/Spec.cpp
    cocos/core/geometry/Spec.h
    cocos/core/geometry/Sphere.cpp
    cocos/core/geometry/Sphere.h
    cocos/core/geometry/Spline.cpp
    cocos/core/geometry/Spline.h
    cocos/core/geometry/Triangle.cpp
    cocos/core/geometry/Triangle.h
)

##### script bindings
######## dop
cocos_source_files(
                NO_UBUILD   cocos/bindings/dop/BufferPool.cpp
                            cocos/bindings/dop/BufferPool.h
                NO_UBUILD   cocos/bindings/dop/jsb_dop.cpp
                            cocos/bindings/dop/jsb_dop.h
                            cocos/bindings/dop/PoolType.h
                            cocos/bindings/dop/BufferAllocator.h
                NO_UBUILD   cocos/bindings/dop/BufferAllocator.cpp
)

######## auto
cocos_source_files(
    NO_WERROR   NO_UBUILD   cocos/bindings/auto/jsb_cocos_auto.cpp
                            cocos/bindings/auto/jsb_cocos_auto.h
    NO_WERROR   NO_UBUILD   cocos/bindings/auto/jsb_extension_auto.cpp
                            cocos/bindings/auto/jsb_extension_auto.h
    NO_WERROR   NO_UBUILD   cocos/bindings/auto/jsb_gfx_auto.cpp
                            cocos/bindings/auto/jsb_gfx_auto.h
    NO_WERROR   NO_UBUILD   cocos/bindings/auto/jsb_network_auto.cpp
                            cocos/bindings/auto/jsb_network_auto.h
    NO_WERROR   NO_UBUILD   cocos/bindings/auto/jsb_pipeline_auto.cpp
                            cocos/bindings/auto/jsb_pipeline_auto.h
    NO_WERROR   NO_UBUILD   cocos/bindings/auto/jsb_scene_auto.cpp
                            cocos/bindings/auto/jsb_scene_auto.h
    NO_WERROR   NO_UBUILD   cocos/bindings/auto/jsb_assets_auto.cpp
                            cocos/bindings/auto/jsb_assets_auto.h
    NO_WERROR   NO_UBUILD   cocos/bindings/auto/jsb_geometry_auto.cpp
                            cocos/bindings/auto/jsb_geometry_auto.h
    NO_WERROR   NO_UBUILD   cocos/bindings/auto/jsb_render_auto.cpp
                            cocos/bindings/auto/jsb_render_auto.h
)

if(USE_AUDIO)
    cocos_source_files(
        NO_WERROR   NO_UBUILD   cocos/bindings/auto/jsb_audio_auto.cpp
                                cocos/bindings/auto/jsb_audio_auto.h
    )
endif()

if(USE_VIDEO)
    cocos_source_files(
        NO_WERROR   NO_UBUILD   cocos/bindings/auto/jsb_video_auto.cpp
                                cocos/bindings/auto/jsb_video_auto.h
    )
endif()

if(USE_WEBVIEW)
    cocos_source_files(
        NO_WERROR   NO_UBUILD   cocos/bindings/auto/jsb_webview_auto.cpp
                                cocos/bindings/auto/jsb_webview_auto.h
    )
endif()

if(USE_MIDDLEWARE)
    cocos_source_files(
                     cocos/editor-support/IOBuffer.cpp
                     cocos/editor-support/IOBuffer.h
                     cocos/editor-support/IOTypedArray.cpp
                     cocos/editor-support/IOTypedArray.h
                     cocos/editor-support/MeshBuffer.cpp
                     cocos/editor-support/MeshBuffer.h
                     cocos/editor-support/middleware-adapter.cpp
                     cocos/editor-support/middleware-adapter.h
                     cocos/editor-support/MiddlewareMacro.h
                     cocos/editor-support/MiddlewareManager.cpp
                     cocos/editor-support/MiddlewareManager.h
                     cocos/editor-support/SharedBufferManager.cpp
                     cocos/editor-support/SharedBufferManager.h
                     cocos/editor-support/TypedArrayPool.cpp
                     cocos/editor-support/TypedArrayPool.h
    )

    cocos_source_files(
        NO_WERROR   NO_UBUILD   cocos/bindings/auto/jsb_editor_support_auto.cpp
                                cocos/bindings/auto/jsb_editor_support_auto.h
    )

    if(USE_SPINE)
        cocos_source_files(
            NO_WERROR   NO_UBUILD    cocos/editor-support/spine/Animation.cpp
                                     cocos/editor-support/spine/Animation.h
            NO_WERROR   NO_UBUILD    cocos/editor-support/spine/AnimationState.cpp
                                     cocos/editor-support/spine/AnimationState.h
            NO_WERROR                cocos/editor-support/spine/AnimationStateData.cpp
                                     cocos/editor-support/spine/AnimationStateData.h
            NO_WERROR                cocos/editor-support/spine/Atlas.cpp
                                     cocos/editor-support/spine/Atlas.h
            NO_WERROR                cocos/editor-support/spine/AtlasAttachmentLoader.cpp
                                     cocos/editor-support/spine/AtlasAttachmentLoader.h
            NO_WERROR                cocos/editor-support/spine/Attachment.cpp
                                     cocos/editor-support/spine/Attachment.h
            NO_WERROR                cocos/editor-support/spine/AttachmentLoader.cpp
                                     cocos/editor-support/spine/AttachmentLoader.h
            NO_WERROR                cocos/editor-support/spine/AttachmentTimeline.cpp
                                     cocos/editor-support/spine/AttachmentTimeline.h
                                     cocos/editor-support/spine/AttachmentType.h
                                     cocos/editor-support/spine/BlendMode.h
            NO_WERROR                cocos/editor-support/spine/Bone.cpp
                                     cocos/editor-support/spine/Bone.h
            NO_WERROR                cocos/editor-support/spine/BoneData.cpp
                                     cocos/editor-support/spine/BoneData.h
            NO_WERROR                cocos/editor-support/spine/BoundingBoxAttachment.cpp
                                     cocos/editor-support/spine/BoundingBoxAttachment.h
            NO_WERROR                cocos/editor-support/spine/ClippingAttachment.cpp
                                     cocos/editor-support/spine/ClippingAttachment.h
                                     cocos/editor-support/spine/Color.h
            NO_WERROR                cocos/editor-support/spine/ColorTimeline.cpp
                                     cocos/editor-support/spine/ColorTimeline.h
            NO_WERROR                cocos/editor-support/spine/Constraint.cpp
                                     cocos/editor-support/spine/Constraint.h
            NO_WERROR   NO_UBUILD    cocos/editor-support/spine/ConstraintData.cpp
                                     cocos/editor-support/spine/ConstraintData.h
                                     cocos/editor-support/spine/ContainerUtil.h
            NO_WERROR                cocos/editor-support/spine/CurveTimeline.cpp
                                     cocos/editor-support/spine/CurveTimeline.h
                                     cocos/editor-support/spine/Debug.h
            NO_WERROR                cocos/editor-support/spine/DeformTimeline.cpp
                                     cocos/editor-support/spine/DeformTimeline.h
                                     cocos/editor-support/spine/dll.h
            NO_WERROR                cocos/editor-support/spine/DrawOrderTimeline.cpp
                                     cocos/editor-support/spine/DrawOrderTimeline.h
            NO_WERROR                cocos/editor-support/spine/Event.cpp
                                     cocos/editor-support/spine/Event.h
            NO_WERROR                cocos/editor-support/spine/EventData.cpp
                                     cocos/editor-support/spine/EventData.h
            NO_WERROR                cocos/editor-support/spine/EventTimeline.cpp
                                     cocos/editor-support/spine/EventTimeline.h
            NO_WERROR                cocos/editor-support/spine/Extension.cpp
                                     cocos/editor-support/spine/Extension.h
                                     cocos/editor-support/spine/HashMap.h
                                     cocos/editor-support/spine/HasRendererObject.h
            NO_WERROR                cocos/editor-support/spine/IkConstraint.cpp
                                     cocos/editor-support/spine/IkConstraint.h
            NO_WERROR                cocos/editor-support/spine/IkConstraintData.cpp
                                     cocos/editor-support/spine/IkConstraintData.h
            NO_WERROR                cocos/editor-support/spine/IkConstraintTimeline.cpp
                                     cocos/editor-support/spine/IkConstraintTimeline.h
            NO_WERROR                cocos/editor-support/spine/Json.cpp
                                     cocos/editor-support/spine/Json.h
            NO_WERROR                cocos/editor-support/spine/LinkedMesh.cpp
                                     cocos/editor-support/spine/LinkedMesh.h
            NO_WERROR                cocos/editor-support/spine/MathUtil.cpp
                                     cocos/editor-support/spine/MathUtil.h
            NO_WERROR                cocos/editor-support/spine/MeshAttachment.cpp
                                     cocos/editor-support/spine/MeshAttachment.h
                                     cocos/editor-support/spine/MixBlend.h
                                     cocos/editor-support/spine/MixDirection.h
            NO_WERROR                cocos/editor-support/spine/PathAttachment.cpp
                                     cocos/editor-support/spine/PathAttachment.h
            NO_WERROR                cocos/editor-support/spine/PathConstraint.cpp
                                     cocos/editor-support/spine/PathConstraint.h
            NO_WERROR                cocos/editor-support/spine/PathConstraintData.cpp
                                     cocos/editor-support/spine/PathConstraintData.h
            NO_WERROR                cocos/editor-support/spine/PathConstraintMixTimeline.cpp
                                     cocos/editor-support/spine/PathConstraintMixTimeline.h
            NO_WERROR                cocos/editor-support/spine/PathConstraintPositionTimeline.cpp
                                     cocos/editor-support/spine/PathConstraintPositionTimeline.h
            NO_WERROR                cocos/editor-support/spine/PathConstraintSpacingTimeline.cpp
                                     cocos/editor-support/spine/PathConstraintSpacingTimeline.h
            NO_WERROR                cocos/editor-support/spine/PointAttachment.cpp
                                     cocos/editor-support/spine/PointAttachment.h
                                     cocos/editor-support/spine/Pool.h
                                     cocos/editor-support/spine/PositionMode.h
            NO_WERROR                cocos/editor-support/spine/RegionAttachment.cpp
                                     cocos/editor-support/spine/RegionAttachment.h
                                     cocos/editor-support/spine/RotateMode.h
            NO_WERROR                cocos/editor-support/spine/RotateTimeline.cpp
                                     cocos/editor-support/spine/RotateTimeline.h
            NO_WERROR                cocos/editor-support/spine/RTTI.cpp
                                     cocos/editor-support/spine/RTTI.h
            NO_WERROR                cocos/editor-support/spine/ScaleTimeline.cpp
                                     cocos/editor-support/spine/ScaleTimeline.h
            NO_WERROR                cocos/editor-support/spine/ShearTimeline.cpp
                                     cocos/editor-support/spine/ShearTimeline.h
            NO_WERROR                cocos/editor-support/spine/Skeleton.cpp
                                     cocos/editor-support/spine/Skeleton.h
            NO_WERROR                cocos/editor-support/spine/SkeletonBinary.cpp
                                     cocos/editor-support/spine/SkeletonBinary.h
            NO_WERROR                cocos/editor-support/spine/SkeletonBounds.cpp
                                     cocos/editor-support/spine/SkeletonBounds.h
            NO_WERROR                cocos/editor-support/spine/SkeletonClipping.cpp
                                     cocos/editor-support/spine/SkeletonClipping.h
            NO_WERROR                cocos/editor-support/spine/SkeletonData.cpp
                                     cocos/editor-support/spine/SkeletonData.h
            NO_WERROR                cocos/editor-support/spine/SkeletonJson.cpp
                                     cocos/editor-support/spine/SkeletonJson.h
            NO_WERROR                cocos/editor-support/spine/Skin.cpp
                                     cocos/editor-support/spine/Skin.h
            NO_WERROR                cocos/editor-support/spine/Slot.cpp
                                     cocos/editor-support/spine/Slot.h
            NO_WERROR                cocos/editor-support/spine/SlotData.cpp
                                     cocos/editor-support/spine/SlotData.h
                                     cocos/editor-support/spine/SpacingMode.h
                                     cocos/editor-support/spine/spine.h
            NO_WERROR                cocos/editor-support/spine/SpineObject.cpp
                                     cocos/editor-support/spine/SpineObject.h
                                     cocos/editor-support/spine/SpineString.h
            NO_WERROR                cocos/editor-support/spine/TextureLoader.cpp
                                     cocos/editor-support/spine/TextureLoader.h
            NO_WERROR                cocos/editor-support/spine/Timeline.cpp
                                     cocos/editor-support/spine/Timeline.h
                                     cocos/editor-support/spine/TimelineType.h
            NO_WERROR                cocos/editor-support/spine/TransformConstraint.cpp
                                     cocos/editor-support/spine/TransformConstraint.h
            NO_WERROR                cocos/editor-support/spine/TransformConstraintData.cpp
                                     cocos/editor-support/spine/TransformConstraintData.h
            NO_WERROR                cocos/editor-support/spine/TransformConstraintTimeline.cpp
                                     cocos/editor-support/spine/TransformConstraintTimeline.h
                                     cocos/editor-support/spine/TransformMode.h
            NO_WERROR                cocos/editor-support/spine/TranslateTimeline.cpp
                                     cocos/editor-support/spine/TranslateTimeline.h
            NO_WERROR                cocos/editor-support/spine/Triangulator.cpp
                                     cocos/editor-support/spine/Triangulator.h
            NO_WERROR                cocos/editor-support/spine/TwoColorTimeline.cpp
                                     cocos/editor-support/spine/TwoColorTimeline.h
            NO_WERROR                cocos/editor-support/spine/Updatable.cpp
                                     cocos/editor-support/spine/Updatable.h
                                     cocos/editor-support/spine/Vector.h
            NO_WERROR                cocos/editor-support/spine/VertexAttachment.cpp
                                     cocos/editor-support/spine/VertexAttachment.h
            NO_WERROR                cocos/editor-support/spine/VertexEffect.cpp
                                     cocos/editor-support/spine/VertexEffect.h
                                     cocos/editor-support/spine/Vertices.h
            NO_WERROR                cocos/editor-support/spine-creator-support/AttachmentVertices.cpp
                                     cocos/editor-support/spine-creator-support/AttachmentVertices.h
            NO_WERROR                cocos/editor-support/spine-creator-support/SkeletonAnimation.cpp
                                     cocos/editor-support/spine-creator-support/SkeletonAnimation.h
            NO_WERROR                cocos/editor-support/spine-creator-support/SkeletonCache.cpp
                                     cocos/editor-support/spine-creator-support/SkeletonCache.h
            NO_WERROR                cocos/editor-support/spine-creator-support/SkeletonCacheAnimation.cpp
                                     cocos/editor-support/spine-creator-support/SkeletonCacheAnimation.h
            NO_WERROR                cocos/editor-support/spine-creator-support/SkeletonCacheMgr.cpp
                                     cocos/editor-support/spine-creator-support/SkeletonCacheMgr.h
            NO_WERROR                cocos/editor-support/spine-creator-support/SkeletonDataMgr.cpp
                                     cocos/editor-support/spine-creator-support/SkeletonDataMgr.h
            NO_WERROR   NO_UBUILD    cocos/editor-support/spine-creator-support/SkeletonRenderer.cpp
                                     cocos/editor-support/spine-creator-support/SkeletonRenderer.h
            NO_WERROR                cocos/editor-support/spine-creator-support/spine-cocos2dx.cpp
                                     cocos/editor-support/spine-creator-support/spine-cocos2dx.h
            NO_WERROR                cocos/editor-support/spine-creator-support/VertexEffectDelegate.cpp
                                     cocos/editor-support/spine-creator-support/VertexEffectDelegate.h

        )
        cocos_source_files(
        NO_WERROR       cocos/bindings/auto/jsb_spine_auto.cpp
                        cocos/bindings/auto/jsb_spine_auto.h
        NO_WERROR       cocos/bindings/manual/jsb_spine_manual.cpp
                        cocos/bindings/manual/jsb_spine_manual.h
        )
    endif()

    if(USE_DRAGONBONES)
        cocos_source_files(
                                     cocos/editor-support/dragonbones/DragonBonesHeaders.h
            NO_WERROR                cocos/editor-support/dragonbones/animation/Animation.cpp
                                     cocos/editor-support/dragonbones/animation/Animation.h
            NO_WERROR                cocos/editor-support/dragonbones/animation/AnimationState.cpp
                                     cocos/editor-support/dragonbones/animation/AnimationState.h
            NO_WERROR                cocos/editor-support/dragonbones/animation/BaseTimelineState.cpp
                                     cocos/editor-support/dragonbones/animation/BaseTimelineState.h
                                     cocos/editor-support/dragonbones/animation/IAnimatable.h
            NO_WERROR                cocos/editor-support/dragonbones/animation/TimelineState.cpp
                                     cocos/editor-support/dragonbones/animation/TimelineState.h
            NO_WERROR                cocos/editor-support/dragonbones/animation/WorldClock.cpp
                                     cocos/editor-support/dragonbones/animation/WorldClock.h
            NO_WERROR                cocos/editor-support/dragonbones/armature/Armature.cpp
                                     cocos/editor-support/dragonbones/armature/Armature.h
            NO_WERROR                cocos/editor-support/dragonbones/armature/Bone.cpp
                                     cocos/editor-support/dragonbones/armature/Bone.h
            NO_WERROR                cocos/editor-support/dragonbones/armature/Constraint.cpp
                                     cocos/editor-support/dragonbones/armature/Constraint.h
            NO_WERROR                cocos/editor-support/dragonbones/armature/DeformVertices.cpp
                                     cocos/editor-support/dragonbones/armature/DeformVertices.h
                                     cocos/editor-support/dragonbones/armature/IArmatureProxy.h
            NO_WERROR                cocos/editor-support/dragonbones/armature/Slot.cpp
                                     cocos/editor-support/dragonbones/armature/Slot.h
            NO_WERROR                cocos/editor-support/dragonbones/armature/TransformObject.cpp
                                     cocos/editor-support/dragonbones/armature/TransformObject.h
            NO_WERROR                cocos/editor-support/dragonbones/core/BaseObject.cpp
                                     cocos/editor-support/dragonbones/core/BaseObject.h
            NO_WERROR                cocos/editor-support/dragonbones/core/DragonBones.cpp
                                     cocos/editor-support/dragonbones/core/DragonBones.h
            NO_WERROR                cocos/editor-support/dragonbones/event/EventObject.cpp
                                     cocos/editor-support/dragonbones/event/EventObject.h
                                     cocos/editor-support/dragonbones/event/IEventDispatcher.h
            NO_WERROR                cocos/editor-support/dragonbones/factory/BaseFactory.cpp
                                     cocos/editor-support/dragonbones/factory/BaseFactory.h
                                     cocos/editor-support/dragonbones/geom/ColorTransform.h
                                     cocos/editor-support/dragonbones/geom/Matrix.h
            NO_WERROR                cocos/editor-support/dragonbones/geom/Point.cpp
                                     cocos/editor-support/dragonbones/geom/Point.h
                                     cocos/editor-support/dragonbones/geom/Rectangle.h
            NO_WERROR                cocos/editor-support/dragonbones/geom/Transform.cpp
                                     cocos/editor-support/dragonbones/geom/Transform.h
            NO_WERROR                cocos/editor-support/dragonbones/model/AnimationConfig.cpp
                                     cocos/editor-support/dragonbones/model/AnimationConfig.h
            NO_WERROR                cocos/editor-support/dragonbones/model/AnimationData.cpp
                                     cocos/editor-support/dragonbones/model/AnimationData.h
            NO_WERROR                cocos/editor-support/dragonbones/model/ArmatureData.cpp
                                     cocos/editor-support/dragonbones/model/ArmatureData.h
            NO_WERROR                cocos/editor-support/dragonbones/model/BoundingBoxData.cpp
                                     cocos/editor-support/dragonbones/model/BoundingBoxData.h
            NO_WERROR                cocos/editor-support/dragonbones/model/CanvasData.cpp
                                     cocos/editor-support/dragonbones/model/CanvasData.h
            NO_WERROR                cocos/editor-support/dragonbones/model/ConstraintData.cpp
                                     cocos/editor-support/dragonbones/model/ConstraintData.h
            NO_WERROR                cocos/editor-support/dragonbones/model/DisplayData.cpp
                                     cocos/editor-support/dragonbones/model/DisplayData.h
            NO_WERROR                cocos/editor-support/dragonbones/model/DragonBonesData.cpp
                                     cocos/editor-support/dragonbones/model/DragonBonesData.h
            NO_WERROR                cocos/editor-support/dragonbones/model/SkinData.cpp
                                     cocos/editor-support/dragonbones/model/SkinData.h
            NO_WERROR                cocos/editor-support/dragonbones/model/TextureAtlasData.cpp
                                     cocos/editor-support/dragonbones/model/TextureAtlasData.h
            NO_WERROR                cocos/editor-support/dragonbones/model/UserData.cpp
                                     cocos/editor-support/dragonbones/model/UserData.h
            NO_WERROR                cocos/editor-support/dragonbones/parser/BinaryDataParser.cpp
                                     cocos/editor-support/dragonbones/parser/BinaryDataParser.h
            NO_WERROR                cocos/editor-support/dragonbones/parser/DataParser.cpp
                                     cocos/editor-support/dragonbones/parser/DataParser.h
            NO_WERROR   NO_UBUILD    cocos/editor-support/dragonbones/parser/JSONDataParser.cpp
                                     cocos/editor-support/dragonbones/parser/JSONDataParser.h
            NO_WERROR                cocos/editor-support/dragonbones-creator-support/ArmatureCache.cpp
                                     cocos/editor-support/dragonbones-creator-support/ArmatureCache.h
            NO_WERROR                cocos/editor-support/dragonbones-creator-support/ArmatureCacheMgr.cpp
                                     cocos/editor-support/dragonbones-creator-support/ArmatureCacheMgr.h
            NO_WERROR                cocos/editor-support/dragonbones-creator-support/CCArmatureCacheDisplay.cpp
                                     cocos/editor-support/dragonbones-creator-support/CCArmatureCacheDisplay.h
            NO_WERROR   NO_UBUILD    cocos/editor-support/dragonbones-creator-support/CCArmatureDisplay.cpp
                                     cocos/editor-support/dragonbones-creator-support/CCArmatureDisplay.h
                                     cocos/editor-support/dragonbones-creator-support/CCDragonBonesHeaders.h
            NO_WERROR                cocos/editor-support/dragonbones-creator-support/CCFactory.cpp
                                     cocos/editor-support/dragonbones-creator-support/CCFactory.h
            NO_WERROR                cocos/editor-support/dragonbones-creator-support/CCSlot.cpp
                                     cocos/editor-support/dragonbones-creator-support/CCSlot.h
            NO_WERROR                cocos/editor-support/dragonbones-creator-support/CCTextureAtlasData.cpp
                                     cocos/editor-support/dragonbones-creator-support/CCTextureAtlasData.h

        )
        cocos_source_files(
            NO_WERROR    cocos/bindings/auto/jsb_dragonbones_auto.cpp
                         cocos/bindings/auto/jsb_dragonbones_auto.h
            NO_WERROR    cocos/bindings/manual/jsb_dragonbones_manual.cpp
                         cocos/bindings/manual/jsb_dragonbones_manual.h
        )
    endif()
endif()

######## manual
cocos_source_files(
            cocos/bindings/manual/jsb_classtype.cpp
            cocos/bindings/manual/jsb_classtype.h
            cocos/bindings/manual/jsb_cocos_manual.cpp
            cocos/bindings/manual/jsb_cocos_manual.h
            cocos/bindings/manual/jsb_conversions.h
            cocos/bindings/manual/jsb_conversions_spec.cpp
            cocos/bindings/manual/jsb_conversions_spec.h
            cocos/bindings/manual/jsb_gfx_manual.cpp
            cocos/bindings/manual/jsb_gfx_manual.h
            cocos/bindings/manual/jsb_global.cpp
            cocos/bindings/manual/jsb_global.h
            cocos/bindings/manual/jsb_helper.cpp
            cocos/bindings/manual/jsb_helper.h
            cocos/bindings/manual/jsb_module_register.h
            cocos/bindings/manual/jsb_module_register.cpp
            cocos/bindings/manual/jsb_platform.h
            cocos/bindings/manual/jsb_scene_manual.cpp
            cocos/bindings/manual/jsb_scene_manual.h
            cocos/bindings/manual/jsb_assets_manual.cpp
            cocos/bindings/manual/jsb_assets_manual.h
            cocos/bindings/manual/jsb_network_manual.cpp
            cocos/bindings/manual/jsb_network_manual.h
            cocos/bindings/manual/jsb_xmlhttprequest.cpp
            cocos/bindings/manual/jsb_xmlhttprequest.h
            cocos/bindings/manual/jsb_pipeline_manual.h
            cocos/bindings/manual/jsb_pipeline_manual.cpp
)
if(USE_AUDIO)
    cocos_source_files(
            cocos/bindings/manual/jsb_audio_manual.cpp
            cocos/bindings/manual/jsb_audio_manual.h
    )
endif()
if(USE_SOCKET)
    cocos_source_files(
                     cocos/bindings/manual/jsb_socketio.cpp
                     cocos/bindings/manual/jsb_socketio.h
                     cocos/bindings/manual/jsb_websocket.cpp
                     cocos/bindings/manual/jsb_websocket.h
    )
endif()

if(NOT IOS AND USE_WEBSOCKET_SERVER)
    cocos_source_files(
                     cocos/bindings/manual/jsb_websocket_server.cpp
                     cocos/bindings/manual/jsb_websocket_server.h
    )
endif()

if(ANDROID)
    cocos_source_files(
                    cocos/bindings/manual/jsb_platform_android.cpp
                    cocos/bindings/manual/JavaScriptJavaBridge.cpp
                    cocos/bindings/manual/JavaScriptJavaBridge.h
    )
elseif(OHOS)
    cocos_source_files(
        cocos/bindings/manual/jsb_platform_ohos.cpp
        cocos/bindings/manual/JavaScriptJavaBridge.cpp
        cocos/bindings/manual/JavaScriptJavaBridge.h
    )
elseif(APPLE)
    cocos_source_files(
                    cocos/bindings/manual/jsb_platform_apple.mm
                    cocos/bindings/manual/JavaScriptObjCBridge.h
                    cocos/bindings/manual/JavaScriptObjCBridge.mm
                    cocos/platform/apple/JsbBridge.h
                    cocos/platform/apple/JsbBridge.mm
                    cocos/platform/apple/JsbBridgeWrapper.h
                    cocos/platform/apple/JsbBridgeWrapper.mm
    )
elseif(WIN32)
    cocos_source_files(
        NO_WERROR    cocos/bindings/manual/jsb_platform_win32.cpp
    )
elseif(LINUX)
    cocos_source_files(
        NO_WERROR    cocos/bindings/manual/jsb_platform_linux.cpp
    )
endif()

############# module bindings
cocos_source_files(MODULE ccbindings
    cocos/bindings/sebind/intl/common.h
    cocos/bindings/sebind/intl/common.cpp
    cocos/bindings/sebind/class.inl
    cocos/bindings/sebind/sebind.h
)

if(USE_SE_V8)
    cocos_source_files(MODULE ccbindings
                     cocos/bindings/sebind/class_v8.h
                     cocos/bindings/sebind/class_v8.cpp
                     cocos/bindings/jswrapper/v8/Base.h
                     cocos/bindings/jswrapper/v8/Class.cpp
                     cocos/bindings/jswrapper/v8/Class.h
                     cocos/bindings/jswrapper/v8/HelperMacros.h
                     cocos/bindings/jswrapper/v8/HelperMacros.cpp
                     cocos/bindings/jswrapper/v8/Object.cpp
                     cocos/bindings/jswrapper/v8/Object.h
                     cocos/bindings/jswrapper/v8/ObjectWrap.cpp
                     cocos/bindings/jswrapper/v8/ObjectWrap.h
                     cocos/bindings/jswrapper/v8/ScriptEngine.cpp
                     cocos/bindings/jswrapper/v8/ScriptEngine.h
                     cocos/bindings/jswrapper/v8/SeApi.h
                     cocos/bindings/jswrapper/v8/Utils.cpp
                     cocos/bindings/jswrapper/v8/Utils.h
                     cocos/bindings/jswrapper/v8/MissingSymbols.cpp
                     cocos/bindings/jswrapper/v8/MissingSymbols.h
    )
    if(USE_V8_DEBUGGER)
    cocos_source_files(MODULE ccbindings
                                cocos/bindings/jswrapper/v8/debugger/base64.h
        NO_WERROR               cocos/bindings/jswrapper/v8/debugger/env.cpp
                                cocos/bindings/jswrapper/v8/debugger/env.h
        NO_WERROR   NO_UBUILD   cocos/bindings/jswrapper/v8/debugger/http_parser.cpp
                                cocos/bindings/jswrapper/v8/debugger/http_parser.h
        NO_WERROR               cocos/bindings/jswrapper/v8/debugger/inspector_agent.cpp
                                cocos/bindings/jswrapper/v8/debugger/inspector_agent.h
        NO_WERROR               cocos/bindings/jswrapper/v8/debugger/inspector_io.cpp
                                cocos/bindings/jswrapper/v8/debugger/inspector_io.h
        NO_WERROR               cocos/bindings/jswrapper/v8/debugger/inspector_socket.cpp
                                cocos/bindings/jswrapper/v8/debugger/inspector_socket.h
        NO_WERROR               cocos/bindings/jswrapper/v8/debugger/inspector_socket_server.cpp
                                cocos/bindings/jswrapper/v8/debugger/inspector_socket_server.h
        NO_WERROR               cocos/bindings/jswrapper/v8/debugger/node.cpp
                                cocos/bindings/jswrapper/v8/debugger/node.h
        NO_WERROR               cocos/bindings/jswrapper/v8/debugger/node_debug_options.cpp
                                cocos/bindings/jswrapper/v8/debugger/node_debug_options.h
                                cocos/bindings/jswrapper/v8/debugger/node_mutex.h
        NO_WERROR               cocos/bindings/jswrapper/v8/debugger/SHA1.cpp
                                cocos/bindings/jswrapper/v8/debugger/SHA1.h
                                cocos/bindings/jswrapper/v8/debugger/util-inl.h
        NO_WERROR               cocos/bindings/jswrapper/v8/debugger/util.cpp
                                cocos/bindings/jswrapper/v8/debugger/util.h
                                cocos/bindings/jswrapper/v8/debugger/v8_inspector_protocol_json.h
    )
    endif()
endif()

if(USE_SE_SM)
    cocos_source_files(MODULE ccbindings
                    cocos/bindings/jswrapper/sm/Base.h
        NO_WERROR   cocos/bindings/jswrapper/sm/Class.cpp
                    cocos/bindings/jswrapper/sm/Class.h
                    cocos/bindings/jswrapper/sm/HelperMacros.h
        NO_WERROR   cocos/bindings/jswrapper/sm/HelperMacros.cpp
        NO_WERROR   cocos/bindings/jswrapper/sm/Object.cpp
                    cocos/bindings/jswrapper/sm/Object.h
        NO_WERROR   cocos/bindings/jswrapper/sm/ScriptEngine.cpp
                    cocos/bindings/jswrapper/sm/ScriptEngine.h
                    cocos/bindings/jswrapper/sm/SeApi.h
        NO_WERROR   cocos/bindings/jswrapper/sm/Utils.cpp
                    cocos/bindings/jswrapper/sm/Utils.h
    )
endif()

cocos_source_files(MODULE ccbindings
                 cocos/bindings/jswrapper/config.cpp
                 cocos/bindings/jswrapper/config.h
                 cocos/bindings/jswrapper/HandleObject.cpp
                 cocos/bindings/jswrapper/HandleObject.h
                 cocos/bindings/jswrapper/MappingUtils.cpp
                 cocos/bindings/jswrapper/MappingUtils.h
                 cocos/bindings/jswrapper/Object.h
                 cocos/bindings/jswrapper/RefCounter.cpp
                 cocos/bindings/jswrapper/RefCounter.h
                 cocos/bindings/jswrapper/SeApi.h
                 cocos/bindings/jswrapper/State.cpp
                 cocos/bindings/jswrapper/State.h
                 cocos/bindings/jswrapper/PrivateObject.h
                 cocos/bindings/jswrapper/Value.cpp
                 cocos/bindings/jswrapper/Value.h
                 cocos/bindings/jswrapper/ValueArrayPool.cpp
                 cocos/bindings/jswrapper/ValueArrayPool.h
)

cocos_source_files(
                 cocos/bindings/manual/jsb_global_init.cpp
                 cocos/bindings/manual/jsb_global_init.h
)

cocos_source_files(
                 cocos/bindings/event/CustomEventTypes.h
                 cocos/bindings/event/EventDispatcher.cpp
                 cocos/bindings/event/EventDispatcher.h
)

#### storage
if(NOT ANDROID)
    cocos_source_files(
                     cocos/storage/local-storage/LocalStorage.cpp
                     cocos/storage/local-storage/LocalStorage.h
    )
else()
    cocos_source_files(
                     cocos/storage/local-storage/LocalStorage-android.cpp
    )
endif()

#### ui
if(USE_EDIT_BOX)
    cocos_source_files(
                     cocos/ui/edit-box/EditBox.h
    )
endif()

if(ANDROID OR IOS OR OHOS)
    if(USE_VIDEO)
        cocos_source_files(
                         cocos/ui/videoplayer/VideoPlayer.h
        )
    endif()
    if(USE_WEBVIEW)
        cocos_source_files(
                         cocos/ui/webview/WebView-inl.h
                         cocos/ui/webview/WebView.h
        )
    endif()
endif()

if(ANDROID)
    if(USE_EDIT_BOX)
        cocos_source_files(
                         cocos/ui/edit-box/EditBox-android.cpp
        )
    endif()
    if(USE_VIDEO)
        cocos_source_files(
                         cocos/ui/videoplayer/VideoPlayer-java.cpp
        )
    endif()
    if(USE_WEBVIEW)
        cocos_source_files(
                         cocos/ui/webview/WebViewImpl-java.h
                         cocos/ui/webview/WebViewImpl-android.cpp
        )
    endif()
elseif(OHOS)
    if(USE_EDIT_BOX)
        cocos_source_files(
            cocos/ui/edit-box/EditBox-ohos.cpp
        )
    endif()
    if(USE_VIDEO)
        cocos_source_files(
            cocos/ui/videoplayer/VideoPlayer-java.cpp
        )
    endif()
    if(USE_WEBVIEW)
        cocos_source_files(
            cocos/ui/webview/WebViewImpl-java.h
            cocos/ui/webview/WebViewImpl-ohos.cpp
        )
    endif()
elseif(MACOSX)
    if(USE_EDIT_BOX)
        cocos_source_files(
            cocos/ui/edit-box/EditBox-mac.mm
        )
    endif()
elseif(IOS)
    if(USE_EDIT_BOX)
        cocos_source_files(
             NO_WERROR  NO_UBUILD   cocos/ui/edit-box/EditBox-ios.mm
        )
    endif()
    if(USE_VIDEO)
        cocos_source_files(
                         cocos/ui/videoplayer/VideoPlayer-ios.mm
        )
    endif()
    if(USE_WEBVIEW)
       cocos_source_files(
                         cocos/ui/webview/WebViewImpl-ios.h
            NO_WERROR   NO_UBUILD   cocos/ui/webview/WebViewImpl-ios.mm

       )
   endif()
elseif(WIN32)
    if(USE_EDIT_BOX)
        cocos_source_files(
            NO_WERROR    cocos/ui/edit-box/EditBox-win32.cpp
        )
    endif()
elseif(LINUX OR QNX)
    if(USE_EDIT_BOX)
        cocos_source_files(
            NO_WERROR    cocos/ui/edit-box/EditBox-linux.cpp
        )
    endif()
endif()

##### extensions

cocos_source_files(
                 extensions/assets-manager/AssetsManagerEx.cpp
                 extensions/assets-manager/AssetsManagerEx.h
                 extensions/assets-manager/AsyncTaskPool.cpp
                 extensions/assets-manager/AsyncTaskPool.h
                 extensions/assets-manager/EventAssetsManagerEx.cpp
                 extensions/assets-manager/EventAssetsManagerEx.h
                 extensions/assets-manager/Manifest.cpp
                 extensions/assets-manager/Manifest.h
                 extensions/cocos-ext.h
                 extensions/ExtensionExport.h
                 extensions/ExtensionMacros.h
)

list(APPEND COCOS_SOURCE_LIST ${CC_EXTERNAL_SOURCES})

### generate source files


function(compile_ts input_file_ts output_file)
    get_filename_component(outdir ${output_file} DIRECTORY)
    get_filename_component(from_ts ${input_file_ts} NAME)
    add_custom_command(
        OUTPUT ${output_file}
        COMMAND ${CMAKE_COMMAND} -E echo " transform ${from_ts} file ${output_file}"
        COMMAND ${TSC_EXECUTABLE} --module commonjs ${input_file_ts} --outDir ${outdir}
        DEPENDS ${input_file_ts}
        VERBATIM USES_TERMINAL
    )
endfunction()

compile_ts(${CWD}/../cocos/core/builtin/effects.ts ${CWD}/cocos/core/builtin/effects.js)
compile_ts(${CWD}/../cocos/core/builtin/shader-sources/glsl1.ts ${CWD}/cocos/core/builtin/shader-sources/glsl1.js)
compile_ts(${CWD}/../cocos/core/builtin/shader-sources/glsl3.ts ${CWD}/cocos/core/builtin/shader-sources/glsl3.js)
compile_ts(${CWD}/../cocos/core/builtin/shader-sources/glsl4.ts ${CWD}/cocos/core/builtin/shader-sources/glsl4.js)

set(CC_GENERATED_FILES
    ${CWD}/cocos/core/builtin/Effects.cpp
    ${CWD}/cocos/core/builtin/DebugInfos.cpp
    ${CWD}/cocos/core/builtin/shader-sources/glsl1.cpp
    ${CWD}/cocos/core/builtin/shader-sources/glsl3.cpp
    ${CWD}/cocos/core/builtin/shader-sources/glsl4.cpp
)

add_custom_target(builtin-res
    COMMAND ${CMAKE_COMMAND} -E echo "Generate builtin resources ..."
    COMMAND ${NODE_EXECUTABLE} ${CWD}/cmake/scripts/glsl_gzip.js
            ${CWD}/cocos/core/builtin/shader-sources/glsl1.js
            glsl1
            ${CWD}/cocos/core/builtin/shader-sources/glsl1.cpp.in
            ${CWD}/cocos/core/builtin/shader-sources/glsl1.cpp
    COMMAND ${NODE_EXECUTABLE} ${CWD}/cmake/scripts/glsl_gzip.js
            ${CWD}/cocos/core/builtin/shader-sources/glsl3.js
            glsl3
            ${CWD}/cocos/core/builtin/shader-sources/glsl3.cpp.in
            ${CWD}/cocos/core/builtin/shader-sources/glsl3.cpp
    COMMAND ${NODE_EXECUTABLE} ${CWD}/cmake/scripts/glsl_gzip.js
            ${CWD}/cocos/core/builtin/shader-sources/glsl4.js
            glsl4
            ${CWD}/cocos/core/builtin/shader-sources/glsl4.cpp.in
            ${CWD}/cocos/core/builtin/shader-sources/glsl4.cpp
    COMMAND ${NODE_EXECUTABLE} ${CWD}/cmake/scripts/effects_gzip.js
            ${CWD}/cocos/core/builtin/effects.js
            effects
            ${CWD}/cocos/core/builtin/Effects.cpp.in
            ${CWD}/cocos/core/builtin/Effects.cpp
    COMMAND ${NODE_EXECUTABLE} ${CWD}/cmake/scripts/gen_debugInfos.js
            ${CWD}/../EngineErrorMap.md
            ${CWD}/cocos/core/builtin/DebugInfos.cpp.in
            ${CWD}/cocos/core/builtin/DebugInfos.cpp
    DEPENDS
            ${CWD}/cocos/core/builtin/shader-sources/glsl1.js
            ${CWD}/cocos/core/builtin/shader-sources/glsl3.js
            ${CWD}/cocos/core/builtin/shader-sources/glsl4.js
            ${CWD}/cocos/core/builtin/shader-sources/glsl1.cpp.in
            ${CWD}/cocos/core/builtin/shader-sources/glsl3.cpp.in
            ${CWD}/cocos/core/builtin/shader-sources/glsl4.cpp.in
            ${CWD}/cocos/core/builtin/effects.js
            ${CWD}/cocos/core/builtin/Effects.cpp.in
            ${CWD}/cocos/core/builtin/DebugInfos.cpp.in
            ${CWD}/cmake/scripts/glsl_gzip.js
            ${CWD}/cmake/scripts/effects_gzip.js
    VERBATIM USES_TERMINAL
)
set_target_properties(builtin-res PROPERTIES FOLDER Utils)


list(APPEND COCOS_SOURCE_LIST ${CC_GENERATED_FILES})

if(USE_MODULES)
    add_library(ccmath ${ccmath_SOURCE_LIST})
    add_library(cclog ${cclog_SOURCE_LIST})
    add_library(ccfilesystem ${ccfilesystem_SOURCE_LIST} ${CC_TINYDIR_SOURCES})
    add_library(ccutils ${ccutils_SOURCE_LIST} ${CC_UTILS_SOURCES})
    add_library(ccunzip ${ccunzip_SOURCE_LIST} ${CC_UNZIP_SOURCES})
    add_library(ccbindings ${ccbindings_SOURCE_LIST})
    add_library(ccgeometry ${ccgeometry_SOURCE_LIST})

    target_include_directories(ccmath PRIVATE
        ${CWD}/cocos
    )
    target_include_directories(ccgeometry PRIVATE
        ${CWD}/cocos
    )
    target_include_directories(ccunzip PRIVATE
        ${CWD}/external/sources/unzip
        ${CWD}/external/sources
        ${CWD}/cocos
    )
    target_include_directories(cclog PRIVATE
        ${CWD}/cocos
    )
    target_include_directories(ccfilesystem PRIVATE
        ${CWD}
        ${CWD}/cocos
        ${CWD}/external/sources
    )
    target_include_directories(ccutils PRIVATE
        ${CWD}/cocos
        ${CWD}/external/sources
    )
    target_include_directories(ccbindings PRIVATE
        ${CWD}/cocos
        ${CWD}/cocos/bindings/jswrapper
        ${CWD}/cocos/editor-support # TODO: refactor include path
        ${CWD}
        ${CC_EXTERNAL_INCLUDES}
    )
    target_link_libraries(ccunzip PUBLIC
        ${ZLIB}
    )
    target_link_libraries(ccfilesystem PUBLIC
        ccunzip
        ccutils
        cclog
    )
    target_link_libraries(ccbindings PUBLIC
        ccfilesystem
        cclog
        ${se_libs_name}
        uv
    )
    target_link_libraries(ccgeometry PUBLIC
        ccmath
    )
    if(ANDROID)
        target_link_libraries(ccmath PUBLIC
            android_platform
        )
        target_link_libraries(cclog PUBLIC
            log
        )
        target_link_libraries(ccfilesystem PUBLIC
            cocos_jni
        )
    elseif(OHOS)
        target_link_libraries(cclog PUBLIC
            hilog_ndk.z
        )
        target_link_libraries(ccfilesystem PUBLIC
            cocos_jni
            rawfile.z
        )
    elseif(APPLE)
        target_link_libraries(ccfilesystem PUBLIC
        "-framework Foundation"
        "-framework SystemConfiguration"
        )
    endif()
else()
    list(APPEND COCOS_SOURCE_LIST
        ${ccmath_SOURCE_LIST}
        ${ccgeometry_SOURCE_LIST}
        ${cclog_SOURCE_LIST}
        ${ccfilesystem_SOURCE_LIST}
        ${ccunzip_SOURCE_LIST}
        ${ccbindings_SOURCE_LIST}
        ${ccutils_SOURCE_LIST}
        ${CC_UNZIP_SOURCES}
        ${CC_TINYDIR_SOURCES}
    )
endif()

source_group(TREE ${CWD} PREFIX "Source Files" FILES ${COCOS_SOURCE_LIST})

if(QNX)
    include(${QNX_PATH}/source.cmake)
    qnx_source_list(ccqnx_SOURCE_LIST ${QNX_PATH})
    source_group(TREE ${QNX_PATH} PREFIX "Source Files" FILES ${ccqnx_SOURCE_LIST}})
    list(APPEND COCOS_SOURCE_LIST ${ccqnx_SOURCE_LIST})
endif()

add_library(${ENGINE_NAME} ${COCOS_SOURCE_LIST})

if(USE_MODULES)
    target_link_libraries(${ENGINE_NAME} PUBLIC
        ccmath
        cclog
        ccfilesystem
        ccunzip
        ccbindings
        ccutils
    )
endif()


if(ANDROID OR OHOS)
    cc_enable_werror("${CC_JNI_SRC_FILES}")
    add_library(cocos_jni STATIC ${CC_JNI_SRC_FILES})
    target_include_directories(cocos_jni PUBLIC
        ${CWD}
        ${CWD}/cocos
        ${CC_EXTERNAL_INCLUDES}
    )
    if(ANDROID)
        target_link_libraries(cocos_jni PUBLIC
            android_platform
            android
            log
        )
        # Export GameActivity_onCreate(),
        # Refer to: https://github.com/android-ndk/ndk/issues/381.
        set(CMAKE_SHARED_LINKER_FLAGS
                "${CMAKE_SHARED_LINKER_FLAGS} -u GameActivity_onCreate")
    endif()
endif()

################################# cc_apply_definations ###################################
function(cc_apply_definations target)
    target_compile_definitions(${target} PUBLIC
        $<IF:$<BOOL:${USE_VIDEO}>,CC_USE_VIDEO=1,CC_USE_VIDEO=0>
        $<IF:$<BOOL:${USE_WEBVIEW}>,CC_USE_WEBVIEW=1,CC_USE_WEBVIEW=0>
        $<IF:$<BOOL:${USE_AUDIO}>,CC_USE_AUDIO=1,CC_USE_AUDIO=0>
        $<IF:$<BOOL:${USE_SOCKET}>,CC_USE_SOCKET=1,CC_USE_SOCKET=0>
        $<IF:$<BOOL:${USE_WEBSOCKET_SERVER}>,CC_USE_WEBSOCKET_SERVER=1,CC_USE_WEBSOCKET_SERVER=0>
        $<IF:$<BOOL:${USE_EDIT_BOX}>,CC_USE_EDITBOX=1,CC_USE_EDITBOX=0>
        # USE_V8_DEBUGGER = USE_V8_DEBUGGER && (in_debug_mode OR USE_V8_DEBUGGER_FORCEON)
        $<IF:$<AND:$<OR:$<CONFIG:Debug>,$<BOOL:${USE_V8_DEBUGGER_FORCE}>>,$<BOOL:${USE_V8_DEBUGGER}>>,USE_V8_DEBUGGER=1,USE_V8_DEBUGGER=0>
        $<IF:$<BOOL:${USE_MIDDLEWARE}>,CC_USE_MIDDLEWARE=1,CC_USE_MIDDLEWARE=0>
        $<IF:$<BOOL:${USE_SPINE}>,CC_USE_SPINE=1,CC_USE_SPINE=0>
        $<IF:$<BOOL:${USE_DRAGONBONES}>,CC_USE_DRAGONBONES=1,CC_USE_DRAGONBONES=0>
        $<IF:$<BOOL:${USE_JOB_SYSTEM_TBB}>,CC_USE_JOB_SYSTEM_TBB=1,CC_USE_JOB_SYSTEM_TBB=0>
        $<IF:$<BOOL:${USE_JOB_SYSTEM_TASKFLOW}>,CC_USE_JOB_SYSTEM_TASKFLOW=1,CC_USE_JOB_SYSTEM_TASKFLOW=0>
        $<IF:$<BOOL:${USE_PHYSICS_PHYSX}>,CC_USE_PHYSICS_PHYSX=1,CC_USE_PHYSICS_PHYSX=0>
        $<IF:$<BOOL:${USE_DEBUG_RENDERER}>,CC_USE_DEBUG_RENDERER=1,CC_USE_DEBUG_RENDERER=0>
        $<IF:$<BOOL:${USE_GEOMETRY_RENDERER}>,CC_USE_GEOMETRY_RENDERER=1,CC_USE_GEOMETRY_RENDERER=0>
        $<IF:$<BOOL:${CC_EDITOR}>,CC_EDITOR=1,CC_EDITOR=0>
        $<$<BOOL:${USE_SE_SM}>:SCRIPT_ENGINE_TYPE=1>
        $<$<OR:$<CONFIG:Debug>,$<BOOL:${CC_DEBUG_FORCE}>>:CC_DEBUG=1>
    )
endfunction()

# setup default flags
cc_apply_definations(${ENGINE_NAME})

if(USE_MODULES)
    cc_apply_definations(ccmath)
    cc_apply_definations(cclog)
    cc_apply_definations(ccfilesystem)
    cc_apply_definations(ccunzip)
    cc_apply_definations(ccbindings)
    cc_apply_definations(ccutils)
endif()


if(MSVC)
    file(GLOB WINDOWS_DLLS
        ${CWD}/external/win64/libs/*.dll
        ${CWD}/external/win64/libs/msvcr/*.dll
    )
    target_compile_options(${ENGINE_NAME} PUBLIC /MP
        /bigobj
        /wd4018 # signed/unsigned mismatch
        /wd4244 # type conversion data lost
        /wd4267 # conversion from 'size_t' to 'type', possible loss of data
        /wd4305 # truncation from 'type1' to 'type2'
        /wd4309 # truncation of constant value
        /wd4819 # file contains a character that cannot be represented in the current code page
        /wd4996 # deprecated
    )
endif()

if(CC_USE_VULKAN)

    target_compile_definitions(${ENGINE_NAME} PUBLIC VK_NO_PROTOTYPES)
    target_compile_definitions(${ENGINE_NAME} PUBLIC CC_USE_VULKAN)

    if(WIN32)
        target_compile_definitions(${ENGINE_NAME} PUBLIC VK_USE_PLATFORM_WIN32_KHR)
    elseif(NX)
        target_compile_definitions(${ENGINE_NAME} PUBLIC VK_USE_PLATFORM_VI_NN)
    elseif(ANDROID)
        target_compile_definitions(${ENGINE_NAME} PUBLIC VK_USE_PLATFORM_ANDROID_KHR)
    elseif(IOS)
        target_compile_definitions(${ENGINE_NAME} PUBLIC VK_USE_PLATFORM_IOS_MVK)
    elseif(MACOSX)
        target_compile_definitions(${ENGINE_NAME} PUBLIC VK_USE_PLATFORM_MACOS_MVK)
    else()
        target_compile_definitions(${ENGINE_NAME} PUBLIC VK_USE_PLATFORM_XCB_KHR)
    endif()
endif()

if(CC_USE_METAL)
    target_compile_definitions(${ENGINE_NAME} PUBLIC CC_USE_METAL)
endif()

if(CC_USE_GLES3)
    target_compile_definitions(${ENGINE_NAME} PUBLIC CC_USE_GLES3)
endif()

if(CC_USE_GLES2)
    target_compile_definitions(${ENGINE_NAME} PUBLIC CC_USE_GLES2)
endif()

target_include_directories(${ENGINE_NAME}
    PUBLIC
        ${CC_EXTERNAL_INCLUDES}
        ${CWD}
        ${CWD}/cocos
        ${CWD}/cocos/renderer
        ${CWD}/cocos/platform
        ${CWD}/cocos/renderer/core
        ${CWD}/cocos/editor-support
        $<$<BOOL:USE_SE_V8>:${CWD}/cocos/bindings/jswrapper>
    PRIVATE
        ${CC_EXTERNAL_PRIVATE_INCLUDES}
)

target_compile_definitions(${ENGINE_NAME}
    PRIVATE
        ${CC_EXTERNAL_PRIVATE_DEFINITIONS}
)

if(NOT APPLE)
    target_include_directories(${ENGINE_NAME} PUBLIC
        ${CWD}/external/sources/EGL
    )
endif()

target_include_directories(${ENGINE_NAME} PUBLIC
    ${CWD}/external/sources/khronos
)

if(NX)
    include(${CMAKE_CURRENT_LIST_DIR}/platform-nx/setup.cmake)
elseif(WINDOWS)
    target_link_libraries(${ENGINE_NAME} PUBLIC
        ws2_32 userenv psapi winmm Iphlpapi
        ${CC_EXTERNAL_LIBS}
    )
    cc_win32_definations(${ENGINE_NAME})

    if(USE_MODULES)
        cc_win32_definations(ccmath)
        cc_win32_definations(cclog)
        cc_win32_definations(ccunzip)
        cc_win32_definations(ccfilesystem)
        cc_win32_definations(ccutils)
        cc_win32_definations(ccbindings)

        target_link_libraries(ccutils PUBLIC
            ws2_32 psapi userenv Iphlpapi
        )
        target_link_libraries(ccbindings PUBLIC
            ws2_32
        )
    endif()
endif()

if(ANDROID)
    target_compile_options(${ENGINE_NAME} PRIVATE
        -Wno-comment # nested block comments are actually useful sometimes
    )

    find_library(LIB_EGL NAMES EGL)
    target_link_libraries(${ENGINE_NAME} PUBLIC
        android
        paddleboat_static
        OpenSLES
        ${LIB_EGL}
        jnigraphics
        ${CC_EXTERNAL_LIBS}
    )
endif()

if(OHOS)
    target_link_libraries(${ENGINE_NAME} PUBLIC
        EGL
        GLESv3
        zgraphic.z
        image_pixelmap.z
        rawfile.z
        z
        OpenSLES
        hilog_ndk.z
        ${CC_EXTERNAL_LIBS}
    )
endif()

if(APPLE)

    target_compile_options(${ENGINE_NAME} PRIVATE
        -Wno-objc-method-access
    )

    target_include_directories(${ENGINE_NAME} PUBLIC
        ${CWD}/cocos/platform/ios
    )
    target_link_libraries(${ENGINE_NAME} PUBLIC
        "-liconv"
        "-framework AudioToolbox"
        "-framework Foundation"
        "-framework OpenAL"
        "-framework GameController"
        "-framework Metal"
        "-framework MetalKit"
        "-framework QuartzCore"
        "-framework MetalPerformanceShaders"
        "-lsqlite3"
        "-framework Security"
        "-framework SystemConfiguration"
        "$(inherited)"
        ${CC_EXTERNAL_LIBS}
    )
    set_target_properties(${ENGINE_NAME} PROPERTIES
        XCODE_ATTRIBUTE_ONLY_ACTIVE_ARCH "YES"
        OSX_ARCHITECTURES "arm64;x86_64"
        ARCHIVE_OUTPUT_DIRECTORY ${CMAKE_CURRENT_BINARY_DIR}/archives
    )
    if(MACOSX)
        target_link_libraries(${ENGINE_NAME} PUBLIC
            "-framework OpenGL"
            "-framework AppKit"
        )
        target_compile_definitions(${ENGINE_NAME} PUBLIC
            CC_KEYBOARD_SUPPORT
        )
    elseif(IOS)
        target_link_libraries(${ENGINE_NAME} PUBLIC
            "-framework QuartzCore"
            "-framework MetalPerformanceShaders"
            "-framework UIKit"
            "-framework AVKit"
            "-framework WebKit"
            "-framework CoreVideo"
            "-framework CoreMotion"
            "-framework CFNetwork"
            "-framework CoreMedia"
            "-framework CoreText"
            "-framework CoreGraphics"
            "-framework AVFoundation"
            "-lz"
            "-framework OpenGLES"
            "-framework JavaScriptCore"
        )
        set_property(TARGET ${ENGINE_NAME} PROPERTY XCODE_ATTRIBUTE_IPHONEOS_DEPLOYMENT_TARGET ${TARGET_IOS_VERSION})
        set_property(TARGET ${ENGINE_NAME} PROPERTY XCODE_ATTRIBUTE_ENABLE_BITCODE "NO")
    endif()

endif()

if(QNX)
    include(${QNX_PATH}/setup.cmake)
elseif(LINUX)
    set(LINUX_GRAPHIC_LIBS "")
    if(NOT USE_SERVER_MODE)
        list(APPEND LINUX_GRAPHIC_LIBS X11)
    endif()
    target_link_libraries(${ENGINE_NAME} PUBLIC
        ${LINUX_GRAPHIC_LIBS}
        ${CC_EXTERNAL_LIBS}
    )
endif()
source_group(TREE ${CWD} PREFIX "Source Files" FILES ${COCOS_SOURCE_LIST})<|MERGE_RESOLUTION|>--- conflicted
+++ resolved
@@ -31,12 +31,9 @@
 cc_set_if_undefined(USE_SERVER_MODE          OFF)
 cc_set_if_undefined(USE_CCACHE               OFF)
 cc_set_if_undefined(USE_PLUGINS              ON)
-<<<<<<< HEAD
-=======
 cc_set_if_undefined(USE_DEBUG_RENDERER       ON)
 cc_set_if_undefined(USE_GEOMETRY_RENDERER    ON)
 
->>>>>>> 89f51066
 add_definitions()
 
 if(NX)
