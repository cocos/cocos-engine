--- conflicted
+++ resolved
@@ -1824,14 +1824,9 @@
 
     cocos/core/data/Object.cpp
     cocos/core/data/Object.h
-<<<<<<< HEAD
+    cocos/core/data/JSBNativeDataHolder.h
     # cocos/core/data/deserializer/EffectAssetDeserializer.cpp
     # cocos/core/data/deserializer/EffectAssetDeserializer.h
-=======
-    cocos/core/data/JSBNativeDataHolder.h
-    cocos/core/data/deserializer/EffectAssetDeserializer.cpp
-    cocos/core/data/deserializer/EffectAssetDeserializer.h
->>>>>>> 524d859d
     # cocos/core/data/deserializer/MeshDeserializer.cpp
     # cocos/core/data/deserializer/MeshDeserializer.h
     # cocos/core/data/deserializer/MaterialDeserializer.cpp
