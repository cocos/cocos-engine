--- conflicted
+++ resolved
@@ -1530,7 +1530,8 @@
                  cocos/scene/ReflectionProbe.cpp
                  cocos/scene/ReflectionProbeManager.cpp
                  cocos/scene/ReflectionProbeManager.h
-<<<<<<< HEAD
+		 cocos/scene/Skin.h
+		 cocos/scene/Skin.cpp
                  cocos/scene/gpu-scene/Define.h
                  cocos/scene/gpu-scene/GPUBatchPool.cpp
                  cocos/scene/gpu-scene/GPUBatchPool.h
@@ -1540,10 +1541,6 @@
                  cocos/scene/gpu-scene/GPUMeshPool.h
                  cocos/scene/gpu-scene/GPUScene.cpp
                  cocos/scene/gpu-scene/GPUScene.h
-=======
-                 cocos/scene/Skin.h
-                 cocos/scene/Skin.cpp
->>>>>>> 0b9c304a
 )
 
 ##### primitive
