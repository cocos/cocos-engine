if(NOT USE_XR AND NOT USE_AR_MODULE)
    include(${CMAKE_CURRENT_LIST_DIR}/cmake/predefine.cmake)
endif()

################################# engine source code ##################################
set(CWD ${CMAKE_CURRENT_LIST_DIR})
set(COCOS_SOURCE_LIST)
set(ENGINE_NAME cocos_engine)

# Should be enable someday in the future
# set(CMAKE_CXX_FLAGS "${WERROR_FLAGS}")

################################# options ############################################
# default fallback options
cc_set_if_undefined(CC_DEBUG_FORCE           OFF)
cc_set_if_undefined(USE_SE_V8                ON)
cc_set_if_undefined(USE_SE_SM                OFF)
cc_set_if_undefined(USE_V8_DEBUGGER          ON)
cc_set_if_undefined(USE_V8_DEBUGGER_FORCE    OFF)
cc_set_if_undefined(USE_SOCKET               ON)
cc_set_if_undefined(USE_AUDIO                ON)
cc_set_if_undefined(USE_EDIT_BOX             ON)
cc_set_if_undefined(USE_VIDEO                ON)
cc_set_if_undefined(USE_WEBVIEW              ON)
cc_set_if_undefined(USE_MIDDLEWARE           ON)
cc_set_if_undefined(USE_DRAGONBONES          ON)
cc_set_if_undefined(USE_SPINE                ON)
cc_set_if_undefined(USE_WEBSOCKET_SERVER     OFF)
cc_set_if_undefined(USE_JOB_SYSTEM_TASKFLOW  OFF)
cc_set_if_undefined(USE_JOB_SYSTEM_TBB       OFF)
cc_set_if_undefined(USE_PHYSICS_PHYSX        OFF)
cc_set_if_undefined(USE_MODULES              OFF)
cc_set_if_undefined(USE_XR                   OFF)
cc_set_if_undefined(USE_SERVER_MODE          OFF)
cc_set_if_undefined(USE_AR_MODULE            OFF)
cc_set_if_undefined(USE_AR_AUTO              OFF)
cc_set_if_undefined(USE_AR_CORE              OFF)
cc_set_if_undefined(USE_AR_ENGINE            OFF)
cc_set_if_undefined(USE_PLUGINS              ON)
cc_set_if_undefined(USE_OCCLUSION_QUERY      ON)
cc_set_if_undefined(USE_DEBUG_RENDERER       ON)
cc_set_if_undefined(USE_GEOMETRY_RENDERER    ON)
cc_set_if_undefined(USE_WEBP                 ON)
cc_set_if_undefined(NET_MODE                  0) # 0 is client
cc_set_if_undefined(USE_REMOTE_LOG           OFF)


if(ANDROID AND NOT DEFINED USE_CCACHE)
    if("$ENV{COCOS_USE_CCACHE}" STREQUAL "1")
        message(STATUS "Enable ccache by env CC_USE_CACHE=1")
        set(USE_CCACHE ON)
    else()
        set(USE_CCACHE OFF)
    endif()
endif()

if(NX)
    cc_set_if_undefined(CC_USE_VULKAN ON)
    cc_set_if_undefined(CC_USE_GLES3 OFF)
    cc_set_if_undefined(CC_USE_GLES2 OFF)
elseif(ANDROID OR WINDOWS OR OHOS)
    cc_set_if_undefined(CC_USE_GLES3 ON)
    cc_set_if_undefined(CC_USE_VULKAN OFF)
    cc_set_if_undefined(CC_USE_GLES2 OFF)
elseif(MACOSX OR IOS)
    cc_set_if_undefined(CC_USE_METAL ON)
    cc_set_if_undefined(CC_USE_VULKAN OFF)
    cc_set_if_undefined(CC_USE_GLES3 OFF)
    cc_set_if_undefined(CC_USE_GLES2 OFF)
endif()

set(CC_USE_GLES3 ${CC_USE_GLES3} CACHE INTERNAL "")
set(CC_USE_GLES2 ${CC_USE_GLES2} CACHE INTERNAL "")
set(CC_USE_VULKAN ${CC_USE_VULKAN} CACHE INTERNAL "")
set(CC_USE_METAL ${CC_USE_METAL}  CACHE INTERNAL "")

if(USE_SERVER_MODE)
    set(CC_USE_VULKAN OFF)
    set(CC_USE_METAL OFF)
    set(CC_USE_GLES3 OFF)
    set(CC_USE_GLES2 OFF)
    add_definitions(-DCC_SERVER_MODE)
endif()


add_definitions(-DCC_NETMODE_CLIENT=0)
add_definitions(-DCC_NETMODE_LISTEN_SERVER=1)
add_definitions(-DCC_NETMODE_HOST_SERVER=2)
if(${NET_MODE} EQUAL "0" OR ${NET_MODE} EQUAL "1" OR ${NET_MODE} EQUAL "2")
    add_definitions(-DCC_NETMODE=${NET_MODE})
else()
    message(FATAL_ERROR "NET_MODE only support setting to 1 2 or 3.")
endif()

if(USE_PHYSICS_PHYSX)
    if (ANDROID AND CMAKE_ANDROID_ARCH_ABI MATCHES x86)
        set(USE_PHYSICS_PHYSX OFF)
        message(AUTHOR_WARNING "Native PhysX does not support Google Android X86")
    endif()
endif()

if(NOT USE_SOCKET)
    set(USE_WEBSOCKET_SERVER OFF)
endif()

if(OPENHARMONY AND OHOS)
    set(CC_USE_GLES2 OFF)
endif()

## disable videoplay on non-mobile platforms
if(NOT ANDROID AND NOT IOS AND NOT OHOS AND NOT OPENHARMONY)
    set(USE_VIDEO OFF)
    set(USE_WEBVIEW OFF)
endif()

if(OPENHARMONY)
    set(USE_SE_V8 OFF)
    set(USE_SE_NAPI ON)
endif()

## disable middleware when dragonbones and spine are disabled
if(NOT USE_DRAGONBONES AND NOT USE_SPINE)
	set(USE_MIDDLEWARE OFF)
endif()

if(USE_DRAGONBONES OR USE_SPINE)
	set(USE_MIDDLEWARE ON)
endif()

if(USE_JOB_SYSTEM_TASKFLOW AND USE_JOB_SYSTEM_TBB)
    set(USE_JOB_SYSTEM_TASKFLOW ON)
    set(USE_JOB_SYSTEM_TBB      OFF)
endif()

if(OHOS AND USE_JOB_SYSTEM_TBB)
    message(WARNING "JobSystem tbb is not supported by HarmonyOS")
    set(USE_JOB_SYSTEM_TBB      OFF)
endif()

if(USE_JOB_SYSTEM_TASKFLOW)
    set(CMAKE_CXX_STANDARD 17)
    if(IOS AND "${TARGET_IOS_VERSION}" VERSION_LESS "12.0")
        message(FATAL_ERROR "Target iOS version requires 12.0+ when enable taskflow")
    endif()
endif()

if(ANDROID)
    if(USE_CCACHE AND NOT CCACHE_EXECUTABLE)
       message(AUTHOR_WARNING "ccache executable not found!")
    endif()
    if(CCACHE_EXECUTABLE AND USE_CCACHE)
        set(CMAKE_C_COMPILER_LAUNCHER   "${CCACHE_EXECUTABLE}")
        set(CMAKE_CXX_COMPILER_LAUNCHER "${CCACHE_EXECUTABLE}")
    endif()
endif()

if(CI_FORCE_MINIMAL_FEATURES)
    set(USE_V8_DEBUGGER_FORCE OFF)
    set(USE_V8_DEBUGGER OFF)
    set(USE_AUDIO OFF)
    set(USE_EDIT_BOX OFF)
    set(USE_VIDEO OFF)
    set(USE_WEBVIEW OFF)
    set(USE_MIDDLEWARE OFF)
    set(USE_DRAGONBONES OFF)
    set(USE_SPINE OFF)
    set(USE_SOCKET OFF)
    set(USE_WEBSOCKET_SERVER OFF)
    set(USE_PHYSICS_PHYSX OFF)
    set(USE_JOB_SYSTEM_TBB OFF)
    set(USE_JOB_SYSTEM_TASKFLOW OFF)
    set(USE_PLUGINS OFF)
    set(USE_OCCLUSION_QUERY OFF)
    set(USE_DEBUG_RENDERER OFF)
    set(USE_GEOMETRY_RENDERER OFF)
    set(USE_WEBP OFF)
endif()

################################# external source code ################################
set(EXTERNAL_ROOT ${CMAKE_CURRENT_LIST_DIR}/external)
set(USE_BUILTIN_EXTERNAL OFF)
if(NOT EXISTS ${EXTERNAL_ROOT}/CMakeLists.txt)
    if(DEFINED BUILTIN_COCOS_X_PATH)
        set(EXTERNAL_ROOT ${BUILTIN_COCOS_X_PATH}/external)
        set(USE_BUILTIN_EXTERNAL ON)
        message(AUTHOR_WARNING "Directory 'external' not found in '${CMAKE_CURRENT_LIST_DIR}', use builtin directory '${BUILTIN_COCOS_X_PATH}' instead!")
    else()
        message(FATAL_ERROR "Please download external libraries! File ${CMAKE_CURRENT_LIST_DIR}/external/CMakeLists.txt not exist!")
    endif()
endif()

include_directories(${EXTERNAL_ROOT}/sources)

################################# list all option values ##############################

cc_inspect_values(
    BUILTIN_COCOS_X_PATH
    USE_BUILTIN_EXTERNAL
    USE_MODULES
    CC_USE_METAL
    CC_USE_GLES3
    CC_USE_GLES2
    CC_USE_VULKAN
    CC_DEBUG_FORCE
    USE_SE_V8
    USE_V8_DEBUGGER
    USE_V8_DEBUGGER_FORCE
    USE_SE_SM
    USE_SOCKET
    USE_AUDIO
    USE_EDIT_BOX
    USE_VIDEO
    USE_WEBVIEW
    USE_MIDDLEWARE
    USE_DRAGONBONES
    USE_SPINE
    USE_WEBSOCKET_SERVER
    USE_PHYSICS_PHYSX
    USE_JOB_SYSTEM_TBB
    USE_JOB_SYSTEM_TASKFLOW
    USE_XR
    USE_SERVER_MODE
    USE_AR_MODULE
    USE_AR_AUTO
    USE_AR_CORE
    USE_AR_ENGINE
    USE_CCACHE
    CCACHE_EXECUTABLE
    NODE_EXECUTABLE
    NET_MODE
    USE_REMOTE_LOG
)

if(USE_XR)
    if(USE_XR_REMOTE_PREVIEW)
        set(USE_WEBSOCKET_SERVER ON)
    endif()
endif()

include(${EXTERNAL_ROOT}/CMakeLists.txt)

##### audio
if(USE_AUDIO)
    cocos_source_files(
            cocos/audio/AudioEngine.cpp
            cocos/audio/include/AudioEngine.h
            cocos/audio/include/AudioDef.h
            cocos/audio/include/Export.h
    )
    if(WINDOWS)
        cocos_source_files(
            cocos/audio/common/utils/tinysndfile.cpp
NO_WERROR   cocos/audio/common/utils/primitives.cpp
            cocos/audio/common/utils/include/tinysndfile.h
            cocos/audio/common/utils/include/primitives.h
            cocos/audio/common/utils/private/private.h
            cocos/audio/common/decoder/AudioDecoder.cpp
            cocos/audio/common/decoder/AudioDecoder.h
            cocos/audio/common/decoder/AudioDecoderManager.cpp
            cocos/audio/common/decoder/AudioDecoderManager.h
            cocos/audio/common/decoder/AudioDecoderMp3.cpp
            cocos/audio/common/decoder/AudioDecoderMp3.h
            cocos/audio/common/decoder/AudioDecoderOgg.cpp
            cocos/audio/common/decoder/AudioDecoderOgg.h
            cocos/audio/common/decoder/AudioDecoderWav.cpp
            cocos/audio/common/decoder/AudioDecoderWav.h
            cocos/audio/oalsoft/AudioCache.cpp
            cocos/audio/oalsoft/AudioCache.h
            cocos/audio/oalsoft/AudioEngine-soft.cpp
            cocos/audio/oalsoft/AudioEngine-soft.h
            cocos/audio/include/AudioMacros.h
            cocos/audio/oalsoft/AudioPlayer.cpp
            cocos/audio/oalsoft/AudioPlayer.h
        )
    elseif(LINUX OR QNX)
        cocos_source_files(
            cocos/audio/common/decoder/AudioDecoder.cpp
            cocos/audio/common/decoder/AudioDecoder.h
            cocos/audio/common/decoder/AudioDecoderManager.cpp
            cocos/audio/common/decoder/AudioDecoderManager.h
            cocos/audio/common/decoder/AudioDecoderMp3.cpp
            cocos/audio/common/decoder/AudioDecoderMp3.h
            cocos/audio/common/decoder/AudioDecoderOgg.cpp
            cocos/audio/common/decoder/AudioDecoderOgg.h
            cocos/audio/oalsoft/AudioCache.cpp
            cocos/audio/oalsoft/AudioCache.h
            cocos/audio/oalsoft/AudioEngine-soft.cpp
            cocos/audio/oalsoft/AudioEngine-soft.h
            cocos/audio/include/AudioMacros.h
            cocos/audio/oalsoft/AudioPlayer.cpp
            cocos/audio/oalsoft/AudioPlayer.h
        )
    elseif(ANDROID OR OPENHARMONY)
        cocos_source_files(
            cocos/audio/common/utils/include/primitives.h
            cocos/audio/common/utils/include/format.h
            cocos/audio/common/utils/include/minifloat.h
            cocos/audio/common/utils/include/tinysndfile.h
            cocos/audio/common/utils/private/private.h
            cocos/audio/common/utils/minifloat.cpp
            cocos/audio/common/utils/primitives.cpp
            cocos/audio/common/utils/tinysndfile.cpp
            cocos/audio/common/utils/format.cpp
            cocos/audio/android/AssetFd.cpp
            cocos/audio/android/AssetFd.h
            cocos/audio/android/audio.h
            cocos/audio/android/AudioBufferProvider.h
            cocos/audio/android/AudioDecoder.cpp
            cocos/audio/android/AudioDecoder.h
            cocos/audio/android/AudioDecoderMp3.cpp
            cocos/audio/android/AudioDecoderMp3.h
            cocos/audio/android/AudioDecoderOgg.cpp
            cocos/audio/android/AudioDecoderOgg.h
            cocos/audio/android/AudioDecoderProvider.cpp
            cocos/audio/android/AudioDecoderProvider.h
            cocos/audio/android/AudioDecoderSLES.cpp
            cocos/audio/android/AudioDecoderSLES.h
            cocos/audio/android/AudioDecoderWav.cpp
            cocos/audio/android/AudioDecoderWav.h
            cocos/audio/android/AudioEngine-inl.cpp
            cocos/audio/android/AudioEngine-inl.h
            cocos/audio/android/AudioMixer.cpp
            cocos/audio/android/AudioMixer.h
            cocos/audio/android/AudioMixerController.cpp
            cocos/audio/android/AudioMixerController.h
            cocos/audio/android/AudioMixerOps.h
            cocos/audio/android/AudioPlayerProvider.cpp
            cocos/audio/android/AudioPlayerProvider.h
            cocos/audio/android/AudioResampler.cpp
            cocos/audio/android/AudioResampler.h
            cocos/audio/android/AudioResamplerCubic.cpp
            cocos/audio/android/AudioResamplerCubic.h
            cocos/audio/android/AudioResamplerPublic.h
            cocos/audio/android/cutils/bitops.h
            cocos/audio/android/cutils/log.h
            cocos/audio/android/IAudioPlayer.h
            cocos/audio/android/ICallerThreadUtils.h
            cocos/audio/android/IVolumeProvider.h
            cocos/audio/android/mp3reader.cpp
            cocos/audio/android/mp3reader.h
            cocos/audio/android/OpenSLHelper.h
            cocos/audio/android/PcmAudioPlayer.cpp
            cocos/audio/android/PcmAudioPlayer.h
            cocos/audio/android/PcmAudioService.cpp
            cocos/audio/android/PcmAudioService.h
            cocos/audio/android/PcmBufferProvider.cpp
            cocos/audio/android/PcmBufferProvider.h
            cocos/audio/android/PcmData.cpp
            cocos/audio/android/PcmData.h
            cocos/audio/android/Track.cpp
            cocos/audio/android/Track.h
            cocos/audio/android/UrlAudioPlayer.cpp
            cocos/audio/android/UrlAudioPlayer.h
            cocos/audio/android/utils/Compat.h
            cocos/audio/android/utils/Errors.h
            cocos/audio/android/utils/Utils.cpp
            cocos/audio/android/utils/Utils.h
        )
     elseif(OHOS)
        cocos_source_files(
            cocos/audio/common/utils/tinysndfile.cpp
            cocos/audio/common/utils/primitives.cpp
            cocos/audio/common/utils/include/tinysndfile.h
            cocos/audio/common/utils/include/primitives.h
            cocos/audio/common/decoder/AudioDecoder.cpp
            cocos/audio/common/decoder/AudioDecoder.h
            cocos/audio/common/decoder/AudioDecoderManager.cpp
            cocos/audio/common/decoder/AudioDecoderManager.h
            cocos/audio/common/decoder/AudioDecoderMp3.cpp
            cocos/audio/common/decoder/AudioDecoderMp3.h
            cocos/audio/common/decoder/AudioDecoderOgg.cpp
            cocos/audio/common/decoder/AudioDecoderOgg.h
            cocos/audio/common/decoder/AudioDecoderWav.cpp
            cocos/audio/common/decoder/AudioDecoderWav.h
            cocos/audio/oalsoft/AudioCache.cpp
            cocos/audio/oalsoft/AudioCache.h
            cocos/audio/oalsoft/AudioEngine-soft.cpp
            cocos/audio/oalsoft/AudioEngine-soft.h
            cocos/audio/include/AudioMacros.h
            cocos/audio/oalsoft/AudioPlayer.cpp
            cocos/audio/oalsoft/AudioPlayer.h
            cocos/audio/ohos/FsCallback.h
            cocos/audio/ohos/FsCallback.cpp
        )
    elseif(APPLE)
        cocos_source_files(
                            cocos/audio/apple/AudioDecoder.h
    NO_WERROR   NO_UBUILD   cocos/audio/apple/AudioPlayer.mm
    NO_WERROR   NO_UBUILD   cocos/audio/apple/AudioDecoder.mm
                            cocos/audio/apple/AudioPlayer.h
    NO_WERROR   NO_UBUILD   cocos/audio/apple/AudioEngine-inl.mm
                            cocos/audio/apple/AudioMacros.h
    NO_WERROR   NO_UBUILD   cocos/audio/apple/AudioCache.mm
                            cocos/audio/apple/AudioCache.h
                            cocos/audio/apple/AudioEngine-inl.h
        )
    endif()

endif()

##### plugins
cocos_source_files(
    cocos/plugins/Plugins.h
    cocos/plugins/Plugins.cpp
    cocos/plugins/bus/BusTypes.h
    cocos/plugins/bus/EventBus.h
    cocos/plugins/bus/EventBus.cpp
)

cocos_source_files(
    cocos/core/event/Event.h
    cocos/core/event/EventBus.h
    cocos/core/event/EventBus.cpp
    cocos/core/event/EventTarget.h
    cocos/core/event/intl/EventIntl.h
    cocos/core/event/intl/List.h
    cocos/core/event/intl/EventTargetMacros.h
    cocos/core/event/intl/EventBusMacros.h
)

##### base
cocos_source_files(
    cocos/base/Agent.h
    cocos/base/astc.cpp
    cocos/base/astc.h
    cocos/base/Compressed.h
    cocos/base/Compressed.cpp
    cocos/base/base64.cpp
    cocos/base/base64.h
    cocos/base/Config.h
    cocos/base/csscolorparser.cpp
    cocos/base/csscolorparser.h
    cocos/base/DeferredReleasePool.cpp
    cocos/base/DeferredReleasePool.h
    cocos/base/etc1.cpp
    cocos/base/etc1.h
    cocos/base/etc2.cpp
    cocos/base/etc2.h
    cocos/base/HasMemberFunction.h
    cocos/base/IndexHandle.h
    cocos/base/Locked.h
    cocos/base/Macros.h
    cocos/base/Assertf.h
    cocos/base/Object.h
    cocos/base/Ptr.h
    cocos/base/Random.h
    cocos/base/RefCounted.cpp
    cocos/base/RefCounted.h
    cocos/base/RefMap.h
    cocos/base/RefVector.h
    cocos/base/Scheduler.cpp
    cocos/base/Scheduler.h
    cocos/base/StringHandle.cpp
    cocos/base/StringHandle.h
    cocos/base/StringPool.h
    cocos/base/StringUtil.cpp
    cocos/base/StringUtil.h
    cocos/base/TemplateUtils.h
    cocos/base/ThreadPool.cpp
    cocos/base/ThreadPool.h
    cocos/base/TypeDef.h
    cocos/base/BinaryArchive.cpp
    cocos/base/BinaryArchive.h
    cocos/base/std/any.h
    cocos/base/std/optional.h
    cocos/base/std/variant.h
    cocos/base/std/container/array.h
    cocos/base/std/container/deque.h
    cocos/base/std/container/list.h
    cocos/base/std/container/map.h
    cocos/base/std/container/queue.h
    cocos/base/std/container/set.h
    cocos/base/std/container/string.h
    cocos/base/std/container/unordered_map.h
    cocos/base/std/container/unordered_set.h
    cocos/base/std/container/vector.h
    cocos/base/std/hash/detail/float_functions.hpp
    cocos/base/std/hash/detail/hash_float.hpp
    cocos/base/std/hash/detail/limits.hpp
    cocos/base/std/hash/extensions.hpp
    cocos/base/std/hash/hash_fwd.hpp
    cocos/base/std/hash/hash.h
)

############ application
cocos_source_files(
    cocos/application/BaseApplication.h
    cocos/application/CocosApplication.h
    cocos/application/CocosApplication.cpp
    cocos/application/ApplicationManager.h
    cocos/application/ApplicationManager.cpp
    cocos/application/BaseGame.h
    cocos/application/BaseGame.cpp
)

############ engine
cocos_source_files(
    cocos/engine/BaseEngine.cpp
    cocos/engine/BaseEngine.h
    cocos/engine/Engine.cpp
    cocos/engine/Engine.h
)

############ gi
cocos_source_files(
    cocos/gi/light-probe/AutoPlacement.cpp
    cocos/gi/light-probe/AutoPlacement.h
    cocos/gi/light-probe/Delaunay.cpp
    cocos/gi/light-probe/Delaunay.h
    cocos/gi/light-probe/LightProbe.cpp
    cocos/gi/light-probe/LightProbe.h
    cocos/gi/light-probe/PolynomialSolver.cpp
    cocos/gi/light-probe/PolynomialSolver.h
    cocos/gi/light-probe/SH.cpp
    cocos/gi/light-probe/SH.h
    cocos/gi/light-probe/tetgen.cpp
    cocos/gi/light-probe/tetgen.h
    cocos/gi/light-probe/predicates.cpp
)

############ main
if(NOT USE_SERVER_MODE AND (WINDOWS OR LINUX))
cocos_source_files(
    cocos/platform/SDLHelper.h
    cocos/platform/SDLHelper.cpp
)
endif()

############ platform
cocos_source_files(
    cocos/platform/BasePlatform.cpp
    cocos/platform/BasePlatform.h
    cocos/platform/UniversalPlatform.cpp
    cocos/platform/UniversalPlatform.h
)
if(WINDOWS)
    cocos_source_files(
        cocos/platform/win32/WindowsPlatform.cpp
        cocos/platform/win32/WindowsPlatform.h
    )
elseif(LINUX)
    cocos_source_files(
        cocos/platform/linux/LinuxPlatform.cpp
        cocos/platform/linux/LinuxPlatform.h
    )
elseif(ANDROID)
    cocos_source_files(
        cocos/platform/android/AndroidPlatform.cpp
        cocos/platform/android/AndroidPlatform.h
    )
elseif(OPENHARMONY)
    cocos_source_files(
        cocos/platform/openharmony/napi/NapiHelper.cpp
        cocos/platform/openharmony/napi/NapiHelper.h

        cocos/platform/openharmony/WorkerMessageQueue.cpp
        cocos/platform/openharmony/WorkerMessageQueue.h
        cocos/platform/openharmony/OpenHarmonyPlatform.cpp
        cocos/platform/openharmony/OpenHarmonyPlatform.h
    )
elseif(OHOS)
    cocos_source_files(
        cocos/platform/ohos/OhosPlatform.cpp
        cocos/platform/ohos/OhosPlatform.h
    )
elseif(MACOSX)
    cocos_source_files(
        cocos/platform/mac/MacPlatform.mm
        cocos/platform/mac/MacPlatform.h
        cocos/platform/mac/ViewController.h
        cocos/platform/mac/ViewController.mm
        cocos/platform/mac/AppDelegate.h
        cocos/platform/mac/AppDelegate.mm
    )
elseif(IOS)
    cocos_source_files(
        cocos/platform/ios/IOSPlatform.mm
        cocos/platform/ios/IOSPlatform.h
        cocos/platform/ios/AppDelegateBridge.mm
        cocos/platform/ios/AppDelegateBridge.h
    )
endif()

############ platform : Abstract interface
cocos_source_files(
    cocos/platform/interfaces/OSInterface.h
)

############ platform : Interface definition
if(NOT OPENHARMONY)
cocos_source_files(
    cocos/platform/interfaces/modules/Device.cpp
    cocos/platform/interfaces/modules/Device.h
    cocos/platform/interfaces/modules/IAccelerometer.h
    cocos/platform/interfaces/modules/IBattery.h
    cocos/platform/interfaces/modules/IScreen.h
    cocos/platform/interfaces/modules/INetwork.h
    cocos/platform/interfaces/modules/ISystem.cpp
    cocos/platform/interfaces/modules/ISystem.h
    cocos/platform/interfaces/modules/ISystemWindow.h
    cocos/platform/interfaces/modules/ISystemWindowManager.h
    cocos/platform/interfaces/modules/IVibrator.h
    cocos/platform/interfaces/modules/XRCommon.h
    cocos/platform/interfaces/modules/IXRInterface.h
)
elseif(OPENHARMONY)
    cocos_source_files(
        cocos/platform/interfaces/modules/ISystem.h
        cocos/platform/interfaces/modules/ISystem.cpp
        cocos/platform/interfaces/modules/ISystemWindow.h
        cocos/platform/interfaces/modules/Device.cpp
        cocos/platform/interfaces/modules/Device.h
        cocos/platform/interfaces/modules/IScreen.h
    )
endif()

cocos_source_files(
    cocos/platform/interfaces/modules/canvas/CanvasRenderingContext2D.cpp
    cocos/platform/interfaces/modules/canvas/CanvasRenderingContext2D.h
    cocos/platform/interfaces/modules/canvas/ICanvasRenderingContext2D.h
)
if(USE_SERVER_MODE)
    cocos_source_files(
        cocos/platform/empty/modules/CanvasRenderingContext2DDelegate.cpp
        cocos/platform/empty/modules/CanvasRenderingContext2DDelegate.h
    )
elseif(WINDOWS)
    cocos_source_files(
        cocos/platform/win32/modules/CanvasRenderingContext2DDelegate.cpp
        cocos/platform/win32/modules/CanvasRenderingContext2DDelegate.h
    )
elseif(OPENHARMONY)
    cocos_source_files(
        cocos/platform/openharmony/modules/CanvasRenderingContext2DDelegate.cpp
        cocos/platform/openharmony/modules/CanvasRenderingContext2DDelegate.h
    )
elseif(ANDROID OR OHOS)
    cocos_source_files(
        cocos/platform/java/modules/CanvasRenderingContext2DDelegate.cpp
        cocos/platform/java/modules/CanvasRenderingContext2DDelegate.h
    )
elseif(MACOSX OR IOS)
    cocos_source_files(
        cocos/platform/apple/modules/CanvasRenderingContext2DDelegate.mm
        cocos/platform/apple/modules/CanvasRenderingContext2DDelegate.h
    )
elseif(LINUX)
    cocos_source_files(
        cocos/platform/linux/modules/CanvasRenderingContext2DDelegate.cpp
        cocos/platform/linux/modules/CanvasRenderingContext2DDelegate.h
    )
endif()

############ platform : Interface implementation of windows

if(WINDOWS)
    cocos_source_files(
        cocos/platform/win32/modules/Accelerometer.cpp
        cocos/platform/win32/modules/Accelerometer.h
        cocos/platform/win32/modules/Battery.cpp
        cocos/platform/win32/modules/Battery.h
        cocos/platform/win32/modules/Network.cpp
        cocos/platform/win32/modules/Network.h
        cocos/platform/win32/modules/Vibrator.cpp
        cocos/platform/win32/modules/Vibrator.h
        cocos/platform/win32/modules/System.cpp
        cocos/platform/win32/modules/System.h
    )
    if(USE_SERVER_MODE)
        cocos_source_files(
            cocos/platform/empty/modules/Screen.cpp
            cocos/platform/empty/modules/Screen.h
            cocos/platform/empty/modules/SystemWindow.cpp
            cocos/platform/empty/modules/SystemWindow.h
            cocos/platform/empty/modules/SystemWindowManager.cpp
            cocos/platform/empty/modules/SystemWindowManager.h
        )
    else()
        cocos_source_files(
            cocos/platform/win32/modules/Screen.cpp
            cocos/platform/win32/modules/Screen.h
            cocos/platform/win32/modules/SystemWindow.cpp
            cocos/platform/win32/modules/SystemWindow.h
            cocos/platform/win32/modules/SystemWindowManager.cpp
            cocos/platform/win32/modules/SystemWindowManager.h
        )
    endif()
elseif(OPENHARMONY)
    cocos_source_files(
        cocos/platform/openharmony/modules/System.cpp
        cocos/platform/openharmony/modules/System.h
        cocos/platform/openharmony/modules/SystemWindow.cpp
        cocos/platform/openharmony/modules/SystemWindow.h
        cocos/platform/openharmony/modules/Screen.cpp
        cocos/platform/openharmony/modules/Screen.h
        cocos/platform/openharmony/modules/Accelerometer.cpp
        cocos/platform/openharmony/modules/Accelerometer.h
        cocos/platform/openharmony/modules/Battery.cpp
        cocos/platform/openharmony/modules/Battery.h
        cocos/platform/openharmony/modules/System.cpp
        cocos/platform/openharmony/modules/SystemWindow.cpp
        cocos/platform/openharmony/modules/SystemWindowManager.h
        cocos/platform/openharmony/modules/SystemWindowManager.cpp
        cocos/platform/empty/modules/Network.cpp
        cocos/platform/empty/modules/Network.h
        cocos/platform/empty/modules/Vibrator.cpp
        cocos/platform/empty/modules/Vibrator.h
    )
elseif(ANDROID OR OHOS)
    cocos_source_files(
        cocos/platform/java/modules/Accelerometer.cpp
        cocos/platform/java/modules/Accelerometer.h
        cocos/platform/java/modules/Battery.cpp
        cocos/platform/java/modules/Battery.h
        cocos/platform/java/modules/CommonScreen.cpp
        cocos/platform/java/modules/CommonScreen.h
        cocos/platform/java/modules/Network.cpp
        cocos/platform/java/modules/Network.h
        cocos/platform/java/modules/Vibrator.cpp
        cocos/platform/java/modules/Vibrator.h
        cocos/platform/java/modules/CommonSystem.cpp
        cocos/platform/java/modules/CommonSystem.h
        cocos/platform/java/modules/SystemWindow.cpp
        cocos/platform/java/modules/SystemWindow.h
        cocos/platform/java/modules/SystemWindowManager.cpp
        cocos/platform/java/modules/SystemWindowManager.h
        cocos/platform/java/modules/XRInterface.cpp
        cocos/platform/java/modules/XRInterface.h
    )
endif()

if(ANDROID)
    cocos_source_files(
        cocos/platform/android/modules/Screen.cpp
        cocos/platform/android/modules/Screen.h
        cocos/platform/android/modules/System.cpp
        cocos/platform/android/modules/System.h
    )
elseif(OPENHARMONY)
    # Because there will be a definition of OHOS in harmonyos, it is necessary to define the macro of OPENHARMONY.
elseif(OHOS)
    cocos_source_files(
        cocos/platform/ohos/modules/Screen.cpp
        cocos/platform/ohos/modules/Screen.h
        cocos/platform/ohos/modules/System.cpp
        cocos/platform/ohos/modules/System.h
    )
elseif(MACOSX)
   cocos_source_files(
    NO_WERROR               cocos/platform/mac/modules/Accelerometer.mm
                            cocos/platform/mac/modules/Accelerometer.h
                            cocos/platform/mac/modules/Battery.mm
                            cocos/platform/mac/modules/Battery.h
                            cocos/platform/mac/modules/Network.mm
                            cocos/platform/mac/modules/Network.h
                            cocos/platform/mac/modules/Vibrator.mm
                            cocos/platform/mac/modules/Vibrator.h
                            cocos/platform/mac/modules/System.mm
                            cocos/platform/mac/modules/System.h
   )
   if(USE_SERVER_MODE)
        cocos_source_files(
            cocos/platform/empty/modules/Screen.cpp
            cocos/platform/empty/modules/Screen.h
            cocos/platform/empty/modules/SystemWindow.cpp
            cocos/platform/empty/modules/SystemWindow.h
            cocos/platform/empty/modules/SystemWindowManager.cpp
            cocos/platform/empty/modules/SystemWindowManager.h
        )
    else()
        cocos_source_files(
    NO_WERROR   NO_UBUILD        cocos/platform/mac/modules/Screen.mm
                                 cocos/platform/mac/modules/Screen.h
                                 cocos/platform/mac/modules/SystemWindow.mm
                                 cocos/platform/mac/modules/SystemWindow.h
                                 cocos/platform/mac/modules/SystemWindowManager.mm
                                 cocos/platform/mac/modules/SystemWindowManager.h
        )
    endif()
elseif(IOS)
   cocos_source_files(
    NO_WERROR   NO_UBUILD   cocos/platform/ios/modules/Accelerometer.mm
                            cocos/platform/ios/modules/Accelerometer.h
                            cocos/platform/ios/modules/Battery.mm
                            cocos/platform/ios/modules/Battery.h
    NO_WERROR   NO_UBUILD   cocos/platform/ios/modules/Screen.mm
                            cocos/platform/ios/modules/Screen.h
                            cocos/platform/ios/modules/Network.mm
                            cocos/platform/ios/modules/Network.h
                            cocos/platform/ios/modules/Vibrator.mm
                            cocos/platform/ios/modules/Vibrator.h
                            cocos/platform/ios/modules/System.mm
                            cocos/platform/ios/modules/System.h
                            cocos/platform/ios/modules/SystemWindow.mm
                            cocos/platform/ios/modules/SystemWindow.h
                            cocos/platform/ios/modules/SystemWindowManager.mm
                            cocos/platform/ios/modules/SystemWindowManager.h
   )
elseif(LINUX)
    cocos_source_files(
        cocos/platform/linux/modules/Accelerometer.cpp
        cocos/platform/linux/modules/Accelerometer.h
        cocos/platform/linux/modules/Battery.cpp
        cocos/platform/linux/modules/Battery.h
        cocos/platform/linux/modules/Network.cpp
        cocos/platform/linux/modules/Network.h
        cocos/platform/linux/modules/Vibrator.cpp
        cocos/platform/linux/modules/Vibrator.h
        cocos/platform/linux/modules/System.cpp
        cocos/platform/linux/modules/System.h
    )
    if(USE_SERVER_MODE)
        cocos_source_files(
            cocos/platform/empty/modules/Screen.cpp
            cocos/platform/empty/modules/Screen.h
            cocos/platform/empty/modules/SystemWindow.cpp
            cocos/platform/empty/modules/SystemWindow.h
            cocos/platform/empty/modules/SystemWindowManager.cpp
            cocos/platform/empty/modules/SystemWindowManager.h
        )
    else()
        cocos_source_files(
            cocos/platform/linux/modules/Screen.cpp
            cocos/platform/linux/modules/Screen.h
            cocos/platform/linux/modules/SystemWindow.cpp
            cocos/platform/linux/modules/SystemWindow.h
            cocos/platform/linux/modules/SystemWindowManager.cpp
            cocos/platform/linux/modules/SystemWindowManager.h
        )
    endif()
endif()

############ module log
cocos_source_files(MODULE cclog
    cocos/base/Log.cpp
    cocos/base/Log.h
)

cocos_source_files(MODULE cclog
    cocos/base/LogRemote.cpp
)

############ module log
cocos_source_files(MODULE ccunzip
    cocos/base/ZipUtils.cpp
    cocos/base/ZipUtils.h
)

##### memory
cocos_source_files(
                 cocos/base/memory/Memory.h
                 cocos/base/memory/MemoryHook.cpp
                 cocos/base/memory/MemoryHook.h
                 cocos/base/memory/CallStack.cpp
                 cocos/base/memory/CallStack.h
)

##### threading
cocos_source_files(
                 cocos/base/threading/ConditionVariable.h
                 cocos/base/threading/ConditionVariable.cpp
                 cocos/base/threading/Event.h
                 cocos/base/threading/MessageQueue.h
                 cocos/base/threading/MessageQueue.cpp
                 cocos/base/threading/Semaphore.h
                 cocos/base/threading/Semaphore.cpp
                 cocos/base/threading/ThreadPool.h
                 cocos/base/threading/ThreadPool.cpp
                 cocos/base/threading/ThreadSafeCounter.h
                 cocos/base/threading/ThreadSafeLinearAllocator.h
                 cocos/base/threading/ThreadSafeLinearAllocator.cpp
)
if(APPLE)
cocos_source_files(
                 cocos/base/threading/AutoReleasePool.h
                 cocos/base/threading/AutoReleasePool-apple.mm
)
else()
cocos_source_files(
                 cocos/base/threading/AutoReleasePool.h
                 cocos/base/threading/AutoReleasePool.cpp
)
endif()

##### job system
cocos_source_files(
    cocos/base/job-system/JobSystem.h
)

if(USE_JOB_SYSTEM_TASKFLOW)
    cocos_source_files(
        cocos/base/job-system/job-system-taskflow/TFJobGraph.h
        cocos/base/job-system/job-system-taskflow/TFJobGraph.cpp
        cocos/base/job-system/job-system-taskflow/TFJobSystem.h
        cocos/base/job-system/job-system-taskflow/TFJobSystem.cpp
    )
elseif(USE_JOB_SYSTEM_TBB)
    cocos_source_files(
        cocos/base/job-system/job-system-tbb/TBBJobGraph.h
        cocos/base/job-system/job-system-tbb/TBBJobGraph.cpp
        cocos/base/job-system/job-system-tbb/TBBJobSystem.h
        cocos/base/job-system/job-system-tbb/TBBJobSystem.cpp
    )
else()
    cocos_source_files(
        cocos/base/job-system/job-system-dummy/DummyJobGraph.h
        cocos/base/job-system/job-system-dummy/DummyJobGraph.cpp
        cocos/base/job-system/job-system-dummy/DummyJobSystem.h
        cocos/base/job-system/job-system-dummy/DummyJobSystem.cpp
    )
endif()

######### module math
cocos_source_files(MODULE ccmath
    cocos/math/Utils.h
    cocos/math/Utils.cpp
    cocos/math/Geometry.cpp
    cocos/math/Geometry.h
    cocos/math/Color.cpp
    cocos/math/Color.h
    cocos/math/Math.h
    cocos/math/Math.cpp
    cocos/math/MathBase.h
    cocos/math/Mat3.cpp
    cocos/math/Mat3.h
    cocos/math/Mat4.cpp
    cocos/math/Mat4.h
    cocos/math/Mat4.inl
    cocos/math/MathUtil.cpp
    cocos/math/MathUtil.h
    cocos/math/MathUtil.inl
    cocos/math/MathUtilNeon.inl
    cocos/math/MathUtilNeon64.inl
    cocos/math/MathUtilSSE.inl
    cocos/math/Quaternion.cpp
    cocos/math/Quaternion.h
    cocos/math/Quaternion.inl
    cocos/math/Vec2.cpp
    cocos/math/Vec2.h
    cocos/math/Vec2.inl
    cocos/math/Vec3.cpp
    cocos/math/Vec3.h
    cocos/math/Vec3.inl
    cocos/math/Vec4.cpp
    cocos/math/Vec4.h
    cocos/math/Vec4.inl
)

##### network
cocos_source_files(
                 cocos/network/Downloader.cpp
                 cocos/network/Downloader.h
                 cocos/network/DownloaderImpl.h
)
# The xmlhttprequest module of OpenHarmony is implemented in the ts layer
cocos_source_files(
                 cocos/network/HttpClient.h
                 cocos/network/HttpCookie.cpp
                 cocos/network/HttpCookie.h
                 cocos/network/HttpRequest.h
                 cocos/network/HttpResponse.h
                 cocos/network/Uri.cpp
                 cocos/network/Uri.h
    )

if(USE_SOCKET)
    cocos_source_files(
                     cocos/network/WebSocket.h
                     cocos/network/SocketIO.cpp
                     cocos/network/SocketIO.h
    )
endif()

if(USE_WEBSOCKET_SERVER)
    cocos_source_files(
                     cocos/network/WebSocketServer.h
                     cocos/network/WebSocketServer.cpp
    )
endif()

if(APPLE)
    cocos_source_files(
                                cocos/network/DownloaderImpl-apple.h
                                cocos/network/DownloaderImpl-apple.mm
                                cocos/network/HttpAsynConnection-apple.h
        NO_WERROR   NO_UBUILD   cocos/network/HttpAsynConnection-apple.m
                    NO_UBUILD   cocos/network/HttpClient-apple.mm
    )
    if(USE_SOCKET)
        cocos_source_files(
                        cocos/network/WebSocket-apple.mm
        )
        set_source_files_properties(${CWD}/cocos/network/WebSocket-apple.mm PROPERTIES
            COMPILE_FLAGS -fobjc-arc
        )
    endif()
endif()

if(ANDROID OR (NOT OPENHARMONY AND OHOS))
    cocos_source_files(
        cocos/network/Downloader-java.cpp
        cocos/network/Downloader-java.h
        cocos/network/HttpClient-java.cpp
    )
endif()

if(NOT APPLE AND USE_SOCKET)
    if(ANDROID)
    cocos_source_files(
        NO_WERROR    cocos/network/WebSocket-okhttp.cpp
    )
    else()
    cocos_source_files(
        NO_WERROR    cocos/network/WebSocket-libwebsockets.cpp
    )
    endif()
endif()

if(WINDOWS OR LINUX OR QNX OR OPENHARMONY)
    cocos_source_files(
        NO_WERROR    cocos/network/Downloader-curl.cpp
                     cocos/network/Downloader-curl.h
    )
endif()

if(WINDOWS OR MACOSX OR LINUX OR QNX OR OPENHARMONY)
    cocos_source_files(
        NO_WERROR   NO_UBUILD   cocos/network/HttpClient.cpp
    )
endif()

set(SWIG_OUTPUT_ROOT ${CMAKE_CURRENT_BINARY_DIR}/generated)
set(SWIG_OUTPUT ${SWIG_OUTPUT_ROOT}/cocos/bindings/auto)
cc_gen_swig_files(${CMAKE_CURRENT_LIST_DIR}/tools/swig-config ${SWIG_OUTPUT})


##### platform
cocos_source_files(
    cocos/platform/Image.cpp
    cocos/platform/Image.h
    cocos/platform/StdC.h
)

########## module utils
cocos_source_files(MODULE ccutils
    cocos/base/Data.cpp
    cocos/base/Data.h
    cocos/base/Value.cpp
    cocos/base/Value.h
    cocos/base/UTF8.cpp
    cocos/base/UTF8.h
    cocos/platform/SAXParser.cpp
    cocos/platform/SAXParser.h
    cocos/base/Utils.cpp
    cocos/base/Utils.h
    cocos/base/Timer.cpp
    cocos/base/Timer.h
)

########## module ccfilesystem
cocos_source_files(MODULE ccfilesystem
    cocos/platform/FileUtils.cpp
    cocos/platform/FileUtils.h
)

if(WINDOWS)
    cocos_source_files(MODULE ccutils
        cocos/platform/win32/Utils-win32.cpp
        cocos/platform/win32/Utils-win32.h
    )
endif()

if(WINDOWS)
    cocos_source_files(
                     cocos/platform/win32/compat
                     cocos/platform/win32/compat/stdint.h
    )
    cocos_source_files(MODULE ccfilesystem
        cocos/platform/win32/FileUtils-win32.cpp
        cocos/platform/win32/FileUtils-win32.h
    )
elseif(ANDROID)
    set(CC_JNI_SRC_FILES
        ${CWD}/cocos/platform/android/jni/JniCocosSurfaceView.cpp
        ${CWD}/cocos/platform/android/jni/JniCocosEntry.cpp
        ${CWD}/cocos/platform/java/jni/JniCocosOrientationHelper.cpp
        ${CWD}/cocos/platform/java/jni/JniHelper.cpp
        ${CWD}/cocos/platform/java/jni/JniHelper.h
        ${CWD}/cocos/platform/java/jni/JniImp.cpp
        ${CWD}/cocos/platform/java/jni/JniImp.h
        ${CWD}/cocos/platform/java/jni/glue/MessagePipe.cpp
        ${CWD}/cocos/platform/java/jni/glue/MessagePipe.h
    )

    cocos_source_files(MODULE ccfilesystem
        cocos/platform/android/FileUtils-android.cpp
        cocos/platform/android/FileUtils-android.h
    )
elseif(OPENHARMONY)
    # Because there will be a definition of OHOS in harmonyos, it is necessary to define the macro of OPENHARMONY.
    cocos_source_files(MODULE ccfilesystem
        cocos/platform/openharmony/FileUtils-OpenHarmony.cpp
        cocos/platform/openharmony/FileUtils-OpenHarmony.h
    )
elseif(OHOS)
    set(CC_JNI_SRC_FILES
        ${CWD}/cocos/platform/ohos/jni/JniCocosAbility.cpp
        ${CWD}/cocos/platform/ohos/jni/JniCocosAbility.h
        ${CWD}/cocos/platform/java/jni/JniHelper.cpp
        ${CWD}/cocos/platform/java/jni/JniHelper.h
        ${CWD}/cocos/platform/java/jni/JniImp.cpp
        ${CWD}/cocos/platform/java/jni/JniImp.h
        ${CWD}/cocos/platform/java/jni/JniCocosTouchHandler.cpp
        ${CWD}/cocos/platform/java/jni/JniCocosKeyCodeHandler.cpp
        ${CWD}/cocos/platform/java/jni/JniCocosOrientationHelper.cpp
        ${CWD}/cocos/platform/ohos/jni/AbilityConsts.h
        ${CWD}/cocos/platform/java/jni/glue/JniNativeGlue.cpp
        ${CWD}/cocos/platform/java/jni/glue/JniNativeGlue.h
        ${CWD}/cocos/platform/java/jni/glue/MessagePipe.cpp
        ${CWD}/cocos/platform/java/jni/glue/MessagePipe.h
    )
    cocos_source_files(MODULE ccfilesystem
        cocos/platform/ohos/FileUtils-ohos.cpp
        cocos/platform/ohos/FileUtils-ohos.h
    )
elseif(APPLE)
    cocos_source_files(
        cocos/platform/apple/Reachability.h
        cocos/platform/apple/Reachability.cpp
    )

    cocos_source_files(MODULE ccfilesystem
        cocos/platform/apple/FileUtils-apple.h
        cocos/platform/apple/FileUtils-apple.mm
    )
    if(MACOSX)
        cocos_source_files(
            cocos/platform/mac/View.h
            cocos/platform/mac/View.mm
            cocos/platform/mac/KeyCodeHelper.h
            cocos/platform/mac/KeyCodeHelper.cpp
        )
    elseif(IOS)
        cocos_source_files(
                                    cocos/platform/ios/View.h
            NO_WERROR   NO_UBUILD   cocos/platform/ios/View.mm     # CAMetalLayer bug for apple
        )
    endif()
elseif(LINUX)
    cocos_source_files(MODULE ccfilesystem
        cocos/platform/linux/FileUtils-linux.cpp
        cocos/platform/linux/FileUtils-linux.h
    )
endif()

##### renderer
cocos_source_files(
                 cocos/renderer/core/PassUtils.h
                 cocos/renderer/core/PassUtils.cpp
                 cocos/renderer/core/ProgramLib.h
                 cocos/renderer/core/ProgramLib.cpp
                 cocos/renderer/core/ProgramUtils.h
                 cocos/renderer/core/ProgramUtils.cpp
                 cocos/renderer/core/MaterialInstance.h
                 cocos/renderer/core/MaterialInstance.cpp
                 cocos/renderer/core/PassInstance.h
                 cocos/renderer/core/PassInstance.cpp
                 cocos/renderer/core/TextureBufferPool.h
                 cocos/renderer/core/TextureBufferPool.cpp

                 cocos/renderer/GFXDeviceManager.h

                 cocos/renderer/gfx-base/SPIRVUtils.h
                 cocos/renderer/gfx-base/SPIRVUtils.cpp
                 cocos/renderer/gfx-base/GFXObject.h
                 cocos/renderer/gfx-base/GFXObject.cpp
                 cocos/renderer/gfx-base/GFXBarrier.cpp
                 cocos/renderer/gfx-base/GFXBarrier.h
                 cocos/renderer/gfx-base/GFXBuffer.cpp
                 cocos/renderer/gfx-base/GFXBuffer.h
                 cocos/renderer/gfx-base/GFXCommandBuffer.cpp
                 cocos/renderer/gfx-base/GFXCommandBuffer.h
                 cocos/renderer/gfx-base/GFXDef.cpp
                 cocos/renderer/gfx-base/GFXDef.h
                 cocos/renderer/gfx-base/GFXDef-common.h
                 cocos/renderer/gfx-base/GFXDevice.cpp
                 cocos/renderer/gfx-base/GFXDevice.h
                 cocos/renderer/gfx-base/GFXFramebuffer.cpp
                 cocos/renderer/gfx-base/GFXFramebuffer.h
                 cocos/renderer/gfx-base/GFXInputAssembler.cpp
                 cocos/renderer/gfx-base/GFXInputAssembler.h
                 cocos/renderer/gfx-base/GFXDescriptorSet.cpp
                 cocos/renderer/gfx-base/GFXDescriptorSet.h
                 cocos/renderer/gfx-base/GFXDescriptorSetLayout.cpp
                 cocos/renderer/gfx-base/GFXDescriptorSetLayout.h
                 cocos/renderer/gfx-base/GFXPipelineLayout.cpp
                 cocos/renderer/gfx-base/GFXPipelineLayout.h
                 cocos/renderer/gfx-base/GFXPipelineState.cpp
                 cocos/renderer/gfx-base/GFXPipelineState.h
                 cocos/renderer/gfx-base/GFXQueue.cpp
                 cocos/renderer/gfx-base/GFXQueue.h
                 cocos/renderer/gfx-base/GFXQueryPool.cpp
                 cocos/renderer/gfx-base/GFXQueryPool.h
                 cocos/renderer/gfx-base/GFXRenderPass.cpp
                 cocos/renderer/gfx-base/GFXRenderPass.h
                 cocos/renderer/gfx-base/GFXShader.cpp
                 cocos/renderer/gfx-base/GFXShader.h
                 cocos/renderer/gfx-base/GFXSwapchain.cpp
                 cocos/renderer/gfx-base/GFXSwapchain.h
                 cocos/renderer/gfx-base/GFXTexture.cpp
                 cocos/renderer/gfx-base/GFXTexture.h
                 cocos/renderer/gfx-base/GFXDeviceObject.h
                 cocos/renderer/gfx-base/GFXUtil.cpp
                 cocos/renderer/gfx-base/GFXUtil.h
                 cocos/renderer/gfx-base/states/GFXGeneralBarrier.cpp
                 cocos/renderer/gfx-base/states/GFXGeneralBarrier.h
                 cocos/renderer/gfx-base/states/GFXSampler.cpp
                 cocos/renderer/gfx-base/states/GFXSampler.h
                 cocos/renderer/gfx-base/states/GFXTextureBarrier.cpp
                 cocos/renderer/gfx-base/states/GFXTextureBarrier.h
                 cocos/renderer/gfx-base/states/GFXBufferBarrier.h
                 cocos/renderer/gfx-base/states/GFXBufferBarrier.cpp

                 cocos/renderer/gfx-agent/BufferAgent.h
                 cocos/renderer/gfx-agent/BufferAgent.cpp
                 cocos/renderer/gfx-agent/CommandBufferAgent.h
                 cocos/renderer/gfx-agent/CommandBufferAgent.cpp
                 cocos/renderer/gfx-agent/DescriptorSetAgent.h
                 cocos/renderer/gfx-agent/DescriptorSetAgent.cpp
                 cocos/renderer/gfx-agent/DescriptorSetLayoutAgent.h
                 cocos/renderer/gfx-agent/DescriptorSetLayoutAgent.cpp
                 cocos/renderer/gfx-agent/DeviceAgent.h
                 cocos/renderer/gfx-agent/DeviceAgent.cpp
                 cocos/renderer/gfx-agent/FramebufferAgent.h
                 cocos/renderer/gfx-agent/FramebufferAgent.cpp
                 cocos/renderer/gfx-agent/InputAssemblerAgent.h
                 cocos/renderer/gfx-agent/InputAssemblerAgent.cpp
                 cocos/renderer/gfx-agent/PipelineLayoutAgent.h
                 cocos/renderer/gfx-agent/PipelineLayoutAgent.cpp
                 cocos/renderer/gfx-agent/PipelineStateAgent.h
                 cocos/renderer/gfx-agent/PipelineStateAgent.cpp
                 cocos/renderer/gfx-agent/QueueAgent.h
                 cocos/renderer/gfx-agent/QueueAgent.cpp
                 cocos/renderer/gfx-agent/QueryPoolAgent.h
                 cocos/renderer/gfx-agent/QueryPoolAgent.cpp
                 cocos/renderer/gfx-agent/RenderPassAgent.h
                 cocos/renderer/gfx-agent/RenderPassAgent.cpp
                 cocos/renderer/gfx-agent/SwapchainAgent.h
                 cocos/renderer/gfx-agent/SwapchainAgent.cpp
                 cocos/renderer/gfx-agent/ShaderAgent.h
                 cocos/renderer/gfx-agent/ShaderAgent.cpp
                 cocos/renderer/gfx-agent/TextureAgent.h
                 cocos/renderer/gfx-agent/TextureAgent.cpp

                 cocos/renderer/gfx-validator/BufferValidator.h
                 cocos/renderer/gfx-validator/BufferValidator.cpp
                 cocos/renderer/gfx-validator/CommandBufferValidator.h
                 cocos/renderer/gfx-validator/CommandBufferValidator.cpp
                 cocos/renderer/gfx-validator/DescriptorSetValidator.h
                 cocos/renderer/gfx-validator/DescriptorSetValidator.cpp
                 cocos/renderer/gfx-validator/DescriptorSetLayoutValidator.h
                 cocos/renderer/gfx-validator/DescriptorSetLayoutValidator.cpp
                 cocos/renderer/gfx-validator/DeviceValidator.h
                 cocos/renderer/gfx-validator/DeviceValidator.cpp
                 cocos/renderer/gfx-validator/FramebufferValidator.h
                 cocos/renderer/gfx-validator/FramebufferValidator.cpp
                 cocos/renderer/gfx-validator/InputAssemblerValidator.h
                 cocos/renderer/gfx-validator/InputAssemblerValidator.cpp
                 cocos/renderer/gfx-validator/PipelineLayoutValidator.h
                 cocos/renderer/gfx-validator/PipelineLayoutValidator.cpp
                 cocos/renderer/gfx-validator/PipelineStateValidator.h
                 cocos/renderer/gfx-validator/PipelineStateValidator.cpp
                 cocos/renderer/gfx-validator/QueueValidator.h
                 cocos/renderer/gfx-validator/QueueValidator.cpp
                 cocos/renderer/gfx-validator/QueryPoolValidator.h
                 cocos/renderer/gfx-validator/QueryPoolValidator.cpp
                 cocos/renderer/gfx-validator/RenderPassValidator.h
                 cocos/renderer/gfx-validator/RenderPassValidator.cpp
                 cocos/renderer/gfx-validator/ShaderValidator.h
                 cocos/renderer/gfx-validator/ShaderValidator.cpp
                 cocos/renderer/gfx-validator/SwapchainValidator.h
                 cocos/renderer/gfx-validator/SwapchainValidator.cpp
                 cocos/renderer/gfx-validator/TextureValidator.h
                 cocos/renderer/gfx-validator/TextureValidator.cpp
                 cocos/renderer/gfx-validator/ValidationUtils.h
                 cocos/renderer/gfx-validator/ValidationUtils.cpp

                 cocos/renderer/gfx-empty/EmptyBuffer.h
                 cocos/renderer/gfx-empty/EmptyBuffer.cpp
                 cocos/renderer/gfx-empty/EmptyCommandBuffer.h
                 cocos/renderer/gfx-empty/EmptyCommandBuffer.cpp
                 cocos/renderer/gfx-empty/EmptyDescriptorSet.h
                 cocos/renderer/gfx-empty/EmptyDescriptorSet.cpp
                 cocos/renderer/gfx-empty/EmptyDescriptorSetLayout.h
                 cocos/renderer/gfx-empty/EmptyDescriptorSetLayout.cpp
                 cocos/renderer/gfx-empty/EmptyDevice.h
                 cocos/renderer/gfx-empty/EmptyDevice.cpp
                 cocos/renderer/gfx-empty/EmptyFramebuffer.h
                 cocos/renderer/gfx-empty/EmptyFramebuffer.cpp
                 cocos/renderer/gfx-empty/EmptyInputAssembler.h
                 cocos/renderer/gfx-empty/EmptyInputAssembler.cpp
                 cocos/renderer/gfx-empty/EmptyPipelineLayout.h
                 cocos/renderer/gfx-empty/EmptyPipelineLayout.cpp
                 cocos/renderer/gfx-empty/EmptyPipelineState.h
                 cocos/renderer/gfx-empty/EmptyPipelineState.cpp
                 cocos/renderer/gfx-empty/EmptyQueue.h
                 cocos/renderer/gfx-empty/EmptyQueue.cpp
                 cocos/renderer/gfx-empty/EmptyQueryPool.h
                 cocos/renderer/gfx-empty/EmptyQueryPool.cpp
                 cocos/renderer/gfx-empty/EmptyRenderPass.h
                 cocos/renderer/gfx-empty/EmptyRenderPass.cpp
                 cocos/renderer/gfx-empty/EmptyShader.h
                 cocos/renderer/gfx-empty/EmptyShader.cpp
                 cocos/renderer/gfx-empty/EmptySwapchain.h
                 cocos/renderer/gfx-empty/EmptySwapchain.cpp
                 cocos/renderer/gfx-empty/EmptyTexture.h
                 cocos/renderer/gfx-empty/EmptyTexture.cpp

                 cocos/renderer/pipeline/ClusterLightCulling.cpp
                 cocos/renderer/pipeline/ClusterLightCulling.h
                 cocos/renderer/pipeline/Define.h
                 cocos/renderer/pipeline/Define.cpp
                 cocos/renderer/pipeline/GlobalDescriptorSetManager.h
                 cocos/renderer/pipeline/GlobalDescriptorSetManager.cpp
                 cocos/renderer/pipeline/InstancedBuffer.cpp
                 cocos/renderer/pipeline/InstancedBuffer.h
                 cocos/renderer/pipeline/PipelineStateManager.cpp
                 cocos/renderer/pipeline/PipelineStateManager.h
                 cocos/renderer/pipeline/RenderAdditiveLightQueue.cpp
                 cocos/renderer/pipeline/RenderAdditiveLightQueue.h
                 cocos/renderer/pipeline/RenderFlow.cpp
                 cocos/renderer/pipeline/RenderFlow.h
                 cocos/renderer/pipeline/RenderInstancedQueue.cpp
                 cocos/renderer/pipeline/RenderInstancedQueue.h
                 cocos/renderer/pipeline/RenderPipeline.cpp
                 cocos/renderer/pipeline/RenderPipeline.h
                 cocos/renderer/pipeline/RenderQueue.cpp
                 cocos/renderer/pipeline/RenderQueue.h
                 cocos/renderer/pipeline/RenderStage.cpp
                 cocos/renderer/pipeline/RenderStage.h
                 cocos/renderer/pipeline/PlanarShadowQueue.cpp
                 cocos/renderer/pipeline/PlanarShadowQueue.h
                 cocos/renderer/pipeline/ShadowMapBatchedQueue.cpp
                 cocos/renderer/pipeline/ShadowMapBatchedQueue.h
                 cocos/renderer/pipeline/PipelineUBO.cpp
                 cocos/renderer/pipeline/PipelineUBO.h
                 cocos/renderer/pipeline/PipelineSceneData.cpp
                 cocos/renderer/pipeline/PipelineSceneData.h
                 cocos/renderer/pipeline/forward/ForwardFlow.cpp
                 cocos/renderer/pipeline/forward/ForwardFlow.h
                 cocos/renderer/pipeline/forward/ForwardPipeline.cpp
                 cocos/renderer/pipeline/forward/ForwardPipeline.h
                 cocos/renderer/pipeline/forward/ForwardStage.cpp
                 cocos/renderer/pipeline/forward/ForwardStage.h
                 cocos/renderer/pipeline/SceneCulling.cpp
                 cocos/renderer/pipeline/SceneCulling.h
                 cocos/renderer/pipeline/deferred/DeferredPipeline.cpp
                 cocos/renderer/pipeline/deferred/DeferredPipeline.h
                 cocos/renderer/pipeline/deferred/MainFlow.cpp
                 cocos/renderer/pipeline/deferred/MainFlow.h
                 cocos/renderer/pipeline/deferred/DeferredPipelineSceneData.cpp
                 cocos/renderer/pipeline/deferred/DeferredPipelineSceneData.h
                 cocos/renderer/pipeline/deferred/GbufferStage.cpp
                 cocos/renderer/pipeline/deferred/GbufferStage.h
                 cocos/renderer/pipeline/deferred/LightingStage.cpp
                 cocos/renderer/pipeline/deferred/LightingStage.h
                 cocos/renderer/pipeline/deferred/ReflectionComp.cpp
                 cocos/renderer/pipeline/deferred/ReflectionComp.h
                 cocos/renderer/pipeline/shadow/ShadowFlow.cpp
                 cocos/renderer/pipeline/shadow/ShadowFlow.h
                 cocos/renderer/pipeline/shadow/ShadowStage.cpp
                 cocos/renderer/pipeline/shadow/ShadowStage.h
                 cocos/renderer/pipeline/shadow/CSMLayers.cpp
                 cocos/renderer/pipeline/shadow/CSMLayers.h
                 cocos/renderer/pipeline/Enum.h
                 cocos/renderer/pipeline/deferred/BloomStage.cpp
                 cocos/renderer/pipeline/deferred/BloomStage.h
                 cocos/renderer/pipeline/deferred/PostProcessStage.cpp
                 cocos/renderer/pipeline/deferred/PostProcessStage.h
                 cocos/renderer/pipeline/UIPhase.cpp
                 cocos/renderer/pipeline/UIPhase.h
                 cocos/renderer/pipeline/DebugView.cpp
                 cocos/renderer/pipeline/DebugView.h
                 cocos/renderer/pipeline/helper/Utils.h
                 cocos/renderer/pipeline/helper/Utils.cpp
                 cocos/renderer/pipeline/custom/BinaryArchive.h
                 cocos/renderer/pipeline/custom/FrameGraphDispatcher.cpp
                 cocos/renderer/pipeline/custom/details/SerializationUtils.h
                 cocos/renderer/pipeline/custom/test/test.h
                 cocos/renderer/pipeline/custom/NativeDefaultScene.cpp
                 cocos/renderer/pipeline/custom/NativeResourceGraph.cpp
                 cocos/renderer/pipeline/reflection-probe/ReflectionProbeFlow.cpp
                 cocos/renderer/pipeline/reflection-probe/ReflectionProbeFlow.h
                 cocos/renderer/pipeline/reflection-probe/ReflectionProbeStage.cpp
                 cocos/renderer/pipeline/reflection-probe/ReflectionProbeStage.h
                 cocos/renderer/pipeline/ReflectionProbeBatchedQueue.cpp
                 cocos/renderer/pipeline/ReflectionProbeBatchedQueue.h
                 cocos/renderer/pipeline/custom/ArchiveFwd.h
                 cocos/renderer/pipeline/custom/ArchiveTypes.cpp
                 cocos/renderer/pipeline/custom/ArchiveTypes.h
                 cocos/renderer/pipeline/custom/CustomFwd.h
                 cocos/renderer/pipeline/custom/CustomTypes.cpp
                 cocos/renderer/pipeline/custom/CustomTypes.h
                 cocos/renderer/pipeline/custom/FGDispatcherGraphs.h
                 cocos/renderer/pipeline/custom/FGDispatcherTypes.cpp
                 cocos/renderer/pipeline/custom/FGDispatcherTypes.h
                 cocos/renderer/pipeline/custom/LayoutGraphFwd.h
                 cocos/renderer/pipeline/custom/LayoutGraphGraphs.h
                 cocos/renderer/pipeline/custom/LayoutGraphNames.h
                 cocos/renderer/pipeline/custom/LayoutGraphSerialization.h
                 cocos/renderer/pipeline/custom/LayoutGraphTypes.cpp
                 cocos/renderer/pipeline/custom/LayoutGraphTypes.h
                 cocos/renderer/pipeline/custom/LayoutGraphUtils.cpp
                 cocos/renderer/pipeline/custom/LayoutGraphUtils.h
                 cocos/renderer/pipeline/custom/NativeExecutor.cpp
                 cocos/renderer/pipeline/custom/NativeFactory.cpp
                 cocos/renderer/pipeline/custom/NativeFwd.h
                 cocos/renderer/pipeline/custom/NativePipeline.cpp
                 cocos/renderer/pipeline/custom/NativePipelineFwd.h
                 cocos/renderer/pipeline/custom/NativePipelineGraphs.h
                 cocos/renderer/pipeline/custom/NativePipelineTypes.cpp
                 cocos/renderer/pipeline/custom/NativePipelineTypes.h
                 cocos/renderer/pipeline/custom/NativePools.cpp
                 cocos/renderer/pipeline/custom/NativeProgramLibrary.cpp
                 cocos/renderer/pipeline/custom/NativeRenderGraph.cpp
                 cocos/renderer/pipeline/custom/NativeRenderQueue.cpp
                 cocos/renderer/pipeline/custom/NativeRenderingModule.cpp
                 cocos/renderer/pipeline/custom/NativeTypes.cpp
                 cocos/renderer/pipeline/custom/NativeTypes.h
                 cocos/renderer/pipeline/custom/NativeUtils.cpp
                 cocos/renderer/pipeline/custom/NativeUtils.h
                 cocos/renderer/pipeline/custom/PrivateFwd.h
                 cocos/renderer/pipeline/custom/PrivateTypes.cpp
                 cocos/renderer/pipeline/custom/PrivateTypes.h
                 cocos/renderer/pipeline/custom/RenderCommonFwd.h
                 cocos/renderer/pipeline/custom/RenderCommonJsb.cpp
                 cocos/renderer/pipeline/custom/RenderCommonJsb.h
                 cocos/renderer/pipeline/custom/RenderCommonNames.h
                 cocos/renderer/pipeline/custom/RenderCommonSerialization.h
                 cocos/renderer/pipeline/custom/RenderCommonTypes.cpp
                 cocos/renderer/pipeline/custom/RenderCommonTypes.h
                 cocos/renderer/pipeline/custom/RenderGraphFwd.h
                 cocos/renderer/pipeline/custom/RenderGraphGraphs.h
                 cocos/renderer/pipeline/custom/RenderGraphTypes.cpp
                 cocos/renderer/pipeline/custom/RenderGraphTypes.h
                 cocos/renderer/pipeline/custom/RenderInterfaceFwd.h
                 cocos/renderer/pipeline/custom/RenderInterfaceTypes.cpp
                 cocos/renderer/pipeline/custom/RenderInterfaceTypes.h
                 cocos/renderer/pipeline/custom/RenderingModule.h
)

if (USE_GEOMETRY_RENDERER)
    cocos_source_files(
        cocos/renderer/pipeline/GeometryRenderer.h
        cocos/renderer/pipeline/GeometryRenderer.cpp
    )
endif()

##### terrain
#
# cocos_source_files(
#     cocos/terrain/HeightField.cpp
#     cocos/terrain/HeightField.h
#     cocos/terrain/Terrain.cpp
#     cocos/terrain/Terrain.h
#     cocos/terrain/TerrainAsset.cpp
#     cocos/terrain/TerrainAsset.h
#     cocos/terrain/TerrainLod.cpp
#     cocos/terrain/TerrainLod.h
# )


##### scene
cocos_source_files(
                 cocos/scene/Ambient.h
                 cocos/scene/Ambient.cpp
                 cocos/scene/Camera.h
                 cocos/scene/Camera.cpp
                 cocos/scene/Define.h
                 cocos/scene/DirectionalLight.h
                 cocos/scene/DirectionalLight.cpp
                 cocos/scene/DrawBatch2D.h
                 cocos/scene/DrawBatch2D.cpp
                 cocos/scene/Fog.h
                 cocos/scene/Fog.cpp
                 cocos/scene/Light.h
                 cocos/scene/Light.cpp
                 cocos/scene/LODGroup.h
                 cocos/scene/LODGroup.cpp
                 cocos/scene/Model.h
                 cocos/scene/Model.cpp
                 cocos/scene/Pass.h
                 cocos/scene/Pass.cpp
                 cocos/scene/RenderScene.h
                 cocos/scene/RenderScene.cpp
                 cocos/scene/RenderWindow.cpp
                 cocos/scene/RenderWindow.h
                 cocos/scene/Skybox.h
                 cocos/scene/Skybox.cpp
                 cocos/scene/SphereLight.h
                 cocos/scene/SphereLight.cpp
                 cocos/scene/SpotLight.h
                 cocos/scene/SpotLight.cpp
                 cocos/scene/PointLight.h
                 cocos/scene/PointLight.cpp
                 cocos/scene/RangedDirectionalLight.h
                 cocos/scene/RangedDirectionalLight.cpp
                 cocos/scene/SubModel.h
                 cocos/scene/SubModel.cpp
                 cocos/scene/Octree.h
                 cocos/scene/Octree.cpp
                 cocos/scene/Shadow.h
                 cocos/scene/Shadow.cpp
                 cocos/scene/ReflectionProbe.h
                 cocos/scene/ReflectionProbe.cpp
                 cocos/scene/ReflectionProbeManager.cpp
                 cocos/scene/ReflectionProbeManager.h
)

##### primitive
cocos_source_files(
    cocos/primitive/Box.cpp
    cocos/primitive/Box.h
    cocos/primitive/Capsule.cpp
    cocos/primitive/Capsule.h
    cocos/primitive/Circle.cpp
    cocos/primitive/Circle.h
    cocos/primitive/Cone.cpp
    cocos/primitive/Cone.h
    cocos/primitive/Cylinder.cpp
    cocos/primitive/Cylinder.h
    cocos/primitive/Plane.cpp
    cocos/primitive/Plane.h
    cocos/primitive/Primitive.cpp
    cocos/primitive/Primitive.h
    cocos/primitive/PrimitiveDefine.h
    cocos/primitive/PrimitiveUtils.cpp
    cocos/primitive/PrimitiveUtils.h
    cocos/primitive/Quad.cpp
    cocos/primitive/Quad.h
    cocos/primitive/Sphere.cpp
    cocos/primitive/Sphere.h
    cocos/primitive/Torus.cpp
    cocos/primitive/Torus.h
    cocos/primitive/Transform.cpp
    cocos/primitive/Transform.h
)

##### profiler
if (USE_DEBUG_RENDERER)
cocos_source_files(
    cocos/profiler/DebugRenderer.h
    cocos/profiler/DebugRenderer.cpp
)
endif()

cocos_source_files(
    cocos/profiler/Profiler.h
    cocos/profiler/Profiler.cpp
    cocos/profiler/GameStats.h
)

##### components
cocos_source_files(
    cocos/3d/models/BakedSkinningModel.h
    cocos/3d/models/BakedSkinningModel.cpp
    cocos/3d/models/MorphModel.h
    cocos/3d/models/MorphModel.cpp
    cocos/3d/models/SkinningModel.h
    cocos/3d/models/SkinningModel.cpp
)

##### animations
cocos_source_files(
    cocos/core/animation/SkeletalAnimationUtils.h
    cocos/core/animation/SkeletalAnimationUtils.cpp
)

##### lights
# cocos_source_files(
#     cocos/3d/lights/LightComponent.h
#     cocos/3d/lights/LightComponent.cpp
#     cocos/3d/lights/DirectionalLightComponent.h
#     cocos/3d/lights/DirectionalLightComponent.cpp
#     cocos/3d/lights/SpotLightComponent.h
#     cocos/3d/lights/SpotLightComponent.cpp
#     cocos/3d/lights/SphereLightComponent.h
#     cocos/3d/lights/SphereLightComponent.cpp
# )

if(CC_USE_GLES2 OR CC_USE_GLES3)
    cocos_source_files(
        cocos/renderer/gfx-gles-common/GLESCommandPool.h
        cocos/renderer/gfx-gles-common/eglw.cpp
        cocos/renderer/gfx-gles-common/gles2w.cpp
    )
    if(CC_USE_GLES3)
        cocos_source_files(
            cocos/renderer/gfx-gles-common/gles3w.cpp
        )
    endif()
endif()

if(CC_USE_GLES2)
    cocos_source_files(
                     cocos/renderer/gfx-gles2/GLES2Buffer.cpp
                     cocos/renderer/gfx-gles2/GLES2Buffer.h
                     cocos/renderer/gfx-gles2/GLES2CommandBuffer.cpp
                     cocos/renderer/gfx-gles2/GLES2CommandBuffer.h
                     cocos/renderer/gfx-gles2/GLES2Commands.cpp
                     cocos/renderer/gfx-gles2/GLES2Commands.h
                     cocos/renderer/gfx-gles2/GLES2Device.cpp
                     cocos/renderer/gfx-gles2/GLES2Device.h
                     cocos/renderer/gfx-gles2/GLES2Framebuffer.cpp
                     cocos/renderer/gfx-gles2/GLES2Framebuffer.h
                     cocos/renderer/gfx-gles2/GLES2GPUContext.cpp
                     cocos/renderer/gfx-gles2/GLES2GPUObjects.h
                     cocos/renderer/gfx-gles2/GLES2InputAssembler.cpp
                     cocos/renderer/gfx-gles2/GLES2InputAssembler.h
                     cocos/renderer/gfx-gles2/GLES2DescriptorSet.cpp
                     cocos/renderer/gfx-gles2/GLES2DescriptorSet.h
                     cocos/renderer/gfx-gles2/GLES2DescriptorSetLayout.cpp
                     cocos/renderer/gfx-gles2/GLES2DescriptorSetLayout.h
                     cocos/renderer/gfx-gles2/GLES2PipelineLayout.cpp
                     cocos/renderer/gfx-gles2/GLES2PipelineLayout.h
                     cocos/renderer/gfx-gles2/GLES2PipelineState.cpp
                     cocos/renderer/gfx-gles2/GLES2PipelineState.h
                     cocos/renderer/gfx-gles2/GLES2PrimaryCommandBuffer.cpp
                     cocos/renderer/gfx-gles2/GLES2PrimaryCommandBuffer.h
                     cocos/renderer/gfx-gles2/GLES2Queue.cpp
                     cocos/renderer/gfx-gles2/GLES2Queue.h
                     cocos/renderer/gfx-gles2/GLES2QueryPool.cpp
                     cocos/renderer/gfx-gles2/GLES2QueryPool.h
                     cocos/renderer/gfx-gles2/GLES2RenderPass.cpp
                     cocos/renderer/gfx-gles2/GLES2RenderPass.h
                     cocos/renderer/gfx-gles2/GLES2Shader.cpp
                     cocos/renderer/gfx-gles2/GLES2Shader.h
                     cocos/renderer/gfx-gles2/GLES2Swapchain.cpp
                     cocos/renderer/gfx-gles2/GLES2Swapchain.h
                     cocos/renderer/gfx-gles2/GLES2Std.h
                     cocos/renderer/gfx-gles2/GLES2Texture.cpp
                     cocos/renderer/gfx-gles2/GLES2Texture.h
                     cocos/renderer/gfx-gles2/GLES2Wrangler.cpp
                     cocos/renderer/gfx-gles2/GLES2Wrangler.h
                     cocos/renderer/gfx-gles2/states/GLES2Sampler.cpp
                     cocos/renderer/gfx-gles2/states/GLES2Sampler.h
    )
endif()

if(CC_USE_GLES3)
    cocos_source_files(
                     cocos/renderer/gfx-gles3/GLES3Buffer.cpp
                     cocos/renderer/gfx-gles3/GLES3Buffer.h
                     cocos/renderer/gfx-gles3/GLES3CommandBuffer.cpp
                     cocos/renderer/gfx-gles3/GLES3CommandBuffer.h
                     cocos/renderer/gfx-gles3/GLES3Commands.cpp
                     cocos/renderer/gfx-gles3/GLES3Commands.h
                     cocos/renderer/gfx-gles3/GLES3Device.cpp
                     cocos/renderer/gfx-gles3/GLES3Device.h
                     cocos/renderer/gfx-gles3/GLES3Framebuffer.cpp
                     cocos/renderer/gfx-gles3/GLES3Framebuffer.h
                     cocos/renderer/gfx-gles3/GLES3GPUContext.cpp
                     cocos/renderer/gfx-gles3/GLES3GPUObjects.h
                     cocos/renderer/gfx-gles3/GLES3InputAssembler.cpp
                     cocos/renderer/gfx-gles3/GLES3InputAssembler.h
                     cocos/renderer/gfx-gles3/GLES3DescriptorSet.cpp
                     cocos/renderer/gfx-gles3/GLES3DescriptorSet.h
                     cocos/renderer/gfx-gles3/GLES3DescriptorSetLayout.cpp
                     cocos/renderer/gfx-gles3/GLES3DescriptorSetLayout.h
                     cocos/renderer/gfx-gles3/GLES3PipelineLayout.cpp
                     cocos/renderer/gfx-gles3/GLES3PipelineLayout.h
                     cocos/renderer/gfx-gles3/GLES3PipelineState.cpp
                     cocos/renderer/gfx-gles3/GLES3PipelineState.h
                     cocos/renderer/gfx-gles3/GLES3PrimaryCommandBuffer.cpp
                     cocos/renderer/gfx-gles3/GLES3PrimaryCommandBuffer.h
                     cocos/renderer/gfx-gles3/GLES3Queue.cpp
                     cocos/renderer/gfx-gles3/GLES3Queue.h
                     cocos/renderer/gfx-gles3/GLES3QueryPool.cpp
                     cocos/renderer/gfx-gles3/GLES3QueryPool.h
                     cocos/renderer/gfx-gles3/GLES3RenderPass.cpp
                     cocos/renderer/gfx-gles3/GLES3RenderPass.h
                     cocos/renderer/gfx-gles3/GLES3Shader.cpp
                     cocos/renderer/gfx-gles3/GLES3Shader.h
                     cocos/renderer/gfx-gles3/GLES3Swapchain.cpp
                     cocos/renderer/gfx-gles3/GLES3Swapchain.h
                     cocos/renderer/gfx-gles3/GLES3Std.h
                     cocos/renderer/gfx-gles3/GLES3Texture.cpp
                     cocos/renderer/gfx-gles3/GLES3Texture.h
                     cocos/renderer/gfx-gles3/GLES3Wrangler.cpp
                     cocos/renderer/gfx-gles3/GLES3Wrangler.h
                     cocos/renderer/gfx-gles3/GLES3PipelineCache.cpp
                     cocos/renderer/gfx-gles3/GLES3PipelineCache.h
                     cocos/renderer/gfx-gles3/states/GLES3GeneralBarrier.cpp
                     cocos/renderer/gfx-gles3/states/GLES3GeneralBarrier.h
                     cocos/renderer/gfx-gles3/states/GLES3Sampler.cpp
                     cocos/renderer/gfx-gles3/states/GLES3Sampler.h
    )
endif()

if(CC_USE_METAL)
    cocos_source_files(
                             cocos/renderer/gfx-metal/MTLBuffer.h
                             cocos/renderer/gfx-metal/MTLBuffer.mm
                             cocos/renderer/gfx-metal/MTLCommandBuffer.h
                             cocos/renderer/gfx-metal/MTLCommandBuffer.mm
                             cocos/renderer/gfx-metal/MTLDevice.h
    NO_WERROR   NO_UBUILD    cocos/renderer/gfx-metal/MTLDevice.mm      # CAMetalLayer bug for apple
                             cocos/renderer/gfx-metal/MTLFramebuffer.mm
                             cocos/renderer/gfx-metal/MTLFramebuffer.h
                             cocos/renderer/gfx-metal/MTLGPUObjects.h
                             cocos/renderer/gfx-metal/MTLInputAssembler.h
                             cocos/renderer/gfx-metal/MTLInputAssembler.mm
                             cocos/renderer/gfx-metal/MTLDescriptorSetLayout.h
                             cocos/renderer/gfx-metal/MTLDescriptorSetLayout.mm
                             cocos/renderer/gfx-metal/MTLPipelineLayout.h
                             cocos/renderer/gfx-metal/MTLPipelineLayout.mm
                             cocos/renderer/gfx-metal/MTLPipelineState.h
                             cocos/renderer/gfx-metal/MTLPipelineState.mm
                             cocos/renderer/gfx-metal/MTLDescriptorSet.h
                             cocos/renderer/gfx-metal/MTLDescriptorSet.mm
                             cocos/renderer/gfx-metal/MTLQueue.h
                             cocos/renderer/gfx-metal/MTLQueue.mm
                             cocos/renderer/gfx-metal/MTLQueryPool.h
                             cocos/renderer/gfx-metal/MTLQueryPool.mm
                             cocos/renderer/gfx-metal/MTLRenderPass.h
                             cocos/renderer/gfx-metal/MTLRenderPass.mm
                             cocos/renderer/gfx-metal/MTLSampler.h
                             cocos/renderer/gfx-metal/MTLSampler.mm
                             cocos/renderer/gfx-metal/MTLShader.h
                             cocos/renderer/gfx-metal/MTLShader.mm
                             cocos/renderer/gfx-metal/MTLTexture.h
                             cocos/renderer/gfx-metal/MTLTexture.mm
                             cocos/renderer/gfx-metal/MTLUtils.h
                             cocos/renderer/gfx-metal/MTLUtils.mm
                             cocos/renderer/gfx-metal/MTLRenderCommandEncoder.h
                             cocos/renderer/gfx-metal/MTLComputeCommandEncoder.h
                             cocos/renderer/gfx-metal/MTLCommandEncoder.h
                             cocos/renderer/gfx-metal/MTLConfig.h
                             cocos/renderer/gfx-metal/MTLSemaphore.h
                             cocos/renderer/gfx-metal/MTLSwapchain.h
                             cocos/renderer/gfx-metal/MTLSwapchain.mm
    )
endif()

if(CC_USE_VULKAN)

    cocos_source_files(
                     cocos/renderer/gfx-vulkan/vk_mem_alloc.h
                     cocos/renderer/gfx-vulkan/VKBuffer.cpp
                     cocos/renderer/gfx-vulkan/VKBuffer.h
                     cocos/renderer/gfx-vulkan/VKCommandBuffer.cpp
                     cocos/renderer/gfx-vulkan/VKCommandBuffer.h
                     cocos/renderer/gfx-vulkan/VKCommands.cpp
                     cocos/renderer/gfx-vulkan/VKCommands.h
                     cocos/renderer/gfx-vulkan/VKDevice.cpp
                     cocos/renderer/gfx-vulkan/VKDevice.h
                     cocos/renderer/gfx-vulkan/VKFramebuffer.cpp
                     cocos/renderer/gfx-vulkan/VKFramebuffer.h
                     cocos/renderer/gfx-vulkan/VKGPUContext.cpp
                     cocos/renderer/gfx-vulkan/VKGPUObjects.h
                     cocos/renderer/gfx-vulkan/VKInputAssembler.cpp
                     cocos/renderer/gfx-vulkan/VKInputAssembler.h
                     cocos/renderer/gfx-vulkan/VKDescriptorSet.cpp
                     cocos/renderer/gfx-vulkan/VKDescriptorSet.h
                     cocos/renderer/gfx-vulkan/VKDescriptorSetLayout.cpp
                     cocos/renderer/gfx-vulkan/VKDescriptorSetLayout.h
                     cocos/renderer/gfx-vulkan/VKPipelineLayout.cpp
                     cocos/renderer/gfx-vulkan/VKPipelineLayout.h
                     cocos/renderer/gfx-vulkan/VKPipelineState.cpp
                     cocos/renderer/gfx-vulkan/VKPipelineState.h
                     cocos/renderer/gfx-vulkan/VKQueue.cpp
                     cocos/renderer/gfx-vulkan/VKQueue.h
                     cocos/renderer/gfx-vulkan/VKQueryPool.cpp
                     cocos/renderer/gfx-vulkan/VKQueryPool.h
                     cocos/renderer/gfx-vulkan/VKRenderPass.cpp
                     cocos/renderer/gfx-vulkan/VKRenderPass.h
                     cocos/renderer/gfx-vulkan/VKShader.cpp
                     cocos/renderer/gfx-vulkan/VKShader.h
                     cocos/renderer/gfx-vulkan/VKStd.cpp
                     cocos/renderer/gfx-vulkan/VKStd.h
                     cocos/renderer/gfx-vulkan/VKSwapchain.cpp
                     cocos/renderer/gfx-vulkan/VKSwapchain.h
                     cocos/renderer/gfx-vulkan/VKTexture.cpp
                     cocos/renderer/gfx-vulkan/VKTexture.h
                     cocos/renderer/gfx-vulkan/VKUtils.cpp
                     cocos/renderer/gfx-vulkan/VKUtils.h
                     cocos/renderer/gfx-vulkan/volk.c
                     cocos/renderer/gfx-vulkan/volk.h
                     cocos/renderer/gfx-vulkan/VKGPURecycleBin.cpp
                     cocos/renderer/gfx-vulkan/VKPipelineCache.cpp
                     cocos/renderer/gfx-vulkan/VKPipelineCache.h
                     cocos/renderer/gfx-vulkan/states/VKGeneralBarrier.cpp
                     cocos/renderer/gfx-vulkan/states/VKGeneralBarrier.h
                     cocos/renderer/gfx-vulkan/states/VKSampler.cpp
                     cocos/renderer/gfx-vulkan/states/VKSampler.h
                     cocos/renderer/gfx-vulkan/states/VKTextureBarrier.cpp
                     cocos/renderer/gfx-vulkan/states/VKTextureBarrier.h
                     cocos/renderer/gfx-vulkan/states/VKBufferBarrier.cpp
                     cocos/renderer/gfx-vulkan/states/VKBufferBarrier.h
    )

    if(ANDROID)
        set_source_files_properties(
            ${CWD}/cocos/renderer/gfx-vulkan/VKDevice.cpp
            PROPERTIES
                # supress warning on Android
                COMPILE_FLAGS -Wno-nullability-completeness
        )
    endif()
endif()

if(NX)
    include(${CMAKE_CURRENT_LIST_DIR}/platform-nx/source.cmake)
endif()

cocos_source_files(
                 cocos/renderer/frame-graph/Blackboard.h
                 cocos/renderer/frame-graph/CallbackPass.h
                 cocos/renderer/frame-graph/DevicePass.cpp
                 cocos/renderer/frame-graph/DevicePass.h
                 cocos/renderer/frame-graph/DevicePassResourceTable.cpp
                 cocos/renderer/frame-graph/DevicePassResourceTable.h
                 cocos/renderer/frame-graph/FrameGraph.cpp
                 cocos/renderer/frame-graph/FrameGraph.h
                 cocos/renderer/frame-graph/Handle.h
                 cocos/renderer/frame-graph/PassInsertPointManager.cpp
                 cocos/renderer/frame-graph/PassInsertPointManager.h
                 cocos/renderer/frame-graph/PassNode.cpp
                 cocos/renderer/frame-graph/PassNode.h
                 cocos/renderer/frame-graph/PassNodeBuilder.cpp
                 cocos/renderer/frame-graph/PassNodeBuilder.h
                 cocos/renderer/frame-graph/RenderTargetAttachment.h
                 cocos/renderer/frame-graph/Resource.h
                 cocos/renderer/frame-graph/ResourceAllocator.h
                 cocos/renderer/frame-graph/ResourceEntry.h
                 cocos/renderer/frame-graph/ResourceNode.h
                 cocos/renderer/frame-graph/VirtualResource.cpp
                 cocos/renderer/frame-graph/VirtualResource.h
                 cocos/renderer/frame-graph/ImmutableState.h
                 cocos/renderer/frame-graph/ImmutableState.cpp
)

##### physics

if(USE_PHYSICS_PHYSX)
    cocos_source_files(
        cocos/physics/PhysicsSDK.h
        cocos/physics/PhysicsSelector.h
        cocos/physics/sdk/World.h
        cocos/physics/sdk/World.cpp
        cocos/physics/sdk/Shape.h
        cocos/physics/sdk/Shape.cpp
        cocos/physics/sdk/RigidBody.h
        cocos/physics/sdk/RigidBody.cpp
        cocos/physics/sdk/Joint.h
        cocos/physics/sdk/Joint.cpp
        cocos/physics/sdk/CharacterController.h
        cocos/physics/sdk/CharacterController.cpp
        cocos/physics/spec/IBody.h
        cocos/physics/spec/IJoint.h
        cocos/physics/spec/ILifecycle.h
        cocos/physics/spec/IShape.h
        cocos/physics/spec/IWorld.h
        cocos/physics/spec/ICharacterController.h
        cocos/physics/physx/PhysX.h
        cocos/physics/physx/PhysXInc.h
        cocos/physics/physx/PhysXUtils.h
        cocos/physics/physx/PhysXUtils.cpp
        cocos/physics/physx/PhysXWorld.h
        cocos/physics/physx/PhysXWorld.cpp
        cocos/physics/physx/PhysXFilterShader.h
        cocos/physics/physx/PhysXFilterShader.cpp
        cocos/physics/physx/PhysXEventManager.h
        cocos/physics/physx/PhysXEventManager.cpp
        cocos/physics/physx/PhysXSharedBody.h
        cocos/physics/physx/PhysXSharedBody.cpp
        cocos/physics/physx/PhysXRigidBody.h
        cocos/physics/physx/PhysXRigidBody.cpp
        cocos/physics/physx/shapes/PhysXShape.h
        cocos/physics/physx/shapes/PhysXShape.cpp
        cocos/physics/physx/shapes/PhysXSphere.h
        cocos/physics/physx/shapes/PhysXSphere.cpp
        cocos/physics/physx/shapes/PhysXBox.h
        cocos/physics/physx/shapes/PhysXBox.cpp
        cocos/physics/physx/shapes/PhysXPlane.h
        cocos/physics/physx/shapes/PhysXPlane.cpp
        cocos/physics/physx/shapes/PhysXCapsule.h
        cocos/physics/physx/shapes/PhysXCapsule.cpp
        cocos/physics/physx/shapes/PhysXCone.h
        cocos/physics/physx/shapes/PhysXCone.cpp
        cocos/physics/physx/shapes/PhysXCylinder.h
        cocos/physics/physx/shapes/PhysXCylinder.cpp
        cocos/physics/physx/shapes/PhysXTerrain.h
        cocos/physics/physx/shapes/PhysXTerrain.cpp
        cocos/physics/physx/shapes/PhysXTrimesh.h
        cocos/physics/physx/shapes/PhysXTrimesh.cpp
        cocos/physics/physx/joints/PhysXJoint.h
        cocos/physics/physx/joints/PhysXJoint.cpp
        cocos/physics/physx/joints/PhysXRevolute.h
        cocos/physics/physx/joints/PhysXRevolute.cpp
        cocos/physics/physx/joints/PhysXFixedJoint.h
        cocos/physics/physx/joints/PhysXFixedJoint.cpp
        cocos/physics/physx/joints/PhysXSpherical.h
        cocos/physics/physx/joints/PhysXSpherical.cpp
<<<<<<< HEAD
        cocos/physics/physx/joints/PhysXGenericJoint.h
        cocos/physics/physx/joints/PhysXGenericJoint.cpp
=======
        cocos/physics/physx/character-controllers/PhysXCharacterController.h
        cocos/physics/physx/character-controllers/PhysXCharacterController.cpp
        cocos/physics/physx/character-controllers/PhysXCapsuleCharacterController.h
        cocos/physics/physx/character-controllers/PhysXCapsuleCharacterController.cpp
        cocos/physics/physx/character-controllers/PhysXBoxCharacterController.h
        cocos/physics/physx/character-controllers/PhysXBoxCharacterController.cpp
>>>>>>> 4dec756a
    )
    cocos_source_files(
        NO_WERROR NO_UBUILD ${SWIG_OUTPUT}/jsb_physics_auto.cpp
                            ${SWIG_OUTPUT}/jsb_physics_auto.h
    )
endif()

##### 2d
cocos_source_files(
    cocos/2d/renderer/Batcher2d.h
    cocos/2d/renderer/Batcher2d.cpp
    cocos/2d/renderer/UIModelProxy.h
    cocos/2d/renderer/UIModelProxy.cpp
    cocos/2d/renderer/RenderDrawInfo.h
    cocos/2d/renderer/RenderDrawInfo.cpp
    cocos/2d/renderer/UIMeshBuffer.h
    cocos/2d/renderer/UIMeshBuffer.cpp
    cocos/2d/renderer/RenderEntity.h
    cocos/2d/renderer/RenderEntity.cpp
    cocos/2d/renderer/StencilManager.h
    cocos/2d/renderer/StencilManager.cpp
)

##### 3d
cocos_source_files(
    cocos/3d/assets/Types.h
    cocos/3d/assets/Mesh.h
    cocos/3d/assets/Mesh.cpp
    cocos/3d/assets/Morph.h
    cocos/3d/assets/MorphRendering.h
    cocos/3d/assets/MorphRendering.cpp
    cocos/3d/assets/Skeleton.h
    cocos/3d/assets/Skeleton.cpp

    cocos/3d/misc/CreateMesh.h
    cocos/3d/misc/CreateMesh.cpp
    cocos/3d/misc/BufferBlob.h
    cocos/3d/misc/BufferBlob.cpp
    cocos/3d/misc/Buffer.h
    cocos/3d/misc/Buffer.cpp

    cocos/3d/skeletal-animation/SkeletalAnimationUtils.h
    cocos/3d/skeletal-animation/SkeletalAnimationUtils.cpp
)

##### core

cocos_source_files(
    cocos/core/Any.h
    cocos/core/ArrayBuffer.h

    cocos/core/DataView.h
    cocos/core/DataView.cpp
    cocos/core/Root.cpp
    cocos/core/Root.h

    cocos/core/System.h

    cocos/core/Types.h
    cocos/core/TypedArray.h
    cocos/core/TypedArray.cpp

    # memop
    cocos/core/memop/CachedArray.h
    cocos/core/memop/Pool.h
    cocos/core/memop/RecyclePool.h


    cocos/core/assets/Asset.cpp
    cocos/core/assets/Asset.h
    cocos/core/assets/AssetEnum.h
    cocos/core/assets/AssetsModuleHeader.h
    cocos/core/assets/BufferAsset.cpp
    cocos/core/assets/BufferAsset.h
    cocos/core/assets/EffectAsset.cpp
    cocos/core/assets/EffectAsset.h
    cocos/core/assets/ImageAsset.cpp
    cocos/core/assets/ImageAsset.h
    cocos/core/assets/Material.cpp
    cocos/core/assets/Material.h
    cocos/core/assets/RenderTexture.cpp
    cocos/core/assets/RenderingSubMesh.cpp
    cocos/core/assets/RenderingSubMesh.h
    cocos/core/assets/SceneAsset.cpp
    cocos/core/assets/SceneAsset.h
    cocos/core/assets/SimpleTexture.cpp
    cocos/core/assets/SimpleTexture.h
    cocos/core/assets/TextAsset.h
    cocos/core/assets/Texture2D.cpp
    cocos/core/assets/Texture2D.h
    cocos/core/assets/TextureBase.cpp
    cocos/core/assets/TextureBase.h
    cocos/core/assets/TextureCube.cpp
    cocos/core/assets/TextureCube.h
    cocos/core/assets/BitmapFont.h
    cocos/core/assets/BitmapFont.cpp
    cocos/core/assets/Font.h
    cocos/core/assets/Font.cpp

    # builtin
    cocos/core/builtin/BuiltinResMgr.cpp
    cocos/core/builtin/BuiltinResMgr.h

    cocos/core/data/Object.cpp
    cocos/core/data/Object.h
    cocos/core/data/JSBNativeDataHolder.h
    cocos/core/scene-graph/Layers.h
    cocos/core/scene-graph/Node.cpp
    cocos/core/scene-graph/Node.h
    cocos/core/scene-graph/NodeEnum.h
    cocos/core/scene-graph/Scene.cpp
    cocos/core/scene-graph/Scene.h
    cocos/core/scene-graph/SceneGlobals.cpp
    cocos/core/scene-graph/SceneGlobals.h
    cocos/core/scene-graph/SceneGraphModuleHeader.h

    cocos/core/utils/IDGenerator.cpp
    cocos/core/utils/IDGenerator.h
    cocos/core/utils/Path.cpp
    cocos/core/utils/Path.h
    cocos/core/utils/Pool.h
    cocos/core/utils/ImageUtils.h
    cocos/core/utils/ImageUtils.cpp

    # cocos/core/platform/native/SystemInfo.h
    # cocos/core/platform/native/SystemInfo.cpp

    cocos/core/platform/Debug.h
    cocos/core/platform/Debug.cpp
    cocos/core/platform/Macro.h
    cocos/core/platform/Macro.cpp
    # cocos/core/platform/Screen.h
    # cocos/core/platform/Screen.cpp
    # cocos/core/platform/View.h
    # cocos/core/platform/View.cpp
    # cocos/core/platform/VisibleRect.h
    # cocos/core/platform/VisibleRect.cpp

)

# FreeTypeFont is used in DebugRenderer currently
if (USE_DEBUG_RENDERER)
cocos_source_files(
    cocos/core/assets/FreeTypeFont.h
    cocos/core/assets/FreeTypeFont.cpp
)
endif()

cocos_source_files(MODULE ccgeometry
    cocos/core/geometry/AABB.cpp
    cocos/core/geometry/AABB.h
    cocos/core/geometry/Capsule.cpp
    cocos/core/geometry/Capsule.h
    # cocos/core/geometry/Curve.cpp
    # cocos/core/geometry/Curve.h
    cocos/core/geometry/Distance.cpp
    cocos/core/geometry/Distance.h
    cocos/core/geometry/Enums.h
    cocos/core/geometry/Frustum.cpp
    cocos/core/geometry/Frustum.h
    cocos/core/geometry/Intersect.cpp
    cocos/core/geometry/Intersect.h
    cocos/core/geometry/Line.cpp
    cocos/core/geometry/Line.h
    cocos/core/geometry/Obb.cpp
    cocos/core/geometry/Obb.h
    cocos/core/geometry/Plane.cpp
    cocos/core/geometry/Plane.h
    cocos/core/geometry/Ray.cpp
    cocos/core/geometry/Ray.h
    cocos/core/geometry/Spec.cpp
    cocos/core/geometry/Spec.h
    cocos/core/geometry/Sphere.cpp
    cocos/core/geometry/Sphere.h
    cocos/core/geometry/Spline.cpp
    cocos/core/geometry/Spline.h
    cocos/core/geometry/Triangle.cpp
    cocos/core/geometry/Triangle.h
)

##### script bindings

######## utils
cocos_source_files(
    cocos/bindings/utils/BindingUtils.cpp
    cocos/bindings/utils/BindingUtils.h
)

######## dop
cocos_source_files(
                NO_UBUILD   cocos/bindings/dop/BufferPool.cpp
                            cocos/bindings/dop/BufferPool.h
                NO_UBUILD   cocos/bindings/dop/jsb_dop.cpp
                            cocos/bindings/dop/jsb_dop.h
                            cocos/bindings/dop/PoolType.h
                            cocos/bindings/dop/BufferAllocator.h
                NO_UBUILD   cocos/bindings/dop/BufferAllocator.cpp
)

######## auto
cocos_source_files(
    NO_WERROR   NO_UBUILD   ${SWIG_OUTPUT}/jsb_network_auto.cpp
                            ${SWIG_OUTPUT}/jsb_network_auto.h
    NO_WERROR   NO_UBUILD   ${SWIG_OUTPUT}/jsb_cocos_auto.cpp
                            ${SWIG_OUTPUT}/jsb_cocos_auto.h
    NO_WERROR   NO_UBUILD   ${SWIG_OUTPUT}/jsb_extension_auto.cpp
                            ${SWIG_OUTPUT}/jsb_extension_auto.h
    NO_WERROR   NO_UBUILD   ${SWIG_OUTPUT}/jsb_gfx_auto.cpp
                            ${SWIG_OUTPUT}/jsb_gfx_auto.h
    NO_WERROR   NO_UBUILD   ${SWIG_OUTPUT}/jsb_pipeline_auto.cpp
                            ${SWIG_OUTPUT}/jsb_pipeline_auto.h
    NO_WERROR   NO_UBUILD   ${SWIG_OUTPUT}/jsb_scene_auto.cpp
                            ${SWIG_OUTPUT}/jsb_scene_auto.h
    NO_WERROR   NO_UBUILD   ${SWIG_OUTPUT}/jsb_gi_auto.cpp
                            ${SWIG_OUTPUT}/jsb_gi_auto.h
    NO_WERROR   NO_UBUILD   ${SWIG_OUTPUT}/jsb_assets_auto.cpp
                            ${SWIG_OUTPUT}/jsb_assets_auto.h
    NO_WERROR   NO_UBUILD   ${SWIG_OUTPUT}/jsb_geometry_auto.cpp
                            ${SWIG_OUTPUT}/jsb_geometry_auto.h
    NO_WERROR   NO_UBUILD   ${SWIG_OUTPUT}/jsb_render_auto.cpp
                            ${SWIG_OUTPUT}/jsb_render_auto.h
    NO_WERROR   NO_UBUILD   ${SWIG_OUTPUT}/jsb_2d_auto.cpp
                            ${SWIG_OUTPUT}/jsb_2d_auto.h
)


if(USE_AUDIO)
    cocos_source_files(
        NO_WERROR   NO_UBUILD   ${SWIG_OUTPUT}/jsb_audio_auto.cpp
                                ${SWIG_OUTPUT}/jsb_audio_auto.h
    )
endif()

if(USE_VIDEO)
    cocos_source_files(
        NO_WERROR   NO_UBUILD   ${SWIG_OUTPUT}/jsb_video_auto.cpp
                                ${SWIG_OUTPUT}/jsb_video_auto.h
    )
endif()

if(USE_WEBVIEW)
    cocos_source_files(
        NO_WERROR   NO_UBUILD   ${SWIG_OUTPUT}/jsb_webview_auto.cpp
                                ${SWIG_OUTPUT}/jsb_webview_auto.h
    )
endif()

if(USE_XR_REMOTE_PREVIEW)
    cocos_source_files(
            NO_WERROR    cocos/xr/XRRemotePreviewManager.h
            cocos/xr/XRRemotePreviewManager.cpp
    )
endif()

if(USE_MIDDLEWARE)
    cocos_source_files(
                     cocos/editor-support/IOBuffer.cpp
                     cocos/editor-support/IOBuffer.h
                     cocos/editor-support/IOTypedArray.cpp
                     cocos/editor-support/IOTypedArray.h
                     cocos/editor-support/MeshBuffer.cpp
                     cocos/editor-support/MeshBuffer.h
                     cocos/editor-support/middleware-adapter.cpp
                     cocos/editor-support/middleware-adapter.h
                     cocos/editor-support/MiddlewareMacro.h
                     cocos/editor-support/MiddlewareManager.cpp
                     cocos/editor-support/MiddlewareManager.h
                     cocos/editor-support/SharedBufferManager.cpp
                     cocos/editor-support/SharedBufferManager.h
                     cocos/editor-support/TypedArrayPool.cpp
                     cocos/editor-support/TypedArrayPool.h
    )

    cocos_source_files(
        NO_WERROR   NO_UBUILD   ${SWIG_OUTPUT}/jsb_editor_support_auto.cpp
                                ${SWIG_OUTPUT}/jsb_editor_support_auto.h
    )

    if(USE_SPINE)
        cocos_source_files(
            NO_WERROR   NO_UBUILD    cocos/editor-support/spine/Animation.cpp
                                     cocos/editor-support/spine/Animation.h
            NO_WERROR   NO_UBUILD    cocos/editor-support/spine/AnimationState.cpp
                                     cocos/editor-support/spine/AnimationState.h
            NO_WERROR                cocos/editor-support/spine/AnimationStateData.cpp
                                     cocos/editor-support/spine/AnimationStateData.h
            NO_WERROR                cocos/editor-support/spine/Atlas.cpp
                                     cocos/editor-support/spine/Atlas.h
            NO_WERROR                cocos/editor-support/spine/AtlasAttachmentLoader.cpp
                                     cocos/editor-support/spine/AtlasAttachmentLoader.h
            NO_WERROR                cocos/editor-support/spine/Attachment.cpp
                                     cocos/editor-support/spine/Attachment.h
            NO_WERROR                cocos/editor-support/spine/AttachmentLoader.cpp
                                     cocos/editor-support/spine/AttachmentLoader.h
            NO_WERROR                cocos/editor-support/spine/AttachmentTimeline.cpp
                                     cocos/editor-support/spine/AttachmentTimeline.h
                                     cocos/editor-support/spine/AttachmentType.h
                                     cocos/editor-support/spine/BlendMode.h
            NO_WERROR                cocos/editor-support/spine/Bone.cpp
                                     cocos/editor-support/spine/Bone.h
            NO_WERROR                cocos/editor-support/spine/BoneData.cpp
                                     cocos/editor-support/spine/BoneData.h
            NO_WERROR                cocos/editor-support/spine/BoundingBoxAttachment.cpp
                                     cocos/editor-support/spine/BoundingBoxAttachment.h
            NO_WERROR                cocos/editor-support/spine/ClippingAttachment.cpp
                                     cocos/editor-support/spine/ClippingAttachment.h
                                     cocos/editor-support/spine/Color.h
            NO_WERROR                cocos/editor-support/spine/ColorTimeline.cpp
                                     cocos/editor-support/spine/ColorTimeline.h
            NO_WERROR                cocos/editor-support/spine/Constraint.cpp
                                     cocos/editor-support/spine/Constraint.h
            NO_WERROR   NO_UBUILD    cocos/editor-support/spine/ConstraintData.cpp
                                     cocos/editor-support/spine/ConstraintData.h
                                     cocos/editor-support/spine/ContainerUtil.h
            NO_WERROR                cocos/editor-support/spine/CurveTimeline.cpp
                                     cocos/editor-support/spine/CurveTimeline.h
                                     cocos/editor-support/spine/Debug.h
            NO_WERROR                cocos/editor-support/spine/DeformTimeline.cpp
                                     cocos/editor-support/spine/DeformTimeline.h
                                     cocos/editor-support/spine/dll.h
            NO_WERROR                cocos/editor-support/spine/DrawOrderTimeline.cpp
                                     cocos/editor-support/spine/DrawOrderTimeline.h
            NO_WERROR                cocos/editor-support/spine/Event.cpp
                                     cocos/editor-support/spine/Event.h
            NO_WERROR                cocos/editor-support/spine/EventData.cpp
                                     cocos/editor-support/spine/EventData.h
            NO_WERROR                cocos/editor-support/spine/EventTimeline.cpp
                                     cocos/editor-support/spine/EventTimeline.h
            NO_WERROR                cocos/editor-support/spine/Extension.cpp
                                     cocos/editor-support/spine/Extension.h
                                     cocos/editor-support/spine/HashMap.h
                                     cocos/editor-support/spine/HasRendererObject.h
            NO_WERROR                cocos/editor-support/spine/IkConstraint.cpp
                                     cocos/editor-support/spine/IkConstraint.h
            NO_WERROR                cocos/editor-support/spine/IkConstraintData.cpp
                                     cocos/editor-support/spine/IkConstraintData.h
            NO_WERROR                cocos/editor-support/spine/IkConstraintTimeline.cpp
                                     cocos/editor-support/spine/IkConstraintTimeline.h
            NO_WERROR                cocos/editor-support/spine/Json.cpp
                                     cocos/editor-support/spine/Json.h
            NO_WERROR                cocos/editor-support/spine/LinkedMesh.cpp
                                     cocos/editor-support/spine/LinkedMesh.h
            NO_WERROR                cocos/editor-support/spine/MathUtil.cpp
                                     cocos/editor-support/spine/MathUtil.h
            NO_WERROR                cocos/editor-support/spine/MeshAttachment.cpp
                                     cocos/editor-support/spine/MeshAttachment.h
                                     cocos/editor-support/spine/MixBlend.h
                                     cocos/editor-support/spine/MixDirection.h
            NO_WERROR                cocos/editor-support/spine/PathAttachment.cpp
                                     cocos/editor-support/spine/PathAttachment.h
            NO_WERROR                cocos/editor-support/spine/PathConstraint.cpp
                                     cocos/editor-support/spine/PathConstraint.h
            NO_WERROR                cocos/editor-support/spine/PathConstraintData.cpp
                                     cocos/editor-support/spine/PathConstraintData.h
            NO_WERROR                cocos/editor-support/spine/PathConstraintMixTimeline.cpp
                                     cocos/editor-support/spine/PathConstraintMixTimeline.h
            NO_WERROR                cocos/editor-support/spine/PathConstraintPositionTimeline.cpp
                                     cocos/editor-support/spine/PathConstraintPositionTimeline.h
            NO_WERROR                cocos/editor-support/spine/PathConstraintSpacingTimeline.cpp
                                     cocos/editor-support/spine/PathConstraintSpacingTimeline.h
            NO_WERROR                cocos/editor-support/spine/PointAttachment.cpp
                                     cocos/editor-support/spine/PointAttachment.h
                                     cocos/editor-support/spine/Pool.h
                                     cocos/editor-support/spine/PositionMode.h
            NO_WERROR                cocos/editor-support/spine/RegionAttachment.cpp
                                     cocos/editor-support/spine/RegionAttachment.h
                                     cocos/editor-support/spine/RotateMode.h
            NO_WERROR                cocos/editor-support/spine/RotateTimeline.cpp
                                     cocos/editor-support/spine/RotateTimeline.h
            NO_WERROR                cocos/editor-support/spine/RTTI.cpp
                                     cocos/editor-support/spine/RTTI.h
            NO_WERROR                cocos/editor-support/spine/ScaleTimeline.cpp
                                     cocos/editor-support/spine/ScaleTimeline.h
            NO_WERROR                cocos/editor-support/spine/ShearTimeline.cpp
                                     cocos/editor-support/spine/ShearTimeline.h
            NO_WERROR                cocos/editor-support/spine/Skeleton.cpp
                                     cocos/editor-support/spine/Skeleton.h
            NO_WERROR                cocos/editor-support/spine/SkeletonBinary.cpp
                                     cocos/editor-support/spine/SkeletonBinary.h
            NO_WERROR                cocos/editor-support/spine/SkeletonBounds.cpp
                                     cocos/editor-support/spine/SkeletonBounds.h
            NO_WERROR                cocos/editor-support/spine/SkeletonClipping.cpp
                                     cocos/editor-support/spine/SkeletonClipping.h
            NO_WERROR                cocos/editor-support/spine/SkeletonData.cpp
                                     cocos/editor-support/spine/SkeletonData.h
            NO_WERROR                cocos/editor-support/spine/SkeletonJson.cpp
                                     cocos/editor-support/spine/SkeletonJson.h
            NO_WERROR                cocos/editor-support/spine/Skin.cpp
                                     cocos/editor-support/spine/Skin.h
            NO_WERROR                cocos/editor-support/spine/Slot.cpp
                                     cocos/editor-support/spine/Slot.h
            NO_WERROR                cocos/editor-support/spine/SlotData.cpp
                                     cocos/editor-support/spine/SlotData.h
                                     cocos/editor-support/spine/SpacingMode.h
                                     cocos/editor-support/spine/spine.h
            NO_WERROR                cocos/editor-support/spine/SpineObject.cpp
                                     cocos/editor-support/spine/SpineObject.h
                                     cocos/editor-support/spine/SpineString.h
            NO_WERROR                cocos/editor-support/spine/TextureLoader.cpp
                                     cocos/editor-support/spine/TextureLoader.h
            NO_WERROR                cocos/editor-support/spine/Timeline.cpp
                                     cocos/editor-support/spine/Timeline.h
                                     cocos/editor-support/spine/TimelineType.h
            NO_WERROR                cocos/editor-support/spine/TransformConstraint.cpp
                                     cocos/editor-support/spine/TransformConstraint.h
            NO_WERROR                cocos/editor-support/spine/TransformConstraintData.cpp
                                     cocos/editor-support/spine/TransformConstraintData.h
            NO_WERROR                cocos/editor-support/spine/TransformConstraintTimeline.cpp
                                     cocos/editor-support/spine/TransformConstraintTimeline.h
                                     cocos/editor-support/spine/TransformMode.h
            NO_WERROR                cocos/editor-support/spine/TranslateTimeline.cpp
                                     cocos/editor-support/spine/TranslateTimeline.h
            NO_WERROR                cocos/editor-support/spine/Triangulator.cpp
                                     cocos/editor-support/spine/Triangulator.h
            NO_WERROR                cocos/editor-support/spine/TwoColorTimeline.cpp
                                     cocos/editor-support/spine/TwoColorTimeline.h
            NO_WERROR                cocos/editor-support/spine/Updatable.cpp
                                     cocos/editor-support/spine/Updatable.h
                                     cocos/editor-support/spine/Vector.h
            NO_WERROR                cocos/editor-support/spine/VertexAttachment.cpp
                                     cocos/editor-support/spine/VertexAttachment.h
            NO_WERROR                cocos/editor-support/spine/VertexEffect.cpp
                                     cocos/editor-support/spine/VertexEffect.h
                                     cocos/editor-support/spine/Vertices.h
            NO_WERROR                cocos/editor-support/spine-creator-support/AttachmentVertices.cpp
                                     cocos/editor-support/spine-creator-support/AttachmentVertices.h
            NO_WERROR                cocos/editor-support/spine-creator-support/SkeletonAnimation.cpp
                                     cocos/editor-support/spine-creator-support/SkeletonAnimation.h
            NO_WERROR                cocos/editor-support/spine-creator-support/SkeletonCache.cpp
                                     cocos/editor-support/spine-creator-support/SkeletonCache.h
            NO_WERROR                cocos/editor-support/spine-creator-support/SkeletonCacheAnimation.cpp
                                     cocos/editor-support/spine-creator-support/SkeletonCacheAnimation.h
            NO_WERROR                cocos/editor-support/spine-creator-support/SkeletonCacheMgr.cpp
                                     cocos/editor-support/spine-creator-support/SkeletonCacheMgr.h
            NO_WERROR                cocos/editor-support/spine-creator-support/SkeletonDataMgr.cpp
                                     cocos/editor-support/spine-creator-support/SkeletonDataMgr.h
            NO_WERROR   NO_UBUILD    cocos/editor-support/spine-creator-support/SkeletonRenderer.cpp
                                     cocos/editor-support/spine-creator-support/SkeletonRenderer.h
            NO_WERROR                cocos/editor-support/spine-creator-support/spine-cocos2dx.cpp
                                     cocos/editor-support/spine-creator-support/spine-cocos2dx.h
            NO_WERROR                cocos/editor-support/spine-creator-support/VertexEffectDelegate.cpp
                                     cocos/editor-support/spine-creator-support/VertexEffectDelegate.h

        )
        cocos_source_files(
        NO_WERROR       ${SWIG_OUTPUT}/jsb_spine_auto.cpp
                        ${SWIG_OUTPUT}/jsb_spine_auto.h
        NO_WERROR       cocos/bindings/manual/jsb_spine_manual.cpp
                        cocos/bindings/manual/jsb_spine_manual.h
        )
    endif()

    if(USE_DRAGONBONES)
        cocos_source_files(
                                     cocos/editor-support/dragonbones/DragonBonesHeaders.h
            NO_WERROR                cocos/editor-support/dragonbones/animation/Animation.cpp
                                     cocos/editor-support/dragonbones/animation/Animation.h
            NO_WERROR                cocos/editor-support/dragonbones/animation/AnimationState.cpp
                                     cocos/editor-support/dragonbones/animation/AnimationState.h
            NO_WERROR                cocos/editor-support/dragonbones/animation/BaseTimelineState.cpp
                                     cocos/editor-support/dragonbones/animation/BaseTimelineState.h
                                     cocos/editor-support/dragonbones/animation/IAnimatable.h
            NO_WERROR                cocos/editor-support/dragonbones/animation/TimelineState.cpp
                                     cocos/editor-support/dragonbones/animation/TimelineState.h
            NO_WERROR                cocos/editor-support/dragonbones/animation/WorldClock.cpp
                                     cocos/editor-support/dragonbones/animation/WorldClock.h
            NO_WERROR                cocos/editor-support/dragonbones/armature/Armature.cpp
                                     cocos/editor-support/dragonbones/armature/Armature.h
            NO_WERROR                cocos/editor-support/dragonbones/armature/Bone.cpp
                                     cocos/editor-support/dragonbones/armature/Bone.h
            NO_WERROR                cocos/editor-support/dragonbones/armature/Constraint.cpp
                                     cocos/editor-support/dragonbones/armature/Constraint.h
            NO_WERROR                cocos/editor-support/dragonbones/armature/DeformVertices.cpp
                                     cocos/editor-support/dragonbones/armature/DeformVertices.h
                                     cocos/editor-support/dragonbones/armature/IArmatureProxy.h
            NO_WERROR                cocos/editor-support/dragonbones/armature/Slot.cpp
                                     cocos/editor-support/dragonbones/armature/Slot.h
            NO_WERROR                cocos/editor-support/dragonbones/armature/TransformObject.cpp
                                     cocos/editor-support/dragonbones/armature/TransformObject.h
            NO_WERROR                cocos/editor-support/dragonbones/core/BaseObject.cpp
                                     cocos/editor-support/dragonbones/core/BaseObject.h
            NO_WERROR                cocos/editor-support/dragonbones/core/DragonBones.cpp
                                     cocos/editor-support/dragonbones/core/DragonBones.h
            NO_WERROR                cocos/editor-support/dragonbones/event/EventObject.cpp
                                     cocos/editor-support/dragonbones/event/EventObject.h
                                     cocos/editor-support/dragonbones/event/IEventDispatcher.h
            NO_WERROR                cocos/editor-support/dragonbones/factory/BaseFactory.cpp
                                     cocos/editor-support/dragonbones/factory/BaseFactory.h
                                     cocos/editor-support/dragonbones/geom/ColorTransform.h
                                     cocos/editor-support/dragonbones/geom/Matrix.h
            NO_WERROR                cocos/editor-support/dragonbones/geom/Point.cpp
                                     cocos/editor-support/dragonbones/geom/Point.h
                                     cocos/editor-support/dragonbones/geom/Rectangle.h
            NO_WERROR                cocos/editor-support/dragonbones/geom/Transform.cpp
                                     cocos/editor-support/dragonbones/geom/Transform.h
            NO_WERROR                cocos/editor-support/dragonbones/model/AnimationConfig.cpp
                                     cocos/editor-support/dragonbones/model/AnimationConfig.h
            NO_WERROR                cocos/editor-support/dragonbones/model/AnimationData.cpp
                                     cocos/editor-support/dragonbones/model/AnimationData.h
            NO_WERROR                cocos/editor-support/dragonbones/model/ArmatureData.cpp
                                     cocos/editor-support/dragonbones/model/ArmatureData.h
            NO_WERROR                cocos/editor-support/dragonbones/model/BoundingBoxData.cpp
                                     cocos/editor-support/dragonbones/model/BoundingBoxData.h
            NO_WERROR                cocos/editor-support/dragonbones/model/CanvasData.cpp
                                     cocos/editor-support/dragonbones/model/CanvasData.h
            NO_WERROR                cocos/editor-support/dragonbones/model/ConstraintData.cpp
                                     cocos/editor-support/dragonbones/model/ConstraintData.h
            NO_WERROR                cocos/editor-support/dragonbones/model/DisplayData.cpp
                                     cocos/editor-support/dragonbones/model/DisplayData.h
            NO_WERROR                cocos/editor-support/dragonbones/model/DragonBonesData.cpp
                                     cocos/editor-support/dragonbones/model/DragonBonesData.h
            NO_WERROR                cocos/editor-support/dragonbones/model/SkinData.cpp
                                     cocos/editor-support/dragonbones/model/SkinData.h
            NO_WERROR                cocos/editor-support/dragonbones/model/TextureAtlasData.cpp
                                     cocos/editor-support/dragonbones/model/TextureAtlasData.h
            NO_WERROR                cocos/editor-support/dragonbones/model/UserData.cpp
                                     cocos/editor-support/dragonbones/model/UserData.h
            NO_WERROR                cocos/editor-support/dragonbones/parser/BinaryDataParser.cpp
                                     cocos/editor-support/dragonbones/parser/BinaryDataParser.h
            NO_WERROR                cocos/editor-support/dragonbones/parser/DataParser.cpp
                                     cocos/editor-support/dragonbones/parser/DataParser.h
            NO_WERROR   NO_UBUILD    cocos/editor-support/dragonbones/parser/JSONDataParser.cpp
                                     cocos/editor-support/dragonbones/parser/JSONDataParser.h
            NO_WERROR                cocos/editor-support/dragonbones-creator-support/ArmatureCache.cpp
                                     cocos/editor-support/dragonbones-creator-support/ArmatureCache.h
            NO_WERROR                cocos/editor-support/dragonbones-creator-support/ArmatureCacheMgr.cpp
                                     cocos/editor-support/dragonbones-creator-support/ArmatureCacheMgr.h
            NO_WERROR                cocos/editor-support/dragonbones-creator-support/CCArmatureCacheDisplay.cpp
                                     cocos/editor-support/dragonbones-creator-support/CCArmatureCacheDisplay.h
            NO_WERROR   NO_UBUILD    cocos/editor-support/dragonbones-creator-support/CCArmatureDisplay.cpp
                                     cocos/editor-support/dragonbones-creator-support/CCArmatureDisplay.h
                                     cocos/editor-support/dragonbones-creator-support/CCDragonBonesHeaders.h
            NO_WERROR                cocos/editor-support/dragonbones-creator-support/CCFactory.cpp
                                     cocos/editor-support/dragonbones-creator-support/CCFactory.h
            NO_WERROR                cocos/editor-support/dragonbones-creator-support/CCSlot.cpp
                                     cocos/editor-support/dragonbones-creator-support/CCSlot.h
            NO_WERROR                cocos/editor-support/dragonbones-creator-support/CCTextureAtlasData.cpp
                                     cocos/editor-support/dragonbones-creator-support/CCTextureAtlasData.h

        )
        cocos_source_files(
            NO_WERROR    ${SWIG_OUTPUT}/jsb_dragonbones_auto.cpp
                         ${SWIG_OUTPUT}/jsb_dragonbones_auto.h
            NO_WERROR    cocos/bindings/manual/jsb_dragonbones_manual.cpp
                         cocos/bindings/manual/jsb_dragonbones_manual.h
        )
    endif()
endif()

######## manual
cocos_source_files(
    NO_WERROR    cocos/bindings/manual/jsb_network_manual.cpp
                cocos/bindings/manual/jsb_network_manual.h
    NO_WERROR    cocos/bindings/manual/jsb_xmlhttprequest.cpp
                cocos/bindings/manual/jsb_xmlhttprequest.h

)

cocos_source_files(
            cocos/bindings/manual/jsb_classtype.cpp
            cocos/bindings/manual/jsb_classtype.h
            cocos/bindings/manual/jsb_cocos_manual.cpp
            cocos/bindings/manual/jsb_cocos_manual.h
            cocos/bindings/manual/jsb_geometry_manual.cpp
            cocos/bindings/manual/jsb_geometry_manual.h
            cocos/bindings/manual/jsb_conversions.h
            cocos/bindings/manual/jsb_conversions_spec.cpp
            cocos/bindings/manual/jsb_conversions_spec.h
            cocos/bindings/manual/jsb_gfx_manual.cpp
            cocos/bindings/manual/jsb_gfx_manual.h
            cocos/bindings/manual/jsb_global.cpp
            cocos/bindings/manual/jsb_global.h
            cocos/bindings/manual/jsb_helper.cpp
            cocos/bindings/manual/jsb_helper.h
            cocos/bindings/manual/jsb_module_register.h
            cocos/bindings/manual/jsb_module_register.cpp
            cocos/bindings/manual/jsb_platform.h
            cocos/bindings/manual/jsb_scene_manual.cpp
            cocos/bindings/manual/jsb_scene_manual.h
            cocos/bindings/manual/jsb_assets_manual.cpp
            cocos/bindings/manual/jsb_assets_manual.h
            cocos/bindings/manual/jsb_network_manual.cpp
            cocos/bindings/manual/jsb_network_manual.h
            cocos/bindings/manual/jsb_xmlhttprequest.cpp
            cocos/bindings/manual/jsb_xmlhttprequest.h
            cocos/bindings/manual/jsb_pipeline_manual.h
            cocos/bindings/manual/jsb_pipeline_manual.cpp
)
if(USE_AUDIO)
    cocos_source_files(
            cocos/bindings/manual/jsb_audio_manual.cpp
            cocos/bindings/manual/jsb_audio_manual.h
    )
endif()
if(USE_SOCKET)
    cocos_source_files(
                     cocos/bindings/manual/jsb_socketio.cpp
                     cocos/bindings/manual/jsb_socketio.h
                     cocos/bindings/manual/jsb_websocket.cpp
                     cocos/bindings/manual/jsb_websocket.h
    )
endif()

if(USE_WEBSOCKET_SERVER)
    cocos_source_files(
                     cocos/bindings/manual/jsb_websocket_server.cpp
                     cocos/bindings/manual/jsb_websocket_server.h
    )
endif()

if(ANDROID)
    cocos_source_files(
                    cocos/bindings/manual/jsb_platform_android.cpp
                    cocos/bindings/manual/JavaScriptJavaBridge.cpp
                    cocos/bindings/manual/JavaScriptJavaBridge.h
    )
elseif(OPENHARMONY)
    cocos_source_files(
        cocos/bindings/manual/jsb_platform_openharmony.cpp
    )
elseif(OHOS)
    cocos_source_files(
        cocos/bindings/manual/jsb_platform_ohos.cpp
        cocos/bindings/manual/JavaScriptJavaBridge.cpp
        cocos/bindings/manual/JavaScriptJavaBridge.h
    )
elseif(APPLE)
    cocos_source_files(
                    cocos/bindings/manual/jsb_platform_apple.mm
                    cocos/bindings/manual/JavaScriptObjCBridge.h
                    cocos/bindings/manual/JavaScriptObjCBridge.mm
                    cocos/platform/apple/JsbBridge.h
                    cocos/platform/apple/JsbBridge.mm
                    cocos/platform/apple/JsbBridgeWrapper.h
                    cocos/platform/apple/JsbBridgeWrapper.mm
    )
elseif(WIN32)
    cocos_source_files(
        NO_WERROR    cocos/bindings/manual/jsb_platform_win32.cpp
    )
elseif(LINUX)
    cocos_source_files(
        NO_WERROR    cocos/bindings/manual/jsb_platform_linux.cpp
    )
endif()

############# module bindings
cocos_source_files(MODULE ccbindings
    cocos/bindings/sebind/intl/common.h
    cocos/bindings/sebind/intl/common.cpp
    cocos/bindings/sebind/class.inl
    cocos/bindings/sebind/sebind.h
)

if(USE_SE_V8)
    cocos_source_files(MODULE ccbindings
                     cocos/bindings/sebind/class_v8.h
                     cocos/bindings/sebind/class_v8.cpp
                     cocos/bindings/jswrapper/v8/Base.h
                     cocos/bindings/jswrapper/v8/Class.cpp
                     cocos/bindings/jswrapper/v8/Class.h
                     cocos/bindings/jswrapper/v8/HelperMacros.h
                     cocos/bindings/jswrapper/v8/HelperMacros.cpp
                     cocos/bindings/jswrapper/v8/Object.cpp
                     cocos/bindings/jswrapper/v8/Object.h
                     cocos/bindings/jswrapper/v8/ObjectWrap.cpp
                     cocos/bindings/jswrapper/v8/ObjectWrap.h
                     cocos/bindings/jswrapper/v8/ScriptEngine.cpp
                     cocos/bindings/jswrapper/v8/ScriptEngine.h
                     cocos/bindings/jswrapper/v8/SeApi.h
                     cocos/bindings/jswrapper/v8/Utils.cpp
                     cocos/bindings/jswrapper/v8/Utils.h
                     cocos/bindings/jswrapper/v8/MissingSymbols.cpp
                     cocos/bindings/jswrapper/v8/MissingSymbols.h
    )
    if(USE_V8_DEBUGGER)
    cocos_source_files(MODULE ccbindings
                                cocos/bindings/jswrapper/v8/debugger/base64.h
        NO_WERROR               cocos/bindings/jswrapper/v8/debugger/env.cpp
                                cocos/bindings/jswrapper/v8/debugger/env.h
        NO_WERROR   NO_UBUILD   cocos/bindings/jswrapper/v8/debugger/http_parser.cpp
                                cocos/bindings/jswrapper/v8/debugger/http_parser.h
        NO_WERROR               cocos/bindings/jswrapper/v8/debugger/inspector_agent.cpp
                                cocos/bindings/jswrapper/v8/debugger/inspector_agent.h
        NO_WERROR               cocos/bindings/jswrapper/v8/debugger/inspector_io.cpp
                                cocos/bindings/jswrapper/v8/debugger/inspector_io.h
        NO_WERROR               cocos/bindings/jswrapper/v8/debugger/inspector_socket.cpp
                                cocos/bindings/jswrapper/v8/debugger/inspector_socket.h
        NO_WERROR               cocos/bindings/jswrapper/v8/debugger/inspector_socket_server.cpp
                                cocos/bindings/jswrapper/v8/debugger/inspector_socket_server.h
        NO_WERROR               cocos/bindings/jswrapper/v8/debugger/node.cpp
                                cocos/bindings/jswrapper/v8/debugger/node.h
        NO_WERROR               cocos/bindings/jswrapper/v8/debugger/node_debug_options.cpp
                                cocos/bindings/jswrapper/v8/debugger/node_debug_options.h
                                cocos/bindings/jswrapper/v8/debugger/node_mutex.h
        NO_WERROR               cocos/bindings/jswrapper/v8/debugger/SHA1.cpp
                                cocos/bindings/jswrapper/v8/debugger/SHA1.h
                                cocos/bindings/jswrapper/v8/debugger/util-inl.h
        NO_WERROR               cocos/bindings/jswrapper/v8/debugger/util.cpp
                                cocos/bindings/jswrapper/v8/debugger/util.h
                                cocos/bindings/jswrapper/v8/debugger/v8_inspector_protocol_json.h
    )
    endif()
endif()

if(USE_SE_SM)
    cocos_source_files(MODULE ccbindings
                    cocos/bindings/jswrapper/sm/Base.h
        NO_WERROR   cocos/bindings/jswrapper/sm/Class.cpp
                    cocos/bindings/jswrapper/sm/Class.h
                    cocos/bindings/jswrapper/sm/HelperMacros.h
        NO_WERROR   cocos/bindings/jswrapper/sm/HelperMacros.cpp
        NO_WERROR   cocos/bindings/jswrapper/sm/Object.cpp
                    cocos/bindings/jswrapper/sm/Object.h
        NO_WERROR   cocos/bindings/jswrapper/sm/ScriptEngine.cpp
                    cocos/bindings/jswrapper/sm/ScriptEngine.h
                    cocos/bindings/jswrapper/sm/SeApi.h
        NO_WERROR   cocos/bindings/jswrapper/sm/Utils.cpp
                    cocos/bindings/jswrapper/sm/Utils.h
    )
endif()

if(USE_SE_NAPI)
    cocos_source_files(MODULE ccbindings
                     cocos/bindings/jswrapper/napi/Class.cpp
                     cocos/bindings/jswrapper/napi/Class.h
                     cocos/bindings/jswrapper/napi/CommonHeader.h
                     cocos/bindings/jswrapper/napi/HelperMacros.h
                     cocos/bindings/jswrapper/napi/HelperMacros.cpp
                     cocos/bindings/jswrapper/napi/Object.cpp
                     cocos/bindings/jswrapper/napi/Object.h
        NO_WERROR    cocos/bindings/jswrapper/napi/ScriptEngine.cpp
                     cocos/bindings/jswrapper/napi/ScriptEngine.h
                     cocos/bindings/jswrapper/napi/SeApi.h
        NO_WERROR    cocos/bindings/jswrapper/napi/Utils.cpp
                     cocos/bindings/jswrapper/napi/Utils.h
    )
endif()

cocos_source_files(MODULE ccbindings
                 cocos/bindings/jswrapper/config.h
                 cocos/bindings/jswrapper/config.cpp
                 cocos/bindings/jswrapper/HandleObject.cpp
                 cocos/bindings/jswrapper/HandleObject.h
                 cocos/bindings/jswrapper/MappingUtils.cpp
                 cocos/bindings/jswrapper/MappingUtils.h
                 cocos/bindings/jswrapper/Object.h
                 cocos/bindings/jswrapper/RefCounter.cpp
                 cocos/bindings/jswrapper/RefCounter.h
                 cocos/bindings/jswrapper/SeApi.h
                 cocos/bindings/jswrapper/State.h
                 cocos/bindings/jswrapper/PrivateObject.h
                 cocos/bindings/jswrapper/Value.cpp
                 cocos/bindings/jswrapper/Value.h
                 cocos/bindings/jswrapper/ValueArrayPool.cpp
                 cocos/bindings/jswrapper/ValueArrayPool.h
)

cocos_source_files(
                 cocos/bindings/manual/jsb_global_init.cpp
                 cocos/bindings/manual/jsb_global_init.h
)

cocos_source_files(
                 cocos/bindings/event/EventDispatcher.cpp
                 cocos/bindings/event/EventDispatcher.h
)

#### storage
if(NOT ANDROID)
    cocos_source_files(
                     cocos/storage/local-storage/LocalStorage.cpp
                     cocos/storage/local-storage/LocalStorage.h
    )
else()
    cocos_source_files(
                     cocos/storage/local-storage/LocalStorage-android.cpp
    )
endif()

#### ui
if(USE_EDIT_BOX)
    cocos_source_files(
                     cocos/ui/edit-box/EditBox.h
    )
endif()

if(NOT OPENHARMONY AND (ANDROID OR IOS OR OHOS))
    if(USE_VIDEO)
        cocos_source_files(
                         cocos/ui/videoplayer/VideoPlayer.h
        )
    endif()
    if(USE_WEBVIEW)
        cocos_source_files(
                         cocos/ui/webview/WebView-inl.h
                         cocos/ui/webview/WebView.h
        )
    endif()
endif()

if(ANDROID)
    if(USE_EDIT_BOX)
        cocos_source_files(
                         cocos/ui/edit-box/EditBox-android.cpp
        )
    endif()
    if(USE_VIDEO)
        cocos_source_files(
                         cocos/ui/videoplayer/VideoPlayer-java.cpp
        )
    endif()
    if(USE_WEBVIEW)
        cocos_source_files(
                         cocos/ui/webview/WebViewImpl-java.h
                         cocos/ui/webview/WebViewImpl-android.cpp
        )
    endif()
elseif(OPENHARMONY)
    if(USE_EDIT_BOX)
        cocos_source_files(
                        cocos/ui/edit-box/EditBox-openharmony.h
                        cocos/ui/edit-box/EditBox-openharmony.cpp
    )
    endif()
    if(USE_WEBVIEW)
        cocos_source_files(
            cocos/ui/webview/WebViewImpl-java.h
            cocos/ui/webview/WebViewImpl-openharmony.h
            cocos/ui/webview/WebViewImpl-openharmony.cpp
        )
    endif()
elseif(OHOS)
    if(USE_EDIT_BOX)
        cocos_source_files(
            cocos/ui/edit-box/EditBox-ohos.cpp
        )
    endif()
    if(USE_VIDEO)
        cocos_source_files(
            cocos/ui/videoplayer/VideoPlayer-java.cpp
        )
    endif()
    if(USE_WEBVIEW)
        cocos_source_files(
            cocos/ui/webview/WebViewImpl-java.h
            cocos/ui/webview/WebViewImpl-ohos.cpp
        )
    endif()
elseif(MACOSX)
    if(USE_EDIT_BOX)
        cocos_source_files(
            cocos/ui/edit-box/EditBox-mac.mm
        )
    endif()
elseif(IOS)
    if(USE_EDIT_BOX)
        cocos_source_files(
             NO_WERROR  NO_UBUILD   cocos/ui/edit-box/EditBox-ios.mm
        )
    endif()
    if(USE_VIDEO)
        cocos_source_files(
                         cocos/ui/videoplayer/VideoPlayer-ios.mm
        )
    endif()
    if(USE_WEBVIEW)
       cocos_source_files(
                         cocos/ui/webview/WebViewImpl-ios.h
            NO_WERROR   NO_UBUILD   cocos/ui/webview/WebViewImpl-ios.mm

       )
   endif()
elseif(WIN32)
    if(USE_EDIT_BOX)
        cocos_source_files(
            NO_WERROR    cocos/ui/edit-box/EditBox-win32.cpp
        )
    endif()
elseif(LINUX OR QNX)
    if(USE_EDIT_BOX)
        cocos_source_files(
            NO_WERROR    cocos/ui/edit-box/EditBox-linux.cpp
        )
    endif()
endif()

##### ar module
if(USE_AR_MODULE)
    cocos_source_files(
        cocos/renderer/pipeline/xr/ar/ARStage.cpp
        cocos/renderer/pipeline/xr/ar/ARStage.h
        cocos/renderer/pipeline/xr/ar/ARBackground.cpp
        cocos/renderer/pipeline/xr/ar/ARBackground.h
    )
endif()

if(USE_XR OR USE_AR_MODULE)
    list(APPEND COCOS_SOURCE_LIST ${XR_COMMON_SOURCES})
    list(APPEND CC_EXTERNAL_LIBS ${XR_LIBS})
endif()

##### extensions

cocos_source_files(
                 extensions/assets-manager/AssetsManagerEx.cpp
                 extensions/assets-manager/AssetsManagerEx.h
                 extensions/assets-manager/AsyncTaskPool.cpp
                 extensions/assets-manager/AsyncTaskPool.h
                 extensions/assets-manager/EventAssetsManagerEx.cpp
                 extensions/assets-manager/EventAssetsManagerEx.h
                 extensions/assets-manager/Manifest.cpp
                 extensions/assets-manager/Manifest.h
                 extensions/cocos-ext.h
                 extensions/ExtensionExport.h
                 extensions/ExtensionMacros.h
)

list(APPEND COCOS_SOURCE_LIST ${CC_EXTERNAL_SOURCES})

### generate source files

set(COCOS_DEBUGINFO_SRC
    ${CWD}/cocos/core/builtin/DebugInfos.cpp
)

add_custom_target(builtin-res
    COMMAND ${CMAKE_COMMAND} -E echo "Generate builtin resources ..."
    COMMAND ${NODE_EXECUTABLE} ${CWD}/cmake/scripts/gen_debugInfos.js
            ${CWD}/../EngineErrorMap.md
            ${CWD}/cocos/core/builtin/DebugInfos.cpp.in
            ${CWD}/cocos/core/builtin/DebugInfos.cpp
    DEPENDS
            ${CWD}/cocos/core/builtin/DebugInfos.cpp.in
    VERBATIM USES_TERMINAL
)
set_target_properties(builtin-res PROPERTIES FOLDER Utils)


list(APPEND COCOS_SOURCE_LIST ${COCOS_DEBUGINFO_SRC})

if(USE_MODULES)
    add_library(ccmath ${ccmath_SOURCE_LIST})
    add_library(cclog ${cclog_SOURCE_LIST})
    add_library(ccfilesystem ${ccfilesystem_SOURCE_LIST} ${CC_TINYDIR_SOURCES})
    add_library(ccutils ${ccutils_SOURCE_LIST} ${CC_UTILS_SOURCES})
    add_library(ccunzip ${ccunzip_SOURCE_LIST} ${CC_UNZIP_SOURCES})
    add_library(ccbindings ${ccbindings_SOURCE_LIST})
    add_library(ccgeometry ${ccgeometry_SOURCE_LIST})

    target_include_directories(ccmath PRIVATE
        ${CWD}/cocos
    )
    target_include_directories(ccgeometry PRIVATE
        ${CWD}/cocos
    )
    target_include_directories(ccunzip PRIVATE
        ${CWD}/external/sources/unzip
        ${CWD}/external/sources
        ${CWD}/cocos
    )
    target_include_directories(cclog PRIVATE
        ${CWD}/cocos
    )
    target_include_directories(ccfilesystem PRIVATE
        ${CWD}
        ${CWD}/cocos
        ${CWD}/external/sources
    )
    target_include_directories(ccutils PRIVATE
        ${CWD}/cocos
        ${CWD}/external/sources
    )
    target_include_directories(ccbindings PRIVATE
        ${CWD}/cocos
        ${CWD}/cocos/bindings/jswrapper
        ${CWD}/cocos/editor-support # TODO: refactor include path
        ${CWD}
        ${CC_EXTERNAL_INCLUDES}
    )
    target_link_libraries(ccunzip PUBLIC
        ${ZLIB}
    )
    target_link_libraries(ccfilesystem PUBLIC
        ccunzip
        ccutils
        cclog
    )
    target_link_libraries(ccbindings PUBLIC
        ccfilesystem
        cclog
        ${se_libs_name}
        uv
    )
    target_link_libraries(ccgeometry PUBLIC
        ccmath
    )
    if(ANDROID)
        target_link_libraries(ccmath PUBLIC
            android_platform
        )
        target_link_libraries(cclog PUBLIC
            log
        )
        target_link_libraries(ccfilesystem PUBLIC
            cocos_jni
        )
    elseif(OPENHARMONY)

    elseif(OHOS)
        target_link_libraries(cclog PUBLIC
            hilog_ndk.z
        )
        target_link_libraries(ccfilesystem PUBLIC
            cocos_jni
            rawfile.z
        )
    elseif(APPLE)
        target_link_libraries(ccfilesystem PUBLIC
        "-framework Foundation"
        "-framework SystemConfiguration"
        )
    endif()
else()
    list(APPEND COCOS_SOURCE_LIST
        ${ccmath_SOURCE_LIST}
        ${ccgeometry_SOURCE_LIST}
        ${cclog_SOURCE_LIST}
        ${ccfilesystem_SOURCE_LIST}
        ${ccunzip_SOURCE_LIST}
        ${ccbindings_SOURCE_LIST}
        ${ccutils_SOURCE_LIST}
        ${CC_UNZIP_SOURCES}
        ${CC_TINYDIR_SOURCES}
    )
endif()


if(QNX)
    include(${QNX_PATH}/source.cmake)
    qnx_source_list(ccqnx_SOURCE_LIST ${QNX_PATH})
    source_group(TREE ${QNX_PATH} PREFIX "Source Files" FILES ${ccqnx_SOURCE_LIST}})
    list(APPEND COCOS_SOURCE_LIST ${ccqnx_SOURCE_LIST})
endif()

add_library(${ENGINE_NAME} ${COCOS_SOURCE_LIST})

if(CMAKE_GENERATOR STREQUAL "Xcode")
    add_dependencies(${ENGINE_NAME} genbindings)
endif()


if(USE_MODULES)
    target_link_libraries(${ENGINE_NAME} PUBLIC
        ccmath
        cclog
        ccfilesystem
        ccunzip
        ccbindings
        ccutils
    )
endif()


if(ANDROID OR (NOT OPENHARMONY AND OHOS))
    cc_enable_werror("${CC_JNI_SRC_FILES}")
    add_library(cocos_jni STATIC ${CC_JNI_SRC_FILES})
    target_include_directories(cocos_jni PUBLIC
        ${CWD}
        ${CWD}/cocos
        ${CC_EXTERNAL_INCLUDES}
    )
    if(ANDROID)
        target_link_libraries(cocos_jni PUBLIC
            android_platform
            android
            log
        )
        # Export GameActivity_onCreate(),
        # Refer to: https://github.com/android-ndk/ndk/issues/381.
        set(CMAKE_SHARED_LINKER_FLAGS
                "${CMAKE_SHARED_LINKER_FLAGS} -u GameActivity_onCreate")
    endif()
endif()

################################# cc_apply_definations ###################################
function(cc_apply_definations target)
    target_compile_definitions(${target} PUBLIC
        $<IF:$<BOOL:${USE_VIDEO}>,CC_USE_VIDEO=1,CC_USE_VIDEO=0>
        $<IF:$<BOOL:${USE_WEBVIEW}>,CC_USE_WEBVIEW=1,CC_USE_WEBVIEW=0>
        $<IF:$<BOOL:${USE_AUDIO}>,CC_USE_AUDIO=1,CC_USE_AUDIO=0>
        $<IF:$<BOOL:${USE_XR}>,CC_USE_XR=1,CC_USE_XR=0>
        $<IF:$<BOOL:${USE_XR_REMOTE_PREVIEW}>,CC_USE_XR_REMOTE_PREVIEW=1,CC_USE_XR_REMOTE_PREVIEW=0>
        $<IF:$<BOOL:${USE_SOCKET}>,CC_USE_SOCKET=1,CC_USE_SOCKET=0>
        $<IF:$<BOOL:${USE_WEBSOCKET_SERVER}>,CC_USE_WEBSOCKET_SERVER=1,CC_USE_WEBSOCKET_SERVER=0>
        $<IF:$<BOOL:${USE_EDIT_BOX}>,CC_USE_EDITBOX=1,CC_USE_EDITBOX=0>
        # USE_V8_DEBUGGER = USE_V8_DEBUGGER && (in_debug_mode OR USE_V8_DEBUGGER_FORCEON)
        $<IF:$<AND:$<OR:$<CONFIG:Debug>,$<BOOL:${USE_V8_DEBUGGER_FORCE}>>,$<BOOL:${USE_V8_DEBUGGER}>>,USE_V8_DEBUGGER=1,USE_V8_DEBUGGER=0>
        $<IF:$<BOOL:${USE_MIDDLEWARE}>,CC_USE_MIDDLEWARE=1,CC_USE_MIDDLEWARE=0>
        $<IF:$<BOOL:${USE_SPINE}>,CC_USE_SPINE=1,CC_USE_SPINE=0>
        $<IF:$<BOOL:${USE_DRAGONBONES}>,CC_USE_DRAGONBONES=1,CC_USE_DRAGONBONES=0>
        $<IF:$<BOOL:${USE_JOB_SYSTEM_TBB}>,CC_USE_JOB_SYSTEM_TBB=1,CC_USE_JOB_SYSTEM_TBB=0>
        $<IF:$<BOOL:${USE_JOB_SYSTEM_TASKFLOW}>,CC_USE_JOB_SYSTEM_TASKFLOW=1,CC_USE_JOB_SYSTEM_TASKFLOW=0>
        $<IF:$<BOOL:${USE_PHYSICS_PHYSX}>,CC_USE_PHYSICS_PHYSX=1,CC_USE_PHYSICS_PHYSX=0>
        $<IF:$<BOOL:${USE_AR_MODULE}>,CC_USE_AR_MODULE=1,CC_USE_AR_MODULE=0>
        $<IF:$<BOOL:${USE_AR_AUTO}>,CC_USE_AR_AUTO=1,CC_USE_AR_AUTO=0>
        $<IF:$<BOOL:${USE_AR_CORE}>,CC_USE_AR_CORE=1,CC_USE_AR_CORE=0>
        $<IF:$<BOOL:${USE_AR_ENGINE}>,CC_USE_AR_ENGINE=1,CC_USE_AR_ENGINE=0>
        $<IF:$<BOOL:${USE_OCCLUSION_QUERY}>,CC_USE_OCCLUSION_QUERY=1,CC_USE_OCCLUSION_QUERY=0>
        $<IF:$<BOOL:${USE_DEBUG_RENDERER}>,CC_USE_DEBUG_RENDERER=1,CC_USE_DEBUG_RENDERER=0>
        $<IF:$<BOOL:${USE_GEOMETRY_RENDERER}>,CC_USE_GEOMETRY_RENDERER=1,CC_USE_GEOMETRY_RENDERER=0>
        $<IF:$<BOOL:${USE_WEBP}>,CC_USE_WEBP=1,CC_USE_WEBP=0>
        $<IF:$<BOOL:${CC_EDITOR}>,CC_EDITOR=1,CC_EDITOR=0>
        $<$<BOOL:${USE_REMOTE_LOG}>:CC_REMOTE_LOG=1>
        $<$<BOOL:${USE_SE_SM}>:SCRIPT_ENGINE_TYPE=1>
        $<$<OR:$<CONFIG:Debug>,$<BOOL:${CC_DEBUG_FORCE}>>:CC_DEBUG=1>
    )
endfunction()

# setup default flags
cc_apply_definations(${ENGINE_NAME})

if(USE_MODULES)
    cc_apply_definations(ccmath)
    cc_apply_definations(cclog)
    cc_apply_definations(ccfilesystem)
    cc_apply_definations(ccunzip)
    cc_apply_definations(ccbindings)
    cc_apply_definations(ccutils)
endif()

if(USE_XR)
    cc_xr_apply_definations(${ENGINE_NAME})
    if(USE_MODULES)
        cc_xr_apply_definations(ccmath)
        cc_xr_apply_definations(cclog)
        cc_xr_apply_definations(ccfilesystem)
        cc_xr_apply_definations(ccunzip)
        cc_xr_apply_definations(ccbindings)
        cc_xr_apply_definations(ccutils)
    endif()
endif()

if(MSVC)
    set(V8_DIR
        ${CWD}/external/win64/libs/v8
    )
    file(GLOB V8_DLLS
        ${CWD}/external/win64/libs/v8/Release/*.dll
    )

    file(GLOB WINDOWS_DLLS
        ${CWD}/external/win64/libs/*.dll
        ${CWD}/external/win64/libs/msvcr/*.dll
    )
    target_compile_options(${ENGINE_NAME} PUBLIC /MP
        /bigobj
        /wd4018 # signed/unsigned mismatch
        /wd4221 # no public symbols
        /wd4244 # type conversion data lost
        /wd4267 # conversion from 'size_t' to 'type', possible loss of data
        /wd4305 # truncation from 'type1' to 'type2'
        /wd4309 # truncation of constant value
        /wd4819 # file contains a character that cannot be represented in the current code page
        /wd4996 # deprecated
        /wd4098 # defaultlib conflicts
        /wd4099 # PDB 'filename' was not found with 'object/library' or at 'path'; linking object as if no debug info
    )
endif()

if(CC_USE_VULKAN)

    target_compile_definitions(${ENGINE_NAME} PUBLIC VK_NO_PROTOTYPES)
    target_compile_definitions(${ENGINE_NAME} PUBLIC CC_USE_VULKAN)

    if(WIN32)
        target_compile_definitions(${ENGINE_NAME} PUBLIC VK_USE_PLATFORM_WIN32_KHR)
    elseif(NX)
        target_compile_definitions(${ENGINE_NAME} PUBLIC VK_USE_PLATFORM_VI_NN)
    elseif(ANDROID)
        target_compile_definitions(${ENGINE_NAME} PUBLIC VK_USE_PLATFORM_ANDROID_KHR)
    elseif(IOS)
        target_compile_definitions(${ENGINE_NAME} PUBLIC VK_USE_PLATFORM_IOS_MVK)
    elseif(MACOSX)
        target_compile_definitions(${ENGINE_NAME} PUBLIC VK_USE_PLATFORM_MACOS_MVK)
    else()
        target_compile_definitions(${ENGINE_NAME} PUBLIC VK_USE_PLATFORM_XCB_KHR)
    endif()
endif()

if(CC_USE_METAL)
    target_compile_definitions(${ENGINE_NAME} PUBLIC CC_USE_METAL)
endif()

if(CC_USE_GLES3)
    target_compile_definitions(${ENGINE_NAME} PUBLIC CC_USE_GLES3)
endif()

if(CC_USE_GLES2)
    target_compile_definitions(${ENGINE_NAME} PUBLIC CC_USE_GLES2)
endif()

target_include_directories(${ENGINE_NAME}
    PUBLIC
        ${CC_EXTERNAL_INCLUDES}
        ${CWD}
        ${CWD}/cocos
        ${CWD}/cocos/renderer
        ${CWD}/cocos/platform
        ${CWD}/cocos/renderer/core
        ${CWD}/cocos/editor-support
        ${SWIG_OUTPUT_ROOT}
        ${SWIG_OUTPUT_ROOT}/cocos
        $<$<BOOL:USE_SE_V8>:${CWD}/cocos/bindings/jswrapper>
    PRIVATE
        ${CC_EXTERNAL_PRIVATE_INCLUDES}
)

target_compile_definitions(${ENGINE_NAME}
    PRIVATE
        ${CC_EXTERNAL_PRIVATE_DEFINITIONS}
)

if(NOT APPLE)
    target_include_directories(${ENGINE_NAME} PUBLIC
        ${CWD}/external/sources/EGL
    )
endif()

target_include_directories(${ENGINE_NAME} PUBLIC
    ${CWD}/external/sources/khronos
)

if(NX)
    include(${CMAKE_CURRENT_LIST_DIR}/platform-nx/setup.cmake)
elseif(WINDOWS)
    target_link_libraries(${ENGINE_NAME} PUBLIC
        ws2_32 userenv psapi winmm Iphlpapi
        ${CC_EXTERNAL_LIBS}
    )
    cc_win32_definations(${ENGINE_NAME})

    if(USE_MODULES)
        cc_win32_definations(ccmath)
        cc_win32_definations(cclog)
        cc_win32_definations(ccunzip)
        cc_win32_definations(ccfilesystem)
        cc_win32_definations(ccutils)
        cc_win32_definations(ccbindings)

        target_link_libraries(ccutils PUBLIC
            ws2_32 psapi userenv Iphlpapi
        )
        target_link_libraries(ccbindings PUBLIC
            ws2_32
        )
    endif()
endif()

if(ANDROID)
    target_compile_options(${ENGINE_NAME} PRIVATE
        -Wno-comment # nested block comments are actually useful sometimes
    )

    find_library(LIB_EGL NAMES EGL)
    target_link_libraries(${ENGINE_NAME} PUBLIC
        android
        paddleboat_static
        OpenSLES
        ${LIB_EGL}
        jnigraphics
        ${CC_EXTERNAL_LIBS}
    )
endif()

if(NOT OPENHARMONY AND OHOS)
    target_link_libraries(${ENGINE_NAME} PUBLIC
        EGL
        GLESv3
        zgraphic.z
        image_pixelmap.z
        rawfile.z
        z
        OpenSLES
        hilog_ndk.z
        ${CC_EXTERNAL_LIBS}
    )
endif()

if(OPENHARMONY)
    find_library( # Sets the name of the path variable.
                EGL-lib
                # Specifies the name of the NDK library that
                # you want CMake to locate.
                EGL )
    find_library( # Sets the name of the path variable.
                GLESv3-lib
                # Specifies the name of the NDK library that
                # you want CMake to locate.
                GLESv3)

    find_library( hilog-lib
                hilog_ndk.z )

    find_library( libace-lib
                libace_ndk.z )

    target_link_libraries(${ENGINE_NAME} PUBLIC
        ${EGL-lib} ${GLESv3-lib} ${hilog-lib} libace_napi.z.so libace_ndk.z.so libz.so libuv.so libnative_drawing.so librawfile.z.so libOpenSLES.so
        ${CC_EXTERNAL_LIBS}
    )
endif()

if(APPLE)

    target_compile_options(${ENGINE_NAME} PRIVATE
        -Wno-objc-method-access
    )

    target_include_directories(${ENGINE_NAME} PUBLIC
        ${CWD}/cocos/platform/ios
    )
    target_link_libraries(${ENGINE_NAME} PUBLIC
        "-liconv"
        "-framework AudioToolbox"
        "-framework Foundation"
        "-framework OpenAL"
        "-framework GameController"
        "-framework Metal"
        "-framework MetalKit"
        "-framework QuartzCore"
        "-framework MetalPerformanceShaders"
        "-lsqlite3"
        "-framework Security"
        "-framework SystemConfiguration"
        "$(inherited)"
        ${CC_EXTERNAL_LIBS}
    )
    set_target_properties(${ENGINE_NAME} PROPERTIES
        XCODE_ATTRIBUTE_ONLY_ACTIVE_ARCH "YES"
        OSX_ARCHITECTURES "arm64;x86_64"
        ARCHIVE_OUTPUT_DIRECTORY ${CMAKE_CURRENT_BINARY_DIR}/archives
    )
    if(MACOSX)
        target_link_libraries(${ENGINE_NAME} PUBLIC
            "-framework OpenGL"
            "-framework AppKit"
        )
        target_compile_definitions(${ENGINE_NAME} PUBLIC
            CC_KEYBOARD_SUPPORT
        )
    elseif(IOS)
        target_link_libraries(${ENGINE_NAME} PUBLIC
            "-framework QuartzCore"
            "-framework MetalPerformanceShaders"
            "-framework UIKit"
            "-framework AVKit"
            "-framework WebKit"
            "-framework CoreVideo"
            "-framework CoreMotion"
            "-framework CFNetwork"
            "-framework CoreMedia"
            "-framework CoreText"
            "-framework CoreGraphics"
            "-framework AVFoundation"
            "-lz"
            "-framework OpenGLES"
            "-framework JavaScriptCore"
        )
        set_property(TARGET ${ENGINE_NAME} PROPERTY XCODE_ATTRIBUTE_IPHONEOS_DEPLOYMENT_TARGET ${TARGET_IOS_VERSION})
        set_property(TARGET ${ENGINE_NAME} PROPERTY XCODE_ATTRIBUTE_ENABLE_BITCODE "NO")
    endif()

endif()

if(QNX)
    include(${QNX_PATH}/setup.cmake)
elseif(LINUX)
    set(LINUX_GRAPHIC_LIBS "")
    if(NOT USE_SERVER_MODE)
        list(APPEND LINUX_GRAPHIC_LIBS X11)
    endif()
    target_link_libraries(${ENGINE_NAME} PUBLIC
        ${LINUX_GRAPHIC_LIBS}
        ${CC_EXTERNAL_LIBS}
    )
endif()

### set source_group for generated files
set(COCOS_SOURCE_LIST_EXCLUDE_GENRATED ${COCOS_SOURCE_LIST})
set(COCOS_GENERATED_LIST)
foreach(src IN LISTS COCOS_SOURCE_LIST_EXCLUDE_GENRATED)
    get_source_file_property(IS_GENERATED ${src} GENERATED)
    if(IS_GENERATED) 
        list(REMOVE_ITEM COCOS_SOURCE_LIST_EXCLUDE_GENRATED ${src})
        list(APPEND COCOS_GENERATED_LIST ${src})
    endif()
endforeach()

source_group(TREE ${SWIG_OUTPUT_ROOT} PREFIX "Source Files/generated" FILES ${COCOS_GENERATED_LIST})

add_custom_target(genbindings
    DEPENDS ${COCOS_GENERATED_LIST}
)
set_target_properties(genbindings PROPERTIES FOLDER Utils)

if(USE_BUILTIN_EXTERNAL)
    set(EXCLUDE_EXTERANL_LIST ${COCOS_SOURCE_LIST_EXCLUDE_GENRATED})
    foreach(x IN LISTS CC_EXTERNAL_SOURCES)
        list(REMOVE_ITEM EXCLUDE_EXTERANL_LIST ${x})
    endforeach()
    if(USE_XR OR USE_AR_MODULE)
        foreach(x IN LISTS XR_COMMON_SOURCES)
            list(REMOVE_ITEM EXCLUDE_EXTERANL_LIST ${x})
        endforeach()
    endif()
    source_group(TREE ${CWD} PREFIX "Source Files" FILES ${EXCLUDE_EXTERANL_LIST})
    source_group(TREE ${EXTERNAL_ROOT} PREFIX "Source Files/external" FILES ${CC_EXTERNAL_SOURCES})
    if(USE_XR OR USE_AR_MODULE)
        source_group(TREE ${XR_COMMON_PATH} PREFIX "Source Files/common" FILES ${XR_COMMON_SOURCES})
    endif()
else()
    if(USE_XR OR USE_AR_MODULE)
        set(EXCLUDE_XR_LIST ${COCOS_SOURCE_LIST_EXCLUDE_GENRATED})
        foreach(x IN LISTS XR_COMMON_SOURCES)
            list(REMOVE_ITEM EXCLUDE_XR_LIST ${x})
        endforeach()
        source_group(TREE ${CWD} PREFIX "Source Files" FILES ${EXCLUDE_XR_LIST})
        source_group(TREE ${XR_COMMON_PATH} PREFIX "Source Files/common" FILES ${XR_COMMON_SOURCES})
    else()
        source_group(TREE ${CWD} PREFIX "Source Files" FILES ${COCOS_SOURCE_LIST_EXCLUDE_GENRATED})
    endif()
endif()<|MERGE_RESOLUTION|>--- conflicted
+++ resolved
@@ -1902,17 +1902,14 @@
         cocos/physics/physx/joints/PhysXFixedJoint.cpp
         cocos/physics/physx/joints/PhysXSpherical.h
         cocos/physics/physx/joints/PhysXSpherical.cpp
-<<<<<<< HEAD
         cocos/physics/physx/joints/PhysXGenericJoint.h
         cocos/physics/physx/joints/PhysXGenericJoint.cpp
-=======
         cocos/physics/physx/character-controllers/PhysXCharacterController.h
         cocos/physics/physx/character-controllers/PhysXCharacterController.cpp
         cocos/physics/physx/character-controllers/PhysXCapsuleCharacterController.h
         cocos/physics/physx/character-controllers/PhysXCapsuleCharacterController.cpp
         cocos/physics/physx/character-controllers/PhysXBoxCharacterController.h
         cocos/physics/physx/character-controllers/PhysXBoxCharacterController.cpp
->>>>>>> 4dec756a
     )
     cocos_source_files(
         NO_WERROR NO_UBUILD ${SWIG_OUTPUT}/jsb_physics_auto.cpp
