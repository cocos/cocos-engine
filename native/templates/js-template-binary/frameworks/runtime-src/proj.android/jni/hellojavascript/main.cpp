--- conflicted
+++ resolved
@@ -3,14 +3,10 @@
 #include "platform/android/jni/JniHelper.h"
 #include <jni.h>
 #include <android/log.h>
-<<<<<<< HEAD
-#include "ide-support/SimpleConfigParser.h"
 #if PACKAGE_AS
 #include "PluginJniHelper.h"
 #include "SDKManager.h"
 #endif
-=======
->>>>>>> 92bfe393
 
 #define  LOG_TAG    "main"
 #define  LOGD(...)  __android_log_print(ANDROID_LOG_DEBUG,LOG_TAG,__VA_ARGS__)
@@ -20,7 +16,6 @@
 void cocos_android_app_init (JNIEnv* env) {
     LOGD("cocos_android_app_init");
     AppDelegate *pAppDelegate = new AppDelegate();
-<<<<<<< HEAD
 #if PACKAGE_AS
     JavaVM* vm;
     env->GetJavaVM(&vm);
@@ -31,21 +26,10 @@
 
 extern "C"
 {
-    bool Java_org_cocos2dx_javascript_AppActivity_nativeIsDebug(JNIEnv *env, jobject thisz)
-    {
-#if (COCOS2D_DEBUG > 0)
-        return true;
-#else
-        return false;    
-#endif
-    }
-
-    	void Java_org_cocos2dx_javascript_SDKWrapper_nativeLoadAllPlugins(JNIEnv*  env, jobject thiz)
+    void Java_org_cocos2dx_javascript_SDKWrapper_nativeLoadAllPlugins(JNIEnv*  env, jobject thiz)
 	{
 #if PACKAGE_AS
     	SDKManager::getInstance()->loadAllPlugins();
 #endif
 	}
-=======
->>>>>>> 92bfe393
 }