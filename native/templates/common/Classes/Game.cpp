/****************************************************************************
 Copyright (c) 2017-2018 Xiamen Yaji Software Co., Ltd.

 http://www.cocos.com

 Permission is hereby granted, free of charge, to any person obtaining a copy
 of this software and associated engine source code (the "Software"), a limited,
 worldwide, royalty-free, non-assignable, revocable and non-exclusive license
 to use Cocos Creator solely to develop games on your target platforms. You shall
 not use Cocos Creator software for developing other software or tools that's
 used for developing games. You are not granted to publish, distribute,
 sublicense, and/or sell copies of Cocos Creator.

 The software or tools in this License Agreement are licensed, not sold.
 Xiamen Yaji Software Co., Ltd. reserves all rights not expressly granted to you.

 THE SOFTWARE IS PROVIDED "AS IS", WITHOUT WARRANTY OF ANY KIND, EXPRESS OR
 IMPLIED, INCLUDING BUT NOT LIMITED TO THE WARRANTIES OF MERCHANTABILITY,
 FITNESS FOR A PARTICULAR PURPOSE AND NONINFRINGEMENT. IN NO EVENT SHALL THE
 AUTHORS OR COPYRIGHT HOLDERS BE LIABLE FOR ANY CLAIM, DAMAGES OR OTHER
 LIABILITY, WHETHER IN AN ACTION OF CONTRACT, TORT OR OTHERWISE, ARISING FROM,
 OUT OF OR IN CONNECTION WITH THE SOFTWARE OR THE USE OR OTHER DEALINGS IN
 THE SOFTWARE.
 ****************************************************************************/
#include "Game.h"
#include "cocos/application/ApplicationManager.h"
#include "cocos/bindings/event/CustomEventTypes.h"
#include "cocos/bindings/event/EventDispatcher.h"
#include "cocos/bindings/jswrapper/SeApi.h"
#include "cocos/bindings/manual/jsb_classtype.h"
#include "cocos/bindings/manual/jsb_global.h"
#include "cocos/bindings/manual/jsb_module_register.h"

Game::Game() : cc::CocosApplication() {}

int Game::init() {
<<<<<<< HEAD
    createWindow(GAME_NAME, 0, 0, 800, 600,
=======
#if CC_PLATFORM == CC_PLATFORM_WINDOWS || CC_PLATFORM == CC_PLATFORM_LINUX || CC_PLATFORM == CC_PLATFORM_QNX || CC_PLATFORM == CC_PLATFORM_MAC_OSX
    createWindow("My game", 800, 600,
>>>>>>> d0c9db01
                 cc::ISystemWindow::CC_WINDOW_SHOWN |
                     cc::ISystemWindow::CC_WINDOW_RESIZABLE |
                     cc::ISystemWindow::CC_WINDOW_INPUT_FOCUS);
#endif
    setJsDebugIpAndPort("0.0.0.0", 6086, false);

    int ret = cc::CocosApplication::init();
    if (ret != 0) {
        return ret;
    }

    setXXTeaKey("");

    runJsScript("jsb-adapter/jsb-builtin.js");
    runJsScript("main.js");
    return 0;
}

void Game::onPause() {
    cc::CocosApplication::onPause();
}

void Game::onResume() {
    cc::CocosApplication::onResume();
}

void Game::onClose() {
    cc::CocosApplication::onClose();
}

CC_APPLICATION_MAIN(Game);<|MERGE_RESOLUTION|>--- conflicted
+++ resolved
@@ -34,12 +34,8 @@
 Game::Game() : cc::CocosApplication() {}
 
 int Game::init() {
-<<<<<<< HEAD
-    createWindow(GAME_NAME, 0, 0, 800, 600,
-=======
 #if CC_PLATFORM == CC_PLATFORM_WINDOWS || CC_PLATFORM == CC_PLATFORM_LINUX || CC_PLATFORM == CC_PLATFORM_QNX || CC_PLATFORM == CC_PLATFORM_MAC_OSX
     createWindow("My game", 800, 600,
->>>>>>> d0c9db01
                  cc::ISystemWindow::CC_WINDOW_SHOWN |
                      cc::ISystemWindow::CC_WINDOW_RESIZABLE |
                      cc::ISystemWindow::CC_WINDOW_INPUT_FOCUS);
