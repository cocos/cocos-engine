[scene]
# the prefix to be added to the generated functions. You might or might not use this in your own
# templates
prefix = scene

#cpp_headers =

# create a target namespace (in javascript, this would create some code like the equiv. to `ns = ns || {}`)
# all classes will be embedded in that namespace
target_namespace = jsb

android_headers =

android_flags = -target armv7-none-linux-androideabi -D_LIBCPP_DISABLE_VISIBILITY_ANNOTATIONS -DANDROID -D__ANDROID_API__=14 -gcc-toolchain %(gcc_toolchain_dir)s --sysroot=%(androidndkdir)s/platforms/android-14/arch-arm  -idirafter %(androidndkdir)s/sources/android/support/include -idirafter %(androidndkdir)s/sysroot/usr/include -idirafter %(androidndkdir)s/sysroot/usr/include/arm-linux-androideabi -idirafter %(clangllvmdir)s/lib64/clang/5.0/include -I%(androidndkdir)s/sources/cxx-stl/llvm-libc++/include

clang_headers =
clang_flags = -nostdinc -x c++ -std=c++17 -fsigned-char -U__SSE__

cocos_headers = -I%(cocosdir)s/cocos -I%(cocosdir)s/cocos/renderer -I%(cocosdir)s -I%(cocosdir)s/cocos/platform/android -I%(cocosdir)s/external/sources -I%(cocosdir)s/external/android/armeabi-v7a/include/v8 -I%(cocosdir)s/external/android/armeabi-v7a/include/uv
cocos_flags = -DANDROID -DCC_PLATFORM=3 -DCC_PLATFORM_IOS=1 -DCC_PLATFORM_MACOS=4 -DCC_PLATFORM_WINDOWS=2 -DCC_PLATFORM_ANDROID=3


cxxgenerator_headers =

# extra arguments for clang
extra_arguments = %(android_headers)s %(clang_headers)s %(cxxgenerator_headers)s %(cocos_headers)s %(android_flags)s %(clang_flags)s %(cocos_flags)s %(extra_flags)s

# what headers to parse
headers = %(cocosdir)s/cocos/core/data/Object.h
          %(cocosdir)s/cocos/core/scene-graph/Node.h
          %(cocosdir)s/cocos/core/scene-graph/Scene.h
          %(cocosdir)s/cocos/core/scene-graph/SceneGlobals.h
          %(cocosdir)s/cocos/scene/Light.h
          %(cocosdir)s/cocos/scene/Fog.h
          %(cocosdir)s/cocos/scene/Shadow.h
          %(cocosdir)s/cocos/scene/Skybox.h
          %(cocosdir)s/cocos/scene/DirectionalLight.h
          %(cocosdir)s/cocos/scene/SpotLight.h
          %(cocosdir)s/cocos/scene/SphereLight.h
          %(cocosdir)s/cocos/scene/Model.h
          %(cocosdir)s/cocos/scene/SubModel.h
          %(cocosdir)s/cocos/scene/Pass.h
          %(cocosdir)s/cocos/scene/RenderScene.h
          %(cocosdir)s/cocos/scene/RenderWindow.h
          %(cocosdir)s/cocos/scene/Camera.h
          %(cocosdir)s/cocos/scene/Define.h
          %(cocosdir)s/cocos/scene/Ambient.h
          %(cocosdir)s/cocos/renderer/core/PassInstance.h
          %(cocosdir)s/cocos/renderer/core/MaterialInstance.h
          %(cocosdir)s/cocos/3d/models/MorphModel.h
          %(cocosdir)s/cocos/3d/models/SkinningModel.h
          %(cocosdir)s/cocos/3d/models/BakedSkinningModel.h
          %(cocosdir)s/cocos/core/Root.h
          %(cocosdir)s/cocos/renderer/core/ProgramLib.h
          %(cocosdir)s/cocos/scene/Octree.h
          %(cocosdir)s/cocos/platform/interfaces/modules/ISystemWindowManager.h

hpp_headers = cocos/bindings/auto/jsb_gfx_auto.h cocos/bindings/auto/jsb_geometry_auto.h cocos/bindings/auto/jsb_assets_auto.h

cpp_headers = cocos/bindings/auto/jsb_render_auto.h cocos/bindings/auto/jsb_pipeline_auto.h cocos/bindings/auto/jsb_cocos_auto.h cocos/bindings/auto/jsb_2d_auto.h

# what classes to produce code for. You can use regular expressions here. When testing the regular
# expression, it will be enclosed in "^$", like this: "^Menu*$".
<<<<<<< HEAD
classes = Light DirectionalLight SpotLight SphereLight Model SubModel Pass RenderScene Camera RenderWindow Fog Skybox Shadows PipelineSharedSceneData Ambient Root SkinningModel BakedSkinningModel IRenderWindowInfo AmbientInfo IRenderSceneInfo ShadowsInfo BaseNode Node SkyboxInfo FogInfo ICameraInfo IMacroPatch IProgramInfo IDefineRecord MaterialInstance IMaterialInstanceInfo PassInstance ProgramLib Scene SceneGlobals InstancedAttributeBlock PassDynamicsValue MorphModel Octree OctreeInfo DebugViewConfig ISystemWindowInfo
=======
classes = Light DirectionalLight SpotLight SphereLight Model SubModel Pass RenderScene Camera RenderWindow Fog Skybox Shadows PipelineSharedSceneData Ambient Root SkinningModel BakedSkinningModel IRenderWindowInfo AmbientInfo IRenderSceneInfo ShadowsInfo Node SkyboxInfo FogInfo ICameraInfo IMacroPatch IProgramInfo IDefineRecord MaterialInstance IMaterialInstanceInfo PassInstance ProgramLib Scene SceneGlobals InstancedAttributeBlock PassDynamicsValue MorphModel Octree OctreeInfo DebugViewConfig
>>>>>>> c5c7b987

# what should we skip? in the format ClassName::[function function]
# ClassName is a regular expression, but will be used like this: "^ClassName$" functions are also
# regular expressions, they will not be surrounded by "^$". If you want to skip a whole class, just
# add a single "*" as functions. See bellow for several examples. A special class name is "*", which
# will apply to all class names. This is a convenience wildcard to be able to skip similar named
# functions from all classes.
skip = Pass::[getBlocks initPassFromTarget],
       AABB::[getBoundary aabbAabb aabbFrustum aabbPlan merge transform transformExtentM4 setCenter getCenter isValid setValid setHalfExtents getHalfExtents set fromPoints],
       Model::[getEventProcessor getOctreeNode setOctreeNode updateOctree],
       SkinningModel::[uploadJointData],
       Frustum::[update type planes],
       Plane::[clone copy normalize getSpotAngle fromNormalAndPoint fromPoints set],
       RenderScene::[updateBatches addBatch removeBatch removeBatches getBatches],
       BakedSkinningModel::[updateInstancedJointTextureInfo updateModelBounds],
       AmbientInfo::[activate],
       Node::[setLayerPtr setUIPropsTransformDirtyCallback rotate$ setUserData getUserData getChildren rotateForJS setScale$ setRotation$ setRotationFromEuler$ setPosition$ isActiveInHierarchy setActiveInHierarchy setActiveInHierarchyPtr setRTS$ findComponent findChildComponent findChildComponents addComponent removeComponent getComponent getComponents getComponentInChildren getComponentsInChildren checkMultipleComp getEventProcessor dispatchEvent hasEventListener getUIProps getPosition getRotation getScale getEulerAngles getForward getUp getRight getWorldPosition getWorldRotation getWorldScale getWorldMatrix getWorldRS getWorldRT inverseTransformPoint ^on$ ^off$],
       Camera::[screenPointToRay screenToWorld worldToScreen worldMatrixToScreen syncCameraEditor getMatView getMatProj getMatProjInv getMatViewProj getMatViewProjInv],
       NodeUiProperties::[getUITransformComp setUITransformComp getUIComp setUIComp], # not impl
       ProgramLib::[destroyInstance]


rename_functions = Root::[initialize=_initialize],
       Node::[resetChangedFlags=resetHasChangedFlags _parent=_parentInternal updateSiblingIndex=_updateSiblingIndex onPreDestroyBase=_onPreDestroyBase onPreDestroy=_onPreDestroy],
       FogInfo::[_isEnabled=_enabled],
       ProgramLib::[registerEffect=register],
       Model::[initLocalDescriptors=_initLocalDescriptors updateLocalDescriptors=_updateLocalDescriptors updateInstancedAttributes=_updateInstancedAttributes getInstancedAttributeIndex=_getInstancedAttributeIndex],
       Scene::[load=_load activate=_activate],
       Pass::[initPassFromTarget=_initPassFromTarget updatePassHash=_updatePassHash]

getter_setter = Root::[device:_device mainWindow curWindow tempWindow windows scenes cumulativeTime frameTime frameCount fps fixedFPS useDeferredPipeline/isUsingDeferredPipeline usesCustomPipeline/usesCustomPipeline pipeline customPipeline],
       RenderWindow::[width height framebuffer cameras swapchain],
       Pass::[root device shaderInfo localSetLayout program properties defines passIndex propertyIndex dynamics rootBufferDirty/isRootBufferDirty _rootBufferDirty/isRootBufferDirty/_setRootBufferDirty priority primitive stage phase rasterizerState depthStencilState blendState dynamicStates batchingScheme descriptorSet hash/getHash pipelineLayout],
       PassInstance::[parent],
       Node::[uuid angle matrix hasChangedFlags/getChangedFlags/setChangedFlags _persistNode/isPersistNode/setPersistNode],
       Ambient::[skyColor skyIllum groundAlbedo enabled/isEnabled mipmapCount],
       Light::[baked/isBaked/setBaked color useColorTemperature/isUseColorTemperature/setUseColorTemperature colorTemperature colorTemperatureRGB node type name scene],
       DirectionalLight::[direction illuminance illuminanceHDR illuminanceLDR shadowEnabled/isShadowEnabled shadowPcf shadowBias shadowNormalBias shadowSaturation shadowDistance shadowInvisibleOcclusionRange csmLevel/getCSMLevel/setCSMLevel csmNeedUpdate/isCSMNeedUpdate/setCSMNeedUpdate csmLayerLambda/getCSMLayerLambda/setCSMLayerLambda csmOptimizationMode/getCSMOptimizationMode/setCSMOptimizationMode shadowFixedArea/isShadowFixedArea shadowNear shadowFar shadowOrthoSize],
       SpotLight::[position size range luminance luminanceHDR luminanceLDR direction spotAngle angle aabb/getAABB frustum shadowEnabled/isShadowEnabled shadowPcf shadowBias shadowNormalBias],
       SphereLight::[position size range luminance luminanceHDR luminanceLDR aabb/getAABB],
       Camera::[iso isoValue ec exposure shutter shutterValue apertureValue width height scene name window systemWindowId forward aperture position projectionType/getProjectionType/setProjectionType fovAxis fov nearClip farClip viewport orthoHeight clearColor clearDepth clearFlag clearStencil enabled/isEnabled/setEnabled exposure frustum isWindowSize/isWindowSize/setWindowSize priority screenScale visibility node surfaceTransform geometryRenderer],
       Camera::[iso isoValue ec exposure shutter shutterValue apertureValue width height scene name window forward aperture position projectionType/getProjectionType/setProjectionType fovAxis fov nearClip farClip viewport orthoHeight clearColor clearDepth clearFlag clearStencil enabled/isEnabled/setEnabled exposure frustum isWindowSize/isWindowSize/setWindowSize priority screenScale visibility node surfaceTransform geometryRenderer cameraType trackingType],
       RenderScene::[name cameras? mainLight? sphereLights? spotLights? models],
       Skybox::[model enabled/isEnabled/setEnabled useHDR/isUseHDR/setUseHDR useIBL/isUseIBL/setUseIBL useDiffuseMap/isUseDiffuseMap/setUseDiffuseMap isRGBE/isRGBE/setRGBE envmap diffuseMap],
       Fog::[enabled/isEnabled/setEnabled accurate/isAccurate/setAccurate fogColor type fogDensity fogStart fogEnd fogAtten fogTop fogRange fogRange colorArray],
       Model::[scene _subModels:subModels/getSubModels inited/isInited _localDataUpdated/isLocalDataUpdated/setLocalDataUpdated _worldBounds:worldBounds/getWorldBounds/setWorldBounds _modelBounds:modelBounds/getModelBounds/setModelBounds worldBoundBuffer localBuffer updateStamp isInstancingEnabled/isInstancingEnabled receiveShadow/isReceiveShadow/setReceiveShadow castShadow/isCastShadow/setCastShadow shadowBias shadowNormalBias node transform visFlags enabled/isEnabled/setEnabled type instancedAttributes/getInstancedAttributeBlock/setInstancedAttributeBlock isDynamicBatching/isDynamicBatching/setDynamicBatching priority],
       SubModel::[passes shaders subMesh priority inputAssembler descriptorSet patches planarInstanceShader planarShader],
       ShadowsInfo::[enabled/isEnabled/setEnabled type planeDirection planeHeight shadowColor maxReceived shadowMapSize],
       Shadows::[enabled/isEnabled/setEnabled type normal distance shadowColor maxReceived size shadowMapDirty/isShadowMapDirty/setShadowMapDirty matLight material instancingMaterial],
       AmbientInfo::[skyColor skyIllum groundAlbedo _skyColor/getSkyColorHDR?/setSkyColorHDR _skyIllum/getSkyIllumHDR?/setSkyIllumHDR _groundAlbedo/getGroundAlbedoHDR?/setGroundAlbedoHDR skyColorLDR groundAlbedoLDR skyIllumLDR skyLightingColor groundLightingColor groundAlbedoHDR skyColorHDR skyIllumHDR],
       FogInfo::[type fogColor enabled/isEnabled/setEnabled accurate/isAccurate/setAccurate fogDensity fogStart fogEnd fogAtten fogTop fogRange],
       SkyboxInfo::[_envmap/getEnvmapForJS/setEnvmapForJS applyDiffuseMap/isApplyDiffuseMap/setApplyDiffuseMap enabled/isEnabled/setEnabled useIBL/isUseIBL/setUseIBL useHDR/isUseHDR/setUseHDR envmap envLightingType diffuseMap],
       OctreeInfo::[enabled/isEnabled/setEnabled minPos maxPos depth],
       Scene::[autoReleaseAssets/isAutoReleaseAssets/setAutoReleaseAssets]


field = Ambient::[SUN_ILLUM SKY_ILLUM],
        AmbientInfo::[_skyColorHDR _skyIllumHDR _groundAlbedoHDR _skyColorLDR _skyIllumLDR _groundAlbedoLDR],
        Camera::[SKYBOX_FLAG],
        Shadows::[MAX_FAR COEFFICIENT_OF_EXPANSION],
        ShadowsInfo::[_enabled _type _normal _distance _shadowColor _maxReceived _size],
        FogInfo::[_type _fogColor _isEnabled _fogDensity _fogStart _fogEnd _fogAtten _fogTop _fogRange _accurate],
        SkyboxInfo::[_envLightingType _envmapHDR _envmapLDR _diffuseMapHDR _diffuseMapLDR _enabled _useHDR _editableMaterial _reflectionHDR _reflectionLDR _rotationAngle],
        OctreeInfo::[_enabled _minPos _maxPos _depth],
        Node::[_siblingIndex _parent _active$ _id]


skip_public_fields = IMaterialInstanceInfo::[owner],
       IDefineRecord::[map]

rename_classes = InstancedAttributeBlock::IInstancedAttributeBlock

# for all class names, should we remove something when registering in the target VM?
remove_prefix =

# classes for which there will be no "parent" lookup
classes_have_no_parents =
# base classes which will be skipped when their sub-classes found them.
base_classes_to_skip = RefCounted

# classes that create no constructor
# Set is special and we will use a hand-written constructor
abstract_classes = EventListener ProgramLib

method_module_configs = Camera::[getGeometryRenderer/CC_USE_GEOMETRY_RENDERER]<|MERGE_RESOLUTION|>--- conflicted
+++ resolved
@@ -61,11 +61,7 @@
 
 # what classes to produce code for. You can use regular expressions here. When testing the regular
 # expression, it will be enclosed in "^$", like this: "^Menu*$".
-<<<<<<< HEAD
-classes = Light DirectionalLight SpotLight SphereLight Model SubModel Pass RenderScene Camera RenderWindow Fog Skybox Shadows PipelineSharedSceneData Ambient Root SkinningModel BakedSkinningModel IRenderWindowInfo AmbientInfo IRenderSceneInfo ShadowsInfo BaseNode Node SkyboxInfo FogInfo ICameraInfo IMacroPatch IProgramInfo IDefineRecord MaterialInstance IMaterialInstanceInfo PassInstance ProgramLib Scene SceneGlobals InstancedAttributeBlock PassDynamicsValue MorphModel Octree OctreeInfo DebugViewConfig ISystemWindowInfo
-=======
-classes = Light DirectionalLight SpotLight SphereLight Model SubModel Pass RenderScene Camera RenderWindow Fog Skybox Shadows PipelineSharedSceneData Ambient Root SkinningModel BakedSkinningModel IRenderWindowInfo AmbientInfo IRenderSceneInfo ShadowsInfo Node SkyboxInfo FogInfo ICameraInfo IMacroPatch IProgramInfo IDefineRecord MaterialInstance IMaterialInstanceInfo PassInstance ProgramLib Scene SceneGlobals InstancedAttributeBlock PassDynamicsValue MorphModel Octree OctreeInfo DebugViewConfig
->>>>>>> c5c7b987
+classes = Light DirectionalLight SpotLight SphereLight Model SubModel Pass RenderScene Camera RenderWindow Fog Skybox Shadows PipelineSharedSceneData Ambient Root SkinningModel BakedSkinningModel IRenderWindowInfo AmbientInfo IRenderSceneInfo ShadowsInfo Node SkyboxInfo FogInfo ICameraInfo IMacroPatch IProgramInfo IDefineRecord MaterialInstance IMaterialInstanceInfo PassInstance ProgramLib Scene SceneGlobals InstancedAttributeBlock PassDynamicsValue MorphModel Octree OctreeInfo DebugViewConfig ISystemWindowInfo
 
 # what should we skip? in the format ClassName::[function function]
 # ClassName is a regular expression, but will be used like this: "^ClassName$" functions are also
