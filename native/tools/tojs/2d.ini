[2d]
# the prefix to be added to the generated functions. You might or might not use this in your own
# templates
prefix = 2d

#cpp_headers =

# create a target namespace (in javascript, this would create some code like the equiv. to `ns = ns || {}`)
# all classes will be embedded in that namespace
target_namespace = n2d

android_headers =

android_flags = -target armv7-none-linux-androideabi -D_LIBCPP_DISABLE_VISIBILITY_ANNOTATIONS -DANDROID -D__ANDROID_API__=14 -gcc-toolchain %(gcc_toolchain_dir)s --sysroot=%(androidndkdir)s/platforms/android-14/arch-arm  -idirafter %(androidndkdir)s/sources/android/support/include -idirafter %(androidndkdir)s/sysroot/usr/include -idirafter %(androidndkdir)s/sysroot/usr/include/arm-linux-androideabi -idirafter %(clangllvmdir)s/lib64/clang/5.0/include -I%(androidndkdir)s/sources/cxx-stl/llvm-libc++/include

clang_headers =
clang_flags = -nostdinc -x c++ -std=c++17 -fsigned-char -U__SSE__

cocos_headers = -I%(cocosdir)s/cocos -I%(cocosdir)s/cocos/renderer -I%(cocosdir)s -I%(cocosdir)s/cocos/platform/android -I%(cocosdir)s/external/sources -I%(cocosdir)s/external/android/armeabi-v7a/include/v8 -I%(cocosdir)s/external/android/armeabi-v7a/include/uv
cocos_flags = -DANDROID -DCC_PLATFORM=3 -DCC_PLATFORM_MAC_IOS=1 -DCC_PLATFORM_MAC_OSX=4 -DCC_PLATFORM_WINDOWS=2 -DCC_PLATFORM_ANDROID=3


cxxgenerator_headers =

# extra arguments for clang
extra_arguments = %(android_headers)s %(clang_headers)s %(cxxgenerator_headers)s %(cocos_headers)s %(android_flags)s %(clang_flags)s %(cocos_flags)s %(extra_flags)s

# what headers to parse
headers = %(cocosdir)s/cocos/2d/renderer/RenderDrawInfo.h
          %(cocosdir)s/cocos/2d/renderer/UIMeshBuffer.h
          %(cocosdir)s/cocos/2d/renderer/Batcher2d.h
          %(cocosdir)s/cocos/2d/renderer/RenderEntity.h
          %(cocosdir)s/cocos/2d/renderer/UIModelProxy.h

hpp_headers = cocos/bindings/auto/jsb_scene_auto.h

cpp_headers = cocos/bindings/auto/jsb_scene_auto.h

# what classes to produce code for. You can use regular expressions here. When testing the regular
# expression, it will be enclosed in "^$", like this: "^Menu*$".
classes = RenderDrawInfo UIMeshBuffer Batcher2d RenderEntity UIModelProxy

# what should we skip? in the format ClassName::[function function]
# ClassName is a regular expression, but will be used like this: "^ClassName$" functions are also
# regular expressions, they will not be surrounded by "^$". If you want to skip a whole class, just
# add a single "*" as functions. See bellow for several examples. A special class name is "*", which
# will apply to all class names. This is a convenience wildcard to be able to skip similar named
# functions from all classes.
skip =  RenderDrawInfo::[getBatcher setBatcher parseAttrLayout getRender2dLayout getStride getSize getEnumDrawInfoType],
        Batcher2d::[addVertDirtyRenderer getMeshBuffer getDevice updateDescriptorSet fillBuffersAndMergeBatches walk generateBatch resetRenderStates handleDrawInfo],
        UIMeshBuffer::[requireFreeIA createNewIA recycleIA resetIA parseLayout getByteOffset setByteOffset getVertexOffset setVertexOffset getIndexOffset setIndexOffset getDirty setDirty getFloatsPerVertex setFloatsPerVertex],
        RenderEntity::[getDynamicRenderDrawInfo getDynamicRenderDrawInfos getRenderEntityType getColorDirty getColor isEnabled getEnumStencilStage setEnumStencilStage]

rename_functions = 

<<<<<<< HEAD
getter_setter = RenderDrawInfo::[bufferId accId vertexOffset indexOffset vbBuffer ibBuffer vDataBuffer iDataBuffer vbCount ibCount vertDirty dataHash isMeshBuffer material texture textureHash sampler model drawInfoType],
=======
getter_setter = RenderDrawInfo::[bufferId accId vertexOffset indexOffset vbBuffer ibBuffer vDataBuffer iDataBuffer vbCount ibCount vertDirty dataHash isMeshBuffer material texture textureHash sampler blendHash model drawInfoType subNode],
>>>>>>> b6e1fe4d
                UIMeshBuffer::[vData iData],
                RenderEntity::[node staticDrawInfoSize stencilStage isMask isSubMask isMaskInverted]

field = 

skip_public_fields = 

rename_classes = 

# for all class names, should we remove something when registering in the target VM?
remove_prefix =

# classes for which there will be no "parent" lookup
classes_have_no_parents =
# base classes which will be skipped when their sub-classes found them.
base_classes_to_skip = RefCounted UserData

# classes that create no constructor
# Set is special and we will use a hand-written constructor
abstract_classes = <|MERGE_RESOLUTION|>--- conflicted
+++ resolved
@@ -53,11 +53,7 @@
 
 rename_functions = 
 
-<<<<<<< HEAD
-getter_setter = RenderDrawInfo::[bufferId accId vertexOffset indexOffset vbBuffer ibBuffer vDataBuffer iDataBuffer vbCount ibCount vertDirty dataHash isMeshBuffer material texture textureHash sampler model drawInfoType],
-=======
-getter_setter = RenderDrawInfo::[bufferId accId vertexOffset indexOffset vbBuffer ibBuffer vDataBuffer iDataBuffer vbCount ibCount vertDirty dataHash isMeshBuffer material texture textureHash sampler blendHash model drawInfoType subNode],
->>>>>>> b6e1fe4d
+getter_setter = RenderDrawInfo::[bufferId accId vertexOffset indexOffset vbBuffer ibBuffer vDataBuffer iDataBuffer vbCount ibCount vertDirty dataHash isMeshBuffer material texture textureHash sampler model drawInfoType subNode],
                 UIMeshBuffer::[vData iData],
                 RenderEntity::[node staticDrawInfoSize stencilStage isMask isSubMask isMaskInverted]
 
