[geometry]
# the prefix to be added to the generated functions. You might or might not use this in your own
# templates
prefix = geometry

#cpp_headers =

# create a target namespace (in javascript, this would create some code like the equiv. to `ns = ns || {}`)
# all classes will be embedded in that namespace
target_namespace = ns

android_headers =

android_flags = -target armv7-none-linux-androideabi -D_LIBCPP_DISABLE_VISIBILITY_ANNOTATIONS -DANDROID -D__ANDROID_API__=14 -gcc-toolchain %(gcc_toolchain_dir)s --sysroot=%(androidndkdir)s/platforms/android-14/arch-arm  -idirafter %(androidndkdir)s/sources/android/support/include -idirafter %(androidndkdir)s/sysroot/usr/include -idirafter %(androidndkdir)s/sysroot/usr/include/arm-linux-androideabi -idirafter %(clangllvmdir)s/lib64/clang/5.0/include -I%(androidndkdir)s/sources/cxx-stl/llvm-libc++/include

clang_headers =
clang_flags = -nostdinc -x c++ -std=c++17 -fsigned-char -U__SSE__

cocos_headers = -I%(cocosdir)s/cocos -I%(cocosdir)s/cocos/renderer -I%(cocosdir)s -I%(cocosdir)s/cocos/platform/android -I%(cocosdir)s/external/sources -I%(cocosdir)s/external/android/arm64-v8a/include/v8

cocos_flags = -DANDROID -DCC_PLATFORM=3 -DCC_PLATFORM_IOS=1 -DCC_PLATFORM_MACOS=4 -DCC_PLATFORM_WINDOWS=2 -DCC_PLATFORM_ANDROID=3


cxxgenerator_headers =

# extra arguments for clang
extra_arguments = %(android_headers)s %(clang_headers)s %(cxxgenerator_headers)s %(cocos_headers)s %(android_flags)s %(clang_flags)s %(cocos_flags)s %(extra_flags)s

# what headers to parse
headers = %(cocosdir)s/cocos/core/geometry/Geometry.h

hpp_headers = cocos/bindings/auto/jsb_cocos_auto.h

cpp_headers = cocos/bindings/auto/jsb_scene_auto.h

# what classes to produce code for. You can use regular expressions here. When testing the regular
# expression, it will be enclosed in "^$", like this: "^Menu*$".
classes = AABB Obb Line Plane Frustum Capsule Sphere Triangle Ray Spline ShapeBase

# what should we skip? in the format ClassName::[function function]
# ClassName is a regular expression, but will be used like this: "^ClassName$" functions are also
# regular expressions, they will not be surrounded by "^$". If you want to skip a whole class, just
# add a single "*" as functions. See bellow for several examples. A special class name is "*", which
# will apply to all class names. This is a convenience wildcard to be able to skip similar named
# functions from all classes.
skip = AABB::[getBoundary aabbAabb aabbFrustum aabbPlan merge transform transformExtentM4 isValid setValid set fromPoints (g|s)etCenter (g|s)etHalfExtents],
<<<<<<< HEAD
       Frustum::[type planes],
       Plane::[clone copy normalize getSpotAngle fromNormalAndPoint fromPoints set],
=======
       Frustum::[update type planes split],
       Plane::[getSpotAngle],
>>>>>>> 63c624f2
       Ray::[computeHit],
       Sphere::[getBoundary]

rename_functions =

getter_setter = ShapeBase::[_type/getType/setType],
                Spline::[mode knots]

rename_classes =

field = AABB::[center halfExtents],
        Frustum::[vertices planes],
        Plane::[n d]

# for all class names, should we remove something when registering in the target VM?
remove_prefix =

# classes for which there will be no "parent" lookup
classes_have_no_parents =
# base classes which will be skipped when their sub-classes found them.
base_classes_to_skip = RefCounted

# classes that create no constructor
# Set is special and we will use a hand-written constructor
abstract_classes = ShapeBase<|MERGE_RESOLUTION|>--- conflicted
+++ resolved
@@ -44,13 +44,8 @@
 # will apply to all class names. This is a convenience wildcard to be able to skip similar named
 # functions from all classes.
 skip = AABB::[getBoundary aabbAabb aabbFrustum aabbPlan merge transform transformExtentM4 isValid setValid set fromPoints (g|s)etCenter (g|s)etHalfExtents],
-<<<<<<< HEAD
        Frustum::[type planes],
-       Plane::[clone copy normalize getSpotAngle fromNormalAndPoint fromPoints set],
-=======
-       Frustum::[update type planes split],
        Plane::[getSpotAngle],
->>>>>>> 63c624f2
        Ray::[computeHit],
        Sphere::[getBoundary]
 
