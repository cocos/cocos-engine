--- conflicted
+++ resolved
@@ -53,13 +53,8 @@
         Light::[extractView],
         View::[getForward getPosition],
         Scene::[getModel removeModel addModel removeModels],
-<<<<<<< HEAD
-        Effect::[getProperties setProperty getDefines getDefinesKey extractDefines getTechniques init],
+        Effect::[getProperties setProperty getDefines getDefinesKey extractDefines getTechniques init extractProperties],
         NodeProxy::[render updateLocalMatrix updateWorldMatrix getChildren disableVisit setCullingMask disaleUpdateWorldMatrix getAssembler getChildByName visit setOpacity getRealOpacity getDirty getOpacity enableVisit enableUpdateWorldMatrix updateRealOpacity getCullingMask getID getParent getChildByID set3DNode setLocalZOrder getName getChildrenCount addChild removeAllChildren getRotation setParent getWorldRT getWorldMatrix getWorldPosition isDirty getScale getPosition removeChild],
-=======
-        Effect::[getProperties setProperty getDefines getDefinesKey extractDefines getTechniques init extractProperties],
-        NodeProxy::[getWorldMatrix updateJSTRS getWorldPosition getWorldRT getPosition getScale getRotation visitAsRoot addChild removeChild removeAllChildren setParent],
->>>>>>> 9e954191
         Pass::[setStencilTest copy],
         Technique::[setPass getParameters getPasses getStageIDs copy],
         MemPool::[getCommonPool getCommonUnit getCommonList],
