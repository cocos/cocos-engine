--- conflicted
+++ resolved
@@ -110,11 +110,7 @@
     static void transformExtentM4(Vec3 *out, const Vec3 &extent, const Mat4 &m4);
 
     AABB(float px, float py, float pz, float hw, float hh, float hl);
-<<<<<<< HEAD
-    AABB() : ShapeBase(ShapeEnum::SHAPE_AABB){}
-=======
     AABB() : ShapeBase(ShapeEnum::SHAPE_AABB) {}
->>>>>>> 73d80047
     ~AABB() override = default;
 
     /**
