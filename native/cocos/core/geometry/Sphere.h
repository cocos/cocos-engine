/****************************************************************************
 Copyright (c) 2021-2023 Xiamen Yaji Software Co., Ltd.
 
 http://www.cocos.com
 
 Permission is hereby granted, free of charge, to any person obtaining a copy
 of this software and associated documentation files (the "Software"), to deal
 in the Software without restriction, including without limitation the rights to
 use, copy, modify, merge, publish, distribute, sublicense, and/or sell copies
 of the Software, and to permit persons to whom the Software is furnished to do so,
 subject to the following conditions:

 The above copyright notice and this permission notice shall be included in
 all copies or substantial portions of the Software.

 THE SOFTWARE IS PROVIDED "AS IS", WITHOUT WARRANTY OF ANY KIND, EXPRESS OR
 IMPLIED, INCLUDING BUT NOT LIMITED TO THE WARRANTIES OF MERCHANTABILITY,
 FITNESS FOR A PARTICULAR PURPOSE AND NONINFRINGEMENT. IN NO EVENT SHALL THE
 AUTHORS OR COPYRIGHT HOLDERS BE LIABLE FOR ANY CLAIM, DAMAGES OR OTHER
 LIABILITY, WHETHER IN AN ACTION OF CONTRACT, TORT OR OTHERWISE, ARISING FROM,
 OUT OF OR IN CONNECTION WITH THE SOFTWARE OR THE USE OR OTHER DEALINGS IN
 THE SOFTWARE.
****************************************************************************/

#pragma once

#include "core/geometry/Enums.h"
#include "core/geometry/Frustum.h"
#include "math/Utils.h"
#include "math/Vec3.h"

namespace cc {
namespace geometry {

class AABB;

class Sphere final : public ShapeBase {
public:
    /**
     * @en
     * create a new sphere
     * @zh
     * 创建一个新的 sphere 实例。
     * @param cx 形状的相对于原点的 X 坐标。
     * @param cy 形状的相对于原点的 Y 坐标。
     * @param cz 形状的相对于原点的 Z 坐标。
     * @param r 球体的半径
     * @return {Sphere} 返回一个 sphere。
     */
    static Sphere *create(float cx, float cy, float cz, float radius);

    /**
     * @en
     * clone a new sphere
     * @zh
     * 克隆一个新的 sphere 实例。
     * @param {Sphere} p 克隆的目标。
     * @return {Sphere} 克隆出的示例。
     */
    static Sphere *clone(const Sphere &p);
    /**
     * @en
     * copy the values from one sphere to another
     * @zh
     * 将从一个 sphere 的值复制到另一个 sphere。
     * @param {Sphere} out 接受操作的 sphere。
     * @param {Sphere} a 被复制的 sphere。
     * @return {Sphere} out 接受操作的 sphere。
     */
    static Sphere *copy(Sphere *out, const Sphere &p);

    /**
     * @en
     * create a new bounding sphere from two corner points
     * @zh
     * 从两个点创建一个新的 sphere。
     * @param out - 接受操作的 sphere。
     * @param minPos - sphere 的最小点。
     * @param maxPos - sphere 的最大点。
     * @returns {Sphere} out 接受操作的 sphere。
     */
    static Sphere *fromPoints(Sphere *out, const Vec3 &minPos, const Vec3 &maxPos);

    /**
     * @en
     * Set the components of a sphere to the given values
     * @zh
     * 将球体的属性设置为给定的值。
     * @param {Sphere} out 接受操作的 sphere。
     * @param cx 形状的相对于原点的 X 坐标。
     * @param cy 形状的相对于原点的 Y 坐标。
     * @param cz 形状的相对于原点的 Z 坐标。
     * @param {number} r 半径。
     * @return {Sphere} out 接受操作的 sphere。
     * @function
     */
    static Sphere *set(Sphere *out, float cx, float cy, float cz, float r);
    /**
     * @zh
     * 球跟点合并
     */
    static Sphere *mergePoint(Sphere *out, const Sphere &s, const Vec3 &point);

    /**
     * @zh
     * 球跟立方体合并
     */
    static Sphere *mergeAABB(Sphere *out, const Sphere &s, const AABB &a);
    explicit Sphere(float cx = 0, float cy = 0, float cz = 0, float radius = 1.0F);

    Sphere(const Sphere &) = default;
    Sphere(Sphere &&) = delete;
    ~Sphere() override = default;
    Sphere &operator=(const Sphere &) = default;
    Sphere &operator=(Sphere &&) = delete;

    inline float getRadius() const { return _radius; }
    inline const Vec3 &getCenter() const { return _center; }
    inline void setCenter(const Vec3 &val) { _center = val; }
    inline void setRadius(float val) { _radius = val; }

    inline Sphere *clone() const {
        return Sphere::clone(*this);
    }

    inline Sphere *copy(Sphere *out) const {
        return Sphere::copy(out, *this);
    }

    void define(const AABB &aabb);
    void mergeAABB(const AABB *aabb);
    void mergePoint(const Vec3 &point);
    void mergeFrustum(const Frustum &frustum);
    inline void merge(const AABB *aabb) { mergeAABB(aabb); }
    inline void merge(const Vec3 &point) { mergePoint(point); }
    void merge(const ccstd::vector<Vec3> &points);
    inline void merge(const Frustum &frustum) { mergeFrustum(frustum); }
    bool interset(const Frustum &frustum) const;
    int interset(const Plane &plane) const;
    int spherePlane(const Plane &plane) const;
    bool sphereFrustum(const Frustum &frustum) const;

    /**
     * @en
     * Get the bounding points of this shape
     * @zh
     * 获取此形状的边界点。
     * @param {Vec3} minPos 最小点。
     * @param {Vec3} maxPos 最大点。
     */
    void getBoundary(Vec3 *minPos, Vec3 *maxPos) const;

    /**
     * @en
     * Transform this shape
     * @zh
     * 将 out 根据这个 sphere 的数据进行变换。
     * @param m 变换的矩阵。
     * @param pos 变换的位置部分。
     * @param rot 变换的旋转部分。
     * @param scale 变换的缩放部分。
     * @param out 变换的目标。
     */
    void transform(const Mat4 &m,
                   const Vec3 & /*pos*/,
                   const Quaternion & /*rot*/,
                   const Vec3 &scale,
                   Sphere *out) const;

    /**
     * @en
     * Translate and rotate this sphere.
     * @zh
     * 将 out 根据这个 sphere 的数据进行变换。
     * @param m 变换的矩阵。
     * @param rot 变换的旋转部分。
     * @param out 变换的目标。
     */
    inline void translateAndRotate(const Mat4 &m, const Quaternion & /*rot*/, Sphere *out) const {
        Vec3::transformMat4(_center, m, &out->_center);
    }

    /**
     * @en
     * Scaling this sphere.
     * @zh
     * 将 out 根据这个 sphere 的数据进行缩放。
     * @param scale 缩放值。
     * @param out 缩放的目标。
     */
    inline void setScale(const Vec3 &scale, Sphere *out) const {
        out->_radius = _radius * mathutils::maxComponent(scale);
    }

<<<<<<< HEAD
// private: // make public for js bindings
=======
    // private: // make public for js bindings
>>>>>>> 73d80047
    float _radius{-1.0};
    Vec3 _center;
};

} // namespace geometry
} // namespace cc<|MERGE_RESOLUTION|>--- conflicted
+++ resolved
@@ -192,11 +192,7 @@
         out->_radius = _radius * mathutils::maxComponent(scale);
     }
 
-<<<<<<< HEAD
-// private: // make public for js bindings
-=======
     // private: // make public for js bindings
->>>>>>> 73d80047
     float _radius{-1.0};
     Vec3 _center;
 };
