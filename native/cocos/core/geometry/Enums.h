--- conflicted
+++ resolved
@@ -47,10 +47,6 @@
 
 class ShapeBase : public RefCounted {
 public:
-<<<<<<< HEAD
-
-=======
->>>>>>> 73d80047
     ShapeBase(ShapeEnum type) : _type(type) {}
 
     /**
