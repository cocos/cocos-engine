/****************************************************************************
 Copyright (c) 2022-2023 Xiamen Yaji Software Co., Ltd.

 https://www.cocos.com/

 Permission is hereby granted, free of charge, to any person obtaining a copy
 of this software and associated documentation files (the "Software"), to deal
 in the Software without restriction, including without limitation the rights to
 use, copy, modify, merge, publish, distribute, sublicense, and/or sell copies
 of the Software, and to permit persons to whom the Software is furnished to do so,
 subject to the following conditions:

 The above copyright notice and this permission notice shall be included in
 all copies or substantial portions of the Software.

 THE SOFTWARE IS PROVIDED "AS IS", WITHOUT WARRANTY OF ANY KIND, EXPRESS OR
 IMPLIED, INCLUDING BUT NOT LIMITED TO THE WARRANTIES OF MERCHANTABILITY,
 FITNESS FOR A PARTICULAR PURPOSE AND NONINFRINGEMENT. IN NO EVENT SHALL THE
 AUTHORS OR COPYRIGHT HOLDERS BE LIABLE FOR ANY CLAIM, DAMAGES OR OTHER
 LIABILITY, WHETHER IN AN ACTION OF CONTRACT, TORT OR OTHERWISE, ARISING FROM,
 OUT OF OR IN CONNECTION WITH THE SOFTWARE OR THE USE OR OTHER DEALINGS IN
 THE SOFTWARE.
****************************************************************************/

#pragma once

#include "core/geometry/Enums.h"
#include "math/Mat4.h"
#include "math/Quaternion.h"
#include "math/Utils.h"
#include "math/Vec3.h"

namespace cc {
namespace geometry {

/**
 * @en
 * Basic Geometry: capsule.
 * @zh
 * 基础几何，胶囊体。
 */
class Capsule final : public ShapeBase {
    /**
     * @en
     * Gets the type of the shape.
     * @zh
     * 获取形状的类型。
     */
public:
    enum class CenterEnum {
        X = 0,
        Y = 1,
        Z = 2
    };

    /**
     * @en
     * Capsule sphere radius.
     * @zh
     * 胶囊体球部半径。
     */
    float radius{0.0F};

    /**
     * @en
     * The distance between the center point of the capsule and the center of the sphere.
     * @zh
     * 胶囊体中心点和球部圆心的距离。
     */
    float halfHeight{0.0F};

    /**
     * @en
     * Local orientation of capsule [0,1,2] => [x,y,z].
     * @zh
     * 胶囊体的本地朝向，映射关系 [0,1,2] => [x,y,z]。
     */
    CenterEnum axis;

    /**
     * @en
     * The origin of the capsule.
     * @zh
     * 胶囊体的原点。
     */
    Vec3 center;

    /**
     * @en
     * The rotation of the capsule.
     * @zh
     * 胶囊体的旋转。
     */
    Quaternion rotation;

    /** cache, local center of ellipse */
    Vec3 ellipseCenter0;
    Vec3 ellipseCenter1;

<<<<<<< HEAD
    explicit Capsule(float radius = 0.5, float halfHeight = 0.5, CenterEnum axis = CenterEnum::Y): ShapeBase(ShapeEnum::SHAPE_CAPSULE) {
=======
    explicit Capsule(float radius = 0.5, float halfHeight = 0.5, CenterEnum axis = CenterEnum::Y) : ShapeBase(ShapeEnum::SHAPE_CAPSULE) {
>>>>>>> 73d80047
        this->radius = radius;
        this->halfHeight = halfHeight;
        this->axis = axis;
        this->center = {};
        this->rotation = {};
        ellipseCenter0 = {0, halfHeight, 0};
        ellipseCenter1 = {0, -halfHeight, 0};
        updateCache();
    }

    Capsule(const Capsule &other) = default;
    Capsule(Capsule &&other) = default;
    Capsule &operator=(const Capsule &other) = default;
    Capsule &operator=(Capsule &&other) = default;
    ~Capsule() override = default;

    /**
     * @en
     * Transform this capsule.
     * @zh
     * 变换此胶囊体。
     */
    void transform(const Mat4 &m, const Vec3 &pos, const Quaternion &rot, const Vec3 &scale, Capsule *out) const;

private:
    void updateCache();
    void updateLocalCenter();
};
} // namespace geometry
} // namespace cc<|MERGE_RESOLUTION|>--- conflicted
+++ resolved
@@ -97,11 +97,7 @@
     Vec3 ellipseCenter0;
     Vec3 ellipseCenter1;
 
-<<<<<<< HEAD
-    explicit Capsule(float radius = 0.5, float halfHeight = 0.5, CenterEnum axis = CenterEnum::Y): ShapeBase(ShapeEnum::SHAPE_CAPSULE) {
-=======
     explicit Capsule(float radius = 0.5, float halfHeight = 0.5, CenterEnum axis = CenterEnum::Y) : ShapeBase(ShapeEnum::SHAPE_CAPSULE) {
->>>>>>> 73d80047
         this->radius = radius;
         this->halfHeight = halfHeight;
         this->axis = axis;
