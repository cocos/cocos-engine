--- conflicted
+++ resolved
@@ -57,13 +57,7 @@
         return static_cast<T *>(getAsset(uuid));
     }
 
-    void tryCompileAllPasses();
-
-<<<<<<< HEAD
-=======
 private:
-    void initMaterials();
->>>>>>> 524d859d
     void initTexture2DWithUuid(const ccstd::string &uuid, const uint8_t *data, size_t dataBytes, uint32_t width, uint32_t height);
     void initTextureCubeWithUuid(const ccstd::string &uuid, const uint8_t *data, size_t dataBytes, uint32_t width, uint32_t height);
 
