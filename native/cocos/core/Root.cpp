--- conflicted
+++ resolved
@@ -90,6 +90,10 @@
 
     // TODO(minggo):
     // return Promise.resolve(builtinResMgr.initBuiltinRes(this._device));
+
+    uint32_t maxJoints = (_device->getCapabilities().maxVertexUniformVectors - 38) / 3;
+    maxJoints = maxJoints < 256 ? maxJoints : 256;
+    pipeline::localDescriptorSetLayoutResizeMaxJoints(maxJoints);
 }
 
 render::Pipeline *Root::getCustomPipeline() const {
@@ -135,20 +139,7 @@
     windowInfo.renderPassInfo = renderPassInfo;
     windowInfo.swapchain = swapchain;
 
-<<<<<<< HEAD
     return createWindow(windowInfo);
-=======
-    // TODO(minggo):
-    // return Promise.resolve(builtinResMgr.initBuiltinRes(this._device));
-
-    uint32_t maxJoints = (_device->getCapabilities().maxVertexUniformVectors - 38) / 3;
-    maxJoints = maxJoints < 256 ? maxJoints : 256;
-    pipeline::localDescriptorSetLayoutResizeMaxJoints(maxJoints);
-}
-
-render::Pipeline *Root::getCustomPipeline() const {
-    return dynamic_cast<render::Pipeline *>(_pipelineRuntime.get());
->>>>>>> 48c70e6e
 }
 
 void Root::destroy() {
