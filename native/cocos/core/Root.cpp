/****************************************************************************
 Copyright (c) 2021 Xiamen Yaji Software Co., Ltd.

 http://www.cocos.com

 Permission is hereby granted, free of charge, to any person obtaining a copy
 of this software and associated engine source code (the "Software"), a limited,
 worldwide, royalty-free, non-assignable, revocable and non-exclusive license
 to use Cocos Creator solely to develop games on your target platforms. You shall
 not use Cocos Creator software for developing other software or tools that's
 used for developing games. You are not granted to publish, distribute,
 sublicense, and/or sell copies of Cocos Creator.

 The software or tools in this License Agreement are licensed, not sold.
 Xiamen Yaji Software Co., Ltd. reserves all rights not expressly granted to you.

 THE SOFTWARE IS PROVIDED "AS IS", WITHOUT WARRANTY OF ANY KIND, EXPRESS OR
 IMPLIED, INCLUDING BUT NOT LIMITED TO THE WARRANTIES OF MERCHANTABILITY,
 FITNESS FOR A PARTICULAR PURPOSE AND NONINFRINGEMENT. IN NO EVENT SHALL THE
 AUTHORS OR COPYRIGHT HOLDERS BE LIABLE FOR ANY CLAIM, DAMAGES OR OTHER
 LIABILITY, WHETHER IN AN ACTION OF CONTRACT, TORT OR OTHERWISE, ARISING FROM,
 OUT OF OR IN CONNECTION WITH THE SOFTWARE OR THE USE OR OTHER DEALINGS IN
 THE SOFTWARE.
 ****************************************************************************/

#include "core/Root.h"
#include "core/event/CallbacksInvoker.h"
#include "core/event/EventTypesToJS.h"
#include "profiler/Profiler.h"
#include "renderer/gfx-base/GFXDef.h"
#include "renderer/gfx-base/GFXDevice.h"
#include "renderer/gfx-base/GFXSwapchain.h"
#include "renderer/pipeline/GeometryRenderer.h"
#include "renderer/pipeline/PipelineSceneData.h"
#include "renderer/pipeline/custom/NativePipelineTypes.h"
#include "renderer/pipeline/custom/RenderInterfaceTypes.h"
#include "renderer/pipeline/deferred/DeferredPipeline.h"
#include "renderer/pipeline/forward/ForwardPipeline.h"
#include "scene/Camera.h"
#include "scene/DirectionalLight.h"
#include "scene/DrawBatch2D.h"
#include "scene/SpotLight.h"

namespace cc {

namespace {
Root *instance = nullptr;
}

Root *Root::getInstance() {
    return instance;
}

Root::Root(gfx::Device *device)
: _device(device) {
    instance = this;
    _eventProcessor = new CallbacksInvoker();
    // TODO(minggo):
    //    this._dataPoolMgr = legacyCC.internal.DataPoolManager && new legacyCC.internal.DataPoolManager(device) as DataPoolManager;

    _cameraList.reserve(6);
    _swapchains.reserve(2);
}

Root::~Root() {
    destroy();
    CC_SAFE_DELETE(_eventProcessor);
    instance = nullptr;
}

void Root::initialize(gfx::Swapchain *swapchain) {
    _swapchain = swapchain;

    gfx::RenderPassInfo renderPassInfo;

    gfx::ColorAttachment colorAttachment;
    colorAttachment.format = swapchain->getColorTexture()->getFormat();
    renderPassInfo.colorAttachments.emplace_back(colorAttachment);

    auto &depthStencilAttachment = renderPassInfo.depthStencilAttachment;
    depthStencilAttachment.format = swapchain->getDepthStencilTexture()->getFormat();
    depthStencilAttachment.depthStoreOp = gfx::StoreOp::DISCARD;
    depthStencilAttachment.stencilStoreOp = gfx::StoreOp::DISCARD;

    scene::IRenderWindowInfo info;
    info.title = ccstd::string{"rootMainWindow"};
    info.width = swapchain->getWidth();
    info.height = swapchain->getHeight();
    info.renderPassInfo = renderPassInfo;
    info.swapchain = swapchain;
    _mainWindow = createWindow(info);

    _curWindow = _mainWindow;

    // TODO(minggo):
    // return Promise.resolve(builtinResMgr.initBuiltinRes(this._device));
}

render::Pipeline *Root::getCustomPipeline() const {
    return dynamic_cast<render::Pipeline *>(_pipelineRuntime.get());
}

void Root::destroy() {
    destroyScenes();

    if (_usesCustomPipeline && _pipelineRuntime) {
        _pipelineRuntime->destroy();
    }
    _pipelineRuntime.reset();

    CC_SAFE_DESTROY_NULL(_pipeline);
    // TODO(minggo):
    //    CC_SAFE_DESTROY(_batcher2D);

    // TODO(minggo):
    //    this.dataPoolManager.clear();
}

void Root::resize(uint32_t width, uint32_t height) {
    for (const auto &window : _windows) {
        if (window->getSwapchain()) {
            window->resize(width, height);
        }
    }
}

namespace {

class RenderPipelineBridge final : public render::PipelineRuntime {
public:
    explicit RenderPipelineBridge(pipeline::RenderPipeline *pipelineIn)
    : pipeline(pipelineIn) {}

    bool activate(gfx::Swapchain *swapchain) override {
        return pipeline->activate(swapchain);
    }
    bool destroy() noexcept override {
        return pipeline->destroy();
    }
    void render(const ccstd::vector<scene::Camera *> &cameras) override {
        pipeline->render(cameras);
    }
    const MacroRecord &getMacros() const override {
        return pipeline->getMacros();
    }
    pipeline::GlobalDSManager *getGlobalDSManager() const override {
        return pipeline->getGlobalDSManager();
    }
    gfx::DescriptorSetLayout *getDescriptorSetLayout() const override {
        return pipeline->getDescriptorSetLayout();
    }
    pipeline::PipelineSceneData *getPipelineSceneData() const override {
        return pipeline->getPipelineSceneData();
    }
    const ccstd::string &getConstantMacros() const override {
        return pipeline->getConstantMacros();
    }
    scene::Model *getProfiler() const override {
        return pipeline->getProfiler();
    }
    void setProfiler(scene::Model *profiler) override {
        pipeline->setProfiler(profiler);
    }
    pipeline::GeometryRenderer *getGeometryRenderer() const override {
        return pipeline->getGeometryRenderer();
    }
    float getShadingScale() const override {
        return pipeline->getShadingScale();
    }
    void setShadingScale(float scale) override {
        pipeline->setShadingScale(scale);
    }
<<<<<<< HEAD
    const ccstd::string& getMacroString(const ccstd::string& name) const override {
        static const ccstd::string EMPTY_STRING;
        const auto& macros = pipeline->getMacros();
        auto iter = macros.find(name);
        if (iter == macros.end()) {
            return EMPTY_STRING;
        }
        return ccstd::get<ccstd::string>(iter->second);
    }
    int32_t getMacroInt(const ccstd::string& name) const override {
        const auto& macros = pipeline->getMacros();
        auto iter = macros.find(name);
        if (iter == macros.end()) {
            return 0;
        }
        return ccstd::get<int32_t>(iter->second);
    }
    bool getMacroBool(const ccstd::string& name) const override {
        const auto& macros = pipeline->getMacros();
        auto iter = macros.find(name);
        if (iter == macros.end()) {
            return false;
        }
        return ccstd::get<bool>(iter->second);
    }
    void setMacroString(const ccstd::string& name, const ccstd::string& value) override {
=======
    void setMacroString(const ccstd::string &name, const ccstd::string &value) override {
>>>>>>> 34d7b627
        pipeline->setValue(name, value);
    }
    void setMacroInt(const ccstd::string &name, int32_t value) override {
        pipeline->setValue(name, value);
    }
    void setMacroBool(const ccstd::string &name, bool value) override {
        pipeline->setValue(name, value);
    }
    void onGlobalPipelineStateChanged() override {
        pipeline->onGlobalPipelineStateChanged();
    }
    void setValue(const ccstd::string &name, int32_t value) override {
        pipeline->setValue(name, value);
    }
    void setValue(const ccstd::string &name, bool value) override {
        pipeline->setValue(name, value);
    }
    bool isOcclusionQueryEnabled() const override {
        return pipeline->isOcclusionQueryEnabled();
    }
    pipeline::RenderPipeline *pipeline = nullptr;
};

} // namespace

bool Root::setRenderPipeline(pipeline::RenderPipeline *rppl /* = nullptr*/) {
    if (!_usesCustomPipeline) {
        if (rppl != nullptr && dynamic_cast<pipeline::DeferredPipeline *>(rppl) != nullptr) {
            _useDeferredPipeline = true;
        }

        bool isCreateDefaultPipeline{false};
        if (!rppl) {
            rppl = ccnew pipeline::ForwardPipeline();
            rppl->initialize({});
            isCreateDefaultPipeline = true;
        }

        _pipeline = rppl;
        _pipelineRuntime = std::make_unique<RenderPipelineBridge>(rppl);

        // now cluster just enabled in deferred pipeline
        if (!_useDeferredPipeline || !_device->hasFeature(gfx::Feature::COMPUTE_SHADER)) {
            // disable cluster
            _pipeline->setClusterEnabled(false);
        }
        _pipeline->setBloomEnabled(false);

        if (!_pipeline->activate(_mainWindow->getSwapchain())) {
            if (isCreateDefaultPipeline) {
                CC_SAFE_DESTROY_AND_DELETE(_pipeline);
            }

            _pipeline = nullptr;
            return false;
        }
    } else {
        _pipelineRuntime = std::make_unique<render::NativePipeline>(
            boost::container::pmr::get_default_resource());
        if (!_pipelineRuntime->activate(_mainWindow->getSwapchain())) {
            _pipelineRuntime->destroy();
            _pipelineRuntime.reset();
            return false;
        }
    }

    // TODO(minggo):
    //    auto *scene = Director::getInstance()->getScene();
    //    if (scene) {
    //        scene->getSceneGlobals()->activate();
    //    }

    onGlobalPipelineStateChanged();

    _eventProcessor->emit(EventTypesToJS::ROOT_BATCH2D_INIT, this);
    // TODO(minggo):
    //    if (!_batcher) {
    //        _batcher = ccnew Batcher2D(this);
    //        if (!this._batcher.initialize()) {
    //            this.destroy();
    //            return false;
    //        }
    //    }

    return true;
}

void Root::onGlobalPipelineStateChanged() {
    for (const auto &scene : _scenes) {
        scene->onGlobalPipelineStateChanged();
    }

    _pipelineRuntime->onGlobalPipelineStateChanged();
}

void Root::activeWindow(scene::RenderWindow *window) {
    _curWindow = window;
}

void Root::resetCumulativeTime() {
    _cumulativeTime = 0;
}

void Root::frameMove(float deltaTime, int32_t totalFrames) {
    CCObject::deferredDestroy();

    _frameTime = deltaTime;

    ++_frameCount;
    _cumulativeTime += deltaTime;
    _fpsTime += deltaTime;
    if (_fpsTime > 1.0F) {
        _fps = _frameCount;
        _frameCount = 0;
        _fpsTime = 0.0;
    }

    for (const auto &scene : _scenes) {
        scene->removeBatches();
    }

    _eventProcessor->emit(EventTypesToJS::ROOT_BATCH2D_UPDATE, this); // cjh added for sync logic in ts.

    // TODO(minggo):
    //    if (_batcher) {
    //        _batcher.update();
    //    }

    //
    _cameraList.clear();
    for (const auto &window : _windows) {
        window->extractRenderCameras(_cameraList);
    }

    if (_pipelineRuntime != nullptr && !_cameraList.empty()) {
        _swapchains.clear();
        _swapchains.emplace_back(_swapchain);
        _device->acquire(_swapchains);
        // NOTE: c++ doesn't have a Director, so totalFrames need to be set from JS
        uint32_t stamp = totalFrames;

        _eventProcessor->emit(EventTypesToJS::ROOT_BATCH2D_UPLOAD_BUFFERS, this);
        //                if (_batcher != nullptr) {
        //                    _batcher->uploadBuffers();
        //                }

        for (const auto &scene : _scenes) {
            scene->update(stamp);
        }

        CC_PROFILER_UPDATE;

        _eventProcessor->emit(EventTypesToJS::DIRECTOR_BEFORE_COMMIT, this);

        std::stable_sort(_cameraList.begin(), _cameraList.end(), [](const auto *a, const auto *b) {
            return a->getPriority() < b->getPriority();
        });
#if !defined(CC_SERVER_MODE)

    #if CC_USE_GEOMETRY_RENDERER
        for (auto *camera : _cameraList) {
            if (camera->getGeometryRenderer()) {
                camera->getGeometryRenderer()->update();
            }
        }
    #endif

        _pipelineRuntime->render(_cameraList);
#endif
        _device->present();
    }

    _eventProcessor->emit(EventTypesToJS::ROOT_BATCH2D_RESET, this);
    // cjh TODO:    if (this._batcher) this._batcher.reset();
}

scene::RenderWindow *Root::createWindow(scene::IRenderWindowInfo &info) {
    IntrusivePtr<scene::RenderWindow> window = ccnew scene::RenderWindow();

    window->initialize(_device, info);
    _windows.emplace_back(window);
    return window;
}

void Root::destroyWindow(scene::RenderWindow *window) {
    auto it = std::find(_windows.begin(), _windows.end(), window);
    if (it != _windows.end()) {
        CC_SAFE_DESTROY(*it);
        _windows.erase(it);
    }
}

void Root::destroyWindows() {
    for (const auto &window : _windows) {
        CC_SAFE_DESTROY(window);
    }
    _windows.clear();
}

scene::RenderScene *Root::createScene(const scene::IRenderSceneInfo &info) {
    IntrusivePtr<scene::RenderScene> scene = ccnew scene::RenderScene();
    scene->initialize(info);
    _scenes.emplace_back(scene);
    return scene.get();
}

void Root::destroyScene(scene::RenderScene *scene) {
    auto it = std::find(_scenes.begin(), _scenes.end(), scene);
    if (it != _scenes.end()) {
        CC_SAFE_DESTROY(*it);
        _scenes.erase(it);
    }
}

void Root::destroyModel(scene::Model *model) { // NOLINT(readability-convert-member-functions-to-static)
    if (model == nullptr) {
        return;
    }

    if (model->getScene() != nullptr) {
        model->getScene()->removeModel(model);
    }
    model->destroy();
}

void Root::destroyLight(scene::Light *light) { // NOLINT(readability-convert-member-functions-to-static)
    if (light == nullptr) {
        return;
    }

    if (light->getScene() != nullptr) {
        if (light->getType() == scene::LightType::DIRECTIONAL) {
            light->getScene()->removeDirectionalLight(static_cast<scene::DirectionalLight *>(light));
        } else if (light->getType() == scene::LightType::SPHERE) {
            light->getScene()->removeSphereLight(static_cast<scene::SphereLight *>(light));
        } else if (light->getType() == scene::LightType::SPOT) {
            light->getScene()->removeSpotLight(static_cast<scene::SpotLight *>(light));
        }
    }
    light->destroy();
}

scene::Camera *Root::createCamera() const {
    return ccnew scene::Camera(_device);
}

void Root::destroyScenes() {
    for (const auto &scene : _scenes) {
        CC_SAFE_DESTROY(scene);
    }
    _scenes.clear();
}

} // namespace cc<|MERGE_RESOLUTION|>--- conflicted
+++ resolved
@@ -170,7 +170,6 @@
     void setShadingScale(float scale) override {
         pipeline->setShadingScale(scale);
     }
-<<<<<<< HEAD
     const ccstd::string& getMacroString(const ccstd::string& name) const override {
         static const ccstd::string EMPTY_STRING;
         const auto& macros = pipeline->getMacros();
@@ -180,7 +179,7 @@
         }
         return ccstd::get<ccstd::string>(iter->second);
     }
-    int32_t getMacroInt(const ccstd::string& name) const override {
+    int32_t getMacroInt(const ccstd::string &name) const override {
         const auto& macros = pipeline->getMacros();
         auto iter = macros.find(name);
         if (iter == macros.end()) {
@@ -188,7 +187,7 @@
         }
         return ccstd::get<int32_t>(iter->second);
     }
-    bool getMacroBool(const ccstd::string& name) const override {
+    bool getMacroBool(const ccstd::string &name) const override {
         const auto& macros = pipeline->getMacros();
         auto iter = macros.find(name);
         if (iter == macros.end()) {
@@ -196,10 +195,7 @@
         }
         return ccstd::get<bool>(iter->second);
     }
-    void setMacroString(const ccstd::string& name, const ccstd::string& value) override {
-=======
     void setMacroString(const ccstd::string &name, const ccstd::string &value) override {
->>>>>>> 34d7b627
         pipeline->setValue(name, value);
     }
     void setMacroInt(const ccstd::string &name, int32_t value) override {
