/****************************************************************************
 Copyright (c) 2021-2023 Xiamen Yaji Software Co., Ltd.

 http://www.cocos.com

 Permission is hereby granted, free of charge, to any person obtaining a copy
 of this software and associated documentation files (the "Software"), to deal
 in the Software without restriction, including without limitation the rights to
 use, copy, modify, merge, publish, distribute, sublicense, and/or sell copies
 of the Software, and to permit persons to whom the Software is furnished to do so,
 subject to the following conditions:

 The above copyright notice and this permission notice shall be included in
 all copies or substantial portions of the Software.

 THE SOFTWARE IS PROVIDED "AS IS", WITHOUT WARRANTY OF ANY KIND, EXPRESS OR
 IMPLIED, INCLUDING BUT NOT LIMITED TO THE WARRANTIES OF MERCHANTABILITY,
 FITNESS FOR A PARTICULAR PURPOSE AND NONINFRINGEMENT. IN NO EVENT SHALL THE
 AUTHORS OR COPYRIGHT HOLDERS BE LIABLE FOR ANY CLAIM, DAMAGES OR OTHER
 LIABILITY, WHETHER IN AN ACTION OF CONTRACT, TORT OR OTHERWISE, ARISING FROM,
 OUT OF OR IN CONNECTION WITH THE SOFTWARE OR THE USE OR OTHER DEALINGS IN
 THE SOFTWARE.
****************************************************************************/

#include "core/Root.h"
#include "2d/renderer/Batcher2d.h"
#include "application/ApplicationManager.h"
#include "bindings/event/EventDispatcher.h"
#include "platform/interfaces/modules/IScreen.h"
#include "platform/interfaces/modules/ISystemWindow.h"
#include "platform/interfaces/modules/ISystemWindowManager.h"
#include "platform/java/modules/XRInterface.h"
#if CC_USE_DEBUG_RENDERER
    #include "profiler/DebugRenderer.h"
#endif
<<<<<<< HEAD
=======
#include "engine/EngineEvents.h"
>>>>>>> 73d80047
#include "profiler/Profiler.h"
#include "renderer/gfx-base/GFXDevice.h"
#include "renderer/gfx-base/GFXSwapchain.h"
#include "renderer/pipeline/Define.h"
#include "renderer/pipeline/GeometryRenderer.h"
#include "renderer/pipeline/PipelineSceneData.h"
#include "renderer/pipeline/custom/NativePipelineTypes.h"
#include "renderer/pipeline/custom/RenderInterfaceTypes.h"
#include "renderer/pipeline/deferred/DeferredPipeline.h"
#include "renderer/pipeline/forward/ForwardPipeline.h"
#include "scene/Camera.h"
#include "scene/DirectionalLight.h"
#include "scene/SpotLight.h"
#include "engine/EngineEvents.h"

namespace cc {

namespace {
Root *instance = nullptr;
}

Root *Root::getInstance() {
    return instance;
}

Root::Root(gfx::Device *device)
: _device(device) {
    instance = this;
    // TODO(minggo):
    //    this._dataPoolMgr = legacyCC.internal.DataPoolManager && new legacyCC.internal.DataPoolManager(device) as DataPoolManager;

    _cameraList.reserve(6);
    _swapchains.reserve(2);
}

Root::~Root() {
    destroy();
    instance = nullptr;
}

void Root::initialize(gfx::Swapchain * /*swapchain*/) {
    auto *windowMgr = CC_GET_PLATFORM_INTERFACE(ISystemWindowManager);
    const auto &windows = windowMgr->getWindows();
    for (const auto &pair : windows) {
        auto *window = pair.second.get();
        scene::RenderWindow *renderWindow = createRenderWindowFromSystemWindow(window);
        if (!_mainRenderWindow && (window->getWindowId() == ISystemWindow::mainWindowId)) {
            _mainRenderWindow = renderWindow;
        }
    }
    _curRenderWindow = _mainRenderWindow;
    _xr = CC_GET_XR_INTERFACE();
    addWindowEventListener();
    // TODO(minggo):
    // return Promise.resolve(builtinResMgr.initBuiltinRes(this._device));
    const uint32_t usedUBOVectorCount = (pipeline::UBOGlobal::COUNT + pipeline::UBOCamera::COUNT + pipeline::UBOShadow::COUNT + pipeline::UBOLocal::COUNT) / 4;
    uint32_t maxJoints = (_device->getCapabilities().maxVertexUniformVectors - usedUBOVectorCount) / 3;
    maxJoints = maxJoints < 256 ? maxJoints : 256;
    pipeline::localDescriptorSetLayoutResizeMaxJoints(maxJoints);
}

render::Pipeline *Root::getCustomPipeline() const {
    return dynamic_cast<render::Pipeline *>(_pipelineRuntime.get());
}

scene::RenderWindow *Root::createRenderWindowFromSystemWindow(ISystemWindow *window) {
    if (!window) {
        return nullptr;
    }

    uint32_t windowId = window->getWindowId();
    auto handle = window->getWindowHandle();
    const auto &size = window->getViewSize();

    gfx::SwapchainInfo info;
    info.width = static_cast<uint32_t>(size.width);
    info.height = static_cast<uint32_t>(size.height);
<<<<<<< HEAD
    info.windowHandle = reinterpret_cast<void *>(handle);
=======
    info.windowHandle = reinterpret_cast<void *>(handle); // NOLINT
>>>>>>> 73d80047
    info.windowId = window->getWindowId();

    gfx::Swapchain *swapchain = gfx::Device::getInstance()->createSwapchain(info);
    _swapchains.emplace_back(swapchain);

    gfx::RenderPassInfo renderPassInfo;

    gfx::ColorAttachment colorAttachment;
    colorAttachment.format = swapchain->getColorTexture()->getFormat();
    renderPassInfo.colorAttachments.emplace_back(colorAttachment);

    auto &depthStencilAttachment = renderPassInfo.depthStencilAttachment;
    depthStencilAttachment.format = swapchain->getDepthStencilTexture()->getFormat();
    depthStencilAttachment.depthStoreOp = gfx::StoreOp::DISCARD;
    depthStencilAttachment.stencilStoreOp = gfx::StoreOp::DISCARD;

    scene::IRenderWindowInfo windowInfo;
    windowInfo.title = StringUtil::format("renderWindow_%d", windowId);
    windowInfo.width = swapchain->getWidth();
    windowInfo.height = swapchain->getHeight();
    windowInfo.renderPassInfo = renderPassInfo;
    windowInfo.swapchain = swapchain;

    return createWindow(windowInfo);
}

cc::scene::RenderWindow *Root::createRenderWindowFromSystemWindow(uint32_t windowId) {
    if (windowId == 0) {
        return nullptr;
    }
    return createRenderWindowFromSystemWindow(CC_GET_SYSTEM_WINDOW(windowId));
}

void Root::destroy() {
    destroyScenes();
    removeWindowEventListener();
    if (_pipelineRuntime) {
        _pipelineRuntime->destroy();
    }
    _pipelineRuntime.reset();

    CC_SAFE_DESTROY_NULL(_pipeline);

    CC_SAFE_DELETE(_batcher);

    for (auto *swapchain : _swapchains) {
        CC_SAFE_DELETE(swapchain);
    }
    _swapchains.clear();

    // TODO(minggo):
    //    this.dataPoolManager.clear();
}

<<<<<<< HEAD
void Root::resize(uint32_t width, uint32_t height, uint32_t windowId) {
=======
void Root::resize(uint32_t width, uint32_t height, uint32_t windowId) { // NOLINT
>>>>>>> 73d80047
    for (const auto &window : _renderWindows) {
        auto *swapchain = window->getSwapchain();
        if (swapchain && (swapchain->getWindowId() == windowId)) {
            if (_xr) {
                // xr, window's width and height should not change by device
                width = window->getWidth();
                height = window->getHeight();
            }
            window->resize(width, height);
        }
    }
}

namespace {

class RenderPipelineBridge final : public render::PipelineRuntime {
public:
    explicit RenderPipelineBridge(pipeline::RenderPipeline *pipelineIn)
    : pipeline(pipelineIn) {}

    bool activate(gfx::Swapchain *swapchain) override {
        return pipeline->activate(swapchain);
    }
    bool destroy() noexcept override {
        return pipeline->destroy();
    }
    void render(const ccstd::vector<scene::Camera *> &cameras) override {
        pipeline->render(cameras);
    }
    gfx::Device *getDevice() const override {
        return pipeline->getDevice();
    }
    const MacroRecord &getMacros() const override {
        return pipeline->getMacros();
    }
    pipeline::GlobalDSManager *getGlobalDSManager() const override {
        return pipeline->getGlobalDSManager();
    }
    gfx::DescriptorSetLayout *getDescriptorSetLayout() const override {
        return pipeline->getDescriptorSetLayout();
    }
    gfx::DescriptorSet *getDescriptorSet() const override {
        return pipeline->getDescriptorSet();
    }
    const ccstd::vector<gfx::CommandBuffer *> &getCommandBuffers() const override {
        return pipeline->getCommandBuffers();
    }
    pipeline::PipelineSceneData *getPipelineSceneData() const override {
        return pipeline->getPipelineSceneData();
    }
    const ccstd::string &getConstantMacros() const override {
        return pipeline->getConstantMacros();
    }
    scene::Model *getProfiler() const override {
        return pipeline->getProfiler();
    }
    void setProfiler(scene::Model *profiler) override {
        pipeline->setProfiler(profiler);
    }
    pipeline::GeometryRenderer *getGeometryRenderer() const override {
        return pipeline->getGeometryRenderer();
    }
    float getShadingScale() const override {
        return pipeline->getShadingScale();
    }
    void setShadingScale(float scale) override {
        pipeline->setShadingScale(scale);
    }
    const ccstd::string &getMacroString(const ccstd::string &name) const override {
        static const ccstd::string EMPTY_STRING;
        const auto &macros = pipeline->getMacros();
        auto iter = macros.find(name);
        if (iter == macros.end()) {
            return EMPTY_STRING;
        }
        return ccstd::get<ccstd::string>(iter->second);
    }
    int32_t getMacroInt(const ccstd::string &name) const override {
        const auto &macros = pipeline->getMacros();
        auto iter = macros.find(name);
        if (iter == macros.end()) {
            return 0;
        }
        return ccstd::get<int32_t>(iter->second);
    }
    bool getMacroBool(const ccstd::string &name) const override {
        const auto &macros = pipeline->getMacros();
        auto iter = macros.find(name);
        if (iter == macros.end()) {
            return false;
        }
        return ccstd::get<bool>(iter->second);
    }
    void setMacroString(const ccstd::string &name, const ccstd::string &value) override {
        pipeline->setValue(name, value);
    }
    void setMacroInt(const ccstd::string &name, int32_t value) override {
        pipeline->setValue(name, value);
    }
    void setMacroBool(const ccstd::string &name, bool value) override {
        pipeline->setValue(name, value);
    }
    void onGlobalPipelineStateChanged() override {
        pipeline->onGlobalPipelineStateChanged();
    }
    void setValue(const ccstd::string &name, int32_t value) override {
        pipeline->setValue(name, value);
    }
    void setValue(const ccstd::string &name, bool value) override {
        pipeline->setValue(name, value);
    }
    bool isOcclusionQueryEnabled() const override {
        return pipeline->isOcclusionQueryEnabled();
    }

    void resetRenderQueue(bool reset) override {
        pipeline->resetRenderQueue(reset);
    }

    bool isRenderQueueReset() const override {
        return pipeline->isRenderQueueReset();
    }

    pipeline::RenderPipeline *pipeline = nullptr;
};

} // namespace

bool Root::setRenderPipeline(pipeline::RenderPipeline *rppl /* = nullptr*/) {
    if (rppl) {
        if (dynamic_cast<pipeline::DeferredPipeline *>(rppl) != nullptr) {
            _useDeferredPipeline = true;
        }

        _pipeline = rppl;
        _pipelineRuntime = std::make_unique<RenderPipelineBridge>(rppl);
        rppl->setPipelineRuntime(_pipelineRuntime.get());

        // now cluster just enabled in deferred pipeline
        if (!_useDeferredPipeline || !_device->hasFeature(gfx::Feature::COMPUTE_SHADER)) {
            // disable cluster
            _pipeline->setClusterEnabled(false);
        }
        _pipeline->setBloomEnabled(false);

        if (!_pipeline->activate(_mainRenderWindow->getSwapchain())) {
            _pipeline = nullptr;
            return false;
        }
    } else {
        _pipelineRuntime = std::make_unique<render::NativePipeline>(
            boost::container::pmr::get_default_resource());
        if (!_pipelineRuntime->activate(_mainRenderWindow->getSwapchain())) {
            _pipelineRuntime->destroy();
            _pipelineRuntime.reset();
            return false;
        }
    }

    // TODO(minggo):
    //    auto *scene = Director::getInstance()->getScene();
    //    if (scene) {
    //        scene->getSceneGlobals()->activate();
    //    }

#if CC_EDITOR
    emit<PipelineChanged>();
#endif

    onGlobalPipelineStateChanged();

    if (_batcher == nullptr) {
        _batcher = ccnew Batcher2d(this);
        if (!_batcher->initialize()) {
            destroy();
            return false;
        }
    }

    return true;
}

void Root::onGlobalPipelineStateChanged() {
    for (const auto &scene : _scenes) {
        scene->onGlobalPipelineStateChanged();
    }

    _pipelineRuntime->onGlobalPipelineStateChanged();
}

void Root::activeWindow(scene::RenderWindow *window) {
    _curRenderWindow = window;
}

void Root::resetCumulativeTime() {
    _cumulativeTime = 0;
}

void Root::frameMoveBegin() {
    for (const auto &scene : _scenes) {
        scene->removeBatches();
    }

    if (_batcher != nullptr) {
        _batcher->update();
    }

    //
    _cameraList.clear();
}

void Root::frameMoveProcess(bool isNeedUpdateScene, int32_t totalFrames) {
    for (const auto &window : _renderWindows) {
        window->extractRenderCameras(_cameraList);
    }

    if (_pipelineRuntime != nullptr && !_cameraList.empty()) {
        _device->acquire(_swapchains);

        // NOTE: c++ doesn't have a Director, so totalFrames need to be set from JS
        uint32_t stamp = totalFrames;

        if (_batcher != nullptr) {
            _batcher->uploadBuffers();
        }

        if (isNeedUpdateScene) {
            for (const auto &scene : _scenes) {
                scene->update(stamp);
            }
        }

        CC_PROFILER_UPDATE;
    }
}

void Root::frameMoveEnd() {
    if (_pipelineRuntime != nullptr && !_cameraList.empty()) {
        emit<BeforeCommit>();
        std::stable_sort(_cameraList.begin(), _cameraList.end(), [](const auto *a, const auto *b) {
            return a->getPriority() < b->getPriority();
        });
#if !defined(CC_SERVER_MODE)

    #if CC_USE_GEOMETRY_RENDERER
        for (auto *camera : _cameraList) {
            if (camera->getGeometryRenderer()) {
                camera->getGeometryRenderer()->update();
            }
        }
    #endif
    #if CC_USE_DEBUG_RENDERER
        CC_DEBUG_RENDERER->update();
    #endif

        emit<BeforeRender>();
        _pipelineRuntime->render(_cameraList);
        emit<AfterRender>();
#endif
        _device->present();
    }

    if (_batcher != nullptr) {
        _batcher->reset();
    }
}

void Root::frameMove(float deltaTime, int32_t totalFrames) { // NOLINT
    CCObject::deferredDestroy();

    _frameTime = deltaTime;

    ++_frameCount;
    _cumulativeTime += deltaTime;
    _fpsTime += deltaTime;
    if (_fpsTime > 1.0F) {
        _fps = _frameCount;
        _frameCount = 0;
        _fpsTime = 0.0;
    }

    if (_xr) {
        doXRFrameMove(totalFrames);
    } else {
        frameMoveBegin();
        frameMoveProcess(true, totalFrames);
        frameMoveEnd();
    }
}

scene::RenderWindow *Root::createWindow(scene::IRenderWindowInfo &info) {
    IntrusivePtr<scene::RenderWindow> window = ccnew scene::RenderWindow();

    window->initialize(_device, info);
    _renderWindows.emplace_back(window);
    return window;
}

void Root::destroyWindow(scene::RenderWindow *window) {
    auto it = std::find(_renderWindows.begin(), _renderWindows.end(), window);
    if (it != _renderWindows.end()) {
        CC_SAFE_DESTROY(*it);
        _renderWindows.erase(it);
    }
}

void Root::destroyWindows() {
    for (const auto &window : _renderWindows) {
        CC_SAFE_DESTROY(window);
    }
    _renderWindows.clear();
}

uint32_t Root::createSystemWindow(const ISystemWindowInfo &info) {
    auto *windowMgr = CC_GET_PLATFORM_INTERFACE(ISystemWindowManager);
    ISystemWindow *window = windowMgr->createWindow(info);
    if (!window) {
        return 0;
    }
    return window->getWindowId();
}

scene::RenderScene *Root::createScene(const scene::IRenderSceneInfo &info) {
    IntrusivePtr<scene::RenderScene> scene = ccnew scene::RenderScene();
    scene->initialize(info);
    _scenes.emplace_back(scene);
    return scene.get();
}

void Root::destroyScene(scene::RenderScene *scene) {
    auto it = std::find(_scenes.begin(), _scenes.end(), scene);
    if (it != _scenes.end()) {
        CC_SAFE_DESTROY(*it);
        _scenes.erase(it);
    }
}

void Root::destroyModel(scene::Model *model) { // NOLINT(readability-convert-member-functions-to-static)
    if (model == nullptr) {
        return;
    }

    if (model->getScene() != nullptr) {
        model->getScene()->removeModel(model);
    }
    model->destroy();
}

void Root::destroyLight(scene::Light *light) { // NOLINT(readability-convert-member-functions-to-static)
    if (light == nullptr) {
        return;
    }

    if (light->getScene() != nullptr) {
        if (light->getType() == scene::LightType::DIRECTIONAL) {
            light->getScene()->removeDirectionalLight(static_cast<scene::DirectionalLight *>(light));
        } else if (light->getType() == scene::LightType::SPHERE) {
            light->getScene()->removeSphereLight(static_cast<scene::SphereLight *>(light));
        } else if (light->getType() == scene::LightType::SPOT) {
            light->getScene()->removeSpotLight(static_cast<scene::SpotLight *>(light));
        }
    }
    light->destroy();
}

scene::Camera *Root::createCamera() const {
    return ccnew scene::Camera(_device);
}

void Root::destroyScenes() {
    for (const auto &scene : _scenes) {
        CC_SAFE_DESTROY(scene);
    }
    _scenes.clear();
}

void Root::doXRFrameMove(int32_t totalFrames) {
    if (_xr->isRenderAllowable()) {
        bool isSceneUpdated = false;
        int viewCount = _xr->getXRConfig(xr::XRConfigKey::VIEW_COUNT).getInt();
        for (int xrEye = 0; xrEye < viewCount; xrEye++) {
            _xr->beginRenderEyeFrame(xrEye);

            ccstd::vector<IntrusivePtr<scene::Camera>> allCameras;
            for (const auto &window : _renderWindows) {
                const ccstd::vector<IntrusivePtr<scene::Camera>> &wndCams = window->getCameras();
                allCameras.insert(allCameras.end(), wndCams.begin(), wndCams.end());
            }

            // when choose PreEyeCamera, only hmd has PoseTracker
            // draw left eye change hmd node's position to -ipd/2 | draw right eye  change hmd node's position to ipd/2
            for (const auto &camera : allCameras) {
                if (camera->getTrackingType() != cc::scene::TrackingType::NO_TRACKING) {
                    Node *camNode = camera->getNode();
                    if (camNode) {
                        const auto &viewPosition = _xr->getHMDViewPosition(xrEye, static_cast<int>(camera->getTrackingType()));
                        camNode->setPosition({viewPosition[0], viewPosition[1], viewPosition[2]});
                    }
                }
            }

            frameMoveBegin();
<<<<<<< HEAD
            //condition1: mainwindow has left camera && right camera,
            //but we only need left/right camera when in left/right eye loop
            //condition2: main camera draw twice
=======
            // condition1: mainwindow has left camera && right camera,
            // but we only need left/right camera when in left/right eye loop
            // condition2: main camera draw twice
>>>>>>> 73d80047
            for (const auto &window : _renderWindows) {
                if (window->getSwapchain()) {
                    // not rt
                    _xr->bindXREyeWithRenderWindow(window, static_cast<xr::XREye>(xrEye));
                }
            }

            bool isNeedUpdateScene = xrEye == static_cast<uint32_t>(xr::XREye::LEFT) || (xrEye == static_cast<uint32_t>(xr::XREye::RIGHT) && !isSceneUpdated);
            frameMoveProcess(isNeedUpdateScene, totalFrames);
            auto camIter = _cameraList.begin();
            while (camIter != _cameraList.end()) {
                scene::Camera *cam = *camIter;
                bool isMismatchedCam =
                    (static_cast<xr::XREye>(xrEye) == xr::XREye::LEFT && cam->getCameraType() == scene::CameraType::RIGHT_EYE) ||
                    (static_cast<xr::XREye>(xrEye) == xr::XREye::RIGHT && cam->getCameraType() == scene::CameraType::LEFT_EYE);
                if (isMismatchedCam) {
                    // currently is left eye loop, so right camera do not need active
                    camIter = _cameraList.erase(camIter);
                } else {
                    camIter++;
                }
            }

            if (_pipelineRuntime != nullptr && !_cameraList.empty()) {
                if (isNeedUpdateScene) {
                    isSceneUpdated = true;
                    // only one eye enable culling (without other cameras)
                    if (_cameraList.size() == 1 && _cameraList[0]->getTrackingType() != cc::scene::TrackingType::NO_TRACKING) {
                        _cameraList[0]->setCullingEnable(true);
                        _pipelineRuntime->resetRenderQueue(true);
                    }
                } else {
                    // another eye disable culling (without other cameras)
                    if (_cameraList.size() == 1 && _cameraList[0]->getTrackingType() != cc::scene::TrackingType::NO_TRACKING) {
                        _cameraList[0]->setCullingEnable(false);
                        _pipelineRuntime->resetRenderQueue(false);
                    }
                }
            }

            frameMoveEnd();
            _xr->endRenderEyeFrame(xrEye);
        }
        // recovery to normal status (condition: xr scene jump to normal scene)
        if (_pipelineRuntime) {
            _pipelineRuntime->resetRenderQueue(true);
        }

        for (scene::Camera *cam : _cameraList) {
            cam->setCullingEnable(true);
        }
    } else {
        CC_LOG_WARNING("[XR] isRenderAllowable is false !!!");
    }
}

void Root::addWindowEventListener() {
    _windowDestroyListener.bind([this](uint32_t windowId) -> void {
        for (const auto &window : _renderWindows) {
            window->onNativeWindowDestroy(windowId);
        }
    });

    _windowRecreatedListener.bind([this](uint32_t windowId) -> void {
        for (const auto &window : _renderWindows) {
            window->onNativeWindowResume(windowId);
        }
    });
}

void Root::removeWindowEventListener() {
    _windowDestroyListener.reset();
    _windowRecreatedListener.reset();
}

} // namespace cc<|MERGE_RESOLUTION|>--- conflicted
+++ resolved
@@ -33,10 +33,7 @@
 #if CC_USE_DEBUG_RENDERER
     #include "profiler/DebugRenderer.h"
 #endif
-<<<<<<< HEAD
-=======
 #include "engine/EngineEvents.h"
->>>>>>> 73d80047
 #include "profiler/Profiler.h"
 #include "renderer/gfx-base/GFXDevice.h"
 #include "renderer/gfx-base/GFXSwapchain.h"
@@ -50,7 +47,6 @@
 #include "scene/Camera.h"
 #include "scene/DirectionalLight.h"
 #include "scene/SpotLight.h"
-#include "engine/EngineEvents.h"
 
 namespace cc {
 
@@ -114,11 +110,7 @@
     gfx::SwapchainInfo info;
     info.width = static_cast<uint32_t>(size.width);
     info.height = static_cast<uint32_t>(size.height);
-<<<<<<< HEAD
-    info.windowHandle = reinterpret_cast<void *>(handle);
-=======
     info.windowHandle = reinterpret_cast<void *>(handle); // NOLINT
->>>>>>> 73d80047
     info.windowId = window->getWindowId();
 
     gfx::Swapchain *swapchain = gfx::Device::getInstance()->createSwapchain(info);
@@ -173,11 +165,7 @@
     //    this.dataPoolManager.clear();
 }
 
-<<<<<<< HEAD
-void Root::resize(uint32_t width, uint32_t height, uint32_t windowId) {
-=======
 void Root::resize(uint32_t width, uint32_t height, uint32_t windowId) { // NOLINT
->>>>>>> 73d80047
     for (const auto &window : _renderWindows) {
         auto *swapchain = window->getSwapchain();
         if (swapchain && (swapchain->getWindowId() == windowId)) {
@@ -580,15 +568,9 @@
             }
 
             frameMoveBegin();
-<<<<<<< HEAD
-            //condition1: mainwindow has left camera && right camera,
-            //but we only need left/right camera when in left/right eye loop
-            //condition2: main camera draw twice
-=======
             // condition1: mainwindow has left camera && right camera,
             // but we only need left/right camera when in left/right eye loop
             // condition2: main camera draw twice
->>>>>>> 73d80047
             for (const auto &window : _renderWindows) {
                 if (window->getSwapchain()) {
                     // not rt
