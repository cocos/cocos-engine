/****************************************************************************
 Copyright (c) 2021 Xiamen Yaji Software Co., Ltd.

 http://www.cocos.com

 Permission is hereby granted, free of charge, to any person obtaining a copy
 of this software and associated engine source code (the "Software"), a limited,
 worldwide, royalty-free, non-assignable, revocable and non-exclusive license
 to use Cocos Creator solely to develop games on your target platforms. You shall
 not use Cocos Creator software for developing other software or tools that's
 used for developing games. You are not granted to publish, distribute,
 sublicense, and/or sell copies of Cocos Creator.

 The software or tools in this License Agreement are licensed, not sold.
 Xiamen Yaji Software Co., Ltd. reserves all rights not expressly granted to you.

 THE SOFTWARE IS PROVIDED "AS IS", WITHOUT WARRANTY OF ANY KIND, EXPRESS OR
 IMPLIED, INCLUDING BUT NOT LIMITED TO THE WARRANTIES OF MERCHANTABILITY,
 FITNESS FOR A PARTICULAR PURPOSE AND NONINFRINGEMENT. IN NO EVENT SHALL THE
 AUTHORS OR COPYRIGHT HOLDERS BE LIABLE FOR ANY CLAIM, DAMAGES OR OTHER
 LIABILITY, WHETHER IN AN ACTION OF CONTRACT, TORT OR OTHERWISE, ARISING FROM,
 OUT OF OR IN CONNECTION WITH THE SOFTWARE OR THE USE OR OTHER DEALINGS IN
 THE SOFTWARE.
 ****************************************************************************/

#include "core/Root.h"
// #include "core/Director.h"
#include "core/event/CallbacksInvoker.h"
#include "core/event/EventTypesToJS.h"
#include "profiler/Profiler.h"
#include "renderer/gfx-base/GFXDef.h"
#include "renderer/gfx-base/GFXDevice.h"
#include "renderer/gfx-base/GFXSwapchain.h"
#include "renderer/pipeline/PipelineSceneData.h"
#include "renderer/pipeline/custom/NativePipelineTypes.h"
#include "renderer/pipeline/custom/RenderInterfaceTypes.h"
#include "renderer/pipeline/deferred/DeferredPipeline.h"
#include "renderer/pipeline/forward/ForwardPipeline.h"
#include "scene/Camera.h"
#include "scene/DirectionalLight.h"
#include "scene/DrawBatch2D.h"
#include "scene/SpotLight.h"

namespace cc {

namespace {
Root *instance = nullptr;
}

Root *Root::getInstance() {
    return instance;
}

Root::Root(gfx::Device *device)
: _device(device) {
    instance        = this;
    _eventProcessor = ccnew CallbacksInvoker();
    // TODO(minggo):
<<<<<<< HEAD
    //    this._dataPoolMgr = legacyCC.internal.DataPoolManager && ccnew legacyCC.internal.DataPoolManager(device) as DataPoolManager;
    _cameraPool = ccnew memop::Pool<scene::Camera>([this]() { return ccnew scene::Camera(_device); },
                                                 4);
=======
    //    this._dataPoolMgr = legacyCC.internal.DataPoolManager && new legacyCC.internal.DataPoolManager(device) as DataPoolManager;
>>>>>>> 3374c7e4

    _cameraList.reserve(6);
    _swapchains.reserve(2);
}

Root::~Root() {
    instance = nullptr;
    CC_SAFE_DELETE(_eventProcessor);
}

void Root::initialize(gfx::Swapchain *swapchain) {
    _swapchain = swapchain;

    gfx::RenderPassInfo renderPassInfo;

    gfx::ColorAttachment colorAttachment;
    colorAttachment.format = swapchain->getColorTexture()->getFormat();
    renderPassInfo.colorAttachments.emplace_back(colorAttachment);

    auto &depthStencilAttachment          = renderPassInfo.depthStencilAttachment;
    depthStencilAttachment.format         = swapchain->getDepthStencilTexture()->getFormat();
    depthStencilAttachment.depthStoreOp   = gfx::StoreOp::DISCARD;
    depthStencilAttachment.stencilStoreOp = gfx::StoreOp::DISCARD;

    scene::IRenderWindowInfo info;
    info.title          = ccstd::string{"rootMainWindow"};
    info.width          = swapchain->getWidth();
    info.height         = swapchain->getHeight();
    info.renderPassInfo = renderPassInfo;
    info.swapchain      = swapchain;
    _mainWindow         = createWindow(info);

    _curWindow = _mainWindow;

    // TODO(minggo):
    // return Promise.resolve(builtinResMgr.initBuiltinRes(this._device));
}

void Root::destroy() {
    destroyScenes();

    if (_usesCustomPipeline) {
        _pipelineRuntime->destroy();
    }
    _pipelineRuntime.reset();

    CC_SAFE_DESTROY_NULL(_pipeline);
    // TODO(minggo):
    //    CC_SAFE_DESTROY(_batcher2D);

    // TODO(minggo):
    //    this.dataPoolManager.clear();
}

void Root::resize(uint32_t width, uint32_t height) {
    for (const auto &window : _windows) {
        if (window->getSwapchain()) {
            window->resize(width, height);
        }
    }
}

namespace {

class RenderPipelineBridge final : public render::PipelineRuntime {
public:
    explicit RenderPipelineBridge(pipeline::RenderPipeline *pipelineIn)
    : pipeline(pipelineIn) {}

    bool activate(gfx::Swapchain *swapchain) override {
        return pipeline->activate(swapchain);
    }
    bool destroy() noexcept override {
        return pipeline->destroy();
    }
    void render(const ccstd::vector<scene::Camera *> &cameras) override {
        pipeline->render(cameras);
    }
    const MacroRecord &getMacros() const override {
        return pipeline->getMacros();
    }
    pipeline::GlobalDSManager *getGlobalDSManager() const override {
        return pipeline->getGlobalDSManager();
    }
    gfx::DescriptorSetLayout *getDescriptorSetLayout() const override {
        return pipeline->getDescriptorSetLayout();
    }
    pipeline::PipelineSceneData *getPipelineSceneData() const override {
        return pipeline->getPipelineSceneData();
    }
    const ccstd::string &getConstantMacros() const override {
        return pipeline->getConstantMacros();
    }
    scene::Model *getProfiler() const override {
        return pipeline->getProfiler();
    }
    void setProfiler(scene::Model *profiler) override {
        pipeline->setProfiler(profiler);
    }
    float getShadingScale() const override {
        return pipeline->getShadingScale();
    }
    void setShadingScale(float scale) override {
        pipeline->setShadingScale(scale);
    }
    void onGlobalPipelineStateChanged() override {
        pipeline->onGlobalPipelineStateChanged();
    }
    void setValue(const ccstd::string &name, int32_t value) override {
        pipeline->setValue(name, value);
    }
    void setValue(const ccstd::string &name, bool value) override {
        pipeline->setValue(name, value);
    }
    bool isOcclusionQueryEnabled() const override {
        return pipeline->isOcclusionQueryEnabled();
    }
    pipeline::RenderPipeline *pipeline = nullptr;
};

} // namespace

bool Root::setRenderPipeline(pipeline::RenderPipeline *rppl /* = nullptr*/) {
    if (!_usesCustomPipeline) {
        if (rppl != nullptr && dynamic_cast<pipeline::DeferredPipeline *>(rppl) != nullptr) {
            _useDeferredPipeline = true;
        }

        bool isCreateDefaultPipeline{false};
        if (!rppl) {
            rppl = ccnew pipeline::ForwardPipeline();
            rppl->initialize({});
            isCreateDefaultPipeline = true;
        }

        _pipeline        = rppl;
        _pipelineRuntime = std::make_unique<RenderPipelineBridge>(rppl);

        // now cluster just enabled in deferred pipeline
        if (!_useDeferredPipeline || !_device->hasFeature(gfx::Feature::COMPUTE_SHADER)) {
            // disable cluster
            _pipeline->setClusterEnabled(false);
        }
        _pipeline->setBloomEnabled(false);

        if (!_pipeline->activate(_mainWindow->getSwapchain())) {
            if (isCreateDefaultPipeline) {
                CC_SAFE_DESTROY_AND_DELETE(_pipeline);
            }

            _pipeline = nullptr;
            return false;
        }
    } else {
        _pipelineRuntime = std::make_unique<render::NativePipeline>();
        if (!_pipelineRuntime->activate(_mainWindow->getSwapchain())) {
            _pipelineRuntime->destroy();
            _pipelineRuntime.reset();
            return false;
        }
    }

    // TODO(minggo):
    //    auto *scene = Director::getInstance()->getScene();
    //    if (scene) {
    //        scene->getSceneGlobals()->activate();
    //    }

    onGlobalPipelineStateChanged();

    _eventProcessor->emit(EventTypesToJS::ROOT_BATCH2D_INIT, this);
    // TODO(minggo):
    //    if (!_batcher) {
    //        _batcher = ccnew Batcher2D(this);
    //        if (!this._batcher.initialize()) {
    //            this.destroy();
    //            return false;
    //        }
    //    }

    return true;
}

void Root::onGlobalPipelineStateChanged() {
    for (const auto &scene : _scenes) {
        scene->onGlobalPipelineStateChanged();
    }

    _pipelineRuntime->onGlobalPipelineStateChanged();
}

void Root::activeWindow(scene::RenderWindow *window) {
    _curWindow = window;
}

void Root::resetCumulativeTime() {
    _cumulativeTime = 0;
}

void Root::frameMove(float deltaTime, int32_t totalFrames) {
    if (!cc::gfx::Device::getInstance()->isRendererAvailable()) {
        return;
    }
    _frameTime = deltaTime;

    ++_frameCount;
    _cumulativeTime += deltaTime;
    _fpsTime += deltaTime;
    if (_fpsTime > 1.0F) {
        _fps        = _frameCount;
        _frameCount = 0;
        _fpsTime    = 0.0;
    }

    for (const auto &scene : _scenes) {
        scene->removeBatches();
    }

    _eventProcessor->emit(EventTypesToJS::ROOT_BATCH2D_UPDATE, this); // cjh added for sync logic in ts.

    // TODO(minggo):
    //    if (_batcher) {
    //        _batcher.update();
    //    }

    //
    _cameraList.clear();
    for (const auto &window : _windows) {
        window->extractRenderCameras(_cameraList);
    }

    if (_pipelineRuntime != nullptr && !_cameraList.empty()) {
        _swapchains.clear();
        _swapchains.emplace_back(_swapchain);
        _device->acquire(_swapchains);
        // NOTE: c++ doesn't have a Director, so totalFrames need to be set from JS
        uint32_t stamp = totalFrames;

        _eventProcessor->emit(EventTypesToJS::ROOT_BATCH2D_UPLOAD_BUFFERS, this);
        //                if (_batcher != nullptr) {
        //                    _batcher->uploadBuffers();
        //                }

        for (const auto &scene : _scenes) {
            scene->update(stamp);
        }

        CC_PROFILER_UPDATE;

        _eventProcessor->emit(EventTypesToJS::DIRECTOR_BEFORE_COMMIT, this);

        std::stable_sort(_cameraList.begin(), _cameraList.end(), [](const auto *a, const auto *b) {
            return a->getPriority() < b->getPriority();
        });
        _pipelineRuntime->render(_cameraList);
        _device->present();
    }

    _eventProcessor->emit(EventTypesToJS::ROOT_BATCH2D_RESET, this);
    // cjh TODO:    if (this._batcher) this._batcher.reset();
}

scene::RenderWindow *Root::createWindow(scene::IRenderWindowInfo &info) {
    IntrusivePtr<scene::RenderWindow> window = ccnew scene::RenderWindow();

    window->initialize(_device, info);
    _windows.emplace_back(window);
    return window;
}

void Root::destroyWindow(scene::RenderWindow *window) {
    auto it = std::find(_windows.begin(), _windows.end(), window);
    if (it != _windows.end()) {
        CC_SAFE_DESTROY(*it);
        _windows.erase(it);
    }
}

void Root::destroyWindows() {
    for (const auto &window : _windows) {
        CC_SAFE_DESTROY(window);
    }
    _windows.clear();
}

scene::RenderScene *Root::createScene(const scene::IRenderSceneInfo &info) {
    IntrusivePtr<scene::RenderScene> scene = ccnew scene::RenderScene();
    scene->initialize(info);
    _scenes.emplace_back(scene);
    return scene.get();
}

void Root::destroyScene(scene::RenderScene *scene) {
    auto it = std::find(_scenes.begin(), _scenes.end(), scene);
    if (it != _scenes.end()) {
        CC_SAFE_DESTROY(*it);
        _scenes.erase(it);
    }
}

void Root::destroyModel(scene::Model *model) { // NOLINT(readability-convert-member-functions-to-static)
    if (model == nullptr) {
        return;
    }

    if (model->getScene() != nullptr) {
        model->getScene()->removeModel(model);
    }
    model->destroy();
}

void Root::destroyLight(scene::Light *light) { // NOLINT(readability-convert-member-functions-to-static)
    if (light == nullptr) {
        return;
    }

    if (light->getScene() != nullptr) {
        if (light->getType() == scene::LightType::DIRECTIONAL) {
            light->getScene()->removeDirectionalLight(static_cast<scene::DirectionalLight *>(light));
        } else if (light->getType() == scene::LightType::SPHERE) {
            light->getScene()->removeSphereLight(static_cast<scene::SphereLight *>(light));
        } else if (light->getType() == scene::LightType::SPOT) {
            light->getScene()->removeSpotLight(static_cast<scene::SpotLight *>(light));
        }
    }
    light->destroy();
}

scene::Camera *Root::createCamera() const {
    return ccnew scene::Camera(_device);
}

void Root::destroyScenes() {
    for (const auto &scene : _scenes) {
        CC_SAFE_DESTROY(scene);
    }
    _scenes.clear();
}

} // namespace cc<|MERGE_RESOLUTION|>--- conflicted
+++ resolved
@@ -24,7 +24,6 @@
  ****************************************************************************/
 
 #include "core/Root.h"
-// #include "core/Director.h"
 #include "core/event/CallbacksInvoker.h"
 #include "core/event/EventTypesToJS.h"
 #include "profiler/Profiler.h"
@@ -55,15 +54,6 @@
 : _device(device) {
     instance        = this;
     _eventProcessor = ccnew CallbacksInvoker();
-    // TODO(minggo):
-<<<<<<< HEAD
-    //    this._dataPoolMgr = legacyCC.internal.DataPoolManager && ccnew legacyCC.internal.DataPoolManager(device) as DataPoolManager;
-    _cameraPool = ccnew memop::Pool<scene::Camera>([this]() { return ccnew scene::Camera(_device); },
-                                                 4);
-=======
-    //    this._dataPoolMgr = legacyCC.internal.DataPoolManager && new legacyCC.internal.DataPoolManager(device) as DataPoolManager;
->>>>>>> 3374c7e4
-
     _cameraList.reserve(6);
     _swapchains.reserve(2);
 }
