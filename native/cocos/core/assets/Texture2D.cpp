--- conflicted
+++ resolved
@@ -66,11 +66,7 @@
     }
 }
 
-<<<<<<< HEAD
-void Texture2D::setMipmapParams(const ccstd::vector<IntrusivePtr<ImageAsset>>& value) {
-=======
 void Texture2D::setMipmapParams(const ccstd::vector<IntrusivePtr<ImageAsset>> &value) {
->>>>>>> 73d80047
     _mipmaps = value;
     setMipmapLevel(static_cast<uint32_t>(_mipmaps.size()));
     if (!_mipmaps.empty()) {
