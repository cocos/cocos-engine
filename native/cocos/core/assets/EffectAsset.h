/****************************************************************************
 Copyright (c) 2021-2023 Xiamen Yaji Software Co., Ltd.

 http://www.cocos.com

 Permission is hereby granted, free of charge, to any person obtaining a copy
 of this software and associated documentation files (the "Software"), to deal
 in the Software without restriction, including without limitation the rights to
 use, copy, modify, merge, publish, distribute, sublicense, and/or sell copies
 of the Software, and to permit persons to whom the Software is furnished to do so,
 subject to the following conditions:

 The above copyright notice and this permission notice shall be included in
 all copies or substantial portions of the Software.

 THE SOFTWARE IS PROVIDED "AS IS", WITHOUT WARRANTY OF ANY KIND, EXPRESS OR
 IMPLIED, INCLUDING BUT NOT LIMITED TO THE WARRANTIES OF MERCHANTABILITY,
 FITNESS FOR A PARTICULAR PURPOSE AND NONINFRINGEMENT. IN NO EVENT SHALL THE
 AUTHORS OR COPYRIGHT HOLDERS BE LIABLE FOR ANY CLAIM, DAMAGES OR OTHER
 LIABILITY, WHETHER IN AN ACTION OF CONTRACT, TORT OR OTHERWISE, ARISING FROM,
 OUT OF OR IN CONNECTION WITH THE SOFTWARE OR THE USE OR OTHER DEALINGS IN
 THE SOFTWARE.
****************************************************************************/

#pragma once

#include <tuple>
#include "base/std/container/string.h"
#include "base/std/container/unordered_map.h"
#include "base/std/optional.h"

#include "base/Value.h"
#include "core/Types.h"
#include "core/assets/Asset.h"
#include "engine/BaseEngine.h"
#include "renderer/core/PassUtils.h"
#include "renderer/gfx-base/GFXDef.h"
#include "renderer/pipeline/Define.h"


namespace cc {

using IPropertyHandleInfo = std::tuple<ccstd::string, uint32_t, gfx::Type>;

using IPropertyValue = ccstd::variant<ccstd::monostate, ccstd::vector<float>, ccstd::string>;

using IPropertyEditorValueType = ccstd::variant<ccstd::monostate, ccstd::string, bool, float, ccstd::vector<float>>;
using IPropertyEditorInfo = ccstd::unordered_map<ccstd::string, IPropertyEditorValueType>;

using IPropertyEditorValueType = ccstd::variant<ccstd::monostate, ccstd::string, bool, float, ccstd::vector<float>>;
using IPropertyEditorInfo = ccstd::unordered_map<ccstd::string, IPropertyEditorValueType>;

struct IPropertyInfo {
    int32_t type{0};                                 // auto-extracted from shader
    ccstd::optional<IPropertyHandleInfo> handleInfo; // auto-generated from 'target'
    ccstd::optional<ccstd::hash_t> samplerHash;      // auto-generated from 'sampler'
    ccstd::optional<IPropertyValue> value;           // default value
    ccstd::optional<bool> linear;                    // whether to convert the input to linear space first before applying
<<<<<<< HEAD
    IPropertyEditorInfo editor; // NOTE: used only by editor.
=======
    IPropertyEditorInfo editor;                      // NOTE: used only by editor.
>>>>>>> 73d80047
};

struct IPassInfoFull;

struct RasterizerStateInfo {
    ccstd::optional<bool> isDiscard;
    ccstd::optional<bool> isFrontFaceCCW;
    ccstd::optional<bool> depthBiasEnabled;
    ccstd::optional<bool> isDepthClip;
    ccstd::optional<bool> isMultisample;

    ccstd::optional<gfx::PolygonMode> polygonMode;
    ccstd::optional<gfx::ShadeModel> shadeModel;
    ccstd::optional<gfx::CullMode> cullMode;

    ccstd::optional<float> depthBias;
    ccstd::optional<float> depthBiasClamp;
    ccstd::optional<float> depthBiasSlop;
    ccstd::optional<float> lineWidth;

    void fromGFXRasterizerState(const gfx::RasterizerState &rs) {
        isDiscard = rs.isDiscard;
        isFrontFaceCCW = rs.isFrontFaceCCW;
        depthBiasEnabled = rs.depthBiasEnabled;
        isDepthClip = rs.isDepthClip;
        isMultisample = rs.isMultisample;

        polygonMode = rs.polygonMode;
        shadeModel = rs.shadeModel;
        cullMode = rs.cullMode;

        depthBias = rs.depthBias;
        depthBiasClamp = rs.depthBiasClamp;
        depthBiasSlop = rs.depthBiasSlop;
        lineWidth = rs.lineWidth;
    }

    void assignToGFXRasterizerState(gfx::RasterizerState &rs) const {
        if (isDiscard.has_value()) {
            rs.isDiscard = isDiscard.value();
        }
        if (isFrontFaceCCW.has_value()) {
            rs.isFrontFaceCCW = isFrontFaceCCW.value();
        }
        if (depthBiasEnabled.has_value()) {
            rs.depthBiasEnabled = depthBiasEnabled.value();
        }
        if (isDepthClip.has_value()) {
            rs.isDepthClip = isDepthClip.value();
        }
        if (isMultisample.has_value()) {
            rs.isMultisample = isMultisample.value();
        }
        if (polygonMode.has_value()) {
            rs.polygonMode = polygonMode.value();
        }
        if (shadeModel.has_value()) {
            rs.shadeModel = shadeModel.value();
        }
        if (cullMode.has_value()) {
            rs.cullMode = cullMode.value();
        }
        if (depthBias.has_value()) {
            rs.depthBias = depthBias.value();
        }
        if (depthBiasClamp.has_value()) {
            rs.depthBiasClamp = depthBiasClamp.value();
        }
        if (depthBiasSlop.has_value()) {
            rs.depthBiasSlop = depthBiasSlop.value();
        }
        if (lineWidth.has_value()) {
            rs.lineWidth = lineWidth.value();
        }
    }
};

struct DepthStencilStateInfo {
    ccstd::optional<bool> depthTest;
    ccstd::optional<bool> depthWrite;
    ccstd::optional<bool> stencilTestFront;
    ccstd::optional<bool> stencilTestBack;

    ccstd::optional<gfx::ComparisonFunc> depthFunc;
    ccstd::optional<gfx::ComparisonFunc> stencilFuncFront;
    ccstd::optional<uint32_t> stencilReadMaskFront;
    ccstd::optional<uint32_t> stencilWriteMaskFront;
    ccstd::optional<gfx::StencilOp> stencilFailOpFront;
    ccstd::optional<gfx::StencilOp> stencilZFailOpFront;
    ccstd::optional<gfx::StencilOp> stencilPassOpFront;
    ccstd::optional<uint32_t> stencilRefFront;

    ccstd::optional<gfx::ComparisonFunc> stencilFuncBack;
    ccstd::optional<uint32_t> stencilReadMaskBack;
    ccstd::optional<uint32_t> stencilWriteMaskBack;
    ccstd::optional<gfx::StencilOp> stencilFailOpBack;
    ccstd::optional<gfx::StencilOp> stencilZFailOpBack;
    ccstd::optional<gfx::StencilOp> stencilPassOpBack;
    ccstd::optional<uint32_t> stencilRefBack;

    void fromGFXDepthStencilState(const gfx::DepthStencilState &ds) {
        depthTest = ds.depthTest;
        depthWrite = ds.depthWrite;
        stencilTestFront = ds.stencilTestFront;
        stencilTestBack = ds.stencilTestBack;

        depthFunc = ds.depthFunc;
        stencilFuncFront = ds.stencilFuncFront;
        stencilReadMaskFront = ds.stencilReadMaskFront;
        stencilWriteMaskFront = ds.stencilWriteMaskFront;
        stencilFailOpFront = ds.stencilFailOpFront;
        stencilZFailOpFront = ds.stencilZFailOpFront;
        stencilPassOpFront = ds.stencilPassOpFront;
        stencilRefFront = ds.stencilRefFront;

        stencilFuncBack = ds.stencilFuncBack;
        stencilReadMaskBack = ds.stencilReadMaskBack;
        stencilWriteMaskBack = ds.stencilWriteMaskBack;
        stencilFailOpBack = ds.stencilFailOpBack;
        stencilZFailOpBack = ds.stencilZFailOpBack;
        stencilPassOpBack = ds.stencilPassOpBack;
        stencilRefBack = ds.stencilRefBack;
    }

    void assignToGFXDepthStencilState(gfx::DepthStencilState &ds) const {
        if (depthTest.has_value()) {
            ds.depthTest = depthTest.value();
        }
        if (depthWrite.has_value()) {
            ds.depthWrite = depthWrite.value();
        }
        if (stencilTestFront.has_value()) {
            ds.stencilTestFront = stencilTestFront.value();
        }
        if (stencilTestBack.has_value()) {
            ds.stencilTestBack = stencilTestBack.value();
        }
        if (depthFunc.has_value()) {
            ds.depthFunc = depthFunc.value();
        }
        if (stencilFuncFront.has_value()) {
            ds.stencilFuncFront = stencilFuncFront.value();
        }
        if (stencilReadMaskFront.has_value()) {
            ds.stencilReadMaskFront = stencilReadMaskFront.value();
        }
        if (stencilWriteMaskFront.has_value()) {
            ds.stencilWriteMaskFront = stencilWriteMaskFront.value();
        }
        if (stencilFailOpFront.has_value()) {
            ds.stencilFailOpFront = stencilFailOpFront.value();
        }
        if (stencilZFailOpFront.has_value()) {
            ds.stencilZFailOpFront = stencilZFailOpFront.value();
        }
        if (stencilPassOpFront.has_value()) {
            ds.stencilPassOpFront = stencilPassOpFront.value();
        }
        if (stencilRefFront.has_value()) {
            ds.stencilRefFront = stencilRefFront.value();
        }
        if (stencilFuncBack.has_value()) {
            ds.stencilFuncBack = stencilFuncBack.value();
        }
        if (stencilReadMaskBack.has_value()) {
            ds.stencilReadMaskBack = stencilReadMaskBack.value();
        }
        if (stencilWriteMaskBack.has_value()) {
            ds.stencilWriteMaskBack = stencilWriteMaskBack.value();
        }
        if (stencilFailOpBack.has_value()) {
            ds.stencilFailOpBack = stencilFailOpBack.value();
        }
        if (stencilZFailOpBack.has_value()) {
            ds.stencilZFailOpBack = stencilZFailOpBack.value();
        }
        if (stencilPassOpBack.has_value()) {
            ds.stencilPassOpBack = stencilPassOpBack.value();
        }
        if (stencilRefBack.has_value()) {
            ds.stencilRefBack = stencilRefBack.value();
        }
    }
};

struct BlendTargetInfo {
    ccstd::optional<bool> blend;
    ccstd::optional<gfx::BlendFactor> blendSrc;
    ccstd::optional<gfx::BlendFactor> blendDst;
    ccstd::optional<gfx::BlendOp> blendEq;
    ccstd::optional<gfx::BlendFactor> blendSrcAlpha;
    ccstd::optional<gfx::BlendFactor> blendDstAlpha;
    ccstd::optional<gfx::BlendOp> blendAlphaEq;
    ccstd::optional<gfx::ColorMask> blendColorMask;

    void fromGFXBlendTarget(const gfx::BlendTarget &target) {
        blend = target.blend;
        blendSrc = target.blendSrc;
        blendDst = target.blendDst;
        blendEq = target.blendEq;
        blendSrcAlpha = target.blendSrcAlpha;
        blendDstAlpha = target.blendDstAlpha;
        blendAlphaEq = target.blendAlphaEq;
        blendColorMask = target.blendColorMask;
    }

    void assignToGFXBlendTarget(gfx::BlendTarget &target) const {
        if (blend.has_value()) {
            target.blend = blend.value();
        }
        if (blendSrc.has_value()) {
            target.blendSrc = blendSrc.value();
        }
        if (blendDst.has_value()) {
            target.blendDst = blendDst.value();
        }
        if (blendEq.has_value()) {
            target.blendEq = blendEq.value();
        }
        if (blendSrcAlpha.has_value()) {
            target.blendSrcAlpha = blendSrcAlpha.value();
        }
        if (blendDstAlpha.has_value()) {
            target.blendDstAlpha = blendDstAlpha.value();
        }
        if (blendAlphaEq.has_value()) {
            target.blendAlphaEq = blendAlphaEq.value();
        }
        if (blendColorMask.has_value()) {
            target.blendColorMask = blendColorMask.value();
        }
    }
};

using BlendTargetInfoList = ccstd::vector<BlendTargetInfo>;

struct BlendStateInfo {
    ccstd::optional<bool> isA2C;
    ccstd::optional<bool> isIndepend;
    ccstd::optional<gfx::Color> blendColor;
    ccstd::optional<BlendTargetInfoList> targets;

    void fromGFXBlendState(const gfx::BlendState &bs) {
        isA2C = bs.isA2C;
        isIndepend = bs.isIndepend;
        blendColor = bs.blendColor;
        size_t len = bs.targets.size();
        if (len > 0) {
            BlendTargetInfoList targetsList(len);
            for (size_t i = 0; i < len; ++i) {
                targetsList[i].fromGFXBlendTarget(bs.targets[i]);
            }
            targets = targetsList;
        }
    }

    void assignToGFXBlendState(gfx::BlendState &bs) const {
        if (targets.has_value()) {
            const auto &targetsVal = targets.value();
            bs.targets.resize(targetsVal.size());
            for (size_t i = 0, len = targetsVal.size(); i < len; ++i) {
                targetsVal[i].assignToGFXBlendTarget(bs.targets[i]);
            }
        }

        if (isA2C.has_value()) {
            bs.isA2C = isA2C.value();
        }

        if (isIndepend.has_value()) {
            bs.isIndepend = isIndepend.value();
        }

        if (blendColor.has_value()) {
            bs.blendColor = blendColor.value();
        }
    }
};

// Pass instance itself are compliant to IPassStates too
struct IPassStates {
    ccstd::optional<int32_t> priority;
    ccstd::optional<gfx::PrimitiveMode> primitive;
    ccstd::optional<pipeline::RenderPassStage> stage;
    ccstd::optional<RasterizerStateInfo> rasterizerState;
    ccstd::optional<DepthStencilStateInfo> depthStencilState;
    ccstd::optional<BlendStateInfo> blendState;
    ccstd::optional<gfx::DynamicStateFlags> dynamicStates;
    ccstd::optional<ccstd::string> phase;
    ccstd::optional<ccstd::string> pass;

    IPassStates() = default;
    explicit IPassStates(const IPassInfoFull &o);
    IPassStates &operator=(const IPassInfoFull &o);
    void overrides(const IPassInfoFull &o);
};
using PassOverrides = IPassStates;

using PassPropertyInfoMap = ccstd::unordered_map<ccstd::string, IPropertyInfo>;

struct IPassInfoFull final { // cjh } : public IPassInfo {
    // IPassStates
    ccstd::optional<int32_t> priority;
    ccstd::optional<gfx::PrimitiveMode> primitive;
    ccstd::optional<pipeline::RenderPassStage> stage;
    ccstd::optional<RasterizerStateInfo> rasterizerState;
    ccstd::optional<DepthStencilStateInfo> depthStencilState;
    ccstd::optional<BlendStateInfo> blendState;
    ccstd::optional<gfx::DynamicStateFlags> dynamicStates;
    ccstd::optional<ccstd::string> phase;
    ccstd::optional<ccstd::string> pass;
    // IPassInfo
    ccstd::string program; // auto-generated from 'vert' and 'frag'
    ccstd::optional<MacroRecord> embeddedMacros;
    ccstd::optional<index_t> propertyIndex; // NOTE: needs to use ccstd::optional<> since jsb should return 'undefined' instead of '-1' to avoid wrong value checking logic.
    ccstd::optional<ccstd::string> switch_;
    ccstd::optional<PassPropertyInfoMap> properties;

    // IPassInfoFull
    // generated part
    index_t passIndex{0};
    MacroRecord defines;
    ccstd::optional<PassOverrides> stateOverrides;

    IPassInfoFull() = default;
    explicit IPassInfoFull(const IPassStates &o) {
        *this = o;
    }
    IPassInfoFull &operator=(const IPassStates &o) {
        priority = o.priority;
        primitive = o.primitive;
        stage = o.stage;
        rasterizerState = o.rasterizerState;
        depthStencilState = o.depthStencilState;
        blendState = o.blendState;
        dynamicStates = o.dynamicStates;
        phase = o.phase;
        return *this;
    }
};

using IPassInfo = IPassInfoFull;

struct ITechniqueInfo {
    ccstd::vector<IPassInfoFull> passes;
    ccstd::optional<ccstd::string> name;
};

struct IBlockInfo {
    uint32_t binding{UINT32_MAX};
    ccstd::string name;
    ccstd::vector<gfx::Uniform> members;

    gfx::ShaderStageFlags stageFlags{gfx::ShaderStageFlags::NONE};

    ccstd::vector<ccstd::string> defines;
};

struct ISamplerTextureInfo {
    uint32_t binding{UINT32_MAX};
    ccstd::string name;
    gfx::Type type{gfx::Type::UNKNOWN};
    uint32_t count{0};
    gfx::ShaderStageFlags stageFlags{gfx::ShaderStageFlags::NONE};
    ccstd::vector<ccstd::string> defines; // NOTE: used in Editor only
};

struct ITextureInfo {
    uint32_t set{0};
    uint32_t binding{UINT32_MAX};
    ccstd::string name;
    gfx::Type type{gfx::Type::UNKNOWN};
    uint32_t count{0};
    gfx::ShaderStageFlags stageFlags{gfx::ShaderStageFlags::NONE};
};

struct ISamplerInfo {
    uint32_t set{0};
    uint32_t binding{UINT32_MAX};
    ccstd::string name;
    uint32_t count{0};
    gfx::ShaderStageFlags stageFlags{gfx::ShaderStageFlags::NONE};
};

struct IBufferInfo {
    uint32_t binding{UINT32_MAX};
    ccstd::string name;
    gfx::MemoryAccess memoryAccess{gfx::MemoryAccess::NONE};
    gfx::ShaderStageFlags stageFlags{gfx::ShaderStageFlags::NONE};
};

struct IImageInfo {
    uint32_t binding{UINT32_MAX};
    ccstd::string name;
    gfx::Type type{gfx::Type::UNKNOWN};
    uint32_t count{0};
    gfx::MemoryAccess memoryAccess{gfx::MemoryAccess::NONE};
    gfx::ShaderStageFlags stageFlags{gfx::ShaderStageFlags::NONE};
};

struct IInputAttachmentInfo {
    uint32_t set{0};
    uint32_t binding{UINT32_MAX};
    ccstd::string name;
    uint32_t count{0};
    gfx::ShaderStageFlags stageFlags{gfx::ShaderStageFlags::NONE};
};

struct IAttributeInfo {
    ccstd::string name;
    gfx::Format format{gfx::Format::UNKNOWN};
    bool isNormalized{false};
    uint32_t stream{0U};
    bool isInstanced{false};
    uint32_t location{0U};

    ccstd::vector<ccstd::string> defines;
};

struct IDefineInfo {
    ccstd::string name;
    ccstd::string type;
    ccstd::optional<ccstd::vector<int32_t>> range; // cjh number is float?  ?: number[];
    ccstd::optional<ccstd::vector<ccstd::string>> options;
    ccstd::optional<ccstd::string> defaultVal;
<<<<<<< HEAD
    ccstd::optional<ccstd::vector<ccstd::string>> defines; // NOTE: it's only used in Editor
=======
    ccstd::optional<ccstd::vector<ccstd::string>> defines;             // NOTE: it's only used in Editor
>>>>>>> 73d80047
    ccstd::optional<ccstd::unordered_map<ccstd::string, bool>> editor; // NOTE: it's only used in Editor
};

struct IBuiltin {
    ccstd::string name;
    ccstd::vector<ccstd::string> defines;
};

struct IBuiltinInfo {
    ccstd::vector<IBuiltin> buffers;
    ccstd::vector<IBuiltin> blocks;
    ccstd::vector<IBuiltin> samplerTextures;
    ccstd::vector<IBuiltin> images;
};

using BuiltinsStatisticsType = ccstd::unordered_map<ccstd::string, int32_t>;

struct IBuiltins {
    IBuiltinInfo globals;
    IBuiltinInfo locals;
    BuiltinsStatisticsType statistics;
};

struct IDescriptorInfo {
    uint32_t rate{0};
    ccstd::vector<IBlockInfo> blocks;
    ccstd::vector<ISamplerTextureInfo> samplerTextures;
    ccstd::vector<ISamplerInfo> samplers;
    ccstd::vector<ITextureInfo> textures;
    ccstd::vector<IBufferInfo> buffers;
    ccstd::vector<IImageInfo> images;
    ccstd::vector<IInputAttachmentInfo> subpassInputs;
};

struct IShaderSource {
    ccstd::string vert;
    ccstd::string frag;
};

struct IShaderInfo {
    ccstd::string name;
    ccstd::hash_t hash{0xFFFFFFFFU};
    IShaderSource glsl4;
    IShaderSource glsl3;
    IShaderSource glsl1;
    IBuiltins builtins;
    ccstd::vector<IDefineInfo> defines;
    ccstd::vector<IAttributeInfo> attributes;
    ccstd::vector<IBlockInfo> blocks;
    ccstd::vector<ISamplerTextureInfo> samplerTextures;
    ccstd::vector<ISamplerInfo> samplers;
    ccstd::vector<ITextureInfo> textures;
    ccstd::vector<IBufferInfo> buffers;
    ccstd::vector<IImageInfo> images;
    ccstd::vector<IInputAttachmentInfo> subpassInputs;
<<<<<<< HEAD
    // ccstd::vector<IDescriptorInfo> descriptors;
=======
    ccstd::vector<IDescriptorInfo> descriptors;
>>>>>>> 73d80047

    const IShaderSource *getSource(const ccstd::string &version) const {
        if (version == "glsl1") return &glsl1;
        if (version == "glsl3") return &glsl3;
        if (version == "glsl4") return &glsl4;
        return nullptr;
    }
};

using IPreCompileInfoValueType = ccstd::variant<ccstd::monostate, ccstd::vector<bool>, ccstd::vector<int32_t>, ccstd::vector<ccstd::string>>;
using IPreCompileInfo = ccstd::unordered_map<ccstd::string, IPreCompileInfoValueType>;

class EffectAsset final : public Asset {
public:
    using Super = Asset;

    EffectAsset() = default;
    ~EffectAsset() override = default;
    /**
     * @en Register the effect asset to the static map
     * @zh 将指定 effect 注册到全局管理器。
     */
    static void registerAsset(EffectAsset *asset);

    /**
     * @en Unregister the effect asset from the static map
     * @zh 将指定 effect 从全局管理器移除。
     */
    static void remove(const ccstd::string &name);
    static void remove(EffectAsset *asset);

    /**
     * @en Get the effect asset by the given name.
     * @zh 获取指定名字的 effect 资源。
     */
    static EffectAsset *get(const ccstd::string &name);

    using RegisteredEffectAssetMap = ccstd::unordered_map<ccstd::string, IntrusivePtr<EffectAsset>>;
    /**
     * @en Get all registered effect assets.
     * @zh 获取所有已注册的 effect 资源。
     */
    static RegisteredEffectAssetMap &getAll() { return EffectAsset::effects; }

    static bool isLayoutValid() { return layoutValid; }
    static void setLayoutValid() { layoutValid = true; }

    inline void setTechniques(const ccstd::vector<ITechniqueInfo> &val) { _techniques = val; }
    inline void setShaders(const ccstd::vector<IShaderInfo> &val) { _shaders = val; }
    inline void setCombinations(const ccstd::vector<IPreCompileInfo> &val) { _combinations = val; }

    inline const ccstd::vector<ITechniqueInfo> &getTechniques() const { return _techniques; }
    inline const ccstd::vector<IShaderInfo> &getShaders() const { return _shaders; }
    inline const ccstd::vector<IPreCompileInfo> &getCombinations() const { return _combinations; }

    /*
    @serializable
    @editorOnly
     */
    bool hideInEditor = false;

    /**
     * @en The loaded callback which should be invoked by the [[Loader]], will automatically register the effect.
     * @zh 通过 [[Loader]] 加载完成时的回调，将自动注册 effect 资源。
     */
    void onLoaded() override;
    bool destroy() override;
    void initDefault(const ccstd::optional<ccstd::string> &uuid) override;
    bool validate() const override;

protected:
    BaseEngine::EngineStatusChange::EventID _engineEventId;

    static ccstd::vector<MacroRecord> doCombine(const ccstd::vector<MacroRecord> &cur, const IPreCompileInfo &info, IPreCompileInfo::iterator iter);
    static ccstd::vector<MacroRecord> generateRecords(const ccstd::string &key, const IPreCompileInfoValueType &value);
    static ccstd::vector<MacroRecord> insertInfoValue(const ccstd::vector<MacroRecord> &records,
                                                      const ccstd::string &key,
                                                      const IPreCompileInfoValueType &value);

    void precompile();

    // We need make it to public for deserialization
public:
    /**
     * @en The techniques used by the current effect.
     * @zh 当前 effect 的所有可用 technique。

    @serializable
    @editable*/
    ccstd::vector<ITechniqueInfo> _techniques;

    /**
     * @en The shaders used by the current effect.
     * @zh 当前 effect 使用的所有 shader。

    @serializable
    @editable*/
    ccstd::vector<IShaderInfo> _shaders;

    /**
     * @en The preprocess macro combinations for the shader
     * @zh 每个 shader 需要预编译的宏定义组合。

    @serializable
    @editable*/
    ccstd::vector<IPreCompileInfo> _combinations;
    //
protected:
    static RegisteredEffectAssetMap effects; // cjh TODO: how to clear when game exits.
    static bool layoutValid;

    CC_DISALLOW_COPY_MOVE_ASSIGN(EffectAsset);

    friend class EffectAssetDeserializer;
    friend class Material;
    friend class ProgramLib;
    friend class MaterialInstance;
    friend class BuiltinResMgr;
};

} // namespace cc<|MERGE_RESOLUTION|>--- conflicted
+++ resolved
@@ -37,15 +37,11 @@
 #include "renderer/gfx-base/GFXDef.h"
 #include "renderer/pipeline/Define.h"
 
-
 namespace cc {
 
 using IPropertyHandleInfo = std::tuple<ccstd::string, uint32_t, gfx::Type>;
 
 using IPropertyValue = ccstd::variant<ccstd::monostate, ccstd::vector<float>, ccstd::string>;
-
-using IPropertyEditorValueType = ccstd::variant<ccstd::monostate, ccstd::string, bool, float, ccstd::vector<float>>;
-using IPropertyEditorInfo = ccstd::unordered_map<ccstd::string, IPropertyEditorValueType>;
 
 using IPropertyEditorValueType = ccstd::variant<ccstd::monostate, ccstd::string, bool, float, ccstd::vector<float>>;
 using IPropertyEditorInfo = ccstd::unordered_map<ccstd::string, IPropertyEditorValueType>;
@@ -56,11 +52,7 @@
     ccstd::optional<ccstd::hash_t> samplerHash;      // auto-generated from 'sampler'
     ccstd::optional<IPropertyValue> value;           // default value
     ccstd::optional<bool> linear;                    // whether to convert the input to linear space first before applying
-<<<<<<< HEAD
-    IPropertyEditorInfo editor; // NOTE: used only by editor.
-=======
     IPropertyEditorInfo editor;                      // NOTE: used only by editor.
->>>>>>> 73d80047
 };
 
 struct IPassInfoFull;
@@ -486,11 +478,7 @@
     ccstd::optional<ccstd::vector<int32_t>> range; // cjh number is float?  ?: number[];
     ccstd::optional<ccstd::vector<ccstd::string>> options;
     ccstd::optional<ccstd::string> defaultVal;
-<<<<<<< HEAD
-    ccstd::optional<ccstd::vector<ccstd::string>> defines; // NOTE: it's only used in Editor
-=======
     ccstd::optional<ccstd::vector<ccstd::string>> defines;             // NOTE: it's only used in Editor
->>>>>>> 73d80047
     ccstd::optional<ccstd::unordered_map<ccstd::string, bool>> editor; // NOTE: it's only used in Editor
 };
 
@@ -546,11 +534,7 @@
     ccstd::vector<IBufferInfo> buffers;
     ccstd::vector<IImageInfo> images;
     ccstd::vector<IInputAttachmentInfo> subpassInputs;
-<<<<<<< HEAD
-    // ccstd::vector<IDescriptorInfo> descriptors;
-=======
     ccstd::vector<IDescriptorInfo> descriptors;
->>>>>>> 73d80047
 
     const IShaderSource *getSource(const ccstd::string &version) const {
         if (version == "glsl1") return &glsl1;
