/****************************************************************************
 Copyright (c) 2021-2023 Xiamen Yaji Software Co., Ltd.

 http://www.cocos.com

 Permission is hereby granted, free of charge, to any person obtaining a copy
 of this software and associated documentation files (the "Software"), to deal
 in the Software without restriction, including without limitation the rights to
 use, copy, modify, merge, publish, distribute, sublicense, and/or sell copies
 of the Software, and to permit persons to whom the Software is furnished to do so,
 subject to the following conditions:

 The above copyright notice and this permission notice shall be included in
 all copies or substantial portions of the Software.

 THE SOFTWARE IS PROVIDED "AS IS", WITHOUT WARRANTY OF ANY KIND, EXPRESS OR
 IMPLIED, INCLUDING BUT NOT LIMITED TO THE WARRANTIES OF MERCHANTABILITY,
 FITNESS FOR A PARTICULAR PURPOSE AND NONINFRINGEMENT. IN NO EVENT SHALL THE
 AUTHORS OR COPYRIGHT HOLDERS BE LIABLE FOR ANY CLAIM, DAMAGES OR OTHER
 LIABILITY, WHETHER IN AN ACTION OF CONTRACT, TORT OR OTHERWISE, ARISING FROM,
 OUT OF OR IN CONNECTION WITH THE SOFTWARE OR THE USE OR OTHER DEALINGS IN
 THE SOFTWARE.
****************************************************************************/

#pragma once

#include "base/Ptr.h"
#include "base/std/any.h"
#include "bindings/utils/BindingUtils.h"
//#include "core/components/Component.h"
//#include "core/event/Event.h"
#include "core/data/Object.h"
#include "core/event/EventTarget.h"
#include "core/scene-graph/Layers.h"
#include "core/scene-graph/NodeEnum.h"
#include "math/Mat3.h"
#include "math/Mat4.h"
#include "math/Quaternion.h"
#include "math/Vec3.h"
#include "math/Vec4.h"

namespace cc {

class Scene;
/**
 * Event types emitted by Node
 */
/**
 * Bit masks for Node transformation parts
 */
using TransformDirtyBit = TransformBit;

class Node : public CCObject {
    IMPL_EVENT_TARGET_WITH_PARENT(Node, getParent)
    DECLARE_TARGET_EVENT_BEGIN(Node)
    TARGET_EVENT_ARG0(TouchStart)
    TARGET_EVENT_ARG0(TouchMove)
    TARGET_EVENT_ARG0(TouchEnd)
    TARGET_EVENT_ARG0(TouchCancel)
    TARGET_EVENT_ARG0(MouseDown)
    TARGET_EVENT_ARG0(MouseMove)
    TARGET_EVENT_ARG0(MouseUp)
    TARGET_EVENT_ARG0(MouseWheel)
    TARGET_EVENT_ARG0(MouseEnter)
    TARGET_EVENT_ARG0(MouseLeave)
    TARGET_EVENT_ARG0(KeyDown)
    TARGET_EVENT_ARG0(KeyUp)
    TARGET_EVENT_ARG0(DeviceMotion)
    TARGET_EVENT_ARG1(TransformChanged, TransformBit)
    TARGET_EVENT_ARG0(SceneChangedForPersist)
    TARGET_EVENT_ARG0(SizeChanged)
    TARGET_EVENT_ARG0(AnchorChanged)
    TARGET_EVENT_ARG0(ColorChanged)
    TARGET_EVENT_ARG1(ChildAdded, Node *)
    TARGET_EVENT_ARG1(ChildRemoved, Node *)
    TARGET_EVENT_ARG1(ParentChanged, Node *)
    TARGET_EVENT_ARG0(NodeDestroyed)
    TARGET_EVENT_ARG0(MobilityChanged)
    TARGET_EVENT_ARG1(LayerChanged, uint32_t)
    TARGET_EVENT_ARG0(SiblingOrderChanged)
    TARGET_EVENT_ARG0(ActiveInHierarchyChanged)
<<<<<<< HEAD
    TARGET_EVENT_ARG1(AncestorTransformChanged, TransformBit)
=======
>>>>>>> 73d80047
    TARGET_EVENT_ARG0(Reattach)
    TARGET_EVENT_ARG0(RemovePersistRootNode)
    TARGET_EVENT_ARG0(DestroyComponents)
    TARGET_EVENT_ARG0(UITransformDirty)
    TARGET_EVENT_ARG1(ActiveNode, bool)
    TARGET_EVENT_ARG1(BatchCreated, bool)
    TARGET_EVENT_ARG1(SceneUpdated, cc::Scene *)
    TARGET_EVENT_ARG3(LocalPositionUpdated, float, float, float)
    TARGET_EVENT_ARG4(LocalRotationUpdated, float, float, float, float)
    TARGET_EVENT_ARG3(LocalScaleUpdated, float, float, float)
    TARGET_EVENT_ARG10(LocalRTSUpdated, float, float, float, float, float, float, float, float, float, float)
    TARGET_EVENT_ARG1(EditorAttached, bool)
    DECLARE_TARGET_EVENT_END()
public:
    class UserData : public RefCounted {
    public:
        ~UserData() override = default;

    protected:
        UserData() = default;
    };

    using Super = CCObject;

    static const uint32_t TRANSFORM_ON;

    static Node *instantiate(Node *cloned, bool isSyncedNode);
    static void setScene(Node *);

    /**
     * @en Finds a node by hierarchy path, the path is case-sensitive.
     * It will traverse the hierarchy by splitting the path using '/' character.
     * This function will still returns the node even if it is inactive.
     * It is recommended to not use this function every frame instead cache the result at startup.
     * @zh 通过路径从节点树中查找节点的方法，路径是大小写敏感的，并且通过 `/` 来分隔节点层级。
     * 即使节点的状态是未启用的也可以找到，建议将结果缓存，而不是每次需要都去查找。
     * @param path The path of the target node
     * @param referenceNode If given, the search will be limited in the sub node tree of the reference node
     */
    //    static Node *find(const ccstd::string &path, Node *referenceNode = nullptr);

    /**
     * @en Determine whether the given object is a normal Node. Will return false if [[Scene]] given.
     * @zh 指定对象是否是普通的节点？如果传入 [[Scene]] 会返回 false。
     */
    template <typename T>
    static bool isNode(T *obj);

    static void resetChangedFlags();
    static void clearNodeArray();

    Node();
    explicit Node(const ccstd::string &name);
    ~Node() override;

    virtual void onPostActivated(bool active) {}

    void setParent(Node *parent, bool isKeepWorld = false);

    inline Scene *getScene() const { return _scene; };

    using WalkCallback = std::function<void(Node *)>;
    void walk(const WalkCallback &preFunc);
    void walk(const WalkCallback &preFunc, const WalkCallback &postFunc);

    bool destroy() override {
        if (CCObject::destroy()) {
            setActive(false);
            return true;
        }
        return false;
    }

    void destruct() override;

    inline void destroyAllChildren() {
        for (const auto &child : _children) {
            child->destroy();
        }
    }

    inline void updateSiblingIndex() {
        index_t i = 0;
        for (const auto &child : _children) {
            child->_siblingIndex = i++;
        }
        emit<SiblingOrderChanged>();
    }

    inline void addChild(Node *node) { node->setParent(this); }

    inline void removeChild(Node *node) const {
        auto idx = getIdxOfChild(_children, node);
        if (idx != -1) {
            node->setParent(nullptr);
        }
    }
    inline void removeFromParent() {
        if (_parent) {
            _parent->removeChild(this);
        }
    }
    void removeAllChildren();

    bool isChildOf(Node *parent) const;

    void setActive(bool isActive);

    void setSiblingIndex(index_t index);

    inline bool isPersistNode() const {
        return static_cast<FlagBits>(_objFlags & Flags::DONT_DESTROY) > 0;
    }

    inline void setPersistNode(bool val) {
        val ? _objFlags |= Flags::DONT_DESTROY : _objFlags &= ~Flags::DONT_DESTROY;
    }

    inline const ccstd::string &getUuid() const {
        return _id;
    }

    inline bool isActive() const { return _active != 0; }

    inline bool isActiveInHierarchy() const { return _activeInHierarchy != 0; }
    inline void setActiveInHierarchy(bool v) {
        _activeInHierarchy = (v ? 1 : 0);
    }

    inline const ccstd::vector<IntrusivePtr<Node>> &getChildren() const { return _children; }
    inline Node *getParent() const { return _parent; }
    // inline NodeEventProcessor *getEventProcessor() const { return _eventProcessor; }

    Node *getChildByUuid(const ccstd::string &uuid) const;
    Node *getChildByName(const ccstd::string &name) const;
    Node *getChildByPath(const ccstd::string &path) const;
    inline index_t getSiblingIndex() const { return _siblingIndex; }
    inline UserData *getUserData() { return _userData.get(); }
    inline void setUserData(UserData *data) { _userData = data; }
    inline void insertChild(Node *child, index_t siblingIndex) {
        child->setParent(this);
        child->setSiblingIndex(siblingIndex);
    }

    void invalidateChildren(TransformBit dirtyBit);

    void translate(const Vec3 &, NodeSpace ns = NodeSpace::LOCAL);
    void rotate(const Quaternion &rot, NodeSpace ns = NodeSpace::LOCAL, bool calledFromJS = false);
    inline void rotateForJS(float x, float y, float z, float w, NodeSpace ns = NodeSpace::LOCAL) {
        rotate(Quaternion(x, y, z, w), ns, true);
    }
    void lookAt(const Vec3 &pos, const Vec3 &up = Vec3::UNIT_Y);

    void pauseSystemEvents(bool recursive) {}  // cjh TODO:
    void resumeSystemEvents(bool recursive) {} // cjh TODO:

    ccstd::string getPathInHierarchy() const;
    // ===============================
    // transform
    // ===============================

    /**
     * @en Set position in local coordinate system
     * @zh 设置本地坐标
     * @param position Target position
     */
    inline void setPosition(const Vec3 &pos) { setPosition(pos.x, pos.y, pos.z); }
    inline void setPosition(float x, float y) { setPosition(x, y, _localPosition.z); }
    inline void setPosition(float x, float y, float z) { setPositionInternal(x, y, z, false); }
    inline void setPositionInternal(float x, float y, bool calledFromJS) { setPositionInternal(x, y, _localPosition.z, calledFromJS); }
    void setPositionInternal(float x, float y, float z, bool calledFromJS);
    // It is invoked after deserialization. It only sets position value, not triggers other logic.
    inline void setPositionForJS(float x, float y, float z) { _localPosition.set(x, y, z); }
    /**
     * @en Get position in local coordinate system, please try to pass `out` vector and reuse it to avoid garbage.
     * @zh 获取本地坐标，注意，尽可能传递复用的 [[Vec3]] 以避免产生垃圾。
     * @param out Set the result to out vector
     * @return If `out` given, the return value equals to `out`, otherwise a new vector will be generated and return
     */
    inline const Vec3 &getPosition() const { return _localPosition; }

    /**
     * @en Set rotation in local coordinate system with a quaternion representing the rotation
     * @zh 用四元数设置本地旋转
     * @param rotation Rotation in quaternion
     */
    inline void setRotation(const Quaternion &rotation) { setRotation(rotation.x, rotation.y, rotation.z, rotation.w); }
    inline void setRotation(float x, float y, float z, float w) { setRotationInternal(x, y, z, w, false); }
    void setRotationInternal(float x, float y, float z, float w, bool calledFromJS);
    inline void setRotationForJS(float x, float y, float z, float w) { _localRotation.set(x, y, z, w); }

    inline void setEulerAngles(const Vec3 &val) { setRotationFromEuler(val.x, val.y, val.z); }
    inline void setRotationFromEuler(const Vec3 &val) { setRotationFromEuler(val.x, val.y, val.z); }
    inline void setRotationFromEuler(float x, float y) { setRotationFromEuler(x, y, _euler.z); }
    void setRotationFromEuler(float x, float y, float z);
    inline void setRotationFromEulerForJS(float x, float y, float z) { _euler.set(x, y, z); }
    /**
     * @en Get rotation as quaternion in local coordinate system, please try to pass `out` quaternion and reuse it to avoid garbage.
     * @zh 获取本地旋转，注意，尽可能传递复用的 [[Quat]] 以避免产生垃圾。
     * @param out Set the result to out quaternion
     * @return If `out` given, the return value equals to `out`, otherwise a new quaternion will be generated and return
     */
    inline const Quaternion &getRotation() const { return _localRotation; }

    /**
     * @en Set scale in local coordinate system
     * @zh 设置本地缩放
     * @param scale Target scale
     */
    inline void setScale(const Vec3 &scale) { setScale(scale.x, scale.y, scale.z); }
    inline void setScale(float x, float y) { setScale(x, y, _localScale.z); }
    inline void setScale(float x, float y, float z) { setScaleInternal(x, y, z, false); }
    inline void setScaleInternal(float x, float y, bool calledFromJS) { setScaleInternal(x, y, _localScale.z, calledFromJS); }
    void setScaleInternal(float x, float y, float z, bool calledFromJS);
    inline void setScaleForJS(float x, float y, float z) { _localScale.set(x, y, z); }
    /**
     * @en Get scale in local coordinate system, please try to pass `out` vector and reuse it to avoid garbage.
     * @zh 获取本地缩放，注意，尽可能传递复用的 [[Vec3]] 以避免产生垃圾。
     * @param out Set the result to out vector
     * @return If `out` given, the return value equals to `out`, otherwise a new vector will be generated and return
     */
    inline const Vec3 &getScale() const { return _localScale; }

    /**
     * @en Inversely transform a point from world coordinate system to local coordinate system.
     * @zh 逆向变换一个空间点，一般用于将世界坐标转换到本地坐标系中。
     * @param p A position in world coordinate system
     * @return The result point in local coordinate system will be stored in this vector
     */
    Vec3 inverseTransformPoint(const Vec3 &p);

    /**
     * @en Set position in world coordinate system
     * @zh 设置世界坐标
     * @param position Target position
     */
    inline void setWorldPosition(const Vec3 &pos) { setWorldPosition(pos.x, pos.y, pos.z); }
    void setWorldPosition(float x, float y, float z);

    /**
     * @en Get position in world coordinate system, please try to pass `out` vector and reuse it to avoid garbage.
     * @zh 获取世界坐标，注意，尽可能传递复用的 [[Vec3]] 以避免产生垃圾。
     * @param out Set the result to out vector
     * @return If `out` given, the return value equals to `out`, otherwise a new vector will be generated and return
     */
    const Vec3 &getWorldPosition() const;

    /**
     * @en Set rotation in world coordinate system with a quaternion representing the rotation
     * @zh 用四元数设置世界坐标系下的旋转
     * @param rotation Rotation in quaternion
     */
    inline void setWorldRotation(const Quaternion &rotation) { setWorldRotation(rotation.x, rotation.y, rotation.z, rotation.w); }
    void setWorldRotation(float x, float y, float z, float w);
    /**
     * @en Get rotation as quaternion in world coordinate system, please try to pass `out` quaternion and reuse it to avoid garbage.
     * @zh 获取世界坐标系下的旋转，注意，尽可能传递复用的 [[Quat]] 以避免产生垃圾。
     * @param out Set the result to out quaternion
     * @return If `out` given, the return value equals to `out`, otherwise a new quaternion will be generated and return
     */
    const Quaternion &getWorldRotation() const;

    /**
     * @en Set rotation in world coordinate system with euler angles
     * @zh 用欧拉角设置世界坐标系下的旋转
     * @param x X axis rotation
     * @param y Y axis rotation
     * @param z Z axis rotation
     */
    inline void setWorldScale(const Vec3 &scale) { setWorldScale(scale.x, scale.y, scale.z); }
    void setWorldScale(float x, float y, float z);

    /**
     * @en Get scale in world coordinate system, please try to pass `out` vector and reuse it to avoid garbage.
     * @zh 获取世界缩放，注意，尽可能传递复用的 [[Vec3]] 以避免产生垃圾。
     * @param out Set the result to out vector
     * @return If `out` given, the return value equals to `out`, otherwise a new vector will be generated and return
     */
    const Vec3 &getWorldScale() const;

    void setWorldRotationFromEuler(float x, float y, float z);

    /**
     * @en Local transformation matrix
     * @zh 本地坐标系变换矩阵
     */
    void setMatrix(const Mat4 &val);

    /**
     * @en Update the world transform information if outdated
     * @zh 更新节点的世界变换信息
     */
    void updateWorldTransform();

    /**
     * @en Get a world transform matrix
     * @zh 获取世界变换矩阵
     * @param out Set the result to out matrix
     * @return If `out` given, the return value equals to `out`, otherwise a new matrix will be generated and return
     */
    const Mat4 &getWorldMatrix() const;

    /**
     * @en Get a world transform matrix with only rotation and scale
     * @zh 获取只包含旋转和缩放的世界变换矩阵
     * @param out Set the result to out matrix
     * @return If `out` given, the return value equals to `out`, otherwise a new matrix will be generated and return
     */
    Mat4 getWorldRS();

    /**
     * @en Get a world transform matrix with only rotation and translation
     * @zh 获取只包含旋转和位移的世界变换矩阵
     * @param out Set the result to out matrix
     * @return If `out` given, the return value equals to `out`, otherwise a new matrix will be generated and return
     */
    Mat4 getWorldRT();

    /**
     * @en Set local transformation with rotation, position and scale separately.
     * @zh 一次性设置所有局部变换（平移、旋转、缩放）信息
     * @param rot The rotation
     * @param pos The position
     * @param scale The scale
     */
    void setRTSInternal(Quaternion *rot, Vec3 *pos, Vec3 *scale, bool calledFromJS);
    inline void setRTS(Quaternion *rot, Vec3 *pos, Vec3 *scale) { setRTSInternal(rot, pos, scale, false); }

    void setForward(const Vec3 &dir);

    void setAngle(float);

    inline const Vec3 &getEulerAngles() {
        if (_eulerDirty) {
            Quaternion::toEuler(_localRotation, false, &_euler);
            _eulerDirty = false;
        }
        return _euler;
    }

    inline float getAngle() const {
        return _euler.z;
    }

    inline Vec3 getForward() const {
        Vec3 forward{0, 0, -1};
        forward.transformQuat(getWorldRotation());
        return forward;
    }

    inline Vec3 getUp() const {
        Vec3 up{0, 1, 0};
        up.transformQuat(getWorldRotation());
        return up;
    }

    inline Vec3 getRight() const {
        Vec3 right{1, 0, 0};
        right.transformQuat(getWorldRotation());
        return right;
    }

    inline bool isStatic() const {
        return _isStatic != 0;
    }

    inline void setStatic(bool v) {
        _isStatic = v ? 1 : 0;
    }

    inline MobilityMode getMobility() const {
        return _mobility;
    }

    inline void setMobility(MobilityMode m) {
        _mobility = m;
        emit<MobilityChanged>();
    }

    /**
     * @en Whether the node's transformation have changed during the current frame.
     * @zh 这个节点的空间变换信息在当前帧内是否有变过？
     */
    inline uint32_t getChangedFlags() const {
        return _hasChangedFlagsVersion == globalFlagChangeVersion ? _hasChangedFlags : 0;
    }
    inline void setChangedFlags(uint32_t value) {
        _hasChangedFlagsVersion = globalFlagChangeVersion;
        _hasChangedFlags = value;
    }

    inline void setDirtyFlag(uint32_t value) { _dirtyFlag = value; }
    inline uint32_t getDirtyFlag() const { return _dirtyFlag; }
    inline void setLayer(uint32_t layer) {
        _layer = layer;
        emit<LayerChanged>(layer);
    }
    inline uint32_t getLayer() const { return _layer; }

    //    inline NodeUiProperties *getUIProps() const { return _uiProps.get(); }

    //    // ------------------  Component code start -----------------------------
    //    // TODO(Lenovo):
    //
    //    template <typename T, typename = std::enable_if_t<std::is_base_of<Component, T>::value>>
    //    static Component *findComponent(Node * /*node*/) {
    //        // cjh TODO:
    //        CC_ABORT();
    //        return nullptr;
    //    }
    //
    //    template <typename T, typename = std::enable_if_t<std::is_base_of<Component, T>::value>>
    //    static Component *findComponents(Node * /*node*/, const ccstd::vector<Component *> & /*components*/) {
    //        // cjh TODO:
    //        CC_ABORT();
    //        return nullptr;
    //    }
    //
    //    template <typename T, typename = std::enable_if_t<std::is_base_of<Component, T>::value>>
    //    static Component *findChildComponent(const ccstd::vector<Node *> & /*children*/) {
    //        // cjh TODO:
    //        CC_ABORT();
    //        return nullptr;
    //    }
    //
    //    template <typename T, typename = std::enable_if_t<std::is_base_of<Component, T>::value>>
    //    static void findChildComponents(const ccstd::vector<Node *> & /*children*/, ccstd::vector<Component *> & /*components*/) {
    //        // cjh TODO:
    //        CC_ABORT();
    //    }
    //
    //    template <typename T, typename = std::enable_if_t<std::is_base_of_v<Component, T>, T>>
    //    T *addComponent() {
    //        T *comp = new T();
    //        return static_cast<T *>(addComponent(comp));
    //    }
    //
    //    template <typename T, typename std::enable_if_t<std::is_base_of<Component, T>::value>>
    //    void removeComponent() {
    //        for (auto iter = _components.begin(); iter != _components.end(); ++iter) {
    //            if (dynamic_cast<T *>(*iter) != nullptr) {
    //                _components.erase(iter);
    //            }
    //        }
    //    }
    //
    //    Component *addComponent(Component *comp);
    //    void       removeComponent(Component *comp);
    //
    //    template <typename T, typename = std::enable_if_t<std::is_base_of<Component, T>::value>>
    //    Component *getComponent() const {
    //        for (auto *component : _components) {
    //            if (dynamic_cast<T *>(component) != nullptr) {
    //                return component;
    //            }
    //        }
    //        return nullptr;
    //    }
    //
    //    // TODO(Lenovo):
    //    template <typename T, typename std::enable_if_t<std::is_base_of<Component, T>::value>>
    //    ccstd::vector<Component *> getComponents() const {
    //        // cjh TODO:
    //        CC_ABORT();
    //        return {};
    //    };
    //
    //    template <typename T, typename std::enable_if_t<std::is_base_of<Component, T>::value>>
    //    Component *getComponentInChildren(const T & /*comp*/) const {
    //        // cjh TODO:
    //        CC_ABORT();
    //        return nullptr;
    //    }
    //
    //    template <typename T, typename std::enable_if_t<std::is_base_of<Component, T>::value>>
    //    ccstd::vector<Component *> getComponentsInChildren() const {
    //        // cjh TODO:
    //        CC_ABORT();
    //        return {};
    //    }
    //
    //    inline ccstd::vector<Component *> getComponents() const { return _components; }
    //
    //    void                     checkMultipleComp(Component *comp) {}
    //    ccstd::vector<Component *> _components;
    //
    //    friend void componentCorrupted(Node *node, Component *comp, uint32_t index);
    // ------------------  Component code end -----------------------------

    // For deserialization
    //    void     _setChild(index_t i, Node *child);
    //    Node *   _getChild(index_t i);
    //    void     _setChildrenSize(uint32_t size);
    //    uint32_t _getChildrenSize();
    void _setChildren(ccstd::vector<IntrusivePtr<Node>> &&children); // NOLINT

    inline se::Object *_getSharedArrayBufferObject() const { return _sharedMemoryActor.getSharedArrayBufferObject(); } // NOLINT

    bool onPreDestroy() override;
    bool onPreDestroyBase();

    std::function<void(index_t)> onSiblingIndexChanged{nullptr};
    // For deserialization
    ccstd::string _id;
    Node *_parent{nullptr};
    MobilityMode _mobility = MobilityMode::Static;

private:
    static index_t getIdxOfChild(const ccstd::vector<IntrusivePtr<Node>> &, Node *);

    virtual void onBatchCreated(bool dontChildPrefab);
    virtual void updateScene();

    void onSetParent(Node *oldParent, bool keepWorldTransform);
    void onHierarchyChanged(Node *);
    void onHierarchyChangedBase(Node *oldParent);

    void inverseTransformPointRecursive(Vec3 &out) const;
    void updateWorldTransformRecursive(uint32_t &superDirtyBits);

    inline void notifyLocalPositionUpdated() {
        emit<LocalPositionUpdated>(_localPosition.x, _localPosition.y, _localPosition.z);
    }

    inline void notifyLocalRotationUpdated() {
        emit<LocalRotationUpdated>(_localRotation.x, _localRotation.y, _localRotation.z, _localRotation.w);
    }

    inline void notifyLocalScaleUpdated() {
        emit<LocalScaleUpdated>(_localScale.x, _localScale.y, _localScale.z);
    }

    inline void notifyLocalPositionRotationScaleUpdated() {
        emit<LocalRTSUpdated>(
            _localPosition.x, _localPosition.y, _localPosition.z,
            _localRotation.x, _localRotation.y, _localRotation.z, _localRotation.w,
            _localScale.x, _localScale.y, _localScale.z);
    }

#if CC_EDITOR
    inline void notifyEditorAttached(bool attached) {
        emit<EditorAttached>(attached);
    }
#endif

    // increase on every frame, used to identify the frame
    static uint32_t globalFlagChangeVersion;

    static uint32_t clearFrame;
    static uint32_t clearRound;

    Scene *_scene{nullptr};
    IntrusivePtr<UserData> _userData;

    ccstd::vector<IntrusivePtr<Node>> _children;
    bindings::NativeMemorySharedToScriptActor _sharedMemoryActor;
    // local transform
    Vec3 _localPosition{Vec3::ZERO};
    Vec3 _localScale{Vec3::ONE};
    Quaternion _localRotation{Quaternion::identity()};
    // world transform
    Vec3 _worldPosition{Vec3::ZERO};
    Vec3 _worldScale{Vec3::ONE};
    Vec3 _euler{0, 0, 0};
    Quaternion _worldRotation{Quaternion::identity()};
    Mat4 _worldMatrix{Mat4::IDENTITY};

    // Shared memory with JS
    // NOTE: TypeArray created in node.jsb.ts _ctor should have the same memory layout
    uint32_t _eventMask{0};                                             // Uint32: 0
    uint32_t _layer{static_cast<uint32_t>(Layers::LayerList::DEFAULT)}; // Uint32: 1
    uint32_t _dirtyFlag{0};                                             // Uint32: 2
    index_t _siblingIndex{0};                                           // Int32: 0
    uint8_t _activeInHierarchy{0};                                      // Uint8: 0
    uint8_t _active{1};                                                 // Uint8: 1
    uint8_t _isStatic{0};                                               // Uint8: 2
    uint8_t _padding{0};                                                // Uint8: 3

    /* set _hasChangedFlagsVersion to globalFlagChangeVersion when `_hasChangedFlags` updated.
     * `globalFlagChangeVersion == _hasChangedFlagsVersion` means that "_hasChangedFlags is dirty in current frametime".
     */
    uint32_t _hasChangedFlagsVersion{0};
    uint32_t _hasChangedFlags{0};

    bool _eulerDirty{false};

    friend class NodeActivator;
    friend class Scene;

    CC_DISALLOW_COPY_MOVE_ASSIGN(Node);
};

template <typename T>
bool Node::isNode(T *obj) {
    return dynamic_cast<Node *>(obj) != nullptr && dynamic_cast<Scene *>(obj) == nullptr;
}
} // namespace cc<|MERGE_RESOLUTION|>--- conflicted
+++ resolved
@@ -79,10 +79,6 @@
     TARGET_EVENT_ARG1(LayerChanged, uint32_t)
     TARGET_EVENT_ARG0(SiblingOrderChanged)
     TARGET_EVENT_ARG0(ActiveInHierarchyChanged)
-<<<<<<< HEAD
-    TARGET_EVENT_ARG1(AncestorTransformChanged, TransformBit)
-=======
->>>>>>> 73d80047
     TARGET_EVENT_ARG0(Reattach)
     TARGET_EVENT_ARG0(RemovePersistRootNode)
     TARGET_EVENT_ARG0(DestroyComponents)
