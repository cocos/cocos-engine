/****************************************************************************
 Copyright (c) 2021 Xiamen Yaji Software Co., Ltd.

 http://www.cocos.com

 Permission is hereby granted, free of charge, to any person obtaining a copy
 of this software and associated engine source code (the "Software"), a limited,
 worldwide, royalty-free, non-assignable, revocable and non-exclusive license
 to use Cocos Creator solely to develop games on your target platforms. You shall
 not use Cocos Creator software for developing other software or tools that's
 used for developing games. You are not granted to publish, distribute,
 sublicense, and/or sell copies of Cocos Creator.

 The software or tools in this License Agreement are licensed, not sold.
 Xiamen Yaji Software Co., Ltd. reserves all rights not expressly granted to you.

 THE SOFTWARE IS PROVIDED "AS IS", WITHOUT WARRANTY OF ANY KIND, EXPRESS OR
 IMPLIED, INCLUDING BUT NOT LIMITED TO THE WARRANTIES OF MERCHANTABILITY,
 FITNESS FOR A PARTICULAR PURPOSE AND NONINFRINGEMENT. IN NO EVENT SHALL THE
 AUTHORS OR COPYRIGHT HOLDERS BE LIABLE FOR ANY CLAIM, DAMAGES OR OTHER
 LIABILITY, WHETHER IN AN ACTION OF CONTRACT, TORT OR OTHERWISE, ARISING FROM,
 OUT OF OR IN CONNECTION WITH THE SOFTWARE OR THE USE OR OTHER DEALINGS IN
 THE SOFTWARE.
 ****************************************************************************/

#include "core/scene-graph/Node.h"
#include "base/StringUtil.h"
#include "core/data/Object.h"
#include "core/memop/CachedArray.h"
#include "core/platform/Debug.h"
#include "core/scene-graph/NodeEnum.h"
#include "core/scene-graph/Scene.h"
#include "core/utils/IDGenerator.h"
#include "math/Utils.h"

namespace cc {

// static variables

uint32_t Node::clearFrame{0};
uint32_t Node::clearRound{1000};
const uint32_t Node::TRANSFORM_ON{1 << 0};
uint32_t Node::globalFlagChangeVersion{0};

namespace {
const ccstd::string EMPTY_NODE_NAME;
IDGenerator idGenerator("Node");

ccstd::vector<Node *> dirtyNodes;
CC_FORCE_INLINE void setDirtyNode(const index_t idx, Node *node) {
    if (idx >= dirtyNodes.size()) {
        if (idx >= dirtyNodes.capacity()) {
            size_t minCapacity = std::max((idx + 1) * 2, 32);
            if (minCapacity > dirtyNodes.capacity()) {
                dirtyNodes.reserve(minCapacity); // Make a pre-allocated size for dirtyNode vector for better grow performance.
            }
        }
        dirtyNodes.resize(idx + 1, nullptr);
    }
    dirtyNodes[idx] = node;
}

CC_FORCE_INLINE Node *getDirtyNode(const index_t idx) {
    if (idx < 0 || idx >= dirtyNodes.size()) {
        return nullptr;
    }
    return dirtyNodes[idx];
}

} // namespace

Node::Node() : Node(EMPTY_NODE_NAME) {
}

Node::Node(const ccstd::string &name) {
#define NODE_SHARED_MEMORY_BYTE_LENGTH (20)
    static_assert(offsetof(Node, _padding) + sizeof(_padding) - offsetof(Node, _eventMask) == NODE_SHARED_MEMORY_BYTE_LENGTH, "Wrong shared memory size");
    _sharedMemoryActor.initialize(&_eventMask, NODE_SHARED_MEMORY_BYTE_LENGTH);
#undef NODE_SHARED_MEMORY_BYTE_LENGTH

    _id = idGenerator.getNewId();
    if (name.empty()) {
        _name.append("New Node");
    } else {
        _name = name;
    }
    _eventProcessor = ccnew NodeEventProcessor(this);
}

Node::~Node() {
    CC_SAFE_DELETE(_eventProcessor);
}

void Node::onBatchCreated(bool dontChildPrefab) {
    // onBatchCreated was implemented in TS, so code should never go here.
    CC_ASSERT(false);
    emit(EventTypesToJS::NODE_ON_BATCH_CREATED, dontChildPrefab);
}

Node *Node::instantiate(Node *cloned, bool isSyncedNode) {
    if (!cloned) {
        CC_ASSERT(false);
        // TODO(): cloned = legacyCC.instantiate._clone(this, this);
        return nullptr;
    }
    // TODO():
    // const newPrefabInfo = cloned._prefab;
    // if (EDITOR && newPrefabInfo) {
    //    if (cloned == = newPrefabInfo.root) {
    //        // newPrefabInfo.fileId = '';
    //    } else {
    //        // var PrefabUtils = Editor.require('scene://utils/prefab');
    //        // PrefabUtils.unlinkPrefab(cloned);
    //    }
    //}
    // if (EDITOR && legacyCC.GAME_VIEW) {
    //    const syncing = newPrefabInfo&& cloned == = newPrefabInfo.root && newPrefabInfo.sync;
    //    if (!syncing) {
    //        cloned._name += ' (Clone)';
    //    }
    //}
    cloned->_parent = nullptr;
    cloned->onBatchCreated(isSyncedNode);
    return cloned;
}

void Node::onHierarchyChangedBase(Node *oldParent) { // NOLINT(misc-unused-parameters)
    Node *newParent = _parent;
    auto *scene = dynamic_cast<Scene *>(newParent);
    if (isPersistNode() && scene == nullptr) {
        emit(EventTypesToJS::NODE_REMOVE_PERSIST_ROOT_NODE);
#if CC_EDITOR
        debug::warnID(1623);
#endif
    }
#if CC_EDITOR
    auto *curScene = getScene();
    const bool inCurrentSceneBefore = oldParent && oldParent->isChildOf(curScene);
    const bool inCurrentSceneNow = newParent && newParent->isChildOf(curScene);
    if (!inCurrentSceneBefore && inCurrentSceneNow) {
        // attached
        this->notifyEditorAttached(true);
    } else if (inCurrentSceneBefore && !inCurrentSceneNow) {
        // detached
        this->notifyEditorAttached(false);
    }
    // conflict detection
    // _Scene.DetectConflict.afterAddChild(this);
#endif

    bool shouldActiveNow = isActive() && !!(newParent && newParent->isActiveInHierarchy());
    if (isActiveInHierarchy() != shouldActiveNow) {
        // Director::getInstance()->getNodeActivator()->activateNode(this, shouldActiveNow); // TODO(xwx): use TS temporarily
        emit(EventTypesToJS::NODE_ACTIVE_NODE, shouldActiveNow);
    }
}

void Node::off(const CallbacksInvoker::KeyType &type, bool useCapture) {
    _eventProcessor->offAll(type, useCapture);
    bool hasListeners = _eventProcessor->hasEventListener(type);
    if (!hasListeners) {
        if (type == NodeEventType::TRANSFORM_CHANGED) {
            _eventMask &= ~TRANSFORM_ON;
        }
    }
}

void Node::off(const CallbacksInvoker::KeyType &type, const CallbackID &cbID, bool useCapture) {
    _eventProcessor->off(type, cbID, useCapture);
    bool hasListeners = _eventProcessor->hasEventListener(type);
    if (!hasListeners) {
        if (type == NodeEventType::TRANSFORM_CHANGED) {
            _eventMask &= ~TRANSFORM_ON;
        }
    }
}

void Node::off(const CallbacksInvoker::KeyType &type, void *target, bool useCapture) {
    _eventProcessor->off(type, target, useCapture);
    bool hasListeners = _eventProcessor->hasEventListener(type);
    if (!hasListeners) {
        if (type == NodeEventType::TRANSFORM_CHANGED) {
            _eventMask &= ~TRANSFORM_ON;
        }
    }
}

// void Node::dispatchEvent(event::Event *eve) {
//     _eventProcessor->dispatchEvent(eve);
// }

bool Node::hasEventListener(const CallbacksInvoker::KeyType &type) const {
    return _eventProcessor->hasEventListener(type);
}

bool Node::hasEventListener(const CallbacksInvoker::KeyType &type, const CallbackID &cbID) const {
    return _eventProcessor->hasEventListener(type, cbID);
}
bool Node::hasEventListener(const CallbacksInvoker::KeyType &type, void *target) const {
    return _eventProcessor->hasEventListener(type, target);
}
bool Node::hasEventListener(const CallbacksInvoker::KeyType &type, void *target, const CallbackID &cbID) const {
    return _eventProcessor->hasEventListener(type, target, cbID);
}

void Node::targetOff(const CallbacksInvoker::KeyType &type) {
    _eventProcessor->targetOff(type);
    if ((_eventMask & TRANSFORM_ON) && !_eventProcessor->hasEventListener(NodeEventType::TRANSFORM_CHANGED)) {
        _eventMask &= ~TRANSFORM_ON;
    }
}

void Node::setActive(bool isActive) {
    uint8_t isActiveU8 = isActive ? 1 : 0;
    if (_active != isActiveU8) {
        _active = isActiveU8;
        Node *parent = _parent;
        if (parent) {
            bool couldActiveInScene = parent->isActiveInHierarchy();
            if (couldActiveInScene) {
                // Director::getInstance()->getNodeActivator()->activateNode(this, isActive); // TODO(xwx): use TS temporarily
                emit(EventTypesToJS::NODE_ACTIVE_NODE, isActive);
            }
        }
    }
}

void Node::setParent(Node *parent, bool isKeepWorld /* = false */) {
    if (isKeepWorld) {
        updateWorldTransform();
    }

    if (_parent == parent) {
        return;
    }

    Node *oldParent = _parent;
    Node *newParent = parent;
#if CC_DEBUG > 0
    if (oldParent && (oldParent->_objFlags & Flags::DEACTIVATING) == Flags::DEACTIVATING) {
        debug::errorID(3821);
    }
#endif
    _parent = newParent;
    _siblingIndex = 0;
    onSetParent(oldParent, isKeepWorld);
    emit(NodeEventType::PARENT_CHANGED, oldParent);
    if (oldParent) {
        if (!(oldParent->_objFlags & Flags::DESTROYING)) {
            index_t removeAt = getIdxOfChild(oldParent->_children, this);
            // TODO(): DEV
            /*if (DEV && removeAt < 0) {
                errorID(1633);
                return;
            }*/
            if (removeAt < 0) {
                return;
            }
            oldParent->_children.erase(oldParent->_children.begin() + removeAt);
            oldParent->updateSiblingIndex();
            oldParent->emit(NodeEventType::CHILD_REMOVED, this);
        }
    }
    if (newParent) {
#if CC_DEBUG > 0
        if ((newParent->_objFlags & Flags::DEACTIVATING) == Flags::DEACTIVATING) {
            debug::errorID(3821);
        }
#endif
        newParent->_children.emplace_back(this);
        _siblingIndex = static_cast<index_t>(newParent->_children.size() - 1);
        newParent->emit(NodeEventType::CHILD_ADDED, this);
    }
    onHierarchyChanged(oldParent);
}

void Node::walk(const WalkCallback &preFunc) {
    walk(preFunc, nullptr);
}

void Node::walk(const WalkCallback &preFunc, const WalkCallback &postFunc) { // NOLINT(misc-no-recursion)
    if (preFunc) {
        preFunc(this);
    }

    for (const auto &child : _children) {
        if (child) {
            child->walk(preFunc, postFunc);
        }
    }

    if (postFunc) {
        postFunc(this);
    }
}

// Component *Node::addComponent(Component *comp) {
//     comp->_node = this; // cjh TODO: shared_ptr
//     _components.emplace_back(comp);
//
//     if (isActiveInHierarchy()) {
//         NodeActivator::activateComp(comp);
//     }
//
//     return comp;
// }
//
// void Node::removeComponent(Component *comp) {
//     auto iteComp = std::find(_components.begin(), _components.end(), comp);
//     if (iteComp != _components.end()) {
//         _components.erase(iteComp);
//     }
// }

bool Node::onPreDestroyBase() {
    Flags destroyingFlag = Flags::DESTROYING;
    _objFlags |= destroyingFlag;
    bool destroyByParent = (!!_parent) && (!!(_parent->_objFlags & destroyingFlag));
#if CC_EDITOR
    if (!destroyByParent) {
        this->notifyEditorAttached(false);
    }
#endif
    if (isPersistNode()) {
        emit(EventTypesToJS::NODE_REMOVE_PERSIST_ROOT_NODE);
    }
    if (!destroyByParent) {
        if (_parent) {
            emit(NodeEventType::PARENT_CHANGED, this);
            index_t childIdx = getIdxOfChild(_parent->_children, this);
            if (childIdx != -1) {
                _parent->_children.erase(_parent->_children.begin() + childIdx);
            }
            _siblingIndex = 0;
            _parent->updateSiblingIndex();
            _parent->emit(NodeEventType::CHILD_REMOVED, this);
        }
    }

    // NOTE: The following code is not needed now since we override Node._onPreDestroy in node.jsb.ts
    //  and the logic will be done in TS.
    //     emit(NodeEventType::NODE_DESTROYED, this);
    //     for (const auto &child : _children) {
    //         child->destroyImmediate();
    //     }
    //
    //     emit(EventTypesToJS::NODE_DESTROY_COMPONENTS);

    _eventProcessor->destroy();
    return destroyByParent;
}

Node *Node::getChildByName(const ccstd::string &name) const {
    if (name.empty()) {
        CC_LOG_INFO("Invalid name");
        return nullptr;
    }
    for (const auto &child : _children) {
        if (child->_name == name) {
            return child;
        }
    }
    return nullptr;
}

void Node::setScene(Node *node) {
    node->updateScene();
}

void Node::updateScene() {
    if (_parent == nullptr) {
        return;
    }
    _scene = _parent->_scene;
    emit(EventTypesToJS::NODE_SCENE_UPDATED, _scene);
}

/* static */
index_t Node::getIdxOfChild(const ccstd::vector<IntrusivePtr<Node>> &child, Node *target) {
    auto iteChild = std::find(child.begin(), child.end(), target);
    if (iteChild != child.end()) {
        return static_cast<index_t>(iteChild - child.begin());
    }
    return CC_INVALID_INDEX;
}

Node *Node::getChildByUuid(const ccstd::string &uuid) const {
    if (uuid.empty()) {
        CC_LOG_INFO("Invalid uuid");
        return nullptr;
    }
    for (const auto &child : _children) {
        if (child->_id == uuid) {
            return child;
        }
    }
    return nullptr;
}

bool Node::isChildOf(Node *parent) const {
    const Node *child = this;
    do {
        if (child == parent) {
            return true;
        }
        child = child->_parent;
    } while (child);
    return false;
}

void Node::removeAllChildren() {
    for (auto i = static_cast<index_t>(_children.size() - 1); i >= 0; --i) {
        if (_children[i]) {
            _children[i]->setParent(nullptr);
        }
    }
    _children.clear();
}

void Node::setSiblingIndex(index_t index) {
    if (!_parent) {
        return;
    }
    if (!!(_parent->_objFlags & Flags::DEACTIVATING)) {
        debug::errorID(3821);
        return;
    }
    ccstd::vector<IntrusivePtr<Node>> &siblings = _parent->_children;
    index = index != -1 ? index : static_cast<index_t>(siblings.size()) - 1;
    index_t oldIdx = getIdxOfChild(siblings, this);
    if (index != oldIdx) {
        if (oldIdx != CC_INVALID_INDEX) {
            siblings.erase(siblings.begin() + oldIdx);
        }
        if (index < siblings.size()) {
            siblings.insert(siblings.begin() + index, this);
        } else {
            siblings.emplace_back(this);
        }
        _parent->updateSiblingIndex();
        if (onSiblingIndexChanged != nullptr) {
            onSiblingIndexChanged(index);
        }
    }
}

Node *Node::getChildByPath(const ccstd::string &path) const {
    size_t end = 0;
    ccstd::vector<ccstd::string> segments = StringUtil::split(path, "/");
    auto *lastNode = const_cast<Node *>(this);
    for (const ccstd::string &segment : segments) {
        if (segment.empty()) {
            continue;
        }
        Node *next{nullptr};
        if (lastNode) {
            for (const auto &child : lastNode->_children) {
                if (child->_name == segment) {
                    next = child;
                    break;
                }
            }
            lastNode = next;
        } else {
            break;
        }
    }
    return lastNode;
}

//
void Node::setPositionInternal(float x, float y, float z, bool calledFromJS) {
    _localPosition.set(x, y, z);
    invalidateChildren(TransformBit::POSITION);

    if (_eventMask & TRANSFORM_ON) {
        emit(NodeEventType::TRANSFORM_CHANGED, TransformBit::POSITION);
    }

    if (!calledFromJS) {
        notifyLocalPositionUpdated();
    }
}

void Node::setRotationInternal(float x, float y, float z, float w, bool calledFromJS) {
    _localRotation.set(x, y, z, w);
    _eulerDirty = true;

    invalidateChildren(TransformBit::ROTATION);

    if (_eventMask & TRANSFORM_ON) {
        emit(NodeEventType::TRANSFORM_CHANGED, TransformBit::ROTATION);
    }

    if (!calledFromJS) {
        notifyLocalRotationUpdated();
    }
}

void Node::setRotationFromEuler(float x, float y, float z) {
    _euler.set(x, y, z);
    Quaternion::fromEuler(x, y, z, &_localRotation);
    _eulerDirty = false;
    invalidateChildren(TransformBit::ROTATION);
    if (_eventMask & TRANSFORM_ON) {
        emit(NodeEventType::TRANSFORM_CHANGED, TransformBit::ROTATION);
    }

    notifyLocalRotationUpdated();
}

void Node::setScaleInternal(float x, float y, float z, bool calledFromJS) {
    _localScale.set(x, y, z);

    invalidateChildren(TransformBit::SCALE);
    if (_eventMask & TRANSFORM_ON) {
        emit(NodeEventType::TRANSFORM_CHANGED, TransformBit::SCALE);
    }

    if (!calledFromJS) {
        notifyLocalScaleUpdated();
    }
}

void Node::updateWorldTransform() { // NOLINT(misc-no-recursion)
    if (!getDirtyFlag()) {
        return;
    }

    index_t i = 0;
    Node *curr = this;
    Mat3 mat3;
    Mat3 m43;
    Quaternion quat;
    while (curr && curr->getDirtyFlag()) {
        setDirtyNode(i++, curr);
        curr = curr->getParent();
    }
    Node *child{nullptr};
    uint32_t dirtyBits = 0;
    while (i) {
        child = getDirtyNode(--i);
        if (!child) {
            continue;
        }
        dirtyBits |= child->getDirtyFlag();
        auto *currChild = child;
        if (curr) {
            if (dirtyBits & static_cast<uint32_t>(TransformBit::POSITION)) {
                currChild->_worldPosition.transformMat4(currChild->_localPosition, curr->_worldMatrix);
                currChild->_worldMatrix.m[12] = currChild->_worldPosition.x;
                currChild->_worldMatrix.m[13] = currChild->_worldPosition.y;
                currChild->_worldMatrix.m[14] = currChild->_worldPosition.z;
            }
            if (dirtyBits & static_cast<uint32_t>(TransformBit::RS)) {
<<<<<<< HEAD
=======
                Mat4::fromRTS(currChild->_localRotation, currChild->_localPosition, currChild->_localScale, &currChild->_worldMatrix);
                Mat4::multiply(curr->_worldMatrix, currChild->_worldMatrix, &currChild->_worldMatrix);
>>>>>>> 8f6896bb
                if (dirtyBits & static_cast<uint32_t>(TransformBit::ROTATION)) {
                    Quaternion::multiply(curr->_worldRotation, currChild->_localRotation, &currChild->_worldRotation);
                }
                if (dirtyBits & static_cast<uint32_t>(TransformBit::SCALE)) {
                    Vec3::multiply(curr->getWorldScale(), currChild->_localScale, &currChild->_worldScale);
                }
                Mat4::fromRTS(currChild->_worldRotation, currChild->_worldPosition, currChild->_worldScale, &currChild->_worldMatrix);
            }
        } else if (child) {
            if (dirtyBits & static_cast<uint32_t>(TransformBit::POSITION)) {
                currChild->_worldPosition.set(currChild->_localPosition);
                currChild->_worldMatrix.m[12] = currChild->_worldPosition.x;
                currChild->_worldMatrix.m[13] = currChild->_worldPosition.y;
                currChild->_worldMatrix.m[14] = currChild->_worldPosition.z;
            }
            if (dirtyBits & static_cast<uint32_t>(TransformBit::RS)) {
                if (dirtyBits & static_cast<uint32_t>(TransformBit::ROTATION)) {
                    currChild->_worldRotation.set(currChild->_localRotation);
                }
                if (dirtyBits & static_cast<uint32_t>(TransformBit::SCALE)) {
                    currChild->_worldScale.set(currChild->_localScale);
                }
                Mat4::fromRTS(currChild->_worldRotation, currChild->_worldPosition, currChild->_worldScale, &currChild->_worldMatrix);
            }
        }
        child->setDirtyFlag(static_cast<uint32_t>(TransformBit::NONE));
        curr = child;
    }
}

const Mat4 &Node::getWorldMatrix() const { // NOLINT(misc-no-recursion)
    const_cast<Node *>(this)->updateWorldTransform();
    return _worldMatrix;
}

Mat4 Node::getWorldRS() {
    updateWorldTransform();
    Mat4 target{_worldMatrix};
    target.m[12] = target.m[13] = target.m[14] = 0;
    return target;
}

Mat4 Node::getWorldRT() {
    updateWorldTransform();
    Mat4 target;
    Mat4::fromRT(_worldRotation, _worldPosition, &target);
    return target;
}

void Node::invalidateChildren(TransformBit dirtyBit) {
    auto curDirtyBit{static_cast<uint32_t>(dirtyBit)};
    const uint32_t childDirtyBit{curDirtyBit | static_cast<uint32_t>(TransformBit::POSITION)};
    setDirtyNode(0, this);
    int i{0};
    while (i >= 0) {
        Node *cur = getDirtyNode(i--);
        if (cur == nullptr) {
            continue;
        }

        const uint32_t hasChangedFlags = cur->getChangedFlags();
        if (cur->isValid() && (cur->getDirtyFlag() & hasChangedFlags & curDirtyBit) != curDirtyBit) {
            cur->setDirtyFlag(cur->getDirtyFlag() | curDirtyBit);
            cur->setChangedFlags(hasChangedFlags | curDirtyBit);

            for (Node *curChild : cur->getChildren()) {
                setDirtyNode(++i, curChild);
            }
        }
        curDirtyBit = childDirtyBit;
    }
}

void Node::setWorldPosition(float x, float y, float z) {
    _worldPosition.set(x, y, z);
    if (_parent) {
        _parent->updateWorldTransform();
        Mat4 invertWMat{_parent->_worldMatrix};
        invertWMat.inverse();
        _localPosition.transformMat4(_worldPosition, invertWMat);
    } else {
        _localPosition.set(_worldPosition);
    }
    notifyLocalPositionUpdated();

    invalidateChildren(TransformBit::POSITION);

    if (_eventMask & TRANSFORM_ON) {
        emit(NodeEventType::TRANSFORM_CHANGED, TransformBit::POSITION);
    }
}

const Vec3 &Node::getWorldPosition() const {
    const_cast<Node *>(this)->updateWorldTransform();
    return _worldPosition;
}

void Node::setWorldRotation(float x, float y, float z, float w) {
    _worldRotation.set(x, y, z, w);
    if (_parent) {
        _parent->updateWorldTransform();
        _localRotation.set(_parent->_worldRotation.getConjugated());
        _localRotation.multiply(_worldRotation);
    } else {
        _localRotation.set(_worldRotation);
    }

    _eulerDirty = true;

    invalidateChildren(TransformBit::ROTATION);

    if (_eventMask & TRANSFORM_ON) {
        emit(NodeEventType::TRANSFORM_CHANGED, TransformBit::ROTATION);
    }

    notifyLocalRotationUpdated();
}

const Quaternion &Node::getWorldRotation() const { // NOLINT(misc-no-recursion)
    const_cast<Node *>(this)->updateWorldTransform();
    return _worldRotation;
}

void Node::setWorldScale(float x, float y, float z) {
    _worldScale.set(x, y, z);
    if (_parent != nullptr) {
        _parent->updateWorldTransform();
        Mat3 mat3;
        Mat3::fromQuat(_parent->_worldRotation.getConjugated(), &mat3);
        Mat3 b;
        Mat3::fromMat4(_parent->_worldMatrix, &b);
        Mat3::multiply(mat3, b, &mat3);
        Mat3 mat3Scaling;
        mat3Scaling.m[0] = _worldScale.x;
        mat3Scaling.m[4] = _worldScale.y;
        mat3Scaling.m[8] = _worldScale.z;

        mat3.inverse();
        Mat3::multiply(mat3Scaling, mat3, &mat3);
        _localScale.x = Vec3{mat3.m[0], mat3.m[1], mat3.m[2]}.length();
        _localScale.y = Vec3{mat3.m[3], mat3.m[4], mat3.m[5]}.length();
        _localScale.z = Vec3{mat3.m[6], mat3.m[7], mat3.m[8]}.length();
    } else {
        _localScale = _worldScale;
    }

    notifyLocalScaleUpdated();

    invalidateChildren(TransformBit::SCALE);
    if (_eventMask & TRANSFORM_ON) {
        emit(NodeEventType::TRANSFORM_CHANGED, TransformBit::SCALE);
    }
}

const Vec3 &Node::getWorldScale() const {
    const_cast<Node *>(this)->updateWorldTransform();
    return _worldScale;
}

void Node::setForward(const Vec3 &dir) {
    const float len = dir.length();
    Vec3 v3Temp = dir * (-1.F / len);
    Quaternion qTemp{Quaternion::identity()};
    Quaternion::fromViewUp(v3Temp, &qTemp);
    setWorldRotation(qTemp);
}

void Node::setAngle(float val) {
    _euler.set(0, 0, val);
    Quaternion::createFromAngleZ(val, &_localRotation);
    _eulerDirty = false;
    invalidateChildren(TransformBit::ROTATION);
    if (_eventMask & TRANSFORM_ON) {
        emit(NodeEventType::TRANSFORM_CHANGED, TransformBit::ROTATION);
    }

    notifyLocalRotationUpdated();
}

void Node::onSetParent(Node *oldParent, bool keepWorldTransform) {
    if (_parent) {
        if ((oldParent == nullptr || oldParent->_scene != _parent->_scene) && _parent->_scene != nullptr) {
            walk(setScene);
        }
    }

    if (keepWorldTransform) {
        if (_parent) {
            _parent->updateWorldTransform();
            if (mathutils::approx<float>(_parent->_worldMatrix.determinant(), 0.F, mathutils::EPSILON)) {
                CC_LOG_WARNING("14300");
                _dirtyFlag |= static_cast<uint32_t>(TransformBit::TRS);
                updateWorldTransform();
            } else {
                Mat4 tmpMat4 = _parent->_worldMatrix.getInversed() * _worldMatrix;
                Mat4::toRTS(tmpMat4, &_localRotation, &_localPosition, &_localScale);
            }
        } else {
            _localPosition.set(_worldPosition);
            _localRotation.set(_worldRotation);
            _localScale.set(_worldScale);
        }

        notifyLocalPositionRotationScaleUpdated();
        _eulerDirty = true;
    }
    invalidateChildren(TransformBit::TRS);
}

void Node::rotate(const Quaternion &rot, NodeSpace ns /* = NodeSpace::LOCAL*/, bool calledFromJS /* = false*/) {
    Quaternion qTempA{rot};
    qTempA.normalize();
    if (ns == NodeSpace::LOCAL) {
        _localRotation *= qTempA;
    } else if (ns == NodeSpace::WORLD) {
        Quaternion qTempB{Quaternion::identity()};
        qTempB = qTempA * getWorldRotation();
        qTempA = _worldRotation;
        qTempA.inverse();
        qTempB = qTempA * qTempB;
        _localRotation = _localRotation * qTempB;
    }
    _eulerDirty = true;
    invalidateChildren(TransformBit::ROTATION);
    if (_eventMask & TRANSFORM_ON) {
        emit(NodeEventType::TRANSFORM_CHANGED, TransformBit::ROTATION);
    }

    if (!calledFromJS) {
        notifyLocalRotationUpdated();
    }
}

void Node::lookAt(const Vec3 &pos, const Vec3 &up) {
    Vec3 vTemp = getWorldPosition();
    Quaternion qTemp{Quaternion::identity()};
    vTemp -= pos;
    vTemp.normalize();
    Quaternion::fromViewUp(vTemp, up, &qTemp);
    setWorldRotation(qTemp);
}

Vec3 Node::inverseTransformPoint(const Vec3 &p) {
    Vec3 out;
    out.set(p.x, p.y, p.z);
    Node *cur{this};
    index_t i{0};
    while (cur != nullptr && cur->getParent()) {
        setDirtyNode(i++, cur);
        cur = cur->getParent();
    }
    while (i >= 0) {
        Vec3::transformInverseRTS(out, cur->getRotation(), cur->getPosition(), cur->getScale(), &out);
        --i;
        cur = getDirtyNode(i);
    }
    return out;
}

void Node::setMatrix(const Mat4 &val) {
    val.decompose(&_localScale, &_localRotation, &_localPosition);
    notifyLocalPositionRotationScaleUpdated();

    invalidateChildren(TransformBit::TRS);
    _eulerDirty = true;
    if (_eventMask & TRANSFORM_ON) {
        emit(NodeEventType::TRANSFORM_CHANGED, TransformBit::TRS);
    }
}

void Node::setWorldRotationFromEuler(float x, float y, float z) {
    Quaternion::fromEuler(x, y, z, &_worldRotation);
    if (_parent) {
        _parent->updateWorldTransform();
        _localRotation = _parent->_worldRotation.getConjugated() * _worldRotation;
    } else {
        _localRotation = _worldRotation;
    }
    _eulerDirty = true;

    invalidateChildren(TransformBit::ROTATION);
    if (_eventMask & TRANSFORM_ON) {
        emit(NodeEventType::TRANSFORM_CHANGED, TransformBit::ROTATION);
    }

    notifyLocalRotationUpdated();
}

void Node::setRTSInternal(Quaternion *rot, Vec3 *pos, Vec3 *scale, bool calledFromJS) {
    uint32_t dirtyBit = 0;
    if (rot) {
        dirtyBit |= static_cast<uint32_t>(TransformBit::ROTATION);
        _localRotation = *rot;
        _eulerDirty = true;
    }
    if (pos) {
        _localPosition = *pos;
        dirtyBit |= static_cast<uint32_t>(TransformBit::POSITION);
    }
    if (scale) {
        _localScale = *scale;
        dirtyBit |= static_cast<uint32_t>(TransformBit::SCALE);
    }

    if (!calledFromJS) {
        notifyLocalPositionRotationScaleUpdated();
    }

    if (dirtyBit) {
        invalidateChildren(static_cast<TransformBit>(dirtyBit));
        if (_eventMask & TRANSFORM_ON) {
            emit(NodeEventType::TRANSFORM_CHANGED, dirtyBit);
        }
    }
}

void Node::resetChangedFlags() {
    globalFlagChangeVersion++;
}

void Node::clearNodeArray() {
    if (clearFrame < clearRound) {
        clearFrame++;
    } else {
        clearFrame = 0;
        dirtyNodes.clear();
    }
}

ccstd::string Node::getPathInHierarchy() const {
    ccstd::string result = getName();
    Node *curNode = getParent();
    while (curNode && curNode->getParent()) {
        result.insert(0, "/").insert(0, curNode->getName());
        curNode = curNode->getParent();
    }
    return result;
}

void Node::translate(const Vec3 &trans, NodeSpace ns) {
    Vec3 v3Temp{trans};
    if (ns == NodeSpace::LOCAL) {
        v3Temp.transformQuat(_localRotation);
        _localPosition.x += v3Temp.x;
        _localPosition.y += v3Temp.y;
        _localPosition.z += v3Temp.z;
    } else if (ns == NodeSpace::WORLD) {
        if (_parent) {
            Quaternion qTemp = _parent->getWorldRotation();
            qTemp.inverse();
            v3Temp.transformQuat(qTemp);
            Vec3 scale{_worldScale};
            _localPosition.x += v3Temp.x / scale.x;
            _localPosition.y += v3Temp.y / scale.y;
            _localPosition.z += v3Temp.z / scale.z;
        } else {
            _localPosition.x += trans.x;
            _localPosition.y += trans.y;
            _localPosition.z += trans.z;
        }
    }

    notifyLocalPositionUpdated();

    invalidateChildren(TransformBit::POSITION);
    if (_eventMask & TRANSFORM_ON) {
        emit(NodeEventType::TRANSFORM_CHANGED, TransformBit::POSITION);
    }
}

bool Node::onPreDestroy() {
    bool result = onPreDestroyBase();
    // TODO(Lenovo): bookOfChange free
    return result;
}

void Node::onHierarchyChanged(Node *oldParent) {
    emit(EventTypesToJS::NODE_REATTACH);
    _eventProcessor->reattach();
    onHierarchyChangedBase(oldParent);
}

/* static */
// Node *Node::find(const ccstd::string &path, Node *referenceNode /* = nullptr*/) {
//     return cc::find(path, referenceNode);
// }

// For deserialization
// void Node::_setChild(index_t i, Node *child) {
//    if (i < _children.size()) {
//        _children[i] = child;
//    } else {
//        CC_LOG_ERROR("Invalid index (%d) for Node children (size: %u)", i, static_cast<uint32_t>(_children.size()));
//    }
//}
//
// Node *Node::_getChild(index_t i) {
//    if (i < _children.size()) {
//        return _children[i];
//    }
//    CC_LOG_ERROR("Invalid index (%d) for Node children (size: %u)", i, static_cast<uint32_t>(_children.size()));
//    return nullptr;
//}
//
// void Node::_setChildrenSize(uint32_t size) {
//    _children.resize(size);
//}
//
// uint32_t Node::_getChildrenSize() {
//    return _children.size();
//}
//
void Node::_setChildren(ccstd::vector<IntrusivePtr<Node>> &&children) {
    _children = std::move(children);
}

//

} // namespace cc<|MERGE_RESOLUTION|>--- conflicted
+++ resolved
@@ -553,11 +553,6 @@
                 currChild->_worldMatrix.m[14] = currChild->_worldPosition.z;
             }
             if (dirtyBits & static_cast<uint32_t>(TransformBit::RS)) {
-<<<<<<< HEAD
-=======
-                Mat4::fromRTS(currChild->_localRotation, currChild->_localPosition, currChild->_localScale, &currChild->_worldMatrix);
-                Mat4::multiply(curr->_worldMatrix, currChild->_worldMatrix, &currChild->_worldMatrix);
->>>>>>> 8f6896bb
                 if (dirtyBits & static_cast<uint32_t>(TransformBit::ROTATION)) {
                     Quaternion::multiply(curr->_worldRotation, currChild->_localRotation, &currChild->_worldRotation);
                 }
