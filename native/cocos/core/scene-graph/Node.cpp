--- conflicted
+++ resolved
@@ -524,10 +524,6 @@
     if (isValid() && (dirtyFlags & hasChangedFlags & curDirtyBit) != curDirtyBit) {
         setDirtyFlag(dirtyFlags | curDirtyBit);
         setChangedFlags(hasChangedFlags | curDirtyBit);
-<<<<<<< HEAD
-        emit<AncestorTransformChanged>(dirtyBit);
-=======
->>>>>>> 73d80047
 
         for (Node *child : getChildren()) {
             child->invalidateChildren(dirtyBit | TransformBit::POSITION);
