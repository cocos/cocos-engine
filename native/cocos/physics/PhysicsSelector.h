/****************************************************************************
 Copyright (c) 2020-2022 Xiamen Yaji Software Co., Ltd.

 http://www.cocos.com

 Permission is hereby granted, free of charge, to any person obtaining a copy
 of this software and associated engine source code (the "Software"), a limited,
 worldwide, royalty-free, non-assignable, revocable and non-exclusive license
 to use Cocos Creator solely to develop games on your target platforms. You shall
 not use Cocos Creator software for developing other software or tools that's
 used for developing games. You are not granted to publish, distribute,
 sublicense, and/or sell copies of Cocos Creator.

 The software or tools in this License Agreement are licensed, not sold.
 Xiamen Yaji Software Co., Ltd. reserves all rights not expressly granted to you.

 THE SOFTWARE IS PROVIDED "AS IS", WITHOUT WARRANTY OF ANY KIND, EXPRESS OR
 IMPLIED, INCLUDING BUT NOT LIMITED TO THE WARRANTIES OF MERCHANTABILITY,
 FITNESS FOR A PARTICULAR PURPOSE AND NONINFRINGEMENT. IN NO EVENT SHALL THE
 AUTHORS OR COPYRIGHT HOLDERS BE LIABLE FOR ANY CLAIM, DAMAGES OR OTHER
 LIABILITY, WHETHER IN AN ACTION OF CONTRACT, TORT OR OTHERWISE, ARISING FROM,
 OUT OF OR IN CONNECTION WITH THE SOFTWARE OR THE USE OR OTHER DEALINGS IN
 THE SOFTWARE.
****************************************************************************/

#pragma once

#if defined(USE_PHYSICS_BULLET)
    #include "physics/bullet/Bullet.h"
#else
    #include "physics/physx/PhysX.h"
    #define WrappedWorld         PhysXWorld
    #define WrappedRigidBody     PhysXRigidBody
    #define WrappedSphereShape   PhysXSphere
    #define WrappedBoxShape      PhysXBox
    #define WrappedPlaneShape    PhysXPlane
    #define WrappedCapsuleShape  PhysXCapsule
    #define WrappedTrimeshShape  PhysXTrimesh
    #define WrappedTerrainShape  PhysXTerrain
    #define WrappedConeShape     PhysXCone
    #define WrappedCylinderShape PhysXCylinder
    #define WrappedRevoluteJoint PhysXRevolute
<<<<<<< HEAD
    #define WrappedDistanceJoint PhysXDistance
    #define WrappedFixedJoint    PhysXFixedJoint
=======
    #define WrappedDistanceJoint PhysXSpherical
>>>>>>> 9894dca7
#endif<|MERGE_RESOLUTION|>--- conflicted
+++ resolved
@@ -40,10 +40,6 @@
     #define WrappedConeShape     PhysXCone
     #define WrappedCylinderShape PhysXCylinder
     #define WrappedRevoluteJoint PhysXRevolute
-<<<<<<< HEAD
-    #define WrappedDistanceJoint PhysXDistance
     #define WrappedFixedJoint    PhysXFixedJoint
-=======
     #define WrappedDistanceJoint PhysXSpherical
->>>>>>> 9894dca7
 #endif