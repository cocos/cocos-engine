/****************************************************************************
 Copyright (c) 2020-2023 Xiamen Yaji Software Co., Ltd.

 http://www.cocos.com

 Permission is hereby granted, free of charge, to any person obtaining a copy
 of this software and associated documentation files (the "Software"), to deal
 in the Software without restriction, including without limitation the rights to
 use, copy, modify, merge, publish, distribute, sublicense, and/or sell copies
 of the Software, and to permit persons to whom the Software is furnished to do so,
 subject to the following conditions:

 The above copyright notice and this permission notice shall be included in
 all copies or substantial portions of the Software.

 THE SOFTWARE IS PROVIDED "AS IS", WITHOUT WARRANTY OF ANY KIND, EXPRESS OR
 IMPLIED, INCLUDING BUT NOT LIMITED TO THE WARRANTIES OF MERCHANTABILITY,
 FITNESS FOR A PARTICULAR PURPOSE AND NONINFRINGEMENT. IN NO EVENT SHALL THE
 AUTHORS OR COPYRIGHT HOLDERS BE LIABLE FOR ANY CLAIM, DAMAGES OR OTHER
 LIABILITY, WHETHER IN AN ACTION OF CONTRACT, TORT OR OTHERWISE, ARISING FROM,
 OUT OF OR IN CONNECTION WITH THE SOFTWARE OR THE USE OR OTHER DEALINGS IN
 THE SOFTWARE.
****************************************************************************/

#pragma once

#if defined(USE_PHYSICS_BULLET)
    #include "physics/bullet/Bullet.h"
#else
    #include "physics/physx/PhysX.h"
<<<<<<< HEAD
    #define WrappedWorld          PhysXWorld
    #define WrappedRigidBody      PhysXRigidBody
    #define WrappedSphereShape    PhysXSphere
    #define WrappedBoxShape       PhysXBox
    #define WrappedPlaneShape     PhysXPlane
    #define WrappedCapsuleShape   PhysXCapsule
    #define WrappedTrimeshShape   PhysXTrimesh
    #define WrappedTerrainShape   PhysXTerrain
    #define WrappedConeShape      PhysXCone
    #define WrappedCylinderShape  PhysXCylinder
    #define WrappedRevoluteJoint  PhysXRevolute
    #define WrappedFixedJoint     PhysXFixedJoint
    #define WrappedSphericalJoint PhysXSpherical
    #define WrappedGenericJoint   PhysXGenericJoint
=======
    #define WrappedWorld                        PhysXWorld
    #define WrappedRigidBody                    PhysXRigidBody
    #define WrappedSphereShape                  PhysXSphere
    #define WrappedBoxShape                     PhysXBox
    #define WrappedPlaneShape                   PhysXPlane
    #define WrappedCapsuleShape                 PhysXCapsule
    #define WrappedTrimeshShape                 PhysXTrimesh
    #define WrappedTerrainShape                 PhysXTerrain
    #define WrappedConeShape                    PhysXCone
    #define WrappedCylinderShape                PhysXCylinder
    #define WrappedRevoluteJoint                PhysXRevolute
    #define WrappedFixedJoint                   PhysXFixedJoint
    #define WrappedDistanceJoint                PhysXSpherical
    #define WrappedCapsuleCharacterController   PhysXCapsuleCharacterController
    #define WrappedBoxCharacterController       PhysXBoxCharacterController
>>>>>>> 4dec756a
#endif<|MERGE_RESOLUTION|>--- conflicted
+++ resolved
@@ -28,36 +28,20 @@
     #include "physics/bullet/Bullet.h"
 #else
     #include "physics/physx/PhysX.h"
-<<<<<<< HEAD
-    #define WrappedWorld          PhysXWorld
-    #define WrappedRigidBody      PhysXRigidBody
-    #define WrappedSphereShape    PhysXSphere
-    #define WrappedBoxShape       PhysXBox
-    #define WrappedPlaneShape     PhysXPlane
-    #define WrappedCapsuleShape   PhysXCapsule
-    #define WrappedTrimeshShape   PhysXTrimesh
-    #define WrappedTerrainShape   PhysXTerrain
-    #define WrappedConeShape      PhysXCone
-    #define WrappedCylinderShape  PhysXCylinder
-    #define WrappedRevoluteJoint  PhysXRevolute
-    #define WrappedFixedJoint     PhysXFixedJoint
-    #define WrappedSphericalJoint PhysXSpherical
-    #define WrappedGenericJoint   PhysXGenericJoint
-=======
-    #define WrappedWorld                        PhysXWorld
-    #define WrappedRigidBody                    PhysXRigidBody
-    #define WrappedSphereShape                  PhysXSphere
-    #define WrappedBoxShape                     PhysXBox
-    #define WrappedPlaneShape                   PhysXPlane
-    #define WrappedCapsuleShape                 PhysXCapsule
-    #define WrappedTrimeshShape                 PhysXTrimesh
-    #define WrappedTerrainShape                 PhysXTerrain
-    #define WrappedConeShape                    PhysXCone
-    #define WrappedCylinderShape                PhysXCylinder
-    #define WrappedRevoluteJoint                PhysXRevolute
-    #define WrappedFixedJoint                   PhysXFixedJoint
-    #define WrappedDistanceJoint                PhysXSpherical
-    #define WrappedCapsuleCharacterController   PhysXCapsuleCharacterController
-    #define WrappedBoxCharacterController       PhysXBoxCharacterController
->>>>>>> 4dec756a
+    #define WrappedWorld                      PhysXWorld
+    #define WrappedRigidBody                  PhysXRigidBody
+    #define WrappedSphereShape                PhysXSphere
+    #define WrappedBoxShape                   PhysXBox
+    #define WrappedPlaneShape                 PhysXPlane
+    #define WrappedCapsuleShape               PhysXCapsule
+    #define WrappedTrimeshShape               PhysXTrimesh
+    #define WrappedTerrainShape               PhysXTerrain
+    #define WrappedConeShape                  PhysXCone
+    #define WrappedCylinderShape              PhysXCylinder
+    #define WrappedRevoluteJoint              PhysXRevolute
+    #define WrappedFixedJoint                 PhysXFixedJoint
+    #define WrappedDistanceJoint              PhysXSpherical
+    #define WrappedGenericJoint               PhysXGenericJoint
+    #define WrappedCapsuleCharacterController PhysXCapsuleCharacterController
+    #define WrappedBoxCharacterController     PhysXBoxCharacterController
 #endif