/****************************************************************************
 Copyright (c) 2020-2023 Xiamen Yaji Software Co., Ltd.

 http://www.cocos.com

 Permission is hereby granted, free of charge, to any person obtaining a copy
 of this software and associated documentation files (the "Software"), to deal
 in the Software without restriction, including without limitation the rights to
 use, copy, modify, merge, publish, distribute, sublicense, and/or sell copies
 of the Software, and to permit persons to whom the Software is furnished to do so,
 subject to the following conditions:

 The above copyright notice and this permission notice shall be included in
 all copies or substantial portions of the Software.

 THE SOFTWARE IS PROVIDED "AS IS", WITHOUT WARRANTY OF ANY KIND, EXPRESS OR
 IMPLIED, INCLUDING BUT NOT LIMITED TO THE WARRANTIES OF MERCHANTABILITY,
 FITNESS FOR A PARTICULAR PURPOSE AND NONINFRINGEMENT. IN NO EVENT SHALL THE
 AUTHORS OR COPYRIGHT HOLDERS BE LIABLE FOR ANY CLAIM, DAMAGES OR OTHER
 LIABILITY, WHETHER IN AN ACTION OF CONTRACT, TORT OR OTHERWISE, ARISING FROM,
 OUT OF OR IN CONNECTION WITH THE SOFTWARE OR THE USE OR OTHER DEALINGS IN
 THE SOFTWARE.
****************************************************************************/

#include "physics/sdk/World.h"
#include <memory>
#include "physics/PhysicsSelector.h"

namespace cc {
namespace physics {

World::World() {
    _impl = std::make_unique<WrappedWorld>();
}

World::~World() {
    _impl.reset(nullptr);
}

void World::emitEvents() {
    _impl->emitEvents();
}

void World::step(float fixedTimeStep) {
    _impl->step(fixedTimeStep);
}

void World::setAllowSleep(bool v) {
    _impl->setAllowSleep(v);
}

void World::setGravity(float x, float y, float z) {
    _impl->setGravity(x, y, z);
}

bool World::createMaterial(uint16_t id, float f, float df, float r,
                           uint8_t m0, uint8_t m1) {
    return _impl->createMaterial(id, f, df, r, m0, m1);
}

void World::syncSceneToPhysics() {
    _impl->syncSceneToPhysics();
}

void World::syncSceneWithCheck() {
    _impl->syncSceneWithCheck();
}

void World::destroy() {
    _impl->destroy();
}

ccstd::vector<std::shared_ptr<TriggerEventPair>> &World::getTriggerEventPairs() {
    return _impl->getTriggerEventPairs();
}

ccstd::vector<std::shared_ptr<ContactEventPair>> &World::getContactEventPairs() {
    return _impl->getContactEventPairs();
}

ccstd::vector<std::shared_ptr<CCTShapeEventPair>>& World::getCCTShapeEventPairs() {
    return _impl->getCCTShapeEventPairs();
}

void World::setCollisionMatrix(uint32_t i, uint32_t m) {
    _impl->setCollisionMatrix(i, m);
}

uint32_t World::createConvex(ConvexDesc &desc) {
    return _impl->createConvex(desc);
}

uint32_t World::createTrimesh(TrimeshDesc &desc) {
    return _impl->createTrimesh(desc);
}

uint32_t World::createHeightField(HeightFieldDesc &desc) {
    return _impl->createHeightField(desc);
}

bool World::raycast(RaycastOptions &opt) {
    return _impl->raycast(opt);
}

ccstd::vector<RaycastResult> &World::raycastResult() {
    return _impl->raycastResult();
}

bool World::raycastClosest(RaycastOptions &opt) {
    return _impl->raycastClosest(opt);
}

RaycastResult &World::raycastClosestResult() {
    return _impl->raycastClosestResult();
}

<<<<<<< HEAD
float World::getFixedTimeStep() const {
    return _impl->getFixedTimeStep();
}

void World::setFixedTimeStep(float fixedTimeStep) {
    _impl->setFixedTimeStep(fixedTimeStep);
}

=======
bool World::sweepBox(RaycastOptions &opt, float halfExtentX, float halfExtentY, float halfExtentZ,
        float orientationW, float orientationX, float orientationY, float orientationZ){
    return _impl->sweepBox(opt, halfExtentX, halfExtentY, halfExtentZ, orientationW, orientationX, orientationY, orientationZ);
}

bool World::sweepBoxClosest(RaycastOptions &opt, float halfExtentX, float halfExtentY, float halfExtentZ,
        float orientationW, float orientationX, float orientationY, float orientationZ){
    return _impl->sweepBoxClosest(opt, halfExtentX, halfExtentY, halfExtentZ, orientationW, orientationX, orientationY, orientationZ);
}

bool World::sweepSphere(RaycastOptions &opt, float radius) {
    return _impl->sweepSphere(opt, radius);
}

bool World::sweepSphereClosest(RaycastOptions &opt, float radius) {
    return _impl->sweepSphereClosest(opt, radius);
}

bool World::sweepCapsule(RaycastOptions &opt, float radius, float height, 
    float orientationW, float orientationX, float orientationY, float orientationZ) {
    return _impl->sweepCapsule(opt, radius, height, orientationW, orientationX, orientationY, orientationZ);
}

bool World::sweepCapsuleClosest(RaycastOptions &opt, float radius, float height,
    float orientationW, float orientationX, float orientationY, float orientationZ) {
    return _impl->sweepCapsuleClosest(opt, radius, height, orientationW, orientationX, orientationY, orientationZ);
}

RaycastResult &World::sweepClosestResult() {
    return _impl->sweepClosestResult();
}

ccstd::vector<RaycastResult> &World::sweepResult() {
    return _impl->sweepResult();
}


>>>>>>> 1032bd95
} // namespace physics
} // namespace cc<|MERGE_RESOLUTION|>--- conflicted
+++ resolved
@@ -114,7 +114,6 @@
     return _impl->raycastClosestResult();
 }
 
-<<<<<<< HEAD
 float World::getFixedTimeStep() const {
     return _impl->getFixedTimeStep();
 }
@@ -123,7 +122,6 @@
     _impl->setFixedTimeStep(fixedTimeStep);
 }
 
-=======
 bool World::sweepBox(RaycastOptions &opt, float halfExtentX, float halfExtentY, float halfExtentZ,
         float orientationW, float orientationX, float orientationY, float orientationZ){
     return _impl->sweepBox(opt, halfExtentX, halfExtentY, halfExtentZ, orientationW, orientationX, orientationY, orientationZ);
@@ -160,7 +158,5 @@
     return _impl->sweepResult();
 }
 
-
->>>>>>> 1032bd95
 } // namespace physics
 } // namespace cc