/****************************************************************************
 Copyright (c) 2020-2021 Xiamen Yaji Software Co., Ltd.

 http://www.cocos.com

 Permission is hereby granted, free of charge, to any person obtaining a copy
 of this software and associated engine source code (the "Software"), a limited,
 worldwide, royalty-free, non-assignable, revocable and non-exclusive license
 to use Cocos Creator solely to develop games on your target platforms. You shall
 not use Cocos Creator software for developing other software or tools that's
 used for developing games. You are not granted to publish, distribute,
 sublicense, and/or sell copies of Cocos Creator.

 The software or tools in this License Agreement are licensed, not sold.
 Xiamen Yaji Software Co., Ltd. reserves all rights not expressly granted to you.

 THE SOFTWARE IS PROVIDED "AS IS", WITHOUT WARRANTY OF ANY KIND, EXPRESS OR
 IMPLIED, INCLUDING BUT NOT LIMITED TO THE WARRANTIES OF MERCHANTABILITY,
 FITNESS FOR A PARTICULAR PURPOSE AND NONINFRINGEMENT. IN NO EVENT SHALL THE
 AUTHORS OR COPYRIGHT HOLDERS BE LIABLE FOR ANY CLAIM, DAMAGES OR OTHER
 LIABILITY, WHETHER IN AN ACTION OF CONTRACT, TORT OR OTHERWISE, ARISING FROM,
 OUT OF OR IN CONNECTION WITH THE SOFTWARE OR THE USE OR OTHER DEALINGS IN
 THE SOFTWARE.
****************************************************************************/

#include "physics/physx/PhysXSharedBody.h"
#include <cmath>
#include "physics/physx/PhysXInc.h"
#include "physics/physx/PhysXUtils.h"
#include "physics/physx/PhysXWorld.h"
#include "physics/physx/joints/PhysXJoint.h"
#include "physics/physx/shapes/PhysXShape.h"

using physx::PxFilterData;
using physx::PxForceMode;
using physx::PxIdentity;
using physx::PxJointActorIndex;
using physx::PxPhysics;
using physx::PxQuat;
using physx::PxRigidActor;
using physx::PxRigidBodyExt;
using physx::PxRigidBodyFlag;
using physx::PxTransform;
using physx::PxVec3;

namespace cc {
namespace physics {
std::map<scene::Node *, PhysXSharedBody *> PhysXSharedBody::sharedBodesMap = std::map<scene::Node *, PhysXSharedBody *>();

static int idCounter = 0;
PhysXSharedBody::PhysXSharedBody(
    scene::Node *         node,
    PhysXWorld *const     world,
    PhysXRigidBody *const body) : _mID(idCounter++),
                                  _mRef(0),
                                  _mType(ERigidBodyType::STATIC),
                                  _mIsStatic(true),
                                  _mIndex(-1),
                                  _mFilterData(1, 1, 0, 0),
                                  _mStaticActor(nullptr),
                                  _mDynamicActor(nullptr),
                                  _mWrappedWorld(world),
                                  _mWrappedBody(body) {
    _mImpl.ptr = 0;
    _mNode     = node;
};

PhysXSharedBody *PhysXSharedBody::getSharedBody(const scene::Node *node, PhysXWorld *const world, PhysXRigidBody *const body) {
    auto             iter = sharedBodesMap.find(const_cast<scene::Node *>(node));
    PhysXSharedBody *newSB;
    if (iter != sharedBodesMap.end()) {
        newSB = iter->second;
    } else {
        newSB                     = new PhysXSharedBody(const_cast<scene::Node *>(node), world, body);
        newSB->_mFilterData.word0 = 1;
        newSB->_mFilterData.word1 = world->getMaskByIndex(0);
        sharedBodesMap.insert(std::pair<scene::Node *, PhysXSharedBody *>(const_cast<scene::Node *>(node), newSB));
    }
    if (body != nullptr) {
        auto g                    = body->getInitialGroup();
        newSB->_mFilterData.word0 = g;
        newSB->_mFilterData.word1 = world->getMaskByIndex(static_cast<uint32_t>(log2(g)));
    }
    return newSB;
}

PhysXSharedBody::~PhysXSharedBody() {
    if (_mStaticActor != nullptr) PX_RELEASE(_mStaticActor);
    if (_mDynamicActor != nullptr) PX_RELEASE(_mDynamicActor);
}

PhysXSharedBody::UActor PhysXSharedBody::getImpl() {
    initActor();
    _mImpl.ptr = isStatic() ? reinterpret_cast<uintptr_t>(_mStaticActor) : reinterpret_cast<uintptr_t>(_mDynamicActor);
    return _mImpl;
}

void PhysXSharedBody::setType(ERigidBodyType v) {
    if (_mType == v) return;
    _mType = v;
    initActor();
    if (isStatic()) {
        _mImpl.ptr = reinterpret_cast<uintptr_t>(_mStaticActor);
    } else {
        _mImpl.ptr = reinterpret_cast<uintptr_t>(_mDynamicActor);
        _mImpl.rigidDynamic->setRigidBodyFlag(physx::PxRigidBodyFlag::eKINEMATIC, _mType == ERigidBodyType::KINEMATIC);
	}
}

void PhysXSharedBody::reference(bool v) {
    v ? _mRef++ : _mRef--;
    if (_mRef == 0) delete this;
}

void PhysXSharedBody::enabled(bool v) {
    if (v) {
        if (_mIndex < 0) {
            _mIndex = 1;
            _mWrappedWorld->addActor(*this);
        }
    } else {
        auto *wb       = _mWrappedBody;
        auto  ws       = _mWrappedShapes;
        auto  isRemove = ws.empty() && (wb == nullptr || (wb != nullptr && !wb->isEnabled()));
        if (isRemove) {
            _mIndex = -1;
            if (!isStaticOrKinematic()) {
                clearVelocity();
            }
            _mWrappedWorld->removeActor(*this);
        }
    }
}

void PhysXSharedBody::initActor() {
    const bool temp = _mIsStatic;
    if (isStatic()) {
        _mIsStatic = true;
        initStaticActor();
    } else {
        _mIsStatic = false;
        initDynamicActor();
    }
    if (temp != _mIsStatic) switchActor(temp);
}

void PhysXSharedBody::switchActor(const bool isStaticBefore) {
    if (_mStaticActor == nullptr || _mDynamicActor == nullptr) return;
    PxRigidActor &a0 = isStaticBefore ? *reinterpret_cast<PxRigidActor *>(_mStaticActor) : *reinterpret_cast<PxRigidActor *>(_mDynamicActor);
    PxRigidActor &a1 = !isStaticBefore ? *reinterpret_cast<PxRigidActor *>(_mStaticActor) : *reinterpret_cast<PxRigidActor *>(_mDynamicActor);
    if (_mIndex >= 0) {
        _mWrappedWorld->getScene().removeActor(a0, false);
        _mWrappedWorld->getScene().addActor(a1);
    }
    for (auto const &ws : _mWrappedShapes) {
        a0.detachShape(ws->getShape(), false);
        a1.attachShape(ws->getShape());
    }
    if (isStaticBefore) {
        if (isDynamic()) _mDynamicActor->wakeUp();
        _mDynamicActor->setRigidBodyFlag(PxRigidBodyFlag::eKINEMATIC, isKinematic());
        PxRigidBodyExt::setMassAndUpdateInertia(*_mDynamicActor, _mMass);
        PxTransform com{PxIdentity};
        for (auto const &ws : _mWrappedShapes) {
            if (!ws->isTrigger()) com.p -= ws->getCenter();
        }
        _mDynamicActor->setCMassLocalPose(com);
    }
}

void PhysXSharedBody::initStaticActor() {
    if (_mStaticActor == nullptr) {
        PxTransform transform{PxIdentity};
        pxSetVec3Ext(transform.p, getNode().getWorldPosition());
        pxSetQuatExt(transform.q, getNode().getWorldRotation());
        if (!transform.p.isFinite()) transform.p = PxVec3{PxIdentity};
        if (!transform.q.isUnit()) transform.q = PxQuat{PxIdentity};
        PxPhysics &phy = PxGetPhysics();
        _mStaticActor  = phy.createRigidStatic(transform);
    }
}

void PhysXSharedBody::initDynamicActor() {
    if (_mDynamicActor == nullptr) {
        PxTransform transform{PxIdentity};
        pxSetVec3Ext(transform.p, getNode().getWorldPosition());
        pxSetQuatExt(transform.q, getNode().getWorldRotation());
        if (!transform.p.isFinite()) transform.p = PxVec3{PxIdentity};
        if (!transform.q.isUnit()) transform.q = PxQuat{PxIdentity};
        PxPhysics &phy = PxGetPhysics();
        _mDynamicActor = phy.createRigidDynamic(transform);
        _mDynamicActor->setRigidBodyFlag(PxRigidBodyFlag::eKINEMATIC, isKinematic());
    }
}

void PhysXSharedBody::updateCenterOfMass() {
    initActor();
    if (isStatic()) return;
    PxTransform com{PxIdentity};
    for (auto const &ws : _mWrappedShapes) {
        if (!ws->isTrigger()) com.p -= ws->getCenter();
    }
    _mDynamicActor->setCMassLocalPose(com);
}

void PhysXSharedBody::syncScale() {
    for (auto const &sb : _mWrappedShapes) {
        sb->updateScale();
    }

    for (auto const &sb : _mWrappedJoints0) {
        sb->updateScale0();
    }

    for (auto const &sb : _mWrappedJoints1) {
        sb->updateScale1();
    }
}

void PhysXSharedBody::syncSceneToPhysics() {
<<<<<<< HEAD
    if (getNode().getFlagsChanged()) {
        if (getNode().getFlagsChanged() & static_cast<uint32_t>(TransformBit::SCALE)) syncScale();
        auto wp = getImpl().rigidActor->getGlobalPose();
        if (getNode().getFlagsChanged() & static_cast<uint32_t>(TransformBit::POSITION)) {
            pxSetVec3Ext(wp.p, getNode().getWorldPosition());
        }
        if (getNode().getFlagsChanged() & static_cast<uint32_t>(TransformBit::ROTATION)) {
            pxSetQuatExt(wp.q, getNode().getWorldRotation());
=======
    uint32_t hasChangedFlags = getNode().getHasChangedFlags();
    if (hasChangedFlags) {
        if (hasChangedFlags & static_cast<uint32_t>(TransformBit::SCALE)) syncScale();
        auto wp = getImpl().rigidActor->getGlobalPose();
        if (hasChangedFlags & static_cast<uint32_t>(TransformBit::POSITION)) {
            pxSetVec3Ext(wp.p, getNode().worldPosition);
        }
        if (hasChangedFlags & static_cast<uint32_t>(TransformBit::ROTATION)) {
            pxSetQuatExt(wp.q, getNode().worldRotation);
>>>>>>> b864e70d
        }

        if (isKinematic()) {
            getImpl().rigidDynamic->setKinematicTarget(wp);
        } else {
            getImpl().rigidActor->setGlobalPose(wp, true);
        }
    }
}

void PhysXSharedBody::syncSceneWithCheck() {
<<<<<<< HEAD
    if (getNode().getFlagsChanged() & static_cast<uint32_t>(TransformBit::SCALE)) syncScale();
=======
    uint32_t hasChangedFlags = getNode().getHasChangedFlags();
    if (hasChangedFlags & static_cast<uint32_t>(TransformBit::SCALE)) syncScale();
>>>>>>> b864e70d
    auto wp         = getImpl().rigidActor->getGlobalPose();
    bool needUpdate = false;
    if (wp.p != getNode().getWorldPosition()) {
        pxSetVec3Ext(wp.p, getNode().getWorldPosition());
        needUpdate = true;
    }
    const auto nr = getNode().getWorldRotation();
    if (wp.q.x != nr.x && wp.q.y != nr.y && wp.q.z != nr.z) {
        pxSetQuatExt(wp.q, getNode().getWorldRotation());
        needUpdate = true;
    }
    if (needUpdate) {
        getImpl().rigidActor->setGlobalPose(wp, true);
    }
}

void PhysXSharedBody::syncPhysicsToScene() {
    if (isStaticOrKinematic()) return;
    if (_mDynamicActor->isSleeping()) return;
    const PxTransform &wp = getImpl().rigidActor->getGlobalPose();
<<<<<<< HEAD
    getNode().setWorldPosition(wp.p.x, wp.p.y, wp.p.z);
    getNode().setWorldRotation(wp.q.x, wp.q.y, wp.q.z, wp.q.w);
    getNode().setFlagsChanged(getNode().getFlagsChanged() | static_cast<uint32_t>(TransformBit::POSITION) | static_cast<uint32_t>(TransformBit::ROTATION));
=======
    pxSetVec3Ext(getNode().worldPosition, wp.p);
    pxSetQuatExt(getNode().worldRotation, wp.q);
    getNode().getHasChangedFlags() |= static_cast<uint32_t>(TransformBit::POSITION) | static_cast<uint32_t>(TransformBit::ROTATION);
>>>>>>> b864e70d
}

void PhysXSharedBody::addShape(const PhysXShape &shape) {
    auto beg  = _mWrappedShapes.begin();
    auto end  = _mWrappedShapes.end();
    auto iter = find(beg, end, &shape);
    if (iter == end) {
        shape.getShape().setSimulationFilterData(_mFilterData);
        shape.getShape().setQueryFilterData(_mFilterData);
        getImpl().rigidActor->attachShape(shape.getShape());
        _mWrappedShapes.push_back(&const_cast<PhysXShape &>(shape));
        if (!shape.isTrigger()) {
            if (!const_cast<PhysXShape &>(shape).getCenter().isZero()) updateCenterOfMass();
            if (isDynamic()) PxRigidBodyExt::setMassAndUpdateInertia(*getImpl().rigidDynamic, _mMass);
        }
    }
}

void PhysXSharedBody::removeShape(const PhysXShape &shape) {
    auto beg  = _mWrappedShapes.begin();
    auto end  = _mWrappedShapes.end();
    auto iter = find(beg, end, &shape);
    if (iter != end) {
        _mWrappedShapes.erase(iter);
        getImpl().rigidActor->detachShape(shape.getShape(), true);
        if (!const_cast<PhysXShape &>(shape).isTrigger()) {
            if (!const_cast<PhysXShape &>(shape).getCenter().isZero()) updateCenterOfMass();
            if (isDynamic()) PxRigidBodyExt::setMassAndUpdateInertia(*getImpl().rigidDynamic, _mMass);
        }
    }
}

void PhysXSharedBody::addJoint(const PhysXJoint &joint, const PxJointActorIndex::Enum index) {
    if (index == PxJointActorIndex::eACTOR1) {
        auto beg  = _mWrappedJoints1.begin();
        auto end  = _mWrappedJoints1.end();
        auto iter = find(beg, end, &joint);
        if (iter == end) _mWrappedJoints1.push_back(&const_cast<PhysXJoint &>(joint));
    } else {
        auto beg  = _mWrappedJoints0.begin();
        auto end  = _mWrappedJoints0.end();
        auto iter = find(beg, end, &joint);
        if (iter == end) _mWrappedJoints0.push_back(&const_cast<PhysXJoint &>(joint));
    }
}

void PhysXSharedBody::removeJoint(const PhysXJoint &joint, const PxJointActorIndex::Enum index) {
    if (index == PxJointActorIndex::eACTOR1) {
        auto beg  = _mWrappedJoints1.begin();
        auto end  = _mWrappedJoints1.end();
        auto iter = find(beg, end, &joint);
        if (iter != end) _mWrappedJoints1.erase(iter);
    } else {
        auto beg  = _mWrappedJoints0.begin();
        auto end  = _mWrappedJoints0.end();
        auto iter = find(beg, end, &joint);
        if (iter != end) _mWrappedJoints0.erase(iter);
    }
}

void PhysXSharedBody::setMass(float v) {
    if (v <= 0) v = 1e-7F;
    _mMass = v;
    if (isDynamic()) PxRigidBodyExt::setMassAndUpdateInertia(*getImpl().rigidDynamic, _mMass);
}

void PhysXSharedBody::setGroup(uint32_t v) {
    _mFilterData.word0 = v;
    setCollisionFilter(_mFilterData);
}

void PhysXSharedBody::setMask(uint32_t v) {
    _mFilterData.word1 = v;
    setCollisionFilter(_mFilterData);
}

void PhysXSharedBody::setCollisionFilter(const PxFilterData &data) {
    if (isDynamic()) _mDynamicActor->wakeUp();
    for (auto const &ws : _mWrappedShapes) {
        ws->getShape().setQueryFilterData(data);
        ws->getShape().setSimulationFilterData(data);
    }
}

void PhysXSharedBody::clearForces() {
    if (isStaticOrKinematic()) return;
    _mDynamicActor->clearForce(PxForceMode::eFORCE);
    _mDynamicActor->clearForce(PxForceMode::eIMPULSE);
    _mDynamicActor->clearTorque(PxForceMode::eFORCE);
    _mDynamicActor->clearTorque(PxForceMode::eIMPULSE);
}

void PhysXSharedBody::clearVelocity() {
    if (isStaticOrKinematic()) return;
    _mDynamicActor->setLinearVelocity(PxVec3{PxIdentity}, false);
    _mDynamicActor->setAngularVelocity(PxVec3{PxIdentity}, false);
}

} // namespace physics
} // namespace cc<|MERGE_RESOLUTION|>--- conflicted
+++ resolved
@@ -218,17 +218,7 @@
 }
 
 void PhysXSharedBody::syncSceneToPhysics() {
-<<<<<<< HEAD
-    if (getNode().getFlagsChanged()) {
-        if (getNode().getFlagsChanged() & static_cast<uint32_t>(TransformBit::SCALE)) syncScale();
-        auto wp = getImpl().rigidActor->getGlobalPose();
-        if (getNode().getFlagsChanged() & static_cast<uint32_t>(TransformBit::POSITION)) {
-            pxSetVec3Ext(wp.p, getNode().getWorldPosition());
-        }
-        if (getNode().getFlagsChanged() & static_cast<uint32_t>(TransformBit::ROTATION)) {
-            pxSetQuatExt(wp.q, getNode().getWorldRotation());
-=======
-    uint32_t hasChangedFlags = getNode().getHasChangedFlags();
+    uint32_t hasChangedFlags = getNode().getFlagsChanged();
     if (hasChangedFlags) {
         if (hasChangedFlags & static_cast<uint32_t>(TransformBit::SCALE)) syncScale();
         auto wp = getImpl().rigidActor->getGlobalPose();
@@ -237,7 +227,6 @@
         }
         if (hasChangedFlags & static_cast<uint32_t>(TransformBit::ROTATION)) {
             pxSetQuatExt(wp.q, getNode().worldRotation);
->>>>>>> b864e70d
         }
 
         if (isKinematic()) {
@@ -249,12 +238,7 @@
 }
 
 void PhysXSharedBody::syncSceneWithCheck() {
-<<<<<<< HEAD
     if (getNode().getFlagsChanged() & static_cast<uint32_t>(TransformBit::SCALE)) syncScale();
-=======
-    uint32_t hasChangedFlags = getNode().getHasChangedFlags();
-    if (hasChangedFlags & static_cast<uint32_t>(TransformBit::SCALE)) syncScale();
->>>>>>> b864e70d
     auto wp         = getImpl().rigidActor->getGlobalPose();
     bool needUpdate = false;
     if (wp.p != getNode().getWorldPosition()) {
@@ -275,15 +259,9 @@
     if (isStaticOrKinematic()) return;
     if (_mDynamicActor->isSleeping()) return;
     const PxTransform &wp = getImpl().rigidActor->getGlobalPose();
-<<<<<<< HEAD
     getNode().setWorldPosition(wp.p.x, wp.p.y, wp.p.z);
     getNode().setWorldRotation(wp.q.x, wp.q.y, wp.q.z, wp.q.w);
     getNode().setFlagsChanged(getNode().getFlagsChanged() | static_cast<uint32_t>(TransformBit::POSITION) | static_cast<uint32_t>(TransformBit::ROTATION));
-=======
-    pxSetVec3Ext(getNode().worldPosition, wp.p);
-    pxSetQuatExt(getNode().worldRotation, wp.q);
-    getNode().getHasChangedFlags() |= static_cast<uint32_t>(TransformBit::POSITION) | static_cast<uint32_t>(TransformBit::ROTATION);
->>>>>>> b864e70d
 }
 
 void PhysXSharedBody::addShape(const PhysXShape &shape) {
