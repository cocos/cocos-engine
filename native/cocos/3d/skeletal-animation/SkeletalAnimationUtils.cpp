--- conflicted
+++ resolved
@@ -170,15 +170,9 @@
     }
 }
 
-<<<<<<< HEAD
-cc::optional<IJointTextureHandle *> JointTexturePool::getDefaultPoseTexture(Skeleton *skeleton, Mesh *mesh, Node *skinningRoot) {
+ccstd::optional<IJointTextureHandle *> JointTexturePool::getDefaultPoseTexture(Skeleton *skeleton, Mesh *mesh, Node *skinningRoot) {
     ccstd::hash_t hash = skeleton->getHash() ^ 0; // may not equal to skeleton.hash
-    cc::optional<IJointTextureHandle *> texture;
-=======
-ccstd::optional<IJointTextureHandle *> JointTexturePool::getDefaultPoseTexture(Skeleton *skeleton, Mesh *mesh, Node *skinningRoot) {
-    uint64_t hash = skeleton->getHash() ^ 0; // may not equal to skeleton.hash
     ccstd::optional<IJointTextureHandle *> texture;
->>>>>>> 40b009b4
     if (_textureBuffers.find(hash) != _textureBuffers.end()) {
         texture = _textureBuffers[hash];
     }
