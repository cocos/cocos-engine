--- conflicted
+++ resolved
@@ -58,49 +58,4 @@
     return 0;
 }
 
-<<<<<<< HEAD
-struct MorphTarget {
-    /**
-     * Displacement of each target attribute.
-     */
-    ccstd::vector<IMeshBufferView> displacements;
-};
-
-struct SubMeshMorph {
-    /**
-     * Attributes to morph.
-     */
-    ccstd::vector<ccstd::string> attributes;
-
-    /**
-     * Targets.
-     */
-    ccstd::vector<MorphTarget> targets;
-
-    /**
-     * Initial weights of each target.
-     */
-    ccstd::optional<MeshWeightsType> weights;
-};
-
-struct Morph {
-    /**
-     * Morph data of each sub-mesh.
-     */
-    ccstd::vector<ccstd::optional<SubMeshMorph>> subMeshMorphs;
-
-    /**
-     * Common initial weights of each sub-mesh.
-     */
-    ccstd::optional<MeshWeightsType> weights;
-
-    /**
-     * Name of each target of each sub-mesh morph.
-     * This field is only meaningful if every sub-mesh has the same number of targets.
-     */
-    ccstd::optional<ccstd::vector<ccstd::string>> targetNames;
-};
-
-=======
->>>>>>> 0244869c
 } // namespace cc