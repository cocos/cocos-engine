/****************************************************************************
 Copyright (c) 2012      greathqy
 Copyright (c) 2012      cocos2d-x.org
 Copyright (c) 2013-2016 Chukong Technologies Inc.
 Copyright (c) 2017-2018 Xiamen Yaji Software Co., Ltd.

 http://www.cocos2d-x.org

 Permission is hereby granted, free of charge, to any person obtaining a copy
 of this software and associated documentation files (the "Software"), to deal
 in the Software without restriction, including without limitation the rights
 to use, copy, modify, merge, publish, distribute, sublicense, and/or sell
 copies of the Software, and to permit persons to whom the Software is
 furnished to do so, subject to the following conditions:

 The above copyright notice and this permission notice shall be included in
 all copies or substantial portions of the Software.

 THE SOFTWARE IS PROVIDED "AS IS", WITHOUT WARRANTY OF ANY KIND, EXPRESS OR
 IMPLIED, INCLUDING BUT NOT LIMITED TO THE WARRANTIES OF MERCHANTABILITY,
 FITNESS FOR A PARTICULAR PURPOSE AND NONINFRINGEMENT. IN NO EVENT SHALL THE
 AUTHORS OR COPYRIGHT HOLDERS BE LIABLE FOR ANY CLAIM, DAMAGES OR OTHER
 LIABILITY, WHETHER IN AN ACTION OF CONTRACT, TORT OR OTHERWISE, ARISING FROM,
 OUT OF OR IN CONNECTION WITH THE SOFTWARE OR THE USE OR OTHER DEALINGS IN
 THE SOFTWARE.
 ****************************************************************************/

#ifndef __CCHTTPCLIENT_H__
#define __CCHTTPCLIENT_H__

#include <thread>
#include <condition_variable>
#include "base/CCVector.h"
<<<<<<< HEAD
//#include "base/CCScheduler.h"
=======
>>>>>>> 0d483a9b
#include "network/HttpRequest.h"
#include "network/HttpResponse.h"
#include "network/HttpCookie.h"
#include "base/CCScheduler.h"

/**
 * @addtogroup network
 * @{
 */

NS_CC_BEGIN

namespace network {



/** Singleton that handles asynchronous http requests.
 *
 * Once the request completed, a callback will issued in main thread when it provided during make request.
 *
 * @lua NA
 */
class CC_DLL HttpClient
{
public:
    /**
    * The buffer size of _responseMessage
    */
    static const int RESPONSE_BUFFER_SIZE = 256;

    /**
     * Get instance of HttpClient.
     *
     * @return the instance of HttpClient.
     */
    static HttpClient *getInstance();

    /**
     * Release the instance of HttpClient.
     */
    static void destroyInstance();

    /**
     * Enable cookie support.
     *
     * @param cookieFile the filepath of cookie file.
     */
    void enableCookies(const char* cookieFile);

    /**
     * Get the cookie filename
     *
     * @return the cookie filename
     */
    const std::string& getCookieFilename();

    /**
     * Set root certificate path for SSL verification.
     *
     * @param caFile a full path of root certificate.if it is empty, SSL verification is disabled.
     */
    void setSSLVerification(const std::string& caFile);

    /**
     * Get the ssl CA filename
     *
     * @return the ssl CA filename
     */
    const std::string& getSSLVerification();

    /**
     * Add a get request to task queue
     *
     * @param request a HttpRequest object, which includes url, response callback etc.
                      please make sure request->_requestData is clear before calling "send" here.
     */
    void send(HttpRequest* request);

    /**
     * Immediate send a request
     *
     * @param request a HttpRequest object, which includes url, response callback etc.
                      please make sure request->_requestData is clear before calling "sendImmediate" here.
     */
    void sendImmediate(HttpRequest* request);

    /**
     * Set the timeout value for connecting.
     *
     * @param value the timeout value for connecting.
     * @deprecated Please use `HttpRequest.setTimeout` instead.
     */
    CC_DEPRECATED_ATTRIBUTE void setTimeoutForConnect(int value);

    /**
     * Get the timeout value for connecting.
     *
     * @return int the timeout value for connecting.
     * @deprecated Please use `HttpRequest.getTimeout` instead.
     */
    CC_DEPRECATED_ATTRIBUTE int getTimeoutForConnect();

    /**
     * Set the timeout value for reading.
     *
     * @param value the timeout value for reading.
     * @deprecated Please use `HttpRequest.setTimeout` instead.
     */
    CC_DEPRECATED_ATTRIBUTE void setTimeoutForRead(int value);

    /**
     * Get the timeout value for reading.
     *
     * @return int the timeout value for reading.
     * @deprecated Please use `HttpRequest.setTimeout` instead.
     */
    CC_DEPRECATED_ATTRIBUTE int getTimeoutForRead();

    HttpCookie* getCookie() const {return _cookie; }

    std::mutex& getCookieFileMutex() {return _cookieFileMutex;}

    std::mutex& getSSLCaFileMutex() {return _sslCaFileMutex;}
private:
    HttpClient();
    virtual ~HttpClient();
    bool init();

    /**
     * Init pthread mutex, semaphore, and create new thread for http requests
     * @return bool
     */
    bool lazyInitThreadSemaphore();
    void networkThread();
    void networkThreadAlone(HttpRequest* request, HttpResponse* response);
    /** Poll function called from main thread to dispatch callbacks when http requests finished **/
    void dispatchResponseCallbacks();

    void processResponse(HttpResponse* response, char* responseMessage);
    void increaseThreadCount();
    void decreaseThreadCountAndMayDeleteThis();

private:
    bool _isInited;

    int _timeoutForConnect;
    std::mutex _timeoutForConnectMutex;

    int _timeoutForRead;
    std::mutex _timeoutForReadMutex;

    int  _threadCount;
    std::mutex _threadCountMutex;

//    Scheduler* _scheduler;
    std::mutex _schedulerMutex;

    Vector<HttpRequest*>  _requestQueue;
    std::mutex _requestQueueMutex;

    Vector<HttpResponse*> _responseQueue;
    std::mutex _responseQueueMutex;

    std::string _cookieFilename;
    std::mutex _cookieFileMutex;

    std::string _sslCaFilename;
    std::mutex _sslCaFileMutex;

    HttpCookie* _cookie;

    std::condition_variable_any _sleepCondition;

    char _responseMessage[RESPONSE_BUFFER_SIZE];

    HttpRequest* _requestSentinel;
};

} // namespace network

NS_CC_END

// end group
/// @}

#endif //__CCHTTPCLIENT_H__
<|MERGE_RESOLUTION|>--- conflicted
+++ resolved
@@ -31,10 +31,6 @@
 #include <thread>
 #include <condition_variable>
 #include "base/CCVector.h"
-<<<<<<< HEAD
-//#include "base/CCScheduler.h"
-=======
->>>>>>> 0d483a9b
 #include "network/HttpRequest.h"
 #include "network/HttpResponse.h"
 #include "network/HttpCookie.h"
@@ -189,7 +185,7 @@
     int  _threadCount;
     std::mutex _threadCountMutex;
 
-//    Scheduler* _scheduler;
+    Scheduler* _scheduler;
     std::mutex _schedulerMutex;
 
     Vector<HttpRequest*>  _requestQueue;
