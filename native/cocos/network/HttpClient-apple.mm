--- conflicted
+++ resolved
@@ -110,15 +110,8 @@
     if (nullptr != _scheduler)
     {
         _scheduler->performFunctionInCocosThread([this, response, request]{
-<<<<<<< HEAD
             const ccHttpRequestCallback& callback = request->getResponseCallback();
 
-=======
-            const ccHttpRequestCallback& callback = request->getCallback();
-            Ref* pTarget = request->getTarget();
-            SEL_HttpResponse pSelector = request->getSelector();
-            
->>>>>>> 8cac7050
             if (callback != nullptr)
             {
                 callback(this, response);
@@ -148,13 +141,8 @@
 
     NSMutableURLRequest *nsrequest = [NSMutableURLRequest requestWithURL:url
                                                cachePolicy:NSURLRequestReloadIgnoringLocalAndRemoteCacheData
-<<<<<<< HEAD
                                            timeoutInterval:request->getTimeout()];
 
-=======
-                                           timeoutInterval:HttpClient::getInstance()->getTimeoutForConnect()];
-    
->>>>>>> 8cac7050
     //set request type
     [nsrequest setHTTPMethod:requestType];
 
