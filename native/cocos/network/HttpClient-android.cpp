/****************************************************************************
 Copyright (c) 2012      greathqy
 Copyright (c) 2012      cocos2d-x.org
 Copyright (c) 2013-2017 Chukong Technologies Inc.
 
 http://www.cocos2d-x.org
 
 Permission is hereby granted, free of charge, to any person obtaining a copy
 of this software and associated documentation files (the "Software"), to deal
 in the Software without restriction, including without limitation the rights
 to use, copy, modify, merge, publish, distribute, sublicense, and/or sell
 copies of the Software, and to permit persons to whom the Software is
 furnished to do so, subject to the following conditions:
 
 The above copyright notice and this permission notice shall be included in
 all copies or substantial portions of the Software.
 
 THE SOFTWARE IS PROVIDED "AS IS", WITHOUT WARRANTY OF ANY KIND, EXPRESS OR
 IMPLIED, INCLUDING BUT NOT LIMITED TO THE WARRANTIES OF MERCHANTABILITY,
 FITNESS FOR A PARTICULAR PURPOSE AND NONINFRINGEMENT. IN NO EVENT SHALL THE
 AUTHORS OR COPYRIGHT HOLDERS BE LIABLE FOR ANY CLAIM, DAMAGES OR OTHER
 LIABILITY, WHETHER IN AN ACTION OF CONTRACT, TORT OR OTHERWISE, ARISING FROM,
 OUT OF OR IN CONNECTION WITH THE SOFTWARE OR THE USE OR OTHER DEALINGS IN
 THE SOFTWARE.
 ****************************************************************************/

#include "platform/CCPlatformConfig.h"
#if (CC_TARGET_PLATFORM == CC_PLATFORM_ANDROID)

#include "network/HttpClient.h"

#include <queue>
#include <sstream>
#include <stdio.h>
#include <errno.h>

#include "base/CCDirector.h"
#include "platform/CCFileUtils.h"
#include "platform/android/jni/JniHelper.h"

#include "base/ccUTF8.h"
 
NS_CC_BEGIN

namespace network {
    
typedef std::vector<std::string> HttpRequestHeaders;
typedef HttpRequestHeaders::iterator HttpRequestHeadersIter;
typedef std::vector<std::string> HttpCookies;
typedef HttpCookies::iterator HttpCookiesIter;

static HttpClient* _httpClient = nullptr; // pointer to singleton
    

struct CookiesInfo
{
    std::string domain;
    bool tailmatch;
    std::string path;
    bool secure;
    std::string key;
    std::string value;
    std::string expires;
};

//static size_t writeData(void *ptr, size_t size, size_t nmemb, void *stream)
static size_t writeData(void* buffer, size_t sizes, HttpResponse* response)
{
    std::vector<char> * recvBuffer = (std::vector<char>*)response->getResponseData();
    recvBuffer->clear();
    recvBuffer->insert(recvBuffer->end(), (char*)buffer, ((char*)buffer) + sizes);
    return sizes;
} 

//static size_t writeHeaderData(void *ptr, size_t size, size_t nmemb, void *stream)
size_t writeHeaderData(void* buffer, size_t sizes,HttpResponse* response)
{
    std::vector<char> * recvBuffer = (std::vector<char>*) response->getResponseHeader();
    recvBuffer->clear();
    recvBuffer->insert(recvBuffer->end(), (char*)buffer, (char*)buffer + sizes);
    return sizes;
}

class HttpURLConnection
{
public:
    HttpURLConnection(HttpClient* httpClient)
    :_client(httpClient)
    ,_httpURLConnection(nullptr)
    ,_requestmethod("")
    ,_responseCookies("")
    ,_cookieFileName("")
    ,_contentLength(0)
    {

    }

    ~HttpURLConnection()
    {
        if(_httpURLConnection != nullptr)
        {
            JniHelper::getEnv()->DeleteGlobalRef(_httpURLConnection);
        }
    }
    
    void setRequestMethod(const char* method)
    {
        _requestmethod = method;

        JniMethodInfo methodInfo;
        if (JniHelper::getStaticMethodInfo(methodInfo,
                                           "org/cocos2dx/lib/Cocos2dxHttpURLConnection",
                                           "setRequestMethod",
                                           "(Ljava/net/HttpURLConnection;Ljava/lang/String;)V"))
        {
            jstring jstr = methodInfo.env->NewStringUTF(_requestmethod.c_str());
            methodInfo.env->CallStaticVoidMethod(
                                                 methodInfo.classID, methodInfo.methodID, _httpURLConnection, jstr);
            methodInfo.env->DeleteLocalRef(jstr);
            methodInfo.env->DeleteLocalRef(methodInfo.classID);
        }
        else
        {
            CCLOGERROR("HttpClient::%s failed!", __FUNCTION__);
        }
    }
    
    bool init(HttpRequest* request)
    {
        createHttpURLConnection(request->getUrl());
        if(!configure())
        {
            return false;
        }
        /* get custom header data (if set) */
        HttpRequestHeaders headers=request->getHeaders();
        if(!headers.empty())
        {
            /* append custom headers one by one */
            for (auto& header : headers)
            {
                int len = header.length();
                int pos = header.find(':');
                if (-1 == pos || pos >= len)
                {
                    continue;
                }
                std::string str1 = header.substr(0, pos);
                std::string str2 = header.substr(pos + 1, len - pos - 1);
                addRequestHeader(str1.c_str(), str2.c_str());
            }
        }
        
        addCookiesForRequestHeader();
        
        return true;
    }
    
    int connect()
    {
        int suc = 0;
        JniMethodInfo methodInfo;
        if (JniHelper::getStaticMethodInfo(methodInfo,
                                           "org/cocos2dx/lib/Cocos2dxHttpURLConnection",
                                           "connect",
                                           "(Ljava/net/HttpURLConnection;)I"))
        {
            suc = methodInfo.env->CallStaticIntMethod(
                                                      methodInfo.classID, methodInfo.methodID, _httpURLConnection);
            methodInfo.env->DeleteLocalRef(methodInfo.classID);
        }
        else
        {
            CCLOGERROR("HttpClient::%s failed!", __FUNCTION__);
        }
        
        return suc;
    }
    
    void disconnect()
    {
        JniMethodInfo methodInfo;
        if (JniHelper::getStaticMethodInfo(methodInfo,
                                           "org/cocos2dx/lib/Cocos2dxHttpURLConnection",
                                           "disconnect",
                                           "(Ljava/net/HttpURLConnection;)V"))
        {
            methodInfo.env->CallStaticVoidMethod(
                                                 methodInfo.classID, methodInfo.methodID, _httpURLConnection);
            methodInfo.env->DeleteLocalRef(methodInfo.classID);
        }
        else
        {
            CCLOGERROR("HttpClient::%s failed!", __FUNCTION__);
        }
    }
    
    int getResponseCode()
    {
        int responseCode = 0;
        JniMethodInfo methodInfo;
        if (JniHelper::getStaticMethodInfo(methodInfo,
                                           "org/cocos2dx/lib/Cocos2dxHttpURLConnection",
                                           "getResponseCode",
                                           "(Ljava/net/HttpURLConnection;)I"))
        {
            responseCode = methodInfo.env->CallStaticIntMethod(
                                                           methodInfo.classID, methodInfo.methodID, _httpURLConnection);
            methodInfo.env->DeleteLocalRef(methodInfo.classID);
        }
        else
        {
            CCLOGERROR("HttpClient::%s failed!", __FUNCTION__);
        }
        
        return responseCode;
    }
    
    char* getResponseMessage()
    {
        char* message = nullptr;
        JniMethodInfo methodInfo;
        if (JniHelper::getStaticMethodInfo(methodInfo,
                                           "org/cocos2dx/lib/Cocos2dxHttpURLConnection",
                                           "getResponseMessage",
                                           "(Ljava/net/HttpURLConnection;)Ljava/lang/String;"))
        {
            jobject jObj = methodInfo.env->CallStaticObjectMethod(
                                                                  methodInfo.classID, methodInfo.methodID, _httpURLConnection);
            message = getBufferFromJString((jstring)jObj, methodInfo.env);
            if (nullptr != jObj)
            {
                methodInfo.env->DeleteLocalRef(jObj);
            }
            methodInfo.env->DeleteLocalRef(methodInfo.classID);
        }
        else
        {
            CCLOGERROR("HttpClient::%s failed!", __FUNCTION__);
        }
        
        return message;
    }
    
    void sendRequest(HttpRequest* request)
    {
        JniMethodInfo methodInfo;
        if (JniHelper::getStaticMethodInfo(methodInfo,
                                           "org/cocos2dx/lib/Cocos2dxHttpURLConnection",
                                           "sendRequest",
                                           "(Ljava/net/HttpURLConnection;[B)V"))
        {
            
            jbyteArray bytearray;
            ssize_t dataSize = request->getRequestDataSize();
            bytearray = methodInfo.env->NewByteArray(dataSize);
            methodInfo.env->SetByteArrayRegion(bytearray, 0, dataSize, (const jbyte*)request->getRequestData());
            methodInfo.env->CallStaticVoidMethod(
                                                 methodInfo.classID, methodInfo.methodID, _httpURLConnection, bytearray);
            methodInfo.env->DeleteLocalRef(bytearray);
            methodInfo.env->DeleteLocalRef(methodInfo.classID);
        }
        else
        {
            CCLOGERROR("HttpClient::%s failed!", __FUNCTION__);
        }
    }
    
    size_t saveResponseCookies(const char* responseCookies, size_t count)
    {
        if (nullptr == responseCookies || strlen(responseCookies) == 0 || count == 0)
        {
            return 0;
        }
        
        if (_cookieFileName.empty())
        {
            _cookieFileName = FileUtils::getInstance()->getWritablePath() + "cookieFile.txt";
        }
        
        FILE* fp = fopen(_cookieFileName.c_str(), "w");
        if (nullptr == fp)
        {
            CCLOG("can't create or open response cookie files");
            return 0;
        }
        
        fwrite(responseCookies, sizeof(char), count, fp);
        
        fclose(fp);
        
        return count;
    }
    
    char* getResponseHeaders()
    {
        char* headers = nullptr;
        JniMethodInfo methodInfo;
        if (JniHelper::getStaticMethodInfo(methodInfo,
                                           "org/cocos2dx/lib/Cocos2dxHttpURLConnection",
                                           "getResponseHeaders",
                                           "(Ljava/net/HttpURLConnection;)Ljava/lang/String;"))
        {
            jobject jObj = methodInfo.env->CallStaticObjectMethod(
                                                                  methodInfo.classID, methodInfo.methodID, _httpURLConnection);
            headers = getBufferFromJString((jstring)jObj, methodInfo.env);
            if (nullptr != jObj) {
                methodInfo.env->DeleteLocalRef(jObj);
            }
            methodInfo.env->DeleteLocalRef(methodInfo.classID);
        }
        else
        {
            CCLOGERROR("HttpClient::%s failed!", __FUNCTION__);
        }
        
        return headers;
        
    }
    
    char* getResponseContent(HttpResponse* response)
    {
        if (nullptr == response)
        {
            return nullptr;
        }
        
        char* content = nullptr;
        JniMethodInfo methodInfo;
        if (JniHelper::getStaticMethodInfo(methodInfo,
                                           "org/cocos2dx/lib/Cocos2dxHttpURLConnection",
                                           "getResponseContent",
                                           "(Ljava/net/HttpURLConnection;)[B"))
        {
            jobject jObj = methodInfo.env->CallStaticObjectMethod(
                                                                  methodInfo.classID, methodInfo.methodID, _httpURLConnection);
            
            _contentLength = getCStrFromJByteArray((jbyteArray)jObj, methodInfo.env, &content);
            if (nullptr != jObj) 
            {
                methodInfo.env->DeleteLocalRef(jObj);
            }
            methodInfo.env->DeleteLocalRef(methodInfo.classID);
        }
        else
        {
            CCLOGERROR("HttpClient::%s failed!", __FUNCTION__);
        }
        
        return content;
    }
    
    char* getResponseHeaderByKey(const char* key)
    {
        char* value = nullptr;
        JniMethodInfo methodInfo;
        if (JniHelper::getStaticMethodInfo(methodInfo,
                                           "org/cocos2dx/lib/Cocos2dxHttpURLConnection",
                                           "getResponseHeaderByKey",
                                           "(Ljava/net/HttpURLConnection;Ljava/lang/String;)Ljava/lang/String;"))
        {
            jstring jstrKey = methodInfo.env->NewStringUTF(key);
            jobject jObj = methodInfo.env->CallStaticObjectMethod(
                                                                  methodInfo.classID, methodInfo.methodID, _httpURLConnection, jstrKey);
            value = getBufferFromJString((jstring)jObj, methodInfo.env);
            methodInfo.env->DeleteLocalRef(jstrKey);
            if (nullptr != jObj) {
                methodInfo.env->DeleteLocalRef(jObj);
            }
            methodInfo.env->DeleteLocalRef(methodInfo.classID);
        }
        else
        {
            CCLOGERROR("HttpClient::%s failed!", __FUNCTION__);
        }
        
        return value;
    }
    
    int getResponseHeaderByKeyInt(const char* key)
    {
        int contentLength = 0;
        JniMethodInfo methodInfo;
        if (JniHelper::getStaticMethodInfo(methodInfo,
                                           "org/cocos2dx/lib/Cocos2dxHttpURLConnection",
                                           "getResponseHeaderByKeyInt",
                                           "(Ljava/net/HttpURLConnection;Ljava/lang/String;)I"))
        {
            jstring jstrKey = methodInfo.env->NewStringUTF(key);
            contentLength = methodInfo.env->CallStaticIntMethod(
                                                                methodInfo.classID, methodInfo.methodID, _httpURLConnection, jstrKey);
            methodInfo.env->DeleteLocalRef(jstrKey);
            methodInfo.env->DeleteLocalRef(methodInfo.classID);
        }
        else
        {
            CCLOGERROR("HttpClient::%s failed!", __FUNCTION__);
        }
        
        return contentLength;
    }
    
    char* getResponseHeaderByIdx(int idx)
    {
        char* header = nullptr;
        JniMethodInfo methodInfo;
        if (JniHelper::getStaticMethodInfo(methodInfo,
                                           "org/cocos2dx/lib/Cocos2dxHttpURLConnection",
                                           "getResponseHeaderByIdx",
                                           "(Ljava/net/HttpURLConnection;I)Ljava/lang/String;"))
        {
            jobject jObj = methodInfo.env->CallStaticObjectMethod(
                                                                  methodInfo.classID, methodInfo.methodID, _httpURLConnection, idx);
            header = getBufferFromJString((jstring)jObj, methodInfo.env);
            if (nullptr != jObj) {
                methodInfo.env->DeleteLocalRef(jObj);
            }
            methodInfo.env->DeleteLocalRef(methodInfo.classID);
        }
        else
        {
            CCLOGERROR("HttpClient::%s failed!", __FUNCTION__);
        }
        
        return header;
    }
    
    const std::string& getCookieFileName() const
    {
        return _cookieFileName;
    }
    
    void setCookieFileName(std::string& filename)
    {
        _cookieFileName = filename;
    }
    
    int getContentLength()
    {
        return _contentLength;
    }
    
private:
    void createHttpURLConnection(const std::string& url)
    {
        JniMethodInfo methodInfo;
        if (JniHelper::getStaticMethodInfo(methodInfo,
            "org/cocos2dx/lib/Cocos2dxHttpURLConnection",
            "createHttpURLConnection",
            "(Ljava/lang/String;)Ljava/net/HttpURLConnection;"))
        {
            _url = url;
            jstring jurl = methodInfo.env->NewStringUTF(url.c_str());
            jobject jObj = methodInfo.env->CallStaticObjectMethod(methodInfo.classID, methodInfo.methodID, jurl);
            _httpURLConnection = methodInfo.env->NewGlobalRef(jObj);
            methodInfo.env->DeleteLocalRef(jurl);
            methodInfo.env->DeleteLocalRef(jObj);
            methodInfo.env->DeleteLocalRef(methodInfo.classID);
        }
        else
        {
            CCLOGERROR("HttpClient::%s failed!", __FUNCTION__);
        }
    }

    void addRequestHeader(const char* key, const char* value) 
    {
        JniMethodInfo methodInfo;
        if (JniHelper::getStaticMethodInfo(methodInfo,
            "org/cocos2dx/lib/Cocos2dxHttpURLConnection",
            "addRequestHeader",
            "(Ljava/net/HttpURLConnection;Ljava/lang/String;Ljava/lang/String;)V"))
        {
            jstring jstrKey = methodInfo.env->NewStringUTF(key);
            jstring jstrVal = methodInfo.env->NewStringUTF(value);
            methodInfo.env->CallStaticVoidMethod(
                methodInfo.classID, methodInfo.methodID, _httpURLConnection, jstrKey, jstrVal);
            methodInfo.env->DeleteLocalRef(jstrKey);
            methodInfo.env->DeleteLocalRef(jstrVal);
            methodInfo.env->DeleteLocalRef(methodInfo.classID);
        }
        else
        {
            CCLOGERROR("HttpClient::%s failed!", __FUNCTION__);
        }
    }
    
    void addCookiesForRequestHeader()
    {
        if(_client->getCookieFilename().empty())
        {
            return;
        }
        
        _cookieFileName = FileUtils::getInstance()->fullPathForFilename(_client->getCookieFilename());
        
        std::string cookiesInfo = FileUtils::getInstance()->getStringFromFile(_cookieFileName);
        
        if (cookiesInfo.empty())
            return;
        
        HttpCookies cookiesVec;
        cookiesVec.clear();
        
        std::stringstream  stream(cookiesInfo);
        std::string item;
        while (std::getline(stream, item, '\n'))
        {
            cookiesVec.push_back(item);
        }
        
        if (cookiesVec.empty())
            return;
        
        std::vector<CookiesInfo> cookiesInfoVec;
        cookiesInfoVec.clear();

        for (auto& cookies : cookiesVec)
        {
            if (cookies.find("#HttpOnly_") != std::string::npos)
            {
                cookies = cookies.substr(10);
            }
            
            if(cookies.at(0) == '#')
                continue;
            
            CookiesInfo co;
            std::stringstream streamInfo(cookies);
            std::string item;
            std::vector<std::string> elems;
            
            while (std::getline(streamInfo, item, '\t'))
            {
                elems.push_back(item);
            }
            
            co.domain = elems[0];
            if (co.domain.at(0) == '.')
            {
                co.domain = co.domain.substr(1);
            }
            co.tailmatch = strcmp("TRUE", elems.at(1).c_str())?true: false;
            co.path   = elems.at(2);
            co.secure = strcmp("TRUE", elems.at(3).c_str())?true: false;
            co.expires = elems.at(4);
            co.key = elems.at(5);
            co.value = elems.at(6);
            cookiesInfoVec.push_back(co);
        }

        std::string sendCookiesInfo = "";
        int cookiesCount = 0;
        for (auto& cookieInfo : cookiesInfoVec)
        {
            if (_url.find(cookieInfo.domain) != std::string::npos)
            {
                std::string keyValue = cookieInfo.key;
                keyValue.append("=");
                keyValue.append(cookieInfo.value);
                if (cookiesCount != 0)
                    sendCookiesInfo.append(";");
                
                sendCookiesInfo.append(keyValue);
            }
            cookiesCount++;
        }

        //set Cookie
        addRequestHeader("Cookie",sendCookiesInfo.c_str());
    }

    void setReadAndConnectTimeout(int readMiliseconds, int connectMiliseconds)
    {
        JniMethodInfo methodInfo;
        if (JniHelper::getStaticMethodInfo(methodInfo,
            "org/cocos2dx/lib/Cocos2dxHttpURLConnection",
            "setReadAndConnectTimeout",
            "(Ljava/net/HttpURLConnection;II)V"))
        {
            methodInfo.env->CallStaticVoidMethod(
                methodInfo.classID, methodInfo.methodID, _httpURLConnection, readMiliseconds, connectMiliseconds);
            methodInfo.env->DeleteLocalRef(methodInfo.classID);
        }
        else
        {
            CCLOGERROR("HttpClient::%s failed!", __FUNCTION__);
        }
    }

    void setVerifySSL()
    {
        if(_client->getSSLVerification().empty())
            return;

        std::string fullpath = FileUtils::getInstance()->fullPathForFilename(_client->getSSLVerification());

        JniMethodInfo methodInfo;
        if (JniHelper::getStaticMethodInfo(methodInfo,
            "org/cocos2dx/lib/Cocos2dxHttpURLConnection",
            "setVerifySSL",
            "(Ljava/net/HttpURLConnection;Ljava/lang/String;)V"))
        {
            jstring jstrfullpath = methodInfo.env->NewStringUTF(fullpath.c_str());
            methodInfo.env->CallStaticVoidMethod(
                methodInfo.classID, methodInfo.methodID, _httpURLConnection, jstrfullpath);
            methodInfo.env->DeleteLocalRef(jstrfullpath);
            methodInfo.env->DeleteLocalRef(methodInfo.classID);
        }
        else
        {
            CCLOGERROR("HttpClient::%s failed!", __FUNCTION__);
        }
    }

    bool configure()
    {   
        if(nullptr == _httpURLConnection)
        {
            return false;
        }

        if(nullptr == _client)
        {
            return false;
        }

        setReadAndConnectTimeout(_client->getTimeoutForRead() * 1000, _client->getTimeoutForConnect() * 1000);

        setVerifySSL();

        return true;
    }

    char* getBufferFromJString(jstring jstr, JNIEnv* env)
    {
        if (nullptr == jstr)
        {
            return nullptr;
        }
        std::string strValue = cocos2d::StringUtils::getStringUTFCharsJNI(env, jstr);
        return strdup(strValue.c_str());
    }

    int getCStrFromJByteArray(jbyteArray jba, JNIEnv* env, char** ppData)
    {
        if (nullptr == jba)
        {
            *ppData = nullptr;
            return 0;
        }

        int len = env->GetArrayLength(jba);
        char* str = (char*)malloc(sizeof(char)*len);
        env->GetByteArrayRegion(jba, 0, len, (jbyte*)str);

        *ppData = str;
        return len;
    }

    const std::string& getCookieString() const
    {
        return _responseCookies;
    }
private:
    HttpClient* _client;
    jobject _httpURLConnection;
    std::string _requestmethod;
    std::string _responseCookies;
    std::string _cookieFileName;
    std::string _url;
    int _contentLength;
};

// Process Response
void HttpClient::processResponse(HttpResponse* response, char* responseMessage)
{
    auto request = response->getHttpRequest();
    HttpRequest::Type requestType = request->getRequestType();

    if (HttpRequest::Type::GET != requestType &&
        HttpRequest::Type::POST != requestType &&
        HttpRequest::Type::PUT != requestType &&
        HttpRequest::Type::DELETE != requestType)
    {
        CCASSERT(true, "CCHttpClient: unknown request type, only GET、POST、PUT、DELETE are supported");
        return;
    }

    long responseCode = -1;
    int  retValue = 0;

    HttpURLConnection urlConnection(this);
    if(!urlConnection.init(request))
    {
        response->setSucceed(false);
        response->setErrorBuffer("HttpURLConnetcion init failed");
        return;
    }

    switch (requestType)
    {
        case HttpRequest::Type::GET:
            urlConnection.setRequestMethod("GET");
            break;

        case HttpRequest::Type::POST:
            urlConnection.setRequestMethod("POST");
            break;

        case HttpRequest::Type::PUT:
            urlConnection.setRequestMethod("PUT");
            break;

        case HttpRequest::Type::DELETE:
            urlConnection.setRequestMethod("DELETE");
            break;
        default:
            break;
    }

    int suc = urlConnection.connect();
    if (0 != suc)
    {
        response->setSucceed(false);
        response->setErrorBuffer("connect failed");
        response->setResponseCode(responseCode);
        return;
    }

    if (HttpRequest::Type::POST == requestType ||
        HttpRequest::Type::PUT == requestType)
    {
        urlConnection.sendRequest(request);
    }

    responseCode = urlConnection.getResponseCode();

    if (0 == responseCode)
    {
       response->setSucceed(false);
       response->setErrorBuffer("connect failed");
       response->setResponseCode(-1);
       return;
    }

    char* headers = urlConnection.getResponseHeaders();
    if (nullptr != headers)
    {
        writeHeaderData(headers, strlen(headers), response);
    }
    free(headers);

    //get and save cookies
    char* cookiesInfo = urlConnection.getResponseHeaderByKey("set-cookie");
    if (nullptr != cookiesInfo)
    {
        urlConnection.saveResponseCookies(cookiesInfo, strlen(cookiesInfo));
    }
    free(cookiesInfo);

    //content len
    int contentLength = urlConnection.getResponseHeaderByKeyInt("Content-Length");
    char* contentInfo = urlConnection.getResponseContent(response);
    if (nullptr != contentInfo) 
    {
        std::vector<char> * recvBuffer = (std::vector<char>*)response->getResponseData();
        recvBuffer->clear();
        recvBuffer->insert(recvBuffer->begin(), (char*)contentInfo, ((char*)contentInfo) + urlConnection.getContentLength());
    }
    free(contentInfo);
    
    char *messageInfo = urlConnection.getResponseMessage();
    if (messageInfo)
    {
        strcpy(responseMessage, messageInfo);
        free(messageInfo);
    }

    urlConnection.disconnect();

    // write data to HttpResponse
    response->setResponseCode(responseCode);

    if (responseCode == -1)
    {
        response->setSucceed(false);
        if (responseMessage != nullptr)
        {
            response->setErrorBuffer(responseMessage);
        }
        else
        {
            response->setErrorBuffer("response code error!");
        }
    }
    else
    {
        response->setSucceed(true);
    }
}

// Worker thread
void HttpClient::networkThread()
{    
    increaseThreadCount();

    while (true) 
    {
        HttpRequest *request;

        // step 1: send http request if the requestQueue isn't empty
        {
            std::lock_guard<std::mutex> lock(_requestQueueMutex);
            while (_requestQueue.empty()) {
                _sleepCondition.wait(_requestQueueMutex);
            }
            request = _requestQueue.at(0);
            _requestQueue.erase(0);
        }

        if (request == _requestSentinel) {
            break;
        }
        
        // Create a HttpResponse object, the default setting is http access failed
        HttpResponse *response = new (std::nothrow) HttpResponse(request);
        processResponse(response, _responseMessage);
        
        // add response packet into queue
        _responseQueueMutex.lock();
        _responseQueue.pushBack(response);
        _responseQueueMutex.unlock();
        
        _schedulerMutex.lock();
        if (nullptr != _scheduler)
        {
            _scheduler->performFunctionInCocosThread(CC_CALLBACK_0(HttpClient::dispatchResponseCallbacks, this));
        }
        _schedulerMutex.unlock();
    }
    
    // cleanup: if worker thread received quit signal, clean up un-completed request queue
    _requestQueueMutex.lock();
    _requestQueue.clear();
    _requestQueueMutex.unlock();
    
    _responseQueueMutex.lock();
    _responseQueue.clear();
    _responseQueueMutex.unlock();

    decreaseThreadCountAndMayDeleteThis();    
}

// Worker thread
void HttpClient::networkThreadAlone(HttpRequest* request, HttpResponse* response)
{
    increaseThreadCount();

    char responseMessage[RESPONSE_BUFFER_SIZE] = { 0 };
    processResponse(response, responseMessage);

    _schedulerMutex.lock();
    if (_scheduler != nullptr)
    {
        _scheduler->performFunctionInCocosThread([this, response, request]{
            const ccHttpRequestCallback& callback = request->getResponseCallback();

            if (callback != nullptr)
            {
                callback(this, response);
            }

            response->release();
            // do not release in other thread
            request->release();
        });
    }
    _schedulerMutex.unlock();
    decreaseThreadCountAndMayDeleteThis();
}

// HttpClient implementation
HttpClient* HttpClient::getInstance()
{
    if (_httpClient == nullptr) 
    {
        _httpClient = new (std::nothrow) HttpClient();
    }
    
    return _httpClient;
}

void HttpClient::destroyInstance()
{
    if (_httpClient == nullptr)
    {
        CCLOG("HttpClient singleton is nullptr");
        return;
    }

    CCLOG("HttpClient::destroyInstance ...");

    auto thiz = _httpClient;
    _httpClient = nullptr;

    thiz->_scheduler->unscheduleAllForTarget(thiz);

    thiz->_schedulerMutex.lock();
    thiz->_scheduler = nullptr;
    thiz->_schedulerMutex.unlock();

    {
        std::lock_guard<std::mutex> lock(thiz->_requestQueueMutex);
        thiz->_requestQueue.pushBack(thiz->_requestSentinel);
    }
    thiz->_sleepCondition.notify_one();

    thiz->decreaseThreadCountAndMayDeleteThis();
    CCLOG("HttpClient::destroyInstance() finished!");
}

void HttpClient::enableCookies(const char* cookieFile) 
{
    std::lock_guard<std::mutex> lock(_cookieFileMutex);
    if (cookieFile)
    {
        _cookieFilename = std::string(cookieFile);
    }
    else
    {
        _cookieFilename = (FileUtils::getInstance()->getWritablePath() + "cookieFile.txt");
    }
}
    
void HttpClient::setSSLVerification(const std::string& caFile)
{
    std::lock_guard<std::mutex> lock(_sslCaFileMutex);
    _sslCaFilename = caFile;
}

HttpClient::HttpClient()
: _isInited(false)
, _timeoutForConnect(30)
, _timeoutForRead(60)
, _threadCount(0)
, _cookie(nullptr)
, _requestSentinel(new HttpRequest())
{
    CCLOG("In the constructor of HttpClient!");
    increaseThreadCount();
    _scheduler = Director::getInstance()->getScheduler();
}

HttpClient::~HttpClient()
{
    CCLOG("In the destructor of HttpClient!");
    CC_SAFE_RELEASE(_requestSentinel);
}

//Lazy create semaphore & mutex & thread
bool HttpClient::lazyInitThreadSemaphore()
{
    if (_isInited)
    {
        return true;
    }
    else
    {
        auto t = std::thread(CC_CALLBACK_0(HttpClient::networkThread, this));
        t.detach();
        _isInited = true;
    }

    return true;
}

//Add a get task to queue
void HttpClient::send(HttpRequest* request)
{    
    if (!lazyInitThreadSemaphore()) 
    {
        return;
    }
    
    if (nullptr == request)
    {
        return;
    }
        
    request->retain();

    _requestQueueMutex.lock();
    _requestQueue.pushBack(request);
    _requestQueueMutex.unlock();

    // Notify thread start to work
    _sleepCondition.notify_one();
}

void HttpClient::sendImmediate(HttpRequest* request)
{
    if(nullptr == request)
    {
        return;
    }

    request->retain();
    // Create a HttpResponse object, the default setting is http access failed
    HttpResponse *response = new (std::nothrow) HttpResponse(request);

    auto t = std::thread(&HttpClient::networkThreadAlone, this, request, response);
    t.detach();
}

// Poll and notify main thread if responses exists in queue
void HttpClient::dispatchResponseCallbacks()
{
    // log("CCHttpClient::dispatchResponseCallbacks is running");
    //occurs when cocos thread fires but the network thread has already quited
    HttpResponse* response = nullptr;
    
    _responseQueueMutex.lock();

    if (!_responseQueue.empty())
    {
        response = _responseQueue.at(0);
        _responseQueue.erase(0);
    }

    _responseQueueMutex.unlock();
    
    if (response)
    {
        HttpRequest *request = response->getHttpRequest();
        const ccHttpRequestCallback& callback = request->getResponseCallback();

        if (callback != nullptr)
        {
            callback(this, response);
        }
<<<<<<< HEAD

=======
        else if (pTarget && pSelector)
        {
            (pTarget->*pSelector)(this, response);
        }
        
>>>>>>> 8cac7050
        response->release();
        // do not release in other thread
        request->release();
    }
}

void HttpClient::increaseThreadCount()
{
    _threadCountMutex.lock();
    ++_threadCount;
    _threadCountMutex.unlock();
}

void HttpClient::decreaseThreadCountAndMayDeleteThis()
{
    bool needDeleteThis = false;
    _threadCountMutex.lock();
    --_threadCount;
    if (0 == _threadCount)
    {
        needDeleteThis = true;
    }
    
    _threadCountMutex.unlock();
    if (needDeleteThis)
    {
        delete this;
    }
}

void HttpClient::setTimeoutForConnect(int value)
{
    std::lock_guard<std::mutex> lock(_timeoutForConnectMutex);
    _timeoutForConnect = value;
}
    
int HttpClient::getTimeoutForConnect()
{
    std::lock_guard<std::mutex> lock(_timeoutForConnectMutex);
    return _timeoutForConnect;
}
    
void HttpClient::setTimeoutForRead(int value)
{
    std::lock_guard<std::mutex> lock(_timeoutForReadMutex);
    _timeoutForRead = value;
}
    
int HttpClient::getTimeoutForRead()
{
    std::lock_guard<std::mutex> lock(_timeoutForReadMutex);
    return _timeoutForRead;
}
    
const std::string& HttpClient::getCookieFilename()
{
    std::lock_guard<std::mutex> lock(_cookieFileMutex);
    return _cookieFilename;
}
    
const std::string& HttpClient::getSSLVerification()
{
    std::lock_guard<std::mutex> lock(_sslCaFileMutex);
    return _sslCaFilename;
}

}

NS_CC_END

#endif // #if (CC_TARGET_PLATFORM == CC_PLATFORM_ANDROID)<|MERGE_RESOLUTION|>--- conflicted
+++ resolved
@@ -1039,15 +1039,7 @@
         {
             callback(this, response);
         }
-<<<<<<< HEAD
-
-=======
-        else if (pTarget && pSelector)
-        {
-            (pTarget->*pSelector)(this, response);
-        }
-        
->>>>>>> 8cac7050
+
         response->release();
         // do not release in other thread
         request->release();
