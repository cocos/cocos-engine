/****************************************************************************
 Copyright (c) 2019-2022 Xiamen Yaji Software Co., Ltd.

 http://www.cocos.com

 Permission is hereby granted, free of charge, to any person obtaining a copy
 of this software and associated engine source code (the "Software"), a limited,
 worldwide, royalty-free, non-assignable, revocable and non-exclusive license
 to use Cocos Creator solely to develop games on your target platforms. You shall
 not use Cocos Creator software for developing other software or tools that's
 used for developing games. You are not granted to publish, distribute,
 sublicense, and/or sell copies of Cocos Creator.

 The software or tools in this License Agreement are licensed, not sold.
 Xiamen Yaji Software Co., Ltd. reserves all rights not expressly granted to you.

 THE SOFTWARE IS PROVIDED "AS IS", WITHOUT WARRANTY OF ANY KIND, EXPRESS OR
 IMPLIED, INCLUDING BUT NOT LIMITED TO THE WARRANTIES OF MERCHANTABILITY,
 FITNESS FOR A PARTICULAR PURPOSE AND NONINFRINGEMENT. IN NO EVENT SHALL THE
 AUTHORS OR COPYRIGHT HOLDERS BE LIABLE FOR ANY CLAIM, DAMAGES OR OTHER
 LIABILITY, WHETHER IN AN ACTION OF CONTRACT, TORT OR OTHERWISE, ARISING FROM,
 OUT OF OR IN CONNECTION WITH THE SOFTWARE OR THE USE OR OTHER DEALINGS IN
 THE SOFTWARE.
****************************************************************************/

#include <atomic>
#include <iostream>
#include <utility>

#include "application/ApplicationManager.h"
#include "base/Log.h"
#include "base/Scheduler.h"
#include "base/memory/Memory.h"
#include "cocos/network/WebSocketServer.h"

#define MAX_MSG_PAYLOAD 2048
#define SEND_BUFF       1024

namespace {

std::atomic_int32_t aliveServer{0}; //debug info

struct lws_protocols protocols[] = {
    {"", //protocol name
     cc::network::WebSocketServer::websocketServerCallback,
     sizeof(int),
     MAX_MSG_PAYLOAD},
    {nullptr, nullptr, 0}};

const struct lws_extension EXTS[] = {
    {"permessage-deflate",
     lws_extension_callback_pm_deflate,
     "permessage-deflate; client_on_context_takeover; client_max_window_bits"},
    {"deflate-frame",
     lws_extension_callback_pm_deflate,
     "deflate-frame"},
    {nullptr, nullptr, nullptr}};

struct AsyncTaskData {
    std::mutex mtx;
    ccstd::list<std::function<void()>> tasks;
};

// run in server thread loop
void flushTasksInServerLoopCb(uv_async_t *async) {
    auto *data = static_cast<AsyncTaskData *>(async->data);
    std::lock_guard<std::mutex> guard(data->mtx);
    while (!data->tasks.empty()) {
        // fetch task, run task
        data->tasks.front()();
        // drop task
        data->tasks.pop_front();
    }
}
void initLibuvAsyncHandle(uv_loop_t *loop, uv_async_t *async) {
    memset(async, 0, sizeof(uv_async_t));
    uv_async_init(loop, async, flushTasksInServerLoopCb);
    async->data = ccnew AsyncTaskData();
}

// run in game thread, dispatch runnable object into server loop
void schedule_task_into_server_thread_task_queue(uv_async_t *async, std::function<void()> func) {
    auto *data = static_cast<AsyncTaskData *>(async->data);
    if (data) {
        std::lock_guard<std::mutex> guard(data->mtx);
        data->tasks.emplace_back(func);
    }
    //notify server thread to invoke `flushTasksInServerLoopCb()`
    uv_async_send(async);
}

} // namespace

namespace cc {
namespace network {

#define RUN_IN_GAMETHREAD(task)                                                       \
    do {                                                                              \
        if (CC_CURRENT_APPLICATION()) {                                               \
            CC_CURRENT_ENGINE()->getScheduler()->performFunctionInCocosThread([=]() { \
                task;                                                                 \
            });                                                                       \
        }                                                                             \
    } while (0)

#define DISPATCH_CALLBACK_IN_GAMETHREAD()                        \
    do {                                                         \
        data->setCallback([callback](const ccstd::string &msg) { \
            auto wrapper = [callback, msg]() { callback(msg); }; \
            RUN_IN_GAMETHREAD(wrapper());                        \
        });                                                      \
    } while (0)

#define RUN_IN_SERVERTHREAD(task)                                    \
    do {                                                             \
        schedule_task_into_server_thread_task_queue(&_async, [=]() { \
            task;                                                    \
        });                                                          \
    } while (0)

//#define LOGE() CCLOG("WSS: %s", __FUNCTION__)
#define LOGE()

DataFrame::DataFrame(const ccstd::string &data) {
    _underlyingData.resize(data.size() + LWS_PRE);
    memcpy(getData(), data.c_str(), data.length());
}

DataFrame::DataFrame(const void *data, int len, bool isBinary) : _isBinary(isBinary) {
    _underlyingData.resize(len + LWS_PRE);
    memcpy(getData(), data, len);
}

void DataFrame::append(unsigned char *p, int len) {
    _underlyingData.insert(_underlyingData.end(), p, p + len);
}

int DataFrame::slice(unsigned char **p, int len) {
    *p = getData() + _consumed;
    if (_consumed + len > size()) {
        return size() - _consumed;
    }
    return len;
}

int DataFrame::consume(int len) {
    _consumed = (len + _consumed) > size() ? size() : (len + _consumed);
    return _consumed;
}

int DataFrame::remain() const {
    return size() - _consumed;
}

ccstd::string DataFrame::toString() {
    return ccstd::string(reinterpret_cast<char *>(getData()), size());
}

WebSocketServer::WebSocketServer() {
    aliveServer.fetch_add(1);
}

WebSocketServer::~WebSocketServer() {
    aliveServer.fetch_sub(1);
    destroyContext();
}

bool WebSocketServer::close(const std::function<void(const ccstd::string &errorMsg)> &callback) {
    if (_serverState.load() != ServerThreadState::RUNNING) {
        return false;
    }
    _serverState.store(ServerThreadState::STOPPED);
    _onclose_cb = callback;
    if (_ctx) {
        lws_libuv_stop(_ctx);
    }
    return true;
}

void WebSocketServer::closeAsync(const std::function<void(const ccstd::string &errorMsg)> &callback) {
    if (_serverState.load() != ServerThreadState::RUNNING) {
        return;
    }
    RUN_IN_SERVERTHREAD(this->close(callback));
}

void WebSocketServer::listen(const std::shared_ptr<WebSocketServer> &server, int port, const ccstd::string &host, const std::function<void(const ccstd::string &errorMsg)> &callback) {
    auto tryLock = server->_serverLock.try_lock();
    if (!tryLock) {
        CC_LOG_WARNING("websocketserver is already running!");
        if (callback) {
            RUN_IN_GAMETHREAD(callback("Error: Server is already running!"));
        }
        return;
    }

    server->_serverState = ServerThreadState::RUNNING;
    //lws_set_log_level(-1, nullptr);

    if (server->_ctx) {
        server->destroyContext();
        if (callback) {
            RUN_IN_GAMETHREAD(callback("Error: lws_context already created!"));
        }
        RUN_IN_GAMETHREAD(if (server->_onerror) server->_onerror("websocket listen error!"));
        server->_serverState = ServerThreadState::ST_ERROR;
        server->_serverLock.unlock();
        return;
    }

    server->_host = host;

    struct lws_context_creation_info info;
    memset(&info, 0, sizeof(info));
    info.port = port;
    info.iface = server->_host.empty() ? nullptr : server->_host.c_str();
    info.protocols = protocols;
    info.gid = -1;
    info.uid = -1;
    info.extensions = EXTS;
    info.options = LWS_SERVER_OPTION_VALIDATE_UTF8 | LWS_SERVER_OPTION_LIBUV | LWS_SERVER_OPTION_SKIP_SERVER_CANONICAL_NAME;
    info.timeout_secs = 60;
    info.max_http_header_pool = 1;
    info.user = server.get();

    server->_ctx = lws_create_context(&info);

    if (!server->_ctx) {
        if (callback) {
            RUN_IN_GAMETHREAD(callback("Error: Failed to create lws_context!"));
        }
        RUN_IN_GAMETHREAD(if (server->_onerror) server->_onerror("websocket listen error!"));
        server->_serverState = ServerThreadState::ST_ERROR;
        server->_serverLock.unlock();
        return;
    }
    uv_loop_t *loop = nullptr;
    if (lws_uv_initloop(server->_ctx, loop, 0)) {
        if (callback) {
            RUN_IN_GAMETHREAD(callback("Error: Failed to create libuv loop!"));
        }
        RUN_IN_GAMETHREAD(if (server->_onerror) server->_onerror("websocket listen error, failed to create libuv loop!"));
        server->_serverState = ServerThreadState::ST_ERROR;
        server->_serverLock.unlock();
        server->destroyContext();
        return;
    }

    loop = lws_uv_getloop(server->_ctx, 0);
    initLibuvAsyncHandle(loop, &server->_async);
    RUN_IN_GAMETHREAD(if (server->_onlistening) server->_onlistening(""));
    RUN_IN_GAMETHREAD(if (server->_onbegin) server->_onbegin());
    RUN_IN_GAMETHREAD(if (callback) callback(""));

    lws_libuv_run(server->_ctx, 0);
    uv_close(reinterpret_cast<uv_handle_t *>(&server->_async), nullptr);

    RUN_IN_GAMETHREAD(if (server->_onclose) server->_onclose(""));
    RUN_IN_GAMETHREAD(if (server->_onclose_cb) server->_onclose_cb(""));
    RUN_IN_GAMETHREAD(if (server->_onend) server->_onend());
    server->_serverState = ServerThreadState::STOPPED;
    server->destroyContext();
    server->_serverLock.unlock();
}

void WebSocketServer::listenAsync(std::shared_ptr<WebSocketServer> &server, int port, const ccstd::string &host, const std::function<void(const ccstd::string &errorMsg)> &callback) {
    std::thread([=]() {
        WebSocketServer::listen(server, port, host, callback);
    }).detach();
}

ccstd::vector<std::shared_ptr<WebSocketServerConnection>> WebSocketServer::getConnections() const {
    std::lock_guard<std::mutex> guard(_connsMtx);
    ccstd::vector<std::shared_ptr<WebSocketServerConnection>> ret;
    for (auto itr : _conns) {
        ret.emplace_back(itr.second);
    }
    return ret;
}

void WebSocketServer::onCreateClient(struct lws *wsi) {
    LOGE();
    std::shared_ptr<WebSocketServerConnection> conn = std::make_shared<WebSocketServerConnection>(wsi);
    //char ip[221] = { 0 };
    //char addr[221] = { 0 };
    //lws_get_peer_addresses(wsi, lws_get_socket_fd(wsi), ip, 220, addr, 220);
    //lws_get_peer_simple(wsi, ip, 220);
    {
        std::lock_guard<std::mutex> guard(_connsMtx);
        _conns.emplace(wsi, conn);
    }
    RUN_IN_GAMETHREAD(if (_onconnection) _onconnection(conn));
    conn->onConnected();
}

void WebSocketServer::onDestroyClient(struct lws *wsi) {
    LOGE();
    std::shared_ptr<WebSocketServerConnection> conn = findConnection(wsi);
    if (conn) {
        conn->onDestroyClient();
    }
    std::lock_guard<std::mutex> guard(_connsMtx);
    _conns.erase(wsi);
}
void WebSocketServer::onCloseClient(struct lws *wsi) {
    std::shared_ptr<WebSocketServerConnection> conn = findConnection(wsi);
    if (conn) {
        conn->onClientCloseInit();
    }
}

void WebSocketServer::onCloseClientInit(struct lws *wsi, void *in, int len) {
    int16_t code;
    char *msg = nullptr;

    std::shared_ptr<WebSocketServerConnection> conn = findConnection(wsi);

    if (conn && len > 2) {
        code = ntohs(*(int16_t *)in);
        msg = static_cast<char *>(in) + sizeof(code);
        ccstd::string cp(msg, len - sizeof(code));
        conn->onClientCloseInit(code, cp);
    } else {
        conn->onClientCloseInit(LWS_CLOSE_STATUS_NORMAL, "Normal");
    }
}

void WebSocketServer::onClientReceive(struct lws *wsi, void *in, int len) {
    std::shared_ptr<WebSocketServerConnection> conn = findConnection(wsi);
    if (conn) {
        conn->onMessageReceive(in, len);
    }
}
int WebSocketServer::onServerWritable(struct lws *wsi) {
    LOGE();
    std::shared_ptr<WebSocketServerConnection> conn = findConnection(wsi);
    if (conn) {
        return conn->onDrainMessage();
    }
    return 0;
}

void WebSocketServer::onClientHTTP(struct lws *wsi) {
    LOGE();
    std::shared_ptr<WebSocketServerConnection> conn = findConnection(wsi);
    if (conn) {
        conn->onHTTP();
    }
}

std::shared_ptr<WebSocketServerConnection> WebSocketServer::findConnection(struct lws *wsi) {
    std::shared_ptr<WebSocketServerConnection> conn;
    {
        std::lock_guard<std::mutex> guard(_connsMtx);
        auto itr = _conns.find(wsi);
        if (itr != _conns.end()) {
            conn = itr->second;
        }
    }
    return conn;
}

void WebSocketServer::destroyContext() {
    _serverState.store(ServerThreadState::DESTROYED);
    if (_ctx) {
        lws_context_destroy(_ctx);
        lws_context_destroy2(_ctx);
        _ctx = nullptr;
    }
    if (_async.data) {
        delete static_cast<AsyncTaskData *>(_async.data);
        _async.data = nullptr;
    }
}

WebSocketServerConnection::WebSocketServerConnection(struct lws *wsi) : _wsi(wsi) {
    uv_loop_t *loop = lws_uv_getloop(lws_get_context(wsi), 0);
    initLibuvAsyncHandle(loop, &_async);
}

WebSocketServerConnection::~WebSocketServerConnection() {
    if (_async.data) {
        delete static_cast<AsyncTaskData *>(_async.data);
        _async.data = nullptr;
    }
    CC_LOG_INFO("~destroy ws connection");
}

bool WebSocketServerConnection::send(std::shared_ptr<DataFrame> data) {
    _sendQueue.emplace_back(data);
<<<<<<< HEAD
    onDrainMessage();
=======
    if (!_wsi || _closed || _readyState == ReadyState::CLOSING) {
        return false;
    }
    lws_callback_on_writable(_wsi);
>>>>>>> 080ad42b
    return true;
}

void WebSocketServerConnection::sendTextAsync(const ccstd::string &text, const std::function<void(const ccstd::string &)> &callback) {
    LOGE();
    std::shared_ptr<DataFrame> data = std::make_shared<DataFrame>(text);
    if (callback) {
        DISPATCH_CALLBACK_IN_GAMETHREAD();
    }
    RUN_IN_SERVERTHREAD(this->send(data));
}

void WebSocketServerConnection::sendBinaryAsync(const void *in, size_t len, const std::function<void(const ccstd::string &)> &callback) {
    LOGE();
    std::shared_ptr<DataFrame> data = std::make_shared<DataFrame>(in, len);
    if (callback) {
        DISPATCH_CALLBACK_IN_GAMETHREAD();
    }
    RUN_IN_SERVERTHREAD(this->send(data));
}

bool WebSocketServerConnection::close(int code, const ccstd::string &reason) {
    if (!_wsi) return false;
    _readyState = ReadyState::CLOSING;
    _closeReason = reason;
    _closeCode = code;
    onClientCloseInit();
    //trigger callback to return -1 which indicates connection closed
    lws_callback_on_writable(_wsi);
    return true;
}

void WebSocketServerConnection::closeAsync(int code, const ccstd::string &reason) {
    RUN_IN_SERVERTHREAD(this->close(code, reason));
}

void WebSocketServerConnection::onConnected() {
    _readyState = ReadyState::OPEN;
    RUN_IN_GAMETHREAD(if (_onconnect) _onconnect());
}

void WebSocketServerConnection::onMessageReceive(void *in, int len) {
    bool isFinal = static_cast<bool>(lws_is_final_fragment(_wsi));
    bool isBinary = static_cast<bool>(lws_frame_is_binary(_wsi));

    if (!_prevPkg) {
        _prevPkg = std::make_shared<DataFrame>(in, len, isBinary);
    } else {
        _prevPkg->append(static_cast<unsigned char *>(in), len);
    }

    if (isFinal) {
        //trigger event
        std::shared_ptr<DataFrame> fullpkg = _prevPkg;
        if (isBinary) {
            RUN_IN_GAMETHREAD(if (_onbinary) _onbinary(fullpkg));
        }
        if (!isBinary) {
            RUN_IN_GAMETHREAD(if (_ontext) _ontext(fullpkg));
        }

        RUN_IN_GAMETHREAD(if (_onmessage) _onmessage(fullpkg));

        _prevPkg.reset();
    }
}

int WebSocketServerConnection::onDrainMessage() {
    if (!_wsi) return -1;
    if (_closed) return -1;
    if (_readyState == ReadyState::CLOSING) {
        return -1;
    }
    if (_readyState != ReadyState::OPEN) return 0;
    unsigned char *p = nullptr;
    int sendLength = 0;
    int finishLength = 0;
    int flags = 0;

    ccstd::vector<char> buff(SEND_BUFF + LWS_PRE);

    if (!_sendQueue.empty()) {
        std::shared_ptr<DataFrame> frag = _sendQueue.front();

        sendLength = frag->slice(&p, SEND_BUFF);

        if (frag->isFront()) {
            if (frag->isBinary()) {
                flags |= LWS_WRITE_BINARY;
            }
            if (frag->isString()) {
                flags |= LWS_WRITE_TEXT;
            }
        }

        if (frag->remain() != sendLength) {
            // remain bytes > 0
            // not FIN
            flags |= LWS_WRITE_NO_FIN;
        }

        if (!frag->isFront()) {
            flags |= LWS_WRITE_CONTINUATION;
        }

        finishLength = lws_write(_wsi, p, sendLength, static_cast<lws_write_protocol>(flags));

        if (finishLength == 0) {
            frag->onFinish("Connection Closed");
            return -1;
        }
        if (finishLength < 0) {
            frag->onFinish("Send Error!");
            return -1;
        }
        frag->consume(finishLength);

        if (frag->remain() == 0) {
            frag->onFinish("");
            _sendQueue.pop_front();
        }
        lws_callback_on_writable(_wsi);
    }

    return 0;
}

void WebSocketServerConnection::onHTTP() {
    if (!_wsi) return;

    _headers.clear();

    int n = 0;
    int len;
    ccstd::vector<char> buf(256);
    const char *c;
    do {
        auto idx = static_cast<lws_token_indexes>(n);
        c = reinterpret_cast<const char *>(lws_token_to_string(idx));
        if (!c) {
            n++;
            break;
        }
        len = lws_hdr_total_length(_wsi, idx);
        if (!len) {
            n++;
            continue;
        }
        if (len + 1 > buf.size()) {
            buf.resize(len + 1);
        }
        lws_hdr_copy(_wsi, buf.data(), static_cast<int>(buf.size()), idx);
        buf[len] = '\0';
        _headers.emplace(ccstd::string(c), ccstd::string(buf.data()));
        n++;
    } while (c);
}

void WebSocketServerConnection::onClientCloseInit(int code, const ccstd::string &msg) {
    _closeCode = code;
    _closeReason = msg;
}

void WebSocketServerConnection::onClientCloseInit() {
    if (_closed) return;
    lws_close_reason(_wsi, static_cast<lws_close_status>(_closeCode), const_cast<unsigned char *>(reinterpret_cast<const unsigned char *>(_closeReason.c_str())), _closeReason.length());
    _closed = true;
}

void WebSocketServerConnection::onDestroyClient() {
    _readyState = ReadyState::CLOSED;
    //on wsi destroyed
    if (_wsi) {
        RUN_IN_GAMETHREAD(if (_onclose) _onclose(_closeCode, _closeReason));
        RUN_IN_GAMETHREAD(if (_onend) _onend());
        uv_close(reinterpret_cast<uv_handle_t *>(&_async), nullptr);
    }
}

ccstd::vector<ccstd::string> WebSocketServerConnection::getProtocols() {
    ccstd::vector<ccstd::string> ret;
    if (_wsi) {
        //TODO(): cause abort
        //const struct lws_protocols* protos = lws_get_protocol(_wsi);
        //while (protos && protos->name != nullptr)
        //{
        //    ret.emplace_back(protos->name);
        //    protos++;
        //}
    }
    return ret;
}

ccstd::unordered_map<ccstd::string, ccstd::string> WebSocketServerConnection::getHeaders() {
    if (!_wsi) return {};
    return _headers;
}

int WebSocketServer::websocketServerCallback(struct lws *wsi, enum lws_callback_reasons reason,
                                              void * /*user*/, void *in, size_t len) {
    int ret = 0;
    WebSocketServer *server = nullptr;
    lws_context *ctx = nullptr;

    if (wsi) {
        ctx = lws_get_context(wsi);
    }
    if (ctx) {
        server = static_cast<WebSocketServer *>(lws_context_user(ctx));
    }

    if (!server) {
        return 0;
    }

    switch (reason) {
        case LWS_CALLBACK_ESTABLISHED:
            break;
        case LWS_CALLBACK_CLIENT_CONNECTION_ERROR:
            break;
        case LWS_CALLBACK_CLIENT_FILTER_PRE_ESTABLISH:
            break;
        case LWS_CALLBACK_CLIENT_ESTABLISHED:
            break;
        case LWS_CALLBACK_CLOSED:
            break;
        case LWS_CALLBACK_CLOSED_HTTP:
            break;
        case LWS_CALLBACK_RECEIVE:
            server->onClientReceive(wsi, in, static_cast<int>(len));
            break;
        case LWS_CALLBACK_RECEIVE_PONG:
            break;
        case LWS_CALLBACK_CLIENT_RECEIVE:
            server->onClientReceive(wsi, in, static_cast<int>(len));
            break;
        case LWS_CALLBACK_CLIENT_RECEIVE_PONG:
            break;
        case LWS_CALLBACK_CLIENT_WRITEABLE:
            //ret = server->onClientWritable(wsi);
            break;
        case LWS_CALLBACK_SERVER_WRITEABLE:
            ret = server->onServerWritable(wsi);
            break;
        case LWS_CALLBACK_HTTP:
            break;
        case LWS_CALLBACK_HTTP_BODY:
            break;
        case LWS_CALLBACK_HTTP_BODY_COMPLETION:
            break;
        case LWS_CALLBACK_HTTP_FILE_COMPLETION:
            break;
        case LWS_CALLBACK_HTTP_WRITEABLE:
            break;
        case LWS_CALLBACK_FILTER_NETWORK_CONNECTION:
            break;
        case LWS_CALLBACK_FILTER_HTTP_CONNECTION:
            break;
        case LWS_CALLBACK_SERVER_NEW_CLIENT_INSTANTIATED:
            break;
        case LWS_CALLBACK_FILTER_PROTOCOL_CONNECTION:
            break;
        case LWS_CALLBACK_OPENSSL_LOAD_EXTRA_CLIENT_VERIFY_CERTS:
            break;
        case LWS_CALLBACK_OPENSSL_LOAD_EXTRA_SERVER_VERIFY_CERTS:
            break;
        case LWS_CALLBACK_OPENSSL_PERFORM_CLIENT_CERT_VERIFICATION:
            break;
        case LWS_CALLBACK_CLIENT_APPEND_HANDSHAKE_HEADER:
            break;
        case LWS_CALLBACK_CONFIRM_EXTENSION_OKAY:
            break;
        case LWS_CALLBACK_CLIENT_CONFIRM_EXTENSION_SUPPORTED:
            break;
        case LWS_CALLBACK_PROTOCOL_INIT:
            break;
        case LWS_CALLBACK_PROTOCOL_DESTROY:
            break;
        case LWS_CALLBACK_WSI_CREATE:
            server->onCreateClient(wsi);
            break;
        case LWS_CALLBACK_WSI_DESTROY:
            server->onDestroyClient(wsi);
            break;
        case LWS_CALLBACK_GET_THREAD_ID:
            break;
        case LWS_CALLBACK_ADD_POLL_FD:
            break;
        case LWS_CALLBACK_DEL_POLL_FD:
            break;
        case LWS_CALLBACK_CHANGE_MODE_POLL_FD:
            break;
        case LWS_CALLBACK_LOCK_POLL:
            break;
        case LWS_CALLBACK_UNLOCK_POLL:
            break;
        case LWS_CALLBACK_OPENSSL_CONTEXT_REQUIRES_PRIVATE_KEY:
            break;
        case LWS_CALLBACK_WS_PEER_INITIATED_CLOSE:
            server->onCloseClientInit(wsi, in, static_cast<int>(len));
            break;
        case LWS_CALLBACK_WS_EXT_DEFAULTS:
            break;
        case LWS_CALLBACK_CGI:
            break;
        case LWS_CALLBACK_CGI_TERMINATED:
            break;
        case LWS_CALLBACK_CGI_STDIN_DATA:
            break;
        case LWS_CALLBACK_CGI_STDIN_COMPLETED:
            break;
        case LWS_CALLBACK_ESTABLISHED_CLIENT_HTTP:
            break;
        case LWS_CALLBACK_CLOSED_CLIENT_HTTP:
            server->onCloseClient(wsi);
            break;
        case LWS_CALLBACK_RECEIVE_CLIENT_HTTP:
            break;
        case LWS_CALLBACK_COMPLETED_CLIENT_HTTP:
            break;
        case LWS_CALLBACK_RECEIVE_CLIENT_HTTP_READ:
            break;
        case LWS_CALLBACK_HTTP_BIND_PROTOCOL:
            break;
        case LWS_CALLBACK_HTTP_DROP_PROTOCOL:
            break;
        case LWS_CALLBACK_CHECK_ACCESS_RIGHTS:
            break;
        case LWS_CALLBACK_PROCESS_HTML:
            break;
        case LWS_CALLBACK_ADD_HEADERS:
            server->onClientHTTP(wsi);
            break;
        case LWS_CALLBACK_SESSION_INFO:
            break;
        case LWS_CALLBACK_GS_EVENT:
            break;
        case LWS_CALLBACK_HTTP_PMO:
            break;
        case LWS_CALLBACK_CLIENT_HTTP_WRITEABLE:
            break;
        case LWS_CALLBACK_OPENSSL_PERFORM_SERVER_CERT_VERIFICATION:
            break;
        case LWS_CALLBACK_RAW_RX:
            break;
        case LWS_CALLBACK_RAW_CLOSE:
            break;
        case LWS_CALLBACK_RAW_WRITEABLE:
            break;
        case LWS_CALLBACK_RAW_ADOPT:
            break;
        case LWS_CALLBACK_RAW_ADOPT_FILE:
            break;
        case LWS_CALLBACK_RAW_RX_FILE:
            break;
        case LWS_CALLBACK_RAW_WRITEABLE_FILE:
            break;
        case LWS_CALLBACK_RAW_CLOSE_FILE:
            break;
        case LWS_CALLBACK_SSL_INFO:
            break;
        case LWS_CALLBACK_CHILD_WRITE_VIA_PARENT:
            break;
        case LWS_CALLBACK_CHILD_CLOSING:
            break;
        case LWS_CALLBACK_CGI_PROCESS_ATTACH:
            break;
        case LWS_CALLBACK_USER:
            break;
        default:
            break;
    }
    return ret;
}

} // namespace network
} // namespace cc<|MERGE_RESOLUTION|>--- conflicted
+++ resolved
@@ -388,14 +388,10 @@
 
 bool WebSocketServerConnection::send(std::shared_ptr<DataFrame> data) {
     _sendQueue.emplace_back(data);
-<<<<<<< HEAD
-    onDrainMessage();
-=======
     if (!_wsi || _closed || _readyState == ReadyState::CLOSING) {
         return false;
     }
     lws_callback_on_writable(_wsi);
->>>>>>> 080ad42b
     return true;
 }
 
