/****************************************************************************
 Copyright (c) 2017-2023 Xiamen Yaji Software Co., Ltd.

 http://www.cocos.com

 Permission is hereby granted, free of charge, to any person obtaining a copy
 of this software and associated documentation files (the "Software"), to deal
 in the Software without restriction, including without limitation the rights to
 use, copy, modify, merge, publish, distribute, sublicense, and/or sell copies
 of the Software, and to permit persons to whom the Software is furnished to do so,
 subject to the following conditions:

 The above copyright notice and this permission notice shall be included in
 all copies or substantial portions of the Software.

 THE SOFTWARE IS PROVIDED "AS IS", WITHOUT WARRANTY OF ANY KIND, EXPRESS OR
 IMPLIED, INCLUDING BUT NOT LIMITED TO THE WARRANTIES OF MERCHANTABILITY,
 FITNESS FOR A PARTICULAR PURPOSE AND NONINFRINGEMENT. IN NO EVENT SHALL THE
 AUTHORS OR COPYRIGHT HOLDERS BE LIABLE FOR ANY CLAIM, DAMAGES OR OTHER
 LIABILITY, WHETHER IN AN ACTION OF CONTRACT, TORT OR OTHERWISE, ARISING FROM,
 OUT OF OR IN CONNECTION WITH THE SOFTWARE OR THE USE OR OTHER DEALINGS IN
 THE SOFTWARE.
****************************************************************************/
#pragma once

#include <cmath>
#include <cstdint>
#include "base/Macros.h"

namespace cc {
namespace math {

extern CC_DLL const float PI;
extern CC_DLL const float PI_2;
extern CC_DLL const float PI_DIV2;
extern CC_DLL const float PI_DIV3;
extern CC_DLL const float PI_DIV4;
extern CC_DLL const float PI_DIV5;
extern CC_DLL const float PI_DIV6;
extern CC_DLL const float PI_DIV8;
extern CC_DLL const float PI_SQR;
extern CC_DLL const float PI_INV;
extern CC_DLL const float EPSILON;
extern CC_DLL const float LOW_EPSILON;
extern CC_DLL const float POS_INFINITY;
extern CC_DLL const float NEG_INFINITY;
extern CC_DLL const float LN2;
extern CC_DLL const float LN10;
extern CC_DLL const float LN2_INV;
extern CC_DLL const float LN10_INV;
extern CC_DLL const float DEG_TO_RAD;
extern CC_DLL const float RAD_TO_DEG;
extern CC_DLL const float MIN_FLOAT;
extern CC_DLL const float MAX_FLOAT;

#define CC_FLOAT_CMP_PRECISION (0.00001F)

template <typename T>
inline T sgn(T x) {
    return (x < T(0) ? T(-1) : (x > T(0) ? T(1) : T(0)));
}

template <typename T>
inline bool isPowerOfTwo(T n) {
    return (n & (n - 1)) == 0;
}

inline bool isEqualF(float lhs, float rhs, float precision = 0.000001F) {
<<<<<<< HEAD
    const bool hasInf = std::isinf(lhs) || std::isinf(rhs);
    return !hasInf && (std::fabs(lhs - rhs) < std::max(std::max(std::fabs(lhs), std::fabs(rhs)), 1.0F) * precision);
=======
    return (std::fabs(lhs - rhs) <= precision);
>>>>>>> 44dc6bec
}

inline bool isNotEqualF(float lhs, float rhs, float precision = 0.000001F) { // same as !isEqualF
    const bool hasInf = std::isinf(lhs) || std::isinf(rhs);
    return hasInf || (std::fabs(lhs - rhs) > std::max(std::max(std::fabs(lhs), std::fabs(rhs)), 1.0F) * precision);
}

inline bool isNotZeroF(float v, float precision = 0.000001F) { // same as isNotEqualF(v, 0.0F)
    return std::isinf(v) || (std::fabs(v) > std::max(std::abs(v), 1.0F) * precision);
}

} // namespace math
} // namespace cc<|MERGE_RESOLUTION|>--- conflicted
+++ resolved
@@ -66,12 +66,8 @@
 }
 
 inline bool isEqualF(float lhs, float rhs, float precision = 0.000001F) {
-<<<<<<< HEAD
     const bool hasInf = std::isinf(lhs) || std::isinf(rhs);
-    return !hasInf && (std::fabs(lhs - rhs) < std::max(std::max(std::fabs(lhs), std::fabs(rhs)), 1.0F) * precision);
-=======
-    return (std::fabs(lhs - rhs) <= precision);
->>>>>>> 44dc6bec
+    return !hasInf && (std::fabs(lhs - rhs) <= std::max(std::max(std::fabs(lhs), std::fabs(rhs)), 1.0F) * precision);
 }
 
 inline bool isNotEqualF(float lhs, float rhs, float precision = 0.000001F) { // same as !isEqualF
