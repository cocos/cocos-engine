--- conflicted
+++ resolved
@@ -208,13 +208,9 @@
             //Mask node
             _stencilManager->pushMask();
             _stencilManager->clear(entity);
-<<<<<<< HEAD
-            finalMat = commitModelMat;
 
             handleColor(entity, drawInfo, parentOpacity);
 
-=======
->>>>>>> 55fd4b87
         } else if (isSubMask) {
             //Mask Comp
             _stencilManager->enterLevel(entity);
