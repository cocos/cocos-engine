--- conflicted
+++ resolved
@@ -2,11 +2,8 @@
 #include <cocos/2d/assembler/Simple.h>
 #include <cocos/base/TypeDef.h>
 #include <cocos/core/Root.h>
-<<<<<<< HEAD
 #include <renderer/pipeline/Define.h>
 #include <scene/Pass.h>
-=======
->>>>>>> f050a507
 #include <iostream>
 
 namespace cc {
@@ -130,16 +127,10 @@
     //if (entity->getIsMeshBuffer()) {
     //    // Todo MeshBuffer RenderData
     //} else {
-<<<<<<< HEAD
-    auto* ia = _currMeshBuffer->requireFreeIA(_device);
-    ia->setFirstIndex(); // count
-    ia->setIndexCount(); // count
-=======
     UIMeshBuffer* currMeshBuffer = getMeshBuffer(this->_currBID);
     auto* ia = currMeshBuffer == nullptr ? nullptr : currMeshBuffer->requireFreeIA(_device);
     //ia->setFirstIndex(); // count
     //ia->setIndexCount(); // count
->>>>>>> f050a507
     // need move index offset
     //}
     if (ia == nullptr) {
@@ -153,7 +144,6 @@
     curdrawBatch->fillPass(_currMaterial, nullptr, 0, nullptr, 0);
     auto& _pass = curdrawBatch->getPasses().at(0);
 
-<<<<<<< HEAD
     curdrawBatch->setDescriptorSet(getDescriptorSet(_currTexture, _currSampler, _pass->getLocalSetLayout()));
     _batches.push_back(curdrawBatch);
 }
@@ -176,11 +166,6 @@
     _descriptorSetCache.emplace(hash, ds);
 
     return ds;
-=======
-    //curdrawBatch->setDescriptorSet(); //todo DS
-
-    _batches.push_back(curdrawBatch);
->>>>>>> f050a507
 }
 
 bool Batcher2d::initialize() {
