/****************************************************************************
 Copyright (c) 2019-2021 Xiamen Yaji Software Co., Ltd.

 http://www.cocos.com

 Permission is hereby granted, free of charge, to any person obtaining a copy
 of this software and associated engine source code (the "Software"), a limited,
 worldwide, royalty-free, non-assignable, revocable and non-exclusive license
 to use Cocos Creator solely to develop games on your target platforms. You shall
 not use Cocos Creator software for developing other software or tools that's
 used for developing games. You are not granted to publish, distribute,
 sublicense, and/or sell copies of Cocos Creator.

 The software or tools in this License Agreement are licensed, not sold.
 Xiamen Yaji Software Co., Ltd. reserves all rights not expressly granted to you.

 THE SOFTWARE IS PROVIDED "AS IS", WITHOUT WARRANTY OF ANY KIND, EXPRESS OR
 IMPLIED, INCLUDING BUT NOT LIMITED TO THE WARRANTIES OF MERCHANTABILITY,
 FITNESS FOR A PARTICULAR PURPOSE AND NONINFRINGEMENT. IN NO EVENT SHALL THE
 AUTHORS OR COPYRIGHT HOLDERS BE LIABLE FOR ANY CLAIM, DAMAGES OR OTHER
 LIABILITY, WHETHER IN AN ACTION OF CONTRACT, TORT OR OTHERWISE, ARISING FROM,
 OUT OF OR IN CONNECTION WITH THE SOFTWARE OR THE USE OR OTHER DEALINGS IN
 THE SOFTWARE.
****************************************************************************/

#include "2d/renderer/Batcher2d.h"
#include <iostream>
#include "application/ApplicationManager.h"
#include "base/TypeDef.h"
#include "core/Root.h"
#include "renderer/pipeline/Define.h"
#include "scene/Pass.h"

namespace cc {
Batcher2d::Batcher2d() : Batcher2d(nullptr) {
    _device = Root::getInstance()->getDevice();
}

Batcher2d::Batcher2d(Root* root) : _drawBatchPool([]() { return ccnew scene::DrawBatch2D(); }, 10U) {
    _root = root;
    _device = Root::getInstance()->getDevice();
}

Batcher2d::~Batcher2d() {
    _drawBatchPool.destroy();

    for (auto iter : _descriptorSetCache) {
        iter.second->destroy();
    }

    _descriptorSetCache.clear();
}

void Batcher2d::syncMeshBuffersToNative(uint32_t accId, ccstd::vector<UIMeshBuffer*>&& buffers) {    _meshBuffersMap[accId] = std::move(buffers);
}

UIMeshBuffer* Batcher2d::getMeshBuffer(uint32_t accId, uint32_t bufferId) {
    auto map = _meshBuffersMap[accId];
    return map[bufferId];
}

gfx::Device* Batcher2d::getDevice() {
    if (_device == nullptr) {
        _device = Root::getInstance()->getDevice();
    }
    return _device;
}

void Batcher2d::updateDescriptorSet() {
}

void Batcher2d::addRootNode(Node* node) {
    _rootNodeArr.push_back(node);
}

void Batcher2d::fillBuffersAndMergeBatches() {
    for (auto* rootNode : _rootNodeArr) {
        walk(rootNode);
        generateBatch(_currEntity, _currDrawInfo);
    }
    _rootNodeArr.clear();
}

void Batcher2d::walk(Node* node) {
    static ccstd::vector<Node*> nodeStack{1000000};
    nodeStack[0] = node;
    size_t length = 1;
    while (length > 0) {
        Node* curNode = nodeStack[--length];
        RenderEntity* entity = static_cast<RenderEntity*>(curNode->getUserData());
        if (entity && entity->isEnabled()) {
            RenderEntityType entityType = entity->getRenderEntityType();

            // when filling buffers, we should distinguish commom components and other complex components like middlewares
            if (entityType == RenderEntityType::STATIC) {
                std::array<RenderDrawInfo, RenderEntity::STATIC_DRAW_INFO_CAPACITY>& drawInfos = entity->getStaticRenderDrawInfos();
                for (uint32_t i = 0; i < entity->getStaticDrawInfoSize(); i++) {
                    handleStaticDrawInfo(entity, &(drawInfos[i]), curNode);
                }
            } else if (entityType == RenderEntityType::DYNAMIC) {
                ccstd::vector<RenderDrawInfo*>& drawInfos = entity->getDynamicRenderDrawInfos();
                for (uint32_t i = 0; i < drawInfos.size(); i++) {
                    handleDynamicDrawInfo(entity, drawInfos[i], curNode);
                }
            }
        }

        auto& children = curNode->getChildren();
        for (index_t i = children.size() - 1; i >= 0; i--) {
            assert(length < 1000000);
            nodeStack[length++] = children[i];

            if (entity) {
                children[i]->setParentOpacity(entity->getOpacity());
            }
        }
    }
}

void Batcher2d::handleStaticDrawInfo(RenderEntity* entity, RenderDrawInfo* drawInfo, Node* curNode) {
    if (drawInfo) {
        ccstd::hash_t dataHash = drawInfo->getDataHash();
        if (drawInfo->getIsMeshBuffer()) {
            dataHash = 0;
        }

        entity->setEnumStencilStage(StencilManager::getInstance()->getStencilStage());
        StencilStage tempStage = static_cast<StencilStage>(entity->getStencilStage());

        if (_currHash != dataHash || dataHash == 0 || _currMaterial != drawInfo->getMaterial() || _currStencilStage != tempStage) {
            // Generate a batch if not batching
            generateBatch(_currEntity, _currDrawInfo);
            if (!drawInfo->getIsMeshBuffer()) {
                UIMeshBuffer* buffer = drawInfo->getMeshBuffer();
                if (_currMeshBuffer != buffer) {
                    _currMeshBuffer = buffer;
                    _indexStart = _currMeshBuffer->getIndexOffset();
                }
            }

            _currHash = dataHash;
            _currMaterial = drawInfo->getMaterial();
            _currStencilStage = tempStage;
            _currLayer = entity->getNode()->getLayer();
            _currEntity = entity;
            _currDrawInfo = drawInfo;

            _currTexture = drawInfo->getTexture();
            _currTextureHash = drawInfo->getTextureHash();
            _currSampler = drawInfo->getSampler();
            if (_currSampler == nullptr) {
                _currSamplerHash = 0;
            } else {
                _currSamplerHash = _currSampler->getHash();
            }
        }

        if (!drawInfo->getIsMeshBuffer()) {
            if (curNode->getChangedFlags() || drawInfo->getVertDirty()) {
                fillVertexBuffers(entity, drawInfo);
                drawInfo->setVertDirty(false);
            }
            handleColor(entity, drawInfo, curNode);
            fillIndexBuffers(drawInfo);
        }
    }
}

void Batcher2d::handleDynamicDrawInfo(RenderEntity* entity, RenderDrawInfo* drawInfo, Node* curNode) {
    if (!entity || !drawInfo) {
        return;
    }
    // CommitModel
    if (drawInfo->getIsMeshBuffer()) {
        generateBatch(_currEntity, _currDrawInfo);
        resetRenderStates();

        // stencil stage
        Material* commitModelMat = entity->getCommitModelMaterial();
        if (commitModelMat) {
            StencilStage entityStage = entity->getEnumStencilStage();
            if (entityStage == StencilStage::ENABLED || entityStage == StencilStage::DISABLED) {
                entity->setEnumStencilStage(StencilManager::getInstance()->getStencilStage());
            }
            gfx::DepthStencilState* depthStencil;
            ccstd::hash_t dssHash = 0;
            depthStencil = StencilManager::getInstance()->getDepthStencilState(entityStage, commitModelMat);
            dssHash = StencilManager::getInstance()->getStencilHash(entityStage);
        }

        auto model = drawInfo->getModel();
        if (model == nullptr) return;
        auto stamp = CC_CURRENT_ENGINE()->getTotalFrames();
        model->updateTransform(stamp);
        model->updateUBOs(stamp);

        auto subModelList = model->getSubModels();
        for (size_t i = 0; i < subModelList.size(); i++) {
            auto* curdrawBatch = _drawBatchPool.alloc();
            auto submodel = subModelList[i];
            curdrawBatch->setVisFlags(entity->getNode()->getLayer());
            curdrawBatch->setModel(model);
            curdrawBatch->setInputAssembler(submodel->getInputAssembler());
            curdrawBatch->setDescriptorSet(submodel->getDescriptorSet());
            curdrawBatch->setUseLocalFlag(nullptr);

            curdrawBatch->fillPass(drawInfo->getMaterial(), nullptr, 0, nullptr, 0, &(submodel->getPatches()));
            _batches.push_back(curdrawBatch);
        }
    } else {
        generateBatch(_currEntity, _currDrawInfo);
        uint32_t dataHash = drawInfo->getDataHash();
        entity->setEnumStencilStage(StencilManager::getInstance()->getStencilStage());
        StencilStage tempStage = static_cast<StencilStage>(entity->getStencilStage());
        UIMeshBuffer* buffer = drawInfo->getMeshBuffer();
        if (_currMeshBuffer != buffer) {
            _currMeshBuffer = buffer;
            _indexStart = _currMeshBuffer->getIndexOffset();
        }
        _currHash = dataHash;
        _currMaterial = drawInfo->getMaterial();
        _currStencilStage = tempStage;
        _currLayer = entity->getNode()->getLayer();
        _currEntity = entity;
        _currDrawInfo = drawInfo;

        // if(frame)
        _currTexture = drawInfo->getTexture();
        _currTextureHash = drawInfo->getTextureHash();
        _currSampler = drawInfo->getSampler();
        _currSamplerHash = _currSampler->getHash();

        if (curNode->getChangedFlags() || drawInfo->getVertDirty()) {
            drawInfo->setVertDirty(false);
        }
        setIndexRange(drawInfo);
    }
}

void Batcher2d::handleColor(RenderEntity* entity, RenderDrawInfo* drawInfo, Node* node) {
    if (entity->getColorDirty()) {
        float_t parentOpacity = node->getParentOpacity();
        float_t localOpacity = entity->getLocalOpacity();
        float_t localColorAlpha = entity->getColorAlpha();
        entity->setOpacity(parentOpacity * localOpacity * localColorAlpha);
        fillColors(entity, drawInfo);
        entity->setColorDirty(false);
    }
}

void Batcher2d::generateBatch(RenderEntity* entity, RenderDrawInfo* drawInfo) {
    if (drawInfo == nullptr || _currMaterial == nullptr) {
        return;
    }

    gfx::InputAssembler* ia = nullptr;
    if (drawInfo->getIsMeshBuffer()) {
        // Todo MeshBuffer RenderData
        ia = drawInfo->requestIA(getDevice());
        _meshRenderDrawInfo.emplace_back(drawInfo);
    } else {
        UIMeshBuffer* currMeshBuffer = drawInfo->getMeshBuffer();

        currMeshBuffer->setDirty(true);

        ia = currMeshBuffer->requireFreeIA(getDevice());
        uint32_t indexCount = currMeshBuffer->getIndexOffset() - _indexStart;
        if (ia == nullptr) {
            return;
        }

        ia->setFirstIndex(_indexStart);
        ia->setIndexCount(indexCount);
        _indexStart = currMeshBuffer->getIndexOffset();
    }

    _currMeshBuffer = nullptr;

    // stencilstage
    gfx::DepthStencilState* depthStencil;
    ccstd::hash_t dssHash = 0;
    StencilStage entityStage = entity->getEnumStencilStage();
    if (entity->getCustomMaterial() != nullptr) {
        depthStencil = StencilManager::getInstance()->getDepthStencilState(entityStage, _currMaterial);
    } else {
        depthStencil = StencilManager::getInstance()->getDepthStencilState(entityStage);
    }
    dssHash = StencilManager::getInstance()->getStencilHash(entityStage);

    auto* curdrawBatch = _drawBatchPool.alloc();
    curdrawBatch->setVisFlags(_currLayer);
    curdrawBatch->setInputAssembler(ia);
    curdrawBatch->setUseLocalFlag(nullptr); // todo usLocal
    curdrawBatch->fillPass(_currMaterial, nullptr, 0, nullptr, 0);
    const auto& _pass = curdrawBatch->getPasses().at(0);

    curdrawBatch->setDescriptorSet(getDescriptorSet(_currTexture, _currSampler, _pass->getLocalSetLayout()));
    _batches.push_back(curdrawBatch);
}

void Batcher2d::resetRenderStates() {
    _currMaterial = nullptr;
    _currTexture = nullptr;
    _currTextureHash = 0;
    _currSampler = nullptr;
    _currSamplerHash = 0;
    _currLayer = 0;
    _currEntity = nullptr;
    _currDrawInfo = nullptr;
}

gfx::DescriptorSet* Batcher2d::getDescriptorSet(gfx::Texture* texture, gfx::Sampler* sampler, gfx::DescriptorSetLayout* _dsLayout) {
    ccstd::hash_t hash = 2;
    ccstd::hash_t textureHash = 0;
    if (texture != nullptr) {
        textureHash = texture->getHash();
        ccstd::hash_combine(hash, textureHash);
    }
    if (sampler != nullptr) {
        ccstd::hash_combine(hash, sampler->getHash());
    }
    auto iter = _descriptorSetCache.find(hash);
    if (iter != _descriptorSetCache.end()) {
        return iter->second;
    }
    _dsInfo.layout = _dsLayout;
    auto* ds = getDevice()->createDescriptorSet(_dsInfo);

    ds->bindTexture(static_cast<uint32_t>(pipeline::ModelLocalBindings::SAMPLER_SPRITE), texture);
    ds->bindSampler(static_cast<uint32_t>(pipeline::ModelLocalBindings::SAMPLER_SPRITE), sampler);
    ds->update();

    _descriptorSetCache.emplace(hash, ds);
    _dsCacheHashByTexture.emplace(textureHash, hash);

    return ds;
}

<<<<<<< HEAD
=======
void Batcher2d::releaseDescriptorSetCache(gfx::Texture* texture) {
    ccstd::hash_t textureHash = 0;
    if (texture != nullptr) {
        textureHash = texture->getHash();
    }
    auto iter = _dsCacheHashByTexture.find(textureHash);
    if (iter != _dsCacheHashByTexture.end()) {
        ccstd::hash_t hash = iter->second;
        auto ds = _descriptorSetCache.find(hash);
        if (ds != _descriptorSetCache.end()) {
            auto dsObj = ds->second;
            dsObj->destroy();
            _descriptorSetCache.erase(hash);
        }
        _dsCacheHashByTexture.erase(textureHash);
    }
}

// update vertex code

>>>>>>> 4ecc37c3
bool Batcher2d::initialize() {
    return true;
}

void Batcher2d::update() {
    fillBuffersAndMergeBatches();
    resetRenderStates();

    for (const auto scene : Root::getInstance()->getScenes()) {
        for (auto* batch : _batches) {
            scene->addBatch(batch);
        }
    }
}

void Batcher2d::uploadBuffers() {
    if (_batches.empty()) {
        return;
    }

    for (auto& meshRenderData : _meshRenderDrawInfo) {
        meshRenderData->uploadBuffers();
    }

    for (auto& map : _meshBuffersMap) {
        for (auto& buffer : map.second) {
            buffer->uploadBuffers();
            buffer->reset();
        }
    }

    updateDescriptorSet();
}

void Batcher2d::reset() {
    for (auto& batch : _batches) {
        batch->clear();
        _drawBatchPool.free(batch);
    }
    _batches.clear();

    for (auto& meshRenderData : _meshRenderDrawInfo) {
        meshRenderData->resetMeshIA();
    }
    _meshRenderDrawInfo.clear();

    // meshDataArray
    for (auto& map : _meshBuffersMap) {
        for (auto& buffer : map.second) {
            if (buffer) {
                buffer->resetIA();
            }
        }
    }
    //meshbuffer cannot clear because it is not tranported at every frame.

    _currMeshBuffer = nullptr;
    _indexStart = 0;
    _currHash = 0;
    _currLayer = 0;
    _currMaterial = nullptr;
    _currTexture = nullptr;
    _currSampler = nullptr;

    // stencilManager
}
} // namespace cc<|MERGE_RESOLUTION|>--- conflicted
+++ resolved
@@ -336,8 +336,6 @@
     return ds;
 }
 
-<<<<<<< HEAD
-=======
 void Batcher2d::releaseDescriptorSetCache(gfx::Texture* texture) {
     ccstd::hash_t textureHash = 0;
     if (texture != nullptr) {
@@ -356,9 +354,6 @@
     }
 }
 
-// update vertex code
-
->>>>>>> 4ecc37c3
 bool Batcher2d::initialize() {
     return true;
 }
