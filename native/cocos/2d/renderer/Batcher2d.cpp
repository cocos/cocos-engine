#include <2d/renderer/Batcher2d.h>
#include <cocos/base/TypeDef.h>
#include <cocos/core/Root.h>
#include <renderer/pipeline/Define.h>
#include <scene/Pass.h>
#include <iostream>
#include <deque>

namespace cc {
//batcher2d是从ts调JSB过来的的，所以不会走构造
Batcher2d::Batcher2d() : Batcher2d(nullptr) {
    _device = Root::getInstance()->getDevice();
}

Batcher2d::Batcher2d(Root* root) : _drawBatchPool([]() { return ccnew scene::DrawBatch2D(); }, 10U) {
    _root = root;
    _device = Root::getInstance()->getDevice();
}

Batcher2d::~Batcher2d() {

    _drawBatchPool.destroy();

    for (auto iter = _descriptorSetCache.begin(); iter != _descriptorSetCache.end(); iter++) {
        iter->second->destroy();
    }
    _descriptorSetCache.clear();
}

void Batcher2d::syncMeshBuffersToNative(std::vector<UIMeshBuffer*>&& buffers, uint32_t length) {
    _meshBuffers = std::move(buffers);
}

void Batcher2d::syncRenderEntitiesToNative(std::vector<RenderEntity*>&& renderEntities) {
    //_renderEntities = std::move(renderEntities);
}

//void Batcher2d::syncMeshBufferAttrToNative(uint32_t* buffer, uint8_t stride, uint32_t size) {
//    _attrSize = size;
//    _attrStride = stride;
//    _attrBuffer = buffer;
//    parseAttr();
//}

//void Batcher2d::parseAttr() {
//    index_t group = _attrSize / _attrStride;
//    _meshBufferAttrArr.clear();
//    for (index_t i = 0; i < _attrSize; i += _attrStride) {
//        MeshBufferAttr* temp = reinterpret_cast<MeshBufferAttr*>(_attrBuffer + i);
//        _meshBufferAttrArr.push_back(temp);
//    }
//}

//MeshBufferAttr* Batcher2d::getMeshBufferAttr(index_t bufferId) {
//    for (index_t i = 0; i < _meshBufferAttrArr.size(); i++) {
//        if (_meshBufferAttrArr[i]->bufferId == bufferId) {
//            return _meshBufferAttrArr[i];
//        }
//    }
//    return nullptr;
//}

UIMeshBuffer* Batcher2d::getMeshBuffer(index_t bufferId) {
    assert(this->_meshBuffers[bufferId]);
    return this->_meshBuffers[bufferId];
}

gfx::Device* Batcher2d::getDevice() {
    if (_device == nullptr) {
        _device = Root::getInstance()->getDevice();
    }
    return _device;
}

void Batcher2d::updateDescriptorSet() {
    //for this._descriptorSetCache.update()
}

void Batcher2d::addRootNode(Node* node) {
    _rootNodeArr.push_back(node);
}

//bool compareEntitySortingOrder(const RenderEntity* entity1, const RenderEntity* entity2) {
//    return entity1->getCurrIndex() < entity2->getCurrIndex();
//}

//对标ts的walk
void Batcher2d::fillBuffersAndMergeBatches() {
<<<<<<< HEAD
    walk(_rootNode);
    generateBatch(_currEntity);
=======
    for (index_t i = 0; i < _rootNodeArr.size(); i++) {
        walk(_rootNodeArr[i]);
        generateBatch(_currEntity);
    }
    _rootNodeArr.clear();
>>>>>>> ec68554f
}

void Batcher2d::walk(Node* node) {
    static std::vector<Node*> nodeStack{1000000};
    nodeStack[0] = node;
    size_t length = 1;
    while (length > 0) {
        Node* curNode = nodeStack[--length];
        RenderEntity* entity = static_cast<RenderEntity*>(curNode->getUserData());
        if (entity) {
            //判断是否能合批，不能合批则需要generateBatch
            uint32_t dataHash = entity->getDataHash();
            if (_currHash != dataHash || dataHash == 0 || _currMaterial != entity->getMaterial()
                /* || stencilmanager */) { //这个暂时只有mask才考虑，后续补充
                generateBatch(_currEntity);
                if (!entity->getIsMeshBuffer()) {
                    //修改当前currbufferid和currindexStart（用当前的meshbuffer的indexOffset赋值）
                    if (_currBID != entity->getBufferId()) {
                        UIMeshBuffer* buffer = entity->getMeshBuffer();
                        _currBID = entity->getBufferId();
                        _indexStart = buffer->getIndexOffset();
                    }
                }

                _currHash = dataHash;
                _currMaterial = entity->getMaterial();
                // stencil stage
                _currLayer = entity->getNode()->getLayer();
                _currEntity = entity;

                //if(frame)
                _currTexture = entity->getTexture();
                _currTextureHash = entity->getTextureHash();
                _currSampler = entity->getSampler();
                if (_currSampler == nullptr) {
                    _currSamplerHash = 0;
                } else {
                    _currSamplerHash = _currSampler->getHash();
                }
            }

<<<<<<< HEAD
            //暂时不修改vb和ib，验证下目前native的行为
            //最后调通时再把这里打开
            if (node->getChangedFlags()) {
                _simple->updateWorldVerts(entity);
            }
            _simple->fillBuffers(entity);
        }
        //递归调用
        auto& children = curNode->getChildren();
        for (index_t i = children.size() - 1; i >= 0; i--) {
            assert(length < 1000000);
            nodeStack[length++] = children[i];
        }
=======
        fillBuffers(entity);
    }
    //递归调用
    auto& children = node->getChildren();
    const size_t size = children.size();
    for (index_t i = 0; i < size; i++) {
        walk(children[i]);
>>>>>>> ec68554f
    }
    generateBatch(_currEntity);
    
}

//如果不传参数，说明是最后一个组件结束，直接合批
void Batcher2d::generateBatch(RenderEntity* entity) {
    //这里主要负责的是ts.automergebatches
    //边循环，边判断当前entity是否能合批
    if (entity == nullptr) {
        return;
    }
    //if (entity->getIsMeshBuffer()) {
    //    // Todo MeshBuffer RenderData
    //} else {
    UIMeshBuffer* currMeshBuffer = entity->getMeshBuffer();

    currMeshBuffer->setDirty(true);

    auto* ia = currMeshBuffer->requireFreeIA(getDevice());
    uint32_t indexCount = currMeshBuffer->getIndexOffset() - _indexStart;
    if (ia == nullptr) {
        return;
    }

    ia->setFirstIndex(_indexStart);
    ia->setIndexCount(indexCount);
    _indexStart = currMeshBuffer->getIndexOffset();
    //}

    this->_currBID = -1;

    //stencilstage

    // Todo blendState & stencil State
    auto* curdrawBatch = _drawBatchPool.alloc();
    curdrawBatch->setVisFlags(_currLayer);
    //curdrawBatch
    curdrawBatch->setInputAssembler(ia);
    curdrawBatch->setUseLocalFlag(nullptr); // todo usLocal
    curdrawBatch->fillPass(_currMaterial, nullptr, 0, nullptr, 0);
    auto& _pass = curdrawBatch->getPasses().at(0);

    curdrawBatch->setDescriptorSet(getDescriptorSet(_currTexture, _currSampler, _pass->getLocalSetLayout()));
    _batches.push_back(curdrawBatch);
}

void Batcher2d::resetRenderStates() {
    _currMaterial = new Material();
    _currTexture = nullptr;
    _currTextureHash = 0;
    _currSampler = nullptr;
    _currSamplerHash = 0;
    _currLayer = 0;
    _currEntity = nullptr;
}

gfx::DescriptorSet* Batcher2d::getDescriptorSet(gfx::Texture* texture, gfx::Sampler* sampler, gfx::DescriptorSetLayout* _dsLayout) {
    ccstd::hash_t hash = 2;
    if (texture != nullptr) {
        ccstd::hash_combine(hash, texture->getHash());
    }
    if (sampler != nullptr) {
        ccstd::hash_combine(hash, sampler->getHash());
    }
    auto iter = _descriptorSetCache.find(hash);
    if (iter != _descriptorSetCache.end()) {
        return iter->second;
    }
    _dsInfo.layout = _dsLayout;
    auto ds = getDevice()->createDescriptorSet(_dsInfo);

    ds->bindTexture(static_cast<uint>(pipeline::ModelLocalBindings::SAMPLER_SPRITE), texture);
    ds->bindSampler(static_cast<uint>(pipeline::ModelLocalBindings::SAMPLER_SPRITE), sampler);
    ds->update();

    _descriptorSetCache.emplace(hash, ds);

    return ds;
}

// update vertex code

void Batcher2d::updateWorldVerts(RenderEntity* entity) {
    if (entity == nullptr) {
        return;
    }

    // ccstd::vector<Render2dLayout*>& dataList = entity->getRenderDataArr();
    Node* node = entity->getNode();
    const Mat4& matrix = node->getWorldMatrix();
    uint8_t stride = entity->getStride();
    uint32_t size = entity->getVbCount() * stride;
    float_t* vbBuffer = entity->getVbBuffer();

    Vec3 temp;
    uint8_t offset = 0;
    for (int i = 0; i < size; i += stride) {
        // Render2dLayout* curLayout = dataList[i];
        Render2dLayout* curLayout = entity->getRender2dLayout(i);
        temp.transformMat4(curLayout->position, matrix);

        offset = i;
        vbBuffer[offset++] = temp.x;
        vbBuffer[offset++] = temp.y;
        vbBuffer[offset++] = temp.z;
    }
}

void Batcher2d::fillBuffers(RenderEntity* entity) {
    Node* node = entity->getNode();
    if (node->getChangedFlags()) {
        this->updateWorldVerts(entity);
    }

    index_t vertexOffset = entity->getVertexOffset();
    uint16_t* ib = entity->getIDataBuffer();

    UIMeshBuffer* buffer = entity->getMeshBuffer();
    index_t indexOffset = buffer->getIndexOffset();

    uint16_t* indexb = entity->getIbBuffer();
    index_t indexCount = entity->getIbCount();

    memcpy(&ib[indexOffset], indexb, indexCount * sizeof(uint16_t));
    indexOffset += indexCount;

    // set index offset back
    buffer->setIndexOffset(indexOffset);
}

bool Batcher2d::initialize() {
    return true;
}

void Batcher2d::update() {
    updateVertDirtyRenderer();
    //sortRenderEntities();
    walk(_rootNode);
    resetRenderStates();

    for (const auto scene : Root::getInstance()->getScenes()) {
        for (const auto batch : _batches) {
            scene->addBatch(batch);
        }
    }
}

void Batcher2d::updateVertDirtyRenderer() {
    size_t size = _vertDirtyRenderers.size();
    for (uint32_t i = 0; i < size; i++) {
        updateWorldVerts(_vertDirtyRenderers[i]);
    }
    _vertDirtyRenderers.clear();
}

void Batcher2d::uploadBuffers() {
    if (_batches.size() > 0) {
        //_meshDataArray.forEach(),uploadBuffers

        //当前只考虑一个accessor
        for (index_t i = 0; i < _meshBuffers.size(); i++) {
            UIMeshBuffer* buffer = _meshBuffers[i];
            buffer->uploadBuffers();
            buffer->reset();
        }

        updateDescriptorSet();
    }
}

void Batcher2d::reset() {
    for (index_t i = 0; i < _batches.size(); i++) {
        scene::DrawBatch2D* batch = _batches[i];
        batch->clear();
        this->_drawBatchPool.free(batch);
    }

    //meshDataArray
    for (index_t i = 0; i < _meshBuffers.size(); i++) {
        UIMeshBuffer* buffer = _meshBuffers[i];
        if (buffer) {
            buffer->resetIA();
        }
    }

    _currBID = -1;
    _indexStart = 0;
    _currHash = 0;
    _currLayer = 0;
    _currMaterial = new Material();
    _currTexture = nullptr;
    _currSampler = nullptr;

    _batches.clear();

    //stencilManager
}

//void Batcher2d::addNewRenderEntity(RenderEntity* entity) {
//    entity->setCurrIndex(_newRenderEntities.size());
//    _newRenderEntities.push_back(entity);
//}

void Batcher2d::addVertDirtyRenderer(RenderEntity* entity) {
    _vertDirtyRenderers.push_back(entity);
}

void Batcher2d::ItIsDebugFuncInBatcher2d() {
    std::cout << "It is debug func in Batcher2d.";
}
} // namespace cc<|MERGE_RESOLUTION|>--- conflicted
+++ resolved
@@ -86,16 +86,11 @@
 
 //对标ts的walk
 void Batcher2d::fillBuffersAndMergeBatches() {
-<<<<<<< HEAD
-    walk(_rootNode);
-    generateBatch(_currEntity);
-=======
     for (index_t i = 0; i < _rootNodeArr.size(); i++) {
         walk(_rootNodeArr[i]);
         generateBatch(_currEntity);
     }
     _rootNodeArr.clear();
->>>>>>> ec68554f
 }
 
 void Batcher2d::walk(Node* node) {
@@ -137,13 +132,12 @@
                 }
             }
 
-<<<<<<< HEAD
             //暂时不修改vb和ib，验证下目前native的行为
             //最后调通时再把这里打开
             if (node->getChangedFlags()) {
-                _simple->updateWorldVerts(entity);
+                updateWorldVerts(entity);
             }
-            _simple->fillBuffers(entity);
+            fillBuffers(entity);
         }
         //递归调用
         auto& children = curNode->getChildren();
@@ -151,15 +145,6 @@
             assert(length < 1000000);
             nodeStack[length++] = children[i];
         }
-=======
-        fillBuffers(entity);
-    }
-    //递归调用
-    auto& children = node->getChildren();
-    const size_t size = children.size();
-    for (index_t i = 0; i < size; i++) {
-        walk(children[i]);
->>>>>>> ec68554f
     }
     generateBatch(_currEntity);
     
@@ -269,28 +254,6 @@
     }
 }
 
-void Batcher2d::fillBuffers(RenderEntity* entity) {
-    Node* node = entity->getNode();
-    if (node->getChangedFlags()) {
-        this->updateWorldVerts(entity);
-    }
-
-    index_t vertexOffset = entity->getVertexOffset();
-    uint16_t* ib = entity->getIDataBuffer();
-
-    UIMeshBuffer* buffer = entity->getMeshBuffer();
-    index_t indexOffset = buffer->getIndexOffset();
-
-    uint16_t* indexb = entity->getIbBuffer();
-    index_t indexCount = entity->getIbCount();
-
-    memcpy(&ib[indexOffset], indexb, indexCount * sizeof(uint16_t));
-    indexOffset += indexCount;
-
-    // set index offset back
-    buffer->setIndexOffset(indexOffset);
-}
-
 bool Batcher2d::initialize() {
     return true;
 }
