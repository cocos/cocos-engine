--- conflicted
+++ resolved
@@ -64,7 +64,6 @@
     size_t length = 1;
     while (length > 0) {
         Node* curNode = nodeStack[--length];
-<<<<<<< HEAD
         RenderEntity* entity = static_cast<RenderEntity*>(curNode->getUserData());
         if (entity) {
             // when filling buffers, we should distinguish commom components and other complex components like middlewares
@@ -81,23 +80,8 @@
                             _currBID = drawInfo->getBufferId();
                             _indexStart = buffer->getIndexOffset();
                         }
-=======
-        RenderDrawInfo* entity = static_cast<RenderDrawInfo*>(curNode->getUserData());
-        if (entity && entity->getEnabled()) {
-            uint32_t dataHash = entity->getDataHash();
-            if (_currHash != dataHash || dataHash == 0 || _currMaterial != entity->getMaterial()
-                /* || stencilmanager */) { // stencilStage for Mask component
-                // Generate a batch if not batching
-                generateBatch(_currEntity);
-                if (!entity->getIsMeshBuffer()) {
-                    if (_currBID != entity->getBufferId()) {
-                        UIMeshBuffer* buffer = entity->getMeshBuffer();
-                        _currBID = entity->getBufferId();
-                        _indexStart = buffer->getIndexOffset();
->>>>>>> 58221bb5
                     }
 
-<<<<<<< HEAD
                     _currHash = dataHash;
                     _currMaterial = drawInfo->getMaterial();
                     // stencil stage
@@ -119,38 +103,15 @@
                     fillVertexBuffers(entity, drawInfo);
                 }
                 fillIndexBuffers(drawInfo);
-=======
-                _currHash = dataHash;
-                _currMaterial = entity->getMaterial();
-                // stencil stage
-                _currLayer = entity->getNode()->getLayer();
-                _currEntity = entity;
-
-                // if(frame)
-                _currTexture = entity->getTexture();
-                _currTextureHash = entity->getTextureHash();
-                _currSampler = entity->getSampler();
-                if (_currSampler == nullptr) {
-                    _currSamplerHash = 0;
-                } else {
-                    _currSamplerHash = _currSampler->getHash();
-                }
->>>>>>> 58221bb5
             }
         }
 
-        if (curNode->getChangedFlags()) {
-            fillVertexBuffers(entity);
-        }
-        fillIndexBuffers(entity);
-    }
-
-    auto& children = curNode->getChildren();
-    for (index_t i = children.size() - 1; i >= 0; i--) {
-        assert(length < 1000000);
-        nodeStack[length++] = children[i];
-    }
-}
+        auto& children = curNode->getChildren();
+        for (index_t i = children.size() - 1; i >= 0; i--) {
+            assert(length < 1000000);
+            nodeStack[length++] = children[i];
+        }
+    }
 }
 
 void Batcher2d::generateBatch(RenderDrawInfo* entity) {
