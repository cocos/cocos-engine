/****************************************************************************
 Copyright (c) 2019-2021 Xiamen Yaji Software Co., Ltd.

 http://www.cocos.com

 Permission is hereby granted, free of charge, to any person obtaining a copy
 of this software and associated engine source code (the "Software"), a limited,
 worldwide, royalty-free, non-assignable, revocable and non-exclusive license
 to use Cocos Creator solely to develop games on your target platforms. You shall
 not use Cocos Creator software for developing other software or tools that's
 used for developing games. You are not granted to publish, distribute,
 sublicense, and/or sell copies of Cocos Creator.

 The software or tools in this License Agreement are licensed, not sold.
 Xiamen Yaji Software Co., Ltd. reserves all rights not expressly granted to you.

 THE SOFTWARE IS PROVIDED "AS IS", WITHOUT WARRANTY OF ANY KIND, EXPRESS OR
 IMPLIED, INCLUDING BUT NOT LIMITED TO THE WARRANTIES OF MERCHANTABILITY,
 FITNESS FOR A PARTICULAR PURPOSE AND NONINFRINGEMENT. IN NO EVENT SHALL THE
 AUTHORS OR COPYRIGHT HOLDERS BE LIABLE FOR ANY CLAIM, DAMAGES OR OTHER
 LIABILITY, WHETHER IN AN ACTION OF CONTRACT, TORT OR OTHERWISE, ARISING FROM,
 OUT OF OR IN CONNECTION WITH THE SOFTWARE OR THE USE OR OTHER DEALINGS IN
 THE SOFTWARE.
****************************************************************************/

#pragma once
#include "2d/renderer/UIMeshBuffer.h"
#include "base/Macros.h"
#include "base/TypeDef.h"
#include "bindings/utils/BindingUtils.h"
#include "core/ArrayBuffer.h"
#include "core/assets/Material.h"
#include "core/scene-graph/Node.h"
#include "math/Color.h"
#include "math/Vec2.h"
#include "math/Vec3.h"
#include "math/Vec4.h"
#include "renderer/gfx-base/states/GFXSampler.h"
#include "scene/Model.h"

namespace cc {
struct Render2dLayout {
    Vec3 position;
    Vec2 uv;
    Vec4 color;
};

enum class RenderDrawInfoType: uint8_t {
    COMP,
    MODEL,
    IA
};

class Batcher2d;
class RenderDrawInfo final {
public:
    RenderDrawInfo() = default;
    RenderDrawInfo(index_t bufferId, uint32_t vertexOffset, uint32_t indexOffset);
    ~RenderDrawInfo();

    inline index_t getAccId() const { return _accId; }
    void setAccId(index_t id);
    inline index_t getBufferId() const { return _bufferId; }
    void setBufferId(index_t bufferId);
    inline uint32_t getVertexOffset() const { return _vertexOffset; }
    void setVertexOffset(uint32_t vertexOffset);
    inline uint32_t getIndexOffset() const { return _indexOffset; }
    void setIndexOffset(uint32_t indexOffset);
    inline UIMeshBuffer* getMeshBuffer() const { return _meshBuffer; };
    inline float* getVbBuffer() const { return _vbBuffer; }
    void setVbBuffer(float* vbBuffer);
    inline uint16_t* getIbBuffer() const { return _ibBuffer; }
    void setIbBuffer(uint16_t* ibBuffer);
    inline float* getVDataBuffer() const { return _vDataBuffer; }
    void setVDataBuffer(float* vDataBuffer);
    inline uint16_t* getIDataBuffer() const { return _iDataBuffer; }
    void setIDataBuffer(uint16_t* iDataBuffer);
    inline uint32_t getVbCount() const { return _vbCount; }
    void setVbCount(uint32_t vbCount);
    inline uint32_t getIbCount() const { return _ibCount; }
    void setIbCount(uint32_t ibCount);
    inline bool getVertDirty() const { return _vertDirty; }
    void setVertDirty(bool val);
    inline ccstd::hash_t getDataHash() const { return _dataHash; }
    void setDataHash(ccstd::hash_t dataHash);
    inline bool getIsMeshBuffer() const { return _isMeshBuffer; }
    void setIsMeshBuffer(bool isMeshBuffer);
    inline Material* getMaterial() const { return _material; }
    void setMaterial(Material* material);
    inline gfx::Texture* getTexture() const { return _texture; }
    void setTexture(gfx::Texture* texture);
    inline uint32_t getTextureHash() const { return _textureHash; }
    void setTextureHash(uint32_t textureHash);
    inline gfx::Sampler* getSampler() const { return _sampler; }
    void setSampler(gfx::Sampler* sampler);
    inline scene::Model* getModel() const { return _model; }
    void setModel(scene::Model* model);
    inline uint32_t getDrawInfoType() const { return static_cast<uint32_t>(_drawInfoType); }
    void setDrawInfoType(uint32_t type);
    inline Node* getSubNode() const { return _subNode; }
    void setSubNode(Node *node);

    inline RenderDrawInfoType getEnumDrawInfoType() const { return _drawInfoType; }

    void setRender2dBufferToNative(uint8_t* buffer, uint8_t stride, uint32_t size);

    inline Render2dLayout* getRender2dLayout(uint32_t dataOffset) {
        return reinterpret_cast<Render2dLayout*>(_sharedBuffer + dataOffset * sizeof(float));
    }

    inline uint8_t getStride() const { return _stride; }
    inline uint32_t getSize() const { return _size; }

    gfx::InputAssembler* requestIA(gfx::Device* device);
    void uploadBuffers();
    void resetMeshIA();

private:
    CC_DISALLOW_COPY_MOVE_ASSIGN(RenderDrawInfo);
    void destroy();

    gfx::InputAssembler* initIAInfo(gfx::Device* device);
    // weak reference
    uint8_t* _sharedBuffer{nullptr};
    uint32_t _size{0};

    index_t _bufferId{0};
    index_t _accId{0};
    uint32_t _vertexOffset{0};

    uint32_t _indexOffset{0};

    // weak reference
    float* _vbBuffer{nullptr};
    // weak reference
    uint16_t* _ibBuffer{nullptr};
    // weak reference
    float* _vDataBuffer{nullptr};
    // weak reference
    uint16_t* _iDataBuffer{nullptr};
    // weak reference
    UIMeshBuffer* _meshBuffer{nullptr};

    uint32_t _vbCount{0};
    uint32_t _ibCount{0};

    uint8_t _stride{0};
    bool _vertDirty{false};
    bool _isMeshBuffer{false};
    RenderDrawInfoType _drawInfoType{RenderDrawInfoType::COMP};

    // weak reference
    scene::Model* _model{nullptr};

    ccstd::hash_t _dataHash{0};
    uint32_t _stencilStage{0};
    // weak reference
    Material* _material{nullptr};
    // weak reference
    gfx::Texture* _texture{nullptr};
    uint32_t _textureHash{0};
    // weak reference
    gfx::Sampler* _sampler{nullptr};
    Node* _subNode{nullptr};

<<<<<<< HEAD
    gfx::InputAssemblerInfo _iaInfo;
    ccstd::vector<gfx::Attribute> _attributes{
        gfx::Attribute{gfx::ATTR_NAME_POSITION, gfx::Format::RGB32F},
        gfx::Attribute{gfx::ATTR_NAME_TEX_COORD, gfx::Format::RG32F},
        gfx::Attribute{gfx::ATTR_NAME_COLOR, gfx::Format::RGBA32F},
    };
    uint32_t _vertexFormatBytes = 9 * sizeof(float); // Affected by _attributes // magic Number

    //TODO(): it is not a good way to cache IA here.
    // manage memory manually
    ccstd::vector<gfx::InputAssembler*> _iaPool;
=======
    uint32_t _blendHash{0};

>>>>>>> b6e1fe4d
    uint32_t _nextFreeIAHandle{0};
    // weak reference
    gfx::Buffer* _vbGFXBuffer{nullptr};
    // weak reference
    gfx::Buffer* _ibGFXBuffer{nullptr};

    gfx::InputAssemblerInfo* _iaInfo{nullptr};
    //TODO(): it is not a good way to cache IA here.
    // manage memory manually
    ccstd::vector<gfx::InputAssembler*> _iaPool;
};
} // namespace cc<|MERGE_RESOLUTION|>--- conflicted
+++ resolved
@@ -163,7 +163,6 @@
     gfx::Sampler* _sampler{nullptr};
     Node* _subNode{nullptr};
 
-<<<<<<< HEAD
     gfx::InputAssemblerInfo _iaInfo;
     ccstd::vector<gfx::Attribute> _attributes{
         gfx::Attribute{gfx::ATTR_NAME_POSITION, gfx::Format::RGB32F},
@@ -175,10 +174,7 @@
     //TODO(): it is not a good way to cache IA here.
     // manage memory manually
     ccstd::vector<gfx::InputAssembler*> _iaPool;
-=======
-    uint32_t _blendHash{0};
 
->>>>>>> b6e1fe4d
     uint32_t _nextFreeIAHandle{0};
     // weak reference
     gfx::Buffer* _vbGFXBuffer{nullptr};
