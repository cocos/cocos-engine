--- conflicted
+++ resolved
@@ -130,12 +130,7 @@
     EntityAttrLayout _entityAttrLayout;
     ArrayBuffer::Ptr _entitySharedBuffer;
 
-<<<<<<< HEAD
     float _opacity{1.0f};
-    //float _parentOpacity{1.0f};
-=======
-    float _opacity{1.0F};
->>>>>>> edbe0fd9
 
     bool _isMask{false};
     bool _isSubMask{false};
