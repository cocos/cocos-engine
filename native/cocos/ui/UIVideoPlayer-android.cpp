--- conflicted
+++ resolved
@@ -313,9 +313,6 @@
     }
 }
 
-<<<<<<< HEAD
-#endif
-=======
 float VideoPlayer::currentTime() const
 {
     return JniHelper::callStaticFloatMethod(videoHelperClassName, "getCurrentTime", _videoPlayerIndex);
@@ -326,5 +323,4 @@
     return JniHelper::callStaticFloatMethod(videoHelperClassName, "getDuration", _videoPlayerIndex);
 }
 
-#endif
->>>>>>> 6a708832
+#endif