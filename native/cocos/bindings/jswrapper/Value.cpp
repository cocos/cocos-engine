--- conflicted
+++ resolved
@@ -443,11 +443,7 @@
 }
 
 double Value::toDouble() const {
-<<<<<<< HEAD
     assert(_type == Type::Number || _type == Type::Boolean || _type == Type::BigInt || _type == Type::String);
-=======
-    assert(_type == Type::Number || _type == Type::Boolean || _type == Type::BigInt);
->>>>>>> 77097c0d
     if (LIKELY(_type == Type::Number)) {
         return _u._number;
     }
