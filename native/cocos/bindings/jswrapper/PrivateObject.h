--- conflicted
+++ resolved
@@ -88,11 +88,11 @@
     SharedPtrPrivateObject() = default;
     explicit SharedPtrPrivateObject(const std::shared_ptr<T> &ptr) : _data(ptr) {}
     explicit SharedPtrPrivateObject(std::shared_ptr<T> &&ptr) : _data(std::move(ptr)) {}
-    inline const std::shared_ptr<T>& getData() const {
+    inline const std::shared_ptr<T> &getData() const {
         return _data;
     }
 
-    inline std::shared_ptr<T>& getData() {
+    inline std::shared_ptr<T> &getData() {
         return _data;
     }
     constexpr bool isSharedPtr() const override { return true; }
@@ -117,8 +117,8 @@
     explicit CCIntrusivePtrPrivateObject(cc::IntrusivePtr<T> &&p) : _ptr(std::move(p)) {}
     ~CCIntrusivePtrPrivateObject() override = default;
 
-    inline const cc::IntrusivePtr<T>& getData() const { return _ptr; }
-    inline cc::IntrusivePtr<T>& getData() { return _ptr; }
+    inline const cc::IntrusivePtr<T> &getData() const { return _ptr; }
+    inline cc::IntrusivePtr<T> &getData() { return _ptr; }
 
     inline void *getRaw() const override {
         if constexpr (std::is_const_v<T>) {
@@ -166,17 +166,12 @@
     }
 
     void *getRaw() const override {
-<<<<<<< HEAD
-        //CC_ASSERT(_validate);
+        // CC_ASSERT(_validate);
         if constexpr (std::is_const_v<T>) {
             return reinterpret_cast<void *>(const_cast<std::remove_const_t<T> *>(_ptr));
         } else {
             return reinterpret_cast<void *>(_ptr);
         }
-=======
-        // CC_ASSERT(_validate);
-        return _ptr;
->>>>>>> 63471321
     }
 
 private:
