--- conflicted
+++ resolved
@@ -25,7 +25,6 @@
 #include "jsb_scene_manual.h"
 #include "bindings/auto/jsb_gfx_auto.h"
 #include "bindings/auto/jsb_scene_auto.h"
-#include "bindings/auto/jsb_gfx_auto.h"
 #include "core/Root.h"
 #include "core/scene-graph/Node.h"
 #include "scene/Model.h"
@@ -123,10 +122,7 @@
     DISPATCH_EVENT_TO_JS_ARGS_0(cc::Root::BeforeCommit, _onDirectorBeforeCommit);
     DISPATCH_EVENT_TO_JS_ARGS_0(cc::Root::BeforeRender, _onDirectorBeforeRender);
     DISPATCH_EVENT_TO_JS_ARGS_0(cc::Root::AfterRender, _onDirectorAfterRender);
-<<<<<<< HEAD
-=======
     DISPATCH_EVENT_TO_JS_ARGS_0(cc::Root::PipelineChanged, _onDirectorPipelineChanged);
->>>>>>> 73d80047
 
     return true;
 }
@@ -139,16 +135,6 @@
             se::Value arg0;
             nativevalue_to_se(transformBit, arg0);
             se::ScriptEngine::getInstance()->callFunction(jsObject, "_onTransformChanged", 1, &arg0);
-        });
-}
-
-static void registerOnAncestorTransformChanged(cc::Node *node, se::Object *jsObject) {
-    node->on<cc::Node::AncestorTransformChanged>(
-        [jsObject](cc::Node * /* emitter*/, cc::TransformBit transformBit) {
-            se::AutoHandleScope hs;
-            se::Value arg0;
-            nativevalue_to_se(transformBit, arg0);
-            se::ScriptEngine::getInstance()->callFunction(jsObject, "_onAncestorTransformChanged", 1, &arg0);
         });
 }
 
@@ -347,18 +333,6 @@
     return true;
 }
 SE_BIND_FUNC(js_scene_Node_registerOnTransformChanged) // NOLINT(readability-identifier-naming)
-
-static bool js_scene_Node_registerOnAncestorTransformChanged(se::State &s) // NOLINT(readability-identifier-naming)
-{
-    auto *cobj = SE_THIS_OBJECT<cc::Node>(s);
-    SE_PRECONDITION2(cobj, false, "Invalid Native Object");
-
-    auto *jsObject = s.thisObject();
-
-    registerOnAncestorTransformChanged(cobj, jsObject);
-    return true;
-}
-SE_BIND_FUNC(js_scene_Node_registerOnAncestorTransformChanged) // NOLINT(readability-identifier-naming)
 
 static bool js_scene_Node_registerOnParentChanged(se::State &s) // NOLINT(readability-identifier-naming)
 {
@@ -709,11 +683,7 @@
 
                     default:
                         // FIXME:
-<<<<<<< HEAD
-                        CC_ABORT(); 
-=======
                         CC_ABORT();
->>>>>>> 73d80047
                         break;
                 }
                 return true;
@@ -758,11 +728,7 @@
             se::ScriptEngine::getInstance()->callFunction(thiz, "_updateLocalDescriptors", static_cast<uint32_t>(args.size()), args.data());
         });
 
-<<<<<<< HEAD
-    cobj->on<cc::scene::Model::UpdateLocalSHDescriptor>([=](cc::scene::Model * /*emitter*/,index_t subModelIndex, cc::gfx::DescriptorSet *descriptorSet) {
-=======
     cobj->on<cc::scene::Model::UpdateLocalSHDescriptor>([=](cc::scene::Model * /*emitter*/, index_t subModelIndex, cc::gfx::DescriptorSet *descriptorSet) {
->>>>>>> 73d80047
         cobj->setCalledFromJS(true);
         se::AutoHandleScope hs;
 
@@ -772,11 +738,7 @@
         se::ScriptEngine::getInstance()->callFunction(thiz, "_updateLocalSHDescriptors", static_cast<uint32_t>(args.size()), args.data());
     });
 
-<<<<<<< HEAD
-    cobj->on<cc::scene::Model::UpdateWorldBound>([=](cc::scene::Model * /*emitter*/,index_t subModelIndex, cc::gfx::DescriptorSet *descriptorSet) {
-=======
     cobj->on<cc::scene::Model::UpdateWorldBound>([=](cc::scene::Model * /*emitter*/, index_t subModelIndex, cc::gfx::DescriptorSet *descriptorSet) {
->>>>>>> 73d80047
         cobj->setCalledFromJS(true);
         se::AutoHandleScope hs;
 
@@ -786,11 +748,7 @@
         se::ScriptEngine::getInstance()->callFunction(thiz, "_updateWorldBoundDescriptors", static_cast<uint32_t>(args.size()), args.data());
     });
 
-<<<<<<< HEAD
-    cobj->on<cc::scene::Model::UpdateInstancedAttributes>([=](cc::scene::Model * /*emitter*/,const ccstd::vector<cc::gfx::Attribute> &attributes, cc::scene::SubModel *subModel) {
-=======
     cobj->on<cc::scene::Model::UpdateInstancedAttributes>([=](cc::scene::Model * /*emitter*/, const ccstd::vector<cc::gfx::Attribute> &attributes, cc::scene::SubModel *subModel) {
->>>>>>> 73d80047
         cobj->setCalledFromJS(true);
         se::AutoHandleScope hs;
 
@@ -864,7 +822,6 @@
     __jsb_cc_Node_proto->defineFunction("_registerListeners", _SE(js_scene_Node_registerListeners));
 
     __jsb_cc_Node_proto->defineFunction("_registerOnTransformChanged", _SE(js_scene_Node_registerOnTransformChanged));
-    __jsb_cc_Node_proto->defineFunction("_registerOnAncestorTransformChanged", _SE(js_scene_Node_registerOnAncestorTransformChanged));
     __jsb_cc_Node_proto->defineFunction("_registerOnParentChanged", _SE(js_scene_Node_registerOnParentChanged));
     __jsb_cc_Node_proto->defineFunction("_registerOnMobilityChanged", _SE(js_scene_Node_registerOnMobilityChanged));
     __jsb_cc_Node_proto->defineFunction("_registerOnLayerChanged", _SE(js_scene_Node_registerOnLayerChanged));
