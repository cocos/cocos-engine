--- conflicted
+++ resolved
@@ -828,11 +828,7 @@
 #else
             void *buffer = malloc(byteLength);
             memset(buffer, 0x00, byteLength);
-<<<<<<< HEAD
-            se::HandleObject arrayBuffer{se::Object::createExternalArrayBufferObject(buffer, byteLength, [](void *contents, size_t /*byteLength*/, void * /* userData */) {
-=======
             se::HandleObject arrayBuffer{se::Object::createExternalArrayBufferObject(buffer, byteLength, [](void* contents, size_t /*byteLength*/, void* /*userData*/) {
->>>>>>> 8f535422
                 if (contents != nullptr) {
                     free(contents);
                 }
