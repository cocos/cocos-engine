--- conflicted
+++ resolved
@@ -91,12 +91,8 @@
     return gLocalDownloader.get();
 }
 
-<<<<<<< HEAD
-static void localDownloaderCreateTask(const std::string &url, const std::function<void(const std::string &, unsigned char *, int)> &callback) {
+static void localDownloaderCreateTask(const ccstd::string &url, const std::function<void(const ccstd::string &, unsigned char *, int)> &callback) {
 #if CC_PLATFORM != CC_PLATFORM_OPENHARMONY // TODO(qgh):May be removed later
-=======
-static void localDownloaderCreateTask(const ccstd::string &url, const std::function<void(const ccstd::string &, unsigned char *, int)> &callback) {
->>>>>>> d08a1124
     std::stringstream ss;
     ss << "jsb_loadimage_" << (gLocalDownloaderTaskId++);
     ccstd::string key = ss.str();
@@ -738,13 +734,8 @@
 }
 SE_BIND_FUNC(JSB_setPreferredFramesPerSecond)
 
-<<<<<<< HEAD
 #if CC_USE_EDITBOX 
-static bool JSB_showInputBox(se::State &s) { //NOLINT
-=======
-#if CC_USE_EDITBOX
 static bool JSB_showInputBox(se::State &s) { // NOLINT
->>>>>>> d08a1124
     const auto &args = s.args();
     size_t argc = args.size();
     if (argc == 1) {
