--- conflicted
+++ resolved
@@ -158,15 +158,11 @@
     se->addRegisterCallback(register_all_audio_manual);
 #endif
 
-<<<<<<< HEAD
-#if USE_SOCKET && CC_PLATFORM != CC_PLATFORM_OPENHARMONY// TODO(qgh):May be removed later
-=======
 #if CC_USE_XR
     se->addRegisterCallback(register_all_xr);
 #endif
 
 #if CC_USE_SOCKET
->>>>>>> 44dd12a6
     se->addRegisterCallback(register_all_websocket);
     se->addRegisterCallback(register_all_socketio);
 #endif
