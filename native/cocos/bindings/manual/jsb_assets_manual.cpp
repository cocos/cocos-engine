/****************************************************************************
 Copyright (c) 2021-2023 Xiamen Yaji Software Co., Ltd.

 http://www.cocos.com

 Permission is hereby granted, free of charge, to any person obtaining a copy
 of this software and associated documentation files (the "Software"), to deal
 in the Software without restriction, including without limitation the rights to
 use, copy, modify, merge, publish, distribute, sublicense, and/or sell copies
 of the Software, and to permit persons to whom the Software is furnished to do so,
 subject to the following conditions:

 The above copyright notice and this permission notice shall be included in
 all copies or substantial portions of the Software.

 THE SOFTWARE IS PROVIDED "AS IS", WITHOUT WARRANTY OF ANY KIND, EXPRESS OR
 IMPLIED, INCLUDING BUT NOT LIMITED TO THE WARRANTIES OF MERCHANTABILITY,
 FITNESS FOR A PARTICULAR PURPOSE AND NONINFRINGEMENT. IN NO EVENT SHALL THE
 AUTHORS OR COPYRIGHT HOLDERS BE LIABLE FOR ANY CLAIM, DAMAGES OR OTHER
 LIABILITY, WHETHER IN AN ACTION OF CONTRACT, TORT OR OTHERWISE, ARISING FROM,
 OUT OF OR IN CONNECTION WITH THE SOFTWARE OR THE USE OR OTHER DEALINGS IN
 THE SOFTWARE.
****************************************************************************/

#include "bindings/auto/jsb_assets_auto.h"
#include "core/assets/Material.h"
#include "core/assets/SimpleTexture.h"
#include "core/assets/TextureBase.h"
#include "core/data/JSBNativeDataHolder.h"
#include "jsb_scene_manual.h"

#ifndef JSB_ALLOC
    #define JSB_ALLOC(kls, ...) new (std::nothrow) kls(__VA_ARGS__)
#endif

#ifndef JSB_FREE
    #define JSB_FREE(ptr) delete ptr
#endif

static bool js_assets_ImageAsset_setData(se::State &s) // NOLINT(readability-identifier-naming)
{
    auto *cobj = SE_THIS_OBJECT<cc::ImageAsset>(s);
    SE_PRECONDITION2(cobj, false, "Invalid Native Object");
    const auto &args = s.args();
    size_t argc = args.size();
    if (argc == 1) {
        uint8_t *data{nullptr};
        if (args[0].isObject()) {
            if (args[0].toObject()->isTypedArray()) {
                args[0].toObject()->getTypedArrayData(&data, nullptr);
            } else if (args[0].toObject()->isArrayBuffer()) {
                args[0].toObject()->getArrayBufferData(&data, nullptr);
            } else {
                auto *dataHolder = static_cast<cc::JSBNativeDataHolder *>(args[0].toObject()->getPrivateData());
                CC_ASSERT_NOT_NULL(dataHolder);
                data = dataHolder->getData();
            }
        } else {
<<<<<<< HEAD
            CC_ABORT();
=======
            CC_ABORTF("setData with '%s'", args[0].toStringForce().c_str());
>>>>>>> 73d80047
        }
        cobj->setData(data);
        return true;
    }
    SE_REPORT_ERROR("wrong number of arguments: %d, was expecting %d", (int)argc, 0);
    return false;
}
SE_BIND_FUNC(js_assets_ImageAsset_setData) // NOLINT(readability-identifier-naming)

static bool js_assets_SimpleTexture_registerListeners(se::State &s) // NOLINT(readability-identifier-naming)
{
    auto *cobj = SE_THIS_OBJECT<cc::SimpleTexture>(s);
    SE_PRECONDITION2(cobj, false, "Invalid Native Object");
    auto *thisObj = s.thisObject();

    cobj->on<cc::SimpleTexture::TextureUpdated>([thisObj](cc::SimpleTexture * /*emitter*/, cc::gfx::Texture *texture) {
        se::AutoHandleScope hs;
        se::Value arg0;
        nativevalue_to_se(texture, arg0, nullptr);
        se::ScriptEngine::getInstance()->callFunction(thisObj, "_onGFXTextureUpdated", 1, &arg0);
    });

    cobj->on<cc::SimpleTexture::AfterAssignImage>([thisObj](cc::SimpleTexture * /*emitter*/, cc::ImageAsset *image) {
        se::AutoHandleScope hs;
        se::Value arg0;
        nativevalue_to_se(image, arg0, nullptr);
        se::ScriptEngine::getInstance()->callFunction(thisObj, "_onAfterAssignImage", 1, &arg0);
    });

    return true;
}
SE_BIND_FUNC(js_assets_SimpleTexture_registerListeners) // NOLINT(readability-identifier-naming)

static bool js_assets_TextureBase_registerGFXSamplerUpdatedListener(se::State &s) // NOLINT(readability-identifier-naming)
{
    auto *cobj = SE_THIS_OBJECT<cc::TextureBase>(s);
    SE_PRECONDITION2(cobj, false, "Invalid Native Object");
    auto *thisObj = s.thisObject();
    cobj->on<cc::TextureBase::SamplerUpdated>([thisObj](cc::TextureBase * /*emitter*/, cc::gfx::Sampler *sampler) {
        se::AutoHandleScope hs;
        se::Value arg0;
        nativevalue_to_se(sampler, arg0, nullptr);
        se::ScriptEngine::getInstance()->callFunction(thisObj, "_onGFXSamplerUpdated", 1, &arg0);
    });

    return true;
}
SE_BIND_FUNC(js_assets_TextureBase_registerGFXSamplerUpdatedListener) // NOLINT(readability-identifier-naming)

static bool js_assets_Material_registerPassesUpdatedListener(se::State &s) // NOLINT(readability-identifier-naming)
{
    auto *cobj = SE_THIS_OBJECT<cc::Material>(s);
    SE_PRECONDITION2(cobj, false, "Invalid Native Object");
    auto *thisObj = s.thisObject();
<<<<<<< HEAD
    cobj->on<cc::Material::PassesUpdated>([thisObj](cc::Material * /*emitter*/ ){
=======
    cobj->on<cc::Material::PassesUpdated>([thisObj](cc::Material * /*emitter*/) {
>>>>>>> 73d80047
        se::AutoHandleScope hs;
        se::ScriptEngine::getInstance()->callFunction(thisObj, "_onPassesUpdated", 0, nullptr);
    });

    return true;
}
SE_BIND_FUNC(js_assets_Material_registerPassesUpdatedListener) // NOLINT(readability-identifier-naming)

bool register_all_assets_manual(se::Object *obj) // NOLINT(readability-identifier-naming)
{
    // Get the ns
    se::Value nsVal;
    if (!obj->getProperty("jsb", &nsVal)) {
        se::HandleObject jsobj(se::Object::createPlainObject());
        nsVal.setObject(jsobj);
        obj->setProperty("jsb", nsVal);
    }

    __jsb_cc_ImageAsset_proto->defineFunction("setData", _SE(js_assets_ImageAsset_setData));
    __jsb_cc_SimpleTexture_proto->defineFunction("_registerListeners", _SE(js_assets_SimpleTexture_registerListeners));
    __jsb_cc_TextureBase_proto->defineFunction("_registerGFXSamplerUpdatedListener", _SE(js_assets_TextureBase_registerGFXSamplerUpdatedListener));
    __jsb_cc_Material_proto->defineFunction("_registerPassesUpdatedListener", _SE(js_assets_Material_registerPassesUpdatedListener));

    return true;
}<|MERGE_RESOLUTION|>--- conflicted
+++ resolved
@@ -56,11 +56,7 @@
                 data = dataHolder->getData();
             }
         } else {
-<<<<<<< HEAD
-            CC_ABORT();
-=======
             CC_ABORTF("setData with '%s'", args[0].toStringForce().c_str());
->>>>>>> 73d80047
         }
         cobj->setData(data);
         return true;
@@ -115,11 +111,7 @@
     auto *cobj = SE_THIS_OBJECT<cc::Material>(s);
     SE_PRECONDITION2(cobj, false, "Invalid Native Object");
     auto *thisObj = s.thisObject();
-<<<<<<< HEAD
-    cobj->on<cc::Material::PassesUpdated>([thisObj](cc::Material * /*emitter*/ ){
-=======
     cobj->on<cc::Material::PassesUpdated>([thisObj](cc::Material * /*emitter*/) {
->>>>>>> 73d80047
         se::AutoHandleScope hs;
         se::ScriptEngine::getInstance()->callFunction(thisObj, "_onPassesUpdated", 0, nullptr);
     });
