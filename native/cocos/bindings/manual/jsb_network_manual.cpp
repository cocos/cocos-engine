/****************************************************************************
 Copyright (c) 2017-2021 Xiamen Yaji Software Co., Ltd.

 http://www.cocos.com

 Permission is hereby granted, free of charge, to any person obtaining a copy
 of this software and associated engine source code (the "Software"), a limited,
 worldwide, royalty-free, non-assignable, revocable and non-exclusive license
 to use Cocos Creator solely to develop games on your target platforms. You shall
 not use Cocos Creator software for developing other software or tools that's
 used for developing games. You are not granted to publish, distribute,
 sublicense, and/or sell copies of Cocos Creator.

 The software or tools in this License Agreement are licensed, not sold.
 Xiamen Yaji Software Co., Ltd. reserves all rights not expressly granted to you.

 THE SOFTWARE IS PROVIDED "AS IS", WITHOUT WARRANTY OF ANY KIND, EXPRESS OR
 IMPLIED, INCLUDING BUT NOT LIMITED TO THE WARRANTIES OF MERCHANTABILITY,
 FITNESS FOR A PARTICULAR PURPOSE AND NONINFRINGEMENT. IN NO EVENT SHALL THE
 AUTHORS OR COPYRIGHT HOLDERS BE LIABLE FOR ANY CLAIM, DAMAGES OR OTHER
 LIABILITY, WHETHER IN AN ACTION OF CONTRACT, TORT OR OTHERWISE, ARISING FROM,
 OUT OF OR IN CONNECTION WITH THE SOFTWARE OR THE USE OR OTHER DEALINGS IN
 THE SOFTWARE.
****************************************************************************/

#include "jsb_network_manual.h"
#include "base/Config.h"
#include "bindings/auto/jsb_network_auto.h"
#include "bindings/manual/jsb_conversions.h"
#include "bindings/manual/jsb_global.h"
#include "network/Downloader.h"

// deprecated since v3.6
static bool js_network_Downloader_createDownloadFileTask(se::State &s) { // NOLINT(readability-identifier-naming)
    auto *cobj = static_cast<cc::network::Downloader *>(s.nativeThisObject());
    SE_PRECONDITION2(cobj, false,
                     "js_network_Downloader_createDownloadFileTask : Invalid Native Object");
    const auto &args = s.args();
    size_t argc = args.size();
    CC_UNUSED bool ok = true;
    if (argc == 2) {
        ccstd::string arg0;
        ccstd::string arg1;
        ok &= sevalue_to_native(args[0], &arg0);
        ok &= sevalue_to_native(args[1], &arg1);
        SE_PRECONDITION2(ok, false,
                         "js_network_Downloader_createDownloadFileTask : Error processing arguments");
        std::shared_ptr<const cc::network::DownloadTask> result = cobj->createDownloadTask(
            arg0, arg1);
<<<<<<< HEAD
        ok &= nativevalue_to_se(result, s.rval());
=======
        ok &= nativevalue_to_se(*result, s.rval());
>>>>>>> f71ce47c
        //ROOT downloader object
        s.thisObject()->root();

        SE_PRECONDITION2(ok, false,
                         "js_network_Downloader_createDownloadFileTask : Error processing arguments");
        return true;
    }
    if (argc == 3) {
        ccstd::string arg0;
        ccstd::string arg1;
        ccstd::string arg2;
        ok &= sevalue_to_native(args[0], &arg0);
        ok &= sevalue_to_native(args[1], &arg1);
        ok &= sevalue_to_native(args[2], &arg2);
        SE_PRECONDITION2(ok, false,
                         "js_network_Downloader_createDownloadFileTask : Error processing arguments");
        std::shared_ptr<const cc::network::DownloadTask> result = cobj->createDownloadTask(
            arg0, arg1, arg2);
<<<<<<< HEAD
        ok &= nativevalue_to_se(result, s.rval());
=======
        ok &= nativevalue_to_se(*result, s.rval());
>>>>>>> f71ce47c
        //ROOT downloader object
        s.thisObject()->root();

        SE_PRECONDITION2(ok, false,
                         "js_network_Downloader_createDownloadFileTask : Error processing arguments");
        return true;
    }
    SE_REPORT_ERROR("wrong number of arguments: %d, was expecting %d", (int)argc, 3);
    return false;
}

SE_BIND_FUNC(js_network_Downloader_createDownloadFileTask)

static bool js_network_Downloader_createDownloadTask(se::State &s) { // NOLINT(readability-identifier-naming)
    auto *cobj = static_cast<cc::network::Downloader *>(s.nativeThisObject());
    SE_PRECONDITION2(cobj, false,
                     "js_network_Downloader_createDownloadFileTask : Invalid Native Object");
    const auto &args = s.args();
    size_t argc = args.size();
    CC_UNUSED bool ok = true;
    if (argc == 2) {
        ccstd::string arg0;
        ccstd::string arg1;
        ok &= sevalue_to_native(args[0], &arg0);
        ok &= sevalue_to_native(args[1], &arg1);
        SE_PRECONDITION2(ok, false,
                         "js_network_Downloader_createDownloadTask : Error processing arguments");
        std::shared_ptr<const cc::network::DownloadTask> result = cobj->createDownloadTask(
            arg0, arg1);
<<<<<<< HEAD
        ok &= nativevalue_to_se(result, s.rval());
=======
        ok &= nativevalue_to_se(*result, s.rval());
>>>>>>> f71ce47c
        //ROOT downloader object
        s.thisObject()->root();

        SE_PRECONDITION2(ok, false,
                         "js_network_Downloader_createDownloadTask : Error processing arguments");
        return true;
    }
    if (argc == 3) {
        ccstd::string arg0;
        ccstd::string arg1;
        ccstd::string arg2;
        ok &= sevalue_to_native(args[0], &arg0);
        ok &= sevalue_to_native(args[1], &arg1);
        ok &= sevalue_to_native(args[2], &arg2);
        SE_PRECONDITION2(ok, false,
                         "js_network_Downloader_createDownloadTask : Error processing arguments");
        std::shared_ptr<const cc::network::DownloadTask> result = cobj->createDownloadTask(
            arg0, arg1, arg2);
<<<<<<< HEAD
        ok &= nativevalue_to_se(result, s.rval());
=======
        ok &= nativevalue_to_se(*result, s.rval());
>>>>>>> f71ce47c
        //ROOT downloader object
        s.thisObject()->root();

        SE_PRECONDITION2(ok, false,
                         "js_network_Downloader_createDownloadTask : Error processing arguments");
        return true;
    }
    SE_REPORT_ERROR("wrong number of arguments: %d, was expecting %d", (int)argc, 3);
    return false;
}

SE_BIND_FUNC(js_network_Downloader_createDownloadTask)

// deprecated since v3.6
static bool js_network_Downloader_setOnFileTaskSuccess(se::State &s) { // NOLINT(readability-identifier-naming)
    auto *cobj = static_cast<cc::network::Downloader *>(s.nativeThisObject());
    SE_PRECONDITION2(cobj, false, "Invalid Native Object");
    const auto &args = s.args();
    size_t argc = args.size();
    CC_UNUSED bool ok = true;
    if (argc == 1) {
        std::function<void(const cc::network::DownloadTask &)> arg0;
        do {
            if (args[0].isObject() && args[0].toObject()->isFunction()) {
                se::Value jsThis(s.thisObject());
                se::Value jsFunc(args[0]);
                jsThis.toObject()->attachObject(jsFunc.toObject());
                auto *thisObj = s.thisObject();
                auto lambda = [=](const cc::network::DownloadTask &larg0) -> void {
                    se::ScriptEngine::getInstance()->clearException();
                    se::AutoHandleScope hs;

                    CC_UNUSED bool ok = true;
                    se::ValueArray args;
                    args.resize(1);
                    ok &= nativevalue_to_se(larg0, args[0]);
                    se::Value rval;
                    se::Object *funcObj = jsFunc.toObject();
                    bool succeed = funcObj->call(args, thisObj, &rval);
                    if (!succeed) {
                        se::ScriptEngine::getInstance()->clearException();
                    }
                    if (thisObj) {
                        thisObj->unroot();
                    }
                };
                arg0 = lambda;
            } else {
                arg0 = nullptr;
            }
        } while (false);
        SE_PRECONDITION2(ok, false, "Error processing arguments");
        cobj->setOnSuccess(arg0);
        return true;
    }
    SE_REPORT_ERROR("wrong number of arguments: %d, was expecting %d", (int)argc, 1);
    return false;
}
SE_BIND_FUNC(js_network_Downloader_setOnFileTaskSuccess) // NOLINT(readability-identifier-naming)

static bool js_network_Downloader_setOnSuccess(se::State &s) { // NOLINT(readability-identifier-naming)
    auto *cobj = static_cast<cc::network::Downloader *>(s.nativeThisObject());
    SE_PRECONDITION2(cobj, false, "Invalid Native Object");
    const auto &args = s.args();
    size_t argc = args.size();
    CC_UNUSED bool ok = true;
    if (argc == 1) {
        std::function<void(const cc::network::DownloadTask &)> arg0;
        do {
            if (args[0].isObject() && args[0].toObject()->isFunction()) {
                se::Value jsThis(s.thisObject());
                se::Value jsFunc(args[0]);
                jsThis.toObject()->attachObject(jsFunc.toObject());
                auto *thisObj = s.thisObject();
                auto lambda = [=](const cc::network::DownloadTask &larg0) -> void {
                    se::ScriptEngine::getInstance()->clearException();
                    se::AutoHandleScope hs;

                    CC_UNUSED bool ok = true;
                    se::ValueArray args;
                    args.resize(1);
                    ok &= nativevalue_to_se(larg0, args[0]);
                    se::Value rval;
                    se::Object *funcObj = jsFunc.toObject();
                    bool succeed = funcObj->call(args, thisObj, &rval);
                    if (!succeed) {
                        se::ScriptEngine::getInstance()->clearException();
                    }
                    if (thisObj) {
                        thisObj->unroot();
                    }
                };
                arg0 = lambda;
            } else {
                arg0 = nullptr;
            }
        } while (false);
        SE_PRECONDITION2(ok, false, "Error processing arguments");
        cobj->setOnSuccess(arg0);
        return true;
    }
    SE_REPORT_ERROR("wrong number of arguments: %d, was expecting %d", (int)argc, 1);
    return false;
}
SE_BIND_FUNC_AS_PROP_SET(js_network_Downloader_setOnSuccess)

// deprecated in v3.6
static bool js_network_Downloader_setOnTaskError(se::State &s) { // NOLINT(readability-identifier-naming)
    auto *cobj = static_cast<cc::network::Downloader *>(s.nativeThisObject());
    SE_PRECONDITION2(cobj, false, "Invalid Native Object");
    const auto &args = s.args();
    size_t argc = args.size();
    CC_UNUSED bool ok = true;
    if (argc == 1) {
        std::function<void(const cc::network::DownloadTask &, int, int, const ccstd::string &)> arg0;
        do {
            if (args[0].isObject() && args[0].toObject()->isFunction()) {
                se::Value jsThis(s.thisObject());
                se::Value jsFunc(args[0]);
                jsThis.toObject()->attachObject(jsFunc.toObject());
                auto *thisObj = s.thisObject();
                auto lambda = [=](const cc::network::DownloadTask &larg0, int larg1, int larg2, const ccstd::string &larg3) -> void {
                    se::ScriptEngine::getInstance()->clearException();
                    se::AutoHandleScope hs;

                    CC_UNUSED bool ok = true;
                    se::ValueArray args;
                    args.resize(4);
                    ok &= nativevalue_to_se(larg0, args[0]);
                    ok &= nativevalue_to_se(larg1, args[1]);
                    ok &= nativevalue_to_se(larg2, args[2]);
                    ok &= nativevalue_to_se(larg3, args[3]);
                    se::Value rval;
                    se::Object *funcObj = jsFunc.toObject();
                    bool succeed = funcObj->call(args, thisObj, &rval);
                    if (!succeed) {
                        se::ScriptEngine::getInstance()->clearException();
                    }
                    if (thisObj) {
                        thisObj->unroot();
                    }
                };
                arg0 = lambda;
            } else {
                arg0 = nullptr;
            }
        } while (false);
        SE_PRECONDITION2(ok, false, "Error processing arguments");
        cobj->setOnError(arg0);
        return true;
    }
    SE_REPORT_ERROR("wrong number of arguments: %d, was expecting %d", (int)argc, 1);
    return false;
}
SE_BIND_FUNC(js_network_Downloader_setOnTaskError) // NOLINT(readability-identifier-naming)

static bool js_network_Downloader_setOnError(se::State &s) { // NOLINT(readability-identifier-naming)
    auto *cobj = static_cast<cc::network::Downloader *>(s.nativeThisObject());
    SE_PRECONDITION2(cobj, false, "Invalid Native Object");
    const auto &args = s.args();
    size_t argc = args.size();
    CC_UNUSED bool ok = true;
    if (argc == 1) {
        std::function<void(const cc::network::DownloadTask &, int, int, const ccstd::string &)> arg0;
        do {
            if (args[0].isObject() && args[0].toObject()->isFunction()) {
                se::Value jsThis(s.thisObject());
                se::Value jsFunc(args[0]);
                jsThis.toObject()->attachObject(jsFunc.toObject());
                auto *thisObj = s.thisObject();
                auto lambda = [=](const cc::network::DownloadTask &larg0, int larg1, int larg2, const ccstd::string &larg3) -> void {
                    se::ScriptEngine::getInstance()->clearException();
                    se::AutoHandleScope hs;

                    CC_UNUSED bool ok = true;
                    se::ValueArray args;
                    args.resize(4);
                    ok &= nativevalue_to_se(larg0, args[0]);
                    ok &= nativevalue_to_se(larg1, args[1]);
                    ok &= nativevalue_to_se(larg2, args[2]);
                    ok &= nativevalue_to_se(larg3, args[3]);
                    se::Value rval;
                    se::Object *funcObj = jsFunc.toObject();
                    bool succeed = funcObj->call(args, thisObj, &rval);
                    if (!succeed) {
                        se::ScriptEngine::getInstance()->clearException();
                    }
                    if (thisObj) {
                        thisObj->unroot();
                    }
                };
                arg0 = lambda;
            } else {
                arg0 = nullptr;
            }
        } while (false);
        SE_PRECONDITION2(ok, false, "Error processing arguments");
        cobj->setOnError(arg0);
        return true;
    }
    SE_REPORT_ERROR("wrong number of arguments: %d, was expecting %d", (int)argc, 1);
    return false;
}
SE_BIND_FUNC_AS_PROP_SET(js_network_Downloader_setOnError)

bool register_all_network_manual(se::Object * /*obj*/) { // NOLINT(readability-identifier-naming)
    __jsb_cc_network_Downloader_proto->defineProperty("onSuccess", nullptr, _SE(js_network_Downloader_setOnSuccess_asSetter));
    __jsb_cc_network_Downloader_proto->defineProperty("onError", nullptr, _SE(js_network_Downloader_setOnError_asSetter));
    __jsb_cc_network_Downloader_proto->defineFunction("createDownloadTask",
                                                      _SE(js_network_Downloader_createDownloadTask));
    __jsb_cc_network_Downloader_proto->defineFunction("createDownloadFileTask",
                                                      _SE(js_network_Downloader_createDownloadFileTask)); // deprecated since v3.6
    __jsb_cc_network_Downloader_proto->defineFunction("setOnTaskError",
                                                      _SE(js_network_Downloader_setOnTaskError)); // deprecated since v3.6
    __jsb_cc_network_Downloader_proto->defineFunction("setOnFileTaskSuccess",
                                                      _SE(js_network_Downloader_setOnFileTaskSuccess)); // deprecated since v3.6
    return true;
}<|MERGE_RESOLUTION|>--- conflicted
+++ resolved
@@ -47,11 +47,7 @@
                          "js_network_Downloader_createDownloadFileTask : Error processing arguments");
         std::shared_ptr<const cc::network::DownloadTask> result = cobj->createDownloadTask(
             arg0, arg1);
-<<<<<<< HEAD
         ok &= nativevalue_to_se(result, s.rval());
-=======
-        ok &= nativevalue_to_se(*result, s.rval());
->>>>>>> f71ce47c
         //ROOT downloader object
         s.thisObject()->root();
 
@@ -70,11 +66,7 @@
                          "js_network_Downloader_createDownloadFileTask : Error processing arguments");
         std::shared_ptr<const cc::network::DownloadTask> result = cobj->createDownloadTask(
             arg0, arg1, arg2);
-<<<<<<< HEAD
         ok &= nativevalue_to_se(result, s.rval());
-=======
-        ok &= nativevalue_to_se(*result, s.rval());
->>>>>>> f71ce47c
         //ROOT downloader object
         s.thisObject()->root();
 
@@ -104,11 +96,7 @@
                          "js_network_Downloader_createDownloadTask : Error processing arguments");
         std::shared_ptr<const cc::network::DownloadTask> result = cobj->createDownloadTask(
             arg0, arg1);
-<<<<<<< HEAD
         ok &= nativevalue_to_se(result, s.rval());
-=======
-        ok &= nativevalue_to_se(*result, s.rval());
->>>>>>> f71ce47c
         //ROOT downloader object
         s.thisObject()->root();
 
@@ -127,11 +115,7 @@
                          "js_network_Downloader_createDownloadTask : Error processing arguments");
         std::shared_ptr<const cc::network::DownloadTask> result = cobj->createDownloadTask(
             arg0, arg1, arg2);
-<<<<<<< HEAD
         ok &= nativevalue_to_se(result, s.rval());
-=======
-        ok &= nativevalue_to_se(*result, s.rval());
->>>>>>> f71ce47c
         //ROOT downloader object
         s.thisObject()->root();
 
