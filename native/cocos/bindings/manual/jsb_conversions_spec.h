/****************************************************************************
 Copyright (c) 2021-2023 Xiamen Yaji Software Co., Ltd.
 http://www.cocos.com
 Permission is hereby granted, free of charge, to any person obtaining a copy
 of this software and associated documentation files (the "Software"), to deal
 in the Software without restriction, including without limitation the rights to
 use, copy, modify, merge, publish, distribute, sublicense, and/or sell copies
 of the Software, and to permit persons to whom the Software is furnished to do so,
 subject to the following conditions:

 The above copyright notice and this permission notice shall be included in
 all copies or substantial portions of the Software.

 THE SOFTWARE IS PROVIDED "AS IS", WITHOUT WARRANTY OF ANY KIND, EXPRESS OR
 IMPLIED, INCLUDING BUT NOT LIMITED TO THE WARRANTIES OF MERCHANTABILITY,
 FITNESS FOR A PARTICULAR PURPOSE AND NONINFRINGEMENT. IN NO EVENT SHALL THE
 AUTHORS OR COPYRIGHT HOLDERS BE LIABLE FOR ANY CLAIM, DAMAGES OR OTHER
 LIABILITY, WHETHER IN AN ACTION OF CONTRACT, TORT OR OTHERWISE, ARISING FROM,
 OUT OF OR IN CONNECTION WITH THE SOFTWARE OR THE USE OR OTHER DEALINGS IN
 THE SOFTWARE.
****************************************************************************/

#pragma once

#include "base/Ptr.h"
#include "base/Value.h"
#include "base/std/any.h"
#include "base/std/container/unordered_map.h"
#include "base/std/optional.h"
#include "base/std/variant.h"
#include "bindings/jswrapper/SeApi.h"
#include "core/TypedArray.h"
#include "core/assets/AssetsModuleHeader.h"
#include "core/assets/RenderingSubMesh.h"

#if CC_USE_PHYSICS_PHYSX
    #include "physics/spec/IShape.h"
    #include "physics/spec/IWorld.h"
#endif

namespace cc {
class Data;
class Vec4;
class Vec2;
class Vec3;
class Size;
class Mat3;
class Mat4;
class Quaternion;
class Color;
class Rect;

template <typename K, typename V>
class RefMap;

struct NativeDep;

class ArrayBuffer;

// class TypedArray;
// class IBArray;

namespace network {
struct DownloaderHints;
class DownloadTask;
} // namespace network

namespace scene {
class FogInfo;
class ShadowsInfo;
class SkyboxInfo;
} // namespace scene

namespace geometry {
class AABB;
class Capsule;
class Line;
class Ray;
class Sphere;
class Triangle;
class Plane;
class Frustum;
class Spline;
} // namespace geometry

namespace extension {
struct ManifestAsset;
}

namespace middleware {
class Texture2D;
}

namespace gfx {
struct Viewport;
struct Offset;
struct Extent;
struct TextureSubres;
struct TextureCopy;
struct BufferTextureCopy;
struct BufferInfo;
struct BufferViewInfo;
struct TextureInfo;
struct DescriptorSetInfo;
struct BindingMappingInfo;
struct ShaderStage;
struct UniformSampler;
struct UniformBlock;
struct Uniform;
struct ShaderInfo;
struct DrawInfo;
struct IndirectBuffer;
struct SamplerInfo;
struct ColorAttachment;
struct DepthStencilAttachment;
struct SubPassInfo;
struct RenderPassInfo;
struct QueueInfo;
struct PipelineLayoutInfo;
struct DescriptorSetLayoutBinding;
struct DescriptorSetLayoutInfo;
struct FramebufferInfo;
struct CommandBufferInfo;
struct InputAssemblerInfo;
} // namespace gfx
} // namespace cc

#if CC_USE_SPINE

namespace spine {
class String;
template <typename T>
class Vector;
template <typename K, typename V>
class Map;
} // namespace spine

#endif

////////////////////////////////////////////////////////////////////////////
/////////////////sevalue to native/////////////////////////////
////////////////////////////////////////////////////////////////////////////

// se value -> native value
CC_DEPRECATED(3.6, "use sevalue_to_native instead")
bool seval_to_ccvalue(const se::Value &v, cc::Value *ret); // NOLINT(readability-identifier-naming)
CC_DEPRECATED(3.6, "use sevalue_to_native instead")
bool seval_to_ccvaluemap(const se::Value &v, cc::ValueMap *ret); // NOLINT(readability-identifier-naming)
CC_DEPRECATED(3.6, "use sevalue_to_native instead")
bool seval_to_ccvaluemapintkey(const se::Value &v, cc::ValueMapIntKey *ret); // NOLINT(readability-identifier-naming)
CC_DEPRECATED(3.6, "use sevalue_to_native instead")
bool seval_to_ccvaluevector(const se::Value &v, cc::ValueVector *ret); // NOLINT(readability-identifier-naming)
CC_DEPRECATED(3.6, "use sevalue_to_native instead")
bool sevals_variadic_to_ccvaluevector(const se::ValueArray &args, cc::ValueVector *ret); // NOLINT(readability-identifier-naming)

CC_DEPRECATED(3.6, "use sevalue_to_native instead")
bool seval_to_Data(const se::Value &v, cc::Data *ret); // NOLINT(readability-identifier-naming)
CC_DEPRECATED(3.6, "use sevalue_to_native instead")
bool seval_to_DownloaderHints(const se::Value &v, cc::network::DownloaderHints *ret); // NOLINT(readability-identifier-naming)

bool sevalue_to_native(const se::Value &from, cc::MacroValue *to, se::Object *ctx);                    // NOLINT(readability-identifier-naming)
bool sevalue_to_native(const se::Value &from, cc::IPreCompileInfoValueType *to, se::Object * /*ctx*/); // NOLINT(readability-identifier-naming)
bool sevalue_to_native(const se::Value &from, cc::IPropertyEditorValueType *to, se::Object * /*ctx*/); // NOLINT(readability-identifier-naming)

// ccstd::any
bool sevalue_to_native(const se::Value &from, ccstd::any *to, se::Object *ctx); // NOLINT(readability-identifier-naming)
////////////////// ArrayBuffer
bool sevalue_to_native(const se::Value &from, cc::ArrayBuffer *to, se::Object * /*ctx*/);  // NOLINT(readability-identifier-naming)
bool sevalue_to_native(const se::Value &from, cc::ArrayBuffer **to, se::Object * /*ctx*/); // NOLINT(readability-identifier-naming)

bool sevalue_to_native(const se::Value &from, ccstd::vector<cc::MacroRecord> *to, se::Object * /*ctx*/); // NOLINT(readability-identifier-naming)

bool sevalue_to_native(const se::Value &from, cc::MaterialProperty *to, se::Object * /*ctx*/); // NOLINT(readability-identifier-naming)

inline bool sevalue_to_native(const se::Value &from, ccstd::string *to, se::Object * /*ctx*/) { // NOLINT(readability-identifier-naming)
    if (from.isString()) {
        *to = from.toString();
        return true;
    }
    if (from.isNumber()) {
        *to = from.toStringForce();
        return true;
    }
    if (from.isNullOrUndefined()) {
        to->clear();
        return true;
    }
    CC_ABORTF("parmater '%s' is not a string nor number", from.toStringForce().c_str());
    to->clear();
    return false;
}

inline bool seval_to_std_string(const se::Value &from, ccstd::string *ret) { // NOLINT(readability-identifier-naming)
    assert(ret);
    *ret = from.toStringForce();
    return true;
}

inline bool sevalue_to_native(const se::Value &from, std::string_view *to, se::Object * /*ctx*/) { // NOLINT(readability-identifier-naming)
    if (from.isString()) {
        *to = from.toString();
    }
    return true;
}

///// integers
inline bool sevalue_to_native(const se::Value &from, bool *to, se::Object * /*ctx*/) { // NOLINT(readability-identifier-naming)
    *to = from.isNullOrUndefined() ? false : (from.isNumber() ? from.toDouble() != 0 : from.toBoolean());
    return true;
}

inline bool sevalue_to_native(const se::Value &from, int32_t *to, se::Object * /*ctx*/) { // NOLINT(readability-identifier-naming)
    *to = from.toInt32();
    return true;
}
inline bool sevalue_to_native(const se::Value &from, uint32_t *to, se::Object * /*ctx*/) { // NOLINT(readability-identifier-naming)
    *to = from.toUint32();
    return true;
}

inline bool sevalue_to_native(const se::Value &from, int16_t *to, se::Object * /*ctx*/) { // NOLINT(readability-identifier-naming)
    *to = from.toInt16();
    return true;
}
inline bool sevalue_to_native(const se::Value &from, uint16_t *to, se::Object * /*ctx*/) { // NOLINT(readability-identifier-naming)
    *to = from.toUint16();
    return true;
}

inline bool sevalue_to_native(const se::Value &from, int8_t *to, se::Object * /*ctx*/) { // NOLINT(readability-identifier-naming)
    *to = from.toInt8();
    return true;
}
inline bool sevalue_to_native(const se::Value &from, uint8_t *to, se::Object * /*ctx*/) { // NOLINT(readability-identifier-naming)
    *to = from.toUint8();
    return true;
}

inline bool sevalue_to_native(const se::Value &from, uint64_t *to, se::Object * /*ctx*/) { // NOLINT(readability-identifier-naming)
    *to = from.toUint64();
    return true;
}

inline bool sevalue_to_native(const se::Value &from, int64_t *to, se::Object * /*ctx*/) { // NOLINT(readability-identifier-naming)
    *to = from.toInt64();
    return true;
}

#if CC_PLATFORM == CC_PLATFORM_IOS || CC_PLATFORM == CC_PLATFORM_MACOS
inline bool sevalue_to_native(const se::Value &from, unsigned long *to, se::Object * /*ctx*/) { // NOLINT(readability-identifier-naming)
    // on mac: unsiged long  === uintptr_t
    static_assert(sizeof(*to) == 8, "");
    *to = static_cast<unsigned long>(from.toUint64());
    return true;
}
inline bool sevalue_to_native(const se::Value &from, long *to, se::Object * /*ctx*/) { // NOLINT(readability-identifier-naming)
    // on mac: unsiged long  === uintptr_t
    static_assert(sizeof(*to) == 8, "");
    *to = static_cast<long>(from.toUint64());
    return true;
}
#endif

inline bool sevalue_to_native(const se::Value &from, float *to, se::Object * /*ctx*/) { // NOLINT(readability-identifier-naming)
    *to = from.toFloat();
    return true;
}
inline bool sevalue_to_native(const se::Value &from, double *to, se::Object * /*unused*/) { // NOLINT(readability-identifier-naming)
    *to = from.toDouble();
    return true;
}

<<<<<<< HEAD
//inline bool sevalue_to_native(const se::Value & /*from*/, void * /*to*/, se::Object * /*ctx*/) { // NOLINT(readability-identifier-naming)
//    CC_ABORT();                                                                               // void not supported
//    return false;
//}
=======
// inline bool sevalue_to_native(const se::Value & /*from*/, void * /*to*/, se::Object * /*ctx*/) { // NOLINT(readability-identifier-naming)
//     CC_ABORT();                                                                               // void not supported
//     return false;
// }
>>>>>>> 73d80047

bool sevalue_to_native(const se::Value &from, cc::Data *to, se::Object * /*ctx*/); // NOLINT(readability-identifier-naming)

bool sevalue_to_native(const se::Value &from, cc::Value *to, se::Object * /*unused*/); // NOLINT(readability-identifier-naming)

inline bool sevalue_to_native(const se::Value &from, se::Value *to, se::Object * /*unused*/) { // NOLINT(readability-identifier-naming)
    *to = from;
    return true;
}

inline bool sevalue_to_native(const se::Value &from, se::Object **to, se::Object * /*unused*/) { // NOLINT(readability-identifier-naming)
    *to = from.toObject();
    return true;
}

inline bool sevalue_to_native(const se::Value &from, const se::Object **to, se::Object * /*unused*/) { // NOLINT(readability-identifier-naming)
    *to = from.toObject();
    return true;
}

bool sevalue_to_native(const se::Value &from, cc::Vec4 *to, se::Object * /*unused*/); // NOLINT(readability-identifier-naming)

bool sevalue_to_native(const se::Value &from, cc::Mat3 *to, se::Object * /*unused*/); // NOLINT(readability-identifier-naming)

bool sevalue_to_native(const se::Value &from, cc::Mat4 *to, se::Object * /*unused*/); // NOLINT(readability-identifier-naming)

bool sevalue_to_native(const se::Value &from, cc::Vec3 *to, se::Object * /*unused*/); // NOLINT(readability-identifier-naming)

bool sevalue_to_native(const se::Value &from, cc::Vec2 *to, se::Object * /*unused*/); // NOLINT(readability-identifier-naming)

bool sevalue_to_native(const se::Value &from, cc::Size *to, se::Object * /*unused*/); // NOLINT(readability-identifier-naming)

bool sevalue_to_native(const se::Value &from, cc::Quaternion *to, se::Object * /*unused*/); // NOLINT(readability-identifier-naming)

bool sevalue_to_native(const se::Value &from, cc::Color *to, se::Object * /*unused*/); // NOLINT(readability-identifier-naming)

bool sevalue_to_native(const se::Value &from, cc::Rect *to, se::Object * /*unused*/);      // NOLINT(readability-identifier-naming)
bool sevalue_to_native(const se::Value &from, cc::gfx::Rect *to, se::Object * /*unused*/); // NOLINT(readability-identifier-naming)

inline bool sevalue_to_native(const se::Value &from, ccstd::vector<se::Value> *to, se::Object * /*unused*/) { // NOLINT(readability-identifier-naming)
    if (from.isNullOrUndefined()) {
        to->clear();
        return true;
    }
    CC_ASSERT(from.isObject() && from.toObject()->isArray());
    auto *array = from.toObject();
    to->clear();
    uint32_t size;
    array->getArrayLength(&size);
    for (uint32_t i = 0; i < size; i++) {
        se::Value ele;
        array->getArrayElement(i, &ele);
        to->emplace_back(ele);
    }
    return true;
}

//////////////////  ccstd::any
inline bool sevalue_to_native(const se::Value & /*from*/, ccstd::any * /*to*/, se::Object * /*ctx*/) { // NOLINT(readability-identifier-naming)
    CC_ABORT();
    SE_LOGE("Can not convert any to specific types");
    return false;
}

bool sevalue_to_native(const se::Value &from, cc::TypedArray *to, se::Object * /*ctx*/); // NOLINT(readability-identifier-naming)

bool sevalue_to_native(const se::Value &from, cc::IBArray *to, se::Object * /*ctx*/); // NOLINT(readability-identifier-naming)

// bool sevalue_to_native(const se::Value &from, cc::gfx::Context **to, se::Object*) {// NOLINT(readability-identifier-naming)
//     CC_ASSERT(from.isObject());
//     *to = (cc::gfx::Context*)from.toObject()->getPrivateData();
//     return true;
// }

inline bool sevalue_to_native(const se::Value &from, void **to, se::Object * /*ctx*/) { // NOLINT(readability-identifier-naming)
    CC_ASSERT_NOT_NULL(to);
    if (from.isNumber() || from.isBigInt()) {
        // NOLINTNEXTLINE(performance-no-int-to-ptr)
        *to = reinterpret_cast<void *>(from.toUint64());
        return true;
    }
    if (from.isObject()) {
        *to = from.toObject()->getPrivateData();
        return true;
    }
    SE_LOGE("[warn] failed to convert to void *\n");
    return false;
}

inline bool sevalue_to_native(const se::Value &from, ccstd::string **to, se::Object * /*ctx*/) { // NOLINT(readability-identifier-naming)
    if (to != nullptr && *to != nullptr) {
        **to = from.toString();
    }
    return true;
}

bool sevalue_to_native(const se::Value &from, cc::ValueMap *to, se::Object * /*ctx*/); // NOLINT(readability-identifier-naming)

bool sevalue_to_native(const se::Value &from, ccstd::vector<bool> *to, se::Object * /*ctx*/); // NOLINT(readability-identifier-naming)

bool sevalue_to_native(const se::Value &from, ccstd::vector<unsigned char> *to, se::Object * /*ctx*/);       // NOLINT(readability-identifier-naming)
bool sevalue_to_native(const se::Value &from, cc::IPropertyValue *to, se::Object *ctx);                      // NOLINT(readability-identifier-naming)
inline bool sevalue_to_native(const se::Value & /*from*/, ccstd::monostate * /*to*/, se::Object * /*ctx*/) { // NOLINT(readability-identifier-naming)
    // nothing todo
    return false;
}

//////////////////////// scene info
bool sevalue_to_native(const se::Value &from, cc::scene::FogInfo *, se::Object * /*ctx*/);     // NOLINT(readability-identifier-naming)
bool sevalue_to_native(const se::Value &from, cc::scene::ShadowsInfo *, se::Object * /*ctx*/); // NOLINT(readability-identifier-naming)
bool sevalue_to_native(const se::Value &from, cc::scene::SkyboxInfo *, se::Object * /*ctx*/);  // NOLINT(readability-identifier-naming)

/////////////////////// geometry

bool sevalue_to_native(const se::Value &from, cc::geometry::AABB *, se::Object * /*ctx*/);         // NOLINT(readability-identifier-naming)
bool sevalue_to_native(const se::Value &from, cc::geometry::Capsule *, se::Object * /*ctx*/);      // NOLINT(readability-identifier-naming)
bool sevalue_to_native(const se::Value &from, cc::geometry::Line *, se::Object * /*ctx*/);         // NOLINT(readability-identifier-naming)
bool sevalue_to_native(const se::Value &from, cc::geometry::Ray *, se::Object * /*ctx*/);          // NOLINT(readability-identifier-naming)
bool sevalue_to_native(const se::Value &from, cc::geometry::Sphere *, se::Object * /*ctx*/);       // NOLINT(readability-identifier-naming)
bool sevalue_to_native(const se::Value &from, cc::geometry::Triangle *, se::Object * /*ctx*/);     // NOLINT(readability-identifier-naming)
bool sevalue_to_native(const se::Value &from, cc::geometry::Plane *to, se::Object * /*unused*/);   // NOLINT(readability-identifier-naming)
bool sevalue_to_native(const se::Value &from, cc::geometry::Plane **to, se::Object * /*unused*/);  // NOLINT(readability-identifier-naming)
bool sevalue_to_native(const se::Value &from, cc::geometry::Frustum *to, se::Object * /*unused*/); // NOLINT(readability-identifier-naming)
bool sevalue_to_native(const se::Value &from, cc::geometry::Spline *to, se::Object * /*unused*/);  // NOLINT(readability-identifier-naming)

////////////////////////////////////////////////////////////////////////////
////////////////////nativevalue to se /////////////////////////////////////
////////////////////////////////////////////////////////////////////////////

// native value -> se value
CC_DEPRECATED(3.6, "use native_to_se instead")
bool ccvalue_to_seval(const cc::Value &v, se::Value *ret); // NOLINT(readability-identifier-naming)
CC_DEPRECATED(3.6, "use native_to_se instead")
bool ccvaluemap_to_seval(const cc::ValueMap &v, se::Value *ret); // NOLINT(readability-identifier-naming)
CC_DEPRECATED(3.6, "use native_to_se instead")
bool ccvaluemapintkey_to_seval(const cc::ValueMapIntKey &v, se::Value *ret); // NOLINT(readability-identifier-naming)
CC_DEPRECATED(3.6, "use native_to_se instead")
bool ccvaluevector_to_seval(const cc::ValueVector &v, se::Value *ret); // NOLINT(readability-identifier-naming)

CC_DEPRECATED(3.6, "use native_to_se instead")
bool ManifestAsset_to_seval(const cc::extension::ManifestAsset &v, se::Value *ret); // NOLINT(readability-identifier-naming)
CC_DEPRECATED(3.6, "use native_to_se instead")
bool Data_to_seval(const cc::Data &v, se::Value *ret); // NOLINT(readability-identifier-naming)
CC_DEPRECATED(3.6, "use native_to_se instead")
bool DownloadTask_to_seval(const cc::network::DownloadTask &v, se::Value *ret); // NOLINT(readability-identifier-naming)

CC_DEPRECATED(3.6, "use native_to_se instead")
bool Vec2_to_seval(const cc::Vec2 &v, se::Value *ret); // NOLINT(readability-identifier-naming)
CC_DEPRECATED(3.6, "use native_to_se instead")
bool Vec3_to_seval(const cc::Vec3 &v, se::Value *ret); // NOLINT(readability-identifier-naming)
CC_DEPRECATED(3.6, "use native_to_se instead")
bool Vec4_to_seval(const cc::Vec4 &v, se::Value *ret); // NOLINT(readability-identifier-naming)
CC_DEPRECATED(3.6, "use native_to_se instead")
bool Mat4_to_seval(const cc::Mat4 &v, se::Value *ret); // NOLINT(readability-identifier-naming)
CC_DEPRECATED(3.6, "use native_to_se instead")
bool Size_to_seval(const cc::Size &v, se::Value *ret); // NOLINT(readability-identifier-naming)
CC_DEPRECATED(3.6, "use native_to_se instead")
bool Rect_to_seval(const cc::Rect &v, se::Value *ret); // NOLINT(readability-identifier-naming)

// bool nativevalue_to_se(const cc::TypedArray &typedArray, se::Value &to, se::Object * /*ctx*/); // NOLINT(readability-identifier-naming) // NOLINT

/**
 * WARN: call nativevalue_to_se instead and it converts cc::Data to ArrayBuffer
 */
bool Data_to_TypedArray(const cc::Data &v, se::Value *ret); // NOLINT(readability-identifier-naming)

bool nativevalue_to_se(const cc::ArrayBuffer &arrayBuffer, se::Value &to, se::Object * /*ctx*/); // NOLINT(readability-identifier-naming) // NOLINT
inline bool nativevalue_to_se(cc::ArrayBuffer *arrayBuffer, se::Value &to, se::Object *ctx) {    // NOLINT(readability-identifier-naming) // NOLINT
    if (arrayBuffer == nullptr) {
        return false;
    }
    return nativevalue_to_se(*arrayBuffer, to, ctx);
}

inline bool nativevalue_to_se(const ccstd::vector<int8_t> &from, se::Value &to, se::Object * /*ctx*/) { // NOLINT(readability-identifier-naming)
    se::HandleObject array{se::Object::createTypedArray(se::Object::TypedArrayType::INT8, from.data(), from.size())};
    to.setObject(array);
    return true;
}

inline bool nativevalue_to_se(const ccstd::vector<uint8_t> &from, se::Value &to, se::Object * /*ctx*/) { // NOLINT(readability-identifier-naming)
    se::HandleObject array{se::Object::createTypedArray(se::Object::TypedArrayType::UINT8, from.data(), from.size())};
    to.setObject(array);
    return true;
}

inline bool nativevalue_to_se(int64_t from, se::Value &to, se::Object * /*ctx*/) { // NOLINT(readability-identifier-naming)
    to.setInt64(from);
    return true;
}

inline bool nativevalue_to_se(uint64_t from, se::Value &to, se::Object * /*ctx*/) { // NOLINT(readability-identifier-naming)
    to.setUint64(from);
    return true;
}

inline bool nativevalue_to_se(int32_t from, se::Value &to, se::Object * /*ctx*/) { // NOLINT(readability-identifier-naming)
    to.setInt32(from);
    return true;
}

inline bool nativevalue_to_se(uint32_t from, se::Value &to, se::Object * /*ctx*/) { // NOLINT(readability-identifier-naming)
    to.setUint32(from);
    return true;
}
inline bool nativevalue_to_se(int16_t from, se::Value &to, se::Object * /*ctx*/) { // NOLINT(readability-identifier-naming)
    to.setInt16(from);
    return true;
}
inline bool nativevalue_to_se(uint16_t from, se::Value &to, se::Object * /*ctx*/) { // NOLINT(readability-identifier-naming)
    to.setUint16(from);
    return true;
}

inline bool nativevalue_to_se(int8_t from, se::Value &to, se::Object * /*ctx*/) { // NOLINT(readability-identifier-naming)
    to.setInt8(from);
    return true;
}

inline bool nativevalue_to_se(uint8_t from, se::Value &to, se::Object * /*ctx*/) { // NOLINT(readability-identifier-naming)
    to.setUint8(from);
    return true;
}

inline bool nativevalue_to_se(float from, se::Value &to, se::Object * /*ctx*/) { // NOLINT(readability-identifier-naming)
    to.setFloat(from);
    return true;
}
inline bool nativevalue_to_se(double from, se::Value &to, se::Object * /*ctx*/) { // NOLINT(readability-identifier-naming)
    to.setDouble(from);
    return true;
}
inline bool nativevalue_to_se(bool from, se::Value &to, se::Object * /*ctx*/) { // NOLINT(readability-identifier-naming)
    to.setBoolean(from);
    return true;
}

#if CC_PLATFORM == CC_PLATFORM_IOS || CC_PLATFORM == CC_PLATFORM_MACOS
inline bool nativevalue_to_se(unsigned long from, se::Value &to, se::Object * /*ctx*/) { // NOLINT(readability-identifier-naming)
    static_assert(sizeof(from) == 8, "");
    to.setDouble(static_cast<double>(from));
    return true;
}
inline bool nativevalue_to_se(long from, se::Value &to, se::Object * /*ctx*/) { // NOLINT(readability-identifier-naming)
    static_assert(sizeof(from) == 8, "");
    to.setDouble(static_cast<double>(from));
    return true;
}

#endif

inline bool nativevalue_to_se(const ccstd::string &from, se::Value &to, se::Object * /*ctx*/) { // NOLINT(readability-identifier-naming)
    to.setString(from);
    return true;
}

inline bool nativevalue_to_se(const std::string_view &from, se::Value &to, se::Object * /*ctx*/) { // NOLINT(readability-identifier-naming)
    to.setString(from);
    return true;
}

inline bool nativevalue_to_se(const char *from, se::Value &to, se::Object * /*ctx*/) { // NOLINT(readability-identifier-naming)
    to.setString(from);
    return true;
}

inline bool nativevalue_to_se(char *from, se::Value &to, se::Object * /*ctx*/) { // NOLINT(readability-identifier-naming)
    to.setString(from);
    return true;
}

bool nativevalue_to_se(const cc::NativeDep &from, se::Value &to, se::Object *ctx); // NOLINT(readability-identifier-naming)

// JSB_REGISTER_OBJECT_TYPE(cc::network::DownloaderHints);

bool nativevalue_to_se(const cc::Data &from, se::Value &to, se::Object *ctx); // NOLINT(readability-identifier-naming)

bool nativevalue_to_se(const cc::Value &from, se::Value &to, se::Object *ctx); // NOLINT(readability-identifier-naming)

bool nativevalue_to_se(const ccstd::unordered_map<ccstd::string, cc::Value> &from, se::Value &to, se::Object *ctx); // NOLINT(readability-identifier-naming)

bool nativevalue_to_se(const cc::Size &from, se::Value &to, se::Object *ctx); // NOLINT(readability-identifier-naming)

bool nativevalue_to_se(const cc::extension::ManifestAsset &from, se::Value &to, se::Object *ctx); // NOLINT(readability-identifier-naming)

bool nativevalue_to_se(const cc::Rect &from, se::Value &to, se::Object *ctx); // NOLINT(readability-identifier-naming)

bool nativevalue_to_se(const cc::gfx::Rect &from, se::Value &to, se::Object *ctx); // NOLINT(readability-identifier-naming)

bool nativevalue_to_se(const cc::gfx::FormatInfo *from, se::Value &to, se::Object *ctx); // NOLINT(readability-identifier-naming

bool nativevalue_to_se(const cc::network::DownloadTask &from, se::Value &to, se::Object * /*ctx*/); // NOLINT(readability-identifier-naming)

inline bool nativevalue_to_se(const ccstd::monostate & /*from*/, se::Value &to, se::Object * /*ctx*/) { // NOLINT(readability-identifier-naming)
    to.setUndefined();
    return true;
}

<<<<<<< HEAD
inline bool nativevalue_to_se(const ccstd::any &from, se::Value &to, se::Object *ctx) { //NOLINT
=======
inline bool nativevalue_to_se(const ccstd::any &from, se::Value &to, se::Object *ctx) { // NOLINT
>>>>>>> 73d80047
    CC_ABORT();
    SE_LOGE("should not convert ccstd::any");
    return true;
}

using void_p = void *;
inline bool nativevalue_to_se(const void_p &from, se::Value &to, se::Object * /*ctx*/) { // NOLINT(readability-identifier-naming)
    if (!from) {
        to.setUndefined();
    } else {
        auto ptr = reinterpret_cast<uintptr_t>(from);
        sizeof(from) == 8 ? to.setUint64(static_cast<uint64_t>(ptr)) : to.setUint32(static_cast<uint32_t>(ptr));
    }
    return true;
}

// Spine conversions
#if CC_USE_SPINE

bool sevalue_to_native(const se::Value &, spine::String *, se::Object *); // NOLINT(readability-identifier-naming)

bool nativevalue_to_se(const spine::Vector<spine::String> &v, se::Value &ret, se::Object *ctx); // NOLINT(readability-identifier-naming)

bool nativevalue_to_se(const spine::String &obj, se::Value &val, se::Object *ctx); // NOLINT(readability-identifier-naming)

bool sevalue_to_native(const se::Value &v, spine::Vector<spine::String> *ret, se::Object *ctx); // NOLINT(readability-identifier-naming)

#endif

inline bool nativevalue_to_se(const se::Object *from, se::Value &to, se::Object * /*ctx*/) { // NOLINT(readability-identifier-naming)
    to.setObject(const_cast<se::Object *>(from));
    return true;
}

inline bool nativevalue_to_se(se::Object *from, se::Value &to, se::Object * /*ctx*/) { // NOLINT(readability-identifier-naming)
    to.setObject(from);
    return true;
}

#if CC_USE_MIDDLEWARE
bool seval_to_Map_string_key(const se::Value &v, cc::RefMap<ccstd::string, cc::middleware::Texture2D *> *ret); // NOLINT(readability-identifier-naming)
#endif                                                                                                         // CC_USE_MIDDLEWARE

#if CC_USE_PHYSICS_PHYSX

bool nativevalue_to_se(const ccstd::vector<std::shared_ptr<cc::physics::TriggerEventPair>> &from, se::Value &to, se::Object * /*ctx*/);
bool nativevalue_to_se(const ccstd::vector<cc::physics::ContactPoint> &from, se::Value &to, se::Object * /*ctx*/);
bool nativevalue_to_se(const ccstd::vector<std::shared_ptr<cc::physics::ContactEventPair>> &from, se::Value &to, se::Object *ctx);
bool nativevalue_to_se(const cc::physics::RaycastResult &from, se::Value &to, se::Object *ctx);

bool sevalue_to_native(const se::Value &from, cc::physics::ConvexDesc *to, se::Object *ctx);
bool sevalue_to_native(const se::Value &from, cc::physics::TrimeshDesc *to, se::Object *ctx);
bool sevalue_to_native(const se::Value &from, cc::physics::HeightFieldDesc *to, se::Object *ctx);
bool sevalue_to_native(const se::Value &from, cc::physics::RaycastOptions *to, se::Object *ctx);

<<<<<<< HEAD
#endif //USE_PHYSICS_PHYSX
=======
#endif // USE_PHYSICS_PHYSX
>>>>>>> 73d80047
<|MERGE_RESOLUTION|>--- conflicted
+++ resolved
@@ -270,17 +270,10 @@
     return true;
 }
 
-<<<<<<< HEAD
-//inline bool sevalue_to_native(const se::Value & /*from*/, void * /*to*/, se::Object * /*ctx*/) { // NOLINT(readability-identifier-naming)
-//    CC_ABORT();                                                                               // void not supported
-//    return false;
-//}
-=======
 // inline bool sevalue_to_native(const se::Value & /*from*/, void * /*to*/, se::Object * /*ctx*/) { // NOLINT(readability-identifier-naming)
 //     CC_ABORT();                                                                               // void not supported
 //     return false;
 // }
->>>>>>> 73d80047
 
 bool sevalue_to_native(const se::Value &from, cc::Data *to, se::Object * /*ctx*/); // NOLINT(readability-identifier-naming)
 
@@ -579,11 +572,7 @@
     return true;
 }
 
-<<<<<<< HEAD
-inline bool nativevalue_to_se(const ccstd::any &from, se::Value &to, se::Object *ctx) { //NOLINT
-=======
 inline bool nativevalue_to_se(const ccstd::any &from, se::Value &to, se::Object *ctx) { // NOLINT
->>>>>>> 73d80047
     CC_ABORT();
     SE_LOGE("should not convert ccstd::any");
     return true;
@@ -639,8 +628,4 @@
 bool sevalue_to_native(const se::Value &from, cc::physics::HeightFieldDesc *to, se::Object *ctx);
 bool sevalue_to_native(const se::Value &from, cc::physics::RaycastOptions *to, se::Object *ctx);
 
-<<<<<<< HEAD
-#endif //USE_PHYSICS_PHYSX
-=======
-#endif // USE_PHYSICS_PHYSX
->>>>>>> 73d80047
+#endif // USE_PHYSICS_PHYSX