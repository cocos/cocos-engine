--- conflicted
+++ resolved
@@ -430,17 +430,13 @@
     __jsb_dragonBones_BaseFactory_proto->defineFunction("parseTextureAtlasData", _SE(js_cocos2dx_dragonbones_BaseFactory_parseTextureAtlasData));
 
     dragonBones::BaseObject::setObjectRecycleOrDestroyCallback([](dragonBones::BaseObject *obj, int type) {
-<<<<<<< HEAD
-        
+        //ccstd::string typeName = typeid(*obj).name();
 #if CC_PLATFORM != CC_PLATFORM_OPENHARMONY // TODO:May be removed later
         se::Object* seObj = nullptr;
-=======
-        //ccstd::string typeName = typeid(*obj).name();
         if (!se::NativePtrToObjectMap::isValid()) {
             return;
         }
         se::Object *seObj = nullptr;
->>>>>>> d08a1124
         auto iter = se::NativePtrToObjectMap::find(obj);
         if (iter != se::NativePtrToObjectMap::end()) {
             // Save se::Object pointer for being used in cleanup method.
