--- conflicted
+++ resolved
@@ -244,14 +244,8 @@
     static std::chrono::steady_clock::time_point prevTime;
     prevTime = std::chrono::steady_clock::now();
 
-<<<<<<< HEAD
     int64_t milliSeconds = std::chrono::duration_cast<std::chrono::milliseconds>(prevTime - se::ScriptEngine::getInstance()->getStartTime()).count();
     tickArgsValArr[0].setDouble(static_cast<double>(milliSeconds));
-=======
-    se::ValueArray args;
-    int64_t        milliSeconds = std::chrono::duration_cast<std::chrono::milliseconds>(prevTime - se::ScriptEngine::getInstance()->getStartTime()).count();
-    args.emplace_back(se::Value(static_cast<double>(milliSeconds)));
->>>>>>> 77097c0d
 
     if (!tickVal.isUndefined()) {
         tickVal.toObject()->call(tickArgsValArr, nullptr);
