--- conflicted
+++ resolved
@@ -1,32 +1,4 @@
-<<<<<<< HEAD
 // clang-format off
-=======
-/****************************************************************************
- Copyright (c) 2019-2022 Xiamen Yaji Software Co., Ltd.
-
- http://www.cocos.com
-
- Permission is hereby granted, free of charge, to any person obtaining a copy
- of this software and associated engine source code (the "Software"), a limited,
- worldwide, royalty-free, non-assignable, revocable and non-exclusive license
- to use Cocos Creator solely to develop games on your target platforms. You shall
- not use Cocos Creator software for developing other software or tools that's
- used for developing games. You are not granted to publish, distribute,
- sublicense, and/or sell copies of Cocos Creator.
-
- The software or tools in this License Agreement are licensed, not sold.
- Xiamen Yaji Software Co., Ltd. reserves all rights not expressly granted to you.
-
- THE SOFTWARE IS PROVIDED "AS IS", WITHOUT WARRANTY OF ANY KIND, EXPRESS OR
- IMPLIED, INCLUDING BUT NOT LIMITED TO THE WARRANTIES OF MERCHANTABILITY,
- FITNESS FOR A PARTICULAR PURPOSE AND NONINFRINGEMENT. IN NO EVENT SHALL THE
- AUTHORS OR COPYRIGHT HOLDERS BE LIABLE FOR ANY CLAIM, DAMAGES OR OTHER
- LIABILITY, WHETHER IN AN ACTION OF CONTRACT, TORT OR OTHERWISE, ARISING FROM,
- OUT OF OR IN CONNECTION WITH THE SOFTWARE OR THE USE OR OTHER DEALINGS IN
- THE SOFTWARE.
-****************************************************************************/
-
->>>>>>> 77097c0d
 #pragma once
 #include "base/Config.h"
 #include <type_traits>
@@ -55,4 +27,4 @@
 
 SE_DECLARE_FUNC(js_network_Downloader_setOnTaskProgress);
 SE_DECLARE_FUNC(js_network_Downloader_Downloader);
-    // clang-format on+// clang-format on