--- conflicted
+++ resolved
@@ -25,7 +25,6 @@
 
 #define LOG_TAG "AudioPlayerProvider"
 
-#include <sys/system_properties.h>
 #include <algorithm> // for std::find_if
 #include <cstdlib>
 #include <utility>
@@ -40,7 +39,6 @@
 #include "audio/android/utils/Utils.h"
 #include "base/memory/Memory.h"
 #include "base/ThreadPool.h"
-<<<<<<< HEAD
 #if CC_PLATFORM == CC_PLATFORM_ANDROID
 #include <sys/system_properties.h>
 #elif CC_PLATFORM == CC_PLATFORM_OPENHARMONY
@@ -50,8 +48,6 @@
 #include <algorithm> // for std::find_if
 #include <cstdlib>
 #include <utility>
-=======
->>>>>>> d08a1124
 
 namespace cc {
 
@@ -320,19 +316,11 @@
 AudioPlayerProvider::AudioFileInfo AudioPlayerProvider::getFileInfo(
     const ccstd::string &audioFilePath) {
     AudioFileInfo info;
-<<<<<<< HEAD
-    long          fileSize = 0; //NOLINT(google-runtime-int)
-    off_t         start    = 0;
-    off_t         length   = 0;
-    int           assetFd  = -1;
-#if CC_PLATFORM == CC_PLATFORM_ANDROID
-=======
     long fileSize = 0; //NOLINT(google-runtime-int)
     off_t start = 0;
     off_t length = 0;
     int assetFd = -1;
-
->>>>>>> d08a1124
+#if CC_PLATFORM == CC_PLATFORM_ANDROID
     if (audioFilePath[0] != '/') {
         ccstd::string relativePath;
         size_t position = audioFilePath.find("@assets/");
@@ -362,11 +350,10 @@
             return info;
         }
     }
-<<<<<<< HEAD
-    info.url     = audioFilePath;
+    info.url = audioFilePath;
     info.assetFd = std::make_shared<AssetFd>(assetFd);
-    info.start   = start;
-    info.length  = fileSize;
+    info.start = start;
+    info.length = fileSize;
 #elif CC_PLATFORM == CC_PLATFORM_OPENHARMONY
     FileUtilsOpenHarmony* fileUtils = dynamic_cast<FileUtilsOpenHarmony*>(FileUtils::getInstance());
     if(!fileUtils) {
@@ -380,13 +367,6 @@
     info.start   = descriptor.start;
     info.length  = descriptor.length;
 #endif
-=======
-
-    info.url = audioFilePath;
-    info.assetFd = std::make_shared<AssetFd>(assetFd);
-    info.start = start;
-    info.length = fileSize;
->>>>>>> d08a1124
 
     ALOGV("(%s) file size: %ld", audioFilePath.c_str(), fileSize);
 
@@ -467,17 +447,12 @@
     }
 #if CC_PLATFORM == CC_PLATFORM_ANDROID
     SLuint32 locatorType = info.assetFd->getFd() > 0 ? SL_DATALOCATOR_ANDROIDFD : SL_DATALOCATOR_URI;
-<<<<<<< HEAD
 #elif CC_PLATFORM == CC_PLATFORM_OPENHARMONY
     SLuint32 locatorType = SL_DATALOCATOR_URI;
 #endif
-    
+
     auto     urlPlayer   = new (std::nothrow) UrlAudioPlayer(_engineItf, _outputMixObject, _callerThreadUtils);
     bool     ret         = urlPlayer->prepare(info.url, locatorType, info.assetFd, info.start, info.length);
-=======
-    auto urlPlayer = ccnew UrlAudioPlayer(_engineItf, _outputMixObject, _callerThreadUtils);
-    bool ret = urlPlayer->prepare(info.url, locatorType, info.assetFd, info.start, info.length);
->>>>>>> d08a1124
     if (!ret) {
         SL_SAFE_DELETE(urlPlayer);
     }
