//
//  CCCameraNode.cpp
//  cocos2d_libs
//
//  Created by youyou on 17/3/23.
//
//

#include "CCCameraNode.h"
#include "base/CCDirector.h"
#include "renderer/CCRenderer.h"

using namespace cocos2d;

namespace creator {
    static CameraNode* _cameraInstance;
    
    
    CameraNode::CameraNode()
    {
        _mat.setIdentity();
        _cameraInstance = this;
        visitingIndex = 0;
    }
    
    CameraNode::~CameraNode()
    {
<<<<<<< HEAD
        if (!_commands.empty())
        {
            for (const auto& c : _commands)
            {
                delete c.beforeVisitCommand;
                delete c.afterVisitCommand;
            }
            _commands.clear();
        }
=======
        _cameraInstance = nullptr;
    }
    
    CameraNode* CameraNode::getInstance() {
        return _cameraInstance;
>>>>>>> 0ac0aac4
    }
    
    void CameraNode::setTransform(float a, float b, float c, float d, float tx, float ty)
    {
        float* m = _mat.m;
        m[0] = a;
        m[1] = b;
        m[4] = c;
        m[5] = d;
        m[12] = tx;
        m[13] = ty;
        
        _inverseMat = _mat;
        _inverseMat.inverse();
        
        _visibleRect.origin = Director::getInstance()->getVisibleOrigin();
        _visibleRect.size = Director::getInstance()->getVisibleSize();
        
        _visibleRect = RectApplyTransform(_visibleRect, _inverseMat);
    }
    
    const cocos2d::Rect& CameraNode::getVisibleRect()
    {
        return _visibleRect;
    }
    
    bool CameraNode::containsNode(cocos2d::Node* node)
    {
        while (node) {
            if (std::find(_nodes.begin(), _nodes.end(), node) !=_nodes.end()) {
                return true;
            }
            node = node->getParent();
        }
        
        return false;
    }
    
    void CameraNode::addTarget(Node* target)
    {
        if (std::find(_nodes.begin(), _nodes.end(), target) !=_nodes.end()) {
            return;
        }
        
        _nodes.push_back(target);
        
        CustomCommand* beforeVisitCommand = new CustomCommand();
        CustomCommand* afterVisitCommand = new CustomCommand();
        
        target->setBeforeVisitCallback([this, beforeVisitCommand](Renderer* renderer) {
            beforeVisitCommand->init(_globalZOrder);
            beforeVisitCommand->func = CC_CALLBACK_0(CameraNode::beforeVisit, this);
            renderer->addCommand(beforeVisitCommand);
        });
        target->setAfterVisitCallback([this, afterVisitCommand](Renderer* renderer) {
            afterVisitCommand->init(_globalZOrder);
            afterVisitCommand->func = CC_CALLBACK_0(CameraNode::afterVisit, this);
            renderer->addCommand(afterVisitCommand);
        });
        
        CameraCommand c = {target, beforeVisitCommand, afterVisitCommand};
        _commands.push_back(c);
    }
    
    void CameraNode::removeTarget(Node* target)
    {
        target->setBeforeVisitCallback(nullptr);
        target->setAfterVisitCallback(nullptr);
        
        for (auto i = _commands.begin(); i != _commands.end(); i++)
        {
            if (i->target == target)
            {
                delete i->beforeVisitCommand;
                delete i->afterVisitCommand;
                
                _commands.erase(i);
                break;
            }
        }
        
        for (auto i = _nodes.begin(); i != _nodes.end(); i++) {
            if (*i == target) {
                _nodes.erase(i);
                break;
            }
        }
    }
    
    void CameraNode::beforeVisit()
    {
        _director->multiplyMatrix(MATRIX_STACK_TYPE::MATRIX_STACK_PROJECTION, _mat);
    }
    
    void CameraNode::afterVisit()
    {
        _director->multiplyMatrix(MATRIX_STACK_TYPE::MATRIX_STACK_PROJECTION, _mat.getInversed());
    }
}<|MERGE_RESOLUTION|>--- conflicted
+++ resolved
@@ -25,7 +25,6 @@
     
     CameraNode::~CameraNode()
     {
-<<<<<<< HEAD
         if (!_commands.empty())
         {
             for (const auto& c : _commands)
@@ -35,13 +34,11 @@
             }
             _commands.clear();
         }
-=======
         _cameraInstance = nullptr;
     }
     
     CameraNode* CameraNode::getInstance() {
         return _cameraInstance;
->>>>>>> 0ac0aac4
     }
     
     void CameraNode::setTransform(float a, float b, float c, float d, float tx, float ty)
