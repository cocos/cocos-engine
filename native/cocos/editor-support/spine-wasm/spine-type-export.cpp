#include <spine/spine.h>
#include "spine-wasm.h"
#include "spine-skeleton-instance.h"
#include <emscripten/bind.h>
#include <memory>
#include <vector>
#include <functional>

using namespace emscripten;
using namespace spine;

namespace {
std::string STRING_SP2STD(const spine::String& str) {
    std::string stdStr(str.buffer(), str.length());
    return stdStr;
}

<<<<<<< HEAD
const spine::String STRING_STD2SP(std::string& str) {
    const spine::String spString(str.c_str());
=======
const spine::String STRING_STD2SP(const std::string& str) {
    const spine::String spString(str.c_str(), str.length());
>>>>>>> 4b6f482b
    return spString;
}

template <typename T>
std::vector<T> VECTOR_SP2STD(Vector<T> &container) {
    int count = container.size();
    std::vector<T> stdVector(count);
    for (int i = 0; i < count; i++) {
        stdVector[i] = container[i];
    }
    return stdVector;
}

template <typename T>
std::vector<T> VECTOR_SP2STD2(Vector<T> container) {
    int count = container.size();
    std::vector<T> stdVector(count);
    for (int i = 0; i < count; i++) {
        stdVector[i] = container[i];
    }
    return stdVector;
}

} // namespace

EMSCRIPTEN_BINDINGS(spine) {
    register_vector<float>("VectorFloat");
    register_vector<BoneData*>("VectorBoneData");
    register_vector<Bone*>("VectorBone");
    register_vector<Skin::AttachmentMap::Entry*>("VectorSkinEntry");
    register_vector<SlotData*>("VectorSlotData");
    register_vector<Slot*>("VectorSlot");
    register_vector<Animation*>("VectorAnimation");
    register_vector<Skin*>("VectorSkin");
    register_vector<EventData*>("VectorEventData");
    register_vector<Event*>("VectorEvent");
    register_vector<ConstraintData*>("VectorConstraintData");
    register_vector<IkConstraint*>("VectorIkConstraint");
    register_vector<PathConstraint*>("VectorPathConstraint");
    register_vector<TransformConstraint*>("VectorTransformConstraint");
    register_vector<IkConstraintData*>("VectorIkConstraintData");
    register_vector<TransformConstraintData*>("VectorTransformConstraintData");
    register_vector<PathConstraintData*>("VectorPathConstraintData");
    register_vector<TrackEntry*>("VectorTrackEntry");

    enum_<TimelineType>("TimelineType")
        .value("rotate", TimelineType_Rotate)
        .value("translate", TimelineType_Translate)
        .value("scale", TimelineType_Scale)
        .value("shear", TimelineType_Shear)
        .value("attachment", TimelineType_Attachment)
        .value("color", TimelineType_Color)
        .value("deform", TimelineType_Deform)
        .value("event", TimelineType_Event)
        .value("drawOrder", TimelineType_DrawOrder)
        .value("ikConstraint", TimelineType_IkConstraint)
        .value("transformConstraint", TimelineType_TransformConstraint)
        .value("pathConstraintPosition", TimelineType_PathConstraintPosition)
        .value("pathConstraintSpacing", TimelineType_PathConstraintSpacing)
        .value("pathConstraintMix", TimelineType_PathConstraintMix)
        .value("twoColor", TimelineType_TwoColor);
    
    enum_<MixDirection>("MixDirection")
        .value("mixIn", MixDirection_In)
        .value("mixOut", MixDirection_Out);

    enum_<MixBlend>("MixBlend")
        .value("setup", MixBlend_Setup)
        .value("first", MixBlend_First)
        .value("replace", MixBlend_Replace)
        .value("add", MixBlend_Add);

    enum_<BlendMode>("BlendMode")
        .value("Normal", BlendMode_Normal)
        .value("Additive", BlendMode_Additive)
        .value("Multiply", BlendMode_Multiply)
        .value("Screen", BlendMode_Screen);

    enum_<EventType>("EventType")
        .value("start", EventType_Start)
        .value("interrupt", EventType_Interrupt)
        .value("end", EventType_End)
        .value("dispose", EventType_Complete)
        .value("complete", EventType_Dispose)
        .value("event", EventType_Event);

    enum_<TransformMode>("TransformMode")
        .value("Normal", TransformMode_Normal)
        .value("OnlyTranslation", TransformMode_OnlyTranslation)
        .value("NoRotationOrReflection", TransformMode_NoRotationOrReflection)
        .value("NoScale", TransformMode_NoScale)
        .value("NoScaleOrReflection", TransformMode_NoScaleOrReflection);

    enum_<PositionMode>("PositionMode")
        .value("Fixed", PositionMode_Fixed)
        .value("Percent", PositionMode_Percent);

    enum_<SpacingMode>("SpacingMode")
        .value("Length", SpacingMode_Length)
        .value("Fixed", SpacingMode_Fixed)
        .value("Percent", SpacingMode_Percent);

    enum_<RotateMode>("RotateMode")
        .value("Tangent", RotateMode_Tangent)
        .value("Chain", RotateMode_Chain)
        .value("ChainScale", RotateMode_ChainScale);

    enum_<TextureFilter>("TextureFilter")
        .value("Unknown", TextureFilter_Unknown)
        .value("Nearest", TextureFilter_Nearest)
        .value("Linear", TextureFilter_Linear)
        .value("MipMap", TextureFilter_MipMap)
        .value("MipMapNearestNearest", TextureFilter_MipMapNearestNearest)
        .value("MipMapLinearNearest", TextureFilter_MipMapLinearNearest)
        .value("MipMapNearestLinear", TextureFilter_MipMapNearestLinear)
        .value("MipMapLinearLinear", TextureFilter_MipMapLinearLinear);

    enum_<TextureWrap>("TextureWrap")
        .value("MirroredRepeat", TextureWrap_MirroredRepeat)
        .value("ClampToEdge", TextureWrap_ClampToEdge)
        .value("Repeat", TextureWrap_Repeat);

    enum_<AttachmentType>("AttachmentType")
        .value("Region", AttachmentType_Region)
        .value("BoundingBox", AttachmentType_Boundingbox)
        .value("Mesh", AttachmentType_Mesh)
        .value("LinkedMesh", AttachmentType_Linkedmesh)
        .value("Path", AttachmentType_Path)
        .value("Point", AttachmentType_Point)
        .value("Clipping", AttachmentType_Clipping);
//////////////////////////////////////////////////////////////////////////////////////////////////////////////
//////////////////////////////////////////////////////////////////////////////////////////////////////////////
    // class_<Vector>("Vector")
    //     .constructor<>()
    //     .constructor<const Vector &>()
    //     .function("size", &Vector::size);

    // class_<Pool>("Pool")
    //     .constructor<>();

    class_<MathUtil>("MathUtils")
        .class_property("PI", &MathUtil::Pi)
        .class_property("PI2", &MathUtil::Pi_2)
        //.class_property("radiansToDegrees", &MathUtil::radiansToDegrees)
        .class_property("radDeg", &MathUtil::Rad_Deg)
        //.class_property("degreesToRadians", &MathUtil::degreesToRadians)
        .class_function("clamp", &MathUtil::clamp)
        .class_function("cosDeg", &MathUtil::cosDeg)
        .class_function("cosDeg", &MathUtil::cosDeg)
        .class_function("sinDeg", &MathUtil::sinDeg)
        .class_function("signum", &MathUtil::sign);
        //.class_function("toInt", &MathUtil::toInt)
        //.class_function("cbrt", &MathUtil::randomTriangular)
        //.class_function("randomTriangular", &MathUtil::randomTriangular)
        //.class_function("randomTriangularWith", &MathUtil::randomTriangular);

    class_<Color>("Color")
        .constructor<>()
        .constructor<float, float, float, float>()
        .function("set", static_cast<Color&(Color::*)(float, float, float, float)>(&Color::set))
        //.function("setFromColor", static_cast<Color&(Color::*)(const Color&)>(&Color::set)) //no need
        .function("add", static_cast<Color&(Color::*)(float, float, float, float)>(&Color::add))
        .function("clamp", &Color::clamp)
        .property("r", &Color::r)
        .property("g", &Color::g)
        .property("b", &Color::b)
        .property("a", &Color::a);
    
    class_<Interpolation>("Interpolation")
        .function("apply", &Interpolation::apply, pure_virtual());


    class_<Triangulator>("Triangulator")
        .constructor<>()
        .function("triangulate", &Triangulator::triangulate)
        .function("decompose", &Triangulator::decompose, allow_raw_pointers());


    class_<ConstraintData>("ConstraintData")
        .constructor<const String& >()
        .function("getName", optional_override([](ConstraintData &obj) { return STRING_SP2STD(obj.getName());}))
        .function("getOrder", &ConstraintData::getOrder)
        .function("setOrder", &ConstraintData::setOrder)
        .function("getSkinRequired", &ConstraintData::isSkinRequired)
        .function("setSkinRequired", &ConstraintData::setSkinRequired);

    class_<IkConstraintData, base<ConstraintData>>("IkConstraintData")
        .constructor<const String& >()
        .function("getBones", optional_override([](IkConstraintData &obj) { return VECTOR_SP2STD(obj.getBones());}), allow_raw_pointers())
        .function("getTarget", &IkConstraintData::getTarget, allow_raw_pointer<BoneData>())
        .function("setTarget", &IkConstraintData::setTarget, allow_raw_pointer<BoneData>())
        .function("getBendDirection", &IkConstraintData::getBendDirection)
        .function("setBendDirection", &IkConstraintData::setBendDirection)
        .function("getCompress", &IkConstraintData::getCompress)
        .function("setCompress", &IkConstraintData::setCompress)
        .function("getStretch", &IkConstraintData::getStretch)
        .function("setStretch", &IkConstraintData::setStretch)
        .function("getUniform", &IkConstraintData::getUniform)
        .function("setUniform", &IkConstraintData::setUniform)
        .function("getMix", &IkConstraintData::getMix)
        .function("setMix", &IkConstraintData::setMix)
        .function("getSoftness", &IkConstraintData::getSoftness)
        .function("setSoftness", &IkConstraintData::setSoftness);

    class_<PathConstraintData, base<ConstraintData>>("PathConstraintData")
        .constructor<const String& >()
        .function("getBones", optional_override([](PathConstraintData &obj) { return VECTOR_SP2STD(obj.getBones());}), allow_raw_pointers())
        .function("getTarget", &PathConstraintData::getTarget, allow_raw_pointer<SlotData>())
        .function("setTarget", &PathConstraintData::setTarget, allow_raw_pointer<SlotData>())
        .function("getPositionMode", &PathConstraintData::getPositionMode)
        .function("setPositionMode", &PathConstraintData::setPositionMode)
        .function("getSpacingMode", &PathConstraintData::getSpacingMode)
        .function("setSpacingMode", &PathConstraintData::setSpacingMode)
        .function("getRotateMode", &PathConstraintData::getRotateMode)
        .function("setRotateMode", &PathConstraintData::setRotateMode)
        .function("getOffsetRotation", &PathConstraintData::getOffsetRotation)
        .function("setOffsetRotation", &PathConstraintData::setOffsetRotation)
        .function("getPosition", &PathConstraintData::getPosition)
        .function("setPosition", &PathConstraintData::setPosition)
        .function("getSpacing", &PathConstraintData::getSpacing)
        .function("setSpacing", &PathConstraintData::setSpacing)
        .function("getRotateMix", &PathConstraintData::getRotateMix)
        .function("setRotateMix", &PathConstraintData::setRotateMix)
        .function("getTranslateMix", &PathConstraintData::getTranslateMix)
        .function("setTranslateMix", &PathConstraintData::setTranslateMix);

    class_<SkeletonBounds>("SkeletonBounds")
        //.function("getProp_minX", &SkeletonBounds::minX)
        //.function("getProp_minY", &SkeletonBounds::minY)
        //.function("getProp_maxX", &SkeletonBounds::maxX)
        //.function("getProp_maxY", &SkeletonBounds::maxY)
        //.function("getProp_boundingBoxes", &SkeletonBounds::boundingBoxes)
        //.function("getProp_polygons", &SkeletonBounds::polygons)
        .function("update", &SkeletonBounds::update)
        //.function("aabbCompute", &SkeletonBounds::aabbCompute) // private
        .function("aabbContainsPoint", &SkeletonBounds::aabbcontainsPoint)
        .function("aabbIntersectsSegment", &SkeletonBounds::aabbintersectsSegment)
        .function("aabbIntersectsSkeleton", &SkeletonBounds::aabbIntersectsSkeleton)
        //.function("containsPoint", select_overload<void(float, float)>(&SkeletonBounds::containsPoint), allow_raw_pointers())
        //.function("containsPointPolygon", select_overload<void(Polygon*, float, float)>(&SkeletonBounds::containsPoint), allow_raw_pointers())
        //.function("intersectsSegment", select_overload<void(float, float, float, float)>(&SkeletonBounds::intersectsSegment))
        //.function("intersectsSegmentPolygon", select_overload<void(spine::Polygon*, float, float, float, float)>(&SkeletonBounds::intersectsSegment), allow_raw_pointers())
        .function("getPolygon", &SkeletonBounds::getPolygon, allow_raw_pointers())
        .function("getWidth", &SkeletonBounds::getWidth)
        .function("getHeight", &SkeletonBounds::getHeight);

    class_<Event>("Event")
        .constructor<float , const EventData &>()
        .function("getData", &Event::getData)
        .function("getIntValue", &Event::getIntValue)
        .function("getFloatValue", &Event::getFloatValue)
        .function("getStringValue",optional_override([](Event &obj) { return STRING_SP2STD(obj.getStringValue());}))
        .function("getTime", &Event::getTime)
        .function("getVolume", &Event::getVolume)
        .function("getBalance", &Event::getBalance); 

    class_<EventData>("EventData")
        .constructor<const String &>()
        .function("getName", optional_override([](EventData &obj) { return STRING_SP2STD(obj.getName());}))
        .function("getIntValue", &EventData::getIntValue)
        .function("getFloatValue", &EventData::getFloatValue)
        .function("getStringValue", optional_override([](EventData &obj) { return STRING_SP2STD(obj.getStringValue());}))
        .function("getAudioPath", optional_override([](EventData &obj) { return STRING_SP2STD(obj.getAudioPath());}))
        .function("getVolume", &EventData::getVolume)
        .function("getBalance", &EventData::getBalance);
    

    class_<Attachment>("Attachment")
        .function("getName", optional_override([](Attachment &obj) { return STRING_SP2STD(obj.getName());}));

    // pure_virtual and raw pointer 
    class_<VertexAttachment, base<Attachment>>("VertexAttachment")
        //.constructor<const String& >()
        .function("getProp_id", &VertexAttachment::getId)
        .function("getProp_bones", &VertexAttachment::getBones)
        .function("getProp_vertices", &VertexAttachment::getVertices)
        .function("getProp_worldVerticesLength", &VertexAttachment::getWorldVerticesLength)
        .function("getProp_deformAttachment", &VertexAttachment::getDeformAttachment, allow_raw_pointer<VertexAttachment>())
        .function("getProp_name", &VertexAttachment::getName)
        //.function("computeWorldVertices", &VertexAttachment::computeWorldVertices);
        .function("copy", &VertexAttachment::copy, allow_raw_pointer<VertexAttachment>())
        .function("copyTo", &VertexAttachment::copyTo, allow_raw_pointer<VertexAttachment>());

    class_<BoundingBoxAttachment, base<VertexAttachment>>("BoundingBoxAttachment")
        .constructor<const String& >()
        .function("getName", optional_override([](BoundingBoxAttachment &obj) { return STRING_SP2STD(obj.getName());}))
        .function("copy", &BoundingBoxAttachment::copy, allow_raw_pointers());
        //.function("getProp_color", &BoundingBoxAttachment::getColor)

    class_<ClippingAttachment, base<VertexAttachment>>("ClippingAttachment")
        .constructor<const String& >()
        .function("getEndSlot", &ClippingAttachment::getEndSlot, allow_raw_pointer<SlotData>())
        .function("copy", &ClippingAttachment::copy, allow_raw_pointer<Attachment>());
        //.function("getProp_color", &ClippingAttachment::getColor)

    class_<MeshAttachment, base<VertexAttachment>>("MeshAttachment")
        .constructor<const String& >()
        //.function("getProp_region", &MeshAttachment::getRegion)
        .function("getPath", optional_override([](MeshAttachment &obj) { return STRING_SP2STD(obj.getPath());}))
        .function("getRegionUVs", &MeshAttachment::getRegionUVs)
        .function("getUVs", &MeshAttachment::getUVs)
        .function("getTriangles", &MeshAttachment::getTriangles)
        .function("getColor", &MeshAttachment::getColor)
        .function("getWidth", &MeshAttachment::getWidth)
        .function("getHeight", &MeshAttachment::getHeight)
        .function("getHullLength", &MeshAttachment::getHullLength)
        .function("getEdges", &MeshAttachment::getEdges)
        //.function("getProp_tempColor", &MeshAttachment::getTempColor) // no tempColor
        .function("updateUVs", &MeshAttachment::updateUVs)
        .function("getParentMesh", &MeshAttachment::getParentMesh, allow_raw_pointer<MeshAttachment>())
        .function("setParentMesh", &MeshAttachment::setParentMesh, allow_raw_pointer<MeshAttachment>())
        .function("copy", &MeshAttachment::copy, allow_raw_pointer<Attachment>())
        .function("newLinkedMesh", &MeshAttachment::newLinkedMesh, allow_raw_pointer<MeshAttachment>());

    class_<PathAttachment, base<VertexAttachment>>("PathAttachment")
        .constructor<const String& >()
        .function("getLengths", optional_override([](PathAttachment &obj) { return VECTOR_SP2STD(obj.getLengths());}))
        .function("getClosed", &PathAttachment::isClosed)
        .function("getConstantSpeed", &PathAttachment::isConstantSpeed)
        //.function("getProp_color", &MeshAttachment::getColor) // no color
        .function("copy", &PathAttachment::copy, allow_raw_pointers());

    class_<PointAttachment, base<Attachment>>("PointAttachment")
        .constructor<const String& >()
        .function("getX", &PointAttachment::getX)
        .function("getY", &PointAttachment::getY)
        .function("getRotation", &PointAttachment::getRotation)
        //.function("computeWorldPosition", &PointAttachment::computeWorldPosition) //reference type
        .function("computeWorldRotation", &PointAttachment::computeWorldRotation)
        //.function("getProp_color", &PointAttachment::getColor) // no color
        .function("copy", &PointAttachment::copy, allow_raw_pointer<Attachment>());

    //class_<HasRendererObject>("HasRendererObject")
    //    .constructor<>();


    class_<RegionAttachment, base<Attachment>>("RegionAttachment")
        .constructor<const String& >()
        // static U4: number;
        // static V4: number;
        // .......
        .function("getX", &RegionAttachment::getX)
        .function("getY", &RegionAttachment::getY)
        .function("getScaleX", &RegionAttachment::getScaleX)
        .function("getScaleY", &RegionAttachment::getScaleY)
        .function("getRotation", &RegionAttachment::getRotation)
        .function("getWidth", &RegionAttachment::getWidth)
        .function("getHeight", &RegionAttachment::getHeight)
        .function("getColor", &RegionAttachment::getColor)
        .function("getPath", optional_override([](RegionAttachment &obj) { return STRING_SP2STD(obj.getPath());}))
        .function("getRendererObject", &RegionAttachment::getRendererObject, allow_raw_pointer<void>())
        //.function("getProp_region", &PointAttachment::getRegion)
        .function("getOffset", &RegionAttachment::getOffset)
        .function("getUVs", &RegionAttachment::getUVs)
        //.function("getProp_tempColor", &PointAttachment::getTempColor) // have no tempColor
        .function("updateOffset", &RegionAttachment::updateOffset)
        //.function("setRegion", &RegionAttachment::setRegion) // have no setRegion
        .function("copy", &RegionAttachment::copy, allow_raw_pointer<Attachment>());


    // class_<AttachmentLoader>("AttachmentLoader")
    //     .constructor<>()
    //     .function("newClippingAttachment", &AttachmentLoader::newClippingAttachment, pure_virtual(), allow_raw_pointer<ClippingAttachment>())
    //     .function("newPointAttachment", &AttachmentLoader::newPointAttachment, pure_virtual(), allow_raw_pointer<PointAttachment>())
    //     .function("newPathAttachment", &AttachmentLoader::newPathAttachment, pure_virtual(), allow_raw_pointer<PathAttachment>())
    //     .function("newBoundingBoxAttachment", &AttachmentLoader::newBoundingBoxAttachment, pure_virtual(), allow_raw_pointer<BoundingBoxAttachment>())
    //     .function("newMeshAttachment", &AttachmentLoader::newMeshAttachment, pure_virtual(), allow_raw_pointer<MeshAttachment>())
    //     .function("newRegionAttachment", &AttachmentLoader::newRegionAttachment, pure_virtual(), allow_raw_pointer<RegionAttachment>());


    class_<AtlasAttachmentLoader, base<AttachmentLoader>>("AtlasAttachmentLoader")
        .constructor<Atlas* >()
        .function("newRegionAttachment", &AtlasAttachmentLoader::newRegionAttachment, allow_raw_pointer<RegionAttachment>())
        .function("newMeshAttachment", &AtlasAttachmentLoader::newMeshAttachment, allow_raw_pointer<MeshAttachment>())
        .function("newBoundingBoxAttachment", &AtlasAttachmentLoader::newBoundingBoxAttachment, allow_raw_pointer<BoundingBoxAttachment>())
        .function("newPathAttachment", &AtlasAttachmentLoader::newPathAttachment, allow_raw_pointer<PathAttachment>())
        .function("newPointAttachment", &AtlasAttachmentLoader::newPointAttachment, allow_raw_pointer<PointAttachment>())
        .function("newClippingAttachment", &AtlasAttachmentLoader::newClippingAttachment, allow_raw_pointer<ClippingAttachment>());
        //.function("getProp_atlas")

    class_<AtlasPage>("TextureAtlasPage")
        .constructor<const String&>()
        .function("getName", optional_override([](AtlasPage &obj) { return STRING_SP2STD((const String)obj.name);}))
        .property("minFilter", &AtlasPage::minFilter)
        .property("magFilter", &AtlasPage::magFilter)
        .property("uWrap", &AtlasPage::uWrap)
        .property("vWrap", &AtlasPage::vWrap)
        //.property("texture", &AtlasPage::texture) // no texture, use renderer object
        .property("width", &AtlasPage::width)
        .property("height", &AtlasPage::height);

    class_<AtlasRegion>("TextureAtlasRegion")
        //.property("page", &AtlasRegion::page)
        .function("getName", optional_override([](AtlasRegion &obj) { return STRING_SP2STD((const String)obj.name);}))
        .property("x", &AtlasRegion::x)
        .property("y", &AtlasRegion::y)
        .property("index", &AtlasRegion::index)
        .property("rotate", &AtlasRegion::rotate)
        .property("degrees", &AtlasRegion::degrees);
        //.property("texture", &AtlasRegion::height)


    class_<Atlas>("TextureAtlas")
        .constructor<const String&, TextureLoader*, bool>()
        //.function("getProp_pages")
        //.function("getProp_regions")
        .function("findRegion", optional_override([](Atlas &obj, const std::string& name) { return obj.findRegion(STRING_STD2SP(name));}), allow_raw_pointers());
        //.function("dispose");

    class_<PowInterpolation, base<Interpolation>>("Pow")
        .constructor<int>()
        .function("apply", &PowInterpolation::apply);
    
    class_<PowOutInterpolation, base<Interpolation>>("PowOut")
        .constructor<int>()
        .function("apply", &PowInterpolation::apply);
 
    // class_<Vector2>("Vector2")
    //     .constructor<float, float>()
    //     .function("set", static_cast<Vector2&(Vector2::*)(float, float)>(&Vector2::set))
    //     .function("length", &Vector2::length)
    //     .function("normalize", static_cast<Vector2&(Vector2::*)()>(&Vector2::normalize))
    //     .property("x", &Vector2::x)
    //     .property("y", &Vector2::y);

    class_<BoneData>("BoneData")
        .constructor<int, const String&, BoneData *>()
        .function("getIndex", &BoneData::getIndex)
        .function("getName", optional_override([](BoneData &obj) { return STRING_SP2STD(obj.getName());}))
        .function("getParent", &BoneData::getParent, allow_raw_pointer<BoneData>())
        .function("getLength", &BoneData::getLength)
        .function("getX", &BoneData::getX)
        .function("getY", &BoneData::getY)
        .function("getRotation", &BoneData::getRotation)
        .function("getScaleX", &BoneData::getScaleX)
        .function("getScaleY", &BoneData::getScaleY)
        .function("getShearX", &BoneData::getShearX)
        .function("getShearY", &BoneData::getShearY)
        .function("getTransformMode", &BoneData::getTransformMode)
        .function("getSkinRequired", &BoneData::isSkinRequired);
        //.function("getProp_color", &BoneData::isSkinRequired) // have no color
    
    class_<SlotData>("SlotData")
        .constructor<int, const String&, BoneData &>()
        .function("getIndex", &SlotData::getIndex)
        .function("getName", optional_override([](SlotData &obj) { return STRING_SP2STD(obj.getName());}))
        .function("getBoneData", &SlotData::getBoneData)
        .function("getColor", &SlotData::getColor)
        .function("getDarkColor", &SlotData::getDarkColor)
        .function("getBlendMode", &SlotData::getBlendMode);
        
    class_<Updatable>("Updatable")
        .function("update", &Updatable::update, pure_virtual())
        .function("isActive", &Updatable::isActive, pure_virtual());

    class_<IkConstraint, base<Updatable>>("IkConstraint")
        .constructor<IkConstraintData &, Skeleton &>()
        .function("getData",  &IkConstraint::getData)
        .function("getBones", optional_override([](IkConstraint &obj) { return VECTOR_SP2STD(obj.getBones());}), allow_raw_pointers())
        .function("getTarget",  &IkConstraint::getTarget, allow_raw_pointer<Bone>())
        .function("setTarget", &IkConstraint::setTarget, allow_raw_pointer<Bone>())
        .function("getBendDirection",  &IkConstraint::getBendDirection)
        .function("setBendDirection", &IkConstraint::setBendDirection)
        .function("getCompress",  &IkConstraint::getCompress)
        .function("setCompress", &IkConstraint::setCompress)
        .function("getStretch",  &IkConstraint::getStretch)
        .function("setStretch", &IkConstraint::setStretch)
        .function("getMix",  &IkConstraint::getMix)
        .function("setMix", &IkConstraint::setMix)
        .function("getSoftness",  &IkConstraint::getSoftness)
        .function("setSoftness", &IkConstraint::setSoftness)
        .function("getActive",  &IkConstraint::isActive)
        .function("setActive", &IkConstraint::setActive)
        .function("isActive",  &IkConstraint::isActive)
        .function("apply", static_cast<void(IkConstraint::*)()>(&IkConstraint::apply))
        .function("update", &IkConstraint::update)
        //.function("apply1", static_cast<void(Updatable::*)(Bone &, float, float, bool, bool, bool, float)>(&IkConstraint::apply))
        //.function("apply2", static_cast<void(IkConstraint::*)(Bone &, Bone &, float, float, int, bool, float, float)>(&IkConstraint::apply))
        ;

    class_<PathConstraint, base<Updatable>>("PathConstraint")
        .constructor<PathConstraintData&, Skeleton&>()
        // private but no need, just wrap in js
        // static const float EPSILON;
        // static const int NONE;
        // static const int BEFORE;
        // static const int AFTER;
        .function("getData",  &PathConstraint::getData)
        .function("getBones", optional_override([](PathConstraint &obj) { return VECTOR_SP2STD(obj.getBones());}), allow_raw_pointers())
        .function("getTarget",  &PathConstraint::getTarget, allow_raw_pointer<Slot>())
        .function("setTarget", &PathConstraint::setTarget, allow_raw_pointer<Slot>())
        .function("getPosition",  &PathConstraint::getPosition)
        .function("setPosition", &PathConstraint::setPosition)
        .function("getSpacing",  &PathConstraint::getSpacing)
        .function("setSpacing", &PathConstraint::setSpacing)
        .function("getRotateMix",  &PathConstraint::getRotateMix)
        .function("setRotateMix", &PathConstraint::setRotateMix)
        .function("getTranslateMix",  &PathConstraint::getTranslateMix)
        .function("getTranslateMix", &PathConstraint::setTranslateMix)
        //.function("getProp_spaces",  &PathConstraint::spaces)
        //.function("getProp_positions",  &PathConstraint::positions)
        //.function("getProp_world",  &PathConstraint::world)
        //.function("getProp_curves",  &PathConstraint::curves)
        //.function("getProp_lengths",  &PathConstraint::lengths)
        //.function("getProp_segments",  &PathConstraint::segments)
        .function("getActive",  &PathConstraint::isActive)
        .function("isActive",  &PathConstraint::isActive)
        .function("setActive", &PathConstraint::setActive)
        .function("apply",  &PathConstraint::apply)
        .function("update",  &PathConstraint::update)
        //.function("computeWorldPositions",  &PathConstraint::computeWorldPositions)
        //.function("addBeforePosition",  &PathConstraint::addBeforePosition)
        //.function("addAfterPosition",  &PathConstraint::addAfterPosition)
        //.function("addCurvePosition",  &PathConstraint::addCurvePosition) // private
        ;

    class_<TransformConstraintData, base<ConstraintData>>("TransformConstraintData")
        .constructor<const String&>()
        .function("getBones", optional_override([](TransformConstraintData &obj) { return VECTOR_SP2STD(obj.getBones());}), allow_raw_pointers())
        .function("getTarget", &TransformConstraintData::getTarget, allow_raw_pointer<BoneData>())
        .function("getRotateMix", &TransformConstraintData::getRotateMix)
        .function("getTranslateMix", &TransformConstraintData::getTranslateMix)
        .function("getScaleMix", &TransformConstraintData::getScaleMix)
        .function("getShearMix", &TransformConstraintData::getShearMix)
        .function("getOffsetRotation", &TransformConstraintData::getOffsetRotation)
        .function("getOffsetX", &TransformConstraintData::getOffsetX)
        .function("getOffsetY", &TransformConstraintData::getOffsetY)
        .function("getOffsetScaleX", &TransformConstraintData::getOffsetScaleX)
        .function("getOffsetScaleY", &TransformConstraintData::getOffsetScaleY)
        .function("getOffsetShearY", &TransformConstraintData::getOffsetShearY)
        .function("getRelative", &TransformConstraintData::isRelative)
        .function("getLocal", &TransformConstraintData::isLocal);

    class_<TransformConstraint, base<Updatable>>("TransformConstraint")
        .constructor<TransformConstraintData &, Skeleton &>()
        .function("getData", &TransformConstraint::getData)
        .function("getBones", optional_override([](TransformConstraint &obj) { return VECTOR_SP2STD(obj.getBones());}), allow_raw_pointers())
        .function("getTarget", &TransformConstraint::getTarget, allow_raw_pointer<Bone>())
        .function("getRotateMix", &TransformConstraint::getRotateMix)
        .function("getTranslateMix", &TransformConstraint::getTranslateMix)
        .function("getScaleMix", &TransformConstraint::getScaleMix)
        .function("getShearMix", &TransformConstraint::getShearMix)
        //.function("getProp_temp") // no
        .function("getActive", &TransformConstraint::isActive)
        .function("isActive", &TransformConstraint::isActive)
        .function("apply", &TransformConstraint::apply)
        .function("update", &TransformConstraint::update);
        //.function("applyAbsoluteWorld", &TransformConstraint::applyAbsoluteWorld)
        //.function("applyRelativeWorld", &TransformConstraint::applyRelativeWorld)
        //.function("applyAbsoluteLocal", &TransformConstraint::applyAbsoluteLocal)
        //.function("applyRelativeLocal", &TransformConstraint::applyRelativeLocal)


    class_<Bone, base<Updatable>>("Bone")
        .constructor<BoneData &, Skeleton &, Bone *>()
        .function("getData", &Bone::getData)
        .function("getSkeleton", &Bone::getSkeleton)
        .function("getParent", &Bone::getParent, allow_raw_pointers())
        //.function("getProp_children", &Bone::getChildren)
        .function("getX", &Bone::getX)
        .function("getY", &Bone::getY)
        .function("getRotation", &Bone::getRotation)
        .function("getScaleX", &Bone::getScaleX)
        .function("getScaleY", &Bone::getScaleY)
        .function("getShearX", &Bone::getShearX)
        .function("getShearY", &Bone::getShearY)
        .function("getAX", &Bone::getAX)
        .function("getAY", &Bone::getAY)
        .function("getARotation", &Bone::getAppliedRotation)
        .function("getAScaleX", &Bone::getAScaleX)
        .function("getAScaleY", &Bone::getAScaleY)
        .function("getAShearX", &Bone::getAShearX)
        .function("getAShearY", &Bone::getAShearY)
        .function("getAppliedValid", &Bone::isAppliedValid)
        .function("getA", &Bone::getA)
        .function("getB", &Bone::getB)
        .function("getC", &Bone::getC)
        .function("getD", &Bone::getD)
        .function("getWorldY", &Bone::getWorldY)
        .function("getWorldX", &Bone::getWorldX)
        //.function("getProp_sorted", &Bone::getSorted)
        .function("getActive", &Bone::isActive)
        .function("isActive", &Bone::isActive)
        .function("update", &Bone::update)
        .function("updateWorldTransform", select_overload<void()>(&Bone::updateWorldTransform))
        .function("updateWorldTransformWith", select_overload<void(float, float , float, float , float , float , float )>(&Bone::updateWorldTransform))
        .function("setToSetupPose", &Bone::setToSetupPose)
        .function("getWorldRotationX", &Bone::getWorldRotationX)
        .function("getWorldRotationY", &Bone::getWorldRotationY)
        .function("getWorldScaleX", &Bone::getWorldScaleX)
        .function("getWorldScaleY", &Bone::getWorldScaleY)
        //.function("updateAppliedTransform", &Bone::updateAppliedTransform)
        //.function("worldToLocal", &Bone::worldToLocal)
        //.function("localToWorld", &Bone::localToWorld)
        .function("worldToLocalRotation", &Bone::worldToLocalRotation)
        .function("localToWorldRotation", &Bone::localToWorldRotation)
        .function("rotateWorld", &Bone::rotateWorld)
        .function("setX", &Bone::setX)
        .function("setY", &Bone::setY)
        .function("setRotation", &Bone::setRotation)
        .function("setScaleX", &Bone::setScaleX)
        .function("setScaleY", &Bone::setScaleY)
        .function("setShearX", &Bone::setShearX)
        .function("setShearY", &Bone::setShearY)
        .function("setAX", &Bone::setAX)
        .function("setAY", &Bone::setAY)
        .function("setARotation", &Bone::setAppliedRotation)
        .function("setAScaleX", &Bone::setAScaleX)
        .function("setAScaleY", &Bone::setAScaleY)
        .function("setAShearX", &Bone::setAShearX)
        .function("setAShearY", &Bone::setAShearY)
        .function("setAppliedValid", &Bone::setAppliedValid)
        .function("setA", &Bone::setA)
        .function("setB", &Bone::setB)
        .function("setC", &Bone::setC)
        .function("setD", &Bone::setD)
        .function("setWorldX", &Bone::setWorldX)
        .function("setWorldY", &Bone::setWorldY)
        .function("setActive", &Bone::setActive);

    class_<Slot>("Slot")
        .constructor<SlotData &, Bone &>()
        .function("getData", &Slot::getData)
        .function("getBone", &Slot::getBone)
        .function("getColor", &Slot::getColor)
        .function("getDarkColor", &Slot::getDarkColor)
        .function("getDeform", &Slot::getDeform)
        .function("getSkeleton", &Slot::getSkeleton)
        .function("getAttachment", &Slot::getAttachment, allow_raw_pointers())
        .function("setAttachment", &Slot::setAttachment, allow_raw_pointers())
        .function("setAttachmentTime", &Slot::setAttachmentTime)
        .function("getAttachmentTime", &Slot::getAttachmentTime)
        .function("setToSetupPose", &Slot::setToSetupPose);

    class_<Skin>("Skin")
        .constructor<const String&>()
        .function("getName", optional_override([](Skin &obj) { return STRING_SP2STD(obj.getName());}))
        .function("getBones", optional_override([](Skin &obj) { return VECTOR_SP2STD(obj.getBones());}), allow_raw_pointers())
        .function("getConstraints", optional_override([](Skin &obj) { return VECTOR_SP2STD(obj.getConstraints());}), allow_raw_pointers())
        .function("setAttachment", optional_override([](Skin &obj, size_t index, const std::string& name, Attachment *attachment) { return obj.setAttachment(index, STRING_STD2SP(name), attachment); }), allow_raw_pointers())
        .function("addSkin", select_overload<void(Skin *)>(&Skin::addSkin), allow_raw_pointers())
        .function("copySkin", select_overload<void(Skin *)>(&Skin::copySkin), allow_raw_pointers())
        .function("getAttachments", optional_override([](Skin &obj) {
            std::vector<Skin::AttachmentMap::Entry*> entriesVector;
            auto entries = obj.getAttachments();
            while (entries.hasNext()) {
                entriesVector.push_back(&entries.next());
            }
            return entriesVector;
        }), allow_raw_pointers())
        .function("removeAttachment", optional_override([](Skin &obj, size_t index, const std::string& name) { obj.removeAttachment(index, STRING_STD2SP(name)); }))
        .function("getAttachmentsForSlot", optional_override([](Skin &obj, size_t index) {
            std::vector<Skin::AttachmentMap::Entry*> entriesVector;
            auto entries = obj.getAttachments();
            while (entries.hasNext()) {
                Skin::AttachmentMap::Entry &entry = entries.next();
                if (entry._slotIndex == index) entriesVector.push_back(&entry);
            }
            return entriesVector;
        }), allow_raw_pointers())
        //.function("clear", &Skin::clear); // have no clear
        //.function("attachAll", &Skin::attachAll)
        ;

    class_<Skin::AttachmentMap::Entry>("SkinEntry")
        .constructor<size_t, const String &, Attachment *>()
        .property("slotIndex", &Skin::AttachmentMap::Entry::_slotIndex)
        .function("getName", optional_override([](Skin::AttachmentMap::Entry &obj) { return STRING_SP2STD((const String)obj._name);}))
        .function("getAttachment", optional_override([](Skin::AttachmentMap::Entry &obj) { return obj._attachment;}), allow_raw_pointers())
        ;

    class_<SkeletonClipping>("SkeletonClipping")
        .constructor<>()
        .function("getClippedVertices", &SkeletonClipping::getClippedVertices)
        .function("getClippedTriangles", &SkeletonClipping::getClippedTriangles)
        .function("getUVs", &SkeletonClipping::getClippedUVs)
        .function("clipStart", &SkeletonClipping::clipStart, allow_raw_pointers())
        .function("clipEndWithSlot", select_overload<void(Slot&)>(&SkeletonClipping::clipEnd))
        .function("clipEnd", select_overload<void()>(&SkeletonClipping::clipEnd))
        .function("isClipping", &SkeletonClipping::isClipping);
        //.function("clipTriangles", &SkeletonClipping::clipTriangles, allow_raw_pointers()); //paramters not match
        //.function("clip", &SkeletonClipping::clip)
        //.class_function("makeClockwise", &SkeletonClipping::makeClockwise)

    class_<SkeletonData>("SkeletonData")
        .constructor<>()
        .function("getName", optional_override([](SkeletonData &obj) { return STRING_SP2STD(obj.getName());}))
        .function("getBones", optional_override([](SkeletonData &obj) { return VECTOR_SP2STD(obj.getBones());}), allow_raw_pointers())
        .function("getSlots", optional_override([](SkeletonData &obj) { return VECTOR_SP2STD(obj.getSlots());}), allow_raw_pointers())
        .function("getSkins", optional_override([](SkeletonData &obj) { return VECTOR_SP2STD(obj.getSkins());}), allow_raw_pointers())
        .function("getDefaultSkin", &SkeletonData::getDefaultSkin, allow_raw_pointer<Skin>())
        .function("getEvents", optional_override([](SkeletonData &obj) { return VECTOR_SP2STD(obj.getEvents());}), allow_raw_pointers())
        .function("getAnimations", optional_override([](SkeletonData &obj) { return VECTOR_SP2STD(obj.getAnimations());}), allow_raw_pointers())
        .function("getIkConstraints", optional_override([](SkeletonData &obj) { return VECTOR_SP2STD(obj.getIkConstraints());}), allow_raw_pointers())
        .function("getTransformConstraints", optional_override([](SkeletonData &obj) { return VECTOR_SP2STD(obj.getTransformConstraints());}), allow_raw_pointers())
        .function("getPathConstraints", optional_override([](SkeletonData &obj) { return VECTOR_SP2STD(obj.getPathConstraints());}), allow_raw_pointers())
        .function("getX", &SkeletonData::getX)
        .function("getY", &SkeletonData::getY)
        .function("getWidth", &SkeletonData::getWidth)
        .function("getHeight", &SkeletonData::getHeight)
        .function("getVersion", optional_override([](SkeletonData &obj) { return STRING_SP2STD(obj.getVersion());}))
        .function("getHash", optional_override([](SkeletonData &obj) { return STRING_SP2STD(obj.getHash());}))
        .function("getFps", &SkeletonData::getFps)
        .function("getImagesPath", optional_override([](SkeletonData &obj) { return STRING_SP2STD(obj.getImagesPath());}))
        .function("getAudioPath",optional_override([](SkeletonData &obj) { return STRING_SP2STD(obj.getAudioPath());}))
        .function("findBone", optional_override([](SkeletonData &obj, const std::string& name) { return obj.findBone(STRING_STD2SP(name));}), allow_raw_pointers())
        .function("findBoneIndex", optional_override([](SkeletonData &obj, const std::string& name) { return obj.findBoneIndex(STRING_STD2SP(name));}))
        .function("findSlot", optional_override([](SkeletonData &obj, const std::string& name) { return obj.findSlot(STRING_STD2SP(name));}), allow_raw_pointers())
        .function("findSlotIndex", optional_override([](SkeletonData &obj, const std::string& name) { return obj.findSlotIndex(STRING_STD2SP(name));}))
        .function("findSkin", optional_override([](SkeletonData &obj, const std::string& name) { return obj.findSkin(STRING_STD2SP(name));}), allow_raw_pointers())
        .function("findEvent", optional_override([](SkeletonData &obj, const std::string& name) { return obj.findEvent(STRING_STD2SP(name));}), allow_raw_pointers())
        .function("findAnimation", optional_override([](SkeletonData &obj, const std::string& name) { return obj.findAnimation(STRING_STD2SP(name));}), allow_raw_pointers())
        .function("findIkConstraint", optional_override([](SkeletonData &obj, const std::string& name) { return obj.findIkConstraint(STRING_STD2SP(name));}), allow_raw_pointers())
        .function("findTransformConstraint", optional_override([](SkeletonData &obj, const std::string& name) { return obj.findTransformConstraint(STRING_STD2SP(name));}), allow_raw_pointers())
        .function("findPathConstraint", optional_override([](SkeletonData &obj, const std::string& name) { return obj.findPathConstraint(STRING_STD2SP(name));}), allow_raw_pointers())
        .function("findPathConstraintIndex", optional_override([](SkeletonData &obj, const std::string& name) { return obj.findPathConstraintIndex(STRING_STD2SP(name));}));

    class_<Timeline>("Timeline")
        // to fix apply
        .function("apply", &Timeline::apply, allow_raw_pointers())
        .function("getPropertyId", &Timeline::getPropertyId);

    class_<CurveTimeline, base<Timeline>>("CurveTimeline")
        // static const float LINEAR;
        // static const float STEPPED;
        // static const float BEZIER;
        // static const int BEZIER_SIZE;
        .function("getPropertyId", &CurveTimeline::getPropertyId, pure_virtual())
        .function("getFrameCount", &CurveTimeline::getFrameCount)
        .function("setLinear", &CurveTimeline::setLinear)
        .function("setStepped", &CurveTimeline::setStepped)
        .function("getCurveType", &CurveTimeline::getCurveType)
        .function("setCurve", &CurveTimeline::setCurve)
        .function("getCurvePercent", &CurveTimeline::getCurvePercent);

    class_<TranslateTimeline, base<CurveTimeline>>("TranslateTimeline")
        .constructor<int>()
        // will wrap in js
        // static const int ENTRIES
        // static const int PREV_TIME;
        // static const int PREV_X;
        // static const int PREV_Y;
        // static const int X;
        // static const int Y;
        //.function("getProp_boneIndex", &TranslateTimeline::getBoneIndex)
        //.function("getProp_frames", &TranslateTimeline::getFrames)
        .function("getPropertyId", &TranslateTimeline::getPropertyId)
        .function("setFrame", &TranslateTimeline::setFrame)
        .function("apply", &TranslateTimeline::apply, allow_raw_pointers());
    
    class_<ScaleTimeline, base<TranslateTimeline>>("ScaleTimeline")
        .constructor<int>()
        .function("getPropertyId", &ScaleTimeline::getPropertyId)
        .function("apply", &ScaleTimeline::apply, allow_raw_pointers());

    class_<ShearTimeline, base<TranslateTimeline>>("ShearTimeline")
        .constructor<int>()
        .function("getPropertyId", &ShearTimeline::getPropertyId)
        .function("apply", &ShearTimeline::apply, allow_raw_pointers());

    class_<RotateTimeline, base<CurveTimeline>>("RotateTimeline")
        .constructor<int>()
        // will wrap in js
        //static const int PREV_TIME = -2;
        //static const int PREV_ROTATION = -1;
        //static const int ROTATION = 1;
        .function("getBoneIndex", &RotateTimeline::getBoneIndex)
        .function("getFrames", optional_override([](RotateTimeline &obj) { return VECTOR_SP2STD(obj.getFrames());}))
        .function("getPropertyId", &RotateTimeline::getPropertyId)
        .function("setFrame", &RotateTimeline::setFrame)
        .function("apply", &RotateTimeline::apply, allow_raw_pointers());

    class_<ColorTimeline, base<CurveTimeline>>("ColorTimeline")
        .constructor<int>()
        // will wrap in js
        // static const int PREV_TIME;
        // static const int PREV_R;
        // static const int PREV_G;
        // static const int PREV_B;
        // static const int PREV_A;
        // static const int R;
        // static const int G;
        // static const int B;
        // static const int A;
        .function("getSlotIndex", &ColorTimeline::getSlotIndex)
        .function("getFrames", optional_override([](ColorTimeline &obj) { return VECTOR_SP2STD(obj.getFrames());}))
        .function("getPropertyId", &ColorTimeline::getPropertyId)
        .function("setFrame", &ColorTimeline::setFrame)
        .function("apply", &ColorTimeline::apply, allow_raw_pointers()); 

    class_<TwoColorTimeline, base<CurveTimeline>>("TwoColorTimeline")
        .constructor<int>()
        // static variables
        .function("getSlotIndex", &TwoColorTimeline::getSlotIndex)
        //.function("getProp_frames", &TwoColorTimeline::getFrames)
        .function("getPropertyId", &TwoColorTimeline::getPropertyId)
        .function("setFrame", &TwoColorTimeline::setFrame)
        .function("apply", &TwoColorTimeline::apply, allow_raw_pointers());

    class_<AttachmentTimeline, base<Timeline>>("AttachmentTimeline")
        .constructor<int>()
        .function("getSlotIndex", &AttachmentTimeline::getSlotIndex)
        .function("getFrames", optional_override([](AttachmentTimeline &obj) { return VECTOR_SP2STD((Vector<float> &)obj.getFrames());}))
        //.function("getProp_attachmentNames", &AttachmentTimeline::getAttachmentNames)
        .function("getPropertyId", &AttachmentTimeline::getPropertyId)
        .function("getFrameCount", &AttachmentTimeline::getFrameCount)
        .function("setFrame", &AttachmentTimeline::setFrame)
        .function("apply", &AttachmentTimeline::apply, allow_raw_pointers());
        //.function("setAttachment", &AttachmentTimeline::setAttachment) //have no setAttachment

    class_<DeformTimeline, base<CurveTimeline>>("DeformTimeline")
        .constructor<int>()
        .function("getSlotIndex", &DeformTimeline::getSlotIndex)
        .function("getAttachment", &DeformTimeline::getAttachment, allow_raw_pointer<VertexAttachment>())
        .function("getFrames", optional_override([](DeformTimeline &obj) { return VECTOR_SP2STD((Vector<float> &)obj.getFrames());}))
        .function("getFrameVertices", &DeformTimeline::getVertices)
        .function("getPropertyId", &DeformTimeline::getPropertyId)
        .function("setFrame", &DeformTimeline::setFrame)
        .function("apply", &DeformTimeline::apply, allow_raw_pointers());

    class_<EventTimeline, base<Timeline>>("EventTimeline")
        .constructor<int>()
        .function("getFrames", optional_override([](EventTimeline &obj) { return VECTOR_SP2STD2(obj.getFrames());}))
        .function("getEvents", optional_override([](EventTimeline &obj) { return VECTOR_SP2STD(obj.getEvents());}), allow_raw_pointers())
        .function("getPropertyId", &EventTimeline::getPropertyId)
        .function("getFrameCount", &EventTimeline::getFrameCount)
        .function("setFrame", &EventTimeline::setFrame, allow_raw_pointers())
        .function("apply", &EventTimeline::apply, allow_raw_pointers());

    class_<DrawOrderTimeline, base<Timeline>>("DrawOrderTimeline")
        .constructor<int>()
        .function("getFrames", optional_override([](DrawOrderTimeline &obj) { return VECTOR_SP2STD(obj.getFrames());}))
        //.function("getProp_drawOrders", &EventTimeline::getDrawOrders)
        .function("getPropertyId", &DrawOrderTimeline::getPropertyId)
        .function("getFrameCount", &DrawOrderTimeline::getFrameCount)
        .function("setFrame", &DrawOrderTimeline::setFrame, allow_raw_pointers())
        .function("apply", &DrawOrderTimeline::apply, allow_raw_pointers());

    class_<IkConstraintTimeline, base<CurveTimeline>>("IkConstraintTimeline")
        .constructor<int>()
        // static variables
        // .function("getProp_ikConstraintIndex", &EventTimeline::getFrames) // private
        // .function("getProp_frames", &IkConstraintTimeline::getFrames)
        .function("getPropertyId", &IkConstraintTimeline::getPropertyId)
        .function("setFrame", &IkConstraintTimeline::setFrame)
        .function("apply", &IkConstraintTimeline::apply, allow_raw_pointers());

    class_<TransformConstraintTimeline, base<CurveTimeline>>("TransformConstraintTimeline")
        .constructor<int>()
        // static variables
        // .function("getProp_ikConstraintIndex", &TransformConstraintTimeline::getFrames) // private
        //.function("getProp_frames", &TransformConstraintTimeline::getFrames)
        .function("getPropertyId", &TransformConstraintTimeline::getPropertyId)
        .function("setFrame", &TransformConstraintTimeline::setFrame)
        .function("apply", &TransformConstraintTimeline::apply, allow_raw_pointers());

    class_<PathConstraintPositionTimeline, base<CurveTimeline>>("PathConstraintPositionTimeline")
        .constructor<int>()
        // static variables
        // .function("getProp_ikConstraintIndex", &TransformConstraintTimeline::getFrames) // private
        //.function("getProp_frames", &TransformConstraintTimeline::getFrames)
        .function("getPropertyId", &PathConstraintPositionTimeline::getPropertyId)
        .function("setFrame", &PathConstraintPositionTimeline::setFrame)
        .function("apply", &PathConstraintPositionTimeline::apply, allow_raw_pointers());

    class_<PathConstraintMixTimeline, base<CurveTimeline>>("PathConstraintMixTimeline")
        .constructor<int>()
        .function("getPropertyId", &PathConstraintMixTimeline::getPropertyId)
        .function("apply", &PathConstraintMixTimeline::apply, allow_raw_pointers());

    class_<TrackEntry>("TrackEntry")
        .constructor<>()
        .function("getAnimation", &TrackEntry::getAnimation, allow_raw_pointer<Animation>())
        .function("getNext", &TrackEntry::getNext, allow_raw_pointer<TrackEntry>())
        .function("getMixingFrom", &TrackEntry::getMixingFrom, allow_raw_pointer<TrackEntry>())
        .function("getMixingTo", &TrackEntry::getMixingTo, allow_raw_pointer<TrackEntry>())
        //.function("getProp_listener", &TrackEntry::listener)
        .function("getTrackIndex", &TrackEntry::getTrackIndex)
        .function("getLoop", &TrackEntry::getLoop)
        .function("setLoop", &TrackEntry::setLoop)
        .function("getHoldPrevious", &TrackEntry::getHoldPrevious)
        .function("setHoldPrevious", &TrackEntry::setHoldPrevious)
        .function("getEventThreshold", &TrackEntry::getEventThreshold)
        .function("setEventThreshold", &TrackEntry::setEventThreshold)
        .function("getAttachmentThreshold", &TrackEntry::getAttachmentThreshold)
        .function("setAttachmentThreshold", &TrackEntry::setAttachmentThreshold)
        .function("getDrawOrderThreshold", &TrackEntry::getDrawOrderThreshold)
        .function("setDrawOrderThreshold", &TrackEntry::setDrawOrderThreshold)
        .function("getAnimationStart", &TrackEntry::getAnimationStart)
        .function("setAnimationStart", &TrackEntry::setAnimationStart)
        .function("getAnimationEnd", &TrackEntry::getAnimationEnd)
        .function("setAnimationEnd", &TrackEntry::setAnimationEnd)
        .function("getAnimationLast", &TrackEntry::getAnimationLast)
        .function("setAnimationLast", &TrackEntry::setAnimationLast)
        //.function("getProp_nextAnimationLast", &TrackEntry::nextAnimationLast)
        .function("getDelay", &TrackEntry::getDelay)
        .function("setDelay", &TrackEntry::setDelay)
        .function("getTrackTime", &TrackEntry::getTrackTime)
        .function("setTrackTime", &TrackEntry::setTrackTime)
        //.function("getProp_trackLast", &TrackEntry::trackLast)
        //.function("getProp_nextTrackLast", &TrackEntry::nextTrackLast)
        .function("getTrackEnd", &TrackEntry::getTrackEnd)
        .function("setTrackEnd", &TrackEntry::setTrackEnd)
        .function("getTimeScale", &TrackEntry::getTimeScale)
        .function("setTimeScale", &TrackEntry::setTimeScale)
        .function("getAlpha", &TrackEntry::getAlpha)
        .function("setAlpha", &TrackEntry::setAlpha)
        .function("getMixTime", &TrackEntry::getMixTime)
        .function("setMixTime", &TrackEntry::setMixTime)
        .function("getMixDuration", &TrackEntry::getMixDuration)
        .function("setMixDuration", &TrackEntry::setMixDuration)
        //.function("getProp_interruptAlpha", &TrackEntry::_interruptAlpha)
        //.function("getProp_totalAlpha", &TrackEntry::getAlpha)
        .function("getMixBlend", &TrackEntry::getMixBlend)
        .function("setMixBlend", &TrackEntry::setMixBlend)
        //.function("getProp_timelineMode", &TrackEntry::timelineMode)
        //.function("getProp_timelineHoldMix", &TrackEntry::timelineHoldMix)
        //.function("getProp_timelinesRotation", &TrackEntry::timelinesRotation)
        //.function("reset", &TrackEntry::reset) //private
        .function("getAnimationTime", &TrackEntry::getAnimationTime)
        .function("isComplete", &TrackEntry::isComplete)
        .function("resetRotationDirections", &TrackEntry::resetRotationDirections);

    class_<AnimationStateData>("AnimationStateData")
        .constructor<SkeletonData *>()
        .function("getDefaultMix", &AnimationStateData::getDefaultMix)
        .function("getSkeletonData", &AnimationStateData::getSkeletonData, allow_raw_pointers())
        .function("setMix", optional_override([](AnimationStateData &obj, const std::string& fromName, const std::string& toName, float duration) { 
            return obj.setMix(STRING_STD2SP(fromName), STRING_STD2SP(toName), duration);}))
        .function("setMixWith", optional_override([](AnimationStateData &obj, Animation* from, Animation* to, float duration) { 
            return obj.setMix(from, to, duration);}), allow_raw_pointers())
        .function("getMix", &AnimationStateData::getMix, allow_raw_pointers());

    class_<AnimationState>("AnimationState")
        .constructor<AnimationStateData *>()
        // static variables
        // .class_function("getProp_emptyAnimation",&AnimationState::getEmptyAnimation, allow_raw_pointers()) // private
        .function("getData", &AnimationState::getData, allow_raw_pointers())
        .function("getTracks", optional_override([](AnimationState &obj) { return VECTOR_SP2STD(obj.getTracks());}), allow_raw_pointers())
        .function("getTimeScale", &AnimationState::getTimeScale)
        .function("setTimeScale", &AnimationState::setTimeScale)
        //.function("getProp_unkeyedState")
        //.function("getProp_events")
        //.function("getProp_listeners")
        //.function("getProp_queue")
        //.function("getProp_queue")
        //.function("getProp_propertyIDs", &AnimationState::getPropertyIDs)
        //.function("getProp_animationsChanged", &AnimationState::getAnimationsChanged)
        //.function("getProp_trackEntryPool", &AnimationState::getTrackEntryPool)
        .function("update", &AnimationState::update)
        //.function("updateMixingFrom", &AnimationState::updateMixingFrom, allow_raw_pointers()) //private
        .function("apply", &AnimationState::apply)
        // .function("applyMixingFrom", &AnimationState::applyMixingFrom, allow_raw_pointers()) //private
        //.function("applyAttachmentTimeline", &AnimationState::applyAttachmentTimeline) // have no
        //.function("setAttachment", &AnimationState::setAttachment) // have no
        // .class_function("applyRotateTimeline", &AnimationState::applyRotateTimeline, allow_raw_pointers())
        // .function("queueEvents", &AnimationState::queueEvents, allow_raw_pointers())
        .function("clearTracks", &AnimationState::clearTracks)
        .function("clearTrack", &AnimationState::clearTrack)
        //.function("setCurrent", &AnimationState::setCurrent, allow_raw_pointers()) // private
        .function("setAnimation", optional_override([](AnimationState &obj, uint32_t trackIndex, const std::string& animName, bool loop) { return obj.setAnimation(trackIndex, STRING_STD2SP(animName), loop);}), allow_raw_pointers())
        .function("setAnimationWith", optional_override([](AnimationState &obj, uint32_t trackIndex, Animation* animation, bool loop) { return obj.setAnimation(trackIndex, animation, loop);}), allow_raw_pointers())
        .function("addAnimation", optional_override([](AnimationState &obj, uint32_t trackIndex, const std::string& animName, bool loop, float delay) { return obj.addAnimation(trackIndex, STRING_STD2SP(animName), loop, delay);}), allow_raw_pointers())
        .function("addAnimationWith", optional_override([](AnimationState &obj, uint32_t trackIndex, Animation* animation, bool loop, float delay) { return obj.addAnimation(trackIndex, animation, loop, delay);}), allow_raw_pointers())
        .function("setEmptyAnimation", &AnimationState::setEmptyAnimation, allow_raw_pointers())
        .function("addEmptyAnimation", &AnimationState::addEmptyAnimation, allow_raw_pointers())
        .function("setEmptyAnimations", &AnimationState::setEmptyAnimations)
        //.function("expandToIndex", &AnimationState::expandToIndex, allow_raw_pointers()) // private        
        //.function("trackEntry", &AnimationState::newTrackEntry, allow_raw_pointers()) // private
        //.function("disposeNext", &AnimationState::disposeNext) // private
        //.function("_animationsChanged", &AnimationState::animationsChanged) // private
        //.function("computeHold", &AnimationState::computeHold, allow_raw_pointer<TrackEntry>()) // private
        .function("getCurrent", &AnimationState::getCurrent, allow_raw_pointer<TrackEntry>());
        //.function("addListener", &AnimationState::addListener)
        //.function("removeListener", &AnimationState::removeListener)
        //.function("clearListeners", &AnimationState::clearListeners) // no have clearListeners
        // .function("clearListenerNotifications", &AnimationState::clearListenerNotifications); // no have clearListenerNotifications

    class_<Animation>("Animation")
        .constructor<const String &, Vector<Timeline *> &, float>()
        .function("getName", optional_override([](Animation &obj) { return STRING_SP2STD(obj.getName());}))
        .function("getTimelines", optional_override([](Animation &obj) { return VECTOR_SP2STD(obj.getTimelines());}))
        //.function("getProp_timelineIds", &Animation::getTimelines)
        .function("getDuration", &Animation::getDuration)
        .function("setDuration", &Animation::setDuration)
        .function("hasTimeline", &Animation::hasTimeline)
        .function("apply", &Animation::apply, allow_raw_pointers())
        // .class_function("binarySearch", &Animation::binarySearch)
        // .class_function("linearSearch", &Animation::linearSearch)
        ;

    // private
    // class_<EventQueue>("EventQueue")
    //     .constructor<AnimationState& , Pool<TrackEntry>& >()
    //     .function("start", &EventQueue::start, allow_raw_pointers())
    //     .function("interrupt", &EventQueue::interrupt, allow_raw_pointers())
    //     .function("end", &EventQueue::end, allow_raw_pointers())
    //     .function("dispose", &EventQueue::dispose, allow_raw_pointers())
    //     .function("complete", &EventQueue::complete, allow_raw_pointers())
    //     .function("event", &EventQueue::event, allow_raw_pointers())
    //     .function("drain", &EventQueue::drain)
    //     //.function("clear")

    // class_<AnimationStateListener>("AnimationStateListener")

    // class_<AnimationStateAdapter>("AnimationStateAdapter")
    

    class_<Skeleton>("Skeleton")
        .constructor<SkeletonData *>()
        .function("getData", &Skeleton::getData, allow_raw_pointer<SkeletonData>())
        .function("getBones", optional_override([](Skeleton &obj) { return VECTOR_SP2STD(obj.getBones());}), allow_raw_pointers())
        .function("getSlots", optional_override([](Skeleton &obj) { return VECTOR_SP2STD(obj.getSlots());}), allow_raw_pointers())
        .function("getDrawOrder", optional_override([](Skeleton &obj) { return VECTOR_SP2STD(obj.getDrawOrder());}), allow_raw_pointers())
        .function("getIkConstraints", optional_override([](Skeleton &obj) { return VECTOR_SP2STD(obj.getIkConstraints());}), allow_raw_pointers())
        .function("getTransformConstraints", optional_override([](Skeleton &obj) { return VECTOR_SP2STD(obj.getTransformConstraints());}), allow_raw_pointers())
        .function("getPathConstraints", optional_override([](Skeleton &obj) { return VECTOR_SP2STD(obj.getPathConstraints());}), allow_raw_pointers())
        .function("getUpdateCacheList", &Skeleton::getUpdateCacheList, allow_raw_pointer<Updatable>())
        //.function("getProp_updateCacheReset", Skeleton::)
        .function("getSkin", &Skeleton::getSkin, allow_raw_pointer<Skin>())
        .function("getColor", &Skeleton::getColor)
        .function("getTime", &Skeleton::getTime)
        .function("getScaleX", &Skeleton::getScaleX)
        .function("getScaleY", &Skeleton::getScaleY)
        .function("getX", &Skeleton::getX)
        .function("getY", &Skeleton::getY)
        .function("updateCache", &Skeleton::updateCache)
        //.function("sortIkConstraint")
        //.function("sortPathConstraint")
        //.function("sortTransformConstraint")
        //.function("sortPathConstraintAttachment")
        //.function("sortPathConstraintAttachmentWith")
        // .function("sortBone", &Skeleton::sortBone, allow_raw_pointer<Bone>())
        // .function("sortReset", &Skeleton::sortReset, allow_raw_pointer<Bone>())
        .function("updateWorldTransform", &Skeleton::updateWorldTransform)
        .function("setToSetupPose", &Skeleton::setToSetupPose)
        .function("setBonesToSetupPose", &Skeleton::setBonesToSetupPose)
        .function("setSlotsToSetupPose", &Skeleton::setSlotsToSetupPose)
        .function("getRootBone", &Skeleton::getRootBone, allow_raw_pointer<Bone>())
        .function("findBone", optional_override([](Skeleton &obj, const std::string& name) { return obj.findBone(STRING_STD2SP(name));}), allow_raw_pointers())
        .function("findBoneIndex", optional_override([](Skeleton &obj, const std::string& name) { return obj.findBoneIndex(STRING_STD2SP(name));}))
        .function("findSlot", optional_override([](Skeleton &obj, const std::string& name) { return obj.findSlot(STRING_STD2SP(name));}), allow_raw_pointers())
        .function("findSlotIndex", optional_override([](Skeleton &obj, const std::string& name) { return obj.findSlotIndex(STRING_STD2SP(name));}))
        .function("setSkinByName", optional_override([](Skeleton &obj, const std::string& name) { return obj.setSkin(STRING_STD2SP(name));}))
        .function("setSkin", static_cast<void(Skeleton::*)(Skin *)>(&Skeleton::setSkin), allow_raw_pointer<Skin>())
        .function("getAttachmentByName", optional_override([](Skeleton &obj, const std::string& slotName, const std::string& attachmentName) { 
            return obj.getAttachment(STRING_STD2SP(slotName), STRING_STD2SP(attachmentName));}), allow_raw_pointers())
        .function("getAttachment", optional_override([](Skeleton &obj, int slotIndex, const std::string& attachmentName) { 
            return obj.getAttachment(slotIndex, STRING_STD2SP(attachmentName));}),allow_raw_pointers())
        .function("setAttachment", optional_override([](Skeleton &obj, const std::string& slotName, const std::string& attachmentName) { 
            return obj.setAttachment(STRING_STD2SP(slotName), STRING_STD2SP(attachmentName));}))
        .function("findIkConstraint", optional_override([](Skeleton &obj, const std::string& name) { return obj.findIkConstraint(STRING_STD2SP(name));}), allow_raw_pointers())
        .function("findTransformConstraint", optional_override([](Skeleton &obj, const std::string& name) { return obj.findTransformConstraint(STRING_STD2SP(name));}), allow_raw_pointers())
        .function("findPathConstraint", optional_override([](Skeleton &obj, const std::string& name) { return obj.findPathConstraint(STRING_STD2SP(name));}), allow_raw_pointers())
        //.function("getBounds", &Skeleton::getBounds)
        .function("update", &Skeleton::update);

    // incomplete
    // class_<SkeletonBinary>("SkeletonBinary")
    //     .constructor<AttachmentLoader*>()
    //     .function("setProp_scale", &SkeletonBinary::setScale);
        //.function("getProp_scale", &SkeletonBinary::getScale)
        //.function("readSkeletonData", &SkeletonBinary::readSkeletonData)
        //.function("setCurve", &SkeletonBinary::setCurve);
    // incomplete

    // class_<SkeletonJson>("SkeletonJson")
    //     .constructor<Atlas*>()
    //     .constructor<AttachmentLoader*>();
        //.function("readSkeletonData", &SkeletonJson::readSkeletonData)
        //.function("getProp_scale", &SkeletonJson::getScale)



    class_<VertexEffect>("VertexEffect")
        .function("begin", &VertexEffect::begin, pure_virtual())
        //.function("transform", &VertexEffect::transform, pure_virtual())
        .function("end", &VertexEffect::end, pure_virtual());

    class_<JitterVertexEffect, base<VertexEffect>>("JitterEffect")
        .constructor<float, float>()
        .function("getJitterX", &JitterVertexEffect::getJitterX)
        .function("setJitterX", &JitterVertexEffect::setJitterX)
        .function("getJitterY", &JitterVertexEffect::getJitterY)
        .function("setJitterY", &JitterVertexEffect::setJitterY)
        .function("begin", &JitterVertexEffect::begin)
        //.function("transform", &JitterVertexEffect::transform)
        .function("end", &JitterVertexEffect::end);

    class_<SwirlVertexEffect, base<VertexEffect>>("SwirlEffect")
        .constructor<float, Interpolation &>()
        .function("getCenterX", &SwirlVertexEffect::getCenterX)
        .function("setCenterX", &SwirlVertexEffect::setCenterX)
        .function("getCenterY", &SwirlVertexEffect::getCenterY)
        .function("setCenterY", &SwirlVertexEffect::setCenterY)
        .function("getRadius", &SwirlVertexEffect::getRadius)
        .function("setRadius", &SwirlVertexEffect::setRadius)
        .function("getAngle", &SwirlVertexEffect::getAngle)
        .function("setAngle", &SwirlVertexEffect::setAngle)
        .function("begin", &SwirlVertexEffect::begin)
        //.function("transform", &SwirlVertexEffect::transform)
        .function("end", &SwirlVertexEffect::end);

    class_<SlotMesh>("SlotMesh")
        .property("vCount", &SlotMesh::vCount)
        .property("iCount", &SlotMesh::iCount)
        .property("blendMode", &SlotMesh::blendMode)
        .property("textureID", &SlotMesh::textureID)
        ;

    register_vector<SlotMesh>("VectorSlotMesh");
    class_<SpineModel>("SpineModel")
        .property("vCount", &SpineModel::vCount)
        .property("iCount", &SpineModel::iCount)
        .property("vPtr", &SpineModel::vPtr)
        .property("iPtr", &SpineModel::iPtr)
        .function("getMeshes", &SpineModel::getMeshes);

    class_<SpineDebugShape>("SpineDebugShape")
        .property("type", &SpineDebugShape::type)
        .property("vOffset", &SpineDebugShape::vOffset)
        .property("vCount", &SpineDebugShape::vCount)
        .property("iOffset", &SpineDebugShape::iOffset)
        .property("iCount", &SpineDebugShape::iCount);

    register_vector<SpineDebugShape>("VectorDebugShape");
    class_<SpineSkeletonInstance>("SkeletonInstance")
        .constructor<>()
        .function("initSkeleton", &SpineSkeletonInstance::initSkeleton, allow_raw_pointers())
        .function("setAnimation", &SpineSkeletonInstance::setAnimation, allow_raw_pointers())
        .function("setSkin", &SpineSkeletonInstance::setSkin)
        .function("updateAnimation", &SpineSkeletonInstance::updateAnimation)
        .function("updateRenderData", &SpineSkeletonInstance::updateRenderData, allow_raw_pointer<SpineModel>())
        .function("setPremultipliedAlpha", &SpineSkeletonInstance::setPremultipliedAlpha)
        .function("setUseTint", &SpineSkeletonInstance::setUseTint)
        .function("setColor", &SpineSkeletonInstance::setColor)
        .function("setJitterEffect", &SpineSkeletonInstance::setJitterEffect, allow_raw_pointer<JitterVertexEffect*>())
        .function("setSwirlEffect", &SpineSkeletonInstance::setSwirlEffect, allow_raw_pointer<SwirlVertexEffect*>())
        .function("clearEffect", &SpineSkeletonInstance::clearEffect)
        .function("getAnimationState", &SpineSkeletonInstance::getAnimationState, allow_raw_pointer<AnimationState>())
        .function("setMix", &SpineSkeletonInstance::setMix)
        .function("setListener", &SpineSkeletonInstance::setListener)
        .function("setDebugMode", &SpineSkeletonInstance::setDebugMode)
        .function("getDebugShapes", &SpineSkeletonInstance::getDebugShapes)
        .function("resizeSlotRegion", &SpineSkeletonInstance::resizeSlotRegion)
        .function("setSlotTexture", &SpineSkeletonInstance::setSlotTexture);
}

EMSCRIPTEN_BINDINGS(cocos_spine) {
    class_<SpineWasmUtil>("SpineWasmUtil")
    .class_function("spineWasmInit", &SpineWasmUtil::spineWasmInit)
    .class_function("spineWasmDestroy", &SpineWasmUtil::spineWasmDestroy)
    .class_function("queryStoreMemory", &SpineWasmUtil::queryStoreMemory)
    .class_function("querySpineSkeletonDataByUUID", &SpineWasmUtil::querySpineSkeletonDataByUUID, allow_raw_pointers())
    .class_function("createSpineSkeletonDataWithJson", &SpineWasmUtil::createSpineSkeletonDataWithJson, allow_raw_pointers())
    .class_function("createSpineSkeletonDataWithBinary", &SpineWasmUtil::createSpineSkeletonDataWithBinary, allow_raw_pointers())
    .class_function("registerSpineSkeletonDataWithUUID", &SpineWasmUtil::registerSpineSkeletonDataWithUUID, allow_raw_pointers())
    .class_function("destroySpineSkeletonDataWithUUID", &SpineWasmUtil::destroySpineSkeletonDataWithUUID)
    .class_function("destroySpineInstance", &SpineWasmUtil::destroySpineInstance, allow_raw_pointers())
    .class_function("getCurrentListenerID", &SpineWasmUtil::getCurrentListenerID)
    .class_function("getCurrentEventType", &SpineWasmUtil::getCurrentEventType)
    .class_function("getCurrentTrackEntry", &SpineWasmUtil::getCurrentTrackEntry, allow_raw_pointers())
    .class_function("getCurrentEvent", &SpineWasmUtil::getCurrentEvent, allow_raw_pointers());
}<|MERGE_RESOLUTION|>--- conflicted
+++ resolved
@@ -15,13 +15,9 @@
     return stdStr;
 }
 
-<<<<<<< HEAD
-const spine::String STRING_STD2SP(std::string& str) {
+
+const spine::String STRING_STD2SP(const std::string& str) {
     const spine::String spString(str.c_str());
-=======
-const spine::String STRING_STD2SP(const std::string& str) {
-    const spine::String spString(str.c_str(), str.length());
->>>>>>> 4b6f482b
     return spString;
 }
 
