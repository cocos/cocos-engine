#include "spine-skeleton-instance.h"
#include <spine/spine.h>
#include <vector>
#include "AtlasAttachmentLoaderExtension.h"
#include "spine-mesh-data.h"
#include "spine-wasm.h"
#include "util-function.h"

extern "C" {
extern void spineListenerCallBackFromJS();
}
using namespace spine;

static void animationCallback(AnimationState *state, EventType type, TrackEntry *entry, Event *event) {
    SpineSkeletonInstance *instance = (SpineSkeletonInstance *)state->getRendererObject();
    instance->onAnimationStateEvent(entry, type, event);
}

SpineSkeletonInstance::SpineSkeletonInstance() {
    _model = new SpineModel();
}

SpineSkeletonInstance::~SpineSkeletonInstance() {
    if (_clipper) delete _clipper;
    if (_animState) delete _animState;
    if (_animStateData) delete _animStateData;
    if (_skeleton) delete _skeleton;
    if (_model) delete _model;
}

Skeleton *SpineSkeletonInstance::initSkeleton(SkeletonData *data) {
    if (_clipper) delete _clipper;
    if (_animState) delete _animState;
    if (_animStateData) delete _animStateData;
    if (_skeleton) delete _skeleton;

    _skeletonData = data;
    _skeleton = new Skeleton(_skeletonData);
    _animStateData = new AnimationStateData(_skeletonData);
    _animState = new AnimationState(_animStateData);
    _clipper = new SkeletonClipping();
    _skeleton->setToSetupPose();
    _skeleton->updateWorldTransform();
    //LogUtil::PrintToJs("initSkeleton ok.");

    _animState->setRendererObject(this);
    _animState->setListener(animationCallback);
    return _skeleton;
}

<<<<<<< HEAD
void SpineSkeletonInstance::setAnimation(float trackIndex, const std::string &name, bool loop) {
    if (!_skeleton) return;
=======
TrackEntry *SpineSkeletonInstance::setAnimation(float trackIndex, const std::string& name, bool loop) {
    if (!_skeleton) return nullptr;
>>>>>>> e653f6f9
    spine::Animation *animation = _skeleton->getData()->findAnimation(name.c_str());
    if (!animation) {
        //LogUtil::PrintToJs("Spine: Animation not found:!!!");
        _animState->clearTracks();
        _skeleton->setToSetupPose();
        return nullptr;
    }
    auto *trackEntry = _animState->setAnimation(0, animation, loop);
    _animState->apply(*_skeleton);
    _skeleton->updateWorldTransform();
    return trackEntry;
}

void SpineSkeletonInstance::setSkin(const std::string &name) {
    if (!_skeleton) return;
    _skeleton->setSkin(name.c_str());
    _skeleton->setSlotsToSetupPose();
    _animState->apply(*_skeleton); 
    _skeleton->updateWorldTransform();
    //LogUtil::PrintToJs(name.c_str());
}

void SpineSkeletonInstance::updateAnimation(float dltTime) {
    if (!_skeleton) return;
    _skeleton->update(dltTime);
    _animState->update(dltTime);
    _animState->apply(*_skeleton);
    _skeleton->updateWorldTransform();
}

SpineModel *SpineSkeletonInstance::updateRenderData() {
    if (_userData.debugMode) {
        _debugShapes.clear();
    }
    SpineMeshData::reset();
    _model->clearMeshes();
    if (_userData.useTint) {
        _model->byteStride = sizeof(V3F_T2F_C4B_C4B);
    } else {
        _model->byteStride = sizeof(V3F_T2F_C4B);
    }

    collectMeshData();

    _model->setBufferPtr(SpineMeshData::vb(), SpineMeshData::ib());
    return _model;
}

void SpineSkeletonInstance::collectMeshData() {
    uint32_t byteStrideOneColor = sizeof(V3F_T2F_C4B);
    uint32_t byteStrideTwoColor = sizeof(V3F_T2F_C4B_C4B);

    Color4F color;
    auto &slotArray = _skeleton->getDrawOrder();
    uint32_t slotCount = slotArray.size();
    DEBUG_SHAPE_TYPE debugShapeType = DEBUG_SHAPE_TYPE::DEBUG_REGION;

    SlotMesh currMesh;
    if (_effect) {
        _effect->begin(*_skeleton);
    }

    for (uint32_t drawIdx = 0; drawIdx < slotCount; ++drawIdx) {
        auto slot = slotArray[drawIdx];
        if (slot->getBone().isActive() == false) {
            continue;
        }

        if (!slot->getAttachment()) {
            _clipper->clipEnd(*slot);
            continue;
        }
        color.r = _userData.color.r;
        color.g = _userData.color.g;
        color.b = _userData.color.b;
        color.a = _userData.color.a;
        if (slot->getAttachment()->getRTTI().isExactly(spine::RegionAttachment::rtti)) {
            debugShapeType = DEBUG_SHAPE_TYPE::DEBUG_REGION;
            auto *attachment = static_cast<spine::RegionAttachment *>(slot->getAttachment());
            auto *attachmentVertices = reinterpret_cast<AttachmentVertices *>(attachment->getRendererObject());

            auto vertCount = attachmentVertices->_triangles->vertCount;
            auto indexCount = attachmentVertices->_triangles->indexCount;
            auto ibSize = indexCount * sizeof(uint16_t);

            if (!_userData.useTint) {
                auto vbSize = vertCount * byteStrideOneColor;
                auto *vertices = SpineMeshData::queryVBuffer(vbSize);
                auto *indices = SpineMeshData::queryIBuffer(indexCount);
                memcpy(static_cast<void *>(vertices), static_cast<void *>(attachmentVertices->_triangles->verts), vbSize);
                memcpy(indices, attachmentVertices->_triangles->indices, ibSize);
<<<<<<< HEAD
                attachment->computeWorldVertices(slot->getBone(), (float *)vertices, 0, byteStrideOneColor / sizeof(float));
                currMesh = SlotMesh((uint8_t *)vertices, indices, vertCount, indexCount, slot->getData().getBlendMode());
=======
                attachment->computeWorldVertices(slot->getBone(), (float*)vertices, 0, byteStrideOneColor / sizeof(float));
                currMesh = SlotMesh((uint8_t*)vertices, indices, vertCount, indexCount);
>>>>>>> e653f6f9
            } else {
                auto vbSize = vertCount * byteStrideTwoColor;
                auto *vertices = SpineMeshData::queryVBuffer(vbSize);
                auto *indices = SpineMeshData::queryIBuffer(indexCount);
                V3F_T2F_C4B_C4B *verts = (V3F_T2F_C4B_C4B *)vertices;
                for (int ii = 0; ii < vertCount; ii++) {
                    verts[ii].texCoord = attachmentVertices->_triangles->verts[ii].texCoord;
                }
                memcpy(indices, attachmentVertices->_triangles->indices, ibSize);
<<<<<<< HEAD
                attachment->computeWorldVertices(slot->getBone(), (float *)vertices, 0, byteStrideTwoColor / sizeof(float));
                currMesh = SlotMesh((uint8_t *)vertices, indices, vertCount, indexCount, slot->getData().getBlendMode());
=======
                attachment->computeWorldVertices(slot->getBone(), (float*)vertices, 0, byteStrideTwoColor / sizeof(float));
                currMesh = SlotMesh((uint8_t*)vertices, indices, vertCount, indexCount);
>>>>>>> e653f6f9
            }
            color.r *= attachment->getColor().r;
            color.g *= attachment->getColor().g;
            color.b *= attachment->getColor().b;
            color.a *= attachment->getColor().a;
        } else if (slot->getAttachment()->getRTTI().isExactly(spine::MeshAttachment::rtti)) {
            debugShapeType = DEBUG_SHAPE_TYPE::DEBUG_MESH;
            auto *attachment = static_cast<spine::MeshAttachment *>(slot->getAttachment());
            auto *attachmentVertices = static_cast<AttachmentVertices *>(attachment->getRendererObject());

            auto vertCount = attachmentVertices->_triangles->vertCount;
            auto indexCount = attachmentVertices->_triangles->indexCount;
            auto ibSize = indexCount * sizeof(uint16_t);
            if (!_userData.useTint) {
                auto vbSize = vertCount * byteStrideOneColor;
                auto *vertices = SpineMeshData::queryVBuffer(vbSize);
                auto *indices = SpineMeshData::queryIBuffer(indexCount);
                memcpy(static_cast<void *>(vertices), static_cast<void *>(attachmentVertices->_triangles->verts), vbSize);
                memcpy(indices, attachmentVertices->_triangles->indices, ibSize);
<<<<<<< HEAD
                attachment->computeWorldVertices(*slot, 0, attachment->getWorldVerticesLength(), (float *)vertices, 0, byteStrideOneColor / sizeof(float));
                currMesh = SlotMesh((uint8_t *)vertices, indices, vertCount, indexCount, slot->getData().getBlendMode());
=======
                attachment->computeWorldVertices(*slot, 0, attachment->getWorldVerticesLength(), (float*)vertices, 0, byteStrideOneColor / sizeof(float));
                currMesh = SlotMesh((uint8_t*)vertices, indices, vertCount, indexCount);
>>>>>>> e653f6f9
            } else {
                auto vbSize = vertCount * byteStrideTwoColor;
                auto *vertices = SpineMeshData::queryVBuffer(vbSize);
                auto *indices = SpineMeshData::queryIBuffer(indexCount);
                V3F_T2F_C4B_C4B *verts = (V3F_T2F_C4B_C4B *)vertices;
                for (int ii = 0; ii < vertCount; ii++) {
                    verts[ii].texCoord = attachmentVertices->_triangles->verts[ii].texCoord;
                }
                memcpy(indices, attachmentVertices->_triangles->indices, ibSize);
<<<<<<< HEAD
                attachment->computeWorldVertices(*slot, 0, attachment->getWorldVerticesLength(), (float *)vertices, 0, byteStrideTwoColor / sizeof(float));
                currMesh = SlotMesh((uint8_t *)vertices, indices, vertCount, indexCount, slot->getData().getBlendMode());
=======
                attachment->computeWorldVertices(*slot, 0, attachment->getWorldVerticesLength(), (float*)vertices, 0, byteStrideTwoColor / sizeof(float));
                currMesh = SlotMesh((uint8_t*)vertices, indices, vertCount, indexCount);
>>>>>>> e653f6f9
            }
            color.r *= attachment->getColor().r;
            color.g *= attachment->getColor().g;
            color.b *= attachment->getColor().b;
            color.a *= attachment->getColor().a;
        } else if (slot->getAttachment()->getRTTI().isExactly(spine::ClippingAttachment::rtti)) {
            auto *clip = static_cast<spine::ClippingAttachment *>(slot->getAttachment());
            _clipper->clipStart(*slot, clip);
            continue;
        } else {
            _clipper->clipEnd(*slot);
            continue;
        }

        uint32_t uintA = (uint32_t)(255 * _skeleton->getColor().a * slot->getColor().a * color.a);
        uint32_t multiplier = _userData.premultipliedAlpha ? uintA : 255;
        uint32_t uintR = (uint32_t)(_skeleton->getColor().r * slot->getColor().r * color.r * multiplier);
        uint32_t uintG = (uint32_t)(_skeleton->getColor().g * slot->getColor().g * color.g * multiplier);
        uint32_t uintB = (uint32_t)(_skeleton->getColor().b * slot->getColor().b * color.b * multiplier);
        uint32_t light = (uintA << 24) + (uintB << 16) + (uintG << 8) + uintR;

        if (slot->hasDarkColor()) {
            uintR = (uint32_t)(_skeleton->getColor().r * slot->getDarkColor().r * color.r * multiplier);
            uintG = (uint32_t)(_skeleton->getColor().g * slot->getDarkColor().g * color.g * multiplier);
            uintB = (uint32_t)(_skeleton->getColor().b * slot->getDarkColor().b * color.b * multiplier);
        } else {
            uintR = 0;
            uintG = 0;
            uintB = 0;
        }
        uintA = _userData.premultipliedAlpha ? 255 : 0;
        uint32_t dark = (uintA << 24) + (uintB << 16) + (uintG << 8) + uintR;

        if (!_userData.useTint) {
            if (_clipper->isClipping()) {
                _clipper->clipTriangles(reinterpret_cast<float *>(currMesh.vBuf), currMesh.iBuf, currMesh.iCount, (float *)(&currMesh.vBuf[3 * 4]), byteStrideOneColor / sizeof(float));

                if (_clipper->getClippedTriangles().size() == 0) {
                    _clipper->clipEnd(*slot);
                    continue;
                }
                auto vertCount = static_cast<int>(_clipper->getClippedVertices().size()) >> 1;
                auto indexCount = static_cast<int>(_clipper->getClippedTriangles().size());
                auto vbSize = vertCount * byteStrideOneColor;
<<<<<<< HEAD
                uint8_t *vPtr = SpineMeshData::queryVBuffer(vbSize);
                uint16_t *iPtr = SpineMeshData::queryIBuffer(indexCount);
                currMesh = SlotMesh(vPtr, iPtr, vertCount, indexCount, slot->getData().getBlendMode());
=======
                uint8_t* vPtr = SpineMeshData::queryVBuffer(vbSize);
                uint16_t* iPtr = SpineMeshData::queryIBuffer(indexCount);
                currMesh = SlotMesh(vPtr, iPtr, vertCount, indexCount);
>>>>>>> e653f6f9
                memcpy(iPtr, _clipper->getClippedTriangles().buffer(), sizeof(uint16_t) * indexCount);

                float *verts = _clipper->getClippedVertices().buffer();
                float *uvs = _clipper->getClippedUVs().buffer();
                V3F_T2F_C4B *vertices = (V3F_T2F_C4B *)currMesh.vBuf;
                if (_effect) {
                    for (int v = 0, vn = vertCount, vv = 0; v < vn; ++v, vv += 2) {
                        vertices[v].vertex.x = verts[vv];
                        vertices[v].vertex.y = verts[vv + 1];
                        vertices[v].texCoord.u = uvs[vv];
                        vertices[v].texCoord.v = uvs[vv + 1];
                        _effect->transform(vertices[v].vertex.x, vertices[v].vertex.y);
                        *((uint32_t *)&vertices[v].color) = light;
                    }
                } else {
                    for (int v = 0, vn = vertCount, vv = 0; v < vn; ++v, vv += 2) {
                        vertices[v].vertex.x = verts[vv];
                        vertices[v].vertex.y = verts[vv + 1];
                        vertices[v].texCoord.u = uvs[vv];
                        vertices[v].texCoord.v = uvs[vv + 1];
                        *((uint32_t *)&vertices[v].color) = light;
                    }
                }
            } else {
                auto vertCount = currMesh.vCount;
                V3F_T2F_C4B *vertex = (V3F_T2F_C4B *)currMesh.vBuf;
                uint32_t *uPtr = (uint32_t *)currMesh.vBuf;
                auto stride = byteStrideOneColor / sizeof(float);
                if (_effect) {
                    for (int v = 0; v < vertCount; ++v) {
                        _effect->transform(vertex[v].vertex.x, vertex[v].vertex.y);
                        *((uint32_t *)&vertex[v].color) = light;
                    }
                } else {
                    for (int v = 0; v < vertCount; ++v) {
                        *((uint32_t *)&vertex[v].color) = light;
                    }
                }
            }
        } else {
            if (_clipper->isClipping()) {
                _clipper->clipTriangles(reinterpret_cast<float *>(currMesh.vBuf), currMesh.iBuf, currMesh.iCount, (float *)(&currMesh.vBuf[3 * 4]), byteStrideTwoColor / sizeof(float));

                if (_clipper->getClippedTriangles().size() == 0) {
                    _clipper->clipEnd(*slot);
                    continue;
                }
                auto vertCount = static_cast<int>(_clipper->getClippedVertices().size()) >> 1;
                auto indexCount = static_cast<int>(_clipper->getClippedTriangles().size());
                auto vbSize = vertCount * byteStrideTwoColor;
<<<<<<< HEAD
                uint8_t *vPtr = SpineMeshData::queryVBuffer(vbSize);
                uint16_t *iPtr = SpineMeshData::queryIBuffer(indexCount);
                currMesh = SlotMesh(vPtr, iPtr, vertCount, indexCount, slot->getData().getBlendMode());
=======
                uint8_t* vPtr = SpineMeshData::queryVBuffer(vbSize);
                uint16_t* iPtr = SpineMeshData::queryIBuffer(indexCount);
                currMesh = SlotMesh(vPtr, iPtr, vertCount, indexCount);
>>>>>>> e653f6f9
                memcpy(iPtr, _clipper->getClippedTriangles().buffer(), sizeof(uint16_t) * indexCount);

                float *verts = _clipper->getClippedVertices().buffer();
                float *uvs = _clipper->getClippedUVs().buffer();
                V3F_T2F_C4B_C4B *vertices = (V3F_T2F_C4B_C4B *)currMesh.vBuf;
                if (_effect) {
                    for (int v = 0, vn = vertCount, vv = 0; v < vn; ++v, vv += 2) {
                        vertices[v].vertex.x = verts[vv];
                        vertices[v].vertex.y = verts[vv + 1];
                        vertices[v].texCoord.u = uvs[vv];
                        vertices[v].texCoord.v = uvs[vv + 1];
                        _effect->transform(vertices[v].vertex.x, vertices[v].vertex.y);
                        *((uint32_t *)&vertices[v].color) = light;
                        *((uint32_t *)&vertices[v].color2) = dark;
                    }
                } else {
                    for (int v = 0, vn = vertCount, vv = 0; v < vn; ++v, vv += 2) {
                        vertices[v].vertex.x = verts[vv];
                        vertices[v].vertex.y = verts[vv + 1];
                        vertices[v].texCoord.u = uvs[vv];
                        vertices[v].texCoord.v = uvs[vv + 1];
                        *((uint32_t *)&vertices[v].color) = light;
                        *((uint32_t *)&vertices[v].color2) = dark;
                    }
                }
            } else {
                auto vertCount = currMesh.vCount;
                V3F_T2F_C4B_C4B *vertex = (V3F_T2F_C4B_C4B *)currMesh.vBuf;
                uint32_t *uPtr = (uint32_t *)currMesh.vBuf;
                auto stride = byteStrideTwoColor / sizeof(float);
                if (_effect) {
                    for (int v = 0; v < vertCount; ++v) {
                        _effect->transform(vertex[v].vertex.x, vertex[v].vertex.y);
                        *((uint32_t *)&vertex[v].color) = light;
                        *((uint32_t *)&vertex[v].color2) = dark;
                    }
                } else {
                    for (int v = 0; v < vertCount; ++v) {
                        *((uint32_t *)&vertex[v].color) = light;
                        *((uint32_t *)&vertex[v].color2) = dark;
                    }
                }
            }
        }

        auto stride = _userData.useTint ? byteStrideTwoColor : byteStrideOneColor;
        SpineMeshData::moveVB(currMesh.vCount * stride);
        SpineMeshData::moveIB(currMesh.iCount);
        // record debug shape info
        if (_userData.debugMode) {
            SpineDebugShape debugShape;
            debugShape.type = static_cast<uint32_t>(debugShapeType);
            debugShape.vOffset = _model->vCount;
            debugShape.vCount = currMesh.vCount;
            debugShape.iOffset = _model->iCount;
            debugShape.iCount = currMesh.iCount;
            _debugShapes.push_back(debugShape);
        }

        currMesh.blendMode = static_cast<uint32_t>(slot->getData().getBlendMode());
        if (_userData.useSlotTexture) {
            currMesh.textureID = findSlotTextureID(slot);
        } else {
            currMesh.textureID = 0;
        }
        _model->addSlotMesh(currMesh);

        _clipper->clipEnd(*slot);
    }
    _clipper->clipEnd();
    if (_effect) _effect->end();
}

void SpineSkeletonInstance::setPremultipliedAlpha(bool val) {
    _userData.premultipliedAlpha = val;
}

void SpineSkeletonInstance::setColor(float r, float g, float b, float a) {
    _userData.color.r = r;
    _userData.color.g = g;
    _userData.color.b = b;
    _userData.color.a = a;
}

void SpineSkeletonInstance::setJitterEffect(JitterVertexEffect *effect) {
    _effect = effect;
}

void SpineSkeletonInstance::setSwirlEffect(SwirlVertexEffect *effect) {
    _effect = effect;
}

void SpineSkeletonInstance::clearEffect() {
    _effect = nullptr;
}

AnimationState *SpineSkeletonInstance::getAnimationState() {
    return _animState;
}

void SpineSkeletonInstance::setMix(const std::string &from, const std::string &to, float duration) {
    _animStateData->setMix(from.c_str(), to.c_str(), duration);
}

void SpineSkeletonInstance::setListener(uint32_t listenerID, uint32_t type) {
    switch (type) {
        case EventType_Start:
            _startListenerID = listenerID;
            break;
        case EventType_Interrupt:
            _interruptListenerID = listenerID;
            break;
        case EventType_End:
            _endListenerID = listenerID;
            break;
        case EventType_Dispose:
            _disposeListenerID = listenerID;
            break;
        case EventType_Complete:
            _completeListenerID = listenerID;
            break;
        case EventType_Event:
            _eventListenerID = listenerID;
            break;
    }
}

void SpineSkeletonInstance::setUseTint(bool useTint) {
    _userData.useTint = useTint;
}

void SpineSkeletonInstance::setDebugMode(bool debug) {
    _userData.debugMode = debug;
}

void SpineSkeletonInstance::onAnimationStateEvent(TrackEntry *entry, EventType type, Event *event) {
    SpineWasmUtil::s_currentType = type;
    SpineWasmUtil::s_currentEntry = entry;
    SpineWasmUtil::s_currentEvent = event;
    switch (type) {
        case EventType_Start:
            if (_startListenerID != 0) {
                SpineWasmUtil::s_listenerID = _startListenerID;
                spineListenerCallBackFromJS();
            }
            break;
        case EventType_Interrupt:
            if (_interruptListenerID != 0) {
                SpineWasmUtil::s_listenerID = _interruptListenerID;
                spineListenerCallBackFromJS();
            }
            break;
        case EventType_End:
            if (_endListenerID != 0) {
                SpineWasmUtil::s_listenerID = _endListenerID;
                spineListenerCallBackFromJS();
            }
            break;
        case EventType_Dispose:
            if (_disposeListenerID != 0) {
                SpineWasmUtil::s_listenerID = _disposeListenerID;
                spineListenerCallBackFromJS();
            }
            break;
        case EventType_Complete:
            if (_completeListenerID != 0) {
                SpineWasmUtil::s_listenerID = _completeListenerID;
                spineListenerCallBackFromJS();
            }
            break;
        case EventType_Event:
            if (_eventListenerID != 0) {
                SpineWasmUtil::s_listenerID = _eventListenerID;
                spineListenerCallBackFromJS();
            }
            break;
    }
}

std::vector<SpineDebugShape> &SpineSkeletonInstance::getDebugShapes() {
    return this->_debugShapes;
}

void SpineSkeletonInstance::resizeSlotRegion(const std::string& slotName, uint32_t width, uint32_t height, bool createNew) {
    if (!_skeleton) return;
    auto slot = _skeleton->findSlot(slotName.c_str());
    if (!slot) return;
    auto attachment = slot->getAttachment();
    if (!attachment) return;
    if (createNew) {
        attachment = attachment->copy();
        slot->setAttachment(attachment);
    }
    if (attachment->getRTTI().isExactly(spine::RegionAttachment::rtti)) {
        auto region = static_cast<RegionAttachment *>(attachment);
        region->setRegionWidth(width);
        region->setRegionHeight(height);
        region->setRegionOriginalWidth(width);
        region->setRegionOriginalHeight(height);
        region->setWidth(width);
        region->setHeight(height);
        region->setUVs(0, 0, 1.0f, 1.0f, false);
        region->updateOffset();
        auto attachmentVertices = static_cast<AttachmentVertices*>(region->getRendererObject());
        if (createNew) {
            attachmentVertices = attachmentVertices->copy();
            region->setRendererObject(attachmentVertices);
        }
        V3F_T2F_C4B *vertices = attachmentVertices->_triangles->verts;
        auto UVs = region->getUVs();
        for (int i = 0, ii = 0; i < 4; ++i, ii += 2) {
            vertices[i].texCoord.u = UVs[ii];
            vertices[i].texCoord.v = UVs[ii + 1];
        }
    } else if (attachment->getRTTI().isExactly(spine::MeshAttachment::rtti)) {
        auto mesh = static_cast<MeshAttachment *>(attachment);
        mesh->setRegionWidth(width);
        mesh->setRegionHeight(height);
        mesh->setRegionOriginalWidth(width);
        mesh->setRegionOriginalHeight(height);
        mesh->setWidth(width);
        mesh->setHeight(height);
        mesh->setRegionU(0);
        mesh->setRegionV(0);
        mesh->setRegionU2(1.0f);
        mesh->setRegionV2(1.0f);
        mesh->setRegionRotate(true);
        mesh->setRegionDegrees(0);
        mesh->updateUVs();
        auto attachmentVertices = static_cast<AttachmentVertices *>(mesh->getRendererObject());
        if (createNew) {
            attachmentVertices = attachmentVertices->copy();
            mesh->setRendererObject(attachmentVertices);
        }
        V3F_T2F_C4B *vertices = attachmentVertices->_triangles->verts;
        auto UVs = mesh->getUVs();
        for (size_t i = 0, ii = 0, nn = mesh->getWorldVerticesLength(); ii < nn; ++i, ii += 2) {
            vertices[i].texCoord.u = UVs[ii];
            vertices[i].texCoord.v = UVs[ii + 1];
        }
    }
}

uint32_t SpineSkeletonInstance::findSlotTextureID(Slot* slot) {
    auto iter = slotTextureSet.find(slot);
    if (iter != slotTextureSet.end()) {
        return iter->second;
    } else {
        return 0;
    }
}

void SpineSkeletonInstance::setSlotTexture(const std::string& slotName, uint32_t textureID) {
    if (!_skeleton) return;
    auto slot = _skeleton->findSlot(slotName.c_str());
    if (!slot) return;
    _userData.useSlotTexture = true;
    auto iter = slotTextureSet.find(slot);
    if (iter != slotTextureSet.end()) {
        iter->second = textureID;
    } else {
        slotTextureSet[slot] = textureID;
    }
}<|MERGE_RESOLUTION|>--- conflicted
+++ resolved
@@ -48,13 +48,8 @@
     return _skeleton;
 }
 
-<<<<<<< HEAD
-void SpineSkeletonInstance::setAnimation(float trackIndex, const std::string &name, bool loop) {
-    if (!_skeleton) return;
-=======
-TrackEntry *SpineSkeletonInstance::setAnimation(float trackIndex, const std::string& name, bool loop) {
+TrackEntry *SpineSkeletonInstance::setAnimation(float trackIndex, const std::string &name, bool loop) {
     if (!_skeleton) return nullptr;
->>>>>>> e653f6f9
     spine::Animation *animation = _skeleton->getData()->findAnimation(name.c_str());
     if (!animation) {
         //LogUtil::PrintToJs("Spine: Animation not found:!!!");
@@ -72,7 +67,7 @@
     if (!_skeleton) return;
     _skeleton->setSkin(name.c_str());
     _skeleton->setSlotsToSetupPose();
-    _animState->apply(*_skeleton); 
+    _animState->apply(*_skeleton);
     _skeleton->updateWorldTransform();
     //LogUtil::PrintToJs(name.c_str());
 }
@@ -146,13 +141,8 @@
                 auto *indices = SpineMeshData::queryIBuffer(indexCount);
                 memcpy(static_cast<void *>(vertices), static_cast<void *>(attachmentVertices->_triangles->verts), vbSize);
                 memcpy(indices, attachmentVertices->_triangles->indices, ibSize);
-<<<<<<< HEAD
                 attachment->computeWorldVertices(slot->getBone(), (float *)vertices, 0, byteStrideOneColor / sizeof(float));
-                currMesh = SlotMesh((uint8_t *)vertices, indices, vertCount, indexCount, slot->getData().getBlendMode());
-=======
-                attachment->computeWorldVertices(slot->getBone(), (float*)vertices, 0, byteStrideOneColor / sizeof(float));
-                currMesh = SlotMesh((uint8_t*)vertices, indices, vertCount, indexCount);
->>>>>>> e653f6f9
+                currMesh = SlotMesh((uint8_t *)vertices, indices, vertCount, indexCount);
             } else {
                 auto vbSize = vertCount * byteStrideTwoColor;
                 auto *vertices = SpineMeshData::queryVBuffer(vbSize);
@@ -162,13 +152,8 @@
                     verts[ii].texCoord = attachmentVertices->_triangles->verts[ii].texCoord;
                 }
                 memcpy(indices, attachmentVertices->_triangles->indices, ibSize);
-<<<<<<< HEAD
                 attachment->computeWorldVertices(slot->getBone(), (float *)vertices, 0, byteStrideTwoColor / sizeof(float));
-                currMesh = SlotMesh((uint8_t *)vertices, indices, vertCount, indexCount, slot->getData().getBlendMode());
-=======
-                attachment->computeWorldVertices(slot->getBone(), (float*)vertices, 0, byteStrideTwoColor / sizeof(float));
-                currMesh = SlotMesh((uint8_t*)vertices, indices, vertCount, indexCount);
->>>>>>> e653f6f9
+                currMesh = SlotMesh((uint8_t *)vertices, indices, vertCount, indexCount);
             }
             color.r *= attachment->getColor().r;
             color.g *= attachment->getColor().g;
@@ -188,13 +173,8 @@
                 auto *indices = SpineMeshData::queryIBuffer(indexCount);
                 memcpy(static_cast<void *>(vertices), static_cast<void *>(attachmentVertices->_triangles->verts), vbSize);
                 memcpy(indices, attachmentVertices->_triangles->indices, ibSize);
-<<<<<<< HEAD
                 attachment->computeWorldVertices(*slot, 0, attachment->getWorldVerticesLength(), (float *)vertices, 0, byteStrideOneColor / sizeof(float));
-                currMesh = SlotMesh((uint8_t *)vertices, indices, vertCount, indexCount, slot->getData().getBlendMode());
-=======
-                attachment->computeWorldVertices(*slot, 0, attachment->getWorldVerticesLength(), (float*)vertices, 0, byteStrideOneColor / sizeof(float));
-                currMesh = SlotMesh((uint8_t*)vertices, indices, vertCount, indexCount);
->>>>>>> e653f6f9
+                currMesh = SlotMesh((uint8_t *)vertices, indices, vertCount, indexCount);
             } else {
                 auto vbSize = vertCount * byteStrideTwoColor;
                 auto *vertices = SpineMeshData::queryVBuffer(vbSize);
@@ -204,13 +184,8 @@
                     verts[ii].texCoord = attachmentVertices->_triangles->verts[ii].texCoord;
                 }
                 memcpy(indices, attachmentVertices->_triangles->indices, ibSize);
-<<<<<<< HEAD
                 attachment->computeWorldVertices(*slot, 0, attachment->getWorldVerticesLength(), (float *)vertices, 0, byteStrideTwoColor / sizeof(float));
-                currMesh = SlotMesh((uint8_t *)vertices, indices, vertCount, indexCount, slot->getData().getBlendMode());
-=======
-                attachment->computeWorldVertices(*slot, 0, attachment->getWorldVerticesLength(), (float*)vertices, 0, byteStrideTwoColor / sizeof(float));
-                currMesh = SlotMesh((uint8_t*)vertices, indices, vertCount, indexCount);
->>>>>>> e653f6f9
+                currMesh = SlotMesh((uint8_t *)vertices, indices, vertCount, indexCount);
             }
             color.r *= attachment->getColor().r;
             color.g *= attachment->getColor().g;
@@ -255,15 +230,9 @@
                 auto vertCount = static_cast<int>(_clipper->getClippedVertices().size()) >> 1;
                 auto indexCount = static_cast<int>(_clipper->getClippedTriangles().size());
                 auto vbSize = vertCount * byteStrideOneColor;
-<<<<<<< HEAD
                 uint8_t *vPtr = SpineMeshData::queryVBuffer(vbSize);
                 uint16_t *iPtr = SpineMeshData::queryIBuffer(indexCount);
-                currMesh = SlotMesh(vPtr, iPtr, vertCount, indexCount, slot->getData().getBlendMode());
-=======
-                uint8_t* vPtr = SpineMeshData::queryVBuffer(vbSize);
-                uint16_t* iPtr = SpineMeshData::queryIBuffer(indexCount);
                 currMesh = SlotMesh(vPtr, iPtr, vertCount, indexCount);
->>>>>>> e653f6f9
                 memcpy(iPtr, _clipper->getClippedTriangles().buffer(), sizeof(uint16_t) * indexCount);
 
                 float *verts = _clipper->getClippedVertices().buffer();
@@ -314,15 +283,9 @@
                 auto vertCount = static_cast<int>(_clipper->getClippedVertices().size()) >> 1;
                 auto indexCount = static_cast<int>(_clipper->getClippedTriangles().size());
                 auto vbSize = vertCount * byteStrideTwoColor;
-<<<<<<< HEAD
                 uint8_t *vPtr = SpineMeshData::queryVBuffer(vbSize);
                 uint16_t *iPtr = SpineMeshData::queryIBuffer(indexCount);
-                currMesh = SlotMesh(vPtr, iPtr, vertCount, indexCount, slot->getData().getBlendMode());
-=======
-                uint8_t* vPtr = SpineMeshData::queryVBuffer(vbSize);
-                uint16_t* iPtr = SpineMeshData::queryIBuffer(indexCount);
                 currMesh = SlotMesh(vPtr, iPtr, vertCount, indexCount);
->>>>>>> e653f6f9
                 memcpy(iPtr, _clipper->getClippedTriangles().buffer(), sizeof(uint16_t) * indexCount);
 
                 float *verts = _clipper->getClippedVertices().buffer();
@@ -506,7 +469,7 @@
     return this->_debugShapes;
 }
 
-void SpineSkeletonInstance::resizeSlotRegion(const std::string& slotName, uint32_t width, uint32_t height, bool createNew) {
+void SpineSkeletonInstance::resizeSlotRegion(const std::string &slotName, uint32_t width, uint32_t height, bool createNew) {
     if (!_skeleton) return;
     auto slot = _skeleton->findSlot(slotName.c_str());
     if (!slot) return;
@@ -526,7 +489,7 @@
         region->setHeight(height);
         region->setUVs(0, 0, 1.0f, 1.0f, false);
         region->updateOffset();
-        auto attachmentVertices = static_cast<AttachmentVertices*>(region->getRendererObject());
+        auto attachmentVertices = static_cast<AttachmentVertices *>(region->getRendererObject());
         if (createNew) {
             attachmentVertices = attachmentVertices->copy();
             region->setRendererObject(attachmentVertices);
@@ -566,7 +529,7 @@
     }
 }
 
-uint32_t SpineSkeletonInstance::findSlotTextureID(Slot* slot) {
+uint32_t SpineSkeletonInstance::findSlotTextureID(Slot *slot) {
     auto iter = slotTextureSet.find(slot);
     if (iter != slotTextureSet.end()) {
         return iter->second;
@@ -575,7 +538,7 @@
     }
 }
 
-void SpineSkeletonInstance::setSlotTexture(const std::string& slotName, uint32_t textureID) {
+void SpineSkeletonInstance::setSlotTexture(const std::string &slotName, uint32_t textureID) {
     if (!_skeleton) return;
     auto slot = _skeleton->findSlot(slotName.c_str());
     if (!slot) return;
