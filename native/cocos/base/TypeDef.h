--- conflicted
+++ resolved
@@ -31,11 +31,7 @@
 using uint = std::uint32_t;
 using ushort = std::uint16_t;
 
-<<<<<<< HEAD
-#if (CC_PLATFORM != CC_PLATFORM_LINUX && CC_PLATFORM != CC_PLATFORM_QNX && CC_PLATFORM != CC_PLATFORM_EMSCRIPTEN) // linux has typedef ulong
-=======
-#if (CC_PLATFORM != CC_PLATFORM_LINUX && CC_PLATFORM != CC_PLATFORM_QNX && CC_PLATFORM != CC_PLATFORM_OPENHARMONY) // linux, openharmony has typedef ulong
->>>>>>> 0bfc1ab8
+#if (CC_PLATFORM != CC_PLATFORM_LINUX && CC_PLATFORM != CC_PLATFORM_QNX && CC_PLATFORM != CC_PLATFORM_EMSCRIPTEN && CC_PLATFORM != CC_PLATFORM_OPENHARMONY) // linux, openharmony has typedef ulong
 using ulong = std::uint32_t;
 #endif
 using FlagBits = std::uint32_t;
