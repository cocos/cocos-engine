#pragma once

#include <set>
#include "boost/container/pmr/polymorphic_allocator.hpp"

namespace ccstd {
<<<<<<< HEAD
using std::set;
=======
template <
    class Key,
    class Compare = std::less<Key>>
using set = std::set<Key, Compare>;
>>>>>>> d3b752a2

namespace pmr {
template <
    class Key,
    class Compare = std::less<Key>>
using set = std::set<Key, Compare, boost::container::pmr::polymorphic_allocator<Key>>;
}
} // namespace ccstd<|MERGE_RESOLUTION|>--- conflicted
+++ resolved
@@ -4,14 +4,7 @@
 #include "boost/container/pmr/polymorphic_allocator.hpp"
 
 namespace ccstd {
-<<<<<<< HEAD
 using std::set;
-=======
-template <
-    class Key,
-    class Compare = std::less<Key>>
-using set = std::set<Key, Compare>;
->>>>>>> d3b752a2
 
 namespace pmr {
 template <
