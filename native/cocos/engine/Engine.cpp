--- conflicted
+++ resolved
@@ -225,12 +225,9 @@
     //#if CC_USE_SOCKET
     //    cc::network::WebSocket::closeAllConnections();
     //#endif
-<<<<<<< HEAD
 #if (CC_PLATFORM != CC_PLATFORM_OPENHARMONY) // TODO(qgh):May be removed later
     cc::network::HttpClient::destroyInstance();
 #endif
-=======
->>>>>>> d08a1124
 
     cc::DeferredReleasePool::clear();
     _scheduler->removeAllFunctionsToBePerformedInCocosThread();
@@ -314,36 +311,7 @@
 
 void Engine::doRestart() {
     cc::EventDispatcher::dispatchRestartVM();
-<<<<<<< HEAD
-
-    pipeline::RenderPipeline::getInstance()->destroy();
-
-    auto* scriptEngine = se::ScriptEngine::getInstance();
-
-    cc::PoolManager::getInstance()->getCurrentPool()->clear();
-#if USE_AUDIO
-    cc::AudioEngine::stopAll();
-#endif
-    //#if USE_SOCKET
-    //    cc::network::WebSocket::closeAllConnections();
-    //#endif
-#if (CC_PLATFORM != CC_PLATFORM_OPENHARMONY) // TODO(qgh):May be removed later
-    cc::network::HttpClient::destroyInstance();
-#endif
-
-    _scheduler->removeAllFunctionsToBePerformedInCocosThread();
-    _scheduler->unscheduleAll();
-
-    scriptEngine->cleanup();
-    cc::gfx::DeviceManager::destroy();
-    cc::EventDispatcher::destroy();
-    // remove all listening events
-    offAll();
-    // start
-    cc::EventDispatcher::init();
-=======
     destroy();
->>>>>>> d08a1124
     CC_CURRENT_APPLICATION()->init();
 }
 
