/****************************************************************************
 Copyright (c) 2019-2022 Xiamen Yaji Software Co., Ltd.

 http://www.cocos.com

 Permission is hereby granted, free of charge, to any person obtaining a copy
 of this software and associated engine source code (the "Software"), a limited,
 worldwide, royalty-free, non-assignable, revocable and non-exclusive license
 to use Cocos Creator solely to develop games on your target platforms. You shall
 not use Cocos Creator software for developing other software or tools that's
 used for developing games. You are not granted to publish, distribute,
 sublicense, and/or sell copies of Cocos Creator.

 The software or tools in this License Agreement are licensed, not sold.
 Xiamen Yaji Software Co., Ltd. reserves all rights not expressly granted to you.

 THE SOFTWARE IS PROVIDED "AS IS", WITHOUT WARRANTY OF ANY KIND, EXPRESS OR
 IMPLIED, INCLUDING BUT NOT LIMITED TO THE WARRANTIES OF MERCHANTABILITY,
 FITNESS FOR A PARTICULAR PURPOSE AND NONINFRINGEMENT. IN NO EVENT SHALL THE
 AUTHORS OR COPYRIGHT HOLDERS BE LIABLE FOR ANY CLAIM, DAMAGES OR OTHER
 LIABILITY, WHETHER IN AN ACTION OF CONTRACT, TORT OR OTHERWISE, ARISING FROM,
 OUT OF OR IN CONNECTION WITH THE SOFTWARE OR THE USE OR OTHER DEALINGS IN
 THE SOFTWARE.
****************************************************************************/

#import "base/std/container/set.h"
#import "base/Log.h"
#import "MTLDevice.h"
#import "MTLGPUObjects.h"
#import "MTLPipelineLayout.h"
#import "MTLPipelineState.h"
#import "MTLRenderPass.h"
#import "MTLSampler.h"
#import "MTLShader.h"
#import "MTLTexture.h"
#import "MTLUtils.h"

#import <Metal/MTLComputePipeline.h>
#import <Metal/MTLDevice.h>
#import <Metal/MTLVertexDescriptor.h>

namespace cc {
namespace gfx {

CCMTLPipelineState::CCMTLPipelineState() : PipelineState() {
    _typedID = generateObjectID<decltype(this)>();
}

CCMTLPipelineState::~CCMTLPipelineState() {
    destroy();
}

void CCMTLPipelineState::doInit(const PipelineStateInfo &info) {
    createGPUPipelineState();
}

void CCMTLPipelineState::doDestroy() {
    CC_SAFE_DELETE(_GPUPipelineState);

    id<MTLRenderPipelineState> renderPipelineState = _mtlRenderPipelineState;
    _mtlRenderPipelineState = nil;
    id<MTLDepthStencilState> depthStencilState = _mtlDepthStencilState;
    _mtlDepthStencilState = nil;

    std::function<void(void)> destroyFunc = [=]() {
        if (renderPipelineState) {
            [renderPipelineState release];
        }
        if (depthStencilState) {
            [depthStencilState release];
        }
    };
    CCMTLGPUGarbageCollectionPool::getInstance()->collect(destroyFunc);
}

bool CCMTLPipelineState::initRenderPipeline() {
    if (!createMTLRenderPipelineState()) {
        return false;
    }
    // Application can run with wrong depth/stencil state.
    if (!createMTLDepthStencilState()) {
        return false;
    }

    _GPUPipelineState->mtlDepthStencilState = _mtlDepthStencilState;
    _GPUPipelineState->mtlRenderPipelineState = _mtlRenderPipelineState;
    _GPUPipelineState->cullMode = static_cast<MTLCullMode>(mu::toMTLCullMode(_rasterizerState.cullMode));
    _GPUPipelineState->fillMode = static_cast<MTLTriangleFillMode>(mu::toMTLTriangleFillMode(_rasterizerState.polygonMode));
    _GPUPipelineState->depthClipMode = static_cast<MTLDepthClipMode>(mu::toMTLDepthClipMode(_rasterizerState.isDepthClip != 0));
    _GPUPipelineState->winding = static_cast<MTLWinding>(mu::toMTLWinding(_rasterizerState.isFrontFaceCCW != 0));
    _GPUPipelineState->stencilRefFront = _depthStencilState.stencilRefFront;
    _GPUPipelineState->stencilRefBack = _depthStencilState.stencilRefBack;
    _GPUPipelineState->primitiveType = mu::toMTLPrimitiveType(_primitive);
    if (_pipelineLayout)
        _GPUPipelineState->gpuPipelineLayout = static_cast<CCMTLPipelineLayout *>(_pipelineLayout)->gpuPipelineLayout();
    _GPUPipelineState->gpuShader = static_cast<CCMTLShader *>(_shader)->gpuShader();

    _renderPipelineReady = true;
    return true;
}

void CCMTLPipelineState::check(CCMTLRenderPass *renderPass) {
    if (renderPass)
        _renderPass = renderPass;
    if (!_renderPipelineReady) {
        initRenderPipeline();
    }
}

bool CCMTLPipelineState::createGPUPipelineState() {
    _GPUPipelineState = ccnew CCMTLGPUPipelineState;
    if (!_GPUPipelineState) {
        CC_LOG_ERROR("CCMTLPipelineState: new CCMTLGPUPipelineState failed.");
        return false;
    }

    if (_bindPoint == PipelineBindPoint::GRAPHICS) {
        if (_renderPass->getSubpasses().empty()) {
            initRenderPipeline();
        }
    } else if (_bindPoint == PipelineBindPoint::COMPUTE) {
        if (!createMTLComputePipelineState()) {
            return false;
        }
        _GPUPipelineState->mtlComputePipelineState = _mtlComputePipeline;
        _GPUPipelineState->gpuShader = static_cast<CCMTLShader *>(_shader)->gpuShader();
        if (_pipelineLayout)
            _GPUPipelineState->gpuPipelineLayout = static_cast<CCMTLPipelineLayout *>(_pipelineLayout)->gpuPipelineLayout();
    }

    return true;
}

bool CCMTLPipelineState::createMTLComputePipelineState() {
    //create with function
    id<MTLDevice> mtlDevice = id<MTLDevice>(CCMTLDevice::getInstance()->getMTLDevice());
    NSError *err;
    _mtlComputePipeline = [mtlDevice newComputePipelineStateWithFunction:((CCMTLShader *)_shader)->getComputeMTLFunction()
                                                                   error:&err];
    if (!_mtlComputePipeline) {
        CC_LOG_ERROR("Create compute pipeline failed: %s", [err.localizedDescription UTF8String]);
        return false;
    }
    return true;
}

bool CCMTLPipelineState::createMTLDepthStencilState() {
    MTLDepthStencilDescriptor *descriptor = [[MTLDepthStencilDescriptor alloc] init];
    if (descriptor == nil) {
        CC_LOG_ERROR("CCMTLPipelineState: MTLDepthStencilDescriptor could not be allocated.");
        return false;
    }

    descriptor.depthWriteEnabled = _depthStencilState.depthWrite != 0;

    if (!_depthStencilState.depthTest)
        descriptor.depthCompareFunction = MTLCompareFunctionAlways;
    else
        descriptor.depthCompareFunction = mu::toMTLCompareFunction(_depthStencilState.depthFunc);

    if (_depthStencilState.stencilTestFront) {
        descriptor.frontFaceStencil.stencilCompareFunction = mu::toMTLCompareFunction(_depthStencilState.stencilFuncFront);
        descriptor.frontFaceStencil.readMask = _depthStencilState.stencilReadMaskFront;
        descriptor.frontFaceStencil.writeMask = _depthStencilState.stencilWriteMaskFront;
        descriptor.frontFaceStencil.stencilFailureOperation = mu::toMTLStencilOperation(_depthStencilState.stencilFailOpFront);
        descriptor.frontFaceStencil.depthFailureOperation = mu::toMTLStencilOperation(_depthStencilState.stencilZFailOpFront);
        descriptor.frontFaceStencil.depthStencilPassOperation = mu::toMTLStencilOperation(_depthStencilState.stencilPassOpFront);
    } else {
        descriptor.frontFaceStencil = nil;
    }

    if (_depthStencilState.stencilTestBack) {
        descriptor.backFaceStencil.stencilCompareFunction = mu::toMTLCompareFunction(_depthStencilState.stencilFuncBack);
        descriptor.backFaceStencil.readMask = _depthStencilState.stencilReadMaskBack;
        descriptor.backFaceStencil.writeMask = _depthStencilState.stencilWriteMaskBack;
        descriptor.backFaceStencil.stencilFailureOperation = mu::toMTLStencilOperation(_depthStencilState.stencilFailOpBack);
        descriptor.backFaceStencil.depthFailureOperation = mu::toMTLStencilOperation(_depthStencilState.stencilZFailOpBack);
        descriptor.backFaceStencil.depthStencilPassOperation = mu::toMTLStencilOperation(_depthStencilState.stencilPassOpBack);
    } else {
        descriptor.backFaceStencil = nil;
    }

    id<MTLDevice> mtlDevice = id<MTLDevice>(CCMTLDevice::getInstance()->getMTLDevice());
    _mtlDepthStencilState = [mtlDevice newDepthStencilStateWithDescriptor:descriptor];
    [descriptor release];

    if (!_mtlDepthStencilState) {
        CC_LOG_ERROR("Failed to create MTLDepthStencilState.");
        return false;
    }
    return true;
}

bool CCMTLPipelineState::createMTLRenderPipelineState() {
    bool ret = true;
    MTLRenderPipelineDescriptor *descriptor = [[MTLRenderPipelineDescriptor alloc] init];
    if (descriptor == nil) {
        CC_LOG_ERROR("CCMTLPipelineState: MTLRenderPipelineDescriptor could not be allocated.");
        return false;
    }
    setMTLFunctionsAndFormats(descriptor);
    setVertexDescriptor(descriptor);
    setBlendStates(descriptor);
    ret = createMTLRenderPipeline(descriptor);
    [descriptor release];

    return ret;
}

//TODO: reconstruction
void CCMTLPipelineState::setVertexDescriptor(MTLRenderPipelineDescriptor *descriptor) {
    auto activeAttributes = static_cast<CCMTLShader *>(_shader)->getAttributes();
    ccstd::vector<std::tuple<int /**vertexBufferBindingIndex*/, uint /**stream*/>> layouts;
    ccstd::unordered_map<int /**vertexBufferBindingIndex*/, std::tuple<uint /**stride*/, bool /**isInstanced*/>> map;
    ccstd::vector<uint> streamOffsets(CCMTLDevice::getInstance()->getCapabilities().maxVertexAttributes, 0u);
    ccstd::vector<bool> activeAttribIdx(activeAttributes.size(), false);
    for (const auto &inputAttrib : _inputState.attributes) {
        auto bufferIndex = static_cast<CCMTLShader *>(_shader)->getAvailableBufferBindingIndex(ShaderStageFlagBit::VERTEX, inputAttrib.stream);

        for (auto i = 0; i < activeAttributes.size(); i++) {
            const auto &activeAttribute = activeAttributes[i];
            if (inputAttrib.name == activeAttribute.name) {
                descriptor.vertexDescriptor.attributes[activeAttribute.location].format = mu::toMTLVertexFormat(inputAttrib.format, inputAttrib.isNormalized);
                descriptor.vertexDescriptor.attributes[activeAttribute.location].offset = streamOffsets[inputAttrib.stream];
                descriptor.vertexDescriptor.attributes[activeAttribute.location].bufferIndex = bufferIndex;
                auto tuple = std::make_tuple(bufferIndex, inputAttrib.stream);
                if (std::find(layouts.begin(), layouts.end(), tuple) == layouts.end())
                    layouts.emplace_back(tuple);
                activeAttribIdx[i] = true;
                break;
            }
        }
        streamOffsets[inputAttrib.stream] += GFX_FORMAT_INFOS[(int)inputAttrib.format].size;
        map[bufferIndex] = std::make_tuple(streamOffsets[inputAttrib.stream], inputAttrib.isInstanced);
    }

    for (auto i = 0; i < activeAttribIdx.size(); i++) {
        if (activeAttribIdx[i]) continue;

        const auto &dummy = activeAttributes[i];
        descriptor.vertexDescriptor.attributes[dummy.location].format = MTLVertexFormatFloat;
        descriptor.vertexDescriptor.attributes[dummy.location].offset = 0;
        descriptor.vertexDescriptor.attributes[dummy.location].bufferIndex = static_cast<CCMTLShader *>(_shader)->getAvailableBufferBindingIndex(ShaderStageFlagBit::VERTEX, dummy.stream);
        CC_LOG_WARNING("Attribute %s is missing, add a dummy data for it.", dummy.name.c_str());
    }

    // layouts
    for (const auto &layout : layouts) {
        auto index = std::get<0>(layout);
        descriptor.vertexDescriptor.layouts[index].stride = std::get<0>(map[index]);
        descriptor.vertexDescriptor.layouts[index].stepFunction = std::get<1>(map[index]) ? MTLVertexStepFunctionPerInstance : MTLVertexStepFunctionPerVertex;
        descriptor.vertexDescriptor.layouts[index].stepRate = 1;
        //to improve performance: https://developer.apple.com/documentation/metal/mtlpipelinebufferdescriptor?language=objc
        if (@available(iOS 11.0, macOS 10.13, *)) {
            descriptor.vertexBuffers[index].mutability = MTLMutabilityImmutable;
        }
    }

    _GPUPipelineState->vertexBufferBindingInfo = std::move(layouts);
}

void CCMTLPipelineState::setMTLFunctionsAndFormats(MTLRenderPipelineDescriptor *descriptor) {
    const SubpassInfoList &subpasses = _renderPass->getSubpasses();
    const ColorAttachmentList &colorAttachments = _renderPass->getColorAttachments();
    const auto &ccShader = static_cast<CCMTLShader *>(_shader);

    ccstd::vector<uint32_t> bindingIndices;
    ccstd::vector<int> bindingOffsets;

    const CCMTLGPUShader *gpuShader = ccShader->gpuShader();
    uint32_t outputNum = static_cast<uint32_t>(gpuShader->outputs.size());
    bindingIndices.reserve(outputNum);
    bindingOffsets.reserve(outputNum);
    MTLPixelFormat mtlPixelFormat;
    ccstd::set<uint32_t> inputs;
    uint32_t depthStencilTexIndex = INVALID_BINDING;
    if (!subpasses.empty()) {
        for (size_t passIndex = 0; passIndex < subpasses.size(); ++passIndex) {
            const SubpassInfo &subpass = subpasses[passIndex];
            depthStencilTexIndex = subpass.depthStencil;
            for (size_t i = 0; i < subpass.inputs.size(); ++i) {
                uint32_t input = subpass.inputs[i];
                if (inputs.find(input) == inputs.end()) {
                    inputs.insert(input);
<<<<<<< HEAD
                    mtlPixelFormat = mu::toMTLPixelFormat(colorAttachments[input].format);
=======
                    if(input >= colorAttachments.size()) {
                        depthStencilTexIndex = input;
                        continue;
                    }
                    mtlPixelFormat                                 = mu::toMTLPixelFormat(colorAttachments[input].format);
>>>>>>> 9be02257
                    descriptor.colorAttachments[input].pixelFormat = mtlPixelFormat;
                }
            }

            for (size_t i = 0; i < subpass.colors.size(); ++i) {
<<<<<<< HEAD
                uint32_t output = subpass.colors[i];
                mtlPixelFormat = mu::toMTLPixelFormat(colorAttachments[output].format);
=======
                uint32_t output                                 = subpass.colors[i];
                if(output >= colorAttachments.size()) {
                    depthStencilTexIndex = output;
                    continue;
                }
                mtlPixelFormat                                  = mu::toMTLPixelFormat(colorAttachments[output].format);
>>>>>>> 9be02257
                descriptor.colorAttachments[output].pixelFormat = mtlPixelFormat;
            }
        }
        const uint32_t curIndex = static_cast<CCMTLRenderPass *>(_renderPass)->getCurrentSubpassIndex();
        const SubpassInfo &curSubpass = subpasses[curIndex];
        for (size_t i = 0; i < curSubpass.colors.size(); ++i) {
            bindingIndices.emplace_back(i);
            bindingOffsets.emplace_back(curSubpass.colors[i]);
        }
    } else {
        for (size_t i = 0; i < colorAttachments.size(); ++i) {
            mtlPixelFormat = mu::toMTLPixelFormat(colorAttachments[i].format);
            descriptor.colorAttachments[i].pixelFormat = mtlPixelFormat;
            bindingIndices.emplace_back(i);
            bindingOffsets.emplace_back(i);
            depthStencilTexIndex = INVALID_BINDING;
        }
    }

    SampleCount sample = SampleCount::ONE;
    Format depthStencilFormat;
    if (depthStencilTexIndex != INVALID_BINDING && depthStencilTexIndex < _renderPass->getColorAttachments().size()) {
        sample = _renderPass->getColorAttachments()[depthStencilTexIndex].sampleCount;
        depthStencilFormat = _renderPass->getColorAttachments()[depthStencilTexIndex].format;
    } else {
        sample = _renderPass->getDepthStencilAttachment().sampleCount;
        depthStencilFormat = _renderPass->getDepthStencilAttachment().format;
    }
    descriptor.sampleCount = mu::toMTLSampleCount(sample);

    auto *ccMTLShader = static_cast<CCMTLShader *>(_shader);
    descriptor.vertexFunction = ccMTLShader->getVertMTLFunction();
    descriptor.fragmentFunction = ccMTLShader->getSpecializedFragFunction(bindingIndices.data(), bindingOffsets.data(), static_cast<uint32_t>(bindingIndices.size()));

    mtlPixelFormat = mu::toMTLPixelFormat(depthStencilFormat);
    if (mtlPixelFormat != MTLPixelFormatInvalid) {
        descriptor.depthAttachmentPixelFormat = mtlPixelFormat;

        if (depthStencilFormat == Format::DEPTH_STENCIL)
            descriptor.stencilAttachmentPixelFormat = mtlPixelFormat;
    }
}

void CCMTLPipelineState::setBlendStates(MTLRenderPipelineDescriptor *descriptor) {
    //FIXME: how to handle these two attributes?
    //    BlendState::isIndepend
    //    BlendState::blendColor;

    descriptor.alphaToCoverageEnabled = _blendState.isA2C != 0;

    int i = 0;
    for (const auto blendTarget : _blendState.targets) {
        MTLRenderPipelineColorAttachmentDescriptor *colorDescriptor = descriptor.colorAttachments[i];
        colorDescriptor.writeMask = mu::toMTLColorWriteMask(blendTarget.blendColorMask);
        colorDescriptor.blendingEnabled = blendTarget.blend != 0;
        if (!blendTarget.blend)
            continue;

        colorDescriptor.sourceRGBBlendFactor = mu::toMTLBlendFactor(blendTarget.blendSrc);
        colorDescriptor.destinationRGBBlendFactor = mu::toMTLBlendFactor(blendTarget.blendDst);
        colorDescriptor.rgbBlendOperation = mu::toMTLBlendOperation(blendTarget.blendEq);
        colorDescriptor.sourceAlphaBlendFactor = mu::toMTLBlendFactor(blendTarget.blendSrcAlpha);
        colorDescriptor.destinationAlphaBlendFactor = mu::toMTLBlendFactor(blendTarget.blendDstAlpha);
        colorDescriptor.alphaBlendOperation = mu::toMTLBlendOperation(blendTarget.blendAlphaEq);

        ++i;
    }
}

bool CCMTLPipelineState::createMTLRenderPipeline(MTLRenderPipelineDescriptor *descriptor) {
    id<MTLDevice> mtlDevice = id<MTLDevice>(CCMTLDevice::getInstance()->getMTLDevice());
    NSError *nsError = nil;
    _mtlRenderPipelineState = [mtlDevice newRenderPipelineStateWithDescriptor:descriptor error:&nsError];
    if (!_mtlRenderPipelineState) {
        CC_LOG_ERROR("Failed to create MTLRenderPipelineState: %s", [nsError.localizedDescription UTF8String]);
        return false;
    }

    return true;
}

} // namespace gfx
} // namespace cc<|MERGE_RESOLUTION|>--- conflicted
+++ resolved
@@ -282,31 +282,22 @@
                 uint32_t input = subpass.inputs[i];
                 if (inputs.find(input) == inputs.end()) {
                     inputs.insert(input);
-<<<<<<< HEAD
-                    mtlPixelFormat = mu::toMTLPixelFormat(colorAttachments[input].format);
-=======
                     if(input >= colorAttachments.size()) {
                         depthStencilTexIndex = input;
                         continue;
                     }
-                    mtlPixelFormat                                 = mu::toMTLPixelFormat(colorAttachments[input].format);
->>>>>>> 9be02257
+                    mtlPixelFormat = mu::toMTLPixelFormat(colorAttachments[input].format);
                     descriptor.colorAttachments[input].pixelFormat = mtlPixelFormat;
                 }
             }
 
             for (size_t i = 0; i < subpass.colors.size(); ++i) {
-<<<<<<< HEAD
                 uint32_t output = subpass.colors[i];
-                mtlPixelFormat = mu::toMTLPixelFormat(colorAttachments[output].format);
-=======
-                uint32_t output                                 = subpass.colors[i];
                 if(output >= colorAttachments.size()) {
                     depthStencilTexIndex = output;
                     continue;
                 }
-                mtlPixelFormat                                  = mu::toMTLPixelFormat(colorAttachments[output].format);
->>>>>>> 9be02257
+                mtlPixelFormat = mu::toMTLPixelFormat(colorAttachments[output].format);
                 descriptor.colorAttachments[output].pixelFormat = mtlPixelFormat;
             }
         }
