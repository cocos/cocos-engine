--- conflicted
+++ resolved
@@ -119,14 +119,11 @@
     CCMTLSemaphore *_texCopySemaphore = nullptr;
 
     std::bitset<MAX_COLORATTACHMENTS> _colorAppearedBefore;
-<<<<<<< HEAD
     
     CCMTLSemaphore* _inFlightSem{nullptr};
-=======
 
     int32_t _currentFbWidth = 0;
     int32_t _currentFbHeight = 0;
->>>>>>> ae19b520
 };
 
 } // namespace gfx
