/****************************************************************************
 Copyright (c) 2019-2022 Xiamen Yaji Software Co., Ltd.

 http://www.cocos.com

 Permission is hereby granted, free of charge, to any person obtaining a copy
 of this software and associated engine source code (the "Software"), a limited,
 worldwide, royalty-free, non-assignable, revocable and non-exclusive license
 to use Cocos Creator solely to develop games on your target platforms. You shall
 not use Cocos Creator software for developing other software or tools that's
 used for developing games. You are not granted to publish, distribute,
 sublicense, and/or sell copies of Cocos Creator.

 The software or tools in this License Agreement are licensed, not sold.
 Xiamen Yaji Software Co., Ltd. reserves all rights not expressly granted to you.

 THE SOFTWARE IS PROVIDED "AS IS", WITHOUT WARRANTY OF ANY KIND, EXPRESS OR
 IMPLIED, INCLUDING BUT NOT LIMITED TO THE WARRANTIES OF MERCHANTABILITY,
 FITNESS FOR A PARTICULAR PURPOSE AND NONINFRINGEMENT. IN NO EVENT SHALL THE
 AUTHORS OR COPYRIGHT HOLDERS BE LIABLE FOR ANY CLAIM, DAMAGES OR OTHER
 LIABILITY, WHETHER IN AN ACTION OF CONTRACT, TORT OR OTHERWISE, ARISING FROM,
 OUT OF OR IN CONNECTION WITH THE SOFTWARE OR THE USE OR OTHER DEALINGS IN
 THE SOFTWARE.
****************************************************************************/

#pragma once

#include "gfx-base/GFXCommandBuffer.h"

#import <Metal/MTLCommandQueue.h>
#import <MetalKit/MTKView.h>
#include <bitset>
#include "MTLComputeCommandEncoder.h"
#include "MTLGPUObjects.h"
#include "MTLRenderCommandEncoder.h"

namespace cc {
namespace gfx {

struct CCMTLGPUPipelineState;
class CCMTLInputAssembler;
class CCMTLDevice;
class CCMTLRenderPass;
class CCMTLFence;
class CCMTLFramebuffer;

class CCMTLCommandBuffer final : public CommandBuffer {
public:
    explicit CCMTLCommandBuffer();
    ~CCMTLCommandBuffer();
    CCMTLCommandBuffer(const CCMTLCommandBuffer &) = delete;
    CCMTLCommandBuffer(CCMTLCommandBuffer &&) = delete;
    CCMTLCommandBuffer &operator=(const CCMTLCommandBuffer &) = delete;
    CCMTLCommandBuffer &operator=(CCMTLCommandBuffer &&) = delete;

    void begin(RenderPass *renderPass, uint32_t subpass, Framebuffer *frameBuffer) override;
    void end() override;
    void beginRenderPass(RenderPass *renderPass, Framebuffer *fbo, const Rect &renderArea, const Color *colors, float depth, uint32_t stencil, CommandBuffer *const *secondaryCBs, uint32_t secondaryCBCount) override;
    void endRenderPass() override;
    void bindPipelineState(PipelineState *pso) override;
    void bindDescriptorSet(uint32_t set, DescriptorSet *descriptorSet, uint32_t dynamicOffsetCount, const uint32_t *dynamicOffsets) override;
    void bindInputAssembler(InputAssembler *ia) override;
    void setViewport(const Viewport &vp) override;
    void setScissor(const Rect &rect) override;
    void setLineWidth(float width) override;
    void setDepthBias(float constant, float clamp, float slope) override;
    void setBlendConstants(const Color &constants) override;
    void setDepthBound(float minBounds, float maxBounds) override;
    void setStencilWriteMask(StencilFace face, uint32_t mask) override;
    void setStencilCompareMask(StencilFace face, uint32_t ref, uint32_t mask) override;
    void nextSubpass() override;
    void draw(const DrawInfo &info) override;
    void updateBuffer(Buffer *buff, const void *data, uint32_t size) override;
    void copyBuffersToTexture(const uint8_t *const *buffers, Texture *texture, const BufferTextureCopy *regions, uint32_t count) override;
    void blitTexture(Texture *srcTexture, Texture *dstTexture, const TextureBlit *regions, uint32_t count, Filter filter) override;
    void execute(CommandBuffer *const *cmdBuffs, uint32_t count) override;
    void dispatch(const DispatchInfo &info) override;
<<<<<<< HEAD
    void pipelineBarrier(const GeneralBarrier *barrier, const BufferBarrier *const *bufferBarriers, const Buffer *const *buffers, uint32_t bufferBarrierCount, const TextureBarrier *const *textureBarriers, const Texture *const *textures, uint textureBarrierCount) override;
    void copyTextureToBuffers(Texture *src, uint8_t *const *buffers, const BufferTextureCopy *regions, uint count);
=======
    void pipelineBarrier(const GeneralBarrier *barrier, const TextureBarrier *const *textureBarriers, const Texture *const *textures, uint32_t textureBarrierCount) override;
    void copyTextureToBuffers(Texture *src, uint8_t *const *buffers, const BufferTextureCopy *regions, uint32_t count);
>>>>>>> d0a8a4fb
    void beginQuery(QueryPool *queryPool, uint32_t id) override;
    void endQuery(QueryPool *queryPool, uint32_t id) override;
    void resetQueryPool(QueryPool *queryPool) override;
    void completeQueryPool(QueryPool *queryPool) override;
    inline bool isCommandBufferBegan() const { return _commandBufferBegan; }
    inline CCMTLGPUCommandBufferObject *gpuCommandBufferObj() const { return _gpuCommandBufferObj; }

    void reset();

protected:
    friend class CCMTLQueue;

    void doInit(const CommandBufferInfo &info) override;
    void doDestroy() override;

    void bindDescriptorSets();
    void updateDepthStencilState(uint32_t subPassIndex, MTLRenderPassDescriptor *descriptor);
    static bool isRenderingEntireDrawable(const Rect &rect, const CCMTLFramebuffer *renderPass);

    id<MTLCommandBuffer> getMTLCommandBuffer();

    ccstd::vector<CCMTLGPUDescriptorSet *> _GPUDescriptorSets; // NOLINT(bugprone-reserved-identifier)
    ccstd::vector<ccstd::vector<uint32_t>> _dynamicOffsets;
    uint32_t _firstDirtyDescriptorSet = UINT_MAX;

    bool _indirectDrawSuppotred = false;
    bool _commandBufferBegan = false;
    bool _firstRenderPass = true;
    CCMTLDevice *_mtlDevice = nullptr;
    id<MTLCommandQueue> _mtlCommandQueue = nil;
    CCMTLRenderCommandEncoder _renderEncoder;
    CCMTLComputeCommandEncoder _computeEncoder;
    id<MTLParallelRenderCommandEncoder> _parallelEncoder = nil;
    MTLPrimitiveType _mtlPrimitiveType = MTLPrimitiveType::MTLPrimitiveTypeTriangle;

    CCMTLGPUCommandBufferObject *_gpuCommandBufferObj = nullptr;

    CCMTLSemaphore *_texCopySemaphore = nullptr;

    std::bitset<MAX_COLORATTACHMENTS> _colorAppearedBefore;
};

} // namespace gfx
} // namespace cc<|MERGE_RESOLUTION|>--- conflicted
+++ resolved
@@ -75,13 +75,8 @@
     void blitTexture(Texture *srcTexture, Texture *dstTexture, const TextureBlit *regions, uint32_t count, Filter filter) override;
     void execute(CommandBuffer *const *cmdBuffs, uint32_t count) override;
     void dispatch(const DispatchInfo &info) override;
-<<<<<<< HEAD
-    void pipelineBarrier(const GeneralBarrier *barrier, const BufferBarrier *const *bufferBarriers, const Buffer *const *buffers, uint32_t bufferBarrierCount, const TextureBarrier *const *textureBarriers, const Texture *const *textures, uint textureBarrierCount) override;
-    void copyTextureToBuffers(Texture *src, uint8_t *const *buffers, const BufferTextureCopy *regions, uint count);
-=======
-    void pipelineBarrier(const GeneralBarrier *barrier, const TextureBarrier *const *textureBarriers, const Texture *const *textures, uint32_t textureBarrierCount) override;
+    void pipelineBarrier(const GeneralBarrier *barrier, const BufferBarrier *const *bufferBarriers, const Buffer *const *buffers, uint32_t bufferBarrierCount, const TextureBarrier *const *textureBarriers, const Texture *const *textures, uint32_t textureBarrierCount) override;
     void copyTextureToBuffers(Texture *src, uint8_t *const *buffers, const BufferTextureCopy *regions, uint32_t count);
->>>>>>> d0a8a4fb
     void beginQuery(QueryPool *queryPool, uint32_t id) override;
     void endQuery(QueryPool *queryPool, uint32_t id) override;
     void resetQueryPool(QueryPool *queryPool) override;
