/****************************************************************************
 Copyright (c) 2019-2022 Xiamen Yaji Software Co., Ltd.

 http://www.cocos.com

 Permission is hereby granted, free of charge, to any person obtaining a copy
 of this software and associated engine source code (the "Software"), a limited,
 worldwide, royalty-free, non-assignable, revocable and non-exclusive license
 to use Cocos Creator solely to develop games on your target platforms. You shall
 not use Cocos Creator software for developing other software or tools that's
 used for developing games. You are not granted to publish, distribute,
 sublicense, and/or sell copies of Cocos Creator.

 The software or tools in this License Agreement are licensed, not sold.
 Xiamen Yaji Software Co., Ltd. reserves all rights not expressly granted to you.

 THE SOFTWARE IS PROVIDED "AS IS", WITHOUT WARRANTY OF ANY KIND, EXPRESS OR
 IMPLIED, INCLUDING BUT NOT LIMITED TO THE WARRANTIES OF MERCHANTABILITY,
 FITNESS FOR A PARTICULAR PURPOSE AND NONINFRINGEMENT. IN NO EVENT SHALL THE
 AUTHORS OR COPYRIGHT HOLDERS BE LIABLE FOR ANY CLAIM, DAMAGES OR OTHER
 LIABILITY, WHETHER IN AN ACTION OF CONTRACT, TORT OR OTHERWISE, ARISING FROM,
 OUT OF OR IN CONNECTION WITH THE SOFTWARE OR THE USE OR OTHER DEALINGS IN
 THE SOFTWARE.
****************************************************************************/

#import "MTLDevice.h"
#import "MTLBuffer.h"
#import "MTLCommandBuffer.h"
#import "MTLConfig.h"
#import "MTLDescriptorSet.h"
#import "MTLDescriptorSetLayout.h"
#import "MTLFramebuffer.h"
#import "MTLGPUObjects.h"
#import "MTLInputAssembler.h"
#import "MTLPipelineLayout.h"
#import "MTLPipelineState.h"
#import "MTLQueryPool.h"
#import "MTLQueue.h"
#import "MTLRenderPass.h"
#import "MTLSampler.h"
#import "MTLSemaphore.h"
#import "MTLShader.h"
#import "MTLSwapchain.h"
#import "MTLTexture.h"
#import "base/Log.h"
#import "profiler/Profiler.h"
<<<<<<< HEAD
#import <thread>
=======
#import "MTLAccelerationStructure.h"

>>>>>>> c7c47ab8

namespace cc {
namespace gfx {

CCMTLDevice *CCMTLDevice::_instance = nullptr;

CCMTLDevice *CCMTLDevice::getInstance() {
    return CCMTLDevice::_instance;
}

CCMTLDevice::CCMTLDevice() {
    _api = API::METAL;
    _deviceName = "Metal";

    _caps.supportQuery = true;
    _caps.clipSpaceMinZ = 0.0f;
    _caps.screenSpaceSignY = -1.0f;
    _caps.clipSpaceSignY = 1.0f;

    CCMTLDevice::_instance = this;
}

CCMTLDevice::~CCMTLDevice() {
    CCMTLDevice::_instance = nullptr;
}

bool CCMTLDevice::doInit(const DeviceInfo &info) {
    _gpuDeviceObj = ccnew CCMTLGPUDeviceObject;

    _currentFrameIndex = 0;

    id<MTLDevice> mtlDevice = MTLCreateSystemDefaultDevice();
    _mtlDevice = mtlDevice;

    NSString *deviceName = [mtlDevice name];
    _renderer = [deviceName UTF8String];
    NSArray* nameArr = [deviceName componentsSeparatedByString:@" "];
    if ([nameArr count] > 0) {
        _vendor = [nameArr[0] UTF8String];
    }
    _mtlFeatureSet = mu::highestSupportedFeatureSet(mtlDevice);
    _version = std::to_string(_mtlFeatureSet);

    const auto gpuFamily = mu::getGPUFamily(MTLFeatureSet(_mtlFeatureSet));
    _indirectDrawSupported = mu::isIndirectDrawSupported(gpuFamily);
    _caps.maxVertexAttributes = mu::getMaxVertexAttributes(gpuFamily);
    _caps.maxTextureUnits = _caps.maxVertexTextureUnits = mu::getMaxEntriesInTextureArgumentTable(gpuFamily);
    _maxSamplerUnits = mu::getMaxEntriesInSamplerStateArgumentTable(gpuFamily);
    _caps.maxTextureSize = mu::getMaxTexture2DWidthHeight(gpuFamily);
    _caps.maxCubeMapTextureSize = mu::getMaxCubeMapTextureWidthHeight(gpuFamily);
    _caps.maxColorRenderTargets = mu::getMaxColorRenderTarget(gpuFamily);
    _caps.uboOffsetAlignment = mu::getMinBufferOffsetAlignment(gpuFamily);
    _caps.maxComputeWorkGroupInvocations = mu::getMaxThreadsPerGroup(gpuFamily);
    _caps.maxFragmentUniformVectors = 256;
    _caps.maxVertexUniformVectors = 256;
    _caps.maxUniformBufferBindings = mu::getMaxUniformBufferBindings(gpuFamily);
    _maxBufferBindingIndex = mu::getMaxEntriesInBufferArgumentTable(gpuFamily);
    _icbSuppored = mu::isIndirectCommandBufferSupported(MTLFeatureSet(_mtlFeatureSet));
    _isSamplerDescriptorCompareFunctionSupported = mu::isSamplerDescriptorCompareFunctionSupported(gpuFamily);

    for (int i = 0; i < MAX_FRAMES_IN_FLIGHT; ++i) {
        _gpuStagingBufferPools[i] = ccnew CCMTLGPUStagingBufferPool(mtlDevice);
    }

    initFormatFeatures(gpuFamily);

    ccstd::string compressedFormats;

    if (getFormatFeatures(Format::BC1_SRGB_ALPHA) != FormatFeature::NONE) {
        compressedFormats += "dxt ";
    }

    if (getFormatFeatures(Format::ETC2_RGBA8) != FormatFeature::NONE) {
        compressedFormats += "etc2 ";
    }

    if (getFormatFeatures(Format::ASTC_RGBA_4X4) != FormatFeature::NONE) {
        compressedFormats += "astc ";
    }

    if (getFormatFeatures(Format::PVRTC_RGBA2) != FormatFeature::NONE) {
        compressedFormats += "pvrtc ";
    }

    _features[toNumber(Feature::INSTANCED_ARRAYS)] = true;
    _features[toNumber(Feature::MULTIPLE_RENDER_TARGETS)] = true;
    _features[toNumber(Feature::BLEND_MINMAX)] = true;
    _features[toNumber(Feature::ELEMENT_INDEX_UINT)] = true;
    _features[toNumber(Feature::COMPUTE_SHADER)] = true;
    _features[toNumber(Feature::INPUT_ATTACHMENT_BENEFIT)] = true;
    _features[toNumber(Feature::SUBPASS_COLOR_INPUT)] = true;
    _features[toNumber(Feature::SUBPASS_DEPTH_STENCIL_INPUT)] = false;
    _features[toNumber(Feature::RASTERIZATION_ORDER_NOCOHERENT)] = true;

    if (@available(iOS 13.0, macOS 10.15, *)) {
        // detph resolve requires MTLGPUFamilyApple3 while stencil resolve requires MTLGPUFamilyApple5
        _features[toNumber(Feature::MULTI_SAMPLE_RESOLVE_DEPTH_STENCIL)] = [mtlDevice supportsFamily:MTLGPUFamilyApple5];
        _features[toNumber(Feature::MULTI_SAMPLE_RESOLVE_DEPTH_STENCIL)] |= [mtlDevice supportsFamily:MTLGPUFamilyMac2];
    } else {
#if CC_PLATFOTM == CC_PLATFORM_IOS
        id<MTLDevice> device = static_cast<id<MTLDevice>>(_mtlDevice);
        _features[toNumber(Feature::MULTI_SAMPLE_RESOLVE_DEPTH_STENCIL)] = [device supportsFeatureSet:MTLFeatureSet_iOS_GPUFamily2_v4];
#elif CC_PLATFOTM == CC_PLATFORM_MACOS
        _features[toNumber(Feature::MULTI_SAMPLE_RESOLVE_DEPTH_STENCIL)] = false;
#endif
    }

    QueueInfo queueInfo;
    queueInfo.type = QueueType::GRAPHICS;
    _queue = createQueue(queueInfo);

    QueryPoolInfo queryPoolInfo{QueryType::OCCLUSION, DEFAULT_MAX_QUERY_OBJECTS, true};
    _queryPool = createQueryPool(queryPoolInfo);

    CommandBufferInfo cmdBuffInfo;
    cmdBuffInfo.type = CommandBufferType::PRIMARY;
    cmdBuffInfo.queue = _queue;
    _cmdBuff = createCommandBuffer(cmdBuffInfo);

    CCMTLGPUGarbageCollectionPool::getInstance()->initialize(std::bind(&CCMTLDevice::currentFrameIndex, this));

    CC_LOG_INFO("Metal Feature Set: %s", mu::featureSetToString(MTLFeatureSet(_mtlFeatureSet)).c_str());

    return true;
}

void CCMTLDevice::doDestroy() {
    CC_SAFE_DELETE(_gpuDeviceObj);

    CC_SAFE_DESTROY_AND_DELETE(_queryPool)
    CC_SAFE_DESTROY_AND_DELETE(_queue);
    CC_SAFE_DESTROY_AND_DELETE(_cmdBuff);

    CCMTLGPUGarbageCollectionPool::getInstance()->flush();

    for (int i = 0; i < MAX_FRAMES_IN_FLIGHT; ++i) {
        CC_SAFE_DELETE(_gpuStagingBufferPools[i]);
        _gpuStagingBufferPools[i] = nullptr;
    }

    cc::gfx::mu::clearUtilResource();

    CCMTLTexture::deleteDefaultTexture();
    CCMTLSampler::deleteDefaultSampler();

    CC_ASSERT(!_memoryStatus.bufferSize);  // Buffer memory leaked
    CC_ASSERT(!_memoryStatus.textureSize); // Texture memory leaked
}

void CCMTLDevice::frameSync() {
    CC_ASSERT(_cmdBuff);
    auto* cmdBuff = static_cast<CCMTLCommandBuffer*>(_cmdBuff);
    cmdBuff->waitFence();
}

void CCMTLDevice::acquire(Swapchain *const *swapchains, uint32_t count) {
    if (_onAcquire) _onAcquire->execute();

    for (CCMTLSwapchain *swapchain : _swapchains) {
        swapchain->acquire();
    }

    // Clear queue stats
    CCMTLQueue *queue = static_cast<CCMTLQueue *>(_queue);
    queue->gpuQueueObj()->numDrawCalls = 0;
    queue->gpuQueueObj()->numInstances = 0;
    queue->gpuQueueObj()->numTriangles = 0;
}

void CCMTLDevice::present() {
    CC_PROFILE(CCMTLDevicePresent);
    CCMTLQueue *queue = (CCMTLQueue *)_queue;
    _numDrawCalls = queue->gpuQueueObj()->numDrawCalls;
    _numInstances = queue->gpuQueueObj()->numInstances;
    _numTriangles = queue->gpuQueueObj()->numTriangles;

    //hold this pointer before update _currentFrameIndex
    auto tempIndex = _currentFrameIndex;
    _currentBufferPoolId = _currentFrameIndex;
    _currentFrameIndex = (_currentFrameIndex + 1) % MAX_FRAMES_IN_FLIGHT;

    ccstd::vector<id<CAMetalDrawable>> releaseQ;
    for (auto *swapchain : _swapchains) {
        auto drawable = swapchain->currentDrawable();
        if (drawable) {
            releaseQ.push_back([drawable retain]);
        }
        swapchain->release();
    }

    // present drawable
    {
        id<MTLCommandBuffer> cmdBuffer = [queue->gpuQueueObj()->mtlCommandQueue commandBuffer];
        [cmdBuffer enqueue];

        for (auto drawable : releaseQ) {
            [cmdBuffer presentDrawable:drawable];
            [drawable release];
        }
        [cmdBuffer addCompletedHandler:^(id<MTLCommandBuffer> commandBuffer) {
            onPresentCompleted(tempIndex);
        }];
        [cmdBuffer commit];
    }
}

void CCMTLDevice::onPresentCompleted(uint32_t index) {
    if (index >= 0 && index < MAX_FRAMES_IN_FLIGHT) {
        CCMTLGPUStagingBufferPool *bufferPool = _gpuStagingBufferPools[index];
        if (bufferPool) {
            bufferPool->reset();
            CCMTLGPUGarbageCollectionPool::getInstance()->clear(index);
            static_cast<CCMTLCommandBuffer*>(_cmdBuff)->signalFence();
        }
    }
}

Queue *CCMTLDevice::createQueue() {
    return ccnew CCMTLQueue;
}

QueryPool *CCMTLDevice::createQueryPool() {
    return ccnew CCMTLQueryPool;
}

CommandBuffer *CCMTLDevice::createCommandBuffer(const CommandBufferInfo &info, bool /*hasAgent*/) {
    return ccnew CCMTLCommandBuffer;
}

Buffer *CCMTLDevice::createBuffer() {
    return ccnew CCMTLBuffer;
}

Texture *CCMTLDevice::createTexture() {
    return ccnew CCMTLTexture;
}

Shader *CCMTLDevice::createShader() {
    return ccnew CCMTLShader;
}

InputAssembler *CCMTLDevice::createInputAssembler() {
    return ccnew CCMTLInputAssembler;
}

RenderPass *CCMTLDevice::createRenderPass() {
    return ccnew CCMTLRenderPass;
}

Framebuffer *CCMTLDevice::createFramebuffer() {
    return ccnew CCMTLFramebuffer;
}

DescriptorSet *CCMTLDevice::createDescriptorSet() {
    return ccnew CCMTLDescriptorSet;
}

DescriptorSetLayout *CCMTLDevice::createDescriptorSetLayout() {
    return ccnew CCMTLDescriptorSetLayout;
}

PipelineLayout *CCMTLDevice::createPipelineLayout() {
    return ccnew CCMTLPipelineLayout;
}

PipelineState *CCMTLDevice::createPipelineState() {
    return ccnew CCMTLPipelineState;
}

Sampler *CCMTLDevice::createSampler(const SamplerInfo &info) {
    return ccnew CCMTLSampler(info);
}

Swapchain *CCMTLDevice::createSwapchain() {
    return ccnew CCMTLSwapchain;
}

AccelerationStructure *CCMTLDevice::createAccelerationStructure(){
    return ccnew CCMTLAccelerationStructure;
}

void CCMTLDevice::copyBuffersToTexture(const uint8_t *const *buffers, Texture *texture, const BufferTextureCopy *regions, uint32_t count) {
    CC_PROFILE(CCMTLDeviceCopyBuffersToTexture);
    // This assumes the default command buffer will get submitted every frame,
    // which is true for now but may change in the future. This approach gives us
    // the wiggle room to leverage immediate update vs. copy-upload strategies without
    // breaking compatibilities. When we reached some conclusion on this subject,
    // getting rid of this interface all together may become a better option.
    static_cast<CCMTLCommandBuffer *>(_cmdBuff)->copyBuffersToTexture(buffers, texture, regions, count);
}

void CCMTLDevice::copyTextureToBuffers(Texture *src, uint8_t *const *buffers, const BufferTextureCopy *region, uint32_t count) {
    CC_PROFILE(CCMTLDeviceCopyTextureToBuffers);
    static_cast<CCMTLCommandBuffer *>(_cmdBuff)->copyTextureToBuffers(src, buffers, region, count);
}

void CCMTLDevice::getQueryPoolResults(QueryPool *queryPool) {
    CC_PROFILE(CCMTLDeviceGetQueryPoolResults);
    auto *mtlQueryPool = static_cast<CCMTLQueryPool *>(queryPool);
    CCMTLGPUQueryPool *gpuQueryPool = mtlQueryPool->gpuQueryPool();
    auto queryCount = static_cast<uint32_t>(mtlQueryPool->_ids.size());
    CC_ASSERT(queryCount <= mtlQueryPool->getMaxQueryObjects()); // Too many query commands.

    gpuQueryPool->semaphore->wait();
    uint64_t *results = queryCount > 0U ? static_cast<uint64_t *>(gpuQueryPool->visibilityResultBuffer.contents) : nullptr;

    ccstd::unordered_map<uint32_t, uint64_t> mapResults;
    for (auto queryId = 0U; queryId < queryCount; queryId++) {
        uint32_t id = mtlQueryPool->_ids[queryId];
        auto iter = mapResults.find(id);
        if (iter != mapResults.end()) {
            iter->second += results[queryId];
        } else {
            mapResults[id] = results[queryId];
        }
    }

    {
        std::lock_guard<std::mutex> lock(mtlQueryPool->_mutex);
        mtlQueryPool->_results = std::move(mapResults);
    }
}

void CCMTLDevice::onMemoryWarning() {
    for (int i = 0; i < MAX_FRAMES_IN_FLIGHT; ++i) {
        _gpuStagingBufferPools[i]->shrinkSize();
    }
}
void CCMTLDevice::initFormatFeatures(uint32_t gpuFamily) {
    const FormatFeature completeFeature = FormatFeature::RENDER_TARGET | FormatFeature::SAMPLED_TEXTURE | FormatFeature::LINEAR_FILTER | FormatFeature::STORAGE_TEXTURE;

    FormatFeature tempFeature = FormatFeature::RENDER_TARGET | FormatFeature::SAMPLED_TEXTURE | FormatFeature::STORAGE_TEXTURE;

    _formatFeatures[toNumber(Format::R8UI)] = tempFeature;
    _formatFeatures[toNumber(Format::RG8UI)] = tempFeature;
    _formatFeatures[toNumber(Format::RGBA8UI)] = tempFeature;

    _formatFeatures[toNumber(Format::R16UI)] = tempFeature;
    _formatFeatures[toNumber(Format::RG16UI)] = tempFeature;
    _formatFeatures[toNumber(Format::RGBA16UI)] = tempFeature;

    _formatFeatures[toNumber(Format::R32F)] = tempFeature;
    _formatFeatures[toNumber(Format::RG32F)] = tempFeature;
    _formatFeatures[toNumber(Format::RGBA32F)] = tempFeature;

    if (mu::isUISamplerSupported(gpuFamily)) {
        tempFeature = FormatFeature::RENDER_TARGET | FormatFeature::STORAGE_TEXTURE;
        _formatFeatures[toNumber(Format::R32UI)] = tempFeature;
        _formatFeatures[toNumber(Format::RG32UI)] = tempFeature;
        _formatFeatures[toNumber(Format::RGBA32UI)] = tempFeature;
    } else {
        tempFeature = FormatFeature::RENDER_TARGET | FormatFeature::SAMPLED_TEXTURE | FormatFeature::STORAGE_TEXTURE;
        _formatFeatures[toNumber(Format::R32UI)] = tempFeature;
        _formatFeatures[toNumber(Format::RG32UI)] = tempFeature;
        _formatFeatures[toNumber(Format::RGBA32UI)] = tempFeature;
    }

    if (mu::isRGB10A2UIStorageSupported(gpuFamily)) {
        _formatFeatures[toNumber(Format::RGB10A2UI)] = FormatFeature::RENDER_TARGET | FormatFeature::SAMPLED_TEXTURE;
    } else {
        _formatFeatures[toNumber(Format::RGB10A2UI)] = FormatFeature::RENDER_TARGET | FormatFeature::SAMPLED_TEXTURE | FormatFeature::STORAGE_TEXTURE;
    }

    tempFeature = FormatFeature::RENDER_TARGET | FormatFeature::SAMPLED_TEXTURE | FormatFeature::LINEAR_FILTER | FormatFeature::STORAGE_TEXTURE;
    _formatFeatures[toNumber(Format::BGRA8)] = tempFeature;
    _formatFeatures[toNumber(Format::R8SN)] = tempFeature;
    _formatFeatures[toNumber(Format::RG8SN)] = tempFeature;
    _formatFeatures[toNumber(Format::RGBA8SN)] = tempFeature;

    _formatFeatures[toNumber(Format::R8)] = tempFeature;
    _formatFeatures[toNumber(Format::RG8)] = tempFeature;
    _formatFeatures[toNumber(Format::RGBA8)] = tempFeature;

    _formatFeatures[toNumber(Format::R16F)] = tempFeature;
    _formatFeatures[toNumber(Format::RG16F)] = tempFeature;
    _formatFeatures[toNumber(Format::RGBA16F)] = tempFeature;

    _formatFeatures[toNumber(Format::R11G11B10F)] = FormatFeature::RENDER_TARGET | FormatFeature::SAMPLED_TEXTURE;
    _formatFeatures[toNumber(Format::RGB9E5)] = FormatFeature::RENDER_TARGET | FormatFeature::SAMPLED_TEXTURE;

    if (mu::isDDepthStencilFilterSupported(gpuFamily)) {
        _formatFeatures[toNumber(Format::DEPTH)] = FormatFeature::RENDER_TARGET | FormatFeature::SAMPLED_TEXTURE;
        _formatFeatures[toNumber(Format::DEPTH_STENCIL)] = FormatFeature::RENDER_TARGET | FormatFeature::SAMPLED_TEXTURE;
    } else {
        _formatFeatures[toNumber(Format::DEPTH)] = FormatFeature::RENDER_TARGET | FormatFeature::SAMPLED_TEXTURE | FormatFeature::LINEAR_FILTER;
        _formatFeatures[toNumber(Format::DEPTH_STENCIL)] = FormatFeature::RENDER_TARGET | FormatFeature::SAMPLED_TEXTURE | FormatFeature::LINEAR_FILTER;
    }

    const FormatFeature compressedFeature = FormatFeature::SAMPLED_TEXTURE | FormatFeature::LINEAR_FILTER;
    if (mu::isPVRTCSuppported(gpuFamily)) {
        _formatFeatures[toNumber(Format::PVRTC_RGB2)] = compressedFeature;
        _formatFeatures[toNumber(Format::PVRTC_RGBA2)] = compressedFeature;
        _formatFeatures[toNumber(Format::PVRTC_RGB4)] = compressedFeature;
        _formatFeatures[toNumber(Format::PVRTC_RGBA4)] = compressedFeature;
    }
    if (mu::isEAC_ETCCSuppported(gpuFamily)) {
        _formatFeatures[toNumber(Format::ETC2_RGB8)] = compressedFeature;
        _formatFeatures[toNumber(Format::ETC2_RGBA8)] = compressedFeature;
        _formatFeatures[toNumber(Format::ETC2_SRGB8)] = compressedFeature;
        _formatFeatures[toNumber(Format::ETC2_SRGB8_A8)] = compressedFeature;
        _formatFeatures[toNumber(Format::ETC2_RGB8_A1)] = compressedFeature;
        _formatFeatures[toNumber(Format::ETC2_SRGB8_A1)] = compressedFeature;
    }
    if (mu::isASTCSuppported(gpuFamily)) {
        _formatFeatures[toNumber(Format::ASTC_RGBA_4X4)] = compressedFeature;
        _formatFeatures[toNumber(Format::ASTC_RGBA_5X4)] = compressedFeature;
        _formatFeatures[toNumber(Format::ASTC_RGBA_5X5)] = compressedFeature;
        _formatFeatures[toNumber(Format::ASTC_RGBA_6X5)] = compressedFeature;
        _formatFeatures[toNumber(Format::ASTC_RGBA_6X6)] = compressedFeature;
        _formatFeatures[toNumber(Format::ASTC_RGBA_8X5)] = compressedFeature;
        _formatFeatures[toNumber(Format::ASTC_RGBA_8X6)] = compressedFeature;
        _formatFeatures[toNumber(Format::ASTC_RGBA_8X8)] = compressedFeature;
        _formatFeatures[toNumber(Format::ASTC_RGBA_10X5)] = compressedFeature;
        _formatFeatures[toNumber(Format::ASTC_RGBA_10X6)] = compressedFeature;
        _formatFeatures[toNumber(Format::ASTC_RGBA_10X8)] = compressedFeature;
        _formatFeatures[toNumber(Format::ASTC_RGBA_10X10)] = compressedFeature;
        _formatFeatures[toNumber(Format::ASTC_RGBA_12X10)] = compressedFeature;
        _formatFeatures[toNumber(Format::ASTC_RGBA_12X12)] = compressedFeature;

        _formatFeatures[toNumber(Format::ASTC_SRGBA_4X4)] = compressedFeature;
        _formatFeatures[toNumber(Format::ASTC_SRGBA_5X4)] = compressedFeature;
        _formatFeatures[toNumber(Format::ASTC_SRGBA_5X5)] = compressedFeature;
        _formatFeatures[toNumber(Format::ASTC_SRGBA_6X5)] = compressedFeature;
        _formatFeatures[toNumber(Format::ASTC_SRGBA_6X6)] = compressedFeature;
        _formatFeatures[toNumber(Format::ASTC_SRGBA_8X5)] = compressedFeature;
        _formatFeatures[toNumber(Format::ASTC_SRGBA_8X6)] = compressedFeature;
        _formatFeatures[toNumber(Format::ASTC_SRGBA_8X8)] = compressedFeature;
        _formatFeatures[toNumber(Format::ASTC_SRGBA_10X5)] = compressedFeature;
        _formatFeatures[toNumber(Format::ASTC_SRGBA_10X6)] = compressedFeature;
        _formatFeatures[toNumber(Format::ASTC_SRGBA_10X8)] = compressedFeature;
        _formatFeatures[toNumber(Format::ASTC_SRGBA_10X10)] = compressedFeature;
        _formatFeatures[toNumber(Format::ASTC_SRGBA_12X10)] = compressedFeature;
        _formatFeatures[toNumber(Format::ASTC_SRGBA_12X12)] = compressedFeature;
    }

    if (mu::isBCSupported(gpuFamily)) {
        _formatFeatures[toNumber(Format::BC1)] = compressedFeature;
        _formatFeatures[toNumber(Format::BC1_ALPHA)] = compressedFeature;
        _formatFeatures[toNumber(Format::BC1_SRGB)] = compressedFeature;
        _formatFeatures[toNumber(Format::BC1_SRGB_ALPHA)] = compressedFeature;
        _formatFeatures[toNumber(Format::BC2)] = compressedFeature;
        _formatFeatures[toNumber(Format::BC2_SRGB)] = compressedFeature;
        _formatFeatures[toNumber(Format::BC3)] = compressedFeature;
        _formatFeatures[toNumber(Format::BC3_SRGB)] = compressedFeature;
    }

    _formatFeatures[toNumber(Format::R8)] |= FormatFeature::VERTEX_ATTRIBUTE;
    _formatFeatures[toNumber(Format::RG8)] |= FormatFeature::VERTEX_ATTRIBUTE;
    _formatFeatures[toNumber(Format::RGB8)] |= FormatFeature::VERTEX_ATTRIBUTE;
    _formatFeatures[toNumber(Format::RGBA8)] |= FormatFeature::VERTEX_ATTRIBUTE;

    _formatFeatures[toNumber(Format::R8SN)] |= FormatFeature::VERTEX_ATTRIBUTE;
    _formatFeatures[toNumber(Format::RG8SN)] |= FormatFeature::VERTEX_ATTRIBUTE;
    _formatFeatures[toNumber(Format::RGB8SN)] |= FormatFeature::VERTEX_ATTRIBUTE;
    _formatFeatures[toNumber(Format::RGBA8SN)] |= FormatFeature::VERTEX_ATTRIBUTE;

    _formatFeatures[toNumber(Format::R8I)] |= FormatFeature::VERTEX_ATTRIBUTE;
    _formatFeatures[toNumber(Format::RG8I)] |= FormatFeature::VERTEX_ATTRIBUTE;
    _formatFeatures[toNumber(Format::RGB8I)] |= FormatFeature::VERTEX_ATTRIBUTE;
    _formatFeatures[toNumber(Format::RGBA8I)] |= FormatFeature::VERTEX_ATTRIBUTE;

    _formatFeatures[toNumber(Format::R8UI)] |= FormatFeature::VERTEX_ATTRIBUTE;
    _formatFeatures[toNumber(Format::RG8UI)] |= FormatFeature::VERTEX_ATTRIBUTE;
    _formatFeatures[toNumber(Format::RGB8UI)] |= FormatFeature::VERTEX_ATTRIBUTE;
    _formatFeatures[toNumber(Format::RGBA8UI)] |= FormatFeature::VERTEX_ATTRIBUTE;

    _formatFeatures[toNumber(Format::R16I)] |= FormatFeature::VERTEX_ATTRIBUTE;
    _formatFeatures[toNumber(Format::RG16I)] |= FormatFeature::VERTEX_ATTRIBUTE;
    _formatFeatures[toNumber(Format::RGB16I)] |= FormatFeature::VERTEX_ATTRIBUTE;
    _formatFeatures[toNumber(Format::RGBA16I)] |= FormatFeature::VERTEX_ATTRIBUTE;

    _formatFeatures[toNumber(Format::R16UI)] |= FormatFeature::VERTEX_ATTRIBUTE;
    _formatFeatures[toNumber(Format::RG16UI)] |= FormatFeature::VERTEX_ATTRIBUTE;
    _formatFeatures[toNumber(Format::RGB16UI)] |= FormatFeature::VERTEX_ATTRIBUTE;
    _formatFeatures[toNumber(Format::RGBA16UI)] |= FormatFeature::VERTEX_ATTRIBUTE;

    _formatFeatures[toNumber(Format::R16F)] |= FormatFeature::VERTEX_ATTRIBUTE;
    _formatFeatures[toNumber(Format::RG16F)] |= FormatFeature::VERTEX_ATTRIBUTE;
    _formatFeatures[toNumber(Format::RGB16F)] |= FormatFeature::VERTEX_ATTRIBUTE;
    _formatFeatures[toNumber(Format::RGBA16F)] |= FormatFeature::VERTEX_ATTRIBUTE;

    _formatFeatures[toNumber(Format::R32UI)] |= FormatFeature::VERTEX_ATTRIBUTE;
    _formatFeatures[toNumber(Format::RG32UI)] |= FormatFeature::VERTEX_ATTRIBUTE;
    _formatFeatures[toNumber(Format::RGB32UI)] |= FormatFeature::VERTEX_ATTRIBUTE;
    _formatFeatures[toNumber(Format::RGBA32UI)] |= FormatFeature::VERTEX_ATTRIBUTE;

    _formatFeatures[toNumber(Format::R32I)] |= FormatFeature::VERTEX_ATTRIBUTE;
    _formatFeatures[toNumber(Format::RG32I)] |= FormatFeature::VERTEX_ATTRIBUTE;
    _formatFeatures[toNumber(Format::RGB32I)] |= FormatFeature::VERTEX_ATTRIBUTE;
    _formatFeatures[toNumber(Format::RGBA32I)] |= FormatFeature::VERTEX_ATTRIBUTE;

    _formatFeatures[toNumber(Format::R32F)] |= FormatFeature::VERTEX_ATTRIBUTE;
    _formatFeatures[toNumber(Format::RG32F)] |= FormatFeature::VERTEX_ATTRIBUTE;
    _formatFeatures[toNumber(Format::RGB32F)] |= FormatFeature::VERTEX_ATTRIBUTE;
    _formatFeatures[toNumber(Format::RGBA32F)] |= FormatFeature::VERTEX_ATTRIBUTE;

    _formatFeatures[toNumber(Format::RGB10A2)] |= FormatFeature::VERTEX_ATTRIBUTE;
}

SampleCount CCMTLDevice::getMaxSampleCount(Format format, TextureUsage usage, TextureFlags flags) const {
    const SampleCount sampleCounts[] = {
        SampleCount::X64,
        SampleCount::X32,
        SampleCount::X16,
        SampleCount::X8,
        SampleCount::X4,
        SampleCount::X2,
    };
    for (auto sampleCount : sampleCounts) {
        if  ([_mtlDevice supportsTextureSampleCount: static_cast<uint32_t>(sampleCount)]) {
            return sampleCount;
        }
    }
    return SampleCount::X1;
}

} // namespace gfx
} // namespace cc<|MERGE_RESOLUTION|>--- conflicted
+++ resolved
@@ -44,12 +44,8 @@
 #import "MTLTexture.h"
 #import "base/Log.h"
 #import "profiler/Profiler.h"
-<<<<<<< HEAD
+#import "MTLAccelerationStructure.h"
 #import <thread>
-=======
-#import "MTLAccelerationStructure.h"
-
->>>>>>> c7c47ab8
 
 namespace cc {
 namespace gfx {
