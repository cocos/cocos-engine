/****************************************************************************
 Copyright (c) 2019-2022 Xiamen Yaji Software Co., Ltd.

 http://www.cocos.com

 Permission is hereby granted, free of charge, to any person obtaining a copy
 of this software and associated engine source code (the "Software"), a limited,
 worldwide, royalty-free, non-assignable, revocable and non-exclusive license
 to use Cocos Creator solely to develop games on your target platforms. You shall
 not use Cocos Creator software for developing other software or tools that's
 used for developing games. You are not granted to publish, distribute,
 sublicense, and/or sell copies of Cocos Creator.

 The software or tools in this License Agreement are licensed, not sold.
 Xiamen Yaji Software Co., Ltd. reserves all rights not expressly granted to you.

 THE SOFTWARE IS PROVIDED "AS IS", WITHOUT WARRANTY OF ANY KIND, EXPRESS OR
 IMPLIED, INCLUDING BUT NOT LIMITED TO THE WARRANTIES OF MERCHANTABILITY,
 FITNESS FOR A PARTICULAR PURPOSE AND NONINFRINGEMENT. IN NO EVENT SHALL THE
 AUTHORS OR COPYRIGHT HOLDERS BE LIABLE FOR ANY CLAIM, DAMAGES OR OTHER
 LIABILITY, WHETHER IN AN ACTION OF CONTRACT, TORT OR OTHERWISE, ARISING FROM,
 OUT OF OR IN CONNECTION WITH THE SOFTWARE OR THE USE OR OTHER DEALINGS IN
 THE SOFTWARE.
****************************************************************************/

#import "MTLStd.h"

#import "MTLBuffer.h"
#import "MTLCommandBuffer.h"
#import "MTLConfig.h"
#import "MTLDescriptorSet.h"
#import "MTLDescriptorSetLayout.h"
#import "MTLDevice.h"
#import "MTLFramebuffer.h"
#import "MTLGPUObjects.h"
#import "MTLInputAssembler.h"
#import "MTLPipelineLayout.h"
#import "MTLPipelineState.h"
#import "MTLQueryPool.h"
#import "MTLQueue.h"
#import "MTLRenderPass.h"
#import "MTLSampler.h"
#import "MTLSemaphore.h"
#import "MTLShader.h"
#import "MTLSwapchain.h"
#import "MTLTexture.h"
#import "cocos/bindings/event/CustomEventTypes.h"
#import "cocos/bindings/event/EventDispatcher.h"

namespace cc {
namespace gfx {

CCMTLDevice *CCMTLDevice::_instance = nullptr;

CCMTLDevice *CCMTLDevice::getInstance() {
    return CCMTLDevice::_instance;
}

CCMTLDevice::CCMTLDevice() {
    _api        = API::METAL;
    _deviceName = "Metal";

    _caps.supportQuery     = true;
    _caps.clipSpaceMinZ    = 0.0f;
    _caps.screenSpaceSignY = -1.0f;
    _caps.clipSpaceSignY   = 1.0f;

    CCMTLDevice::_instance = this;
}

CCMTLDevice::~CCMTLDevice() {
    CCMTLDevice::_instance = nullptr;
}

bool CCMTLDevice::doInit(const DeviceInfo &info) {
    _gpuDeviceObj      = CC_NEW(CCMTLGPUDeviceObject);
    _inFlightSemaphore = CC_NEW(CCMTLSemaphore(MAX_FRAMES_IN_FLIGHT));
    _currentFrameIndex = 0;

    id<MTLDevice> mtlDevice = MTLCreateSystemDefaultDevice();
    _mtlDevice              = mtlDevice;

    _mtlFeatureSet            = mu::highestSupportedFeatureSet(mtlDevice);
    const auto gpuFamily      = mu::getGPUFamily(MTLFeatureSet(_mtlFeatureSet));
    _indirectDrawSupported    = mu::isIndirectDrawSupported(gpuFamily);
    _caps.maxVertexAttributes = mu::getMaxVertexAttributes(gpuFamily);
    _caps.maxTextureUnits = _caps.maxVertexTextureUnits = mu::getMaxEntriesInTextureArgumentTable(gpuFamily);
    _maxSamplerUnits                                    = mu::getMaxEntriesInSamplerStateArgumentTable(gpuFamily);
    _caps.maxTextureSize                                = mu::getMaxTexture2DWidthHeight(gpuFamily);
    _caps.maxCubeMapTextureSize                         = mu::getMaxCubeMapTextureWidthHeight(gpuFamily);
    _caps.maxColorRenderTargets                         = mu::getMaxColorRenderTarget(gpuFamily);
    _caps.uboOffsetAlignment                            = mu::getMinBufferOffsetAlignment(gpuFamily);
    _caps.maxComputeWorkGroupInvocations                = mu::getMaxThreadsPerGroup(gpuFamily);
    _caps.maxVertexUniformVectors                       = 255; //no explicit limit on vertex stage.
    _maxBufferBindingIndex                              = mu::getMaxEntriesInBufferArgumentTable(gpuFamily);
    _icbSuppored                                        = mu::isIndirectCommandBufferSupported(MTLFeatureSet(_mtlFeatureSet));
    _isSamplerDescriptorCompareFunctionSupported        = mu::isSamplerDescriptorCompareFunctionSupported(gpuFamily);

    for (int i = 0; i < MAX_FRAMES_IN_FLIGHT; ++i) {
        _gpuStagingBufferPools[i] = CC_NEW(CCMTLGPUStagingBufferPool(mtlDevice));
    }

    initFormatFeatures(gpuFamily);

    String compressedFormats;

    if (getFormatFeatures(Format::BC1_SRGB_ALPHA) != FormatFeature::NONE) {
        compressedFormats += "dxt ";
    }

    if (getFormatFeatures(Format::ETC2_RGBA8) != FormatFeature::NONE) {
        compressedFormats += "etc2 ";
    }

    if (getFormatFeatures(Format::ASTC_RGBA_4X4) != FormatFeature::NONE) {
        compressedFormats += "astc ";
    }

    if (getFormatFeatures(Format::PVRTC_RGBA2) != FormatFeature::NONE) {
        compressedFormats += "pvrtc ";
    }

    _features[toNumber(Feature::INSTANCED_ARRAYS)]         = true;
    _features[toNumber(Feature::MULTIPLE_RENDER_TARGETS)]  = true;
    _features[toNumber(Feature::BLEND_MINMAX)]             = true;
    _features[toNumber(Feature::ELEMENT_INDEX_UINT)]       = true;
    _features[toNumber(Feature::COMPUTE_SHADER)]           = true;
    _features[toNumber(Feature::INPUT_ATTACHMENT_BENEFIT)] = true;

    QueueInfo queueInfo;
    queueInfo.type = QueueType::GRAPHICS;
    _queue         = createQueue(queueInfo);

    QueryPoolInfo queryPoolInfo{QueryType::OCCLUSION, DEFAULT_MAX_QUERY_OBJECTS, true};
    _queryPool = createQueryPool(queryPoolInfo);

    CommandBufferInfo cmdBuffInfo;
    cmdBuffInfo.type  = CommandBufferType::PRIMARY;
    cmdBuffInfo.queue = _queue;
    _cmdBuff          = createCommandBuffer(cmdBuffInfo);

    //    _memoryAlarmListenerId = EventDispatcher::addCustomEventListener(EVENT_MEMORY_WARNING, std::bind(&CCMTLDevice::onMemoryWarning, this));

    CCMTLGPUGarbageCollectionPool::getInstance()->initialize(std::bind(&CCMTLDevice::currentFrameIndex, this));

    CC_LOG_INFO("Metal Feature Set: %s", mu::featureSetToString(MTLFeatureSet(_mtlFeatureSet)).c_str());

    return true;
}

void CCMTLDevice::doDestroy() {
    //    if (_memoryAlarmListenerId != 0) {
    //        EventDispatcher::removeCustomEventListener(EVENT_MEMORY_WARNING, _memoryAlarmListenerId);
    //        _memoryAlarmListenerId = 0;
    //    }

    CC_DELETE(_gpuDeviceObj);
<<<<<<< HEAD
    
    CC_SAFE_DESTROY_AND_DELETE(_queryPool)
    CC_SAFE_DESTROY_AND_DELETE(_queue);
    CC_SAFE_DESTROY_AND_DELETE(_cmdBuff);
=======

    CC_SAFE_DESTROY(_queryPool)
    CC_SAFE_DESTROY(_queue);
    CC_SAFE_DESTROY(_cmdBuff);
>>>>>>> de8f96b1

    CCMTLGPUGarbageCollectionPool::getInstance()->flush();

    if (_inFlightSemaphore) {
        // has present ? syncSuccess : no need to wait;
        _inFlightSemaphore->trySyncAll(1000);
    }

    CC_SAFE_DELETE(_inFlightSemaphore);

    for (int i = 0; i < MAX_FRAMES_IN_FLIGHT; ++i) {
        CC_SAFE_DELETE(_gpuStagingBufferPools[i]);
        _gpuStagingBufferPools[i] = nullptr;
    }

    cc::gfx::mu::clearUtilResource();

    CCMTLTexture::deleteDefaultTexture();
    CCMTLSampler::deleteDefaultSampler();

    CCASSERT(!_memoryStatus.bufferSize, "Buffer memory leaked");
    CCASSERT(!_memoryStatus.textureSize, "Texture memory leaked");
}

void CCMTLDevice::acquire(Swapchain *const *swapchains, uint32_t count) {
    if (_onAcquire) _onAcquire->execute();

    _inFlightSemaphore->wait();

    for (CCMTLSwapchain *swapchain : _swapchains) {
        swapchain->acquire();
    }

    // Clear queue stats
    CCMTLQueue *queue                  = static_cast<CCMTLQueue *>(_queue);
    queue->gpuQueueObj()->numDrawCalls = 0;
    queue->gpuQueueObj()->numInstances = 0;
    queue->gpuQueueObj()->numTriangles = 0;
}

void CCMTLDevice::present() {
    CCMTLQueue *queue = (CCMTLQueue *)_queue;
    _numDrawCalls     = queue->gpuQueueObj()->numDrawCalls;
    _numInstances     = queue->gpuQueueObj()->numInstances;
    _numTriangles     = queue->gpuQueueObj()->numTriangles;

    //hold this pointer before update _currentFrameIndex
    _currentBufferPoolId = _currentFrameIndex;
    _currentFrameIndex   = (_currentFrameIndex + 1) % MAX_FRAMES_IN_FLIGHT;

    std::vector<id<CAMetalDrawable>> releaseQ;
    for (auto *swapchain : _swapchains) {
        auto drawable = swapchain->currentDrawable();
        if (drawable) {
            releaseQ.push_back([drawable retain]);
        }
        swapchain->release();
    }

    // present drawable
    {
        id<MTLCommandBuffer> cmdBuffer = [queue->gpuQueueObj()->mtlCommandQueue commandBuffer];
        [cmdBuffer enqueue];

        for (auto drawable : releaseQ) {
            [cmdBuffer presentDrawable:drawable];
            [drawable release];
        }
        [cmdBuffer addCompletedHandler:^(id<MTLCommandBuffer> commandBuffer) {
            onPresentCompleted();
        }];
        [cmdBuffer commit];
    }
}

void CCMTLDevice::onPresentCompleted() {
    if (_currentBufferPoolId >= 0 && _currentBufferPoolId < MAX_FRAMES_IN_FLIGHT) {
        CCMTLGPUStagingBufferPool *bufferPool = _gpuStagingBufferPools[_currentBufferPoolId];
        if (bufferPool) {
            bufferPool->reset();
            CCMTLGPUGarbageCollectionPool::getInstance()->clear(_currentBufferPoolId);
        }
    }
    _inFlightSemaphore->signal();
}

Queue *CCMTLDevice::createQueue() {
    return CC_NEW(CCMTLQueue);
}

QueryPool *CCMTLDevice::createQueryPool() {
    return CC_NEW(CCMTLQueryPool);
}

CommandBuffer *CCMTLDevice::createCommandBuffer(const CommandBufferInfo &info, bool /*hasAgent*/) {
    return CC_NEW(CCMTLCommandBuffer);
}

Buffer *CCMTLDevice::createBuffer() {
    return CC_NEW(CCMTLBuffer);
}

Texture *CCMTLDevice::createTexture() {
    return CC_NEW(CCMTLTexture);
}

Shader *CCMTLDevice::createShader() {
    return CC_NEW(CCMTLShader);
}

InputAssembler *CCMTLDevice::createInputAssembler() {
    return CC_NEW(CCMTLInputAssembler);
}

RenderPass *CCMTLDevice::createRenderPass() {
    return CC_NEW(CCMTLRenderPass);
}

Framebuffer *CCMTLDevice::createFramebuffer() {
    return CC_NEW(CCMTLFramebuffer);
}

DescriptorSet *CCMTLDevice::createDescriptorSet() {
    return CC_NEW(CCMTLDescriptorSet);
}

DescriptorSetLayout *CCMTLDevice::createDescriptorSetLayout() {
    return CC_NEW(CCMTLDescriptorSetLayout);
}

PipelineLayout *CCMTLDevice::createPipelineLayout() {
    return CC_NEW(CCMTLPipelineLayout);
}

PipelineState *CCMTLDevice::createPipelineState() {
    return CC_NEW(CCMTLPipelineState);
}

Sampler *CCMTLDevice::createSampler(const SamplerInfo &info) {
    return new CCMTLSampler(info);
}

Swapchain *CCMTLDevice::createSwapchain() {
    return new CCMTLSwapchain();
}

void CCMTLDevice::copyBuffersToTexture(const uint8_t *const *buffers, Texture *texture, const BufferTextureCopy *regions, uint count) {
    // This assumes the default command buffer will get submitted every frame,
    // which is true for now but may change in the future. This approach gives us
    // the wiggle room to leverage immediate update vs. copy-upload strategies without
    // breaking compatibilities. When we reached some conclusion on this subject,
    // getting rid of this interface all together may become a better option.
    static_cast<CCMTLCommandBuffer *>(_cmdBuff)->copyBuffersToTexture(buffers, texture, regions, count);
}

void CCMTLDevice::copyTextureToBuffers(Texture *src, uint8_t *const *buffers, const BufferTextureCopy *region, uint count) {
    static_cast<CCMTLCommandBuffer *>(_cmdBuff)->copyTextureToBuffers(src, buffers, region, count);
}

void CCMTLDevice::getQueryPoolResults(QueryPool *queryPool) {
    auto *             mtlQueryPool = static_cast<CCMTLQueryPool *>(queryPool);
    CCMTLGPUQueryPool *gpuQueryPool = mtlQueryPool->gpuQueryPool();
    auto               queryCount   = static_cast<uint32_t>(mtlQueryPool->_ids.size());
    CCASSERT(queryCount <= mtlQueryPool->getMaxQueryObjects(), "Too many query commands.");

    gpuQueryPool->semaphore->wait();
    uint64_t *results = queryCount > 0U ? static_cast<uint64_t *>(gpuQueryPool->visibilityResultBuffer.contents) : nullptr;

    std::unordered_map<uint32_t, uint64_t> mapResults;
    for (auto queryId = 0U; queryId < queryCount; queryId++) {
        uint32_t id   = mtlQueryPool->_ids[queryId];
        auto     iter = mapResults.find(id);
        if (iter != mapResults.end()) {
            iter->second += results[queryId];
        } else {
            mapResults[id] = results[queryId];
        }
    }

    {
        std::lock_guard<std::mutex> lock(mtlQueryPool->_mutex);
        mtlQueryPool->_results = std::move(mapResults);
    }
}

void CCMTLDevice::onMemoryWarning() {
    for (int i = 0; i < MAX_FRAMES_IN_FLIGHT; ++i) {
        _gpuStagingBufferPools[i]->shrinkSize();
    }
}
void CCMTLDevice::initFormatFeatures(uint gpuFamily) {
    const FormatFeature completeFeature = FormatFeature::RENDER_TARGET | FormatFeature::SAMPLED_TEXTURE | FormatFeature::LINEAR_FILTER | FormatFeature::STORAGE_TEXTURE;

    FormatFeature tempFeature = FormatFeature::RENDER_TARGET | FormatFeature::SAMPLED_TEXTURE | FormatFeature::STORAGE_TEXTURE;

    _formatFeatures[toNumber(Format::R8UI)]    = tempFeature;
    _formatFeatures[toNumber(Format::RG8UI)]   = tempFeature;
    _formatFeatures[toNumber(Format::RGBA8UI)] = tempFeature;

    _formatFeatures[toNumber(Format::R16UI)]    = tempFeature;
    _formatFeatures[toNumber(Format::RG16UI)]   = tempFeature;
    _formatFeatures[toNumber(Format::RGBA16UI)] = tempFeature;

    _formatFeatures[toNumber(Format::R32F)]    = tempFeature;
    _formatFeatures[toNumber(Format::RG32F)]   = tempFeature;
    _formatFeatures[toNumber(Format::RGBA32F)] = tempFeature;

    if (mu::isUISamplerSupported(gpuFamily)) {
        tempFeature                                 = FormatFeature::RENDER_TARGET | FormatFeature::STORAGE_TEXTURE;
        _formatFeatures[toNumber(Format::R32UI)]    = tempFeature;
        _formatFeatures[toNumber(Format::RG32UI)]   = tempFeature;
        _formatFeatures[toNumber(Format::RGBA32UI)] = tempFeature;
    } else {
        tempFeature                                 = FormatFeature::RENDER_TARGET | FormatFeature::SAMPLED_TEXTURE | FormatFeature::STORAGE_TEXTURE;
        _formatFeatures[toNumber(Format::R32UI)]    = tempFeature;
        _formatFeatures[toNumber(Format::RG32UI)]   = tempFeature;
        _formatFeatures[toNumber(Format::RGBA32UI)] = tempFeature;
    }

    if (mu::isRGB10A2UIStorageSupported(gpuFamily)) {
        _formatFeatures[toNumber(Format::RGB10A2UI)] = FormatFeature::RENDER_TARGET | FormatFeature::SAMPLED_TEXTURE;
    } else {
        _formatFeatures[toNumber(Format::RGB10A2UI)] = FormatFeature::RENDER_TARGET | FormatFeature::SAMPLED_TEXTURE | FormatFeature::STORAGE_TEXTURE;
    }

    tempFeature = FormatFeature::RENDER_TARGET | FormatFeature::SAMPLED_TEXTURE | FormatFeature::LINEAR_FILTER | FormatFeature::STORAGE_TEXTURE;

    _formatFeatures[toNumber(Format::R8SN)]    = tempFeature;
    _formatFeatures[toNumber(Format::RG8SN)]   = tempFeature;
    _formatFeatures[toNumber(Format::RGBA8SN)] = tempFeature;

    _formatFeatures[toNumber(Format::R8)]    = tempFeature;
    _formatFeatures[toNumber(Format::RG8)]   = tempFeature;
    _formatFeatures[toNumber(Format::RGBA8)] = tempFeature;

    _formatFeatures[toNumber(Format::R16F)]    = tempFeature;
    _formatFeatures[toNumber(Format::RG16F)]   = tempFeature;
    _formatFeatures[toNumber(Format::RGBA16F)] = tempFeature;

    _formatFeatures[toNumber(Format::R11G11B10F)] = FormatFeature::RENDER_TARGET | FormatFeature::SAMPLED_TEXTURE;
    _formatFeatures[toNumber(Format::RGB9E5)]     = FormatFeature::RENDER_TARGET | FormatFeature::SAMPLED_TEXTURE;

    if (mu::isDDepthStencilFilterSupported(gpuFamily)) {
        _formatFeatures[toNumber(Format::DEPTH)]         = FormatFeature::RENDER_TARGET | FormatFeature::SAMPLED_TEXTURE;
        _formatFeatures[toNumber(Format::DEPTH_STENCIL)] = FormatFeature::RENDER_TARGET | FormatFeature::SAMPLED_TEXTURE;
    } else {
        _formatFeatures[toNumber(Format::DEPTH)]         = FormatFeature::RENDER_TARGET | FormatFeature::SAMPLED_TEXTURE | FormatFeature::LINEAR_FILTER;
        _formatFeatures[toNumber(Format::DEPTH_STENCIL)] = FormatFeature::RENDER_TARGET | FormatFeature::SAMPLED_TEXTURE | FormatFeature::LINEAR_FILTER;
    }

    const FormatFeature compressedFeature = FormatFeature::SAMPLED_TEXTURE | FormatFeature::LINEAR_FILTER;
    if (mu::isPVRTCSuppported(gpuFamily)) {
        _formatFeatures[toNumber(Format::PVRTC_RGB2)]  = compressedFeature;
        _formatFeatures[toNumber(Format::PVRTC_RGBA2)] = compressedFeature;
        _formatFeatures[toNumber(Format::PVRTC_RGB4)]  = compressedFeature;
        _formatFeatures[toNumber(Format::PVRTC_RGBA4)] = compressedFeature;
    }
    if (mu::isEAC_ETCCSuppported(gpuFamily)) {
        _formatFeatures[toNumber(Format::ETC2_RGB8)]     = compressedFeature;
        _formatFeatures[toNumber(Format::ETC2_RGBA8)]    = compressedFeature;
        _formatFeatures[toNumber(Format::ETC2_SRGB8)]    = compressedFeature;
        _formatFeatures[toNumber(Format::ETC2_SRGB8_A8)] = compressedFeature;
        _formatFeatures[toNumber(Format::ETC2_RGB8_A1)]  = compressedFeature;
        _formatFeatures[toNumber(Format::ETC2_SRGB8_A1)] = compressedFeature;
    }
    if (mu::isASTCSuppported(gpuFamily)) {
        _formatFeatures[toNumber(Format::ASTC_RGBA_4X4)]   = compressedFeature;
        _formatFeatures[toNumber(Format::ASTC_RGBA_5X4)]   = compressedFeature;
        _formatFeatures[toNumber(Format::ASTC_RGBA_5X5)]   = compressedFeature;
        _formatFeatures[toNumber(Format::ASTC_RGBA_6X5)]   = compressedFeature;
        _formatFeatures[toNumber(Format::ASTC_RGBA_6X6)]   = compressedFeature;
        _formatFeatures[toNumber(Format::ASTC_RGBA_8X5)]   = compressedFeature;
        _formatFeatures[toNumber(Format::ASTC_RGBA_8X6)]   = compressedFeature;
        _formatFeatures[toNumber(Format::ASTC_RGBA_8X8)]   = compressedFeature;
        _formatFeatures[toNumber(Format::ASTC_RGBA_10X5)]  = compressedFeature;
        _formatFeatures[toNumber(Format::ASTC_RGBA_10X6)]  = compressedFeature;
        _formatFeatures[toNumber(Format::ASTC_RGBA_10X8)]  = compressedFeature;
        _formatFeatures[toNumber(Format::ASTC_RGBA_10X10)] = compressedFeature;
        _formatFeatures[toNumber(Format::ASTC_RGBA_12X10)] = compressedFeature;
        _formatFeatures[toNumber(Format::ASTC_RGBA_12X12)] = compressedFeature;

        _formatFeatures[toNumber(Format::ASTC_SRGBA_4X4)]   = compressedFeature;
        _formatFeatures[toNumber(Format::ASTC_SRGBA_5X4)]   = compressedFeature;
        _formatFeatures[toNumber(Format::ASTC_SRGBA_5X5)]   = compressedFeature;
        _formatFeatures[toNumber(Format::ASTC_SRGBA_6X5)]   = compressedFeature;
        _formatFeatures[toNumber(Format::ASTC_SRGBA_6X6)]   = compressedFeature;
        _formatFeatures[toNumber(Format::ASTC_SRGBA_8X5)]   = compressedFeature;
        _formatFeatures[toNumber(Format::ASTC_SRGBA_8X6)]   = compressedFeature;
        _formatFeatures[toNumber(Format::ASTC_SRGBA_8X8)]   = compressedFeature;
        _formatFeatures[toNumber(Format::ASTC_SRGBA_10X5)]  = compressedFeature;
        _formatFeatures[toNumber(Format::ASTC_SRGBA_10X6)]  = compressedFeature;
        _formatFeatures[toNumber(Format::ASTC_SRGBA_10X8)]  = compressedFeature;
        _formatFeatures[toNumber(Format::ASTC_SRGBA_10X10)] = compressedFeature;
        _formatFeatures[toNumber(Format::ASTC_SRGBA_12X10)] = compressedFeature;
        _formatFeatures[toNumber(Format::ASTC_SRGBA_12X12)] = compressedFeature;
    }

    if (mu::isBCSupported(gpuFamily)) {
        _formatFeatures[toNumber(Format::BC1)]            = compressedFeature;
        _formatFeatures[toNumber(Format::BC1_ALPHA)]      = compressedFeature;
        _formatFeatures[toNumber(Format::BC1_SRGB)]       = compressedFeature;
        _formatFeatures[toNumber(Format::BC1_SRGB_ALPHA)] = compressedFeature;
        _formatFeatures[toNumber(Format::BC2)]            = compressedFeature;
        _formatFeatures[toNumber(Format::BC2_SRGB)]       = compressedFeature;
        _formatFeatures[toNumber(Format::BC3)]            = compressedFeature;
        _formatFeatures[toNumber(Format::BC3_SRGB)]       = compressedFeature;
    }

    _formatFeatures[toNumber(Format::R8)] |= FormatFeature::VERTEX_ATTRIBUTE;
    _formatFeatures[toNumber(Format::RG8)] |= FormatFeature::VERTEX_ATTRIBUTE;
    _formatFeatures[toNumber(Format::RGB8)] |= FormatFeature::VERTEX_ATTRIBUTE;
    _formatFeatures[toNumber(Format::RGBA8)] |= FormatFeature::VERTEX_ATTRIBUTE;

    _formatFeatures[toNumber(Format::R8SN)] |= FormatFeature::VERTEX_ATTRIBUTE;
    _formatFeatures[toNumber(Format::RG8SN)] |= FormatFeature::VERTEX_ATTRIBUTE;
    _formatFeatures[toNumber(Format::RGB8SN)] |= FormatFeature::VERTEX_ATTRIBUTE;
    _formatFeatures[toNumber(Format::RGBA8SN)] |= FormatFeature::VERTEX_ATTRIBUTE;

    _formatFeatures[toNumber(Format::R8I)] |= FormatFeature::VERTEX_ATTRIBUTE;
    _formatFeatures[toNumber(Format::RG8I)] |= FormatFeature::VERTEX_ATTRIBUTE;
    _formatFeatures[toNumber(Format::RGB8I)] |= FormatFeature::VERTEX_ATTRIBUTE;
    _formatFeatures[toNumber(Format::RGBA8I)] |= FormatFeature::VERTEX_ATTRIBUTE;

    _formatFeatures[toNumber(Format::R8UI)] |= FormatFeature::VERTEX_ATTRIBUTE;
    _formatFeatures[toNumber(Format::RG8UI)] |= FormatFeature::VERTEX_ATTRIBUTE;
    _formatFeatures[toNumber(Format::RGB8UI)] |= FormatFeature::VERTEX_ATTRIBUTE;
    _formatFeatures[toNumber(Format::RGBA8UI)] |= FormatFeature::VERTEX_ATTRIBUTE;

    _formatFeatures[toNumber(Format::R16I)] |= FormatFeature::VERTEX_ATTRIBUTE;
    _formatFeatures[toNumber(Format::RG16I)] |= FormatFeature::VERTEX_ATTRIBUTE;
    _formatFeatures[toNumber(Format::RGB16I)] |= FormatFeature::VERTEX_ATTRIBUTE;
    _formatFeatures[toNumber(Format::RGBA16I)] |= FormatFeature::VERTEX_ATTRIBUTE;

    _formatFeatures[toNumber(Format::R16UI)] |= FormatFeature::VERTEX_ATTRIBUTE;
    _formatFeatures[toNumber(Format::RG16UI)] |= FormatFeature::VERTEX_ATTRIBUTE;
    _formatFeatures[toNumber(Format::RGB16UI)] |= FormatFeature::VERTEX_ATTRIBUTE;
    _formatFeatures[toNumber(Format::RGBA16UI)] |= FormatFeature::VERTEX_ATTRIBUTE;

    _formatFeatures[toNumber(Format::R16F)] |= FormatFeature::VERTEX_ATTRIBUTE;
    _formatFeatures[toNumber(Format::RG16F)] |= FormatFeature::VERTEX_ATTRIBUTE;
    _formatFeatures[toNumber(Format::RGB16F)] |= FormatFeature::VERTEX_ATTRIBUTE;
    _formatFeatures[toNumber(Format::RGBA16F)] |= FormatFeature::VERTEX_ATTRIBUTE;

    _formatFeatures[toNumber(Format::R32UI)] |= FormatFeature::VERTEX_ATTRIBUTE;
    _formatFeatures[toNumber(Format::RG32UI)] |= FormatFeature::VERTEX_ATTRIBUTE;
    _formatFeatures[toNumber(Format::RGB32UI)] |= FormatFeature::VERTEX_ATTRIBUTE;
    _formatFeatures[toNumber(Format::RGBA32UI)] |= FormatFeature::VERTEX_ATTRIBUTE;

    _formatFeatures[toNumber(Format::R32I)] |= FormatFeature::VERTEX_ATTRIBUTE;
    _formatFeatures[toNumber(Format::RG32I)] |= FormatFeature::VERTEX_ATTRIBUTE;
    _formatFeatures[toNumber(Format::RGB32I)] |= FormatFeature::VERTEX_ATTRIBUTE;
    _formatFeatures[toNumber(Format::RGBA32I)] |= FormatFeature::VERTEX_ATTRIBUTE;

    _formatFeatures[toNumber(Format::R32F)] |= FormatFeature::VERTEX_ATTRIBUTE;
    _formatFeatures[toNumber(Format::RG32F)] |= FormatFeature::VERTEX_ATTRIBUTE;
    _formatFeatures[toNumber(Format::RGB32F)] |= FormatFeature::VERTEX_ATTRIBUTE;
    _formatFeatures[toNumber(Format::RGBA32F)] |= FormatFeature::VERTEX_ATTRIBUTE;

    _formatFeatures[toNumber(Format::RGB10A2)] |= FormatFeature::VERTEX_ATTRIBUTE;
}

} // namespace gfx
} // namespace cc<|MERGE_RESOLUTION|>--- conflicted
+++ resolved
@@ -155,17 +155,10 @@
     //    }
 
     CC_DELETE(_gpuDeviceObj);
-<<<<<<< HEAD
     
     CC_SAFE_DESTROY_AND_DELETE(_queryPool)
     CC_SAFE_DESTROY_AND_DELETE(_queue);
     CC_SAFE_DESTROY_AND_DELETE(_cmdBuff);
-=======
-
-    CC_SAFE_DESTROY(_queryPool)
-    CC_SAFE_DESTROY(_queue);
-    CC_SAFE_DESTROY(_cmdBuff);
->>>>>>> de8f96b1
 
     CCMTLGPUGarbageCollectionPool::getInstance()->flush();
 
