--- conflicted
+++ resolved
@@ -54,18 +54,12 @@
 bool CCMTLContext::initialize(const ContextInfo &info) {
     _vsyncMode = info.vsyncMode;
     _windowHandle = info.windowHandle;
-<<<<<<< HEAD
 
-    CCMTLDevice *device = (CCMTLDevice *)_device;
+    CCMTLDevice *device = static_cast<CCMTLDevice *>(_device);
     CAMetalLayer *layer = (CAMetalLayer *)device->getMTLLayer();
     _colorFmt = toFormat(layer.pixelFormat);
     id<MTLTexture> dssTex = (id<MTLTexture>)device->getDSSTexture();
     _depthStencilFmt = toFormat(dssTex.pixelFormat);
-=======
-    auto *view = (MTKView *)static_cast<CCMTLDevice *>(_device)->getMTKView();
-    _colorFmt = toFormat(view.colorPixelFormat);
-    _depthStencilFmt = toFormat(view.depthStencilPixelFormat);
->>>>>>> ba9587bb
 
     return true;
 }
