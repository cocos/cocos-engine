--- conflicted
+++ resolved
@@ -273,13 +273,8 @@
         _renderEncoder.initialize(mtlCommandBuffer, mtlRenderPassDescriptor);
         //[_renderEncoder.getMTLEncoder() memoryBarrierWithScope:MTLBarrierScopeTextures afterStages:MTLRenderStageFragment beforeStages:MTLRenderStageFragment];
     }
-<<<<<<< HEAD
-
-    if (!renderingFullFramebuffer) {
-=======
-    
+
     if (!renderingFullFramebuffer && needPartialClear) {
->>>>>>> 83ecd197
         //Metal doesn't apply the viewports and scissors to renderpass load-action clearing.
         mu::clearRenderArea(_mtlDevice, _renderEncoder.getMTLEncoder(), renderPass, renderArea, colors, depth, stencil);
     }
