--- conflicted
+++ resolved
@@ -86,11 +86,8 @@
     // TODO(PatriceJiang): replace with: _messageQueue = CC_NEW(MessageQueue);
     _messageQueue = _CC_NEW_T_ALIGN(MessageQueue, alignof(MessageQueue));
 
-<<<<<<< HEAD
     // TODO(PatriceJiang): replace with: _messageQueue = CC_NEW(MessageQueue);
     _messageQueue = _CC_NEW_T_ALIGN(MessageQueue, alignof(MessageQueue));
-=======
->>>>>>> c5aef246
     if (device->_multithreaded) _messageQueue->setImmediateMode(false);
 }
 
@@ -419,12 +416,8 @@
             actor->copyBuffersToTexture(buffers, dst, regions, count);
             // TODO(PatriceJiang): C++17 replace with:  CC_DELETE(allocator);
             _CC_DELETE_T_ALIGN(allocator, ThreadSafeLinearAllocator, alignof(ThreadSafeLinearAllocator));
-<<<<<<< HEAD
-            allocator = nullptr; });
-=======
             allocator = nullptr;
         });
->>>>>>> c5aef246
 }
 
 void CommandBufferAgent::blitTexture(Texture *srcTexture, Texture *dstTexture, const TextureBlit *regions, uint32_t count, Filter filter) {
