--- conflicted
+++ resolved
@@ -68,10 +68,6 @@
     createTextureView();
 }
 
-<<<<<<< HEAD
-void GLES3Texture::doInit(const TextureViewInfo & /*info*/) {
-    CC_LOG_ERROR("GLES3 doesn't support texture view.");
-=======
 void GLES3Texture::doInit(const TextureViewInfo& /*info*/) {
     _gpuTexture = static_cast<GLES3Texture*>(_viewInfo.texture)->gpuTexture();
 
@@ -87,7 +83,6 @@
     _gpuTextureView->format     = _viewInfo.format;
     _gpuTextureView->baseLevel  = _viewInfo.baseLevel;
     _gpuTextureView->levelCount = _viewInfo.levelCount;
->>>>>>> a80f700a
 }
 
 void GLES3Texture::doDestroy() {
@@ -144,14 +139,9 @@
     _gpuTexture->flags      = _info.flags;
     _gpuTexture->size       = _size;
     _gpuTexture->memoryless = true;
-<<<<<<< HEAD
     _gpuTexture->swapchain  = static_cast<GLES3Swapchain *>(_swapchain)->gpuSwapchain();
-=======
-    _gpuTexture->swapchain  = static_cast<GLES3Swapchain*>(_swapchain)->gpuSwapchain();
-
     _gpuTextureView = CC_NEW(GLES3GPUTextureView);
     createTextureView();
->>>>>>> a80f700a
 }
 
 } // namespace gfx
