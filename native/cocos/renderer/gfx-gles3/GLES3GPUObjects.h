/****************************************************************************
 Copyright (c) 2019-2023 Xiamen Yaji Software Co., Ltd.
 http://www.cocos.com
 Permission is hereby granted, free of charge, to any person obtaining a copy
 of this software and associated documentation files (the "Software"), to deal
 in the Software without restriction, including without limitation the rights to
 use, copy, modify, merge, publish, distribute, sublicense, and/or sell copies
 of the Software, and to permit persons to whom the Software is furnished to do so,
 subject to the following conditions:

 The above copyright notice and this permission notice shall be included in
 all copies or substantial portions of the Software.

 THE SOFTWARE IS PROVIDED "AS IS", WITHOUT WARRANTY OF ANY KIND, EXPRESS OR
 IMPLIED, INCLUDING BUT NOT LIMITED TO THE WARRANTIES OF MERCHANTABILITY,
 FITNESS FOR A PARTICULAR PURPOSE AND NONINFRINGEMENT. IN NO EVENT SHALL THE
 AUTHORS OR COPYRIGHT HOLDERS BE LIABLE FOR ANY CLAIM, DAMAGES OR OTHER
 LIABILITY, WHETHER IN AN ACTION OF CONTRACT, TORT OR OTHERWISE, ARISING FROM,
 OUT OF OR IN CONNECTION WITH THE SOFTWARE OR THE USE OR OTHER DEALINGS IN
 THE SOFTWARE.
****************************************************************************/

#pragma once

#include <algorithm>
#include <unordered_map>

#include "base/Macros.h"
#include "base/std/container/unordered_map.h"
#include "gfx-base/GFXDef-common.h"
#include "gfx-base/GFXDef.h"
#include "gfx-base/GFXDeviceObject.h"
#include "gfx-gles-common/GLESCommandPool.h"

#include "GLES3Std.h"
#include "GLES3Wrangler.h"
namespace cc {
namespace gfx {

struct GLES3GPUConstantRegistry {
    size_t currentBoundThreadID{0U};
    uint32_t glMinorVersion{0U};

    MSRTSupportLevel mMSRT{MSRTSupportLevel::NONE};
    FBFSupportLevel mFBF{FBFSupportLevel::NONE};
};

class GLES3GPUStateCache;
struct GLES3GPUSwapchain;
class GLES3GPUContext final {
public:
    bool initialize(GLES3GPUStateCache *stateCache, GLES3GPUConstantRegistry *constantRegistry);
    void destroy();

    EGLint eglMajorVersion{0};
    EGLint eglMinorVersion{0};
    EGLDisplay eglDisplay{EGL_NO_DISPLAY};
    EGLConfig eglConfig{nullptr};
    ccstd::vector<EGLint> eglAttributes;

    EGLSurface eglDefaultSurface{EGL_NO_SURFACE};
    EGLContext eglDefaultContext{EGL_NO_CONTEXT};

    // pass nullptr to keep the current surface
    void makeCurrent(const GLES3GPUSwapchain *drawSwapchain = nullptr, const GLES3GPUSwapchain *readSwapchain = nullptr);
    void bindContext(bool bound); // for context switching between threads

    void present(const GLES3GPUSwapchain *swapchain);

    inline bool checkExtension(const ccstd::string &extension) const {
        return std::find(_extensions.begin(), _extensions.end(), extension) != _extensions.end();
    }

private:
    bool makeCurrent(EGLSurface drawSurface, EGLSurface readSurface, EGLContext context, bool updateCache = true);
    EGLContext getSharedContext();
    void resetStates() const;

    // state caches
    EGLSurface _eglCurrentDrawSurface{EGL_NO_SURFACE};
    EGLSurface _eglCurrentReadSurface{EGL_NO_SURFACE};
    EGLContext _eglCurrentContext{EGL_NO_CONTEXT};
    EGLint _eglCurrentInterval{0};

    GLES3GPUStateCache *_stateCache{nullptr};
    GLES3GPUConstantRegistry *_constantRegistry{nullptr};

    ccstd::unordered_map<size_t, EGLContext> _sharedContexts;

    ccstd::vector<ccstd::string> _extensions;
};

class GLES3GPUQueryPool final {
public:
    QueryType type{QueryType::OCCLUSION};
    uint32_t maxQueryObjects{0};
    bool forceWait{true};
    ccstd::vector<GLuint> glQueryIds;

    inline GLuint mapGLQueryId(uint32_t queryId) {
        if (queryId < maxQueryObjects) {
            return glQueryIds[queryId];
        }

        return UINT_MAX;
    }
};

struct GLES3GPUBuffer {
    BufferUsage usage = BufferUsage::NONE;
    MemoryUsage memUsage = MemoryUsage::NONE;
    uint32_t size = 0;
    uint32_t stride = 0;
    uint32_t count = 0;
    GLenum glTarget = 0;
    GLuint glBuffer = 0;
    GLuint glOffset = 0;
    uint8_t *buffer = nullptr;
    DrawInfoList indirects;
};
using GLES3GPUBufferList = ccstd::vector<GLES3GPUBuffer *>;

struct GLES3GPUTexture {
    TextureType type{TextureType::TEX2D};
    Format format{Format::UNKNOWN};
    TextureUsage usage{TextureUsageBit::NONE};
    uint32_t width{0};
    uint32_t height{0};
    uint32_t depth{1};
    uint32_t size{0};
    uint32_t arrayLayer{1};
    uint32_t mipLevel{1};
<<<<<<< HEAD
    SampleCount samples{SampleCount::X1};
=======
>>>>>>> d77fb992
    TextureFlags flags{TextureFlagBit::NONE};
    bool immutable{true};
    bool isPowerOf2{false};
    bool useRenderBuffer{false};
    bool allocateMemory{true}; // false if swapchain image or implicit ms render buffer.
    GLenum glTarget{0};
    GLenum glInternalFmt{0};
    GLenum glFormat{0};
    GLenum glType{0};
    GLenum glUsage{0};
    GLint glSamples{0};
    GLuint glTexture{0};
    GLuint glRenderbuffer{0};
    GLenum glWrapS{0};
    GLenum glWrapT{0};
    GLenum glMinFilter{0};
    GLenum glMagFilter{0};
    GLES3GPUSwapchain *swapchain{nullptr};
};

struct GLES3GPUTextureView {
    GLES3GPUTexture *gpuTexture{nullptr};
    TextureType type = TextureType::TEX2D;
    Format format = Format::UNKNOWN;
    uint32_t baseLevel = 0U;
    uint32_t levelCount = 1U;
    uint32_t basePlane = 0U;
    uint32_t planeCount = 0U;
};

using GLES3GPUTextureViewList = ccstd::vector<GLES3GPUTextureView *>;

struct GLES3GPUSwapchain {
#if CC_SWAPPY_ENABLED
    bool swappyEnabled{false};
#endif
    EGLSurface eglSurface{EGL_NO_SURFACE};
    EGLint eglSwapInterval{0};
    GLuint glFramebuffer{0};
    GLES3GPUTexture *gpuColorTexture{nullptr};
};

class GLES3GPUSampler final {
public:
    Filter minFilter = Filter::NONE;
    Filter magFilter = Filter::NONE;
    Filter mipFilter = Filter::NONE;
    Address addressU = Address::CLAMP;
    Address addressV = Address::CLAMP;
    Address addressW = Address::CLAMP;
    GLenum glMinFilter = 0;
    GLenum glMagFilter = 0;
    GLenum glWrapS = 0;
    GLenum glWrapT = 0;
    GLenum glWrapR = 0;

    ~GLES3GPUSampler() {
        ccstd::vector<GLuint> glSampelrs;
        for (const auto &pair : _cache) {
            glSampelrs.push_back(pair.second);
        }
        GL_CHECK(glDeleteSamplers(static_cast<GLsizei>(glSampelrs.size()), glSampelrs.data()));
    }

    GLuint getGLSampler(uint16_t minLod, uint16_t maxLod);

private:
    ccstd::unordered_map<uint32_t, GLuint> _cache;
};

struct GLES3GPUInput {
    uint32_t binding = 0;
    ccstd::string name;
    Type type = Type::UNKNOWN;
    uint32_t stride = 0;
    uint32_t count = 0;
    uint32_t size = 0;
    GLenum glType = 0;
    GLint glLoc = -1;
};
using GLES3GPUInputList = ccstd::vector<GLES3GPUInput>;

struct GLES3GPUUniform {
    uint32_t binding = INVALID_BINDING;
    ccstd::string name;
    Type type = Type::UNKNOWN;
    uint32_t stride = 0;
    uint32_t count = 0;
    uint32_t size = 0;
    uint32_t offset = 0;
    GLenum glType = 0;
    GLint glLoc = -1;
};
using GLES3GPUUniformList = ccstd::vector<GLES3GPUUniform>;

struct GLES3GPUUniformBuffer {
    uint32_t set = INVALID_BINDING;
    uint32_t binding = INVALID_BINDING;
    ccstd::string name;
    uint32_t size = 0;
    uint32_t glBinding = 0xffffffff;
    bool isStorage = false;
};
using GLES3GPUUniformBufferList = ccstd::vector<GLES3GPUUniformBuffer>;

struct GLES3GPUUniformSamplerTexture {
    uint32_t set = 0;
    uint32_t binding = 0;
    ccstd::string name;
    Type type = Type::UNKNOWN;
    uint32_t count = 0U;

    ccstd::vector<GLint> units;
    GLenum glType = 0;
    GLint glLoc = -1;
};
using GLES3GPUUniformSamplerTextureList = ccstd::vector<GLES3GPUUniformSamplerTexture>;

struct GLES3GPUUniformStorageImage {
    uint32_t set = 0;
    uint32_t binding = 0;
    ccstd::string name;
    Type type = Type::UNKNOWN;
    uint32_t count = 0U;

    ccstd::vector<int> units;
    GLenum glMemoryAccess = GL_READ_WRITE;
    GLint glLoc = -1;
};
using GLES3GPUUniformStorageImageList = ccstd::vector<GLES3GPUUniformStorageImage>;

struct GLES3GPUShaderStage {
    GLES3GPUShaderStage(ShaderStageFlagBit t, ccstd::string s, GLuint shader = 0)
    : type(t),
      source(std::move(std::move(s))),
      glShader(shader) {}
    ShaderStageFlagBit type;
    ccstd::string source;
    GLuint glShader = 0;
};
using GLES3GPUShaderStageList = ccstd::vector<GLES3GPUShaderStage>;

struct GLES3GPUShader {
    ccstd::string name;
    UniformBlockList blocks;
    UniformStorageBufferList buffers;
    UniformSamplerTextureList samplerTextures;
    UniformSamplerList samplers;
    UniformTextureList textures;
    UniformStorageImageList images;
    UniformInputAttachmentList subpassInputs;

    GLES3GPUShaderStageList gpuStages;
    GLuint glProgram = 0;
    ccstd::hash_t hash = INVALID_SHADER_HASH;
    GLES3GPUInputList glInputs;
    GLES3GPUUniformBufferList glBuffers;
    GLES3GPUUniformSamplerTextureList glSamplerTextures;
    GLES3GPUUniformStorageImageList glImages;
};

struct GLES3GPUAttribute {
    ccstd::string name;
    GLuint glBuffer = 0;
    GLenum glType = 0;
    uint32_t size = 0;
    uint32_t count = 0;
    uint32_t stride = 1;
    uint32_t componentCount = 1;
    bool isNormalized = false;
    bool isInstanced = false;
    uint32_t offset = 0;
};
using GLES3GPUAttributeList = ccstd::vector<GLES3GPUAttribute>;

struct GLES3GPUInputAssembler {
    AttributeList attributes;
    GLES3GPUBufferList gpuVertexBuffers;
    GLES3GPUBuffer *gpuIndexBuffer = nullptr;
    GLES3GPUBuffer *gpuIndirectBuffer = nullptr;
    GLES3GPUAttributeList glAttribs;
    GLenum glIndexType = 0;
    ccstd::unordered_map<size_t, GLuint> glVAOs;
};

struct GLES3GPUGeneralBarrier {
    AccessFlags prevAccesses = AccessFlagBit::NONE;
    AccessFlags nextAccesses = AccessFlagBit::NONE;

    GLbitfield glBarriers = 0U;
    GLbitfield glBarriersByRegion = 0U;
};

using DrawBuffer = ccstd::vector<GLenum>;
struct GLES3GPURenderPass {
    ColorAttachmentList colorAttachments;
    DepthStencilAttachment depthStencilAttachment;
    DepthStencilAttachment depthStencilResolveAttachment;
    SubpassInfoList subpasses;
    SubpassDependencyList dependencies;

    ccstd::vector<uint32_t> colors;
    ccstd::vector<uint32_t> resolves;
    uint32_t depthStencil = INVALID_BINDING;
    uint32_t depthStencilResolve = INVALID_BINDING;
    ccstd::vector<uint32_t> indices; // offsets to GL_COLOR_ATTACHMENT_0
    ccstd::vector<DrawBuffer> drawBuffers;
};

class GLES3GPUFramebufferCacheMap;
struct GLES3GPUFramebufferObject {
    void initialize(GLES3GPUSwapchain *swc = nullptr);

    void bindColor(const GLES3GPUTextureView *texture, uint32_t colorIndex, const ColorAttachment &attachment);
    void bindColorMultiSample(const GLES3GPUTextureView *texture, uint32_t colorIndex, GLint samples, const ColorAttachment &attachment);
    void bindDepthStencil(const GLES3GPUTextureView *texture, const DepthStencilAttachment &attachment);
    void bindDepthStencilMultiSample(const GLES3GPUTextureView *texture, GLint samples, const DepthStencilAttachment &attachment);

    bool isActive() const;
    void finalize(GLES3GPUStateCache *cache);
    void processLoad(GLenum target);
    void processStore(GLenum target);
    void destroy(GLES3GPUStateCache *cache, GLES3GPUFramebufferCacheMap *framebufferCacheMap);

    using Reference = std::pair<const GLES3GPUTextureView*, GLint>;

    GLuint handle{0};
    GLES3GPUSwapchain *swapchain{nullptr};

    ccstd::vector<Reference> colors;
    Reference depthStencil{nullptr, 1};
    GLenum dsAttachment{GL_NONE};

    ccstd::vector<GLenum> loadInvalidates;
    ccstd::vector<GLenum> storeInvalidates;
};

class GLES3GPUFramebuffer final {
public:
    GLES3GPURenderPass *gpuRenderPass{nullptr};
    GLES3GPUTextureViewList gpuColorViews;
    GLES3GPUTextureView *gpuDepthStencilView{nullptr};
    GLES3GPUTextureView *gpuDepthStencilResolveView{nullptr};

    uint32_t width{UINT_MAX};
    uint32_t height{UINT_MAX};
    GLbitfield dsResolveMask = 0;
    std::vector<std::pair<uint32_t, uint32_t>> colorBlitPairs;
    GLES3GPUFramebufferObject framebuffer;
    GLES3GPUFramebufferObject resolveFramebuffer;
};

struct GLES3GPUDescriptorSetLayout {
    DescriptorSetLayoutBindingList bindings;
    ccstd::vector<uint32_t> dynamicBindings;

    ccstd::vector<uint32_t> bindingIndices;
    ccstd::vector<uint32_t> descriptorIndices;
    uint32_t descriptorCount = 0U;
    ccstd::hash_t hash = 0U;
};
using GLES3GPUDescriptorSetLayoutList = ccstd::vector<GLES3GPUDescriptorSetLayout *>;

struct GLES3GPUPipelineLayout {
    GLES3GPUDescriptorSetLayoutList setLayouts;

    // helper storages
    ccstd::vector<ccstd::vector<int>> dynamicOffsetIndices;
    ccstd::vector<uint32_t> dynamicOffsetOffsets;
    ccstd::vector<uint32_t> dynamicOffsets;
    uint32_t dynamicOffsetCount = 0U;
    ccstd::hash_t hash = 0U;
};

struct GLES3GPUPipelineState {
    GLenum glPrimitive = GL_TRIANGLES;
    GLES3GPUShader *gpuShader = nullptr;
    RasterizerState rs;
    DepthStencilState dss;
    BlendState bs;
    DynamicStateList dynamicStates;
    GLES3GPUPipelineLayout *gpuLayout = nullptr;
    GLES3GPURenderPass *gpuRenderPass = nullptr;
    GLES3GPUPipelineLayout *gpuPipelineLayout = nullptr;
};

struct GLES3GPUDescriptor {
    DescriptorType type = DescriptorType::UNKNOWN;
    GLES3GPUBuffer *gpuBuffer = nullptr;
    GLES3GPUTextureView *gpuTextureView = nullptr;
    GLES3GPUSampler *gpuSampler = nullptr;
};
using GLES3GPUDescriptorList = ccstd::vector<GLES3GPUDescriptor>;

struct GLES3GPUDescriptorSet {
    GLES3GPUDescriptorList gpuDescriptors;
    const ccstd::vector<uint32_t> *descriptorIndices = nullptr;
};

struct GLES3GPUDispatchInfo {
    uint32_t groupCountX = 0;
    uint32_t groupCountY = 0;
    uint32_t groupCountZ = 0;

    GLES3GPUBuffer *indirectBuffer = nullptr;
    uint32_t indirectOffset = 0;
};

struct GLES3ObjectCache {
    uint32_t subpassIdx = 0U;
    GLES3GPURenderPass *gpuRenderPass = nullptr;
    GLES3GPUFramebuffer *gpuFramebuffer = nullptr;
    GLES3GPUPipelineState *gpuPipelineState = nullptr;
    GLES3GPUInputAssembler *gpuInputAssembler = nullptr;
    GLenum glPrimitive = 0;
    Rect renderArea;
    ColorList clearColors;
    float clearDepth = 1.F;
    uint32_t clearStencil = 0U;
};

class GLES3GPUStateCache final {
public:
    GLuint glArrayBuffer = 0;
    GLuint glElementArrayBuffer = 0;
    GLuint glUniformBuffer = 0;
    ccstd::vector<GLuint> glBindUBOs;
    ccstd::vector<GLuint> glBindUBOOffsets;
    GLuint glShaderStorageBuffer = 0;
    ccstd::vector<GLuint> glBindSSBOs;
    ccstd::vector<GLuint> glBindSSBOOffsets;
    GLuint glDispatchIndirectBuffer = 0;
    GLuint glVAO = 0;
    uint32_t texUint = 0;
    ccstd::vector<GLuint> glTextures;
    ccstd::vector<GLuint> glImages;
    ccstd::vector<GLuint> glSamplers;
    GLuint glProgram = 0;
    ccstd::vector<bool> glEnabledAttribLocs;
    ccstd::vector<bool> glCurrentAttribLocs;
    GLuint glReadFramebuffer = 0;
    GLuint glDrawFramebuffer = 0;
    GLuint glRenderbuffer = 0;
    Viewport viewport;
    Rect scissor;
    RasterizerState rs;
    DepthStencilState dss;
    BlendState bs;
    bool isCullFaceEnabled = true;
    bool isStencilTestEnabled = false;
    ccstd::unordered_map<ccstd::string, uint32_t> texUnitCacheMap;
    GLES3ObjectCache gfxStateCache;

    void initialize(size_t texUnits, size_t imageUnits, size_t uboBindings, size_t ssboBindings, size_t vertexAttributes) {
        glBindUBOs.resize(uboBindings, 0U);
        glBindUBOOffsets.resize(uboBindings, 0U);
        glBindSSBOs.resize(ssboBindings, 0U);
        glBindSSBOOffsets.resize(ssboBindings, 0U);
        glTextures.resize(texUnits, 0U);
        glSamplers.resize(texUnits, 0U);
        glImages.resize(imageUnits, 0U);
        glEnabledAttribLocs.resize(vertexAttributes, false);
        glCurrentAttribLocs.resize(vertexAttributes, false);
        _initialized = true;
    }

    void reset() {
        if (!_initialized) return;

        glArrayBuffer = 0;
        glElementArrayBuffer = 0;
        glUniformBuffer = 0;
        glBindUBOs.assign(glBindUBOs.size(), 0U);
        glBindUBOOffsets.assign(glBindUBOOffsets.size(), 0U);
        glShaderStorageBuffer = 0;
        glBindSSBOs.assign(glBindSSBOs.size(), 0U);
        glBindSSBOOffsets.assign(glBindSSBOOffsets.size(), 0U);
        glDispatchIndirectBuffer = 0;
        glVAO = 0;
        texUint = 0;
        glTextures.assign(glTextures.size(), 0U);
        glImages.assign(glImages.size(), 0U);
        glSamplers.assign(glSamplers.size(), 0U);
        glProgram = 0;
        glEnabledAttribLocs.assign(glEnabledAttribLocs.size(), false);
        glCurrentAttribLocs.assign(glCurrentAttribLocs.size(), false);
        glReadFramebuffer = 0;
        glDrawFramebuffer = 0;
        glRenderbuffer = 0;
        isCullFaceEnabled = true;
        isStencilTestEnabled = false;

        viewport = Viewport();
        scissor = Rect();
        rs = RasterizerState();
        dss = DepthStencilState();
        bs = BlendState();

        gfxStateCache.gpuRenderPass = nullptr;
        gfxStateCache.gpuFramebuffer = nullptr;
        gfxStateCache.gpuPipelineState = nullptr;
        gfxStateCache.gpuInputAssembler = nullptr;
        gfxStateCache.glPrimitive = 0U;
        gfxStateCache.subpassIdx = 0U;
    }

private:
    bool _initialized{false};
};

class GLES3GPUFramebufferCacheMap final {
public:
    explicit GLES3GPUFramebufferCacheMap(GLES3GPUStateCache *cache) : _cache(cache) {}

    void registerExternal(GLuint glFramebuffer, const GLES3GPUTexture *gpuTexture, uint32_t mipLevel) {
        bool isTexture = gpuTexture->glTexture;
        GLuint glResource = isTexture ? gpuTexture->glTexture : gpuTexture->glRenderbuffer;
        auto &cacheMap = isTexture ? _textureMap : _renderbufferMap;

        if (cacheMap[glResource].empty()) cacheMap[glResource].resize(gpuTexture->mipLevel);
        if (!cacheMap[glResource][mipLevel].glFramebuffer) {
            cacheMap[glResource][mipLevel] = {glFramebuffer, true};
        }
    }

    void unregisterExternal(GLuint glFramebuffer) {
        for (auto &levels : _textureMap) {
            for (auto &fbo : levels.second) {
                if (fbo.glFramebuffer == glFramebuffer) {
                    fbo.glFramebuffer = 0;
                    return;
                }
            }
        }
        for (auto &levels : _renderbufferMap) {
            for (auto &fbo : levels.second) {
                if (fbo.glFramebuffer == glFramebuffer) {
                    fbo.glFramebuffer = 0;
                    return;
                }
            }
        }
    }

    GLuint getFramebufferFromTexture(const GLES3GPUTexture *gpuTexture, const TextureSubresLayers &subres) {
        bool isTexture = gpuTexture->glTexture;
        GLuint glResource = isTexture ? gpuTexture->glTexture : gpuTexture->glRenderbuffer;
        auto &cacheMap = isTexture ? _textureMap : _renderbufferMap;
        uint32_t mipLevel = isTexture ? subres.mipLevel : 0;

        if (gpuTexture->swapchain) return gpuTexture->swapchain->glFramebuffer;
        CC_ASSERT(gpuTexture->glTexture || gpuTexture->glRenderbuffer);

        if (cacheMap[glResource].empty()) cacheMap[glResource].resize(gpuTexture->mipLevel);

        if (!cacheMap[glResource][mipLevel].glFramebuffer) {
            GLuint glFramebuffer = 0U;
            GL_CHECK(glGenFramebuffers(1, &glFramebuffer));
            if (_cache->glDrawFramebuffer != glFramebuffer) {
                GL_CHECK(glBindFramebuffer(GL_DRAW_FRAMEBUFFER, glFramebuffer));
                _cache->glDrawFramebuffer = glFramebuffer;
            }

            const FormatInfo &info = GFX_FORMAT_INFOS[static_cast<uint32_t>(gpuTexture->format)];
            GLenum attachment = GL_COLOR_ATTACHMENT0;
            if (info.hasStencil) {
                attachment = GL_DEPTH_STENCIL_ATTACHMENT;
            } else if (info.hasDepth) {
                attachment = GL_DEPTH_ATTACHMENT;
            }
            if (isTexture) {
                GL_CHECK(glFramebufferTexture2D(GL_DRAW_FRAMEBUFFER, attachment, gpuTexture->glTarget, glResource, mipLevel));
            } else {
                GL_CHECK(glFramebufferRenderbuffer(GL_DRAW_FRAMEBUFFER, attachment, gpuTexture->glTarget, glResource));
            }

            GLenum status;
            GL_CHECK(status = glCheckFramebufferStatus(GL_DRAW_FRAMEBUFFER));
            CC_ASSERT_EQ(status, GL_FRAMEBUFFER_COMPLETE);

            cacheMap[glResource][mipLevel].glFramebuffer = glFramebuffer;
        }

        return cacheMap[glResource][mipLevel].glFramebuffer;
    }

    void onTextureDestroy(const GLES3GPUTexture *gpuTexture) {
        bool isTexture = gpuTexture->glTexture;
        GLuint glResource = isTexture ? gpuTexture->glTexture : gpuTexture->glRenderbuffer;
        auto &cacheMap = isTexture ? _textureMap : _renderbufferMap;

        if (cacheMap.count(glResource)) {
            for (auto &record : cacheMap[glResource]) {
                if (!record.glFramebuffer || record.isExternal) continue;

                if (_cache->glDrawFramebuffer == record.glFramebuffer || _cache->glReadFramebuffer == record.glFramebuffer) {
                    GL_CHECK(glBindFramebuffer(GL_FRAMEBUFFER, 0));
                    _cache->glDrawFramebuffer = _cache->glReadFramebuffer = 0;
                }
                GL_CHECK(glDeleteFramebuffers(1, &record.glFramebuffer));
            }
            cacheMap.erase(glResource);
        }
    }

private:
    GLES3GPUStateCache *_cache = nullptr;

    struct FramebufferRecord {
        GLuint glFramebuffer{0};
        bool isExternal{false};
    };
    using CacheMap = ccstd::unordered_map<GLuint, ccstd::vector<FramebufferRecord>>;
    CacheMap _renderbufferMap; // renderbuffer -> mip level -> framebuffer
    CacheMap _textureMap;      // texture -> mip level -> framebuffer
};

class GLES3GPUFramebufferHub final {
public:
    void connect(GLES3GPUTexture *texture, GLES3GPUFramebuffer *framebuffer) {
        _framebuffers[texture].push_back(framebuffer);
    }

    void disengage(GLES3GPUTexture *texture) {
        _framebuffers.erase(texture);
    }

    void disengage(GLES3GPUTexture *texture, GLES3GPUFramebuffer *framebuffer) {
        auto &pool = _framebuffers[texture];
        pool.erase(std::remove(pool.begin(), pool.end(), framebuffer), pool.end());
    }

    void update(GLES3GPUTexture *texture);

private:
    ccstd::unordered_map<GLES3GPUTexture *, ccstd::vector<GLES3GPUFramebuffer *>> _framebuffers;
};

struct GLES3GPUProgramBinary : public GFXDeviceObject<DefaultDeleter> {
    ccstd::string name;
    ccstd::hash_t hash = 0;
    GLenum format;
    std::vector<char> data;
};

} // namespace gfx
} // namespace cc<|MERGE_RESOLUTION|>--- conflicted
+++ resolved
@@ -130,10 +130,6 @@
     uint32_t size{0};
     uint32_t arrayLayer{1};
     uint32_t mipLevel{1};
-<<<<<<< HEAD
-    SampleCount samples{SampleCount::X1};
-=======
->>>>>>> d77fb992
     TextureFlags flags{TextureFlagBit::NONE};
     bool immutable{true};
     bool isPowerOf2{false};
