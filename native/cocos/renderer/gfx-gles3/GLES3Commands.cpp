/****************************************************************************
 Copyright (c) 2019-2022 Xiamen Yaji Software Co., Ltd.

 http://www.cocos.com

 Permission is hereby granted, free of charge, to any person obtaining a copy
 of this software and associated engine source code (the "Software"), a limited,
 worldwide, royalty-free, non-assignable, revocable and non-exclusive license
 to use Cocos Creator solely to develop games on your target platforms. You shall
 not use Cocos Creator software for developing other software or tools that's
 used for developing games. You are not granted to publish, distribute,
 sublicense, and/or sell copies of Cocos Creator.

 The software or tools in this License Agreement are licensed, not sold.
 Xiamen Yaji Software Co., Ltd. reserves all rights not expressly granted to you.

 THE SOFTWARE IS PROVIDED "AS IS", WITHOUT WARRANTY OF ANY KIND, EXPRESS OR
 IMPLIED, INCLUDING BUT NOT LIMITED TO THE WARRANTIES OF MERCHANTABILITY,
 FITNESS FOR A PARTICULAR PURPOSE AND NONINFRINGEMENT. IN NO EVENT SHALL THE
 AUTHORS OR COPYRIGHT HOLDERS BE LIABLE FOR ANY CLAIM, DAMAGES OR OTHER
 LIABILITY, WHETHER IN AN ACTION OF CONTRACT, TORT OR OTHERWISE, ARISING FROM,
 OUT OF OR IN CONNECTION WITH THE SOFTWARE OR THE USE OR OTHER DEALINGS IN
 THE SOFTWARE.
****************************************************************************/

#include "GLES3Std.h"

#include "GLES3Commands.h"
#include "GLES3Device.h"
#include "GLES3QueryPool.h"
#include "gfx-base/GFXDef-common.h"
#include "gfx-gles-common/GLESCommandPool.h"
#include "gfx-gles3/GLES3GPUObjects.h"

#define BUFFER_OFFSET(idx) (static_cast<char *>(0) + (idx))

constexpr uint32_t USE_VAO = true;

namespace cc {
namespace gfx {

namespace {
GLenum mapGLInternalFormat(Format format) {
    switch (format) {
        case Format::A8: return GL_ALPHA;
        case Format::L8: return GL_LUMINANCE;
        case Format::LA8: return GL_LUMINANCE_ALPHA;

        case Format::R8: return GL_R8;
        case Format::R8SN: return GL_R8_SNORM;
        case Format::R8UI: return GL_R8UI;
        case Format::R8I: return GL_R8I;
        case Format::RG8: return GL_RG8;
        case Format::RG8SN: return GL_RG8_SNORM;
        case Format::RG8UI: return GL_RG8UI;
        case Format::RG8I: return GL_RG8I;
        case Format::RGB8: return GL_RGB8;
        case Format::RGB8SN: return GL_RGB8_SNORM;
        case Format::RGB8UI: return GL_RGB8UI;
        case Format::RGB8I: return GL_RGB8I;
        case Format::SRGB8: return GL_SRGB_EXT;
        case Format::RGBA8: return GL_RGBA8;
        case Format::RGBA8SN: return GL_RGBA8_SNORM;
        case Format::RGBA8UI: return GL_RGBA8UI;
        case Format::RGBA8I: return GL_RGBA8I;
        case Format::SRGB8_A8: return GL_SRGB_ALPHA_EXT;
        case Format::R16I: return GL_R16I;
        case Format::R16UI: return GL_R16UI;
        case Format::R16F: return GL_R16F;
        case Format::RG16I: return GL_RG16I;
        case Format::RG16UI: return GL_RG16UI;
        case Format::RG16F: return GL_RG16F;
        case Format::RGB16I: return GL_RGB16I;
        case Format::RGB16UI: return GL_RGB16UI;
        case Format::RGB16F: return GL_RGB16F;
        case Format::RGBA16I: return GL_RGBA16I;
        case Format::RGBA16UI: return GL_RGBA16UI;
        case Format::RGBA16F: return GL_RGBA16F;
        case Format::R32I: return GL_R32I;
        case Format::R32UI: return GL_R32UI;
        case Format::R32F: return GL_R32F;
        case Format::RG32I: return GL_RG32I;
        case Format::RG32UI: return GL_RG32UI;
        case Format::RG32F: return GL_RG32F;
        case Format::RGB32I: return GL_RGB32I;
        case Format::RGB32UI: return GL_RGB32UI;
        case Format::RGB32F: return GL_RGB32F;
        case Format::RGBA32I: return GL_RGBA32I;
        case Format::RGBA32UI: return GL_RGBA32UI;
        case Format::RGBA32F: return GL_RGBA32F;
        case Format::R5G6B5: return GL_RGB565;
        case Format::RGB5A1: return GL_RGB5_A1;
        case Format::RGB9E5: return GL_RGB9_E5;
        case Format::RGBA4: return GL_RGBA4;
        case Format::RGB10A2: return GL_RGB10_A2;
        case Format::RGB10A2UI: return GL_RGB10_A2UI;
        case Format::R11G11B10F: return GL_R11F_G11F_B10F;
        case Format::DEPTH: return GL_DEPTH_COMPONENT32F;
        case Format::DEPTH_STENCIL: return GL_DEPTH24_STENCIL8;

        case Format::BC1: return GL_COMPRESSED_RGB_S3TC_DXT1_EXT;
        case Format::BC1_ALPHA: return GL_COMPRESSED_RGBA_S3TC_DXT1_EXT;
        case Format::BC1_SRGB: return GL_COMPRESSED_SRGB_S3TC_DXT1_EXT;
        case Format::BC1_SRGB_ALPHA: return GL_COMPRESSED_SRGB_ALPHA_S3TC_DXT1_EXT;

        case Format::BC2: return GL_COMPRESSED_RGBA_S3TC_DXT3_EXT;
        case Format::BC2_SRGB: return GL_COMPRESSED_SRGB_ALPHA_S3TC_DXT3_EXT;

        case Format::BC3: return GL_COMPRESSED_RGBA_S3TC_DXT5_EXT;
        case Format::BC3_SRGB: return GL_COMPRESSED_SRGB_ALPHA_S3TC_DXT5_EXT;

        case Format::ETC_RGB8: return GL_ETC1_RGB8_OES;
        case Format::ETC2_RGB8: return GL_COMPRESSED_RGB8_ETC2;
        case Format::ETC2_SRGB8: return GL_COMPRESSED_SRGB8_ETC2;
        case Format::ETC2_RGB8_A1: return GL_COMPRESSED_RGB8_PUNCHTHROUGH_ALPHA1_ETC2;
        case Format::ETC2_SRGB8_A1: return GL_COMPRESSED_SRGB8_PUNCHTHROUGH_ALPHA1_ETC2;
        case Format::ETC2_RGBA8: return GL_COMPRESSED_RGBA8_ETC2_EAC;
        case Format::ETC2_SRGB8_A8: return GL_COMPRESSED_SRGB8_ALPHA8_ETC2_EAC;

        case Format::EAC_R11: return GL_COMPRESSED_R11_EAC;
        case Format::EAC_R11SN: return GL_COMPRESSED_SIGNED_R11_EAC;
        case Format::EAC_RG11: return GL_COMPRESSED_RG11_EAC;
        case Format::EAC_RG11SN: return GL_COMPRESSED_SIGNED_RG11_EAC;

        case Format::PVRTC_RGB2: return GL_COMPRESSED_RGB_PVRTC_2BPPV1_IMG;
        case Format::PVRTC_RGBA2: return GL_COMPRESSED_RGBA_PVRTC_2BPPV1_IMG;
        case Format::PVRTC_RGB4: return GL_COMPRESSED_RGB_PVRTC_4BPPV1_IMG;
        case Format::PVRTC_RGBA4: return GL_COMPRESSED_RGBA_PVRTC_4BPPV1_IMG;

        case Format::ASTC_RGBA_4X4: return GL_COMPRESSED_RGBA_ASTC_4x4_KHR;
        case Format::ASTC_RGBA_5X4: return GL_COMPRESSED_RGBA_ASTC_5x4_KHR;
        case Format::ASTC_RGBA_5X5: return GL_COMPRESSED_RGBA_ASTC_5x5_KHR;
        case Format::ASTC_RGBA_6X5: return GL_COMPRESSED_RGBA_ASTC_6x5_KHR;
        case Format::ASTC_RGBA_6X6: return GL_COMPRESSED_RGBA_ASTC_6x6_KHR;
        case Format::ASTC_RGBA_8X5: return GL_COMPRESSED_RGBA_ASTC_8x5_KHR;
        case Format::ASTC_RGBA_8X6: return GL_COMPRESSED_RGBA_ASTC_8x6_KHR;
        case Format::ASTC_RGBA_8X8: return GL_COMPRESSED_RGBA_ASTC_8x8_KHR;
        case Format::ASTC_RGBA_10X5: return GL_COMPRESSED_RGBA_ASTC_10x5_KHR;
        case Format::ASTC_RGBA_10X6: return GL_COMPRESSED_RGBA_ASTC_10x6_KHR;
        case Format::ASTC_RGBA_10X8: return GL_COMPRESSED_RGBA_ASTC_10x8_KHR;
        case Format::ASTC_RGBA_10X10: return GL_COMPRESSED_RGBA_ASTC_10x10_KHR;
        case Format::ASTC_RGBA_12X10: return GL_COMPRESSED_RGBA_ASTC_12x10_KHR;
        case Format::ASTC_RGBA_12X12: return GL_COMPRESSED_RGBA_ASTC_12x12_KHR;

        case Format::ASTC_SRGBA_4X4: return GL_COMPRESSED_SRGB8_ALPHA8_ASTC_4x4_KHR;
        case Format::ASTC_SRGBA_5X4: return GL_COMPRESSED_SRGB8_ALPHA8_ASTC_5x4_KHR;
        case Format::ASTC_SRGBA_5X5: return GL_COMPRESSED_SRGB8_ALPHA8_ASTC_5x5_KHR;
        case Format::ASTC_SRGBA_6X5: return GL_COMPRESSED_SRGB8_ALPHA8_ASTC_6x5_KHR;
        case Format::ASTC_SRGBA_6X6: return GL_COMPRESSED_SRGB8_ALPHA8_ASTC_6x6_KHR;
        case Format::ASTC_SRGBA_8X5: return GL_COMPRESSED_SRGB8_ALPHA8_ASTC_8x5_KHR;
        case Format::ASTC_SRGBA_8X6: return GL_COMPRESSED_SRGB8_ALPHA8_ASTC_8x6_KHR;
        case Format::ASTC_SRGBA_8X8: return GL_COMPRESSED_SRGB8_ALPHA8_ASTC_8x8_KHR;
        case Format::ASTC_SRGBA_10X5: return GL_COMPRESSED_SRGB8_ALPHA8_ASTC_10x5_KHR;
        case Format::ASTC_SRGBA_10X6: return GL_COMPRESSED_SRGB8_ALPHA8_ASTC_10x6_KHR;
        case Format::ASTC_SRGBA_10X8: return GL_COMPRESSED_SRGB8_ALPHA8_ASTC_10x8_KHR;
        case Format::ASTC_SRGBA_10X10: return GL_COMPRESSED_SRGB8_ALPHA8_ASTC_10x10_KHR;
        case Format::ASTC_SRGBA_12X10: return GL_COMPRESSED_SRGB8_ALPHA8_ASTC_12x10_KHR;
        case Format::ASTC_SRGBA_12X12: return GL_COMPRESSED_SRGB8_ALPHA8_ASTC_12x12_KHR;

        default: {
            CCASSERT(false, "Unsupported Format, convert to GL internal format failed.");
            return GL_NONE;
        }
    }
}

GLenum mapGLFormat(Format format) {
    switch (format) {
        case Format::A8: return GL_ALPHA;
        case Format::L8: return GL_LUMINANCE;
        case Format::LA8: return GL_LUMINANCE_ALPHA;

        case Format::R8:
        case Format::R8SN:
        case Format::R16F:
        case Format::R32F: return GL_RED;
        case Format::RG8:
        case Format::RG8SN:
        case Format::RG16F:
        case Format::RG32F: return GL_RG;
        case Format::RGB8:
        case Format::RGB8SN:
        case Format::RGB16F:
        case Format::RGB32F:
        case Format::R11G11B10F:
        case Format::R5G6B5:
        case Format::RGB9E5:
        case Format::SRGB8: return GL_RGB;
        case Format::RGBA8:
        case Format::RGBA8SN:
        case Format::RGBA16F:
        case Format::RGBA32F:
        case Format::RGBA4:
        case Format::RGB5A1:
        case Format::RGB10A2:
        case Format::SRGB8_A8: return GL_RGBA;

        case Format::R8UI:
        case Format::R8I:
        case Format::R16UI:
        case Format::R16I:
        case Format::R32UI:
        case Format::R32I: return GL_RED_INTEGER;
        case Format::RG8UI:
        case Format::RG8I:
        case Format::RG16UI:
        case Format::RG16I:
        case Format::RG32UI:
        case Format::RG32I: return GL_RG_INTEGER;
        case Format::RGB8UI:
        case Format::RGB8I:
        case Format::RGB16UI:
        case Format::RGB16I:
        case Format::RGB32UI:
        case Format::RGB32I: return GL_RGB_INTEGER;
        case Format::RGBA8UI:
        case Format::RGBA8I:
        case Format::RGBA16UI:
        case Format::RGBA16I:
        case Format::RGBA32UI:
        case Format::RGBA32I:
        case Format::RGB10A2UI: return GL_RGBA_INTEGER;

        case Format::DEPTH: return GL_DEPTH_COMPONENT;
        case Format::DEPTH_STENCIL: return GL_DEPTH_STENCIL;

        case Format::BC1: return GL_COMPRESSED_RGB_S3TC_DXT1_EXT;
        case Format::BC1_ALPHA: return GL_COMPRESSED_RGBA_S3TC_DXT1_EXT;
        case Format::BC1_SRGB: return GL_COMPRESSED_SRGB_S3TC_DXT1_EXT;
        case Format::BC1_SRGB_ALPHA: return GL_COMPRESSED_SRGB_ALPHA_S3TC_DXT1_EXT;
        case Format::BC2: return GL_COMPRESSED_RGBA_S3TC_DXT3_EXT;
        case Format::BC2_SRGB: return GL_COMPRESSED_SRGB_ALPHA_S3TC_DXT3_EXT;
        case Format::BC3: return GL_COMPRESSED_RGBA_S3TC_DXT5_EXT;
        case Format::BC3_SRGB: return GL_COMPRESSED_SRGB_ALPHA_S3TC_DXT5_EXT;

        case Format::ETC_RGB8: return GL_ETC1_RGB8_OES;
        case Format::ETC2_RGB8: return GL_COMPRESSED_RGB8_ETC2;
        case Format::ETC2_SRGB8: return GL_COMPRESSED_SRGB8_ETC2;
        case Format::ETC2_RGB8_A1: return GL_COMPRESSED_RGB8_PUNCHTHROUGH_ALPHA1_ETC2;
        case Format::ETC2_SRGB8_A1: return GL_COMPRESSED_SRGB8_PUNCHTHROUGH_ALPHA1_ETC2;
        case Format::ETC2_RGBA8: return GL_COMPRESSED_RGBA8_ETC2_EAC;
        case Format::ETC2_SRGB8_A8: return GL_COMPRESSED_SRGB8_ALPHA8_ETC2_EAC;

        case Format::EAC_R11: return GL_COMPRESSED_R11_EAC;
        case Format::EAC_R11SN: return GL_COMPRESSED_SIGNED_R11_EAC;
        case Format::EAC_RG11: return GL_COMPRESSED_RG11_EAC;
        case Format::EAC_RG11SN: return GL_COMPRESSED_SIGNED_RG11_EAC;

        case Format::PVRTC_RGB2: return GL_COMPRESSED_RGB_PVRTC_2BPPV1_IMG;
        case Format::PVRTC_RGBA2: return GL_COMPRESSED_RGBA_PVRTC_2BPPV1_IMG;
        case Format::PVRTC_RGB4: return GL_COMPRESSED_RGB_PVRTC_4BPPV1_IMG;
        case Format::PVRTC_RGBA4: return GL_COMPRESSED_RGBA_PVRTC_4BPPV1_IMG;

        case Format::ASTC_RGBA_4X4: return GL_COMPRESSED_RGBA_ASTC_4x4_KHR;
        case Format::ASTC_RGBA_5X4: return GL_COMPRESSED_RGBA_ASTC_5x4_KHR;
        case Format::ASTC_RGBA_5X5: return GL_COMPRESSED_RGBA_ASTC_5x5_KHR;
        case Format::ASTC_RGBA_6X5: return GL_COMPRESSED_RGBA_ASTC_6x5_KHR;
        case Format::ASTC_RGBA_6X6: return GL_COMPRESSED_RGBA_ASTC_6x6_KHR;
        case Format::ASTC_RGBA_8X5: return GL_COMPRESSED_RGBA_ASTC_8x5_KHR;
        case Format::ASTC_RGBA_8X6: return GL_COMPRESSED_RGBA_ASTC_8x6_KHR;
        case Format::ASTC_RGBA_8X8: return GL_COMPRESSED_RGBA_ASTC_8x8_KHR;
        case Format::ASTC_RGBA_10X5: return GL_COMPRESSED_RGBA_ASTC_10x5_KHR;
        case Format::ASTC_RGBA_10X6: return GL_COMPRESSED_RGBA_ASTC_10x6_KHR;
        case Format::ASTC_RGBA_10X8: return GL_COMPRESSED_RGBA_ASTC_10x8_KHR;
        case Format::ASTC_RGBA_10X10: return GL_COMPRESSED_RGBA_ASTC_10x10_KHR;
        case Format::ASTC_RGBA_12X10: return GL_COMPRESSED_RGBA_ASTC_12x10_KHR;
        case Format::ASTC_RGBA_12X12: return GL_COMPRESSED_RGBA_ASTC_12x12_KHR;

        case Format::ASTC_SRGBA_4X4: return GL_COMPRESSED_SRGB8_ALPHA8_ASTC_4x4_KHR;
        case Format::ASTC_SRGBA_5X4: return GL_COMPRESSED_SRGB8_ALPHA8_ASTC_5x4_KHR;
        case Format::ASTC_SRGBA_5X5: return GL_COMPRESSED_SRGB8_ALPHA8_ASTC_5x5_KHR;
        case Format::ASTC_SRGBA_6X5: return GL_COMPRESSED_SRGB8_ALPHA8_ASTC_6x5_KHR;
        case Format::ASTC_SRGBA_6X6: return GL_COMPRESSED_SRGB8_ALPHA8_ASTC_6x6_KHR;
        case Format::ASTC_SRGBA_8X5: return GL_COMPRESSED_SRGB8_ALPHA8_ASTC_8x5_KHR;
        case Format::ASTC_SRGBA_8X6: return GL_COMPRESSED_SRGB8_ALPHA8_ASTC_8x6_KHR;
        case Format::ASTC_SRGBA_8X8: return GL_COMPRESSED_SRGB8_ALPHA8_ASTC_8x8_KHR;
        case Format::ASTC_SRGBA_10X5: return GL_COMPRESSED_SRGB8_ALPHA8_ASTC_10x5_KHR;
        case Format::ASTC_SRGBA_10X6: return GL_COMPRESSED_SRGB8_ALPHA8_ASTC_10x6_KHR;
        case Format::ASTC_SRGBA_10X8: return GL_COMPRESSED_SRGB8_ALPHA8_ASTC_10x8_KHR;
        case Format::ASTC_SRGBA_10X10: return GL_COMPRESSED_SRGB8_ALPHA8_ASTC_10x10_KHR;
        case Format::ASTC_SRGBA_12X10: return GL_COMPRESSED_SRGB8_ALPHA8_ASTC_12x10_KHR;
        case Format::ASTC_SRGBA_12X12: return GL_COMPRESSED_SRGB8_ALPHA8_ASTC_12x12_KHR;

        default: {
            CCASSERT(false, "Unsupported Format, convert to GL format failed.");
            return GL_NONE;
        }
    }
}

GLenum mapGLType(Type type) {
    switch (type) {
        case Type::BOOL: return GL_BOOL;
        case Type::BOOL2: return GL_BOOL_VEC2;
        case Type::BOOL3: return GL_BOOL_VEC3;
        case Type::BOOL4: return GL_BOOL_VEC4;
        case Type::INT: return GL_INT;
        case Type::INT2: return GL_INT_VEC2;
        case Type::INT3: return GL_INT_VEC3;
        case Type::INT4: return GL_INT_VEC4;
        case Type::UINT: return GL_UNSIGNED_INT;
        case Type::FLOAT: return GL_FLOAT;
        case Type::FLOAT2: return GL_FLOAT_VEC2;
        case Type::FLOAT3: return GL_FLOAT_VEC3;
        case Type::FLOAT4: return GL_FLOAT_VEC4;
        case Type::MAT2: return GL_FLOAT_MAT2;
        case Type::MAT2X3: return GL_FLOAT_MAT2x3;
        case Type::MAT2X4: return GL_FLOAT_MAT2x4;
        case Type::MAT3X2: return GL_FLOAT_MAT3x2;
        case Type::MAT3: return GL_FLOAT_MAT3;
        case Type::MAT3X4: return GL_FLOAT_MAT3x4;
        case Type::MAT4X2: return GL_FLOAT_MAT4x2;
        case Type::MAT4X3: return GL_FLOAT_MAT4x3;
        case Type::MAT4: return GL_FLOAT_MAT4;
        case Type::SAMPLER2D: return GL_SAMPLER_2D;
        case Type::SAMPLER2D_ARRAY: return GL_SAMPLER_2D_ARRAY;
        case Type::SAMPLER3D: return GL_SAMPLER_3D;
        case Type::SAMPLER_CUBE: return GL_SAMPLER_CUBE;
        default: {
            CCASSERT(false, "Unsupported Type, convert to GL type failed.");
            return GL_NONE;
        }
    }
}

Type mapType(GLenum glType) {
    switch (glType) {
        case GL_BOOL: return Type::BOOL;
        case GL_BOOL_VEC2: return Type::BOOL2;
        case GL_BOOL_VEC3: return Type::BOOL3;
        case GL_BOOL_VEC4: return Type::BOOL4;
        case GL_INT: return Type::INT;
        case GL_INT_VEC2: return Type::INT2;
        case GL_INT_VEC3: return Type::INT3;
        case GL_INT_VEC4: return Type::INT4;
        case GL_UNSIGNED_INT: return Type::UINT;
        case GL_UNSIGNED_INT_VEC2: return Type::UINT2;
        case GL_UNSIGNED_INT_VEC3: return Type::UINT3;
        case GL_UNSIGNED_INT_VEC4: return Type::UINT4;
        case GL_FLOAT: return Type::FLOAT;
        case GL_FLOAT_VEC2: return Type::FLOAT2;
        case GL_FLOAT_VEC3: return Type::FLOAT3;
        case GL_FLOAT_VEC4: return Type::FLOAT4;
        case GL_FLOAT_MAT2: return Type::MAT2;
        case GL_FLOAT_MAT2x3: return Type::MAT2X3;
        case GL_FLOAT_MAT2x4: return Type::MAT2X4;
        case GL_FLOAT_MAT3x2: return Type::MAT3X2;
        case GL_FLOAT_MAT3: return Type::MAT3;
        case GL_FLOAT_MAT3x4: return Type::MAT3X4;
        case GL_FLOAT_MAT4x2: return Type::MAT4X2;
        case GL_FLOAT_MAT4x3: return Type::MAT4X3;
        case GL_FLOAT_MAT4: return Type::MAT4;
        case GL_SAMPLER_2D: return Type::SAMPLER2D;
        case GL_SAMPLER_2D_ARRAY: return Type::SAMPLER2D_ARRAY;
        case GL_SAMPLER_3D: return Type::SAMPLER3D;
        case GL_SAMPLER_CUBE: return Type::SAMPLER_CUBE;
        default: {
            CCASSERT(false, "Unsupported GL type, convert to Type failed.");
            return Type::UNKNOWN;
        }
    }
}

GLenum formatToGLType(Format format) {
    switch (format) {
        case Format::R8: return GL_UNSIGNED_BYTE;
        case Format::R8SN: return GL_BYTE;
        case Format::R8UI: return GL_UNSIGNED_BYTE;
        case Format::R8I: return GL_BYTE;
        case Format::R16F: return GL_HALF_FLOAT;
        case Format::R16UI: return GL_UNSIGNED_SHORT;
        case Format::R16I: return GL_SHORT;
        case Format::R32F: return GL_FLOAT;
        case Format::R32UI: return GL_UNSIGNED_INT;
        case Format::R32I: return GL_INT;

        case Format::RG8: return GL_UNSIGNED_BYTE;
        case Format::RG8SN: return GL_BYTE;
        case Format::RG8UI: return GL_UNSIGNED_BYTE;
        case Format::RG8I: return GL_BYTE;
        case Format::RG16F: return GL_HALF_FLOAT;
        case Format::RG16UI: return GL_UNSIGNED_SHORT;
        case Format::RG16I: return GL_SHORT;
        case Format::RG32F: return GL_FLOAT;
        case Format::RG32UI: return GL_UNSIGNED_INT;
        case Format::RG32I: return GL_INT;

        case Format::RGB8:
        case Format::SRGB8: return GL_UNSIGNED_BYTE;
        case Format::RGB8SN: return GL_BYTE;
        case Format::RGB8UI: return GL_UNSIGNED_BYTE;
        case Format::RGB8I: return GL_BYTE;
        case Format::RGB16F: return GL_HALF_FLOAT;
        case Format::RGB16UI: return GL_UNSIGNED_SHORT;
        case Format::RGB16I: return GL_SHORT;
        case Format::RGB32F: return GL_FLOAT;
        case Format::RGB32UI: return GL_UNSIGNED_INT;
        case Format::RGB32I: return GL_INT;

        case Format::RGBA8:
        case Format::SRGB8_A8: return GL_UNSIGNED_BYTE;
        case Format::RGBA8SN: return GL_BYTE;
        case Format::RGBA8UI: return GL_UNSIGNED_BYTE;
        case Format::RGBA8I: return GL_BYTE;
        case Format::RGBA16F: return GL_HALF_FLOAT;
        case Format::RGBA16UI: return GL_UNSIGNED_SHORT;
        case Format::RGBA16I: return GL_SHORT;
        case Format::RGBA32F: return GL_FLOAT;
        case Format::RGBA32UI: return GL_UNSIGNED_INT;
        case Format::RGBA32I: return GL_INT;

        case Format::R5G6B5: return GL_UNSIGNED_SHORT_5_6_5;
        case Format::R11G11B10F: return GL_UNSIGNED_INT_10F_11F_11F_REV;
        case Format::RGB5A1: return GL_UNSIGNED_SHORT_5_5_5_1;
        case Format::RGBA4: return GL_UNSIGNED_SHORT_4_4_4_4;
        case Format::RGB10A2:
        case Format::RGB10A2UI: return GL_UNSIGNED_INT_2_10_10_10_REV;
        case Format::RGB9E5: return GL_UNSIGNED_INT_5_9_9_9_REV;

        case Format::DEPTH: return GL_FLOAT;
        case Format::DEPTH_STENCIL: return GL_UNSIGNED_INT_24_8;

        case Format::BC1:
        case Format::BC1_SRGB:
        case Format::BC2:
        case Format::BC2_SRGB:
        case Format::BC3:
        case Format::BC3_SRGB:
        case Format::BC4: return GL_UNSIGNED_BYTE;
        case Format::BC4_SNORM: return GL_BYTE;
        case Format::BC5: return GL_UNSIGNED_BYTE;
        case Format::BC5_SNORM: return GL_BYTE;
        case Format::BC6H_SF16:
        case Format::BC6H_UF16: return GL_FLOAT;
        case Format::BC7:
        case Format::BC7_SRGB:

        case Format::ETC_RGB8:
        case Format::ETC2_RGBA8:
        case Format::ETC2_RGB8:
        case Format::ETC2_SRGB8:
        case Format::ETC2_RGB8_A1:
        case Format::ETC2_SRGB8_A1:
        case Format::EAC_R11: return GL_UNSIGNED_BYTE;
        case Format::EAC_R11SN: return GL_BYTE;
        case Format::EAC_RG11: return GL_UNSIGNED_BYTE;
        case Format::EAC_RG11SN: return GL_BYTE;

        case Format::PVRTC_RGB2:
        case Format::PVRTC_RGBA2:
        case Format::PVRTC_RGB4:
        case Format::PVRTC_RGBA4:
        case Format::PVRTC2_2BPP:
        case Format::PVRTC2_4BPP:

        case Format::ASTC_RGBA_4X4:
        case Format::ASTC_RGBA_5X4:
        case Format::ASTC_RGBA_5X5:
        case Format::ASTC_RGBA_6X5:
        case Format::ASTC_RGBA_6X6:
        case Format::ASTC_RGBA_8X5:
        case Format::ASTC_RGBA_8X6:
        case Format::ASTC_RGBA_8X8:
        case Format::ASTC_RGBA_10X5:
        case Format::ASTC_RGBA_10X6:
        case Format::ASTC_RGBA_10X8:
        case Format::ASTC_RGBA_10X10:
        case Format::ASTC_RGBA_12X10:
        case Format::ASTC_RGBA_12X12:
        case Format::ASTC_SRGBA_4X4:
        case Format::ASTC_SRGBA_5X4:
        case Format::ASTC_SRGBA_5X5:
        case Format::ASTC_SRGBA_6X5:
        case Format::ASTC_SRGBA_6X6:
        case Format::ASTC_SRGBA_8X5:
        case Format::ASTC_SRGBA_8X6:
        case Format::ASTC_SRGBA_8X8:
        case Format::ASTC_SRGBA_10X5:
        case Format::ASTC_SRGBA_10X6:
        case Format::ASTC_SRGBA_10X8:
        case Format::ASTC_SRGBA_10X10:
        case Format::ASTC_SRGBA_12X10:
        case Format::ASTC_SRGBA_12X12:
            return GL_UNSIGNED_BYTE;

        default: {
            CCASSERT(false, "Unsupported Format, convert to GL type failed.");
            return GL_NONE;
        }
    }
}

uint32_t glComponentCount(GLenum glType) {
    switch (glType) {
        case GL_FLOAT_MAT2:
        case GL_FLOAT_MAT2x3:
        case GL_FLOAT_MAT2x4: return 2;
        case GL_FLOAT_MAT3x2:
        case GL_FLOAT_MAT3:
        case GL_FLOAT_MAT3x4: return 3;
        case GL_FLOAT_MAT4x2:
        case GL_FLOAT_MAT4x3:
        case GL_FLOAT_MAT4: return 4;
        default: {
            return 1;
        }
    }
}

const GLenum GLES3_WRAPS[] = {
    GL_REPEAT,
    GL_MIRRORED_REPEAT,
    GL_CLAMP_TO_EDGE,
    GL_CLAMP_TO_EDGE,
};

const GLenum GLES3_CMP_FUNCS[] = {
    GL_NEVER,
    GL_LESS,
    GL_EQUAL,
    GL_LEQUAL,
    GL_GREATER,
    GL_NOTEQUAL,
    GL_GEQUAL,
    GL_ALWAYS,
};

const GLenum GLES3_STENCIL_OPS[] = {
    GL_ZERO,
    GL_KEEP,
    GL_REPLACE,
    GL_INCR,
    GL_DECR,
    GL_INVERT,
    GL_INCR_WRAP,
    GL_DECR_WRAP,
};

const GLenum GLES3_BLEND_OPS[] = {
    GL_FUNC_ADD,
    GL_FUNC_SUBTRACT,
    GL_FUNC_REVERSE_SUBTRACT,
    GL_MIN,
    GL_MAX,
};

const GLenum GLES3_BLEND_FACTORS[] = {
    GL_ZERO,
    GL_ONE,
    GL_SRC_ALPHA,
    GL_DST_ALPHA,
    GL_ONE_MINUS_SRC_ALPHA,
    GL_ONE_MINUS_DST_ALPHA,
    GL_SRC_COLOR,
    GL_DST_COLOR,
    GL_ONE_MINUS_SRC_COLOR,
    GL_ONE_MINUS_DST_COLOR,
    GL_SRC_ALPHA_SATURATE,
    GL_CONSTANT_COLOR,
    GL_ONE_MINUS_CONSTANT_COLOR,
    GL_CONSTANT_ALPHA,
    GL_ONE_MINUS_CONSTANT_ALPHA,
};

const GLenum GLES3_FILTERS[] = {
    GL_NONE,
    GL_NEAREST,
    GL_LINEAR,
    GL_NONE,
};

const GLenum GL_MEMORY_ACCESS[] = {
    GL_READ_ONLY,
    GL_WRITE_ONLY,
    GL_READ_WRITE,
};

const GLint GL_SAMPLE_COUNT[] = {
    1,
    2,
#if CC_PLATFORM == CC_PLATFORM_ANDROID || CC_PLATFORM == CC_PLATFORM_MAC_IOS
    4,
#else
    8,
#endif
    16,
};
} // namespace

void cmdFuncGLES3CreateBuffer(GLES3Device *device, GLES3GPUBuffer *gpuBuffer) {
    GLenum            glUsage       = hasFlag(gpuBuffer->memUsage, MemoryUsageBit::HOST) ? GL_DYNAMIC_DRAW : GL_STATIC_DRAW;
    GLES3ObjectCache &gfxStateCache = device->stateCache()->gfxStateCache;

    if (hasFlag(gpuBuffer->usage, BufferUsageBit::VERTEX)) {
        gpuBuffer->glTarget = GL_ARRAY_BUFFER;
        GL_CHECK(glGenBuffers(1, &gpuBuffer->glBuffer));
        if (gpuBuffer->size) {
            if (USE_VAO) {
                if (device->stateCache()->glVAO) {
                    GL_CHECK(glBindVertexArray(0));
                    device->stateCache()->glVAO = 0;
                }
            }
            gfxStateCache.gpuInputAssembler = nullptr;

            if (device->stateCache()->glArrayBuffer != gpuBuffer->glBuffer) {
                GL_CHECK(glBindBuffer(GL_ARRAY_BUFFER, gpuBuffer->glBuffer));
            }

            GL_CHECK(glBufferData(GL_ARRAY_BUFFER, gpuBuffer->size, nullptr, glUsage));
            GL_CHECK(glBindBuffer(GL_ARRAY_BUFFER, 0));
            device->stateCache()->glArrayBuffer = 0;
        }
    } else if (hasFlag(gpuBuffer->usage, BufferUsageBit::INDEX)) {
        gpuBuffer->glTarget = GL_ELEMENT_ARRAY_BUFFER;
        GL_CHECK(glGenBuffers(1, &gpuBuffer->glBuffer));
        if (gpuBuffer->size) {
            if (USE_VAO) {
                if (device->stateCache()->glVAO) {
                    GL_CHECK(glBindVertexArray(0));
                    device->stateCache()->glVAO = 0;
                }
            }
            gfxStateCache.gpuInputAssembler = nullptr;

            if (device->stateCache()->glElementArrayBuffer != gpuBuffer->glBuffer) {
                GL_CHECK(glBindBuffer(GL_ELEMENT_ARRAY_BUFFER, gpuBuffer->glBuffer));
            }

            GL_CHECK(glBufferData(GL_ELEMENT_ARRAY_BUFFER, gpuBuffer->size, nullptr, glUsage));
            GL_CHECK(glBindBuffer(GL_ELEMENT_ARRAY_BUFFER, 0));
            device->stateCache()->glElementArrayBuffer = 0;
        }
    } else if (hasFlag(gpuBuffer->usage, BufferUsageBit::UNIFORM)) {
        gpuBuffer->glTarget = GL_UNIFORM_BUFFER;
        GL_CHECK(glGenBuffers(1, &gpuBuffer->glBuffer));
        if (gpuBuffer->size) {
            if (device->stateCache()->glUniformBuffer != gpuBuffer->glBuffer) {
                GL_CHECK(glBindBuffer(GL_UNIFORM_BUFFER, gpuBuffer->glBuffer));
            }

            GL_CHECK(glBufferData(GL_UNIFORM_BUFFER, gpuBuffer->size, nullptr, glUsage));
            GL_CHECK(glBindBuffer(GL_UNIFORM_BUFFER, 0));
            device->stateCache()->glUniformBuffer = 0;
        }
    } else if (hasFlag(gpuBuffer->usage, BufferUsageBit::STORAGE)) {
        gpuBuffer->glTarget = GL_SHADER_STORAGE_BUFFER;
        GL_CHECK(glGenBuffers(1, &gpuBuffer->glBuffer));
        if (gpuBuffer->size) {
            if (device->stateCache()->glShaderStorageBuffer != gpuBuffer->glBuffer) {
                GL_CHECK(glBindBuffer(GL_SHADER_STORAGE_BUFFER, gpuBuffer->glBuffer));
            }

            GL_CHECK(glBufferData(GL_SHADER_STORAGE_BUFFER, gpuBuffer->size, nullptr, glUsage));
            GL_CHECK(glBindBuffer(GL_SHADER_STORAGE_BUFFER, 0));
            device->stateCache()->glShaderStorageBuffer = 0;
        }
    } else if (hasFlag(gpuBuffer->usage, BufferUsageBit::INDIRECT)) {
        gpuBuffer->glTarget = GL_NONE;
    } else if ((hasFlag(gpuBuffer->usage, BufferUsageBit::TRANSFER_DST)) ||
               (hasFlag(gpuBuffer->usage, BufferUsageBit::TRANSFER_SRC))) {
        gpuBuffer->buffer   = static_cast<uint8_t *>(CC_MALLOC(gpuBuffer->size));
        gpuBuffer->glTarget = GL_NONE;
    } else {
        CCASSERT(false, "Unsupported BufferType, create buffer failed.");
        gpuBuffer->glTarget = GL_NONE;
    }
}

void cmdFuncGLES3DestroyBuffer(GLES3Device *device, GLES3GPUBuffer *gpuBuffer) {
    GLES3ObjectCache &gfxStateCache = device->stateCache()->gfxStateCache;

    if (gpuBuffer->glBuffer) {
        if (hasFlag(gpuBuffer->usage, BufferUsageBit::VERTEX)) {
            if (USE_VAO) {
                if (device->stateCache()->glVAO) {
                    GL_CHECK(glBindVertexArray(0));
                    device->stateCache()->glVAO = 0;
                }
            }
            gfxStateCache.gpuInputAssembler = nullptr;
            if (device->stateCache()->glArrayBuffer == gpuBuffer->glBuffer) {
                GL_CHECK(glBindBuffer(GL_ARRAY_BUFFER, 0));
                device->stateCache()->glArrayBuffer = 0;
            }
        } else if (hasFlag(gpuBuffer->usage, BufferUsageBit::INDEX)) {
            if (USE_VAO) {
                if (device->stateCache()->glVAO) {
                    GL_CHECK(glBindVertexArray(0));
                    device->stateCache()->glVAO = 0;
                }
            }
            gfxStateCache.gpuInputAssembler = nullptr;
            if (device->stateCache()->glElementArrayBuffer == gpuBuffer->glBuffer) {
                GL_CHECK(glBindBuffer(GL_ELEMENT_ARRAY_BUFFER, 0));
                device->stateCache()->glElementArrayBuffer = 0;
            }
        } else if (hasFlag(gpuBuffer->usage, BufferUsageBit::UNIFORM)) {
            vector<GLuint> &ubo = device->stateCache()->glBindUBOs;
            for (GLuint i = 0; i < ubo.size(); i++) {
                if (ubo[i] == gpuBuffer->glBuffer) {
                    GL_CHECK(glBindBufferBase(GL_UNIFORM_BUFFER, i, 0));
                    device->stateCache()->glUniformBuffer = 0;
                    ubo[i]                                = 0;
                }
            }
            if (device->stateCache()->glUniformBuffer == gpuBuffer->glBuffer) {
                GL_CHECK(glBindBuffer(GL_UNIFORM_BUFFER, 0));
                device->stateCache()->glUniformBuffer = 0;
            }
        }
        if (hasFlag(gpuBuffer->usage, BufferUsageBit::STORAGE)) {
            vector<GLuint> &ssbo = device->stateCache()->glBindSSBOs;
            for (GLuint i = 0; i < ssbo.size(); i++) {
                if (ssbo[i] == gpuBuffer->glBuffer) {
                    GL_CHECK(glBindBufferBase(GL_UNIFORM_BUFFER, i, 0));
                    device->stateCache()->glShaderStorageBuffer = 0;
                    ssbo[i]                                     = 0;
                }
            }
            if (device->stateCache()->glShaderStorageBuffer == gpuBuffer->glBuffer) {
                GL_CHECK(glBindBuffer(GL_SHADER_STORAGE_BUFFER, 0));
                device->stateCache()->glShaderStorageBuffer = 0;
            }
        }
        GL_CHECK(glDeleteBuffers(1, &gpuBuffer->glBuffer));
        gpuBuffer->glBuffer = 0;
    }
    CC_SAFE_FREE(gpuBuffer->buffer)
}

void cmdFuncGLES3ResizeBuffer(GLES3Device *device, GLES3GPUBuffer *gpuBuffer) {
    GLES3ObjectCache &gfxStateCache = device->stateCache()->gfxStateCache;

    GLenum glUsage = (hasFlag(gpuBuffer->memUsage, MemoryUsageBit::HOST) ? GL_DYNAMIC_DRAW : GL_STATIC_DRAW);

    if (hasFlag(gpuBuffer->usage, BufferUsageBit::VERTEX)) {
        gpuBuffer->glTarget = GL_ARRAY_BUFFER;
        if (gpuBuffer->size) {
            if (USE_VAO) {
                if (device->stateCache()->glVAO) {
                    GL_CHECK(glBindVertexArray(0));
                    device->stateCache()->glVAO = 0;
                }
            }
            gfxStateCache.gpuInputAssembler = nullptr;

            if (device->stateCache()->glArrayBuffer != gpuBuffer->glBuffer) {
                GL_CHECK(glBindBuffer(GL_ARRAY_BUFFER, gpuBuffer->glBuffer));
            }

            GL_CHECK(glBufferData(GL_ARRAY_BUFFER, gpuBuffer->size, nullptr, glUsage));
            GL_CHECK(glBindBuffer(GL_ARRAY_BUFFER, 0));
            device->stateCache()->glArrayBuffer = 0;
        }
    } else if (hasFlag(gpuBuffer->usage, BufferUsageBit::INDEX)) {
        gpuBuffer->glTarget = GL_ELEMENT_ARRAY_BUFFER;
        if (gpuBuffer->size) {
            if (USE_VAO) {
                if (device->stateCache()->glVAO) {
                    GL_CHECK(glBindVertexArray(0));
                    device->stateCache()->glVAO = 0;
                }
            }
            gfxStateCache.gpuInputAssembler = nullptr;

            if (device->stateCache()->glElementArrayBuffer != gpuBuffer->glBuffer) {
                GL_CHECK(glBindBuffer(GL_ELEMENT_ARRAY_BUFFER, gpuBuffer->glBuffer));
            }

            GL_CHECK(glBufferData(GL_ELEMENT_ARRAY_BUFFER, gpuBuffer->size, nullptr, glUsage));
            GL_CHECK(glBindBuffer(GL_ELEMENT_ARRAY_BUFFER, 0));
            device->stateCache()->glElementArrayBuffer = 0;
        }
    } else if (hasFlag(gpuBuffer->usage, BufferUsageBit::UNIFORM)) {
        gpuBuffer->glTarget = GL_UNIFORM_BUFFER;
        if (gpuBuffer->size) {
            if (device->stateCache()->glUniformBuffer != gpuBuffer->glBuffer) {
                GL_CHECK(glBindBuffer(GL_UNIFORM_BUFFER, gpuBuffer->glBuffer));
            }

            GL_CHECK(glBufferData(GL_UNIFORM_BUFFER, gpuBuffer->size, nullptr, glUsage));
            GL_CHECK(glBindBuffer(GL_UNIFORM_BUFFER, 0));
            device->stateCache()->glUniformBuffer = 0;
        }
    } else if (hasFlag(gpuBuffer->usage, BufferUsageBit::INDIRECT)) {
        gpuBuffer->indirects.resize(gpuBuffer->count);
        gpuBuffer->glTarget = GL_NONE;
    } else if ((hasFlag(gpuBuffer->usage, BufferUsageBit::TRANSFER_DST)) ||
               (hasFlag(gpuBuffer->usage, BufferUsageBit::TRANSFER_SRC))) {
        if (gpuBuffer->buffer) {
            CC_FREE(gpuBuffer->buffer);
        }
        gpuBuffer->buffer   = static_cast<uint8_t *>(CC_MALLOC(gpuBuffer->size));
        gpuBuffer->glTarget = GL_NONE;
    } else {
        CCASSERT(false, "Unsupported BufferType, resize buffer failed.");
        gpuBuffer->glTarget = GL_NONE;
    }
}

void cmdFuncGLES3CreateTexture(GLES3Device *device, GLES3GPUTexture *gpuTexture) {
    static vector<GLint> supportedSampleCounts;

    gpuTexture->glInternalFmt = mapGLInternalFormat(gpuTexture->format);
    gpuTexture->glFormat      = mapGLFormat(gpuTexture->format);
    gpuTexture->glType        = formatToGLType(gpuTexture->format);

    if (gpuTexture->samples > SampleCount::ONE) {
        GLint supportedSampleCountCount = 0;
        GL_CHECK(glGetInternalformativ(GL_RENDERBUFFER, gpuTexture->glInternalFmt, GL_SAMPLES, 1, &supportedSampleCountCount));
        supportedSampleCounts.resize(supportedSampleCountCount);
        GL_CHECK(glGetInternalformativ(GL_RENDERBUFFER, gpuTexture->glInternalFmt, GL_SAMPLES, supportedSampleCountCount, supportedSampleCounts.data()));

        auto requestedSampleCount = GL_SAMPLE_COUNT[toNumber(gpuTexture->samples)];
        for (GLint sampleCount : supportedSampleCounts) {
            if (sampleCount <= requestedSampleCount) {
                gpuTexture->glSamples = sampleCount;
                break;
            }
        }

        // skip multi-sampled attachment resources if we can use auto resolve
        if (device->constantRegistry()->mMSRT != MSRTSupportLevel::NONE &&
            gpuTexture->usage == TextureUsageBit::COLOR_ATTACHMENT) {
            gpuTexture->memoryless = true;
            return;
        }
    }

    if (gpuTexture->glTexture) {
        gpuTexture->glTarget = GL_TEXTURE_EXTERNAL_OES;
        return;
    }

    if (!device->isTextureExclusive(gpuTexture->format) && (gpuTexture->glSamples > 1 || hasAllFlags(TextureUsage::COLOR_ATTACHMENT | TextureUsage::DEPTH_STENCIL_ATTACHMENT, gpuTexture->usage))) {
        switch (gpuTexture->type) {
            case TextureType::TEX2D: {
                gpuTexture->glTarget = GL_RENDERBUFFER;
                GL_CHECK(glGenRenderbuffers(1, &gpuTexture->glRenderbuffer));
                if (gpuTexture->size > 0) {
                    GLuint &glRenderbuffer = device->stateCache()->glRenderbuffer;
                    if (gpuTexture->glRenderbuffer != glRenderbuffer) {
                        GL_CHECK(glBindRenderbuffer(GL_RENDERBUFFER, gpuTexture->glRenderbuffer));
                        glRenderbuffer = gpuTexture->glRenderbuffer;
                    }
                    if (gpuTexture->glSamples > 1) {
                        GL_CHECK(glRenderbufferStorageMultisampleEXT(GL_RENDERBUFFER, gpuTexture->glSamples, gpuTexture->glInternalFmt, gpuTexture->width, gpuTexture->height));
                    } else {
                        GL_CHECK(glRenderbufferStorage(GL_RENDERBUFFER, gpuTexture->glInternalFmt, gpuTexture->width, gpuTexture->height));
                    }
                }
                break;
            }
            default:
                CCASSERT(false, "Unsupported TextureType, create texture failed.");
                break;
        }
    } else {
        switch (gpuTexture->type) {
            case TextureType::TEX2D: {
                gpuTexture->glTarget = GL_TEXTURE_2D;
                GL_CHECK(glGenTextures(1, &gpuTexture->glTexture));
                if (gpuTexture->size > 0) {
                    GLuint &glTexture = device->stateCache()->glTextures[device->stateCache()->texUint];
                    if (gpuTexture->glTexture != glTexture) {
                        GL_CHECK(glBindTexture(GL_TEXTURE_2D, gpuTexture->glTexture));
                        glTexture = gpuTexture->glTexture;
                    }
                    uint32_t w = gpuTexture->width;
                    uint32_t h = gpuTexture->height;
                    GL_CHECK(glTexStorage2D(GL_TEXTURE_2D, gpuTexture->mipLevel, gpuTexture->glInternalFmt, w, h));
                }
                break;
            }
            case TextureType::CUBE: {
                gpuTexture->glTarget = GL_TEXTURE_CUBE_MAP;
                GL_CHECK(glGenTextures(1, &gpuTexture->glTexture));
                if (gpuTexture->size > 0) {
                    GLuint &glTexture = device->stateCache()->glTextures[device->stateCache()->texUint];
                    if (gpuTexture->glTexture != glTexture) {
                        GL_CHECK(glBindTexture(GL_TEXTURE_CUBE_MAP, gpuTexture->glTexture));
                        glTexture = gpuTexture->glTexture;
                    }
                    uint32_t w = gpuTexture->width;
                    uint32_t h = gpuTexture->height;
                    GL_CHECK(glTexStorage2D(GL_TEXTURE_CUBE_MAP, gpuTexture->mipLevel, gpuTexture->glInternalFmt, w, h));
                }
                break;
            }
            default:
                CCASSERT(false, "Unsupported TextureType, create texture failed.");
                break;
        }
    }
}

void cmdFuncGLES3DestroyTexture(GLES3Device *device, GLES3GPUTexture *gpuTexture) {
    device->framebufferCacheMap()->onTextureDestroy(gpuTexture);
    if (gpuTexture->glTexture) {
        for (GLuint &glTexture : device->stateCache()->glTextures) {
            if (glTexture == gpuTexture->glTexture) {
                glTexture = 0;
            }
        }
        if (gpuTexture->glTarget != GL_TEXTURE_EXTERNAL_OES) {
            GL_CHECK(glDeleteTextures(1, &gpuTexture->glTexture));
        }
        gpuTexture->glTexture = 0;

    } else if (gpuTexture->glRenderbuffer) {
        GLuint &glRenderbuffer = device->stateCache()->glRenderbuffer;
        if (gpuTexture->glRenderbuffer == glRenderbuffer) {
            GL_CHECK(glBindRenderbuffer(GL_RENDERBUFFER, 0));
            glRenderbuffer = 0;
        }
        GL_CHECK(glDeleteRenderbuffers(1, &gpuTexture->glRenderbuffer));
        gpuTexture->glRenderbuffer = 0;
    }
}

void cmdFuncGLES3ResizeTexture(GLES3Device *device, GLES3GPUTexture *gpuTexture) {
    if (gpuTexture->memoryless || gpuTexture->glTarget == GL_TEXTURE_EXTERNAL_OES) return;

    if (gpuTexture->glSamples <= 1) {
        // immutable by default
        cmdFuncGLES3DestroyTexture(device, gpuTexture);
        cmdFuncGLES3CreateTexture(device, gpuTexture);
    } else {
        switch (gpuTexture->type) {
            case TextureType::TEX2D: {
                if (gpuTexture->size > 0) {
                    GLuint &glRenderbuffer = device->stateCache()->glRenderbuffer;
                    if (gpuTexture->glRenderbuffer != glRenderbuffer) {
                        GL_CHECK(glBindRenderbuffer(GL_RENDERBUFFER, gpuTexture->glRenderbuffer));
                        glRenderbuffer = gpuTexture->glRenderbuffer;
                    }
                    if (gpuTexture->glSamples > 1) {
                        GL_CHECK(glRenderbufferStorageMultisampleEXT(GL_RENDERBUFFER, gpuTexture->glSamples, gpuTexture->glInternalFmt, gpuTexture->width, gpuTexture->height));
                    } else {
                        GL_CHECK(glRenderbufferStorage(GL_RENDERBUFFER, gpuTexture->glInternalFmt, gpuTexture->width, gpuTexture->height));
                    }
                }
                break;
            }
            default:
                CCASSERT(false, "Unsupported TextureType, resize texture failed.");
                break;
        }
    }
}

void cmdFuncGLES3PrepareSamplerInfo(GLES3Device * /*device*/, GLES3GPUSampler *gpuSampler) {
    if (gpuSampler->minFilter == Filter::LINEAR || gpuSampler->minFilter == Filter::ANISOTROPIC) {
        if (gpuSampler->mipFilter == Filter::LINEAR || gpuSampler->mipFilter == Filter::ANISOTROPIC) {
            gpuSampler->glMinFilter = GL_LINEAR_MIPMAP_LINEAR;
        } else if (gpuSampler->mipFilter == Filter::POINT) {
            gpuSampler->glMinFilter = GL_LINEAR_MIPMAP_NEAREST;
        } else {
            gpuSampler->glMinFilter = GL_LINEAR;
        }
    } else {
        if (gpuSampler->mipFilter == Filter::LINEAR || gpuSampler->mipFilter == Filter::ANISOTROPIC) {
            gpuSampler->glMinFilter = GL_NEAREST_MIPMAP_LINEAR;
        } else if (gpuSampler->mipFilter == Filter::POINT) {
            gpuSampler->glMinFilter = GL_NEAREST_MIPMAP_NEAREST;
        } else {
            gpuSampler->glMinFilter = GL_NEAREST;
        }
    }

    if (gpuSampler->magFilter == Filter::LINEAR || gpuSampler->magFilter == Filter::ANISOTROPIC) {
        gpuSampler->glMagFilter = GL_LINEAR;
    } else {
        gpuSampler->glMagFilter = GL_NEAREST;
    }

    gpuSampler->glWrapS = GLES3_WRAPS[toNumber(gpuSampler->addressU)];
    gpuSampler->glWrapT = GLES3_WRAPS[toNumber(gpuSampler->addressV)];
    gpuSampler->glWrapR = GLES3_WRAPS[toNumber(gpuSampler->addressW)];
}

GLuint GLES3GPUSampler::getGLSampler(uint16_t minLod, uint16_t maxLod) {
    uint32_t hash = (minLod << 16) + maxLod;
    if (!_cache.count(hash)) {
        GLuint glSampler{0U};
        GL_CHECK(glGenSamplers(1, &glSampler));
        GL_CHECK(glSamplerParameteri(glSampler, GL_TEXTURE_MIN_FILTER, glMinFilter));
        GL_CHECK(glSamplerParameteri(glSampler, GL_TEXTURE_MAG_FILTER, glMagFilter));
        GL_CHECK(glSamplerParameteri(glSampler, GL_TEXTURE_WRAP_S, glWrapS));
        GL_CHECK(glSamplerParameteri(glSampler, GL_TEXTURE_WRAP_T, glWrapT));
        GL_CHECK(glSamplerParameteri(glSampler, GL_TEXTURE_WRAP_R, glWrapR));
        GL_CHECK(glSamplerParameterf(glSampler, GL_TEXTURE_MIN_LOD, static_cast<GLfloat>(minLod)));
        GL_CHECK(glSamplerParameterf(glSampler, GL_TEXTURE_MAX_LOD, static_cast<GLfloat>(maxLod)));
        _cache[hash] = glSampler;
    }
    return _cache[hash];
}

// NOLINTNEXTLINE(google-readability-function-size, readability-function-size)
void cmdFuncGLES3CreateShader(GLES3Device *device, GLES3GPUShader *gpuShader) {
    GLenum glShaderStage = 0;
    String shaderStageStr;
    GLint  status;

    for (size_t i = 0; i < gpuShader->gpuStages.size(); ++i) {
        GLES3GPUShaderStage &gpuStage = gpuShader->gpuStages[i];

        switch (gpuStage.type) {
            case ShaderStageFlagBit::VERTEX: {
                glShaderStage  = GL_VERTEX_SHADER;
                shaderStageStr = "Vertex Shader";
                break;
            }
            case ShaderStageFlagBit::FRAGMENT: {
                glShaderStage  = GL_FRAGMENT_SHADER;
                shaderStageStr = "Fragment Shader";
                break;
            }
            case ShaderStageFlagBit::COMPUTE: {
                glShaderStage  = GL_COMPUTE_SHADER;
                shaderStageStr = "Compute Shader";
                break;
            }
            default: {
                CCASSERT(false, "Unsupported ShaderStageFlagBit");
                return;
            }
        }

        GL_CHECK(gpuStage.glShader = glCreateShader(glShaderStage));
        uint32_t    version      = device->constantRegistry()->glMinorVersion ? 310 : 300;
        String      shaderSource = StringUtil::format("#version %u es\n", version) + gpuStage.source;
        const char *source       = shaderSource.c_str();
        GL_CHECK(glShaderSource(gpuStage.glShader, 1, (const GLchar **)&source, nullptr));
        GL_CHECK(glCompileShader(gpuStage.glShader));

        GL_CHECK(glGetShaderiv(gpuStage.glShader, GL_COMPILE_STATUS, &status));
        if (status != GL_TRUE) {
            GLint logSize = 0;
            GL_CHECK(glGetShaderiv(gpuStage.glShader, GL_INFO_LOG_LENGTH, &logSize));

            ++logSize;
            auto *logs = static_cast<GLchar *>(CC_MALLOC(logSize));
            GL_CHECK(glGetShaderInfoLog(gpuStage.glShader, logSize, nullptr, logs));

            CC_LOG_ERROR("%s in %s compilation failed.", shaderStageStr.c_str(), gpuShader->name.c_str());
            CC_LOG_ERROR(logs);
            CC_FREE(logs);
            GL_CHECK(glDeleteShader(gpuStage.glShader));
            gpuStage.glShader = 0;
            return;
        }
    }

    GL_CHECK(gpuShader->glProgram = glCreateProgram());

    // link program
    for (size_t i = 0; i < gpuShader->gpuStages.size(); ++i) {
        GLES3GPUShaderStage &gpuStage = gpuShader->gpuStages[i];
        GL_CHECK(glAttachShader(gpuShader->glProgram, gpuStage.glShader));
    }

    GL_CHECK(glLinkProgram(gpuShader->glProgram));

    // detach & delete immediately
    for (size_t i = 0; i < gpuShader->gpuStages.size(); ++i) {
        GLES3GPUShaderStage &gpuStage = gpuShader->gpuStages[i];
        if (gpuStage.glShader) {
            GL_CHECK(glDetachShader(gpuShader->glProgram, gpuStage.glShader));
            GL_CHECK(glDeleteShader(gpuStage.glShader));
            gpuStage.glShader = 0;
        }
    }

    GL_CHECK(glGetProgramiv(gpuShader->glProgram, GL_LINK_STATUS, &status));
    if (status != 1) {
        CC_LOG_ERROR("Failed to link Shader [%s].", gpuShader->name.c_str());
        GLint logSize = 0;
        GL_CHECK(glGetProgramiv(gpuShader->glProgram, GL_INFO_LOG_LENGTH, &logSize));
        if (logSize) {
            ++logSize;
            auto *logs = static_cast<GLchar *>(CC_MALLOC(logSize));
            GL_CHECK(glGetProgramInfoLog(gpuShader->glProgram, logSize, nullptr, logs));

            CC_LOG_ERROR(logs);
            CC_FREE(logs);
            return;
        }
    }

    CC_LOG_INFO("Shader '%s' compilation succeeded.", gpuShader->name.c_str());

    GLint attrMaxLength = 0;
    GLint attrCount     = 0;
    GL_CHECK(glGetProgramiv(gpuShader->glProgram, GL_ACTIVE_ATTRIBUTE_MAX_LENGTH, &attrMaxLength));
    GL_CHECK(glGetProgramiv(gpuShader->glProgram, GL_ACTIVE_ATTRIBUTES, &attrCount));

    GLchar  glName[256];
    GLsizei glLength;
    GLsizei glSize;
    GLenum  glType;

    gpuShader->glInputs.resize(attrCount);
    for (GLint i = 0; i < attrCount; ++i) {
        GLES3GPUInput &gpuInput = gpuShader->glInputs[i];

        memset(glName, 0, sizeof(glName));
        GL_CHECK(glGetActiveAttrib(gpuShader->glProgram, i, attrMaxLength, &glLength, &glSize, &glType, glName));
        char *offset = strchr(glName, '[');
        if (offset) {
            glName[offset - glName] = '\0';
        }

        GL_CHECK(gpuInput.glLoc = glGetAttribLocation(gpuShader->glProgram, glName));
        gpuInput.binding = gpuInput.glLoc;
        gpuInput.name    = glName;
        gpuInput.type    = mapType(glType);
        gpuInput.count   = glSize;
        gpuInput.size    = gpuInput.stride * gpuInput.count;
        gpuInput.glType  = glType;
    }

    // create buffers
    GLint blockCount;
    GL_CHECK(glGetProgramiv(gpuShader->glProgram, GL_ACTIVE_UNIFORM_BLOCKS, &blockCount));

    GLint bufferCount = 0;
    if (device->constantRegistry()->glMinorVersion > 0) {
        GL_CHECK(glGetProgramInterfaceiv(gpuShader->glProgram, GL_SHADER_STORAGE_BLOCK, GL_ACTIVE_RESOURCES, &bufferCount));
    }

    gpuShader->glBuffers.resize(blockCount + bufferCount);

    for (GLint i = 0; i < blockCount; ++i) {
        GLES3GPUUniformBuffer &glBlock = gpuShader->glBuffers[i];
        memset(glName, 0, sizeof(glName));
        GL_CHECK(glGetActiveUniformBlockName(gpuShader->glProgram, i, 255, &glLength, glName));

        char *offset = strchr(glName, '[');
        if (offset) {
            glName[offset - glName] = '\0';
        }

        glBlock.name    = glName;
        glBlock.set     = INVALID_BINDING;
        glBlock.binding = INVALID_BINDING;
        for (size_t b = 0; b < gpuShader->blocks.size(); ++b) {
            UniformBlock &block = gpuShader->blocks[b];
            if (block.name == glBlock.name) {
                glBlock.set       = block.set;
                glBlock.binding   = block.binding;
                glBlock.glBinding = block.binding + device->bindingMappings().blockOffsets[block.set];
                GL_CHECK(glUniformBlockBinding(gpuShader->glProgram, i, glBlock.glBinding));
                break;
            }
        }
    }

    for (GLint i = 0; i < bufferCount; ++i) {
        GLES3GPUUniformBuffer &glBuffer = gpuShader->glBuffers[blockCount + i];
        memset(glName, 0, sizeof(glName));
        GL_CHECK(glGetProgramResourceName(gpuShader->glProgram, GL_SHADER_STORAGE_BLOCK, i, 255, &glLength, glName));

        char *offset = strchr(glName, '[');
        if (offset) {
            glName[offset - glName] = '\0';
        }

        glBuffer.name      = glName;
        glBuffer.set       = INVALID_BINDING;
        glBuffer.binding   = INVALID_BINDING;
        glBuffer.isStorage = true;
        for (size_t b = 0; b < gpuShader->buffers.size(); ++b) {
            UniformStorageBuffer &buffer = gpuShader->buffers[b];
            if (buffer.name == glBuffer.name) {
                glBuffer.set     = buffer.set;
                glBuffer.binding = buffer.binding;

                static GLenum prop = GL_BUFFER_BINDING;

                // SSBO bindings should already be specified in shader layout qualifiers
                GL_CHECK(glGetProgramResourceiv(gpuShader->glProgram, GL_SHADER_STORAGE_BLOCK, i, 1, &prop, 1, nullptr, (GLint *)&glBuffer.glBinding));
                break;
            }
        }
    }

    // fallback subpassInputs into samplerTextures if not using FBF
    if (device->constantRegistry()->mFBF == FBFSupportLevel::NONE) {
        for (const auto &subpassInput : gpuShader->subpassInputs) {
            gpuShader->samplerTextures.emplace_back();
            auto &samplerTexture   = gpuShader->samplerTextures.back();
            samplerTexture.name    = subpassInput.name;
            samplerTexture.set     = subpassInput.set;
            samplerTexture.binding = subpassInput.binding;
            samplerTexture.count   = subpassInput.count;
            samplerTexture.type    = Type::SAMPLER2D;
        }
    }

    // create uniform sampler textures
    if (!gpuShader->samplerTextures.empty()) {
        gpuShader->glSamplerTextures.resize(gpuShader->samplerTextures.size());

        for (size_t i = 0; i < gpuShader->glSamplerTextures.size(); ++i) {
            UniformSamplerTexture &        samplerTexture    = gpuShader->samplerTextures[i];
            GLES3GPUUniformSamplerTexture &gpuSamplerTexture = gpuShader->glSamplerTextures[i];
            gpuSamplerTexture.set                            = samplerTexture.set;
            gpuSamplerTexture.binding                        = samplerTexture.binding;
            gpuSamplerTexture.name                           = samplerTexture.name;
            gpuSamplerTexture.type                           = samplerTexture.type;
            gpuSamplerTexture.count                          = samplerTexture.count;
            gpuSamplerTexture.glType                         = mapGLType(gpuSamplerTexture.type);
            gpuSamplerTexture.glLoc                          = -1;
        }
    }

    // texture unit index mapping optimization
    vector<GLES3GPUUniformSamplerTexture> glActiveSamplerTextures;
    vector<GLint>                         glActiveSamplerLocations;
    const GLESBindingMapping &            bindingMappings = device->bindingMappings();
    unordered_map<String, uint32_t> &     texUnitCacheMap = device->stateCache()->texUnitCacheMap;

    // sampler bindings in the flexible set comes strictly after buffer bindings
    // so we need to subtract the buffer count for these samplers
    uint32_t flexibleSetBaseOffset = 0U;
    for (const auto &buffer : gpuShader->blocks) {
        if (buffer.set == bindingMappings.flexibleSet) {
            flexibleSetBaseOffset++;
        }
    }

    uint32_t arrayOffset = 0U;

    for (uint32_t i = 0U; i < gpuShader->samplerTextures.size(); i++) {
        const UniformSamplerTexture &samplerTexture = gpuShader->samplerTextures[i];
        GLint                        glLoc          = -1;
        GL_CHECK(glLoc = glGetUniformLocation(gpuShader->glProgram, samplerTexture.name.c_str()));
        if (glLoc >= 0) {
            glActiveSamplerTextures.push_back(gpuShader->glSamplerTextures[i]);
            glActiveSamplerLocations.push_back(glLoc);

            if (texUnitCacheMap.count(samplerTexture.name) == 0U) {
                uint32_t binding = samplerTexture.binding + bindingMappings.samplerTextureOffsets[samplerTexture.set] + arrayOffset;
                if (samplerTexture.set == bindingMappings.flexibleSet) binding -= flexibleSetBaseOffset;
                texUnitCacheMap[samplerTexture.name] = binding % device->getCapabilities().maxTextureUnits;
                arrayOffset += samplerTexture.count - 1;
            }
        }
    }

    if (!glActiveSamplerTextures.empty()) {
        vector<bool> usedTexUnits(device->getCapabilities().maxTextureUnits, false);
        // try to reuse existing mappings first
        for (uint32_t i = 0U; i < glActiveSamplerTextures.size(); i++) {
            GLES3GPUUniformSamplerTexture &glSamplerTexture = glActiveSamplerTextures[i];

            if (texUnitCacheMap.count(glSamplerTexture.name)) {
                uint32_t cachedUnit    = texUnitCacheMap[glSamplerTexture.name];
                glSamplerTexture.glLoc = glActiveSamplerLocations[i];
                for (uint32_t t = 0U; t < glSamplerTexture.count; t++) {
                    while (usedTexUnits[cachedUnit]) { // the shader already compiles so we should be safe to do this here
                        cachedUnit = (cachedUnit + 1) % device->getCapabilities().maxTextureUnits;
                    }
                    glSamplerTexture.units.push_back(static_cast<GLint>(cachedUnit));
                    usedTexUnits[cachedUnit] = true;
                }
            }
        }
        // fill in the rest sequencially
        uint32_t unitIdx = 0U;
        for (uint32_t i = 0U; i < glActiveSamplerTextures.size(); i++) {
            GLES3GPUUniformSamplerTexture &glSamplerTexture = glActiveSamplerTextures[i];

            if (glSamplerTexture.glLoc < 0) {
                glSamplerTexture.glLoc = glActiveSamplerLocations[i];
                for (uint32_t t = 0U; t < glSamplerTexture.count; t++) {
                    while (usedTexUnits[unitIdx]) {
                        unitIdx = (unitIdx + 1) % device->getCapabilities().maxTextureUnits;
                    }
                    if (!texUnitCacheMap.count(glSamplerTexture.name)) {
                        texUnitCacheMap[glSamplerTexture.name] = unitIdx;
                    }
                    glSamplerTexture.units.push_back(static_cast<GLint>(unitIdx));
                    usedTexUnits[unitIdx] = true;
                }
            }
        }

        if (device->stateCache()->glProgram != gpuShader->glProgram) {
            GL_CHECK(glUseProgram(gpuShader->glProgram));
        }

        for (GLES3GPUUniformSamplerTexture &gpuSamplerTexture : glActiveSamplerTextures) {
            GL_CHECK(glUniform1iv(gpuSamplerTexture.glLoc, static_cast<GLsizei>(gpuSamplerTexture.units.size()), gpuSamplerTexture.units.data()));
        }

        if (device->stateCache()->glProgram != gpuShader->glProgram) {
            GL_CHECK(glUseProgram(device->stateCache()->glProgram));
        }
    }
    gpuShader->glSamplerTextures = std::move(glActiveSamplerTextures);

    // create uniform storage images
    if (!gpuShader->images.empty()) {
        for (size_t i = 0; i < gpuShader->images.size(); ++i) {
            UniformStorageImage &image = gpuShader->images[i];
            GLint                glLoc = -1;
            GL_CHECK(glLoc = glGetUniformLocation(gpuShader->glProgram, image.name.c_str()));
            if (glLoc >= 0) {
                GLES3GPUUniformStorageImage gpuImage;
                gpuImage.set            = image.set;
                gpuImage.binding        = image.binding;
                gpuImage.name           = image.name;
                gpuImage.type           = image.type;
                gpuImage.count          = image.count;
                gpuImage.glMemoryAccess = GL_MEMORY_ACCESS[toNumber(image.memoryAccess)];
                gpuImage.units.resize(gpuImage.count);
                gpuImage.glLoc = glLoc;
                // storage image units are immutable
                GL_CHECK(glGetUniformiv(gpuShader->glProgram, gpuImage.glLoc, gpuImage.units.data()));
                gpuShader->glImages.push_back(gpuImage);
            }
        }
    }
}

void cmdFuncGLES3DestroyShader(GLES3Device *device, GLES3GPUShader *gpuShader) {
    GLES3ObjectCache &gfxStateCache = device->stateCache()->gfxStateCache;
    if (gpuShader->glProgram) {
        if (device->stateCache()->glProgram == gpuShader->glProgram) {
            GL_CHECK(glUseProgram(0));
            device->stateCache()->glProgram = 0;
            gfxStateCache.gpuPipelineState  = nullptr;
        }
        GL_CHECK(glDeleteProgram(gpuShader->glProgram));
        gpuShader->glProgram = 0;
    }
}

void cmdFuncGLES3CreateRenderPass(GLES3Device * /*device*/, GLES3GPURenderPass *gpuRenderPass) {
    // calculate the life cycle of each attachments
    auto updateLifeCycle = [](GLES3GPURenderPass::AttachmentStatistics &statistics, size_t index) {
        if (statistics.loadSubpass == SUBPASS_EXTERNAL) statistics.loadSubpass = utils::toUint(index);
        statistics.storeSubpass = utils::toUint(index);
    };
    auto calculateLifeCycle = [&](GLES3GPURenderPass::AttachmentStatistics &statistics, uint32_t targetAttachment) {
        for (size_t j = 0U; j < gpuRenderPass->subpasses.size(); ++j) {
            auto &subpass = gpuRenderPass->subpasses[j];
            for (size_t k = 0U; k < subpass.colors.size(); ++k) {
                if (subpass.colors[k] == targetAttachment) {
                    updateLifeCycle(statistics, j);
                }
                if (!subpass.resolves.empty() && subpass.resolves[k] == targetAttachment) {
                    updateLifeCycle(statistics, j);
                }
            }
            for (unsigned int input : subpass.inputs) {
                if (input == targetAttachment) {
                    updateLifeCycle(statistics, j);
                }
            }
            if (subpass.depthStencil == targetAttachment) {
                updateLifeCycle(statistics, j);
            }
            if (subpass.depthStencilResolve == targetAttachment) {
                updateLifeCycle(statistics, j);
            }
        }
    };

    bool hasDepth = gpuRenderPass->depthStencilAttachment.format != Format::UNKNOWN;
    gpuRenderPass->statistics.resize(gpuRenderPass->colorAttachments.size() + hasDepth);
    for (size_t i = 0U; i < gpuRenderPass->statistics.size(); ++i) {
        calculateLifeCycle(gpuRenderPass->statistics[i], static_cast<uint32_t>(i));
        CC_ASSERT(gpuRenderPass->statistics[i].loadSubpass != SUBPASS_EXTERNAL &&
                  gpuRenderPass->statistics[i].storeSubpass != SUBPASS_EXTERNAL);
    }

    // should deduce this from subpass & attachment access infos
    gpuRenderPass->barriers.resize(gpuRenderPass->subpasses.size() + 1);
}

void cmdFuncGLES3DestroyRenderPass(GLES3Device * /*device*/, GLES3GPURenderPass *gpuRenderPass) {
    gpuRenderPass->statistics.clear();
    gpuRenderPass->barriers.clear();
}

void cmdFuncGLES3CreateInputAssembler(GLES3Device *device, GLES3GPUInputAssembler *gpuInputAssembler) {
    if (gpuInputAssembler->gpuIndexBuffer) {
        switch (gpuInputAssembler->gpuIndexBuffer->stride) {
            case 1: gpuInputAssembler->glIndexType = GL_UNSIGNED_BYTE; break;
            case 2: gpuInputAssembler->glIndexType = GL_UNSIGNED_SHORT; break;
            case 4: gpuInputAssembler->glIndexType = GL_UNSIGNED_INT; break;
            default: {
                CC_LOG_ERROR("Illegal index buffer stride.");
            }
        }
    }

    vector<uint32_t> streamOffsets(device->getCapabilities().maxVertexAttributes, 0U);

    gpuInputAssembler->glAttribs.resize(gpuInputAssembler->attributes.size());
    for (size_t i = 0; i < gpuInputAssembler->glAttribs.size(); ++i) {
        GLES3GPUAttribute &gpuAttribute = gpuInputAssembler->glAttribs[i];
        const Attribute &  attrib       = gpuInputAssembler->attributes[i];
        auto *             gpuVB        = static_cast<GLES3GPUBuffer *>(gpuInputAssembler->gpuVertexBuffers[attrib.stream]);

        gpuAttribute.name           = attrib.name;
        gpuAttribute.glType         = formatToGLType(attrib.format);
        gpuAttribute.size           = GFX_FORMAT_INFOS[static_cast<int>(attrib.format)].size;
        gpuAttribute.count          = GFX_FORMAT_INFOS[static_cast<int>(attrib.format)].count;
        gpuAttribute.componentCount = glComponentCount(gpuAttribute.glType);
        gpuAttribute.isNormalized   = attrib.isNormalized;
        gpuAttribute.isInstanced    = attrib.isInstanced;
        gpuAttribute.offset         = streamOffsets[attrib.stream];

        if (gpuVB) {
            gpuAttribute.glBuffer = gpuVB->glBuffer;
            gpuAttribute.stride   = gpuVB->stride;
        }
        streamOffsets[attrib.stream] += gpuAttribute.size;
    }
}

void cmdFuncGLES3DestroyInputAssembler(GLES3Device *device, GLES3GPUInputAssembler *gpuInputAssembler) {
    GLES3ObjectCache &gfxStateCache = device->stateCache()->gfxStateCache;
    for (auto it = gpuInputAssembler->glVAOs.begin(); it != gpuInputAssembler->glVAOs.end(); ++it) {
        if (device->stateCache()->glVAO == it->second) {
            GL_CHECK(glBindVertexArray(0));
            device->stateCache()->glVAO     = 0;
            gfxStateCache.gpuInputAssembler = nullptr;
        }
        GL_CHECK(glDeleteVertexArrays(1, &it->second));
    }
    gpuInputAssembler->glVAOs.clear();
}

static GLES3GPUFramebuffer::GLFramebufferInfo doCreateFramebuffer(GLES3Device *                        device,
                                                                  const vector<GLES3GPUTextureView *> &attachments, const uint32_t *colors, size_t colorCount,
                                                                  const GLES3GPUTextureView *depthStencilView,
                                                                  const uint32_t *           resolves                = nullptr,
                                                                  const GLES3GPUTextureView *depthStencilResolveView = nullptr,
                                                                  GLbitfield *               resolveMask             = nullptr) {
    static vector<GLenum>                  drawBuffers;
    GLES3GPUStateCache *                   cache = device->stateCache();
    GLES3GPUFramebuffer::GLFramebufferInfo res;

    GL_CHECK(glGenFramebuffers(1, &res.glFramebuffer));
    if (cache->glDrawFramebuffer != res.glFramebuffer) {
        GL_CHECK(glBindFramebuffer(GL_DRAW_FRAMEBUFFER, res.glFramebuffer));
        cache->glDrawFramebuffer = res.glFramebuffer;
    }

    drawBuffers.clear();

    auto supportLevel = device->constantRegistry()->mMSRT;
    bool autoResolve  = supportLevel > MSRTSupportLevel::LEVEL1 || (supportLevel != MSRTSupportLevel::NONE && colorCount <= 1);

    for (size_t j = 0; j < colorCount; ++j) {
        GLES3GPUTextureView *gpuColorTextureView   = attachments[colors[j]];
        GLES3GPUTextureView *gpuResolveTextureView = resolves ? attachments[resolves[j]] : nullptr;
        GLES3GPUTexture *    gpuColorTexture       = gpuColorTextureView->gpuTexture;
        GLES3GPUTexture *    gpuResolveTexture     = resolves ? gpuResolveTextureView->gpuTexture : nullptr;

        drawBuffers.push_back(static_cast<GLenum>(GL_COLOR_ATTACHMENT0 + j));

        if (gpuResolveTexture) {
            if (autoResolve) {
                GL_CHECK(glFramebufferTexture2DMultisampleEXT(GL_FRAMEBUFFER, static_cast<GLenum>(GL_COLOR_ATTACHMENT0 + j),
                                                              gpuResolveTexture->glTarget, gpuResolveTexture->glTexture,
                                                              gpuResolveTextureView->baseLevel, gpuColorTexture->glSamples));
                continue;
            }
            *resolveMask |= GL_COLOR_BUFFER_BIT; // fallback to blit-based manual resolve
        }
<<<<<<< HEAD
        if (gpuColorTexture) {
            if (gpuColorTexture->glTexture) {
                GL_CHECK(glFramebufferTexture2D(GL_DRAW_FRAMEBUFFER, static_cast<GLenum>(GL_COLOR_ATTACHMENT0 + j),
                                                gpuColorTexture->glTarget, gpuColorTexture->glTexture, 0));
            } else {
                GL_CHECK(glFramebufferRenderbuffer(GL_DRAW_FRAMEBUFFER, static_cast<GLenum>(GL_COLOR_ATTACHMENT0 + j),
                                                   gpuColorTexture->glTarget, gpuColorTexture->glRenderbuffer));
            }
=======
        if (gpuColorTexture->glTexture) {
            GL_CHECK(glFramebufferTexture2D(GL_DRAW_FRAMEBUFFER, static_cast<GLenum>(GL_COLOR_ATTACHMENT0 + j),
                                            gpuColorTexture->glTarget, gpuColorTexture->glTexture, gpuColorTextureView->baseLevel));
        } else {
            GL_CHECK(glFramebufferRenderbuffer(GL_DRAW_FRAMEBUFFER, static_cast<GLenum>(GL_COLOR_ATTACHMENT0 + j),
                                               gpuColorTexture->glTarget, gpuColorTexture->glRenderbuffer));
>>>>>>> a80f700a
        }
        res.width  = std::min(res.width, gpuColorTexture->width);
        res.height = std::min(res.height, gpuColorTexture->height);
    }

    GLES3GPUTexture *depthStencil        = depthStencilView ? depthStencilView->gpuTexture : nullptr;
    GLES3GPUTexture *depthStencilResolve = depthStencilResolveView ? depthStencilResolveView->gpuTexture : nullptr;
    if (depthStencil) {
        bool   hasStencil   = GFX_FORMAT_INFOS[static_cast<int>(depthStencil->format)].hasStencil;
        GLenum glAttachment = hasStencil ? GL_DEPTH_STENCIL_ATTACHMENT : GL_DEPTH_ATTACHMENT;
        if (depthStencil->glTexture) {
            GL_CHECK(glFramebufferTexture2D(GL_DRAW_FRAMEBUFFER, glAttachment, depthStencil->glTarget, depthStencil->glTexture, depthStencilView->baseLevel));
        } else if (depthStencil->glRenderbuffer) {
            GL_CHECK(glFramebufferRenderbuffer(GL_DRAW_FRAMEBUFFER, glAttachment, depthStencil->glTarget, depthStencil->glRenderbuffer));
        }

        // fallback to blit-based manual resolve
        if (depthStencilResolve) *resolveMask |= hasStencil ? GL_DEPTH_BUFFER_BIT | GL_STENCIL_BUFFER_BIT : GL_DEPTH_BUFFER_BIT;
        res.width  = std::min(res.width, depthStencil->width >> depthStencilView->baseLevel);
        res.height = std::min(res.height, depthStencil->height >> depthStencilView->baseLevel);
    }

    // register to framebuffer caches
    if (colorCount == 1) device->framebufferCacheMap()->registerExternal(res.glFramebuffer, attachments[colors[0]]->gpuTexture, 0);
    if (depthStencil) device->framebufferCacheMap()->registerExternal(res.glFramebuffer, depthStencilView->gpuTexture, 0);

    GL_CHECK(glDrawBuffers(utils::toUint(drawBuffers.size()), drawBuffers.data()));

    GLenum status;
    GL_CHECK(status = glCheckFramebufferStatus(GL_DRAW_FRAMEBUFFER));
    if (status != GL_FRAMEBUFFER_COMPLETE) {
        switch (status) {
            case GL_FRAMEBUFFER_INCOMPLETE_ATTACHMENT:
                CC_LOG_ERROR("checkFramebufferStatus() - FRAMEBUFFER_INCOMPLETE_ATTACHMENT");
                break;
            case GL_FRAMEBUFFER_INCOMPLETE_MISSING_ATTACHMENT:
                CC_LOG_ERROR("checkFramebufferStatus() - FRAMEBUFFER_INCOMPLETE_MISSING_ATTACHMENT");
                break;
            case GL_FRAMEBUFFER_INCOMPLETE_DIMENSIONS:
                CC_LOG_ERROR("checkFramebufferStatus() - FRAMEBUFFER_INCOMPLETE_DIMENSIONS");
                break;
            case GL_FRAMEBUFFER_INCOMPLETE_MULTISAMPLE:
                CC_LOG_ERROR("checkFramebufferStatus() - FRAMEBUFFER_INCOMPLETE_MULTISAMPLE");
                break;
            case GL_FRAMEBUFFER_UNSUPPORTED:
                CC_LOG_ERROR("checkFramebufferStatus() - FRAMEBUFFER_UNSUPPORTED");
                break;
            default:
                CC_LOG_ERROR("checkFramebufferStatus() - %x", status);
                break;
        }
    }

    return res;
}

static GLES3GPUSwapchain *getSwapchainIfExists(const vector<GLES3GPUTextureView *> &textureViews, const uint32_t *indices, size_t count) {
    GLES3GPUSwapchain *swapchain{nullptr};
    if (indices) {
        size_t offscreenCount{0};
        for (size_t i = 0; i < count; ++i) {
            auto *colorTexture = textureViews[indices[i]]->gpuTexture;
            if (colorTexture->swapchain) {
                swapchain = colorTexture->swapchain;
            } else {
                ++offscreenCount;
            }
        }
        CCASSERT(!offscreenCount || offscreenCount == count, "Partially offscreen FBO is not supported");
    }
    return swapchain;
}

static void doCreateFramebufferInstance(GLES3Device *device, GLES3GPUFramebuffer *gpuFBO, const vector<uint32_t> &colors,
                                        uint32_t depthStencil, GLES3GPUFramebuffer::Framebuffer *outFBO,
                                        const uint32_t *resolves = nullptr, uint32_t depthStencilResolve = INVALID_BINDING) {
    GLES3GPUSwapchain *swapchain{getSwapchainIfExists(gpuFBO->gpuColorViews, colors.data(), colors.size())};
    if (!swapchain) {
        const GLES3GPUTextureView *depthStencilTextureView = nullptr;
        if (depthStencil != INVALID_BINDING) {
            depthStencilTextureView = depthStencil < gpuFBO->gpuColorViews.size()
                                          ? gpuFBO->gpuColorViews[depthStencil]
                                          : gpuFBO->gpuDepthStencilView;
        }
        const GLES3GPUTextureView *depthStencilResolveTextureView = nullptr;
        if (depthStencilResolve != INVALID_BINDING) {
            depthStencilResolveTextureView = depthStencilResolve < gpuFBO->gpuColorViews.size()
                                                 ? gpuFBO->gpuColorViews[depthStencilResolve]
                                                 : gpuFBO->gpuDepthStencilView;
        }

        outFBO->framebuffer.initialize(doCreateFramebuffer(device, gpuFBO->gpuColorViews, colors.data(), utils::toUint(colors.size()),
                                                           depthStencilTextureView, resolves, depthStencilResolveTextureView, &outFBO->resolveMask));
        if (outFBO->resolveMask) {
            size_t             resolveCount = outFBO->resolveMask & GL_COLOR_BUFFER_BIT ? utils::toUint(colors.size()) : 0U;
            GLES3GPUSwapchain *resolveSwapchain{getSwapchainIfExists(gpuFBO->gpuColorViews, resolves, resolveCount)};
            if (!resolveSwapchain) {
                outFBO->resolveFramebuffer.initialize(doCreateFramebuffer(device, gpuFBO->gpuColorViews, resolves, resolveCount, depthStencilResolveTextureView));
            } else {
                outFBO->resolveFramebuffer.initialize(resolveSwapchain);
            }
        }
    } else {
        outFBO->framebuffer.initialize(swapchain);
    }
}

void cmdFuncGLES3CreateFramebuffer(GLES3Device *device, GLES3GPUFramebuffer *gpuFBO) {
    if (gpuFBO->gpuRenderPass->subpasses.size() > 1) {
        gpuFBO->usesFBF = device->constantRegistry()->mFBF != FBFSupportLevel::NONE;
    }

    if (gpuFBO->usesFBF) {
        for (auto &subpass : gpuFBO->gpuRenderPass->subpasses) {
            if (subpass.inputs.size() == 4) {
                gpuFBO->uberOnChipOutput = subpass.inputs.back();
                gpuFBO->uberFinalOutput  = subpass.colors.back();
                break;
            }
        }

        gpuFBO->uberColorAttachmentIndices.clear();
        bool hasDepth{gpuFBO->gpuRenderPass->depthStencilAttachment.format != Format::UNKNOWN};
        gpuFBO->uberDepthStencil = hasDepth ? utils::toUint(gpuFBO->gpuColorViews.size()) : INVALID_BINDING;
        for (uint32_t i = 0U; i < gpuFBO->gpuColorViews.size(); ++i) {
            if (i == gpuFBO->uberFinalOutput) continue;
            const auto *gpuTexture = gpuFBO->gpuColorViews[i];
            if (GFX_FORMAT_INFOS[toNumber(gpuTexture->format)].hasDepth) {
                gpuFBO->uberDepthStencil = i;
                continue;
            }
            gpuFBO->uberColorAttachmentIndices.push_back(i);
        }
        doCreateFramebufferInstance(device, gpuFBO, gpuFBO->uberColorAttachmentIndices, gpuFBO->uberDepthStencil, &gpuFBO->uberInstance);
    } else {
        for (const auto &subpass : gpuFBO->gpuRenderPass->subpasses) {
            gpuFBO->instances.emplace_back();
            auto &fboInst = gpuFBO->instances.back();
            doCreateFramebufferInstance(device, gpuFBO, subpass.colors, subpass.depthStencil, &fboInst,
                                        subpass.resolves.empty() ? nullptr : subpass.resolves.data(), subpass.depthStencilResolve);
        }
    }
}

void GLES3GPUFramebuffer::GLFramebuffer::destroy(GLES3GPUStateCache *cache, GLES3GPUFramebufferCacheMap *framebufferCacheMap) {
    if (swapchain) {
        swapchain = nullptr;
    } else {
        if (cache->glDrawFramebuffer == _glFramebuffer) {
            GL_CHECK(glBindFramebuffer(GL_DRAW_FRAMEBUFFER, 0));
            cache->glDrawFramebuffer = 0;
        }
        GL_CHECK(glDeleteFramebuffers(1, &_glFramebuffer));
        framebufferCacheMap->unregisterExternal(_glFramebuffer);
        _glFramebuffer = 0U;
    }
}

void cmdFuncGLES3DestroyFramebuffer(GLES3Device *device, GLES3GPUFramebuffer *gpuFBO) {
    auto *cache               = device->stateCache();
    auto *framebufferCacheMap = device->framebufferCacheMap();

    for (auto &instance : gpuFBO->instances) {
        instance.framebuffer.destroy(cache, framebufferCacheMap);
        instance.resolveFramebuffer.destroy(cache, framebufferCacheMap);
    }
    gpuFBO->instances.clear();

    gpuFBO->uberInstance.framebuffer.destroy(cache, framebufferCacheMap);
    gpuFBO->uberInstance.resolveFramebuffer.destroy(cache, framebufferCacheMap);
}

void cmdFuncGLES3CreateGeneralBarrier(GLES3Device * /*device*/, GLES3GPUGeneralBarrier *barrier) {
    bool hasShaderWrites = false;
    for (uint32_t mask = toNumber(barrier->prevAccesses); mask; mask = utils::clearLowestBit(mask)) {
        switch (static_cast<AccessFlagBit>(utils::getLowestBit(mask))) {
            case AccessFlagBit::COMPUTE_SHADER_WRITE:
            case AccessFlagBit::VERTEX_SHADER_WRITE:
            case AccessFlagBit::FRAGMENT_SHADER_WRITE:
            case AccessFlagBit::COLOR_ATTACHMENT_WRITE:
            case AccessFlagBit::DEPTH_STENCIL_ATTACHMENT_WRITE:
                hasShaderWrites = true;
                break;
            default:
                break;
        }
    }

    if (hasShaderWrites) {
        for (uint32_t mask = toNumber(barrier->nextAccesses); mask; mask = utils::clearLowestBit(mask)) {
            switch (static_cast<AccessFlagBit>(utils::getLowestBit(mask))) {
                case AccessFlagBit::INDIRECT_BUFFER:
                    barrier->glBarriers |= GL_COMMAND_BARRIER_BIT;
                    break;
                case AccessFlagBit::INDEX_BUFFER:
                    barrier->glBarriers |= GL_ELEMENT_ARRAY_BARRIER_BIT;
                    break;
                case AccessFlagBit::VERTEX_BUFFER:
                    barrier->glBarriers |= GL_VERTEX_ATTRIB_ARRAY_BARRIER_BIT;
                    break;
                case AccessFlagBit::COMPUTE_SHADER_READ_UNIFORM_BUFFER:
                case AccessFlagBit::VERTEX_SHADER_READ_UNIFORM_BUFFER:
                case AccessFlagBit::FRAGMENT_SHADER_READ_UNIFORM_BUFFER:
                    barrier->glBarriersByRegion |= GL_UNIFORM_BARRIER_BIT;
                    break;
                case AccessFlagBit::COMPUTE_SHADER_READ_TEXTURE:
                case AccessFlagBit::VERTEX_SHADER_READ_TEXTURE:
                case AccessFlagBit::FRAGMENT_SHADER_READ_TEXTURE:
                case AccessFlagBit::FRAGMENT_SHADER_READ_COLOR_INPUT_ATTACHMENT:
                case AccessFlagBit::FRAGMENT_SHADER_READ_DEPTH_STENCIL_INPUT_ATTACHMENT:
                    barrier->glBarriersByRegion |= GL_SHADER_IMAGE_ACCESS_BARRIER_BIT;
                    barrier->glBarriersByRegion |= GL_TEXTURE_FETCH_BARRIER_BIT;
                    break;
                case AccessFlagBit::COMPUTE_SHADER_READ_OTHER:
                case AccessFlagBit::VERTEX_SHADER_READ_OTHER:
                case AccessFlagBit::FRAGMENT_SHADER_READ_OTHER:
                    barrier->glBarriersByRegion |= GL_SHADER_STORAGE_BARRIER_BIT;
                    break;
                case AccessFlagBit::COLOR_ATTACHMENT_READ:
                case AccessFlagBit::DEPTH_STENCIL_ATTACHMENT_READ:
                    barrier->glBarriersByRegion |= GL_FRAMEBUFFER_BARRIER_BIT;
                    break;
                case AccessFlagBit::TRANSFER_READ:
                    barrier->glBarriersByRegion |= GL_FRAMEBUFFER_BARRIER_BIT;
                    barrier->glBarriers |= GL_TEXTURE_UPDATE_BARRIER_BIT;
                    barrier->glBarriers |= GL_BUFFER_UPDATE_BARRIER_BIT;
                    barrier->glBarriers |= GL_PIXEL_BUFFER_BARRIER_BIT;
                    break;
                case AccessFlagBit::COMPUTE_SHADER_WRITE:
                case AccessFlagBit::VERTEX_SHADER_WRITE:
                case AccessFlagBit::FRAGMENT_SHADER_WRITE:
                    barrier->glBarriersByRegion |= GL_SHADER_IMAGE_ACCESS_BARRIER_BIT;
                    barrier->glBarriersByRegion |= GL_SHADER_STORAGE_BARRIER_BIT;
                    break;
                case AccessFlagBit::COLOR_ATTACHMENT_WRITE:
                case AccessFlagBit::DEPTH_STENCIL_ATTACHMENT_WRITE:
                    barrier->glBarriersByRegion |= GL_FRAMEBUFFER_BARRIER_BIT;
                    break;
                case AccessFlagBit::TRANSFER_WRITE:
                    barrier->glBarriersByRegion |= GL_FRAMEBUFFER_BARRIER_BIT;
                    barrier->glBarriers |= GL_TEXTURE_UPDATE_BARRIER_BIT;
                    barrier->glBarriers |= GL_BUFFER_UPDATE_BARRIER_BIT;
                    barrier->glBarriers |= GL_PIXEL_BUFFER_BARRIER_BIT;
                    break;
                case AccessFlagBit::HOST_PREINITIALIZED:
                case AccessFlagBit::HOST_WRITE:
                case AccessFlagBit::PRESENT:
                default:
                    break;
            }
        }
    }
}

void cmdFuncGLES3CreateQueryPool(GLES3Device * /*device*/, GLES3GPUQueryPool *gpuQueryPool) {
    GL_CHECK(glGenQueries(gpuQueryPool->maxQueryObjects, &gpuQueryPool->glQueryIds[0]));
}

void cmdFuncGLES3DestroyQueryPool(GLES3Device * /*device*/, GLES3GPUQueryPool *gpuQueryPool) {
    GL_CHECK(glDeleteQueries(gpuQueryPool->maxQueryObjects, &gpuQueryPool->glQueryIds[0]));
}

void cmdFuncGLES3Query(GLES3Device * /*device*/, GLES3QueryPool *queryPool, GLES3QueryType type, uint32_t id) {
    GLES3GPUQueryPool *gpuQueryPool = queryPool->gpuQueryPool();

    switch (type) {
        case GLES3QueryType::BEGIN: {
            auto   queryId   = queryPool->getIdCount();
            GLuint glQueryId = gpuQueryPool->mapGLQueryId(queryId);
            if (glQueryId != UINT_MAX) {
                GL_CHECK(glBeginQuery(GL_ANY_SAMPLES_PASSED, glQueryId));
            }
            break;
        }
        case GLES3QueryType::END: {
            auto   queryId   = queryPool->getIdCount();
            GLuint glQueryId = gpuQueryPool->mapGLQueryId(queryId);
            if (glQueryId != UINT_MAX) {
                GL_CHECK(glEndQuery(GL_ANY_SAMPLES_PASSED));
                queryPool->addId(id);
            }
            break;
        }
        case GLES3QueryType::RESET: {
            queryPool->clearId();
            break;
        }
        case GLES3QueryType::GET_RESULTS: {
            auto                  queryCount = queryPool->getIdCount();
            std::vector<uint64_t> results(queryCount);

            for (auto queryId = 0U; queryId < queryCount; queryId++) {
                GLuint glQueryId = gpuQueryPool->mapGLQueryId(queryId);
                if (glQueryId != UINT_MAX) {
                    GLuint result{0};
                    GL_CHECK(glGetQueryObjectuiv(glQueryId, GL_QUERY_RESULT, &result));
                    results[queryId] = static_cast<uint64_t>(result);
                } else {
                    results[queryId] = 1ULL;
                }
            }

            std::unordered_map<uint32_t, uint64_t> mapResults;
            for (auto queryId = 0U; queryId < queryCount; queryId++) {
                uint32_t glID = queryPool->getId(queryId);
                auto     iter = mapResults.find(glID);
                if (iter != mapResults.end()) {
                    iter->second += results[queryId];
                } else {
                    mapResults[glID] = results[queryId];
                }
            }

            {
                std::lock_guard<std::mutex> lock(queryPool->getMutex());
                queryPool->setResults(std::move(mapResults));
            }
            break;
        }
        default: {
            break;
        }
    }
}

void cmdFuncGLES3BeginRenderPass(GLES3Device *device, uint32_t subpassIdx, GLES3GPURenderPass *gpuRenderPass,
                                 GLES3GPUFramebuffer *gpuFramebuffer, const Rect *renderArea,
                                 const Color *clearColors, float clearDepth, uint32_t clearStencil) {
    static vector<GLenum> invalidAttachments;

    GLES3GPUStateCache *cache         = device->stateCache();
    GLES3ObjectCache &  gfxStateCache = cache->gfxStateCache;
    gfxStateCache.subpassIdx          = subpassIdx;
    if (subpassIdx) {
        gpuRenderPass  = gfxStateCache.gpuRenderPass;
        gpuFramebuffer = gfxStateCache.gpuFramebuffer;
        renderArea     = &gfxStateCache.renderArea;
        clearColors    = gfxStateCache.clearColors.data();
        clearDepth     = gfxStateCache.clearDepth;
        clearStencil   = gfxStateCache.clearStencil;
    } else {
        gfxStateCache.gpuRenderPass  = gpuRenderPass;
        gfxStateCache.gpuFramebuffer = gpuFramebuffer;
        gfxStateCache.renderArea     = *renderArea;
        gfxStateCache.clearColors.assign(clearColors, clearColors + gpuRenderPass->colorAttachments.size());
        gfxStateCache.clearDepth   = clearDepth;
        gfxStateCache.clearStencil = clearStencil;
    }

    if (gpuFramebuffer && gpuRenderPass) {
        auto &instance = gpuFramebuffer->usesFBF ? gpuFramebuffer->uberInstance : gpuFramebuffer->instances[subpassIdx];

        GLuint glFramebuffer = instance.framebuffer.getFramebuffer();
        device->context()->makeCurrent(instance.framebuffer.swapchain, instance.framebuffer.swapchain);

        if (cache->glDrawFramebuffer != glFramebuffer) {
            GL_CHECK(glBindFramebuffer(GL_DRAW_FRAMEBUFFER, glFramebuffer));
            cache->glDrawFramebuffer = glFramebuffer;
        }

        if (subpassIdx == 0) {
            if (cache->viewport.left != renderArea->x ||
                cache->viewport.top != renderArea->y ||
                cache->viewport.width != renderArea->width ||
                cache->viewport.height != renderArea->height) {
                GL_CHECK(glViewport(renderArea->x, renderArea->y, renderArea->width, renderArea->height));
                cache->viewport.left   = renderArea->x;
                cache->viewport.top    = renderArea->y;
                cache->viewport.width  = renderArea->width;
                cache->viewport.height = renderArea->height;
            }

            if (cache->scissor != *renderArea) {
                GL_CHECK(glScissor(renderArea->x, renderArea->y, renderArea->width, renderArea->height));
                cache->scissor = *renderArea;
            }
        }

        GLbitfield glClears = 0;
        invalidAttachments.clear();

        float fColors[4]{};
        bool  maskSet = false;

        auto performLoadOp = [&](uint32_t attachmentIndex, uint32_t glAttachmentIndex) {
            if (attachmentIndex == gpuFramebuffer->uberOnChipOutput) attachmentIndex = gpuFramebuffer->uberFinalOutput;

            const ColorAttachment &colorAttachment = gpuRenderPass->colorAttachments[attachmentIndex];
            if (colorAttachment.format != Format::UNKNOWN) {
                switch (colorAttachment.loadOp) {
                    case LoadOp::LOAD: break; // GL default behaviour
                    case LoadOp::CLEAR: {
                        if (!maskSet && cache->bs.targets[0].blendColorMask != ColorMask::ALL) {
                            GL_CHECK(glColorMask(true, true, true, true));
                            maskSet = true;
                        }

                        const Color &color = clearColors[attachmentIndex];
                        if (glFramebuffer) {
                            fColors[0] = color.x;
                            fColors[1] = color.y;
                            fColors[2] = color.z;
                            fColors[3] = color.w;
                            GL_CHECK(glClearBufferfv(GL_COLOR, glAttachmentIndex, fColors));
                        } else {
                            GL_CHECK(glClearColor(color.x, color.y, color.z, color.w));
                            glClears |= GL_COLOR_BUFFER_BIT;
                        }
                    } break;
                    case LoadOp::DISCARD:
                        // invalidate fbo
                        invalidAttachments.push_back(glFramebuffer ? GL_COLOR_ATTACHMENT0 + glAttachmentIndex : GL_COLOR);
                        break;
                }
            }
        };

        auto performDepthStencilLoadOp = [&](uint32_t attachmentIndex, bool skipLoad) {
            if (attachmentIndex != INVALID_BINDING && !skipLoad) {
                LoadOp depthLoadOp   = gpuRenderPass->depthStencilAttachment.depthLoadOp;
                LoadOp stencilLoadOp = gpuRenderPass->depthStencilAttachment.stencilLoadOp;
                bool   hasStencils   = GFX_FORMAT_INFOS[toNumber(gpuRenderPass->depthStencilAttachment.format)].hasStencil;
                if (attachmentIndex < gpuRenderPass->colorAttachments.size()) {
                    depthLoadOp = stencilLoadOp = gpuRenderPass->colorAttachments[attachmentIndex].loadOp;
                    hasStencils                 = GFX_FORMAT_INFOS[toNumber(gpuRenderPass->colorAttachments[attachmentIndex].format)].hasStencil;
                }
                switch (gpuRenderPass->depthStencilAttachment.depthLoadOp) {
                    case LoadOp::LOAD: break; // GL default behaviour
                    case LoadOp::CLEAR:
                        if (!cache->dss.depthWrite) {
                            GL_CHECK(glDepthMask(true));
                        }
                        GL_CHECK(glClearDepthf(clearDepth));
                        glClears |= GL_DEPTH_BUFFER_BIT;
                        break;
                    case LoadOp::DISCARD:
                        invalidAttachments.push_back(glFramebuffer ? GL_DEPTH_ATTACHMENT : GL_DEPTH);
                        break;
                }
                if (hasStencils) {
                    switch (gpuRenderPass->depthStencilAttachment.depthLoadOp) {
                        case LoadOp::LOAD: break; // GL default behaviour
                        case LoadOp::CLEAR: {
                            if (!cache->dss.stencilWriteMaskFront) {
                                GL_CHECK(glStencilMaskSeparate(GL_FRONT, 0xffffffff));
                            }
                            if (!cache->dss.stencilWriteMaskBack) {
                                GL_CHECK(glStencilMaskSeparate(GL_BACK, 0xffffffff));
                            }
                            GL_CHECK(glClearStencil(clearStencil));
                            glClears |= GL_STENCIL_BUFFER_BIT;
                        } break;
                        case LoadOp::DISCARD:
                            invalidAttachments.push_back(glFramebuffer ? GL_STENCIL_ATTACHMENT : GL_STENCIL);
                            break;
                    }
                }
            }

            if (!invalidAttachments.empty()) {
                GL_CHECK(glInvalidateFramebuffer(GL_DRAW_FRAMEBUFFER, utils::toUint(invalidAttachments.size()), invalidAttachments.data()));
            }

            if (glClears) {
                GL_CHECK(glClear(glClears));
            }

            // restore states
            if (maskSet) {
                ColorMask colorMask = cache->bs.targets[0].blendColorMask;
                GL_CHECK(glColorMask((GLboolean)(colorMask & ColorMask::R),
                                     (GLboolean)(colorMask & ColorMask::G),
                                     (GLboolean)(colorMask & ColorMask::B),
                                     (GLboolean)(colorMask & ColorMask::A)));
            }

            if ((glClears & GL_DEPTH_BUFFER_BIT) && !cache->dss.depthWrite) {
                GL_CHECK(glDepthMask(false));
            }

            if (glClears & GL_STENCIL_BUFFER_BIT) {
                if (!cache->dss.stencilWriteMaskFront) {
                    GL_CHECK(glStencilMaskSeparate(GL_FRONT, 0));
                }
                if (!cache->dss.stencilWriteMaskBack) {
                    GL_CHECK(glStencilMaskSeparate(GL_BACK, 0));
                }
            }
        };

        uint32_t glAttachmentIndex = 0U;
        if (gpuFramebuffer->usesFBF) {
            if (subpassIdx == 0) {
                cmdFuncGLES3MemoryBarrier(device, gpuRenderPass->barriers[0].glBarriers, gpuRenderPass->barriers[0].glBarriersByRegion);

                for (const auto attachmentIndex : gpuFramebuffer->uberColorAttachmentIndices) {
                    performLoadOp(attachmentIndex, glAttachmentIndex++);
                }
                performDepthStencilLoadOp(gpuFramebuffer->uberDepthStencil, false);
            }
        } else {
            cmdFuncGLES3MemoryBarrier(device, gpuRenderPass->barriers[subpassIdx].glBarriers, gpuRenderPass->barriers[subpassIdx].glBarriersByRegion);

            for (const auto attachmentIndex : gpuRenderPass->subpasses[subpassIdx].colors) {
                if (gpuRenderPass->statistics[attachmentIndex].loadSubpass != subpassIdx) continue;
                performLoadOp(attachmentIndex, glAttachmentIndex++);
            }
            auto depthIndex = gpuRenderPass->subpasses[subpassIdx].depthStencil;
            bool skipLoad   = depthIndex == INVALID_BINDING || gpuRenderPass->statistics[depthIndex].loadSubpass != subpassIdx;
            performDepthStencilLoadOp(depthIndex, skipLoad);
        }
    }
}

static void ensureScissorRect(GLES3GPUStateCache *cache, int32_t x, int32_t y, uint32_t width, uint32_t height) {
    if (cache->scissor.x > x ||
        cache->scissor.y > y ||
        cache->scissor.width < width ||
        cache->scissor.height < height) {
        cache->scissor.x      = std::min(cache->scissor.x, x);
        cache->scissor.y      = std::min(cache->scissor.y, y);
        cache->scissor.width  = std::max(cache->scissor.width, width);
        cache->scissor.height = std::max(cache->scissor.height, height);
        GL_CHECK(glScissor(cache->scissor.x, cache->scissor.y, cache->scissor.width, cache->scissor.height));
    }
}

void cmdFuncGLES3EndRenderPass(GLES3Device *device) {
    static vector<GLenum> invalidAttachments;

    GLES3GPUStateCache * cache                = device->stateCache();
    GLES3ObjectCache &   gfxStateCache        = cache->gfxStateCache;
    GLES3GPURenderPass * gpuRenderPass        = gfxStateCache.gpuRenderPass;
    GLES3GPUFramebuffer *gpuFramebuffer       = gfxStateCache.gpuFramebuffer;
    const auto &         instance             = gpuFramebuffer->usesFBF ? gpuFramebuffer->uberInstance : gpuFramebuffer->instances[gfxStateCache.subpassIdx];
    const SubpassInfo &  subpass              = gpuRenderPass->subpasses[gfxStateCache.subpassIdx];
    bool                 isTheLastSubpass     = gfxStateCache.subpassIdx == gpuRenderPass->subpasses.size() - 1;
    GLuint               glFramebuffer        = instance.framebuffer.getFramebuffer();
    GLuint               glResolveFramebuffer = instance.resolveFramebuffer.getFramebuffer();
    GLenum               invalidateTarget     = GL_DRAW_FRAMEBUFFER;

    invalidAttachments.clear();

    auto performStoreOp = [&](uint32_t attachmentIndex, uint32_t glAttachmentIndex) {
        if (attachmentIndex == gpuFramebuffer->uberOnChipOutput) attachmentIndex = gpuFramebuffer->uberFinalOutput;

        const ColorAttachment &colorAttachment = gpuRenderPass->colorAttachments[attachmentIndex];
        if (colorAttachment.format != Format::UNKNOWN) {
            switch (colorAttachment.storeOp) {
                case StoreOp::STORE: break;
                case StoreOp::DISCARD:
                    // invalidate fbo
                    invalidAttachments.push_back(glFramebuffer ? GL_COLOR_ATTACHMENT0 + glAttachmentIndex : GL_COLOR);
                    break;
            }
        }
    };

    auto performDepthStencilStoreOp = [&](uint32_t attachmentIndex, bool skipStore) {
        if (attachmentIndex != INVALID_BINDING && !skipStore) {
            StoreOp depthStoreOp   = gpuRenderPass->depthStencilAttachment.depthStoreOp;
            StoreOp stencilStoreOp = gpuRenderPass->depthStencilAttachment.stencilStoreOp;
            bool    hasStencils    = GFX_FORMAT_INFOS[toNumber(gpuRenderPass->depthStencilAttachment.format)].hasStencil;
            if (attachmentIndex < gpuRenderPass->colorAttachments.size()) {
                depthStoreOp = stencilStoreOp = gpuRenderPass->colorAttachments[attachmentIndex].storeOp;
                hasStencils                   = GFX_FORMAT_INFOS[toNumber(gpuRenderPass->colorAttachments[attachmentIndex].format)].hasStencil;
            }

            switch (gpuRenderPass->depthStencilAttachment.depthStoreOp) {
                case StoreOp::STORE: break;
                case StoreOp::DISCARD:
                    invalidAttachments.push_back(glFramebuffer ? GL_DEPTH_ATTACHMENT : GL_DEPTH);
                    break;
            }
            if (hasStencils) {
                switch (gpuRenderPass->depthStencilAttachment.stencilStoreOp) {
                    case StoreOp::STORE: break;
                    case StoreOp::DISCARD:
                        invalidAttachments.push_back(glFramebuffer ? GL_STENCIL_ATTACHMENT : GL_STENCIL);
                        break;
                }
            }
        }

        if (!invalidAttachments.empty()) {
            GL_CHECK(glInvalidateFramebuffer(invalidateTarget, utils::toUint(invalidAttachments.size()), invalidAttachments.data()));
        }
    };

    if (instance.resolveMask) {
        device->context()->makeCurrent(instance.resolveFramebuffer.swapchain, instance.framebuffer.swapchain);

        if (cache->glReadFramebuffer != glFramebuffer) {
            GL_CHECK(glBindFramebuffer(GL_READ_FRAMEBUFFER, glFramebuffer));
            cache->glReadFramebuffer = glFramebuffer;
        }

        if (cache->glDrawFramebuffer != glResolveFramebuffer) {
            GL_CHECK(glBindFramebuffer(GL_DRAW_FRAMEBUFFER, glResolveFramebuffer));
            cache->glDrawFramebuffer = glResolveFramebuffer;
        }

        if (instance.resolveMask & GL_COLOR_BUFFER_BIT) {
            for (uint32_t i = 0; i < subpass.colors.size(); ++i) {
                auto attachment = static_cast<GLenum>(GL_COLOR_ATTACHMENT0 + i);
                GL_CHECK(glReadBuffer(attachment));
                GL_CHECK(glDrawBuffers(1, &attachment));

                GLES3GPUTexture *srcTex = gpuFramebuffer->gpuColorViews[subpass.colors[i]]->gpuTexture;
                GLES3GPUTexture *dstTex = gpuFramebuffer->gpuColorViews[subpass.resolves[i]]->gpuTexture;

                ensureScissorRect(cache, 0, 0, dstTex->width, dstTex->height);
                GL_CHECK(glBlitFramebuffer(
                    0, 0, srcTex->width, srcTex->height,
                    0, 0, dstTex->width, dstTex->height,
                    GL_COLOR_BUFFER_BIT, GL_NEAREST));
            }
        }

        if (instance.resolveMask & GL_DEPTH_BUFFER_BIT) {
            GLES3GPUTexture *srcTex = subpass.depthStencil < gpuFramebuffer->gpuColorViews.size()
                                          ? gpuFramebuffer->gpuColorViews[subpass.depthStencil]->gpuTexture
                                          : gpuFramebuffer->gpuDepthStencilView->gpuTexture;
            GLES3GPUTexture *dstTex = subpass.depthStencilResolve < gpuFramebuffer->gpuColorViews.size()
                                          ? gpuFramebuffer->gpuColorViews[subpass.depthStencilResolve]->gpuTexture
                                          : gpuFramebuffer->gpuDepthStencilView->gpuTexture;

            ensureScissorRect(cache, 0, 0, dstTex->width, dstTex->height);
            GL_CHECK(glBlitFramebuffer(
                0, 0, srcTex->width, srcTex->height,
                0, 0, dstTex->width, dstTex->height,
                instance.resolveMask & (GL_DEPTH_BUFFER_BIT | GL_STENCIL_BUFFER_BIT), GL_NEAREST));
        }

        invalidateTarget = GL_READ_FRAMEBUFFER;
    }

    uint32_t glAttachmentIndex = 0U;
    if (gpuFramebuffer->usesFBF) {
        if (isTheLastSubpass) {
            for (const auto attachmentIndex : gpuFramebuffer->uberColorAttachmentIndices) {
                performStoreOp(attachmentIndex, glAttachmentIndex++);
            }
            performDepthStencilStoreOp(gpuFramebuffer->uberDepthStencil, false);

            if (gpuFramebuffer->uberOnChipOutput != INVALID_BINDING) {
                TextureBlit region;
                auto *      blitSrc    = gpuFramebuffer->gpuColorViews[gpuFramebuffer->uberOnChipOutput]->gpuTexture;
                auto *      blitDst    = gpuFramebuffer->gpuColorViews[gpuFramebuffer->uberFinalOutput]->gpuTexture;
                region.srcExtent.width = region.dstExtent.width = blitSrc->width;
                region.srcExtent.height = region.dstExtent.height = blitSrc->height;
                cmdFuncGLES3BlitTexture(device, blitSrc, blitDst, &region, 1, Filter::POINT);
            }

            cmdFuncGLES3MemoryBarrier(device, gpuRenderPass->barriers.back().glBarriers, gpuRenderPass->barriers.back().glBarriersByRegion);
        } else if (gpuFramebuffer->usesFBF) {
            if (device->constantRegistry()->mFBF == FBFSupportLevel::NON_COHERENT_EXT) {
                GL_CHECK(glFramebufferFetchBarrierEXT());
            } else if (device->constantRegistry()->mFBF == FBFSupportLevel::NON_COHERENT_QCOM) {
                GL_CHECK(glFramebufferFetchBarrierQCOM());
            }
        }
    } else {
        const auto &indices = subpass.resolves.empty() ? subpass.colors : subpass.resolves;
        for (const auto attachmentIndex : indices) {
            if (gpuRenderPass->statistics[attachmentIndex].storeSubpass != gfxStateCache.subpassIdx) continue;
            performStoreOp(attachmentIndex, glAttachmentIndex++);
        }
        bool skipStore = subpass.depthStencil == INVALID_BINDING ||
                         gpuRenderPass->statistics[subpass.depthStencil].storeSubpass != gfxStateCache.subpassIdx;
        performDepthStencilStoreOp(subpass.depthStencil, skipStore);

        cmdFuncGLES3MemoryBarrier(device, gpuRenderPass->barriers.back().glBarriers, gpuRenderPass->barriers.back().glBarriersByRegion);
    }
}

// NOLINTNEXTLINE(google-readability-function-size, readability-function-size)
void cmdFuncGLES3BindState(GLES3Device *device, GLES3GPUPipelineState *gpuPipelineState, GLES3GPUInputAssembler *gpuInputAssembler,
                           const GLES3GPUDescriptorSet *const *gpuDescriptorSets, const uint32_t *dynamicOffsets, const DynamicStates *dynamicStates) {
    GLES3ObjectCache &gfxStateCache = device->stateCache()->gfxStateCache;

    GLES3GPUStateCache *cache           = device->stateCache();
    bool                isShaderChanged = false;

    if (gpuPipelineState && gpuPipelineState != gfxStateCache.gpuPipelineState) {
        gfxStateCache.gpuPipelineState = gpuPipelineState;
        gfxStateCache.glPrimitive      = gpuPipelineState->glPrimitive;

        if (gpuPipelineState->gpuShader) {
            if (cache->glProgram != gpuPipelineState->gpuShader->glProgram) {
                GL_CHECK(glUseProgram(gpuPipelineState->gpuShader->glProgram));
                cache->glProgram = gpuPipelineState->gpuShader->glProgram;
                isShaderChanged  = true;
            }
        }

        // bind rasterizer state
        if (cache->rs.cullMode != gpuPipelineState->rs.cullMode) {
            switch (gpuPipelineState->rs.cullMode) {
                case CullMode::NONE: {
                    if (cache->isCullFaceEnabled) {
                        GL_CHECK(glDisable(GL_CULL_FACE));
                        cache->isCullFaceEnabled = false;
                    }
                } break;
                case CullMode::FRONT: {
                    if (!cache->isCullFaceEnabled) {
                        GL_CHECK(glEnable(GL_CULL_FACE));
                        cache->isCullFaceEnabled = true;
                    }
                    GL_CHECK(glCullFace(GL_FRONT));
                } break;
                case CullMode::BACK: {
                    if (!cache->isCullFaceEnabled) {
                        GL_CHECK(glEnable(GL_CULL_FACE));
                        cache->isCullFaceEnabled = true;
                    }
                    GL_CHECK(glCullFace(GL_BACK));
                } break;
                default:
                    break;
            }
            cache->rs.cullMode = gpuPipelineState->rs.cullMode;
        }
        if (cache->rs.isFrontFaceCCW != gpuPipelineState->rs.isFrontFaceCCW) {
            GL_CHECK(glFrontFace(gpuPipelineState->rs.isFrontFaceCCW ? GL_CCW : GL_CW));
            cache->rs.isFrontFaceCCW = gpuPipelineState->rs.isFrontFaceCCW;
        }
        if ((cache->rs.depthBias != gpuPipelineState->rs.depthBias) ||
            (cache->rs.depthBiasSlop != gpuPipelineState->rs.depthBiasSlop)) {
            GL_CHECK(glPolygonOffset(cache->rs.depthBias, cache->rs.depthBiasSlop));
            cache->rs.depthBiasSlop = gpuPipelineState->rs.depthBiasSlop;
        }
        if (cache->rs.lineWidth != gpuPipelineState->rs.lineWidth) {
            GL_CHECK(glLineWidth(gpuPipelineState->rs.lineWidth));
            cache->rs.lineWidth = gpuPipelineState->rs.lineWidth;
        }

        // bind depth-stencil state
        if (cache->dss.depthTest != gpuPipelineState->dss.depthTest) {
            if (gpuPipelineState->dss.depthTest) {
                GL_CHECK(glEnable(GL_DEPTH_TEST));
            } else {
                GL_CHECK(glDisable(GL_DEPTH_TEST));
            }
            cache->dss.depthTest = gpuPipelineState->dss.depthTest;
        }
        if (cache->dss.depthWrite != gpuPipelineState->dss.depthWrite) {
            GL_CHECK(glDepthMask(static_cast<bool>(gpuPipelineState->dss.depthWrite)));
            cache->dss.depthWrite = gpuPipelineState->dss.depthWrite;
        }
        if (cache->dss.depthFunc != gpuPipelineState->dss.depthFunc) {
            GL_CHECK(glDepthFunc(GLES3_CMP_FUNCS[(int)gpuPipelineState->dss.depthFunc]));
            cache->dss.depthFunc = gpuPipelineState->dss.depthFunc;
        }

        // bind depth-stencil state - front
        if (gpuPipelineState->dss.stencilTestFront || gpuPipelineState->dss.stencilTestBack) {
            if (!cache->isStencilTestEnabled) {
                GL_CHECK(glEnable(GL_STENCIL_TEST));
                cache->isStencilTestEnabled = true;
            }
        } else {
            if (cache->isStencilTestEnabled) {
                GL_CHECK(glDisable(GL_STENCIL_TEST));
                cache->isStencilTestEnabled = false;
            }
        }
        if (cache->dss.stencilFuncFront != gpuPipelineState->dss.stencilFuncFront ||
            cache->dss.stencilRefFront != gpuPipelineState->dss.stencilRefFront ||
            cache->dss.stencilReadMaskFront != gpuPipelineState->dss.stencilReadMaskFront) {
            GL_CHECK(glStencilFuncSeparate(GL_FRONT,
                                           GLES3_CMP_FUNCS[(int)gpuPipelineState->dss.stencilFuncFront],
                                           gpuPipelineState->dss.stencilRefFront,
                                           gpuPipelineState->dss.stencilReadMaskFront));
            cache->dss.stencilFuncFront     = gpuPipelineState->dss.stencilFuncFront;
            cache->dss.stencilRefFront      = gpuPipelineState->dss.stencilRefFront;
            cache->dss.stencilReadMaskFront = gpuPipelineState->dss.stencilReadMaskFront;
        }
        if (cache->dss.stencilFailOpFront != gpuPipelineState->dss.stencilFailOpFront ||
            cache->dss.stencilZFailOpFront != gpuPipelineState->dss.stencilZFailOpFront ||
            cache->dss.stencilPassOpFront != gpuPipelineState->dss.stencilPassOpFront) {
            GL_CHECK(glStencilOpSeparate(GL_FRONT,
                                         GLES3_STENCIL_OPS[(int)gpuPipelineState->dss.stencilFailOpFront],
                                         GLES3_STENCIL_OPS[(int)gpuPipelineState->dss.stencilZFailOpFront],
                                         GLES3_STENCIL_OPS[(int)gpuPipelineState->dss.stencilPassOpFront]));
            cache->dss.stencilFailOpFront  = gpuPipelineState->dss.stencilFailOpFront;
            cache->dss.stencilZFailOpFront = gpuPipelineState->dss.stencilZFailOpFront;
            cache->dss.stencilPassOpFront  = gpuPipelineState->dss.stencilPassOpFront;
        }
        if (cache->dss.stencilWriteMaskFront != gpuPipelineState->dss.stencilWriteMaskFront) {
            GL_CHECK(glStencilMaskSeparate(GL_FRONT, gpuPipelineState->dss.stencilWriteMaskFront));
            cache->dss.stencilWriteMaskFront = gpuPipelineState->dss.stencilWriteMaskFront;
        }

        // bind depth-stencil state - back
        if (cache->dss.stencilFuncBack != gpuPipelineState->dss.stencilFuncBack ||
            cache->dss.stencilRefBack != gpuPipelineState->dss.stencilRefBack ||
            cache->dss.stencilReadMaskBack != gpuPipelineState->dss.stencilReadMaskBack) {
            GL_CHECK(glStencilFuncSeparate(GL_BACK,
                                           GLES3_CMP_FUNCS[(int)gpuPipelineState->dss.stencilFuncBack],
                                           gpuPipelineState->dss.stencilRefBack,
                                           gpuPipelineState->dss.stencilReadMaskBack));
            cache->dss.stencilFuncBack     = gpuPipelineState->dss.stencilFuncBack;
            cache->dss.stencilRefBack      = gpuPipelineState->dss.stencilRefBack;
            cache->dss.stencilReadMaskBack = gpuPipelineState->dss.stencilReadMaskBack;
        }
        if (cache->dss.stencilFailOpBack != gpuPipelineState->dss.stencilFailOpBack ||
            cache->dss.stencilZFailOpBack != gpuPipelineState->dss.stencilZFailOpBack ||
            cache->dss.stencilPassOpBack != gpuPipelineState->dss.stencilPassOpBack) {
            GL_CHECK(glStencilOpSeparate(GL_BACK,
                                         GLES3_STENCIL_OPS[(int)gpuPipelineState->dss.stencilFailOpBack],
                                         GLES3_STENCIL_OPS[(int)gpuPipelineState->dss.stencilZFailOpBack],
                                         GLES3_STENCIL_OPS[(int)gpuPipelineState->dss.stencilPassOpBack]));
            cache->dss.stencilFailOpBack  = gpuPipelineState->dss.stencilFailOpBack;
            cache->dss.stencilZFailOpBack = gpuPipelineState->dss.stencilZFailOpBack;
            cache->dss.stencilPassOpBack  = gpuPipelineState->dss.stencilPassOpBack;
        }
        if (cache->dss.stencilWriteMaskBack != gpuPipelineState->dss.stencilWriteMaskBack) {
            GL_CHECK(glStencilMaskSeparate(GL_BACK, gpuPipelineState->dss.stencilWriteMaskBack));
            cache->dss.stencilWriteMaskBack = gpuPipelineState->dss.stencilWriteMaskBack;
        }

        // bind blend state
        if (cache->bs.isA2C != gpuPipelineState->bs.isA2C) {
            if (cache->bs.isA2C) {
                GL_CHECK(glEnable(GL_SAMPLE_ALPHA_TO_COVERAGE));
            } else {
                GL_CHECK(glDisable(GL_SAMPLE_ALPHA_TO_COVERAGE));
            }
            cache->bs.isA2C = gpuPipelineState->bs.isA2C;
        }
        if (cache->bs.blendColor.x != gpuPipelineState->bs.blendColor.x ||
            cache->bs.blendColor.y != gpuPipelineState->bs.blendColor.y ||
            cache->bs.blendColor.z != gpuPipelineState->bs.blendColor.z ||
            cache->bs.blendColor.w != gpuPipelineState->bs.blendColor.w) {
            GL_CHECK(glBlendColor(gpuPipelineState->bs.blendColor.x,
                                  gpuPipelineState->bs.blendColor.y,
                                  gpuPipelineState->bs.blendColor.z,
                                  gpuPipelineState->bs.blendColor.w));
            cache->bs.blendColor = gpuPipelineState->bs.blendColor;
        }

        if (!gpuPipelineState->bs.targets.empty()) {
            BlendTarget &      cacheTarget = cache->bs.targets[0];
            const BlendTarget &target      = gpuPipelineState->bs.targets[0];
            if (cacheTarget.blend != target.blend) {
                if (!cacheTarget.blend) {
                    GL_CHECK(glEnable(GL_BLEND));
                } else {
                    GL_CHECK(glDisable(GL_BLEND));
                }
                cacheTarget.blend = target.blend;
            }
            if (cacheTarget.blendEq != target.blendEq ||
                cacheTarget.blendAlphaEq != target.blendAlphaEq) {
                GL_CHECK(glBlendEquationSeparate(GLES3_BLEND_OPS[(int)target.blendEq],
                                                 GLES3_BLEND_OPS[(int)target.blendAlphaEq]));
                cacheTarget.blendEq      = target.blendEq;
                cacheTarget.blendAlphaEq = target.blendAlphaEq;
            }
            if (cacheTarget.blendSrc != target.blendSrc ||
                cacheTarget.blendDst != target.blendDst ||
                cacheTarget.blendSrcAlpha != target.blendSrcAlpha ||
                cacheTarget.blendDstAlpha != target.blendDstAlpha) {
                GL_CHECK(glBlendFuncSeparate(GLES3_BLEND_FACTORS[(int)target.blendSrc],
                                             GLES3_BLEND_FACTORS[(int)target.blendDst],
                                             GLES3_BLEND_FACTORS[(int)target.blendSrcAlpha],
                                             GLES3_BLEND_FACTORS[(int)target.blendDstAlpha]));
                cacheTarget.blendSrc      = target.blendSrc;
                cacheTarget.blendDst      = target.blendDst;
                cacheTarget.blendSrcAlpha = target.blendSrcAlpha;
                cacheTarget.blendDstAlpha = target.blendDstAlpha;
            }
            if (cacheTarget.blendColorMask != target.blendColorMask) {
                GL_CHECK(glColorMask((GLboolean)(target.blendColorMask & ColorMask::R),
                                     (GLboolean)(target.blendColorMask & ColorMask::G),
                                     (GLboolean)(target.blendColorMask & ColorMask::B),
                                     (GLboolean)(target.blendColorMask & ColorMask::A)));
                cacheTarget.blendColorMask = target.blendColorMask;
            }
        }
    } // if

    // bind descriptor sets
    if (gpuPipelineState && gpuPipelineState->gpuShader && gpuPipelineState->gpuPipelineLayout) {
        const vector<vector<int>> &dynamicOffsetIndices = gpuPipelineState->gpuPipelineLayout->dynamicOffsetIndices;

        size_t bufferLen = gpuPipelineState->gpuShader->glBuffers.size();
        for (size_t j = 0; j < bufferLen; j++) {
            const GLES3GPUUniformBuffer &glBuffer = gpuPipelineState->gpuShader->glBuffers[j];

            const GLES3GPUDescriptorSet *gpuDescriptorSet = gpuDescriptorSets[glBuffer.set];
            const uint32_t               descriptorIndex  = gpuDescriptorSet->descriptorIndices->at(glBuffer.binding);
            const GLES3GPUDescriptor &   gpuDescriptor    = gpuDescriptorSet->gpuDescriptors[descriptorIndex];

            if (!gpuDescriptor.gpuBuffer) {
                //CC_LOG_ERROR("Buffer binding '%s' at set %d binding %d is not bounded",
                //             glBuffer.name.c_str(), glBuffer.set, glBuffer.binding);
                continue;
            }

            uint32_t offset = gpuDescriptor.gpuBuffer->glOffset;

            const vector<int> &dynamicOffsetSetIndices = dynamicOffsetIndices[glBuffer.set];
            int                dynamicOffsetIndex      = glBuffer.binding < dynamicOffsetSetIndices.size() ? dynamicOffsetSetIndices[glBuffer.binding] : -1;
            if (dynamicOffsetIndex >= 0) offset += dynamicOffsets[dynamicOffsetIndex];

            if (glBuffer.isStorage) {
                if (cache->glBindSSBOs[glBuffer.glBinding] != gpuDescriptor.gpuBuffer->glBuffer ||
                    cache->glBindSSBOOffsets[glBuffer.glBinding] != offset) {
                    if (offset) {
                        GL_CHECK(glBindBufferRange(GL_SHADER_STORAGE_BUFFER, glBuffer.glBinding, gpuDescriptor.gpuBuffer->glBuffer,
                                                   offset, gpuDescriptor.gpuBuffer->size));
                    } else {
                        GL_CHECK(glBindBufferBase(GL_SHADER_STORAGE_BUFFER, glBuffer.glBinding, gpuDescriptor.gpuBuffer->glBuffer));
                    }
                    cache->glShaderStorageBuffer = cache->glBindSSBOs[glBuffer.glBinding] = gpuDescriptor.gpuBuffer->glBuffer;
                    cache->glBindSSBOOffsets[glBuffer.glBinding]                          = offset;
                }
            } else {
                if (cache->glBindUBOs[glBuffer.glBinding] != gpuDescriptor.gpuBuffer->glBuffer ||
                    cache->glBindUBOOffsets[glBuffer.glBinding] != offset) {
                    if (offset) {
                        GL_CHECK(glBindBufferRange(GL_UNIFORM_BUFFER, glBuffer.glBinding, gpuDescriptor.gpuBuffer->glBuffer,
                                                   offset, gpuDescriptor.gpuBuffer->size));
                    } else {
                        GL_CHECK(glBindBufferBase(GL_UNIFORM_BUFFER, glBuffer.glBinding, gpuDescriptor.gpuBuffer->glBuffer));
                    }
                    cache->glUniformBuffer = cache->glBindUBOs[glBuffer.glBinding] = gpuDescriptor.gpuBuffer->glBuffer;
                    cache->glBindUBOOffsets[glBuffer.glBinding]                    = offset;
                }
            }
        }

        size_t samplerTextureLen = gpuPipelineState->gpuShader->glSamplerTextures.size();
        for (size_t j = 0; j < samplerTextureLen; j++) {
            const GLES3GPUUniformSamplerTexture &glSamplerTexture = gpuPipelineState->gpuShader->glSamplerTextures[j];

            const GLES3GPUDescriptorSet *gpuDescriptorSet = gpuDescriptorSets[glSamplerTexture.set];
            const uint32_t               descriptorIndex  = gpuDescriptorSet->descriptorIndices->at(glSamplerTexture.binding);
            const GLES3GPUDescriptor *   gpuDescriptor    = &gpuDescriptorSet->gpuDescriptors[descriptorIndex];

            GLES3GPUTextureView *gpuTextureView = nullptr;
            GLES3GPUTexture *    gpuTexture     = nullptr;

            uint32_t minLod = 0;
            uint32_t maxLod = 0;

            for (size_t u = 0; u < glSamplerTexture.units.size(); u++, gpuDescriptor++) {
                auto unit = static_cast<uint32_t>(glSamplerTexture.units[u]);

                if (!gpuDescriptor->gpuTextureView || !gpuDescriptor->gpuTextureView->gpuTexture || !gpuDescriptor->gpuSampler) {
                    //CC_LOG_ERROR("Sampler texture '%s' at binding %d set %d index %d is not bounded",
                    //             glSamplerTexture.name.c_str(), glSamplerTexture.set, glSamplerTexture.binding, u);
                    continue;
                }

                gpuTextureView = gpuDescriptor->gpuTextureView;
                gpuTexture     = gpuTextureView->gpuTexture;
                minLod         = gpuTextureView->baseLevel;
                maxLod         = minLod + gpuTextureView->levelCount;

                if (gpuTexture->size > 0) {
                    GLuint glTexture = gpuTexture->glTexture;

                    if (cache->glTextures[unit] != glTexture) {
                        if (cache->texUint != unit) {
                            GL_CHECK(glActiveTexture(GL_TEXTURE0 + unit));
                            cache->texUint = unit;
                        }
                        GL_CHECK(glBindTexture(gpuTexture->glTarget, glTexture));
                        cache->glTextures[unit] = glTexture;
                    }

                    GLuint glSampler = gpuDescriptor->gpuSampler->getGLSampler(minLod, maxLod);
                    if (cache->glSamplers[unit] != glSampler) {
                        GL_CHECK(glBindSampler(unit, glSampler));
                        cache->glSamplers[unit] = glSampler;
                    }
                }
            }
        }

        size_t imageLen = gpuPipelineState->gpuShader->glImages.size();
        for (size_t j = 0; j < imageLen; j++) {
            const GLES3GPUUniformStorageImage &glImage = gpuPipelineState->gpuShader->glImages[j];

            const GLES3GPUDescriptorSet *gpuDescriptorSet = gpuDescriptorSets[glImage.set];
            const uint32_t               descriptorIndex  = gpuDescriptorSet->descriptorIndices->at(glImage.binding);
            const GLES3GPUDescriptor *   gpuDescriptor    = &gpuDescriptorSet->gpuDescriptors[descriptorIndex];

            GLES3GPUTexture *gpuTexture = nullptr;

            for (size_t u = 0; u < glImage.units.size(); u++, gpuDescriptor++) {
                auto unit = static_cast<uint32_t>(glImage.units[u]);

                if (!gpuDescriptor->gpuTextureView || !gpuDescriptor->gpuTextureView->gpuTexture) {
                    //CC_LOG_ERROR("Storage image '%s' at binding %d set %d index %d is not bounded",
                    //             glImage.name.c_str(), glImage.set, glImage.binding, u);
                    continue;
                }

                gpuTexture = gpuDescriptor->gpuTextureView->gpuTexture;

                if (gpuTexture->size > 0) {
                    GLuint glTexture = gpuTexture->glTexture;

                    if (cache->glImages[unit] != glTexture) {
                        GL_CHECK(glBindImageTexture(unit, glTexture, 0, GL_TRUE, 0, glImage.glMemoryAccess, gpuTexture->glInternalFmt));
                    }
                }
            }
        }
    } // if

    // bind vao
    if (gpuInputAssembler && gpuPipelineState && gpuPipelineState->gpuShader &&
        (isShaderChanged || gpuInputAssembler != gfxStateCache.gpuInputAssembler)) {
        gfxStateCache.gpuInputAssembler = gpuInputAssembler;
        if (USE_VAO) {
            size_t hash  = gpuPipelineState->gpuShader->glProgram ^ device->constantRegistry()->currentBoundThreadID;
            GLuint glVAO = gpuInputAssembler->glVAOs[hash];
            if (!glVAO) {
                GL_CHECK(glGenVertexArrays(1, &glVAO));
                gpuInputAssembler->glVAOs[hash] = glVAO;
                GL_CHECK(glBindVertexArray(glVAO));
                GL_CHECK(glBindBuffer(GL_ARRAY_BUFFER, 0));
                GL_CHECK(glBindBuffer(GL_ELEMENT_ARRAY_BUFFER, 0));

                for (auto &gpuInput : gpuPipelineState->gpuShader->glInputs) {
                    for (size_t a = 0; a < gpuInputAssembler->attributes.size(); ++a) {
                        const GLES3GPUAttribute &gpuAttribute = gpuInputAssembler->glAttribs[a];
                        if (gpuAttribute.name == gpuInput.name) {
                            GL_CHECK(glBindBuffer(GL_ARRAY_BUFFER, gpuAttribute.glBuffer));

                            for (uint32_t c = 0; c < gpuAttribute.componentCount; ++c) {
                                GLuint   glLoc        = gpuInput.glLoc + c;
                                uint32_t attribOffset = gpuAttribute.offset + gpuAttribute.size * c;
                                GL_CHECK(glEnableVertexAttribArray(glLoc));

                                cache->glEnabledAttribLocs[glLoc] = true;
                                GL_CHECK(glVertexAttribPointer(glLoc, gpuAttribute.count, gpuAttribute.glType, gpuAttribute.isNormalized, gpuAttribute.stride, BUFFER_OFFSET(attribOffset)));
                                GL_CHECK(glVertexAttribDivisor(glLoc, gpuAttribute.isInstanced ? 1 : 0));
                            }
                            break;
                        }
                    }
                }

                if (gpuInputAssembler->gpuIndexBuffer) {
                    GL_CHECK(glBindBuffer(GL_ELEMENT_ARRAY_BUFFER, gpuInputAssembler->gpuIndexBuffer->glBuffer));
                }

                GL_CHECK(glBindVertexArray(0));
                GL_CHECK(glBindBuffer(GL_ARRAY_BUFFER, 0));
                GL_CHECK(glBindBuffer(GL_ELEMENT_ARRAY_BUFFER, 0));
                cache->glVAO                = 0;
                cache->glArrayBuffer        = 0;
                cache->glElementArrayBuffer = 0;
            }

            if (cache->glVAO != glVAO) {
                GL_CHECK(glBindVertexArray(glVAO));
                cache->glVAO = glVAO;
            }
        } else {
            for (auto &&glCurrentAttribLoc : cache->glCurrentAttribLocs) {
                glCurrentAttribLoc = false;
            }

            for (auto &gpuInput : gpuPipelineState->gpuShader->glInputs) {
                for (size_t a = 0; a < gpuInputAssembler->attributes.size(); ++a) {
                    const GLES3GPUAttribute &gpuAttribute = gpuInputAssembler->glAttribs[a];
                    if (gpuAttribute.name == gpuInput.name) {
                        if (cache->glArrayBuffer != gpuAttribute.glBuffer) {
                            GL_CHECK(glBindBuffer(GL_ARRAY_BUFFER, gpuAttribute.glBuffer));
                            cache->glArrayBuffer = gpuAttribute.glBuffer;
                        }

                        for (uint32_t c = 0; c < gpuAttribute.componentCount; ++c) {
                            GLuint   glLoc        = gpuInput.glLoc + c;
                            uint32_t attribOffset = gpuAttribute.offset + gpuAttribute.size * c;
                            GL_CHECK(glEnableVertexAttribArray(glLoc));
                            cache->glCurrentAttribLocs[glLoc] = true;
                            cache->glEnabledAttribLocs[glLoc] = true;
                            GL_CHECK(glVertexAttribPointer(glLoc, gpuAttribute.count, gpuAttribute.glType, gpuAttribute.isNormalized, gpuAttribute.stride, BUFFER_OFFSET(attribOffset)));
                            GL_CHECK(glVertexAttribDivisor(glLoc, gpuAttribute.isInstanced ? 1 : 0));
                        }
                        break;
                    }
                }
            }

            if (gpuInputAssembler->gpuIndexBuffer) {
                if (cache->glElementArrayBuffer != gpuInputAssembler->gpuIndexBuffer->glBuffer) {
                    GL_CHECK(glBindBuffer(GL_ELEMENT_ARRAY_BUFFER, gpuInputAssembler->gpuIndexBuffer->glBuffer));
                    cache->glElementArrayBuffer = gpuInputAssembler->gpuIndexBuffer->glBuffer;
                }
            }

            for (uint32_t a = 0; a < cache->glCurrentAttribLocs.size(); ++a) {
                if (cache->glEnabledAttribLocs[a] != cache->glCurrentAttribLocs[a]) {
                    GL_CHECK(glDisableVertexAttribArray(a));
                    cache->glEnabledAttribLocs[a] = false;
                }
            }
        }
    } // if

    if (gpuPipelineState && !gpuPipelineState->dynamicStates.empty()) {
        for (DynamicStateFlagBit dynamicState : gpuPipelineState->dynamicStates) {
            switch (dynamicState) {
                case DynamicStateFlagBit::LINE_WIDTH:
                    if (cache->rs.lineWidth != dynamicStates->lineWidth) {
                        cache->rs.lineWidth = dynamicStates->lineWidth;
                        GL_CHECK(glLineWidth(dynamicStates->lineWidth));
                    }
                    break;
                case DynamicStateFlagBit::DEPTH_BIAS:
                    if ((cache->rs.depthBias != dynamicStates->depthBiasConstant) ||
                        (cache->rs.depthBiasSlop != dynamicStates->depthBiasSlope)) {
                        GL_CHECK(glPolygonOffset(dynamicStates->depthBiasConstant, dynamicStates->depthBiasSlope));
                        cache->rs.depthBias     = dynamicStates->depthBiasConstant;
                        cache->rs.depthBiasSlop = dynamicStates->depthBiasSlope;
                    }
                    break;
                case DynamicStateFlagBit::BLEND_CONSTANTS:
                    if ((cache->bs.blendColor.x != dynamicStates->blendConstant.x) ||
                        (cache->bs.blendColor.y != dynamicStates->blendConstant.y) ||
                        (cache->bs.blendColor.z != dynamicStates->blendConstant.z) ||
                        (cache->bs.blendColor.w != dynamicStates->blendConstant.w)) {
                        GL_CHECK(glBlendColor(dynamicStates->blendConstant.x,
                                              dynamicStates->blendConstant.y,
                                              dynamicStates->blendConstant.z,
                                              dynamicStates->blendConstant.w));
                        cache->bs.blendColor = dynamicStates->blendConstant;
                    }
                    break;
                case DynamicStateFlagBit::STENCIL_WRITE_MASK: {
                    const auto &front = dynamicStates->stencilStatesFront;
                    const auto &back  = dynamicStates->stencilStatesBack;
                    if (cache->dss.stencilWriteMaskFront != front.writeMask) {
                        GL_CHECK(glStencilMaskSeparate(GL_FRONT, front.writeMask));
                        cache->dss.stencilWriteMaskFront = front.writeMask;
                    }
                    if (cache->dss.stencilWriteMaskBack != back.writeMask) {
                        GL_CHECK(glStencilMaskSeparate(GL_BACK, back.writeMask));
                        cache->dss.stencilWriteMaskBack = back.writeMask;
                    }
                } break;
                case DynamicStateFlagBit::STENCIL_COMPARE_MASK: {
                    const auto &front = dynamicStates->stencilStatesFront;
                    const auto &back  = dynamicStates->stencilStatesBack;
                    if ((cache->dss.stencilRefFront != front.reference) ||
                        (cache->dss.stencilReadMaskFront != front.compareMask)) {
                        GL_CHECK(glStencilFuncSeparate(GL_FRONT,
                                                       GLES3_CMP_FUNCS[toNumber(cache->dss.stencilFuncFront)],
                                                       front.reference,
                                                       front.compareMask));
                        cache->dss.stencilRefFront      = front.reference;
                        cache->dss.stencilReadMaskFront = front.compareMask;
                    }
                    if ((cache->dss.stencilRefBack != back.reference) ||
                        (cache->dss.stencilReadMaskBack != back.compareMask)) {
                        GL_CHECK(glStencilFuncSeparate(GL_BACK,
                                                       GLES3_CMP_FUNCS[toNumber(cache->dss.stencilFuncBack)],
                                                       back.reference,
                                                       back.compareMask));
                        cache->dss.stencilRefBack      = back.reference;
                        cache->dss.stencilReadMaskBack = back.compareMask;
                    }
                } break;
                default:
                    CC_LOG_ERROR("Invalid dynamic states.");
                    break;
            } // switch
        }
    }
}

void cmdFuncGLES3Draw(GLES3Device *device, const DrawInfo &drawInfo) {
    GLES3ObjectCache &      gfxStateCache     = device->stateCache()->gfxStateCache;
    GLES3GPUPipelineState * gpuPipelineState  = gfxStateCache.gpuPipelineState;
    GLES3GPUInputAssembler *gpuInputAssembler = gfxStateCache.gpuInputAssembler;
    GLenum                  glPrimitive       = gfxStateCache.glPrimitive;

    if (gpuInputAssembler && gpuPipelineState) {
        if (!gpuInputAssembler->gpuIndirectBuffer) {
            if (gpuInputAssembler->gpuIndexBuffer) {
                if (drawInfo.indexCount > 0) {
                    uint8_t *offset = nullptr;
                    offset += drawInfo.firstIndex * gpuInputAssembler->gpuIndexBuffer->stride;
                    if (drawInfo.instanceCount == 0) {
                        GL_CHECK(glDrawElements(glPrimitive, drawInfo.indexCount, gpuInputAssembler->glIndexType, offset));
                    } else {
                        GL_CHECK(glDrawElementsInstanced(glPrimitive, drawInfo.indexCount, gpuInputAssembler->glIndexType, offset, drawInfo.instanceCount));
                    }
                }
            } else if (drawInfo.vertexCount > 0) {
                if (drawInfo.instanceCount == 0) {
                    GL_CHECK(glDrawArrays(glPrimitive, drawInfo.firstIndex, drawInfo.vertexCount));
                } else {
                    GL_CHECK(glDrawArraysInstanced(glPrimitive, drawInfo.firstIndex, drawInfo.vertexCount, drawInfo.instanceCount));
                }
            }
        } else {
            for (size_t j = 0; j < gpuInputAssembler->gpuIndirectBuffer->indirects.size(); ++j) {
                const DrawInfo &draw = gpuInputAssembler->gpuIndirectBuffer->indirects[j];
                if (gpuInputAssembler->gpuIndexBuffer) {
                    if (draw.indexCount > 0) {
                        uint8_t *offset = nullptr;
                        offset += draw.firstIndex * gpuInputAssembler->gpuIndexBuffer->stride;
                        if (draw.instanceCount == 0) {
                            GL_CHECK(glDrawElements(glPrimitive, draw.indexCount, gpuInputAssembler->glIndexType, offset));
                        } else {
                            GL_CHECK(glDrawElementsInstanced(glPrimitive, draw.indexCount, gpuInputAssembler->glIndexType, offset, draw.instanceCount));
                        }
                    }
                } else if (draw.vertexCount > 0) {
                    if (draw.instanceCount == 0) {
                        GL_CHECK(glDrawArrays(glPrimitive, draw.firstIndex, draw.vertexCount));
                    } else {
                        GL_CHECK(glDrawArraysInstanced(glPrimitive, draw.firstIndex, draw.vertexCount, draw.instanceCount));
                    }
                }
            }
        }
    }
}

void cmdFuncGLES3Dispatch(GLES3Device *device, const GLES3GPUDispatchInfo &info) {
    GLES3GPUStateCache *cache = device->stateCache();
    if (info.indirectBuffer) {
        if (cache->glDispatchIndirectBuffer != info.indirectBuffer->glBuffer) {
            GL_CHECK(glBindBuffer(GL_DISPATCH_INDIRECT_BUFFER, info.indirectBuffer->glBuffer));
            cache->glDispatchIndirectBuffer = info.indirectBuffer->glBuffer;
        }
        GL_CHECK(glDispatchComputeIndirect(info.indirectOffset));
    } else {
        GL_CHECK(glDispatchCompute(info.groupCountX, info.groupCountY, info.groupCountZ));
    }
}

void cmdFuncGLES3MemoryBarrier(GLES3Device * /*device*/, GLbitfield barriers, GLbitfield barriersByRegion) {
    if (barriers) GL_CHECK(glMemoryBarrier(barriers));
    if (barriersByRegion) GL_CHECK(glMemoryBarrierByRegion(barriersByRegion));
}

static void uploadBufferData(GLenum target, GLintptr offset, GLsizeiptr length, const void *buffer) {
#if 0
    GL_CHECK(glBufferSubData(target, offset, length, buffer));
#else
    void *dst{nullptr};
    GL_CHECK(dst = glMapBufferRange(target, offset, length, GL_MAP_WRITE_BIT | GL_MAP_INVALIDATE_BUFFER_BIT));
    if (!dst) {
        GL_CHECK(glBufferSubData(target, offset, length, buffer));
        return;
    }
    memcpy(dst, buffer, length);
    GL_CHECK(glUnmapBuffer(target));
#endif
}

void cmdFuncGLES3UpdateBuffer(GLES3Device *device, GLES3GPUBuffer *gpuBuffer, const void *buffer, uint32_t offset, uint32_t size) {
    GLES3ObjectCache &gfxStateCache = device->stateCache()->gfxStateCache;
    if (hasFlag(gpuBuffer->usage, BufferUsageBit::INDIRECT)) {
        memcpy(reinterpret_cast<uint8_t *>(gpuBuffer->indirects.data()) + offset, buffer, size);
    } else if (hasFlag(gpuBuffer->usage, BufferUsageBit::TRANSFER_SRC)) {
        memcpy(gpuBuffer->buffer + offset, buffer, size);
    } else {
        switch (gpuBuffer->glTarget) {
            case GL_ARRAY_BUFFER: {
                if (device->stateCache()->glVAO) {
                    GL_CHECK(glBindVertexArray(0));
                    device->stateCache()->glVAO = 0;
                }
                gfxStateCache.gpuInputAssembler = nullptr;
                if (device->stateCache()->glArrayBuffer != gpuBuffer->glBuffer) {
                    GL_CHECK(glBindBuffer(GL_ARRAY_BUFFER, gpuBuffer->glBuffer));
                    device->stateCache()->glArrayBuffer = gpuBuffer->glBuffer;
                }
                uploadBufferData(GL_ARRAY_BUFFER, offset, size, buffer);
                break;
            }
            case GL_ELEMENT_ARRAY_BUFFER: {
                if (device->stateCache()->glVAO) {
                    GL_CHECK(glBindVertexArray(0));
                    device->stateCache()->glVAO = 0;
                }
                gfxStateCache.gpuInputAssembler = nullptr;
                if (device->stateCache()->glElementArrayBuffer != gpuBuffer->glBuffer) {
                    GL_CHECK(glBindBuffer(GL_ELEMENT_ARRAY_BUFFER, gpuBuffer->glBuffer));
                    device->stateCache()->glElementArrayBuffer = gpuBuffer->glBuffer;
                }
                uploadBufferData(GL_ELEMENT_ARRAY_BUFFER, offset, size, buffer);
                break;
            }
            case GL_UNIFORM_BUFFER: {
                if (device->stateCache()->glUniformBuffer != gpuBuffer->glBuffer) {
                    GL_CHECK(glBindBuffer(GL_UNIFORM_BUFFER, gpuBuffer->glBuffer));
                    device->stateCache()->glUniformBuffer = gpuBuffer->glBuffer;
                }
                uploadBufferData(GL_UNIFORM_BUFFER, offset, size, buffer);
                break;
            }
            case GL_SHADER_STORAGE_BUFFER: {
                if (device->stateCache()->glShaderStorageBuffer != gpuBuffer->glBuffer) {
                    GL_CHECK(glBindBuffer(GL_SHADER_STORAGE_BUFFER, gpuBuffer->glBuffer));
                    device->stateCache()->glShaderStorageBuffer = gpuBuffer->glBuffer;
                }
                uploadBufferData(GL_SHADER_STORAGE_BUFFER, offset, size, buffer);
                break;
            }
            default:
                CCASSERT(false, "Unsupported BufferType, update buffer failed.");
                break;
        }
    }
}

void cmdFuncGLES3CopyBuffersToTexture(GLES3Device *device, const uint8_t *const *buffers, GLES3GPUTexture *gpuTexture, const BufferTextureCopy *regions, uint32_t count) {
    if (gpuTexture->memoryless) return;

    GLuint &glTexture = device->stateCache()->glTextures[device->stateCache()->texUint];
    if (glTexture != gpuTexture->glTexture) {
        GL_CHECK(glBindTexture(gpuTexture->glTarget, gpuTexture->glTexture));
        glTexture = gpuTexture->glTexture;
    }

    bool     isCompressed = GFX_FORMAT_INFOS[static_cast<int>(gpuTexture->format)].isCompressed;
    uint32_t n            = 0;

    switch (gpuTexture->glTarget) {
        case GL_TEXTURE_2D: {
            uint32_t w;
            uint32_t h;
            for (size_t i = 0; i < count; ++i) {
                const BufferTextureCopy &region = regions[i];
                w                               = region.texExtent.width;
                h                               = region.texExtent.height;
                const uint8_t *buff             = buffers[n++];
                if (isCompressed) {
                    auto memSize = static_cast<GLsizei>(formatSize(gpuTexture->format, w, h, 1));
                    GL_CHECK(glCompressedTexSubImage2D(GL_TEXTURE_2D,
                                                       region.texSubres.mipLevel,
                                                       region.texOffset.x,
                                                       region.texOffset.y,
                                                       w, h,
                                                       gpuTexture->glFormat,
                                                       memSize,
                                                       (GLvoid *)buff));
                } else {
                    GL_CHECK(glTexSubImage2D(GL_TEXTURE_2D,
                                             region.texSubres.mipLevel,
                                             region.texOffset.x,
                                             region.texOffset.y,
                                             w, h,
                                             gpuTexture->glFormat,
                                             gpuTexture->glType,
                                             (GLvoid *)buff));
                }
            }
            break;
        }
        case GL_TEXTURE_2D_ARRAY: {
            uint32_t w;
            uint32_t h;
            for (size_t i = 0; i < count; ++i) {
                const BufferTextureCopy &region     = regions[i];
                uint32_t                 d          = region.texSubres.layerCount;
                uint32_t                 layerCount = d + region.texSubres.baseArrayLayer;

                for (uint32_t z = region.texSubres.baseArrayLayer; z < layerCount; ++z) {
                    w                   = region.texExtent.width;
                    h                   = region.texExtent.height;
                    const uint8_t *buff = buffers[n++];
                    if (isCompressed) {
                        auto memSize = static_cast<GLsizei>(formatSize(gpuTexture->format, w, h, 1));
                        GL_CHECK(glCompressedTexSubImage3D(GL_TEXTURE_2D_ARRAY,
                                                           region.texSubres.mipLevel,
                                                           region.texOffset.x,
                                                           region.texOffset.y,
                                                           z,
                                                           w, h, d,
                                                           gpuTexture->glFormat,
                                                           memSize,
                                                           (GLvoid *)buff));
                    } else {
                        GL_CHECK(glTexSubImage3D(GL_TEXTURE_2D_ARRAY,
                                                 region.texSubres.mipLevel,
                                                 region.texOffset.x,
                                                 region.texOffset.y,
                                                 z,
                                                 w, h, d,
                                                 gpuTexture->glFormat,
                                                 gpuTexture->glType,
                                                 (GLvoid *)buff));
                    }
                }
            }
            break;
        }
        case GL_TEXTURE_3D: {
            uint32_t w;
            uint32_t h;
            uint32_t d;
            for (size_t i = 0; i < count; ++i) {
                const BufferTextureCopy &region = regions[i];
                w                               = region.texExtent.width;
                h                               = region.texExtent.height;
                d                               = region.texExtent.depth;
                const uint8_t *buff             = buffers[n++];
                if (isCompressed) {
                    auto memSize = static_cast<GLsizei>(formatSize(gpuTexture->format, w, h, 1));
                    GL_CHECK(glCompressedTexSubImage3D(GL_TEXTURE_3D,
                                                       region.texSubres.mipLevel,
                                                       region.texOffset.x,
                                                       region.texOffset.y,
                                                       region.texOffset.z,
                                                       w, h, d,
                                                       gpuTexture->glFormat,
                                                       memSize,
                                                       (GLvoid *)buff));
                } else {
                    GL_CHECK(glTexSubImage3D(GL_TEXTURE_3D,
                                             region.texSubres.mipLevel,
                                             region.texOffset.x,
                                             region.texOffset.y,
                                             region.texOffset.z,
                                             w, h, d,
                                             gpuTexture->glFormat,
                                             gpuTexture->glType,
                                             (GLvoid *)buff));
                }
            }
            break;
        }
        case GL_TEXTURE_CUBE_MAP: {
            uint32_t w;
            uint32_t h;
            uint32_t f;
            for (size_t i = 0; i < count; ++i) {
                const BufferTextureCopy &region    = regions[i];
                uint32_t                 faceCount = region.texSubres.baseArrayLayer + region.texSubres.layerCount;
                for (f = region.texSubres.baseArrayLayer; f < faceCount; ++f) {
                    w                   = region.texExtent.width;
                    h                   = region.texExtent.height;
                    const uint8_t *buff = buffers[n++];
                    if (isCompressed) {
                        auto memSize = static_cast<GLsizei>(formatSize(gpuTexture->format, w, h, 1));
                        GL_CHECK(glCompressedTexSubImage2D(GL_TEXTURE_CUBE_MAP_POSITIVE_X + f,
                                                           region.texSubres.mipLevel,
                                                           region.texOffset.x,
                                                           region.texOffset.y,
                                                           w, h,
                                                           gpuTexture->glFormat,
                                                           memSize,
                                                           (GLvoid *)buff));
                    } else {
                        GL_CHECK(glTexSubImage2D(GL_TEXTURE_CUBE_MAP_POSITIVE_X + f,
                                                 region.texSubres.mipLevel,
                                                 region.texOffset.x,
                                                 region.texOffset.y,
                                                 w, h,
                                                 gpuTexture->glFormat,
                                                 gpuTexture->glType,
                                                 (GLvoid *)buff));
                    }
                }
            }

            break;
        }
        default:
            CCASSERT(false, "Unsupported TextureType, copy buffers to texture failed.");
            break;
    }

    if (!isCompressed && hasFlag(gpuTexture->flags, TextureFlagBit::GEN_MIPMAP)) {
        GL_CHECK(glBindTexture(gpuTexture->glTarget, gpuTexture->glTexture));
        GL_CHECK(glGenerateMipmap(gpuTexture->glTarget));
    }
}

void cmdFuncGLES3CopyTextureToBuffers(GLES3Device *device, GLES3GPUTexture *gpuTexture, uint8_t *const *buffers, const BufferTextureCopy *regions, uint32_t count) {
    auto glFormat = gpuTexture->glFormat;
    auto glType   = gpuTexture->glType;

    for (uint32_t i = 0; i < count; ++i) {
        auto     region      = regions[i];
        uint8_t *copyDst     = buffers[i];
        auto     framebuffer = device->framebufferCacheMap()->getFramebufferFromTexture(gpuTexture, region.texSubres);
        if (device->stateCache()->glReadFramebuffer != framebuffer) {
            GL_CHECK(glBindFramebuffer(GL_READ_FRAMEBUFFER, framebuffer));
            device->stateCache()->glReadFramebuffer = framebuffer;
        }
        GL_CHECK(glReadPixels(region.texOffset.x, region.texOffset.y, region.texExtent.width, region.texExtent.height, glFormat, glType, copyDst));
    }
}

void cmdFuncGLES3BlitTexture(GLES3Device *device, GLES3GPUTexture *gpuTextureSrc, GLES3GPUTexture *gpuTextureDst,
                             const TextureBlit *regions, uint32_t count, Filter filter) {
    GLES3GPUStateCache *cache = device->stateCache();

    GLbitfield        mask = 0U;
    const FormatInfo &info = GFX_FORMAT_INFOS[toNumber(gpuTextureSrc->format)];
    if (info.hasDepth || info.hasStencil) {
        if (info.hasDepth) mask |= GL_DEPTH_BUFFER_BIT;
        if (info.hasStencil) mask |= GL_STENCIL_BUFFER_BIT;
    } else {
        mask = GL_COLOR_BUFFER_BIT;
    }

    for (uint32_t i = 0U; i < count; ++i) {
        const TextureBlit &region = regions[i];

        device->context()->makeCurrent(gpuTextureDst->swapchain, gpuTextureSrc->swapchain);

        GLuint srcFramebuffer = 0;
        if (gpuTextureSrc->swapchain) {
            srcFramebuffer = gpuTextureSrc->swapchain->glFramebuffer;
        } else {
            srcFramebuffer = device->framebufferCacheMap()->getFramebufferFromTexture(gpuTextureSrc, region.srcSubres);
        }
        if (cache->glReadFramebuffer != srcFramebuffer) {
            GL_CHECK(glBindFramebuffer(GL_READ_FRAMEBUFFER, srcFramebuffer));
            cache->glReadFramebuffer = srcFramebuffer;
        }

        GLuint dstFramebuffer = 0;
        if (gpuTextureDst->swapchain) {
            dstFramebuffer = gpuTextureDst->swapchain->glFramebuffer;
        } else {
            dstFramebuffer = device->framebufferCacheMap()->getFramebufferFromTexture(gpuTextureDst, region.dstSubres);
        }
        if (cache->glDrawFramebuffer != dstFramebuffer) {
            GL_CHECK(glBindFramebuffer(GL_DRAW_FRAMEBUFFER, dstFramebuffer));
            cache->glDrawFramebuffer = dstFramebuffer;
        }

        ensureScissorRect(cache, region.dstOffset.x, region.dstOffset.y, region.dstExtent.width, region.dstExtent.height);
        GL_CHECK(glBlitFramebuffer(
            region.srcOffset.x,
            region.srcOffset.y,
            region.srcOffset.x + region.srcExtent.width,
            region.srcOffset.y + region.srcExtent.height,
            region.dstOffset.x,
            region.dstOffset.y,
            region.dstOffset.x + region.dstExtent.width,
            region.dstOffset.y + region.dstExtent.height,
            mask, GLES3_FILTERS[(uint32_t)filter]));
    }
}

void cmdFuncGLES3ExecuteCmds(GLES3Device *device, GLES3CmdPackage *cmdPackage) {
    if (!cmdPackage->cmds.size()) return;

    static uint32_t cmdIndices[static_cast<int>(GLESCmdType::COUNT)] = {0};
    memset(cmdIndices, 0, sizeof(cmdIndices));

    for (uint32_t i = 0; i < cmdPackage->cmds.size(); ++i) {
        GLESCmdType cmdType = cmdPackage->cmds[i];
        uint32_t &  cmdIdx  = cmdIndices[static_cast<int>(cmdType)];

        switch (cmdType) {
            case GLESCmdType::BEGIN_RENDER_PASS: {
                GLES3CmdBeginRenderPass *cmd = cmdPackage->beginRenderPassCmds[cmdIdx];
                cmdFuncGLES3BeginRenderPass(device, cmd->subpassIdx, cmd->gpuRenderPass, cmd->gpuFBO,
                                            &cmd->renderArea, cmd->clearColors, cmd->clearDepth, cmd->clearStencil);
                break;
            }
            case GLESCmdType::END_RENDER_PASS: {
                cmdFuncGLES3EndRenderPass(device);
                break;
            }
            case GLESCmdType::BIND_STATES: {
                GLES3CmdBindStates *cmd = cmdPackage->bindStatesCmds[cmdIdx];
                cmdFuncGLES3BindState(device, cmd->gpuPipelineState, cmd->gpuInputAssembler,
                                      cmd->gpuDescriptorSets.data(), cmd->dynamicOffsets.data(), &cmd->dynamicStates);
                break;
            }
            case GLESCmdType::DRAW: {
                GLES3CmdDraw *cmd = cmdPackage->drawCmds[cmdIdx];
                cmdFuncGLES3Draw(device, cmd->drawInfo);
                break;
            }
            case GLESCmdType::DISPATCH: {
                GLES3CmdDispatch *cmd = cmdPackage->dispatchCmds[cmdIdx];
                cmdFuncGLES3Dispatch(device, cmd->dispatchInfo);
                break;
            }
            case GLESCmdType::BARRIER: {
                GLES3CmdBarrier *cmd = cmdPackage->barrierCmds[cmdIdx];
                cmdFuncGLES3MemoryBarrier(device, cmd->barriers, cmd->barriersByRegion);
                break;
            }
            case GLESCmdType::UPDATE_BUFFER: {
                GLES3CmdUpdateBuffer *cmd = cmdPackage->updateBufferCmds[cmdIdx];
                cmdFuncGLES3UpdateBuffer(device, cmd->gpuBuffer, cmd->buffer, cmd->offset, cmd->size);
                break;
            }
            case GLESCmdType::COPY_BUFFER_TO_TEXTURE: {
                GLES3CmdCopyBufferToTexture *cmd = cmdPackage->copyBufferToTextureCmds[cmdIdx];
                cmdFuncGLES3CopyBuffersToTexture(device, cmd->buffers, cmd->gpuTexture, cmd->regions, cmd->count);
                break;
            }
            case GLESCmdType::BLIT_TEXTURE: {
                GLES3CmdBlitTexture *cmd = cmdPackage->blitTextureCmds[cmdIdx];
                cmdFuncGLES3BlitTexture(device, cmd->gpuTextureSrc, cmd->gpuTextureDst, cmd->regions, cmd->count, cmd->filter);
                break;
            }
            case GLESCmdType::QUERY: {
                GLES3CmdQuery *cmd = cmdPackage->queryCmds[cmdIdx];
                cmdFuncGLES3Query(device, cmd->queryPool, cmd->type, cmd->id);
                break;
            }
            default:
                break;
        }
        cmdIdx++;
    }
}

void GLES3GPUFramebufferHub::update(GLES3GPUTexture *texture) {
    auto &pool = _framebuffers[texture];
    for (auto *framebuffer : pool) {
        cmdFuncGLES3DestroyFramebuffer(GLES3Device::getInstance(), framebuffer);
        cmdFuncGLES3CreateFramebuffer(GLES3Device::getInstance(), framebuffer);
    }
}

} // namespace gfx
} // namespace cc<|MERGE_RESOLUTION|>--- conflicted
+++ resolved
@@ -1475,24 +1475,14 @@
             }
             *resolveMask |= GL_COLOR_BUFFER_BIT; // fallback to blit-based manual resolve
         }
-<<<<<<< HEAD
         if (gpuColorTexture) {
             if (gpuColorTexture->glTexture) {
                 GL_CHECK(glFramebufferTexture2D(GL_DRAW_FRAMEBUFFER, static_cast<GLenum>(GL_COLOR_ATTACHMENT0 + j),
-                                                gpuColorTexture->glTarget, gpuColorTexture->glTexture, 0));
+                                                gpuColorTexture->glTarget, gpuColorTexture->glTexture, gpuColorTextureView->baseLevel)));
             } else {
                 GL_CHECK(glFramebufferRenderbuffer(GL_DRAW_FRAMEBUFFER, static_cast<GLenum>(GL_COLOR_ATTACHMENT0 + j),
                                                    gpuColorTexture->glTarget, gpuColorTexture->glRenderbuffer));
             }
-=======
-        if (gpuColorTexture->glTexture) {
-            GL_CHECK(glFramebufferTexture2D(GL_DRAW_FRAMEBUFFER, static_cast<GLenum>(GL_COLOR_ATTACHMENT0 + j),
-                                            gpuColorTexture->glTarget, gpuColorTexture->glTexture, gpuColorTextureView->baseLevel));
-        } else {
-            GL_CHECK(glFramebufferRenderbuffer(GL_DRAW_FRAMEBUFFER, static_cast<GLenum>(GL_COLOR_ATTACHMENT0 + j),
-                                               gpuColorTexture->glTarget, gpuColorTexture->glRenderbuffer));
->>>>>>> a80f700a
-        }
         res.width  = std::min(res.width, gpuColorTexture->width);
         res.height = std::min(res.height, gpuColorTexture->height);
     }
