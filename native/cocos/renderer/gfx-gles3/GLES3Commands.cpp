--- conflicted
+++ resolved
@@ -906,91 +906,9 @@
         GL_CHECK(glGenRenderbuffers(1, &gpuTexture->glRenderbuffer));
         renderBufferStorage(device, gpuTexture);
     } else {
-<<<<<<< HEAD
-        switch (gpuTexture->type) {
-            case TextureType::TEX2D: {
-                gpuTexture->glTarget = GL_TEXTURE_2D;
-                GL_CHECK(glGenTextures(1, &gpuTexture->glTexture));
-                if (gpuTexture->size > 0) {
-                    GLuint &glTexture = device->stateCache()->glTextures[device->stateCache()->texUint];
-                    if (gpuTexture->glTexture != glTexture) {
-                        GL_CHECK(glBindTexture(GL_TEXTURE_2D, gpuTexture->glTexture));
-                        glTexture = gpuTexture->glTexture;
-                    }
-                    uint32_t w = gpuTexture->width;
-                    uint32_t h = gpuTexture->height;
-                    if (hasFlag(gpuTexture->flags, TextureFlagBit::MUTABLE_STORAGE)) {
-                        GL_CHECK(glTexImage2D(GL_TEXTURE_2D,
-                                              gpuTexture->mipLevel,
-                                              gpuTexture->glInternalFmt,
-                                              w,
-                                              h,
-                                              0,
-                                              gpuTexture->glFormat,
-                                              gpuTexture->glType,
-                                              nullptr));
-                    } else {
-                        GL_CHECK(glTexStorage2D(GL_TEXTURE_2D, gpuTexture->mipLevel, gpuTexture->glInternalFmt, w, h));
-                    }
-                }
-                break;
-            }
-            case TextureType::TEX2D_ARRAY: {
-                gpuTexture->glTarget = GL_TEXTURE_2D_ARRAY;
-                GL_CHECK(glGenTextures(1, &gpuTexture->glTexture));
-                if (gpuTexture->size > 0) {
-                    GLuint &glTexture = device->stateCache()->glTextures[device->stateCache()->texUint];
-                    if (gpuTexture->glTexture != glTexture) {
-                        GL_CHECK(glBindTexture(GL_TEXTURE_2D_ARRAY, gpuTexture->glTexture));
-                        glTexture = gpuTexture->glTexture;
-                    }
-                    uint32_t w = gpuTexture->width;
-                    uint32_t h = gpuTexture->height;
-                    uint32_t d = gpuTexture->arrayLayer;
-                    GL_CHECK(glTexStorage3D(GL_TEXTURE_2D_ARRAY, gpuTexture->mipLevel, gpuTexture->glInternalFmt, w, h, d));
-                }
-                break;
-            }
-            case TextureType::TEX3D: {
-                gpuTexture->glTarget = GL_TEXTURE_3D;
-                GL_CHECK(glGenTextures(1, &gpuTexture->glTexture));
-                if (gpuTexture->size > 0) {
-                    GLuint &glTexture = device->stateCache()->glTextures[device->stateCache()->texUint];
-                    if (gpuTexture->glTexture != glTexture) {
-                        GL_CHECK(glBindTexture(GL_TEXTURE_3D, gpuTexture->glTexture));
-                        glTexture = gpuTexture->glTexture;
-                    }
-                    uint32_t w = gpuTexture->width;
-                    uint32_t h = gpuTexture->height;
-                    uint32_t d = gpuTexture->depth;
-                    GL_CHECK(glTexStorage3D(GL_TEXTURE_3D, gpuTexture->mipLevel, gpuTexture->glInternalFmt, w, h, d));
-                }
-                break;
-            }
-            case TextureType::CUBE: {
-                gpuTexture->glTarget = GL_TEXTURE_CUBE_MAP;
-                GL_CHECK(glGenTextures(1, &gpuTexture->glTexture));
-                if (gpuTexture->size > 0) {
-                    GLuint &glTexture = device->stateCache()->glTextures[device->stateCache()->texUint];
-                    if (gpuTexture->glTexture != glTexture) {
-                        GL_CHECK(glBindTexture(GL_TEXTURE_CUBE_MAP, gpuTexture->glTexture));
-                        glTexture = gpuTexture->glTexture;
-                    }
-                    uint32_t w = gpuTexture->width;
-                    uint32_t h = gpuTexture->height;
-                    GL_CHECK(glTexStorage2D(GL_TEXTURE_CUBE_MAP, gpuTexture->mipLevel, gpuTexture->glInternalFmt, w, h));
-                }
-                break;
-            }
-            default:
-                CC_ABORT();
-                break;
-        }
-=======
         gpuTexture->glTarget = getTextureTarget(gpuTexture->type);
         GL_CHECK(glGenTextures(1, &gpuTexture->glTexture));
         textureStorage(device, gpuTexture);
->>>>>>> 839a086e
     }
 }
 
@@ -2581,7 +2499,7 @@
     if (device->constantRegistry()->multiDrawIndirect) {
         if (indexed) {
             GL_CHECK(glMultiDrawElementsIndirectEXT(primitive, cache->gfxStateCache.gpuInputAssembler->glIndexType,
-                                                    ptr + bufferOffset, count, stride));
+                ptr + bufferOffset, count, stride));
         } else {
             GL_CHECK(glMultiDrawArraysIndirectEXT(primitive, ptr + bufferOffset, count, stride));
         }
@@ -2797,16 +2715,6 @@
                                                        gpuTexture->glFormat,
                                                        memSize,
                                                        (GLvoid *)buff));
-                } else if (hasFlag(gpuTexture->flags, TextureFlagBit::MUTABLE_STORAGE)) {
-                    GL_CHECK(glTexImage2D(GL_TEXTURE_2D,
-                                          gpuTexture->mipLevel,
-                                          gpuTexture->glInternalFmt,
-                                          destWidth,
-                                          destHeight,
-                                          0,
-                                          gpuTexture->glFormat,
-                                          gpuTexture->glType,
-                                          (GLvoid *)buff));
                 } else {
                     GL_CHECK(glTexSubImage2D(GL_TEXTURE_2D,
                                              mipLevel,
@@ -3324,4 +3232,4 @@
 }
 
 } // namespace gfx
-} // namespace cc+} // namespace cc
