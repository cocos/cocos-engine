--- conflicted
+++ resolved
@@ -1665,9 +1665,7 @@
         CCASSERT(!offscreenCount || offscreenCount == colorIndices.size(),
                  "Partially offscreen FBO is not supported");
 
-<<<<<<< HEAD
         outFBO->isOffscreen = offscreenCount;
-=======
         GLenum attachments[MAX_ATTACHMENTS] = {0};
         uint   attachmentCount              = 0;
 
@@ -1680,7 +1678,6 @@
                     mipmapLevel = gpuFBO->colorMipmapLevels[i];
                 }
                 GL_CHECK(glFramebufferTexture2D(GL_DRAW_FRAMEBUFFER, (GLenum)(GL_COLOR_ATTACHMENT0 + i), gpuColorTexture->glTarget, gpuColorTexture->glTexture, mipmapLevel));
->>>>>>> 001454d8
 
         if (outFBO->isOffscreen) {
             GL_CHECK(glGenFramebuffers(1, &outFBO->glFramebuffer));
