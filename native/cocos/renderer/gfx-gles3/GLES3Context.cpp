--- conflicted
+++ resolved
@@ -193,7 +193,6 @@
             return false;
         }
 
-<<<<<<< HEAD
         EGLint        depth{0};
         EGLint        stencil{0};
         const uint8_t attrNums             = 8;
@@ -201,10 +200,6 @@
         bool          matched              = false;
         const bool    performancePreferred = info.performance == Performance::HIGH_QUALITY;
         uint64_t      lastScore            = performancePreferred ? std::numeric_limits<uint64_t>::min() : std::numeric_limits<uint64_t>::max();
-=======
-        EGLint depth{0};
-        EGLint stencil{0};
->>>>>>> 001454d8
 
         for (int i = 0; i < numConfig; i++) {
             int depthValue{0};
@@ -477,16 +472,13 @@
     uint  width  = ANativeWindow_getWidth(window);
     uint  height = ANativeWindow_getHeight(window);
     ANativeWindow_setBuffersGeometry(window, width, height, nFmt);
-<<<<<<< HEAD
     GLES3Device::getInstance()->resize(width, height);
-=======
         #elif CC_PLATFORM == CC_PLATFORM_OHOS
     auto *window = reinterpret_cast<NativeLayer *>(_windowHandle);
     uint  width  = GLES3Device::getInstance()->getWidth();
     uint  height = GLES3Device::getInstance()->getHeight();
     NativeLayerHandle(window, NativeLayerOps::SET_WIDTH_AND_HEIGHT, width, height);
         #endif
->>>>>>> 001454d8
 
     EGL_CHECK(_eglSurface = eglCreateWindowSurface(_eglDisplay, _eglConfig, reinterpret_cast<EGLNativeWindowType>(_windowHandle), nullptr));
     if (_eglSurface == EGL_NO_SURFACE) {
