/****************************************************************************
 Copyright (c) 2021 Xiamen Yaji Software Co., Ltd.

 http://www.cocos.com

 Permission is hereby granted, free of charge, to any person obtaining a copy
 of this software and associated engine source code (the "Software"), a limited,
 worldwide, royalty-free, non-assignable, revocable and non-exclusive license
 to use Cocos Creator solely to develop games on your target platforms. You shall
 not use Cocos Creator software for developing other software or tools that's
 used for developing games. You are not granted to publish, distribute,
 sublicense, and/or sell copies of Cocos Creator.

 The software or tools in this License Agreement are licensed, not sold.
 Xiamen Yaji Software Co., Ltd. reserves all rights not expressly granted to you.

 THE SOFTWARE IS PROVIDED "AS IS", WITHOUT WARRANTY OF ANY KIND, EXPRESS OR
 IMPLIED, INCLUDING BUT NOT LIMITED TO THE WARRANTIES OF MERCHANTABILITY,
 FITNESS FOR A PARTICULAR PURPOSE AND NONINFRINGEMENT. IN NO EVENT SHALL THE
 AUTHORS OR COPYRIGHT HOLDERS BE LIABLE FOR ANY CLAIM, DAMAGES OR OTHER
 LIABILITY, WHETHER IN AN ACTION OF CONTRACT, TORT OR OTHERWISE, ARISING FROM,
 OUT OF OR IN CONNECTION WITH THE SOFTWARE OR THE USE OR OTHER DEALINGS IN
 THE SOFTWARE.
****************************************************************************/

#include "renderer/core/ProgramLib.h"
#include <algorithm>
#include <cstdint>
#include <numeric>
#include <ostream>
#include "base/Log.h"
#include "core/assets/EffectAsset.h"
#include "renderer/gfx-base/GFXDevice.h"
#include "renderer/pipeline/custom/RenderInterfaceTypes.h"

namespace cc {

namespace {

int32_t getBitCount(int32_t cnt) {
    return std::ceil(std::log2(std::max(cnt, 2))); // std::max checks number types
}

bool recordAsBool(const MacroRecord::mapped_type &v) {
    if (ccstd::holds_alternative<bool>(v)) {
        return ccstd::get<bool>(v);
    }
    if (ccstd::holds_alternative<ccstd::string>(v)) {
        return ccstd::get<ccstd::string>(v) == "true";
    }
    if (ccstd::holds_alternative<int32_t>(v)) {
        return ccstd::get<int32_t>(v);
    }
    return false;
}

ccstd::string recordAsString(const MacroRecord::mapped_type &v) {
    if (ccstd::holds_alternative<bool>(v)) {
        return ccstd::get<bool>(v) ? "1" : "0";
    }
    if (ccstd::holds_alternative<ccstd::string>(v)) {
        return ccstd::get<ccstd::string>(v);
    }
    if (ccstd::holds_alternative<int32_t>(v)) {
        return std::to_string(ccstd::get<int32_t>(v));
    }
    return "";
}

ccstd::string mapDefine(const IDefineInfo &info, const ccstd::optional<MacroRecord::mapped_type> &def) {
    if (info.type == "boolean") {
        return def.has_value() ? (recordAsBool(def.value()) ? "1" : "0") : "0";
    }
    if (info.type == "string") {
        return def.has_value() ? recordAsString(def.value()) : info.options.value()[0];
    }
    if (info.type == "number") {
        return def.has_value() ? recordAsString(def.value()) : std::to_string(info.range.value()[0]);
    }
    CC_LOG_WARNING("unknown define type '%s', name: %s", info.type.c_str(), info.name.c_str());
    return "-1"; // should neven happen
}

ccstd::vector<IMacroInfo> prepareDefines(const MacroRecord &records, const ccstd::vector<IDefineRecord> &defList) {
    ccstd::vector<IMacroInfo> macros{};
    for (const auto &tmp : defList) {
        const auto &name = tmp.name;
        auto it = records.find(name);
        auto value = mapDefine(tmp, it == records.end() ? ccstd::nullopt : ccstd::optional<MacroValue>(it->second));
        bool isDefault = it == records.end() || (ccstd::holds_alternative<ccstd::string>(it->second) && ccstd::get<ccstd::string>(it->second) == "0");
        macros.emplace_back();
        auto &info = macros.back();
        info.name = name;
        info.value = value;
        info.isDefault = isDefault;
    }
    return macros;
}

ccstd::string getShaderInstanceName(const ccstd::string &name, const ccstd::vector<IMacroInfo> &macros) {
    std::stringstream ret;
    ret << name;
    for (const auto &cur : macros) {
        if (!cur.isDefault) {
            ret << "|" << cur.name << cur.value;
        }
    }
    return ret.str();
}

void insertBuiltinBindings(const IProgramInfo &tmpl, ITemplateInfo &tmplInfo, const pipeline::DescriptorSetLayoutInfos &source,
                           const ccstd::string &type, ccstd::vector<gfx::DescriptorSetLayoutBinding> *outBindings) {
    CC_ASSERT(type == "locals" || type == "globals");
    const auto &target = type == "globals" ? tmpl.builtins.globals : tmpl.builtins.locals;

    // Blocks
    ccstd::vector<gfx::UniformBlock> tempBlocks{};
    for (const auto &b : target.blocks) {
        auto infoIt = source.blocks.find(b.name);
        if (infoIt == source.blocks.end()) {
            CC_LOG_WARNING("builtin UBO '%s' not available !", b.name.c_str());
            continue;
        }
        const auto &info = infoIt->second;
        const auto bindingsIter = std::find_if(source.bindings.begin(), source.bindings.end(), [&info](const auto &bd) -> bool { return bd.binding == info.binding; });
        if (bindingsIter == source.bindings.end()) {
            CC_LOG_WARNING("builtin UBO '%s' not available !", b.name.c_str());
            continue;
        }

        tempBlocks.emplace_back(info);

        if (outBindings != nullptr && std::count_if(outBindings->begin(), outBindings->end(), [&bindingsIter](const auto &b) { return b.binding == bindingsIter->binding; }) == 0) {
            outBindings->emplace_back(*bindingsIter);
        }
    }
    tmplInfo.shaderInfo.blocks.insert(tmplInfo.shaderInfo.blocks.begin(), tempBlocks.begin(), tempBlocks.end());

    // SamplerTextures
    ccstd::vector<gfx::UniformSamplerTexture> tempSamplerTextures;
    for (const auto &s : target.samplerTextures) {
        auto infoIt = source.samplers.find(s.name);
        if (infoIt == source.samplers.end()) {
            CC_LOG_WARNING("builtin samplerTexture '%s' not available !", s.name.c_str());
            continue;
        }
        const auto &info = infoIt->second;
        const auto binding = std::find_if(source.bindings.begin(), source.bindings.end(), [&info](const auto &bd) {
            return bd.binding == info.binding;
        });
        if (binding == source.bindings.end() || !(binding->descriptorType & gfx::DESCRIPTOR_SAMPLER_TYPE)) {
            CC_LOG_WARNING("builtin samplerTexture '%s' not available !", s.name.c_str());
            continue;
        }
        tempSamplerTextures.emplace_back(info);
        if (outBindings != nullptr && std::count_if(outBindings->begin(), outBindings->end(), [&binding](const auto &b) { return b.binding == binding->binding; }) == 0) {
            outBindings->emplace_back(*binding);
        }
    }

    tmplInfo.shaderInfo.samplerTextures.insert(tmplInfo.shaderInfo.samplerTextures.begin(), tempSamplerTextures.begin(), tempSamplerTextures.end());
    if (outBindings != nullptr) {
        std::stable_sort(outBindings->begin(), outBindings->end(), [](const auto &a, const auto &b) {
            return a.binding < b.binding;
        });
    }
}

int32_t getSize(const IBlockInfo &block) {
    auto s = 0;
    for (const auto &m : block.members) {
        s += static_cast<int>(getTypeSize(m.type) * m.count);
    }
    return s;
}

auto genHandles(const IProgramInfo &tmpl) {
    Record<ccstd::string, uint32_t> handleMap{};
    // block member handles
    for (const auto &block : tmpl.blocks) {
        const auto members = block.members;
        uint32_t offset = 0;
        for (const auto &uniform : members) {
            handleMap[uniform.name] = genHandle(block.binding,
                                                uniform.type,
                                                uniform.count,
                                                offset);
            offset += (getTypeSize(uniform.type) >> 2) * uniform.count; // assumes no implicit padding, which is guaranteed by effect compiler
        }
    }
    // samplerTexture handles
    for (const auto &samplerTexture : tmpl.samplerTextures) {
        handleMap[samplerTexture.name] = genHandle(samplerTexture.binding,
                                                   samplerTexture.type,
                                                   samplerTexture.count);
    }
    return handleMap;
}

bool dependencyCheck(const ccstd::vector<ccstd::string> &dependencies, const MacroRecord &defines) {
    for (const auto &d : dependencies) { // NOLINT(readability-use-anyofallof)
        if (d[0] == '!') {               // negative dependency
            if (defines.find(d.substr(1)) != defines.end()) {
                return false;
            }
        } else if (defines.count(d) == 0 ? true : !recordAsBool(defines.at(d))) {
            return false;
        }
    }
    return true;
}

ccstd::vector<gfx::Attribute> getActiveAttributes(const IProgramInfo &tmpl, const ITemplateInfo &tmplInfo, const MacroRecord &defines) {
    ccstd::vector<gfx::Attribute> out{};
    const auto &attributes = tmpl.attributes;
    const auto &gfxAttributes = tmplInfo.gfxAttributes;
    for (auto i = 0; i < attributes.size(); i++) {
        if (!dependencyCheck(attributes[i].defines, defines)) {
            continue;
        }
        out.emplace_back(gfxAttributes[i]);
    }
    return out;
}

} // namespace

const char *getDeviceShaderVersion(const gfx::Device *device) {
    switch (device->getGfxAPI()) {
        case gfx::API::GLES2:
        case gfx::API::WEBGL:
            return "glsl1";
        case gfx::API::GLES3:
        case gfx::API::WEBGL2:
            return "glsl3";
        default:
            return "glsl4";
    }
}

//
static void copyDefines(const ccstd::vector<IDefineInfo> &from, ccstd::vector<IDefineRecord> &to) {
    to.resize(from.size());
    for (size_t i = 0, len = from.size(); i < len; ++i) {
        to[i].name = from[i].name;
        to[i].type = from[i].type;
        to[i].range = from[i].range;
        to[i].options = from[i].options;
        to[i].defaultVal = from[i].defaultVal;
    }
}

// IProgramInfo
void IProgramInfo::copyFrom(const IShaderInfo &o) {
    name = o.name;
    hash = o.hash;
    glsl4 = o.glsl4;
    glsl3 = o.glsl3;
    glsl1 = o.glsl1;
    builtins = o.builtins;
    copyDefines(o.defines, defines);
    blocks = o.blocks;
    samplerTextures = o.samplerTextures;
    attributes = o.attributes;
    samplers = o.samplers;
    textures = o.textures;
    buffers = o.buffers;
    images = o.images;
    subpassInputs = o.subpassInputs;
}

ProgramLib::ProgramLib() {
    ProgramLib::instance = this;
}

ProgramLib::~ProgramLib() {
    ProgramLib::instance = nullptr;
#if CC_DEBUG
    for (const auto &cache : _cache) {
        if (cache.second->getRefCount() > 1) {
            CC_LOG_WARNING("ProgramLib cache: %s ref_count is %d and may leak", cache.second->getName().c_str(), cache.second->getRefCount());
        }
    }
#endif
}

//
/*static*/

ProgramLib *ProgramLib::instance = nullptr;

ProgramLib *ProgramLib::getInstance() {
    return ProgramLib::instance;
}

void ProgramLib::registerEffect(EffectAsset *effect) {
    for (auto &shader : effect->_shaders) {
        auto *tmpl = define(shader);
        tmpl->effectName = effect->getName();
    }

    for (auto &tech : effect->_techniques) {
        for (auto &pass : tech.passes) {
            // grab default property declaration if there is none
            if (pass.propertyIndex != CC_INVALID_INDEX && !pass.properties.has_value()) {
                pass.properties = tech.passes[pass.propertyIndex].properties;
            }
        }
    }
}

IProgramInfo *ProgramLib::define(IShaderInfo &shader) {
    auto itCurrTmpl = _templates.find(shader.name);
    if (itCurrTmpl != _templates.end() && itCurrTmpl->second.hash == shader.hash) {
        return &itCurrTmpl->second;
    }

    IProgramInfo &tmpl = _templates[shader.name];
    tmpl.copyFrom(shader);

    // calculate option mask offset
    int32_t offset = 0;
    for (auto &def : tmpl.defines) {
        int32_t cnt = 1;
        if (def.type == "number") {
            auto &range = def.range.value();
            cnt = getBitCount(range[1] - range[0] + 1); // inclusive on both ends
            def.map = [=](const MacroValue &value) -> int32_t {
                if (ccstd::holds_alternative<int32_t>(value)) {
                    return ccstd::get<int32_t>(value) - range[0];
                }
                if (ccstd::holds_alternative<bool>(value)) {
                    return (ccstd::get<bool>(value) ? 1 : 0) - range[0];
                }
                CC_ASSERT(false); // We only support macro with int32_t type now.
                return 0;
            };
        } else if (def.type == "string") {
            cnt = getBitCount(static_cast<int32_t>(def.options.value().size()));
            def.map = [=](const MacroValue &value) -> int32_t {
                const auto *pValue = ccstd::get_if<ccstd::string>(&value);
                if (pValue != nullptr) {
                    auto idx = static_cast<int32_t>(std::find(def.options.value().begin(), def.options.value().end(), *pValue) - def.options.value().begin());
                    return std::max(0, idx);
                }
                return 0;
            };
        } else if (def.type == "boolean") {
            def.map = [](const MacroValue &value) -> int32_t {
                const auto *pBool = ccstd::get_if<bool>(&value);
                if (pBool != nullptr) {
                    return *pBool ? 1 : 0;
                }
                const auto *pInt = ccstd::get_if<int32_t>(&value);
                if (pInt != nullptr) {
                    return *pInt ? 1 : 0;
                }
                const auto *pString = ccstd::get_if<ccstd::string>(&value);
                if (pString != nullptr) {
                    return *pString != "0" || !(*pString).empty() ? 1 : 0;
                }
                return 0;
            };
        }
        def.offset = offset;
        offset += cnt;
    }
    if (offset > 31) {
        tmpl.uber = true;
    }
    // generate constant macros
    {
        tmpl.constantMacros.clear();
        std::stringstream ss;
        for (auto &key : tmpl.builtins.statistics) {
            ss << "#define " << key.first << " " << key.second << std::endl;
        }
        tmpl.constantMacros = ss.str();
    }

    if (_templateInfos.count(tmpl.hash) == 0) {
        ITemplateInfo tmplInfo{};
        // cache material-specific descriptor set layout
        tmplInfo.samplerStartBinding = static_cast<int32_t>(tmpl.blocks.size());
        tmplInfo.bindings = {};
        tmplInfo.blockSizes = {};
        for (const auto &block : tmpl.blocks) {
            tmplInfo.blockSizes.emplace_back(getSize(block));
            tmplInfo.bindings.emplace_back();
            auto &bindingsInfo = tmplInfo.bindings.back();
<<<<<<< HEAD
            bindingsInfo.binding = static_cast<uint32_t>(block.binding);
=======
            bindingsInfo.binding = block.binding;
>>>>>>> c51c70d6
            bindingsInfo.descriptorType = gfx::DescriptorType::UNIFORM_BUFFER;
            bindingsInfo.count = 1;
            bindingsInfo.stageFlags = block.stageFlags;
            ccstd::vector<gfx::Uniform> uniforms;
            {
                // construct uniforms
                uniforms.reserve(block.members.size());
                for (const auto &member : block.members) {
                    uniforms.emplace_back();
                    auto &info = uniforms.back();
                    info.name = member.name;
                    info.type = member.type;
                    info.count = member.count;
                }
            }
            tmplInfo.shaderInfo.blocks.emplace_back();
            auto &blocksInfo = tmplInfo.shaderInfo.blocks.back();
            blocksInfo.set = static_cast<uint32_t>(pipeline::SetIndex::MATERIAL);
<<<<<<< HEAD
            blocksInfo.binding = static_cast<uint32_t>(block.binding);
=======
            blocksInfo.binding = block.binding;
>>>>>>> c51c70d6
            blocksInfo.name = block.name;
            blocksInfo.members = uniforms;
            blocksInfo.count = 1; // effect compiler guarantees block count = 1
        }
        for (const auto &samplerTexture : tmpl.samplerTextures) {
            tmplInfo.bindings.emplace_back();
            auto &descriptorLayoutBindingInfo = tmplInfo.bindings.back();
<<<<<<< HEAD
            descriptorLayoutBindingInfo.binding = static_cast<uint32_t>(samplerTexture.binding);
=======
            descriptorLayoutBindingInfo.binding = samplerTexture.binding;
>>>>>>> c51c70d6
            descriptorLayoutBindingInfo.descriptorType = gfx::DescriptorType::SAMPLER_TEXTURE;
            descriptorLayoutBindingInfo.count = samplerTexture.count;
            descriptorLayoutBindingInfo.stageFlags = samplerTexture.stageFlags;

            tmplInfo.shaderInfo.samplerTextures.emplace_back();
            auto &samplerTextureInfo = tmplInfo.shaderInfo.samplerTextures.back();
            samplerTextureInfo.set = static_cast<uint32_t>(pipeline::SetIndex::MATERIAL);
<<<<<<< HEAD
            samplerTextureInfo.binding = static_cast<uint32_t>(samplerTexture.binding);
=======
            samplerTextureInfo.binding = samplerTexture.binding;
>>>>>>> c51c70d6
            samplerTextureInfo.name = samplerTexture.name;
            samplerTextureInfo.type = samplerTexture.type;
            samplerTextureInfo.count = samplerTexture.count;
        }

        for (const auto &sampler : tmpl.samplers) {
            tmplInfo.bindings.emplace_back(gfx::DescriptorSetLayoutBinding{
                sampler.binding,
                gfx::DescriptorType::SAMPLER,
                sampler.count,
                sampler.stageFlags});

            tmplInfo.shaderInfo.samplers.emplace_back(gfx::UniformSampler{
                static_cast<uint32_t>(pipeline::SetIndex::MATERIAL),
                sampler.binding,
                sampler.name,
                sampler.count,
            });
        }

        for (const auto &texture : tmpl.textures) {
            tmplInfo.bindings.emplace_back(gfx::DescriptorSetLayoutBinding{
                texture.binding,
                gfx::DescriptorType::TEXTURE,
                texture.count,
                texture.stageFlags});

            tmplInfo.shaderInfo.textures.emplace_back(gfx::UniformTexture{
                static_cast<uint32_t>(pipeline::SetIndex::MATERIAL),
                texture.binding,
                texture.name,
                texture.type,
                texture.count,
            });
        }

        for (const auto &buffer : tmpl.buffers) {
            tmplInfo.bindings.emplace_back(gfx::DescriptorSetLayoutBinding{
                buffer.binding,
                gfx::DescriptorType::STORAGE_BUFFER,
                1,
                buffer.stageFlags});

            tmplInfo.shaderInfo.buffers.emplace_back(gfx::UniformStorageBuffer{
                static_cast<uint32_t>(pipeline::SetIndex::MATERIAL),
                buffer.binding,
                buffer.name,
                1,
                buffer.memoryAccess}); // effect compiler guarantees buffer count = 1
        }

        for (const auto &image : tmpl.images) {
            tmplInfo.bindings.emplace_back(gfx::DescriptorSetLayoutBinding{
                image.binding,
                gfx::DescriptorType::STORAGE_IMAGE,
                image.count,
                image.stageFlags});

            tmplInfo.shaderInfo.images.emplace_back(gfx::UniformStorageImage{
                static_cast<uint32_t>(pipeline::SetIndex::MATERIAL),
                image.binding,
                image.name,
                image.type,
                image.count,
                image.memoryAccess});
        }

        for (const auto &subpassInput : tmpl.subpassInputs) {
            tmplInfo.bindings.emplace_back(gfx::DescriptorSetLayoutBinding{
               subpassInput.binding,
                gfx::DescriptorType::INPUT_ATTACHMENT,
                subpassInput.count,
                subpassInput.stageFlags});

            tmplInfo.shaderInfo.subpassInputs.emplace_back(gfx::UniformInputAttachment{
                static_cast<uint32_t>(pipeline::SetIndex::MATERIAL),
                subpassInput.binding,
                subpassInput.name,
                subpassInput.count});
        }

        tmplInfo.gfxAttributes = {};
        for (auto &attr : tmpl.attributes) {
            tmplInfo.gfxAttributes.emplace_back();
            auto &info = tmplInfo.gfxAttributes.back();
            info.name = attr.name;
            info.format = attr.format;
            info.isNormalized = attr.isNormalized;
            info.stream = 0;
            info.isInstanced = attr.isInstanced;
            info.location = attr.location;
        }
        insertBuiltinBindings(tmpl, tmplInfo, pipeline::localDescriptorSetLayout, "locals", nullptr);

        tmplInfo.shaderInfo.stages.emplace_back();
        auto &vertexShaderInfo = tmplInfo.shaderInfo.stages.back();
        vertexShaderInfo.stage = gfx::ShaderStageFlagBit::VERTEX;
        vertexShaderInfo.source = "";
        tmplInfo.shaderInfo.stages.emplace_back();
        auto &fragmentShaderInfo = tmplInfo.shaderInfo.stages.back();
        fragmentShaderInfo.stage = gfx::ShaderStageFlagBit::FRAGMENT;
        fragmentShaderInfo.source = "";
        tmplInfo.handleMap = genHandles(tmpl);
        tmplInfo.setLayouts = {};

        _templateInfos[tmpl.hash] = tmplInfo;
    }
    return &tmpl;
}

/**
 * @en Gets the shader template with its name
 * @zh 通过名字获取 Shader 模板
 * @param name Target shader name
 */

IProgramInfo *ProgramLib::getTemplate(const ccstd::string &name) {
    auto it = _templates.find(name);
    return it != _templates.end() ? &it->second : nullptr;
}

/**
 * @en Gets the shader template info with its name
 * @zh 通过名字获取 Shader 模版信息
 * @param name Target shader name
 */

ITemplateInfo *ProgramLib::getTemplateInfo(const ccstd::string &name) {
    auto it = _templates.find(name);
    CC_ASSERT(it != _templates.end());
    auto hash = it->second.hash;
    auto itInfo = _templateInfos.find(hash);
    return itInfo != _templateInfos.end() ? &itInfo->second : nullptr;
}

/**
 * @en Gets the pipeline layout of the shader template given its name
 * @zh 通过名字获取 Shader 模板相关联的管线布局
 * @param name Target shader name
 */
gfx::DescriptorSetLayout *ProgramLib::getDescriptorSetLayout(gfx::Device *device, const ccstd::string &name, bool isLocal) {
    auto itTmpl = _templates.find(name);
    CC_ASSERT(itTmpl != _templates.end());
    const auto &tmpl = itTmpl->second;
    auto itTplInfo = _templateInfos.find(tmpl.hash);
    if (itTplInfo == _templateInfos.end()) {
        return nullptr;
    }

    auto &tmplInfo = itTplInfo->second;
    if (tmplInfo.setLayouts.empty()) {
        gfx::DescriptorSetLayoutInfo info;
        tmplInfo.setLayouts.resize(static_cast<size_t>(pipeline::SetIndex::COUNT));
        info.bindings = tmplInfo.bindings;
        tmplInfo.setLayouts.replace(static_cast<index_t>(pipeline::SetIndex::MATERIAL), device->createDescriptorSetLayout(info));
        info.bindings = pipeline::localDescriptorSetLayout.bindings;
        tmplInfo.setLayouts.replace(static_cast<index_t>(pipeline::SetIndex::LOCAL), device->createDescriptorSetLayout(info));
    }
    return tmplInfo.setLayouts.at(isLocal ? static_cast<index_t>(pipeline::SetIndex::LOCAL) : static_cast<index_t>(pipeline::SetIndex::MATERIAL));
}

ccstd::string ProgramLib::getKey(const ccstd::string &name, const MacroRecord &defines) {
    auto itTpl = _templates.find(name);
    CC_ASSERT(itTpl != _templates.end());
    auto &tmpl = itTpl->second;
    auto &tmplDefs = tmpl.defines;
    if (tmpl.uber) {
        std::stringstream key;
        for (auto &tmplDef : tmplDefs) {
            auto itDef = defines.find(tmplDef.name);
            if (itDef == defines.end() || !tmplDef.map) {
                continue;
            }
            const auto &value = itDef->second;
            auto mapped = tmplDef.map(value);
            auto offset = tmplDef.offset;
            key << offset << mapped << "|";
        }
        ccstd::string ret{key.str() + std::to_string(tmpl.hash)};
        return ret;
    }
    uint32_t key = 0;
    std::stringstream ss;
    for (auto &tmplDef : tmplDefs) {
        auto itDef = defines.find(tmplDef.name);
        if (itDef == defines.end() || !tmplDef.map) {
            continue;
        }
        const auto &value = itDef->second;
        auto mapped = tmplDef.map(value);
        auto offset = tmplDef.offset;
        key |= (mapped << offset);
    }
    ss << std::hex << key << "|" << std::to_string(tmpl.hash);
    ccstd::string ret{ss.str()};
    return ret;
}

void ProgramLib::destroyShaderByDefines(const MacroRecord &defines) {
    if (defines.empty()) return;
    ccstd::vector<ccstd::string> defineValues;
    for (const auto &i : defines) {
        defineValues.emplace_back(i.first + recordAsString(i.second));
    }
    ccstd::vector<ccstd::string> matchedKeys;
    for (const auto &i : _cache) {
        bool matched = true;
        for (const auto &v : defineValues) {
            if (i.first.find(v) == ccstd::string::npos) {
                matched = false;
                break;
            }
        }
        if (matched) {
            matchedKeys.emplace_back(i.first);
        }
    }
    for (const auto &key : matchedKeys) {
        CC_LOG_DEBUG("destroyed shader %s", key.c_str());
        _cache[key]->destroy();
        _cache.erase(key);
    }
}

gfx::Shader *ProgramLib::getGFXShader(gfx::Device *device, const ccstd::string &name, MacroRecord &defines,
                                      render::PipelineRuntime *pipeline, ccstd::string *keyOut) {
    for (const auto &it : pipeline->getMacros()) {
        defines[it.first] = it.second;
    }

    ccstd::string key;
    if (!keyOut) {
        key = getKey(name, defines);
    } else {
        key = *keyOut;
    }
    auto itRes = _cache.find(key);
    if (itRes != _cache.end()) {
        //        CC_LOG_DEBUG("Found ProgramLib::_cache[%s]=%p, defines: %d", key.c_str(), itRes->second, defines.size());
        return itRes->second;
    }

    auto itTpl = _templates.find(name);
    CC_ASSERT(itTpl != _templates.end());

    const auto &tmpl = itTpl->second;
    const auto itTplInfo = _templateInfos.find(tmpl.hash);
    CC_ASSERT(itTplInfo != _templateInfos.end());
    auto &tmplInfo = itTplInfo->second;

    if (!tmplInfo.pipelineLayout) {
        getDescriptorSetLayout(device, name); // ensure set layouts have been created
        insertBuiltinBindings(tmpl, tmplInfo, pipeline::globalDescriptorSetLayout, "globals", nullptr);
        tmplInfo.setLayouts.replace(static_cast<index_t>(pipeline::SetIndex::GLOBAL), pipeline->getDescriptorSetLayout());
        tmplInfo.pipelineLayout = device->createPipelineLayout(gfx::PipelineLayoutInfo{tmplInfo.setLayouts.get()});
    }

    ccstd::vector<IMacroInfo> macroArray = prepareDefines(defines, tmpl.defines);
    std::stringstream ss;
    ss << std::endl;
    for (const auto &m : macroArray) {
        ss << "#define " << m.name << " " << m.value << std::endl;
    }
    auto prefix = pipeline->getConstantMacros() + tmpl.constantMacros + ss.str();

    const IShaderSource *src = &tmpl.glsl3;
    const auto *deviceShaderVersion = getDeviceShaderVersion(device);
    if (deviceShaderVersion) {
        src = tmpl.getSource(deviceShaderVersion);
    } else {
        CC_LOG_ERROR("Invalid GFX API!");
    }
    tmplInfo.shaderInfo.stages[0].source = prefix + src->vert;
    tmplInfo.shaderInfo.stages[1].source = prefix + src->frag;

    // strip out the active attributes only, instancing depend on this
    tmplInfo.shaderInfo.attributes = getActiveAttributes(tmpl, tmplInfo, defines);

    tmplInfo.shaderInfo.name = getShaderInstanceName(name, macroArray);

    auto *shader = device->createShader(tmplInfo.shaderInfo);
    _cache[key] = shader;
    CC_LOG_DEBUG("ProgramLib::_cache[%s]=%p, defines: %d", key.c_str(), shader, defines.size());
    return shader;
}

} // namespace cc<|MERGE_RESOLUTION|>--- conflicted
+++ resolved
@@ -388,11 +388,7 @@
             tmplInfo.blockSizes.emplace_back(getSize(block));
             tmplInfo.bindings.emplace_back();
             auto &bindingsInfo = tmplInfo.bindings.back();
-<<<<<<< HEAD
-            bindingsInfo.binding = static_cast<uint32_t>(block.binding);
-=======
             bindingsInfo.binding = block.binding;
->>>>>>> c51c70d6
             bindingsInfo.descriptorType = gfx::DescriptorType::UNIFORM_BUFFER;
             bindingsInfo.count = 1;
             bindingsInfo.stageFlags = block.stageFlags;
@@ -411,11 +407,7 @@
             tmplInfo.shaderInfo.blocks.emplace_back();
             auto &blocksInfo = tmplInfo.shaderInfo.blocks.back();
             blocksInfo.set = static_cast<uint32_t>(pipeline::SetIndex::MATERIAL);
-<<<<<<< HEAD
-            blocksInfo.binding = static_cast<uint32_t>(block.binding);
-=======
             blocksInfo.binding = block.binding;
->>>>>>> c51c70d6
             blocksInfo.name = block.name;
             blocksInfo.members = uniforms;
             blocksInfo.count = 1; // effect compiler guarantees block count = 1
@@ -423,11 +415,7 @@
         for (const auto &samplerTexture : tmpl.samplerTextures) {
             tmplInfo.bindings.emplace_back();
             auto &descriptorLayoutBindingInfo = tmplInfo.bindings.back();
-<<<<<<< HEAD
-            descriptorLayoutBindingInfo.binding = static_cast<uint32_t>(samplerTexture.binding);
-=======
             descriptorLayoutBindingInfo.binding = samplerTexture.binding;
->>>>>>> c51c70d6
             descriptorLayoutBindingInfo.descriptorType = gfx::DescriptorType::SAMPLER_TEXTURE;
             descriptorLayoutBindingInfo.count = samplerTexture.count;
             descriptorLayoutBindingInfo.stageFlags = samplerTexture.stageFlags;
@@ -435,11 +423,7 @@
             tmplInfo.shaderInfo.samplerTextures.emplace_back();
             auto &samplerTextureInfo = tmplInfo.shaderInfo.samplerTextures.back();
             samplerTextureInfo.set = static_cast<uint32_t>(pipeline::SetIndex::MATERIAL);
-<<<<<<< HEAD
-            samplerTextureInfo.binding = static_cast<uint32_t>(samplerTexture.binding);
-=======
             samplerTextureInfo.binding = samplerTexture.binding;
->>>>>>> c51c70d6
             samplerTextureInfo.name = samplerTexture.name;
             samplerTextureInfo.type = samplerTexture.type;
             samplerTextureInfo.count = samplerTexture.count;
