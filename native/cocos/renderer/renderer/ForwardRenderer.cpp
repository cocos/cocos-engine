/****************************************************************************
 Copyright (c) 2018 Xiamen Yaji Software Co., Ltd.

 http://www.cocos2d-x.org
 
 Permission is hereby granted, free of charge, to any person obtaining a copy
 of this software and associated documentation files (the "Software"), to deal
 in the Software without restriction, including without limitation the rights
 to use, copy, modify, merge, publish, distribute, sublicense, and/or sell
 copies of the Software, and to permit persons to whom the Software is
 furnished to do so, subject to the following conditions:
 
 The above copyright notice and this permission notice shall be included in
 all copies or substantial portions of the Software.
 
 THE SOFTWARE IS PROVIDED "AS IS", WITHOUT WARRANTY OF ANY KIND, EXPRESS OR
 IMPLIED, INCLUDING BUT NOT LIMITED TO THE WARRANTIES OF MERCHANTABILITY,
 FITNESS FOR A PARTICULAR PURPOSE AND NONINFRINGEMENT. IN NO EVENT SHALL THE
 AUTHORS OR COPYRIGHT HOLDERS BE LIABLE FOR ANY CLAIM, DAMAGES OR OTHER
 LIABILITY, WHETHER IN AN ACTION OF CONTRACT, TORT OR OTHERWISE, ARISING FROM,
 OUT OF OR IN CONNECTION WITH THE SOFTWARE OR THE USE OR OTHER DEALINGS IN
 THE SOFTWARE.
 ****************************************************************************/

#include "ForwardRenderer.h"

#include "gfx/DeviceGraphics.h"
#include "gfx/Texture2D.h"
#include "gfx/VertexBuffer.h"
#include "gfx/IndexBuffer.h"
#include "gfx/FrameBuffer.h"
#include "ProgramLib.h"
#include "View.h"
#include "Scene.h"
#include "Effect.h"
#include "InputAssembler.h"
#include "Pass.h"
#include "Camera.h"
#include "Light.h"
#include <algorithm>

RENDERER_BEGIN

ForwardRenderer::ForwardRenderer()
{
    _arrayPool = new RecyclePool<float>([]()mutable->float*{return new float[16];}, 8);

}

ForwardRenderer::~ForwardRenderer()
{
    _directionalLights.clear();
    _pointLights.clear();
    _spotLights.clear();
    _shadowLights.clear();
    _ambientLights.clear();
    _defines.clear();
    
    delete _arrayPool;
    _arrayPool = nullptr;
}

bool ForwardRenderer::init(DeviceGraphics* device, std::vector<ProgramLib::Template>& programTemplates, Texture2D* defaultTexture, int width, int height)
{
    BaseRenderer::init(device, programTemplates, defaultTexture);
    _width = width;
    _height = height;
    registerStage("opaque", std::bind(&ForwardRenderer::opaqueStage, this, std::placeholders::_1, std::placeholders::_2));
    registerStage("shadowcast", std::bind(&ForwardRenderer::shadowStage, this, std::placeholders::_1, std::placeholders::_2));
    registerStage("transparent", std::bind(&ForwardRenderer::transparentStage, this, std::placeholders::_1, std::placeholders::_2));
    return true;
}

void ForwardRenderer::resetData()
{
    _arrayPool->reset();
    reset();
}

void ForwardRenderer::render(Scene* scene)
{
    resetData();
    updateLights(scene);
    scene->sortCameras();
    auto& cameras = scene->getCameras();
    for (auto& camera : cameras)
    {
        View* view = requestView();
        camera->extractView(*view, _width, _height);
    }

    for (size_t i = 0, len = _views->getLength(); i < len; ++i) {
        const View* view = _views->getData(i);
        BaseRenderer::render(*view, scene);
    }
    
    scene->removeModels();
}

void ForwardRenderer::renderCamera(Camera* camera, Scene* scene)
{
    reset();
    int width = _width;
    int height = _height;
    FrameBuffer* fb = camera->getFrameBuffer();
    if (nullptr != fb) {
        width = fb->getWidth();
        height = fb->getHeight();
    }
    View* view = requestView();
    camera->extractView(*view, width, height);
    BaseRenderer::render(*view, scene);
    
    scene->removeModels();
}

void ForwardRenderer::updateLights(Scene* scene)
{
    _directionalLights.clear();
    _pointLights.clear();
    _spotLights.clear();
    _shadowLights.clear();
    _ambientLights.clear();
    
    const Vector<Light*> lights = scene->getLights();
    for (const auto& light : lights)
    {
        light->update(_device);
        if (light->getShadowType() != Light::ShadowType::NONE)
        {
            _shadowLights.pushBack(light);
            View* view = requestView();
            std::vector<std::string> stages;
            stages.push_back("shadowcast");
            light->extractView(*view, stages);
        }
        
        switch(light->getType())
        {
            case Light::LightType::DIRECTIONAL:
            {
                _directionalLights.pushBack(light);
                break;
            }
            case Light::LightType::POINT:
            {
                _pointLights.pushBack(light);
                break;
            }
            case Light::LightType::SPOT:
            {
                _spotLights.pushBack(light);
                break;
            }
            case Light::LightType::AMBIENT:
            {
                _ambientLights.pushBack(light);
                break;
            }
        }
    }
    
    if (lights.size() > 0)
    {
        updateDefines();
    }
    
    _numLights = lights.size();
}

void ForwardRenderer::updateDefines()
{
    _defines.emplace(std::make_pair("CC_NUM_DIR_LIGHTS", Value(std::min(4, (int)_directionalLights.size()))));
    _defines.emplace(std::make_pair("CC_NUM_POINT_LIGHTS", Value(std::min(4, (int)_pointLights.size()))));
    _defines.emplace(std::make_pair("CC_NUM_SPOT_LIGHTS", Value(std::min(4, (int)_spotLights.size()))));
    _defines.emplace(std::make_pair("CC_NUM_AMBIENT_LIGHTS", Value(std::min(4, (int)_ambientLights.size()))));
    _defines.emplace(std::make_pair("CC_NUM_SHADOW_LIGHTS", Value(std::min(4, (int)_shadowLights.size()))));
}

void ForwardRenderer::submitLightsUniforms()
{
    if (_directionalLights.size() > 0)
    {
        size_t count = _directionalLights.size();
        float* directions = _arrayPool->add();
        float* colors = _arrayPool->add();
        Vec3 lightVec3;
        Vec3 colorVec3;
        for (int i = 0; i < count; ++i)
        {
            int index = i * 4;
            auto* light = _directionalLights.at(i);
            lightVec3.set(light->getDirectionUniform());
            *(directions + index) = lightVec3.x;
            *(directions + index + 1) = lightVec3.y;
            *(directions + index + 2) = lightVec3.z;
            *(directions + index + 3) = 0;
            
            colorVec3.set(light->getColorUniform());
            *(colors + index) = colorVec3.x;
            *(colors + index + 1) = colorVec3.y;
            *(colors + index + 2) = colorVec3.z;
            *(colors + index + 3) = 0;
        }
        _device->setUniformfv(cc_dirLightDirection, count * 4, directions);
        _device->setUniformfv(cc_dirLightColor, count * 4, colors);
    }
    
    if (_pointLights.size() > 0)
    {
        size_t count = _pointLights.size();
        float* positionAndRanges = _arrayPool->add();
        float* colors = _arrayPool->add();
        Vec3 posVec3;
        Vec3 colorVec3;
        for (int i = 0; i < count; ++i)
        {
            int index = i * 4;
            auto* light = _pointLights.at(i);
            posVec3.set(light->getPositionUniform());
            *(positionAndRanges + index) = posVec3.x;
            *(positionAndRanges + index + 1) = posVec3.y;
            *(positionAndRanges + index + 2) = posVec3.z;
            *(positionAndRanges + index + 3) = light->getRange();

            colorVec3.set(light->getColorUniform());
            *(colors + index) = colorVec3.x;
            *(colors + index + 1) = colorVec3.y;
            *(colors + index + 2) = colorVec3.z;
            *(colors + index + 3) = 0;
        }
        _device->setUniformfv(cc_pointLightPositionAndRange, count * 4, positionAndRanges);
        _device->setUniformfv(cc_pointLightColor, count * 4, colors);
    }
    
    if (_spotLights.size() > 0)
    {
        size_t count = _spotLights.size();
        float* directions = _arrayPool->add();
        float* positionAndRanges = _arrayPool->add();
        float* colors = _arrayPool->add();
        Vec3 lightVec3;
        Vec3 posVec3;
        Vec3 colorVec3;
        for (int i = 0; i < count; ++i)
        {
            int index = i * 4;
            auto* light = _spotLights.at(i);
            lightVec3.set(light->getDirectionUniform());
            *(directions + index) = lightVec3.x;
            *(directions + index + 1) = lightVec3.y;
            *(directions + index + 2) = lightVec3.z;
            *(directions + index + 3) = 0;
            
            posVec3.set(light->getPositionUniform());
            *(positionAndRanges + index) = posVec3.x;
            *(positionAndRanges + index + 1) = posVec3.y;
            *(positionAndRanges + index + 2) = posVec3.z;
            *(positionAndRanges + index + 3) = light->getRange();
            
            colorVec3.set(light->getColorUniform());
            *(colors + index) = colorVec3.x;
            *(colors + index + 1) = colorVec3.y;
            *(colors + index + 2) = colorVec3.z;
            *(colors + index + 3) = 0;
        }
        _device->setUniformfv(cc_spotLightDirection, count * 4, directions);
        _device->setUniformfv(cc_spotLightPositionAndRange, count * 4, positionAndRanges);
        _device->setUniformfv(cc_spotLightColor, count * 4, colors);
    }
    
    if (_ambientLights.size() > 0) {
        size_t count = _ambientLights.size();
        float* colors = _arrayPool->add();
        Vec3 colorVec3;
        for (int i = 0; i < count; ++i)
        {
            int index = i * 4;
            auto* light = _ambientLights.at(i);
            colorVec3.set(light->getColorUniform());
            *(colors + index) = colorVec3.x;
            *(colors + index + 1) = colorVec3.y;
            *(colors + index + 2) = colorVec3.z;
            *(colors + index + 3) = 0;
        }
        _device->setUniformfv(cc_pointLightColor, count * 4, colors);
    }
}

void ForwardRenderer::submitShadowStageUniforms(const View& view)
{
    static float* shadowInfo = new float[4];
    shadowInfo[0] = view.shadowLight->getShadowMinDepth();
    shadowInfo[1] = view.shadowLight->getShadowMaxDepth();
    shadowInfo[2] = view.shadowLight->getShadowDepthScale();
    shadowInfo[3] = view.shadowLight->getShadowDarkness();
    
    _device->setUniformMat4(cc_shadow_map_lightViewProjMatrix, view.matViewProj);
    _device->setUniformfv(cc_shadow_map_info, 4, shadowInfo);
    _device->setUniformf(cc_shadow_map_bias, view.shadowLight->getShadowBias());
}

void ForwardRenderer::submitOtherStagesUniforms()
{
    size_t count = _shadowLights.size();
    float* shadowLightInfo = _arrayPool->add();
    static float* shadowLightProjs = new float[4 * 16];
    
    for (int i = 0; i < count; ++i)
    {
        Light* light = _shadowLights.at(i);
        const Mat4 view = light->getViewProjMatrix();
        memcpy(shadowLightProjs + i * 16, view.m, sizeof(float) * 16);
        
        int index = i * 4;
        *(shadowLightInfo + index) = light->getShadowMinDepth();
        *(shadowLightInfo + index + 1) = light->getShadowMaxDepth();
        *(shadowLightInfo + index + 2) = light->getShadowDepthScale();
        *(shadowLightInfo + index + 3) = light->getShadowDarkness();
    }
    
    _device->setUniformfv(cc_shadow_lightViewProjMatrix, count * 16, shadowLightProjs);
    _device->setUniformfv(cc_shadow_info, count * 4, shadowLightInfo);
}

void ForwardRenderer::updateShaderDefines(const StageItem& item)
{
    item.defines->push_back(&_defines);
}

bool ForwardRenderer::compareItems(const StageItem &a, const StageItem &b)
{
    const Technique* techA = a.technique;
    const Technique* techB = b.technique;
    
    if (techA->getLayer() != techB->getLayer()) {
        return techA->getLayer() > techB->getLayer();
    }
    
    size_t pa = techA->getPasses().size();
    size_t pb = techB->getPasses().size();
    
    if (pa != pb) {
        return pa > pb;
    }
    
    return a.sortKey > b.sortKey;
}

void ForwardRenderer::sortItems(std::vector<StageItem>& items)
{
    std::sort(items.begin(), items.end(), compareItems);
}

void ForwardRenderer::drawItems(const std::vector<StageItem>& items)
{
    size_t count = _shadowLights.size();
    if (count == 0 && _numLights == 0)
    {
        for (const auto& item : items)
        {
            draw(item);
        }
    }
    else
    {
        std::vector<Texture*> shadowMaps;
        shadowMaps.reserve(count);
        std::vector<int> slots;
        slots.reserve(count);
        for (auto item : items)
        {
            shadowMaps.clear();
            for(int i = 0; i < count; i++)
            {
                Light* light = _shadowLights.at(i);
                shadowMaps.push_back(light->getShadowMap());
                slots.push_back(allocTextureUnit());
            }
            _device->setTextureArray(cc_shadow_map, shadowMaps, slots);
            updateShaderDefines(item);
            draw(item);
        }
    }
}

void ForwardRenderer::opaqueStage(const View& view, const std::vector<StageItem>& items)
{
    // update uniforms
    _device->setUniformMat4(cc_matView, view.matView);
    _device->setUniformMat4(cc_matpProj, view.matProj);
    _device->setUniformMat4(cc_matViewProj, view.matViewProj);
    static Vec3 cameraPos3;
    static Vec4 cameraPos4;
    view.getPosition(cameraPos3);
    cameraPos4.set(cameraPos3.x, cameraPos3.y, cameraPos3.z, 0);
    _device->setUniformVec4(cc_cameraPos, cameraPos4);
    submitLightsUniforms();
    submitOtherStagesUniforms();
    drawItems(items);
}

void ForwardRenderer::shadowStage(const View& view, const std::vector<StageItem>& items)
{
    // update rendering
    submitShadowStageUniforms(view);
    
    for (auto& item : items)
    {
<<<<<<< HEAD
        if (_programLib->getValueFromDefineList("CC_SHADOW_CASTING", *item.defines) != nullptr) {
=======
        Value def = _programLib->getValueFromDefineList("CC_SHADOW_CASTING", *item.defines);
        if (def != Value::Null && def.asBool()) {
>>>>>>> 88dd29cb
            updateShaderDefines(item);
            draw(item);
        }
    }
}

void ForwardRenderer::transparentStage(const View& view, const std::vector<StageItem>& items)
{
    // update uniforms
    _device->setUniformMat4(cc_matView, view.matView);
    _device->setUniformMat4(cc_matpProj, view.matProj);
    _device->setUniformMat4(cc_matViewProj, view.matViewProj);
    static Vec3 cameraPos3;
    static Vec4 cameraPos4;
    view.getPosition(cameraPos3);
    cameraPos4.set(cameraPos3.x, cameraPos3.y, cameraPos3.z, 0);
    _device->setUniformVec4(cc_cameraPos, cameraPos4);
    
    static Vec3 camFwd;
    static Vec3 tmpVec3;
    view.getForward(camFwd);
    
    submitLightsUniforms();
    submitOtherStagesUniforms();
    
    NodeProxy* node;
    // calculate zdist
    for (auto& item : const_cast<std::vector<StageItem>&>(items))
    {
        // TODO: we should use mesh center instead!
        node = const_cast<NodeProxy*>(item.model->getNode());
        if (node != nullptr)
        {
            node->getWorldPosition(&tmpVec3);
        }
        else
        {
            tmpVec3.set(0, 0, 0);
        }
        
        Vec3::subtract(tmpVec3, tmpVec3, &cameraPos3);
        item.sortKey = -Vec3::dot(tmpVec3, camFwd);
    }
    
    sortItems(const_cast<std::vector<StageItem>&>(items));
    drawItems(items);
}

RENDERER_END<|MERGE_RESOLUTION|>--- conflicted
+++ resolved
@@ -407,12 +407,8 @@
     
     for (auto& item : items)
     {
-<<<<<<< HEAD
-        if (_programLib->getValueFromDefineList("CC_SHADOW_CASTING", *item.defines) != nullptr) {
-=======
-        Value def = _programLib->getValueFromDefineList("CC_SHADOW_CASTING", *item.defines);
-        if (def != Value::Null && def.asBool()) {
->>>>>>> 88dd29cb
+        const Value* def = _programLib->getValueFromDefineList("CC_SHADOW_CASTING", *item.defines);
+        if (def && def->asBool()) {
             updateShaderDefines(item);
             draw(item);
         }
