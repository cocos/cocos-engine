/****************************************************************************
 Copyright (c) 2020-2022 Xiamen Yaji Software Co., Ltd.

 http://www.cocos.com

 Permission is hereby granted, free of charge, to any person obtaining a copy
 of this software and associated engine source code (the "Software"), a limited,
 worldwide, royalty-free, non-assignable, revocable and non-exclusive license
 to use Cocos Creator solely to develop games on your target platforms. You shall
 not use Cocos Creator software for developing other software or tools that's
 used for developing games. You are not granted to publish, distribute,
 sublicense, and/or sell copies of Cocos Creator.

 The software or tools in this License Agreement are licensed, not sold.
 Xiamen Yaji Software Co., Ltd. reserves all rights not expressly granted to you.

 THE SOFTWARE IS PROVIDED "AS IS", WITHOUT WARRANTY OF ANY KIND, EXPRESS OR
 IMPLIED, INCLUDING BUT NOT LIMITED TO THE WARRANTIES OF MERCHANTABILITY,
 FITNESS FOR A PARTICULAR PURPOSE AND NONINFRINGEMENT. IN NO EVENT SHALL THE
 AUTHORS OR COPYRIGHT HOLDERS BE LIABLE FOR ANY CLAIM, DAMAGES OR OTHER
 LIABILITY, WHETHER IN AN ACTION OF CONTRACT, TORT OR OTHERWISE, ARISING FROM,
 OUT OF OR IN CONNECTION WITH THE SOFTWARE OR THE USE OR OTHER DEALINGS IN
 THE SOFTWARE.
****************************************************************************/

#include "base/threading/MessageQueue.h"
#include "gfx-base/GFXDef-common.h"
#include "math/Math.h"

#include "DescriptorSetLayoutValidator.h"
#include "DeviceValidator.h"
#include "ValidationUtils.h"

namespace cc {
namespace gfx {

DescriptorSetLayoutValidator::DescriptorSetLayoutValidator(DescriptorSetLayout *actor)
: Agent<DescriptorSetLayout>(actor) {
    _typedID = actor->getTypedID();
}

DescriptorSetLayoutValidator::~DescriptorSetLayoutValidator() {
    DeviceResourceTracker<DescriptorSetLayout>::erase(this);
    CC_SAFE_DELETE(_actor);
}

void DescriptorSetLayoutValidator::doInit(const DescriptorSetLayoutInfo &info) {
    // Initialize twice?
    CC_ASSERT(!isInited());
    _inited = true;

    DescriptorSetLayoutBindingList bindings{info.bindings};
    std::sort(bindings.begin(), bindings.end(), [&](const auto &a, const auto &b) {
        return a.binding < b.binding;
    });

    static constexpr uint32_t DESCRIPTOR_TYPE_ORDERS[]{
        INVALID_BINDING, // UNKNOWN
        0,               // UNIFORM_BUFFER
        0,               // DYNAMIC_UNIFORM_BUFFER
        4,               // STORAGE_BUFFER
        4,               // DYNAMIC_STORAGE_BUFFER
        1,               // SAMPLER_TEXTURE
        2,               // SAMPLER
        3,               // TEXTURE
        5,               // STORAGE_IMAGE
        6,               // INPUT_ATTACHMENT
    };
    _typeCounts.resize(DESCRIPTOR_TYPE_ORDERS[utils::getBitPosition(toNumber(DescriptorType::INPUT_ATTACHMENT))] + 1);
    uint32_t lastType{0};
    for (const auto &binding : bindings) {
        CC_ASSERT(binding.binding != INVALID_BINDING);
        CC_ASSERT(binding.descriptorType != DescriptorType::UNKNOWN);
        CC_ASSERT(math::IsPowerOfTwo(toNumber(binding.descriptorType)));
        CC_ASSERT(binding.count);
        CC_ASSERT(binding.stageFlags != ShaderStageFlagBit::NONE);
        for (const Sampler *sampler : binding.immutableSamplers) {
            CC_ASSERT(sampler);
        }
        /**
         * Descriptors should be defined strictly in the following order,
         * with consecutive bindings within each type:
         * * Block
         * * SamplerTexture
         * * Sampler
         * * Texture
         * * Buffer
         * * Image
         * * SubpassInput
         */
        uint32_t type{DESCRIPTOR_TYPE_ORDERS[utils::getBitPosition(toNumber(binding.descriptorType))]};
<<<<<<< HEAD
        CC_ASSERT(lastType <= type);
=======
        // deffered pipeline issue: https://github.com/cocos/cocos-engine/pull/10701
        // CCASSERT(lastType <= type, "Illegal binding order");
>>>>>>> 32812789
        lastType = type;
        ++_typeCounts[type];
    }

    /////////// execute ///////////

    _actor->initialize(info);
}

void DescriptorSetLayoutValidator::doDestroy() {
    CC_ASSERT(isInited());
    _inited = false;

    /////////// execute ///////////

    _actor->destroy();
}

} // namespace gfx
} // namespace cc<|MERGE_RESOLUTION|>--- conflicted
+++ resolved
@@ -89,12 +89,8 @@
          * * SubpassInput
          */
         uint32_t type{DESCRIPTOR_TYPE_ORDERS[utils::getBitPosition(toNumber(binding.descriptorType))]};
-<<<<<<< HEAD
+        // deffered pipeline issue: https://github.com/cocos/cocos-engine/pull/10701
         CC_ASSERT(lastType <= type);
-=======
-        // deffered pipeline issue: https://github.com/cocos/cocos-engine/pull/10701
-        // CCASSERT(lastType <= type, "Illegal binding order");
->>>>>>> 32812789
         lastType = type;
         ++_typeCounts[type];
     }
