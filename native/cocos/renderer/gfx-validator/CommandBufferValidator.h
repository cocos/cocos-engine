--- conflicted
+++ resolved
@@ -60,11 +60,8 @@
     void copyBuffersToTexture(const uint8_t *const *buffers, Texture *texture, const BufferTextureCopy *regions, uint32_t count) override;
     void blitTexture(Texture *srcTexture, Texture *dstTexture, const TextureBlit *regions, uint32_t count, Filter filter) override;
     void copyTexture(Texture *srcTexture, Texture *dstTexture, const TextureCopy *regions, uint32_t count) override;
-<<<<<<< HEAD
+    void resolveTexture(Texture *srcTexture, Texture *dstTexture, const TextureCopy *regions, uint32_t count) override;
     void copyBuffer(Buffer *srcBuffer, Buffer *dstBuffer, const BufferCopy *regions, uint32_t count) override;
-=======
-    void resolveTexture(Texture *srcTexture, Texture *dstTexture, const TextureCopy *regions, uint32_t count) override;
->>>>>>> 839a086e
     void execute(CommandBuffer *const *cmdBuffs, uint32_t count) override;
     void dispatch(const DispatchInfo &info) override;
     void pipelineBarrier(const GeneralBarrier *barrier, const BufferBarrier *const *bufferBarriers, const Buffer *const *buffers, uint32_t bufferBarrierCount, const TextureBarrier *const *textureBarriers, const Texture *const *textures, uint32_t textureBarrierCount) override;
@@ -101,4 +98,4 @@
 };
 
 } // namespace gfx
-} // namespace cc+} // namespace cc
