/****************************************************************************
 Copyright (c) 2020-2022 Xiamen Yaji Software Co., Ltd.

 http://www.cocos.com

 Permission is hereby granted, free of charge, to any person obtaining a copy
 of this software and associated engine source code (the "Software"), a limited,
 worldwide, royalty-free, non-assignable, revocable and non-exclusive license
 to use Cocos Creator solely to develop games on your target platforms. You shall
 not use Cocos Creator software for developing other software or tools that's
 used for developing games. You are not granted to publish, distribute,
 sublicense, and/or sell copies of Cocos Creator.

 The software or tools in this License Agreement are licensed, not sold.
 Xiamen Yaji Software Co., Ltd. reserves all rights not expressly granted to you.

 THE SOFTWARE IS PROVIDED "AS IS", WITHOUT WARRANTY OF ANY KIND, EXPRESS OR
 IMPLIED, INCLUDING BUT NOT LIMITED TO THE WARRANTIES OF MERCHANTABILITY,
 FITNESS FOR A PARTICULAR PURPOSE AND NONINFRINGEMENT. IN NO EVENT SHALL THE
 AUTHORS OR COPYRIGHT HOLDERS BE LIABLE FOR ANY CLAIM, DAMAGES OR OTHER
 LIABILITY, WHETHER IN AN ACTION OF CONTRACT, TORT OR OTHERWISE, ARISING FROM,
 OUT OF OR IN CONNECTION WITH THE SOFTWARE OR THE USE OR OTHER DEALINGS IN
 THE SOFTWARE.
****************************************************************************/

#pragma once

#include "Define.h"
#include "core/assets/Material.h"
#include "core/geometry/Sphere.h"
#include "gfx-base/GFXBuffer.h"
#include "scene/Light.h"
#include "scene/Pass.h"

namespace cc {

namespace gfx {
class Framebuffer;
}
namespace scene {
class Ambient;
class Shadows;
class Skybox;
class Fog;
class Octree;
} // namespace scene
namespace pipeline {

class RenderPipeline;

class CC_DLL PipelineSceneData : public Object {
public:
    PipelineSceneData();
    ~PipelineSceneData() override;
    virtual void activate(gfx::Device *device, RenderPipeline *pipeline);
    void         destroy();

    virtual void onGlobalPipelineStateChanged() {}

    inline void                                                                setShadowFramebuffer(const scene::Light *light, gfx::Framebuffer *framebuffer) { _shadowFrameBufferMap.emplace(light, framebuffer); }
    inline const std::unordered_map<const scene::Light *, gfx::Framebuffer *> &getShadowFramebufferMap() const { return _shadowFrameBufferMap; }
    inline const RenderObjectList &                                            getRenderObjects() const { return _renderObjects; }
    inline const RenderObjectList &                                            getDirShadowObjects() const { return _dirShadowObjects; }
    inline void                                                                setRenderObjects(RenderObjectList &&ro) { _renderObjects = std::forward<RenderObjectList>(ro); }
    inline void                                                                setDirShadowObjects(RenderObjectList &&ro) { _dirShadowObjects = std::forward<RenderObjectList>(ro); }
    inline const RenderObjectList &                                            isCastShadowObjects() const { return _castShadowObjects; }
    inline void                                                                setCastShadowObjects(RenderObjectList &&ro) { _castShadowObjects = std::forward<RenderObjectList>(ro); }
    inline const vector<const scene::Light *> &                                getValidPunctualLights() const { return _validPunctualLights; }
    inline void                                                                setValidPunctualLights(vector<const scene::Light *> &&validPunctualLights) { _validPunctualLights = std::forward<vector<const scene::Light *>>(validPunctualLights); }
    inline float                                                               getShadowCameraFar() const { return _shadowCameraFar; }
    inline void                                                                setShadowCameraFar(float shadowDistance) { _shadowCameraFar = shadowDistance; }
    inline Mat4                                                                getMatShadowView() const { return _matShadowView; }
    inline void                                                                setMatShadowView(const Mat4 &matShadowView) { _matShadowView = matShadowView; }
    inline Mat4                                                                getMatShadowProj() const { return _matShadowProj; }
    inline void                                                                setMatShadowProj(const Mat4 &matShadowProj) { _matShadowProj = matShadowProj; }
    inline Mat4                                                                getMatShadowViewProj() const { return _matShadowViewProj; }
    inline void                                                                setMatShadowViewProj(const Mat4 &matShadowViewProj) { _matShadowViewProj = matShadowViewProj; }
<<<<<<< HEAD
    inline bool                                                                isHDR() const { return _isHDR; }
    inline void                                                                setHDR(bool val) { _isHDR = val; }
    inline scene::Shadows *                                                    getShadows() const { return _shadow; }
    inline scene::Ambient *                                                    getAmbient() const { return _ambient; }
    inline scene::Skybox *                                                     getSkybox() const { return _skybox; }
    inline scene::Fog *                                                        getFog() const { return _fog; }
    inline scene::Octree *                                                     getOctree() const { return _octree; }
    inline gfx::InputAssembler *                                               getOcclusionQueryInputAssembler() const { return _occlusionQueryInputAssembler; }
    inline scene::Pass *                                                       getOcclusionQueryPass() const { return _occlusionQueryPass; }
    inline gfx::Shader *                                                       getOcclusionQueryShader() const { return _occlusionQueryShader; }
    inline const std::vector<IntrusivePtr<Material>> &                         getGeometryRendererMaterials() const { return _geometryRendererMaterials; }
    inline const std::vector<scene::Pass *> &                                  getGeometryRendererPasses() const { return _geometryRendererPasses; }
    inline const std::vector<gfx::Shader *> &                                  getGeometryRendererShaders() const { return _geometryRendererShaders; }

    inline float getShadingScale() const { return _shadingScale; }
    inline void  setShadingScale(float val) { _shadingScale = val; }

    scene::Pass *getOcclusionQueryPass();

protected:
    void                 initOcclusionQuery();
    void                 initGeometryRendererMaterials();
    gfx::InputAssembler *createOcclusionQueryIA();

    static constexpr uint32_t GEOMETRY_RENDERER_TECHNIQUE_COUNT{6};

=======
    inline void                                                                addRenderObject(RenderObject &&obj) { _renderObjects.emplace_back(obj); }
    inline void                                                                clearRenderObjects() { _renderObjects.clear(); }
    inline void                                                                addValidPunctualLight(scene::Light *light) { _validPunctualLights.emplace_back(light); }
    inline void                                                                clearValidPunctualLights() { _validPunctualLights.clear(); }

private:
>>>>>>> 77097c0d
    RenderObjectList             _renderObjects;
    RenderObjectList             _dirShadowObjects;
    RenderObjectList             _castShadowObjects;
    vector<const scene::Light *> _validPunctualLights;
<<<<<<< HEAD
    gfx::Buffer *                _occlusionQueryVertexBuffer{nullptr};
    gfx::Buffer *                _occlusionQueryIndicesBuffer{nullptr};
    gfx::InputAssembler *        _occlusionQueryInputAssembler{nullptr};

    IntrusivePtr<Material> _occlusionQueryMaterial{nullptr};
    gfx::Shader *          _occlusionQueryShader{nullptr}; // weak reference
    scene::Pass *          _occlusionQueryPass{nullptr};   // weak reference

    std::vector<IntrusivePtr<Material>> _geometryRendererMaterials;
    std::vector<scene::Pass *>          _geometryRendererPasses;  // weak reference
    std::vector<gfx::Shader *>          _geometryRendererShaders; // weak reference

    RenderPipeline *_pipeline{nullptr};
    gfx::Device *   _device{nullptr};
    float           _shadowCameraFar{0.0F};
    Mat4            _matShadowView;
    Mat4            _matShadowProj;
    Mat4            _matShadowViewProj;

    scene::Fog *    _fog{nullptr};
    scene::Ambient *_ambient{nullptr};
    scene::Skybox * _skybox{nullptr};
    scene::Shadows *_shadow{nullptr};
    scene::Octree * _octree{nullptr};
    bool            _isHDR{true};
    float           _shadingScale{1.0F};
=======

    scene::PipelineSharedSceneData *_sharedSceneData = nullptr;
    RenderPipeline *                _pipeline        = nullptr;
    gfx::Device *                   _device          = nullptr;
    float                           _shadowCameraFar = 0.0F;
    Mat4                            _matShadowView;
    Mat4                            _matShadowProj;
    Mat4                            _matShadowViewProj;
>>>>>>> 77097c0d

    std::unordered_map<const scene::Light *, gfx::Framebuffer *> _shadowFrameBufferMap;
};

} // namespace pipeline
} // namespace cc<|MERGE_RESOLUTION|>--- conflicted
+++ resolved
@@ -75,7 +75,6 @@
     inline void                                                                setMatShadowProj(const Mat4 &matShadowProj) { _matShadowProj = matShadowProj; }
     inline Mat4                                                                getMatShadowViewProj() const { return _matShadowViewProj; }
     inline void                                                                setMatShadowViewProj(const Mat4 &matShadowViewProj) { _matShadowViewProj = matShadowViewProj; }
-<<<<<<< HEAD
     inline bool                                                                isHDR() const { return _isHDR; }
     inline void                                                                setHDR(bool val) { _isHDR = val; }
     inline scene::Shadows *                                                    getShadows() const { return _shadow; }
@@ -89,9 +88,12 @@
     inline const std::vector<IntrusivePtr<Material>> &                         getGeometryRendererMaterials() const { return _geometryRendererMaterials; }
     inline const std::vector<scene::Pass *> &                                  getGeometryRendererPasses() const { return _geometryRendererPasses; }
     inline const std::vector<gfx::Shader *> &                                  getGeometryRendererShaders() const { return _geometryRendererShaders; }
-
-    inline float getShadingScale() const { return _shadingScale; }
-    inline void  setShadingScale(float val) { _shadingScale = val; }
+    inline void                                                                addRenderObject(RenderObject &&obj) { _renderObjects.emplace_back(obj); }
+    inline void                                                                clearRenderObjects() { _renderObjects.clear(); }
+    inline void                                                                addValidPunctualLight(scene::Light *light) { _validPunctualLights.emplace_back(light); }
+    inline void                                                                clearValidPunctualLights() { _validPunctualLights.clear(); }
+    inline float                                                               getShadingScale() const { return _shadingScale; }
+    inline void                                                                setShadingScale(float val) { _shadingScale = val; }
 
     scene::Pass *getOcclusionQueryPass();
 
@@ -102,19 +104,10 @@
 
     static constexpr uint32_t GEOMETRY_RENDERER_TECHNIQUE_COUNT{6};
 
-=======
-    inline void                                                                addRenderObject(RenderObject &&obj) { _renderObjects.emplace_back(obj); }
-    inline void                                                                clearRenderObjects() { _renderObjects.clear(); }
-    inline void                                                                addValidPunctualLight(scene::Light *light) { _validPunctualLights.emplace_back(light); }
-    inline void                                                                clearValidPunctualLights() { _validPunctualLights.clear(); }
-
-private:
->>>>>>> 77097c0d
     RenderObjectList             _renderObjects;
     RenderObjectList             _dirShadowObjects;
     RenderObjectList             _castShadowObjects;
     vector<const scene::Light *> _validPunctualLights;
-<<<<<<< HEAD
     gfx::Buffer *                _occlusionQueryVertexBuffer{nullptr};
     gfx::Buffer *                _occlusionQueryIndicesBuffer{nullptr};
     gfx::InputAssembler *        _occlusionQueryInputAssembler{nullptr};
@@ -141,16 +134,6 @@
     scene::Octree * _octree{nullptr};
     bool            _isHDR{true};
     float           _shadingScale{1.0F};
-=======
-
-    scene::PipelineSharedSceneData *_sharedSceneData = nullptr;
-    RenderPipeline *                _pipeline        = nullptr;
-    gfx::Device *                   _device          = nullptr;
-    float                           _shadowCameraFar = 0.0F;
-    Mat4                            _matShadowView;
-    Mat4                            _matShadowProj;
-    Mat4                            _matShadowViewProj;
->>>>>>> 77097c0d
 
     std::unordered_map<const scene::Light *, gfx::Framebuffer *> _shadowFrameBufferMap;
 };
