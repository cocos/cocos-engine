--- conflicted
+++ resolved
@@ -75,17 +75,11 @@
     inline gfx::InputAssembler *                                               getOcclusionQueryInputAssembler() const { return _occlusionQueryInputAssembler; }
     inline scene::Pass *                                                       getOcclusionQueryPass() const { return _occlusionQueryPass; }
     inline gfx::Shader *                                                       getOcclusionQueryShader() const { return _occlusionQueryShader; }
-<<<<<<< HEAD
-    inline const ccstd::vector<IntrusivePtr<Material>> &                         getGeometryRendererMaterials() const { return _geometryRendererMaterials; }
-    inline const ccstd::vector<scene::Pass *> &                                  getGeometryRendererPasses() const { return _geometryRendererPasses; }
-    inline const ccstd::vector<gfx::Shader *> &                                  getGeometryRendererShaders() const { return _geometryRendererShaders; }
-=======
-    inline const std::vector<IntrusivePtr<Material>> &                         getGeometryRendererMaterials() const { return _geometryRendererMaterials; }
-    inline const std::vector<scene::Pass *> &                                  getGeometryRendererPasses() const { return _geometryRendererPasses; }
-    inline const std::vector<gfx::Shader *> &                                  getGeometryRendererShaders() const { return _geometryRendererShaders; }
+    inline const ccstd::vector<IntrusivePtr<Material>> &                       getGeometryRendererMaterials() const { return _geometryRendererMaterials; }
+    inline const ccstd::vector<scene::Pass *> &                                getGeometryRendererPasses() const { return _geometryRendererPasses; }
+    inline const ccstd::vector<gfx::Shader *> &                                getGeometryRendererShaders() const { return _geometryRendererShaders; }
     inline scene::Pass *                                                       getDebugRendererPass() const { return _debugRendererPass; }
     inline gfx::Shader *                                                       getDebugRendererShader() const { return _debugRendererShader; }
->>>>>>> 71288fcf
     inline void                                                                addRenderObject(RenderObject &&obj) { _renderObjects.emplace_back(obj); }
     inline void                                                                clearRenderObjects() { _renderObjects.clear(); }
     inline void                                                                addValidPunctualLight(scene::Light *light) { _validPunctualLights.emplace_back(light); }
