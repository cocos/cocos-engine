/****************************************************************************
 Copyright (c) 2020-2023 Xiamen Yaji Software Co., Ltd.

 http://www.cocos.com

 Permission is hereby granted, free of charge, to any person obtaining a copy
 of this software and associated documentation files (the "Software"), to deal
 in the Software without restriction, including without limitation the rights to
 use, copy, modify, merge, publish, distribute, sublicense, and/or sell copies
 of the Software, and to permit persons to whom the Software is furnished to do so,
 subject to the following conditions:

 The above copyright notice and this permission notice shall be included in
 all copies or substantial portions of the Software.

 THE SOFTWARE IS PROVIDED "AS IS", WITHOUT WARRANTY OF ANY KIND, EXPRESS OR
 IMPLIED, INCLUDING BUT NOT LIMITED TO THE WARRANTIES OF MERCHANTABILITY,
 FITNESS FOR A PARTICULAR PURPOSE AND NONINFRINGEMENT. IN NO EVENT SHALL THE
 AUTHORS OR COPYRIGHT HOLDERS BE LIABLE FOR ANY CLAIM, DAMAGES OR OTHER
 LIABILITY, WHETHER IN AN ACTION OF CONTRACT, TORT OR OTHERWISE, ARISING FROM,
 OUT OF OR IN CONNECTION WITH THE SOFTWARE OR THE USE OR OTHER DEALINGS IN
 THE SOFTWARE.
****************************************************************************/

#pragma once

#include "Define.h"
#include "base/RefCounted.h"
#include "core/assets/Material.h"
#include "renderer/gfx-base/GFXFramebuffer.h"
#include "renderer/pipeline/shadow/CSMLayers.h"

namespace cc {

namespace gfx {
class Framebuffer;
}
namespace scene {
class Pass;
class Ambient;
class Shadows;
class Skybox;
class Fog;
class Octree;
class Light;
class Skin;
} // namespace scene
namespace gi {
class LightProbes;
}

namespace pipeline {

class CC_DLL PipelineSceneData : public RefCounted {
public:
    PipelineSceneData();
    ~PipelineSceneData() override;
    virtual void activate(gfx::Device *device);
    void destroy();

    virtual void updatePipelineSceneData() {}

    inline void setShadowFramebuffer(const scene::Light *light, gfx::Framebuffer *framebuffer) { _shadowFrameBufferMap[light] = framebuffer; }
    inline const ccstd::unordered_map<const scene::Light *, IntrusivePtr<gfx::Framebuffer>> &getShadowFramebufferMap() const { return _shadowFrameBufferMap; }
    inline const RenderObjectList &getRenderObjects() const { return _renderObjects; }
    inline void setRenderObjects(RenderObjectList &&ro) { _renderObjects = std::forward<RenderObjectList>(ro); }
    inline const ccstd::vector<const scene::Light *> &getValidPunctualLights() const { return _validPunctualLights; }
    inline void setValidPunctualLights(ccstd::vector<const scene::Light *> lights) { _validPunctualLights = std::move(lights); }
    inline bool isHDR() const { return _isHDR; }
    inline void setHDR(bool val) { _isHDR = val; }
    inline scene::Shadows *getShadows() const { return _shadow; }
    inline CSMLayers *getCSMLayers() const { return _csmLayers; }
    inline scene::Ambient *getAmbient() const { return _ambient; }
    inline scene::Skybox *getSkybox() const { return _skybox; }
    inline scene::Fog *getFog() const { return _fog; }
    inline scene::Octree *getOctree() const { return _octree; }
    inline gi::LightProbes *getLightProbes() const { return _lightProbes; }
    inline scene::Skin *getSkin() const { return _skin; }
    inline gfx::InputAssembler *getOcclusionQueryInputAssembler() const { return _occlusionQueryInputAssembler; }
    inline scene::Pass *getOcclusionQueryPass() const { return _occlusionQueryPass; }
    inline gfx::Shader *getOcclusionQueryShader() const { return _occlusionQueryShader; }
    inline const ccstd::vector<IntrusivePtr<Material>> &getGeometryRendererMaterials() const { return _geometryRendererMaterials; }
    inline const ccstd::vector<scene::Pass *> &getGeometryRendererPasses() const { return _geometryRendererPasses; }
    inline const ccstd::vector<gfx::Shader *> &getGeometryRendererShaders() const { return _geometryRendererShaders; }
    inline scene::Pass *getDebugRendererPass() const { return _debugRendererPass; }
    inline gfx::Shader *getDebugRendererShader() const { return _debugRendererShader; }
    inline void addRenderObject(RenderObject &&obj) { _renderObjects.emplace_back(obj); }
    inline void clearRenderObjects() { _renderObjects.clear(); }
    inline void addValidPunctualLight(scene::Light *light) { _validPunctualLights.emplace_back(light); }
    inline void clearValidPunctualLights() { _validPunctualLights.clear(); }
    inline float getShadingScale() const { return _shadingScale; }
    inline void setShadingScale(float val) { _shadingScale = val; }
    inline bool getCSMSupported() const { return _csmSupported; }
    inline void setCSMSupported(bool val) { _csmSupported = val; }
<<<<<<< HEAD
    inline gfx::Buffer *getDefaultBuffer() { return _defaultBuffer.get(); }
    inline void setGPUDrivenEnabled(bool enable) { _gpuDrivenEnabled = enable; }
    bool isGPUDrivenEnabled() const;
=======
    inline scene::Model *getStandardSkinModel() const { return _standardSkinModel.get(); }
    void setStandardSkinModel(scene::Model *val);
    inline scene::Model *getSkinMaterialModel() const { return _skinMaterialModel.get(); }
    void setSkinMaterialModel(scene::Model *val);
>>>>>>> 0b9c304a

protected:
    void initOcclusionQuery();
    void initGeometryRenderer();
    void initDebugRenderer();
    gfx::InputAssembler *createOcclusionQueryIA();

    static constexpr uint32_t GEOMETRY_RENDERER_TECHNIQUE_COUNT{6};

    IntrusivePtr<gfx::Buffer> _occlusionQueryVertexBuffer;
    IntrusivePtr<gfx::Buffer> _occlusionQueryIndicesBuffer;
    IntrusivePtr<gfx::InputAssembler> _occlusionQueryInputAssembler;
    IntrusivePtr<Material> _occlusionQueryMaterial{nullptr};
    IntrusivePtr<Material> _debugRendererMaterial{nullptr};
    IntrusivePtr<scene::Model> _standardSkinModel;
    IntrusivePtr<scene::Model> _skinMaterialModel;

    gfx::Shader *_occlusionQueryShader{nullptr}; // weak reference
    scene::Pass *_occlusionQueryPass{nullptr};   // weak reference
    gfx::Shader *_debugRendererShader{nullptr};  // weak reference
    scene::Pass *_debugRendererPass{nullptr};    // weak reference
    gfx::Device *_device{nullptr};               // weak reference
    // manage memory manually
    scene::Fog *_fog{nullptr};
    // manage memory manually
    scene::Ambient *_ambient{nullptr};
    // manage memory manually
    scene::Skybox *_skybox{nullptr};
    // manage memory manually
    scene::Shadows *_shadow{nullptr};
    // manage memory manually
    scene::Octree *_octree{nullptr};
    // manage memory manually
    gi::LightProbes *_lightProbes{nullptr};
    // manage memory manually
    scene::Skin *_skin{nullptr};
    // manage memory manually
    CSMLayers *_csmLayers{nullptr};

    bool _isHDR{true};
    bool _csmSupported{true};
    bool _gpuDrivenEnabled{false};
    float _shadingScale{1.0F};

    RenderObjectList _renderObjects;

    ccstd::vector<IntrusivePtr<Material>> _geometryRendererMaterials;
    // `scene::Light *`: weak reference
    ccstd::vector<const scene::Light *> _validPunctualLights;
    ccstd::vector<scene::Pass *> _geometryRendererPasses;  // weak reference
    ccstd::vector<gfx::Shader *> _geometryRendererShaders; // weak reference

    ccstd::unordered_map<const scene::Light *, IntrusivePtr<gfx::Framebuffer>> _shadowFrameBufferMap;

    IntrusivePtr<gfx::Buffer> _defaultBuffer;
};

} // namespace pipeline
} // namespace cc<|MERGE_RESOLUTION|>--- conflicted
+++ resolved
@@ -92,16 +92,13 @@
     inline void setShadingScale(float val) { _shadingScale = val; }
     inline bool getCSMSupported() const { return _csmSupported; }
     inline void setCSMSupported(bool val) { _csmSupported = val; }
-<<<<<<< HEAD
     inline gfx::Buffer *getDefaultBuffer() { return _defaultBuffer.get(); }
     inline void setGPUDrivenEnabled(bool enable) { _gpuDrivenEnabled = enable; }
     bool isGPUDrivenEnabled() const;
-=======
     inline scene::Model *getStandardSkinModel() const { return _standardSkinModel.get(); }
     void setStandardSkinModel(scene::Model *val);
     inline scene::Model *getSkinMaterialModel() const { return _skinMaterialModel.get(); }
     void setSkinMaterialModel(scene::Model *val);
->>>>>>> 0b9c304a
 
 protected:
     void initOcclusionQuery();
