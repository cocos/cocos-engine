/****************************************************************************
 Copyright (c) 2020-2022 Xiamen Yaji Software Co., Ltd.

 http://www.cocos.com

 Permission is hereby granted, free of charge, to any person obtaining a copy
 of this software and associated engine source code (the "Software"), a limited,
 worldwide, royalty-free, non-assignable, revocable and non-exclusive license
 to use Cocos Creator solely to develop games on your target platforms. You shall
 not use Cocos Creator software for developing other software or tools that's
 used for developing games. You are not granted to publish, distribute,
 sublicense, and/or sell copies of Cocos Creator.

 The software or tools in this License Agreement are licensed, not sold.
 Xiamen Yaji Software Co., Ltd. reserves all rights not expressly granted to you.

 THE SOFTWARE IS PROVIDED "AS IS", WITHOUT WARRANTY OF ANY KIND, EXPRESS OR
 IMPLIED, INCLUDING BUT NOT LIMITED TO THE WARRANTIES OF MERCHANTABILITY,
 FITNESS FOR A PARTICULAR PURPOSE AND NONINFRINGEMENT. IN NO EVENT SHALL THE
 AUTHORS OR COPYRIGHT HOLDERS BE LIABLE FOR ANY CLAIM, DAMAGES OR OTHER
 LIABILITY, WHETHER IN AN ACTION OF CONTRACT, TORT OR OTHERWISE, ARISING FROM,
 OUT OF OR IN CONNECTION WITH THE SOFTWARE OR THE USE OR OTHER DEALINGS IN
 THE SOFTWARE.
****************************************************************************/

#include "Define.h"
#include "bindings/jswrapper/SeApi.h"
#include "gfx-base/GFXDevice.h"
#include "scene/Light.h"

namespace cc {
namespace pipeline {

static uint32_t globalUBOCount = static_cast<uint32_t>(PipelineGlobalBindings::SAMPLER_SHADOWMAP);
static uint32_t globalSamplerCount = static_cast<uint32_t>(PipelineGlobalBindings::COUNT) - globalUBOCount;

static uint32_t localUBOCount = static_cast<uint32_t>(ModelLocalBindings::SAMPLER_JOINTS);
static uint32_t localSamplerCount = static_cast<uint32_t>(ModelLocalBindings::STORAGE_REFLECTION) - localUBOCount;
static uint32_t localStorageImageCount = static_cast<uint32_t>(ModelLocalBindings::COUNT) - localUBOCount - localSamplerCount;

uint32_t globalSet = static_cast<uint32_t>(SetIndex::GLOBAL);
uint32_t materialSet = static_cast<uint32_t>(SetIndex::MATERIAL);
uint32_t localSet = static_cast<uint32_t>(SetIndex::LOCAL);

gfx::BindingMappingInfo bindingMappingInfo = {
    {globalUBOCount, 0, localUBOCount},         // Uniform Buffer Counts
    {globalSamplerCount, 0, localSamplerCount}, // Combined Sampler Texture Counts
    {0, 0, 0},                                  // Sampler Counts
    {0, 0, 0},                                  // Texture Counts
    {0, 0, 0},                                  // Storage Buffer Counts
    {0, 0, localStorageImageCount},             // Storage Image Counts
    {0, 0, 0},                                  // Subpass Input Counts
    {0, 2, 1},                                  // Set Order Indices
};

DescriptorSetLayoutInfos globalDescriptorSetLayout;
DescriptorSetLayoutInfos localDescriptorSetLayout;
const ccstd::string UBOGlobal::NAME = "CCGlobal";
const gfx::DescriptorSetLayoutBinding UBOGlobal::DESCRIPTOR = {
    UBOGlobal::BINDING,
    gfx::DescriptorType::UNIFORM_BUFFER,
    1,
    gfx::ShaderStageFlagBit::ALL,
    {},
};
const gfx::UniformBlock UBOGlobal::LAYOUT = {
    globalSet,
    UBOGlobal::BINDING,
    UBOGlobal::NAME,
    {
        {"cc_time", gfx::Type::FLOAT4, 1},
        {"cc_screenSize", gfx::Type::FLOAT4, 1},
        {"cc_nativeSize", gfx::Type::FLOAT4, 1},

        {"cc_debug_view_mode", gfx::Type::FLOAT, 4},
        {"cc_debug_view_composite_pack_1", gfx::Type::FLOAT, 4},
        {"cc_debug_view_composite_pack_2", gfx::Type::FLOAT, 4},
        {"cc_debug_view_composite_pack_3", gfx::Type::FLOAT, 4},
    },
    1,
};

const ccstd::string UBOLocalBatched::NAME = "CCLocalBatched";
const gfx::DescriptorSetLayoutBinding UBOLocalBatched::DESCRIPTOR = {
    UBOLocalBatched::BINDING,
    gfx::DescriptorType::UNIFORM_BUFFER,
    1,
    gfx::ShaderStageFlagBit::VERTEX,
    {},
};
const gfx::UniformBlock UBOLocalBatched::LAYOUT = {
    localSet,
    UBOLocalBatched::BINDING,
    UBOLocalBatched::NAME,
    {
        {"cc_matWorlds", gfx::Type::MAT4, static_cast<uint32_t>(UBOLocalBatched::BATCHING_COUNT)},
    },
    1,
};

const ccstd::string UBOCamera::NAME = "CCCamera";
const gfx::DescriptorSetLayoutBinding UBOCamera::DESCRIPTOR = {
    UBOCamera::BINDING,
    gfx::DescriptorType::DYNAMIC_UNIFORM_BUFFER,
    1,
    gfx::ShaderStageFlagBit::ALL,
    {},
};
const gfx::UniformBlock UBOCamera::LAYOUT = {
    globalSet,
    UBOCamera::BINDING,
    UBOCamera::NAME,
    {
        {"cc_matView", gfx::Type::MAT4, 1},
        {"cc_matViewInv", gfx::Type::MAT4, 1},
        {"cc_matProj", gfx::Type::MAT4, 1},
        {"cc_matProjInv", gfx::Type::MAT4, 1},
        {"cc_matViewProj", gfx::Type::MAT4, 1},
        {"cc_matViewProjInv", gfx::Type::MAT4, 1},
        {"cc_cameraPos", gfx::Type::FLOAT4, 1},
        {"cc_surfaceTransform", gfx::Type::FLOAT4, 1},
        {"cc_screenScale", gfx::Type::FLOAT4, 1},
        {"cc_exposure", gfx::Type::FLOAT4, 1},
        {"cc_mainLitDir", gfx::Type::FLOAT4, 1},
        {"cc_mainLitColor", gfx::Type::FLOAT4, 1},
        {"cc_ambientSky", gfx::Type::FLOAT4, 1},
        {"cc_ambientGround", gfx::Type::FLOAT4, 1},
        {"cc_fogColor", gfx::Type::FLOAT4, 1},
        {"cc_fogBase", gfx::Type::FLOAT4, 1},
        {"cc_fogAdd", gfx::Type::FLOAT4, 1},
        {"cc_nearFar", gfx::Type::FLOAT4, 1},
        {"cc_viewPort", gfx::Type::FLOAT4, 1},
    },
    1,
};

const ccstd::string UBOShadow::NAME = "CCShadow";
const gfx::DescriptorSetLayoutBinding UBOShadow::DESCRIPTOR = {
    UBOShadow::BINDING,
    gfx::DescriptorType::UNIFORM_BUFFER,
    1,
    gfx::ShaderStageFlagBit::ALL,
    {},
};
const gfx::UniformBlock UBOShadow::LAYOUT = {
    globalSet,
    UBOShadow::BINDING,
    UBOShadow::NAME,
    {
        {"cc_matLightPlaneProj", gfx::Type::MAT4, 1},
        {"cc_matLightView", gfx::Type::MAT4, 1},
        {"cc_matLightViewProj", gfx::Type::MAT4, 1},
        {"cc_shadowInvProjDepthInfo", gfx::Type::FLOAT4, 1},
        {"cc_shadowProjDepthInfo", gfx::Type::FLOAT4, 1},
        {"cc_shadowProjInfo", gfx::Type::FLOAT4, 1},
        {"cc_shadowNFLSInfo", gfx::Type::FLOAT4, 1},
        {"cc_shadowWHPBInfo", gfx::Type::FLOAT4, 1},
        {"cc_shadowLPNNInfo", gfx::Type::FLOAT4, 1},
        {"cc_shadowColor", gfx::Type::FLOAT4, 1},
        {"cc_planarNDInfo", gfx::Type::FLOAT4, 1},
        {"cc_matCSMView", gfx::Type::MAT4, UBOShadow::CSM_LEVEL_COUNT},
        {"cc_matCSMViewProj", gfx::Type::MAT4, UBOShadow::CSM_LEVEL_COUNT},
        {"cc_matCSMViewProjAtlas", gfx::Type::MAT4, UBOShadow::CSM_LEVEL_COUNT},
        {"cc_csmProjDepthInfo", gfx::Type::FLOAT4, UBOShadow::CSM_LEVEL_COUNT},
        {"cc_csmProjInfo", gfx::Type::FLOAT4, UBOShadow::CSM_LEVEL_COUNT},
        {"cc_csmSplitsInfo", gfx::Type::FLOAT4, 1},
        {"cc_csmInfo", gfx::Type::FLOAT4, 1},
    },
    1,
};

const ccstd::string UBOLocal::NAME = "CCLocal";
const gfx::DescriptorSetLayoutBinding UBOLocal::DESCRIPTOR = {
    UBOLocal::BINDING,
    gfx::DescriptorType::UNIFORM_BUFFER,
    1,
    gfx::ShaderStageFlagBit::VERTEX | gfx::ShaderStageFlagBit::COMPUTE,
    {},
};
const gfx::UniformBlock UBOLocal::LAYOUT = {
    localSet,
    UBOLocal::BINDING,
    UBOLocal::NAME,
    {
        {"cc_matWorld", gfx::Type::MAT4, 1},
        {"cc_matWorldIT", gfx::Type::MAT4, 1},
        {"cc_lightingMapUVParam", gfx::Type::FLOAT4, 1},
        {"cc_localShadowBias", gfx::Type::FLOAT4, 1},
    },
    1,
};

const ccstd::string UBOWorldBound::NAME = "CCWorldBound";
const gfx::DescriptorSetLayoutBinding UBOWorldBound::DESCRIPTOR = {
    UBOWorldBound::BINDING,
    gfx::DescriptorType::UNIFORM_BUFFER,
    1,
    gfx::ShaderStageFlagBit::VERTEX | gfx::ShaderStageFlagBit::COMPUTE,
    {},
};
const gfx::UniformBlock UBOWorldBound::LAYOUT = {
    localSet,
    UBOWorldBound::BINDING,
    UBOWorldBound::NAME,
    {
        {"cc_worldBoundCenter", gfx::Type::FLOAT4, 1},
        {"cc_worldBoundHalfExtents", gfx::Type::FLOAT4, 1},
    },
    1,
};

const ccstd::string UBOForwardLight::NAME = "CCForwardLight";
const gfx::DescriptorSetLayoutBinding UBOForwardLight::DESCRIPTOR = {
    UBOForwardLight::BINDING,
    gfx::DescriptorType::DYNAMIC_UNIFORM_BUFFER,
    1,
    gfx::ShaderStageFlagBit::FRAGMENT,
    {},
};
const gfx::UniformBlock UBOForwardLight::LAYOUT = {
    localSet,
    UBOForwardLight::BINDING,
    UBOForwardLight::NAME,
    {
        {"cc_lightPos", gfx::Type::FLOAT4, static_cast<uint32_t>(UBOForwardLight::LIGHTS_PER_PASS)},
        {"cc_lightColor", gfx::Type::FLOAT4, static_cast<uint32_t>(UBOForwardLight::LIGHTS_PER_PASS)},
        {"cc_lightSizeRangeAngle", gfx::Type::FLOAT4, static_cast<uint32_t>(UBOForwardLight::LIGHTS_PER_PASS)},
        {"cc_lightDir", gfx::Type::FLOAT4, static_cast<uint32_t>(UBOForwardLight::LIGHTS_PER_PASS)},
    },
    1,
};

const ccstd::string UBOSkinningTexture::NAME = "CCSkinningTexture";
const gfx::DescriptorSetLayoutBinding UBOSkinningTexture::DESCRIPTOR = {
    UBOSkinningTexture::BINDING,
    gfx::DescriptorType::UNIFORM_BUFFER,
    1,
    gfx::ShaderStageFlagBit::VERTEX,
    {},
};
const gfx::UniformBlock UBOSkinningTexture::LAYOUT = {
    localSet,
    UBOSkinningTexture::BINDING,
    UBOSkinningTexture::NAME,
    {
        {"cc_jointTextureInfo", gfx::Type::FLOAT4, 1},
    },
    1,
};

const ccstd::string UBOSkinningAnimation::NAME = "CCSkinningAnimation";
const gfx::DescriptorSetLayoutBinding UBOSkinningAnimation::DESCRIPTOR = {
    UBOSkinningAnimation::BINDING,
    gfx::DescriptorType::UNIFORM_BUFFER,
    1,
    gfx::ShaderStageFlagBit::VERTEX,
    {},
};
const gfx::UniformBlock UBOSkinningAnimation::LAYOUT = {
    localSet,
    UBOSkinningAnimation::BINDING,
    UBOSkinningAnimation::NAME,
    {
        {"cc_jointAnimInfo", gfx::Type::FLOAT4, 1},
    },
    1,
};

<<<<<<< HEAD
const ccstd::string UBOSkinning::NAME = "CCSkinning";
=======
uint SkinningJointCapacity::jointUniformCapacity = 0;
uint UBOSkinning::count = 0;
uint UBOSkinning::size = 0;

const String                          UBOSkinning::NAME       = "CCSkinning";
>>>>>>> 265ba47c
const gfx::DescriptorSetLayoutBinding UBOSkinning::DESCRIPTOR = {
    UBOSkinning::BINDING,
    gfx::DescriptorType::UNIFORM_BUFFER,
    1,
    gfx::ShaderStageFlagBit::VERTEX,
    {},
};
gfx::UniformBlock UBOSkinning::layout = {
    localSet,
    UBOSkinning::BINDING,
    UBOSkinning::NAME,
    {
        {"cc_joints", gfx::Type::FLOAT4, 0},
    },
    1,
};
void UBOSkinning::initLayout (uint capacity) {
    UBOSkinning::count = capacity * 12;
    UBOSkinning::size = UBOSkinning::count * 4;
    UBOSkinning::layout.members[0].count = capacity * 3;
}

const uint32_t UBOMorph::COUNT_BASE_4_BYTES = static_cast<uint32_t>(4 * std::ceil(UBOMorph::MAX_MORPH_TARGET_COUNT / 4) + 4);
const uint32_t UBOMorph::SIZE = UBOMorph::COUNT_BASE_4_BYTES * 4;
const ccstd::string UBOMorph::NAME = "CCMorph";
const gfx::DescriptorSetLayoutBinding UBOMorph::DESCRIPTOR = {
    UBOMorph::BINDING,
    gfx::DescriptorType::UNIFORM_BUFFER,
    1,
    gfx::ShaderStageFlagBit::VERTEX,
    {},
};
const gfx::UniformBlock UBOMorph::LAYOUT = {
    localSet,
    UBOMorph::BINDING,
    UBOMorph::NAME,
    {
        {"cc_displacementWeights", gfx::Type::FLOAT4, static_cast<uint32_t>(UBOMorph::MAX_MORPH_TARGET_COUNT / 4)},
        {"cc_displacementTextureInfo", gfx::Type::FLOAT4, 1},
    },
    1,
};

const ccstd::string UBOUILocal::NAME = "CCUILocal";
const gfx::DescriptorSetLayoutBinding UBOUILocal::DESCRIPTOR = {
    UBOUILocal::BINDING,
    gfx::DescriptorType::DYNAMIC_UNIFORM_BUFFER,
    1,
    gfx::ShaderStageFlagBit::VERTEX,
};
const gfx::UniformBlock UBOUILocal::LAYOUT = {
    localSet,
    UBOUILocal::BINDING,
    UBOUILocal::NAME,
    {
        {"cc_local_data", gfx::Type::FLOAT4, 1},
    },
    1,
};

const ccstd::string SHADOWMAP::NAME = "cc_shadowMap";
const gfx::DescriptorSetLayoutBinding SHADOWMAP::DESCRIPTOR = {
    SHADOWMAP::BINDING,
    gfx::DescriptorType::SAMPLER_TEXTURE,
    1,
    gfx::ShaderStageFlagBit::FRAGMENT,
    {},
};
const gfx::UniformSamplerTexture SHADOWMAP::LAYOUT = {
    globalSet,
    SHADOWMAP::BINDING,
    SHADOWMAP::NAME,
    gfx::Type::SAMPLER2D,
    1,
};

const ccstd::string ENVIRONMENT::NAME = "cc_environment";
const gfx::DescriptorSetLayoutBinding ENVIRONMENT::DESCRIPTOR = {
    ENVIRONMENT::BINDING,
    gfx::DescriptorType::SAMPLER_TEXTURE,
    1,
    gfx::ShaderStageFlagBit::FRAGMENT,
    {},
};
const gfx::UniformSamplerTexture ENVIRONMENT::LAYOUT = {
    globalSet,
    ENVIRONMENT::BINDING,
    ENVIRONMENT::NAME,
    gfx::Type::SAMPLER_CUBE,
    1,
};

const ccstd::string SPOTLIGHTINGMAP::NAME = "cc_spotLightingMap";
const gfx::DescriptorSetLayoutBinding SPOTLIGHTINGMAP::DESCRIPTOR = {
    SPOTLIGHTINGMAP::BINDING,
    gfx::DescriptorType::SAMPLER_TEXTURE,
    1,
    gfx::ShaderStageFlagBit::FRAGMENT,
    {},
};
const gfx::UniformSamplerTexture SPOTLIGHTINGMAP::LAYOUT = {
    globalSet,
    SPOTLIGHTINGMAP::BINDING,
    SPOTLIGHTINGMAP::NAME,
    gfx::Type::SAMPLER2D,
    1,
};

const ccstd::string DIFFUSEMAP::NAME = "cc_diffuseMap";
const gfx::DescriptorSetLayoutBinding DIFFUSEMAP::DESCRIPTOR = {
    DIFFUSEMAP::BINDING,
    gfx::DescriptorType::SAMPLER_TEXTURE,
    1,
    gfx::ShaderStageFlagBit::FRAGMENT,
    {},
};
const gfx::UniformSamplerTexture DIFFUSEMAP::LAYOUT = {
    globalSet,
    DIFFUSEMAP::BINDING,
    DIFFUSEMAP::NAME,
    gfx::Type::SAMPLER_CUBE,
    1,
};

const ccstd::string JOINTTEXTURE::NAME = "cc_jointTexture";
const gfx::DescriptorSetLayoutBinding JOINTTEXTURE::DESCRIPTOR = {
    JOINTTEXTURE::BINDING,
    gfx::DescriptorType::SAMPLER_TEXTURE,
    1,
    gfx::ShaderStageFlagBit::VERTEX,
    {},
};
const gfx::UniformSamplerTexture JOINTTEXTURE::LAYOUT = {
    localSet,
    JOINTTEXTURE::BINDING,
    JOINTTEXTURE::NAME,
    gfx::Type::SAMPLER2D,
    1,
};

<<<<<<< HEAD
const ccstd::string POSITIONMORPH::NAME = "cc_PositionDisplacements";
=======
const String REALTIMEJOINTTEXTURE::NAME       = "cc_realTimeJoint";
const gfx::DescriptorSetLayoutBinding REALTIMEJOINTTEXTURE::DESCRIPTOR = {
    REALTIMEJOINTTEXTURE::BINDING,
    gfx::DescriptorType::SAMPLER_TEXTURE,
    1,
    gfx::ShaderStageFlagBit::VERTEX,
    {},
};
const gfx::UniformSamplerTexture REALTIMEJOINTTEXTURE::LAYOUT = {
    localSet,
    REALTIMEJOINTTEXTURE::BINDING,
    REALTIMEJOINTTEXTURE::NAME,
    gfx::Type::SAMPLER2D,
    1,
};

const String                          POSITIONMORPH::NAME       = "cc_PositionDisplacements";
>>>>>>> 265ba47c
const gfx::DescriptorSetLayoutBinding POSITIONMORPH::DESCRIPTOR = {
    POSITIONMORPH::BINDING,
    gfx::DescriptorType::SAMPLER_TEXTURE,
    1,
    gfx::ShaderStageFlagBit::VERTEX,
    {},
};
const gfx::UniformSamplerTexture POSITIONMORPH::LAYOUT = {
    localSet,
    POSITIONMORPH::BINDING,
    POSITIONMORPH::NAME,
    gfx::Type::SAMPLER2D,
    1,
};

const ccstd::string NORMALMORPH::NAME = "cc_NormalDisplacements";
const gfx::DescriptorSetLayoutBinding NORMALMORPH::DESCRIPTOR = {
    NORMALMORPH::BINDING,
    gfx::DescriptorType::SAMPLER_TEXTURE,
    1,
    gfx::ShaderStageFlagBit::VERTEX,
    {},
};
const gfx::UniformSamplerTexture NORMALMORPH::LAYOUT = {
    localSet,
    NORMALMORPH::BINDING,
    NORMALMORPH::NAME,
    gfx::Type::SAMPLER2D,
    1,
};

const ccstd::string TANGENTMORPH::NAME = "cc_TangentDisplacements";
const gfx::DescriptorSetLayoutBinding TANGENTMORPH::DESCRIPTOR = {
    TANGENTMORPH::BINDING,
    gfx::DescriptorType::SAMPLER_TEXTURE,
    1,
    gfx::ShaderStageFlagBit::VERTEX,
    {},
};
const gfx::UniformSamplerTexture TANGENTMORPH::LAYOUT = {
    localSet,
    TANGENTMORPH::BINDING,
    TANGENTMORPH::NAME,
    gfx::Type::SAMPLER2D,
    1,
};

const ccstd::string LIGHTMAPTEXTURE::NAME = "cc_lightingMap";
const gfx::DescriptorSetLayoutBinding LIGHTMAPTEXTURE::DESCRIPTOR = {
    LIGHTMAPTEXTURE::BINDING,
    gfx::DescriptorType::SAMPLER_TEXTURE,
    1,
    gfx::ShaderStageFlagBit::FRAGMENT,
    {},
};
const gfx::UniformSamplerTexture LIGHTMAPTEXTURE::LAYOUT = {
    localSet,
    LIGHTMAPTEXTURE::BINDING,
    LIGHTMAPTEXTURE::NAME,
    gfx::Type::SAMPLER2D,
    1,
};

const ccstd::string SPRITETEXTURE::NAME = "cc_spriteTexture";
const gfx::DescriptorSetLayoutBinding SPRITETEXTURE::DESCRIPTOR = {
    SPRITETEXTURE::BINDING,
    gfx::DescriptorType::SAMPLER_TEXTURE,
    1,
    gfx::ShaderStageFlagBit::FRAGMENT,
    {},
};
const gfx::UniformSamplerTexture SPRITETEXTURE::LAYOUT = {
    localSet,
    static_cast<uint32_t>(ModelLocalBindings::SAMPLER_SPRITE),
    "cc_spriteTexture",
    gfx::Type::SAMPLER2D,
    1,
};

const ccstd::string REFLECTIONTEXTURE::NAME = "cc_reflectionTexture";
const gfx::DescriptorSetLayoutBinding REFLECTIONTEXTURE::DESCRIPTOR = {
    REFLECTIONTEXTURE::BINDING,
    gfx::DescriptorType::SAMPLER_TEXTURE,
    1,
    gfx::ShaderStageFlagBit::FRAGMENT,
    {},
};
const gfx::UniformSamplerTexture REFLECTIONTEXTURE::LAYOUT = {
    localSet,
    static_cast<uint32_t>(ModelLocalBindings::SAMPLER_REFLECTION),
    "cc_reflectionTexture",
    gfx::Type::SAMPLER2D,
    1,
};

const ccstd::string REFLECTIONSTORAGE::NAME = "cc_reflectionStorage";
const gfx::DescriptorSetLayoutBinding REFLECTIONSTORAGE::DESCRIPTOR = {
    REFLECTIONSTORAGE::BINDING,
    gfx::DescriptorType::STORAGE_IMAGE,
    1,
    gfx::ShaderStageFlagBit::COMPUTE,
    {},
};
const gfx::UniformStorageImage REFLECTIONSTORAGE::LAYOUT = {
    localSet,
    static_cast<uint32_t>(ModelLocalBindings::STORAGE_REFLECTION),
    "cc_reflectionStorage",
    gfx::Type::IMAGE2D,
    1,
};

uint32_t skyboxFlag = static_cast<uint32_t>(gfx::ClearFlagBit::STENCIL) << 1;

uint32_t nextPow2(uint32_t val) {
    --val;
    val |= (val >> 1);
    val |= (val >> 2);
    val |= (val >> 4);
    val |= (val >> 8);
    val |= (val >> 16);
    ++val;
    return val;
}

bool supportsR16HalfFloatTexture(const gfx::Device* device) {
    return hasAllFlags(device->getFormatFeatures(gfx::Format::R16F), gfx::FormatFeature::RENDER_TARGET | gfx::FormatFeature::SAMPLED_TEXTURE);
}

bool supportsR32FloatTexture(const gfx::Device* device) {
    return hasAllFlags(device->getFormatFeatures(gfx::Format::R32F), gfx::FormatFeature::RENDER_TARGET | gfx::FormatFeature::SAMPLED_TEXTURE);
}

static ccstd::unordered_map<ccstd::string, uint32_t> phases; //cjh how to clear this global variable when exiting game?
static uint32_t phaseNum = 0;

uint32_t getPhaseID(const ccstd::string &phaseName) {
    const auto iter = phases.find(phaseName);
    if (iter == phases.end()) {
        phases.emplace(phaseName, 1 << phaseNum);
        ++phaseNum;
    }
    return phases.at(phaseName);
}

} // namespace pipeline
} // namespace cc<|MERGE_RESOLUTION|>--- conflicted
+++ resolved
@@ -266,15 +266,9 @@
     1,
 };
 
-<<<<<<< HEAD
+uint SkinningJointCapacity::jointUniformCapacity = 0;
+
 const ccstd::string UBOSkinning::NAME = "CCSkinning";
-=======
-uint SkinningJointCapacity::jointUniformCapacity = 0;
-uint UBOSkinning::count = 0;
-uint UBOSkinning::size = 0;
-
-const String                          UBOSkinning::NAME       = "CCSkinning";
->>>>>>> 265ba47c
 const gfx::DescriptorSetLayoutBinding UBOSkinning::DESCRIPTOR = {
     UBOSkinning::BINDING,
     gfx::DescriptorType::UNIFORM_BUFFER,
@@ -415,10 +409,7 @@
     1,
 };
 
-<<<<<<< HEAD
-const ccstd::string POSITIONMORPH::NAME = "cc_PositionDisplacements";
-=======
-const String REALTIMEJOINTTEXTURE::NAME       = "cc_realTimeJoint";
+const ccstd::string REALTIMEJOINTTEXTURE::NAME = "cc_realTimeJoint";
 const gfx::DescriptorSetLayoutBinding REALTIMEJOINTTEXTURE::DESCRIPTOR = {
     REALTIMEJOINTTEXTURE::BINDING,
     gfx::DescriptorType::SAMPLER_TEXTURE,
@@ -434,8 +425,7 @@
     1,
 };
 
-const String                          POSITIONMORPH::NAME       = "cc_PositionDisplacements";
->>>>>>> 265ba47c
+const ccstd::string POSITIONMORPH::NAME = "cc_PositionDisplacements";
 const gfx::DescriptorSetLayoutBinding POSITIONMORPH::DESCRIPTOR = {
     POSITIONMORPH::BINDING,
     gfx::DescriptorType::SAMPLER_TEXTURE,
