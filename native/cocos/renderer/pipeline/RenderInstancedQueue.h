/****************************************************************************
 Copyright (c) 2020-2022 Xiamen Yaji Software Co., Ltd.

 http://www.cocos.com

 Permission is hereby granted, free of charge, to any person obtaining a copy
 of this software and associated engine source code (the "Software"), a limited,
 worldwide, royalty-free, non-assignable, revocable and non-exclusive license
 to use Cocos Creator solely to develop games on your target platforms. You shall
 not use Cocos Creator software for developing other software or tools that's
 used for developing games. You are not granted to publish, distribute,
 sublicense, and/or sell copies of Cocos Creator.

 The software or tools in this License Agreement are licensed, not sold.
 Xiamen Yaji Software Co., Ltd. reserves all rights not expressly granted to you.

 THE SOFTWARE IS PROVIDED "AS IS", WITHOUT WARRANTY OF ANY KIND, EXPRESS OR
 IMPLIED, INCLUDING BUT NOT LIMITED TO THE WARRANTIES OF MERCHANTABILITY,
 FITNESS FOR A PARTICULAR PURPOSE AND NONINFRINGEMENT. IN NO EVENT SHALL THE
 AUTHORS OR COPYRIGHT HOLDERS BE LIABLE FOR ANY CLAIM, DAMAGES OR OTHER
 LIABILITY, WHETHER IN AN ACTION OF CONTRACT, TORT OR OTHERWISE, ARISING FROM,
 OUT OF OR IN CONNECTION WITH THE SOFTWARE OR THE USE OR OTHER DEALINGS IN
 THE SOFTWARE.
****************************************************************************/

#pragma once

#include "base/Macros.h"
#include "base/TypeDef.h"
#include "base/std/container/set.h"
#include "base/std/container/vector.h"

namespace cc {

namespace gfx {
class Device;
class RenderPass;
class CommandBuffer;
class DescriptorSet;
} // namespace gfx

namespace pipeline {

class InstancedBuffer;

class CC_DLL RenderInstancedQueue final {
public:
    RenderInstancedQueue() = default;
    ~RenderInstancedQueue() = default;

    void recordCommandBuffer(gfx::Device *device, gfx::RenderPass *renderPass, gfx::CommandBuffer *cmdBuffer, gfx::DescriptorSet *ds = nullptr, uint32_t offset = 0);
    void add(InstancedBuffer *instancedBuffer);
    void uploadBuffers(gfx::CommandBuffer *cmdBuffer);
    void sort();
    void clear();
    bool empty() { return _queues.empty(); }

private:
<<<<<<< HEAD
    ccstd::set<InstancedBuffer *> _queues;
    ccstd::vector<InstancedBuffer *> _renderQueues;
=======
    // `InstancedBuffer *`: weak reference
    ccstd::unordered_set<InstancedBuffer *> _queues;
>>>>>>> 1fccb909
};

} // namespace pipeline
} // namespace cc<|MERGE_RESOLUTION|>--- conflicted
+++ resolved
@@ -56,13 +56,9 @@
     bool empty() { return _queues.empty(); }
 
 private:
-<<<<<<< HEAD
+    // `InstancedBuffer *`: weak reference
     ccstd::set<InstancedBuffer *> _queues;
     ccstd::vector<InstancedBuffer *> _renderQueues;
-=======
-    // `InstancedBuffer *`: weak reference
-    ccstd::unordered_set<InstancedBuffer *> _queues;
->>>>>>> 1fccb909
 };
 
 } // namespace pipeline
