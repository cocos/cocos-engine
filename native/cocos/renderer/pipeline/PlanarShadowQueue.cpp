/****************************************************************************
 Copyright (c) 2020-2022 Xiamen Yaji Software Co., Ltd.

 http://www.cocos.com

 Permission is hereby granted, free of charge, to any person obtaining a copy
 of this software and associated engine source code (the "Software"), a limited,
 worldwide, royalty-free, non-assignable, revocable and non-exclusive license
 to use Cocos Creator solely to develop games on your target platforms. You shall
 not use Cocos Creator software for developing other software or tools that's
 used for developing games. You are not granted to publish, distribute,
 sublicense, and/or sell copies of Cocos Creator.

 The software or tools in this License Agreement are licensed, not sold.
 Xiamen Yaji Software Co., Ltd. reserves all rights not expressly granted to you.

 THE SOFTWARE IS PROVIDED "AS IS", WITHOUT WARRANTY OF ANY KIND, EXPRESS OR
 IMPLIED, INCLUDING BUT NOT LIMITED TO THE WARRANTIES OF MERCHANTABILITY,
 FITNESS FOR A PARTICULAR PURPOSE AND NONINFRINGEMENT. IN NO EVENT SHALL THE
 AUTHORS OR COPYRIGHT HOLDERS BE LIABLE FOR ANY CLAIM, DAMAGES OR OTHER
 LIABILITY, WHETHER IN AN ACTION OF CONTRACT, TORT OR OTHERWISE, ARISING FROM,
 OUT OF OR IN CONNECTION WITH THE SOFTWARE OR THE USE OR OTHER DEALINGS IN
 THE SOFTWARE.
****************************************************************************/

#include <array>

#include "Define.h"
#include "InstancedBuffer.h"
#include "PipelineSceneData.h"
#include "PipelineStateManager.h"
#include "PlanarShadowQueue.h"
#include "RenderInstancedQueue.h"
#include "RenderPipeline.h"
#include "core/geometry/AABB.h"
#include "gfx-base/GFXDevice.h"
#include "scene/Camera.h"
#include "scene/Model.h"
#include "scene/RenderScene.h"
#include "scene/Shadow.h"

namespace cc {
namespace pipeline {

PlanarShadowQueue::PlanarShadowQueue(RenderPipeline *pipeline)
: _pipeline(pipeline) {
    _instancedQueue = CC_NEW(RenderInstancedQueue);
}

PlanarShadowQueue::~PlanarShadowQueue() = default;

void PlanarShadowQueue::gatherShadowPasses(scene::Camera *camera, gfx::CommandBuffer *cmdBuffer) {
    clear();

<<<<<<< HEAD
    const PipelineSceneData *sceneData  = _pipeline->getPipelineSceneData();
    const scene::Shadows *   shadowInfo = sceneData->getShadows();
    if (shadowInfo == nullptr || !shadowInfo->isEnabled() || shadowInfo->getType() != scene::ShadowType::PLANAR) {
=======
    const PipelineSceneData *sceneData = _pipeline->getPipelineSceneData();
    const scene::Shadows *   shadows   = sceneData->getShadows();
    if (shadows == nullptr || !shadows->isEnabled() || shadows->getType() != scene::ShadowType::PLANAR || shadows->getNormal().length() < 0.000001) {
>>>>>>> 7e2fce85
        return;
    }

    const auto *scene         = camera->getScene();
    const bool  shadowVisible = camera->getVisibility() & static_cast<uint>(LayerList::DEFAULT);
    if (!scene->getMainLight() || !shadowVisible) {
        return;
    }

    const auto &models = scene->getModels();
    for (const auto &model : models) {
        if (!model->isEnabled() || !model->isCastShadow() || !model->getNode()) {
            continue;
        }

        if (model->getWorldBounds() && model->isCastShadow()) {
            _castModels.emplace_back(model);
        }
    }

    const auto &     passes          = *shadowInfo->getInstancingMaterial()->getPasses();
    InstancedBuffer *instancedBuffer = passes[0]->getInstancedBuffer();

    geometry::AABB ab;
    for (const auto *model : _castModels) {
        // frustum culling
        model->getWorldBounds()->transform(shadowInfo->getMatLight(), &ab);
        if (!ab.aabbFrustum(camera->getFrustum())) {
            continue;
        }

        if (!model->getInstanceAttributes().empty()) {
            int i = 0;
            for (const auto &subModel : model->getSubModels()) {
                instancedBuffer->merge(model, subModel, i, subModel->getPlanarInstanceShader());
                _instancedQueue->add(instancedBuffer);
                ++i;
            }
        } else {
            _pendingModels.emplace_back(model);
        }
    }

    _instancedQueue->uploadBuffers(cmdBuffer);
}

void PlanarShadowQueue::clear() {
    _castModels.clear();
    _pendingModels.clear();
    if (_instancedQueue) _instancedQueue->clear();
}

void PlanarShadowQueue::recordCommandBuffer(gfx::Device *device, gfx::RenderPass *renderPass, gfx::CommandBuffer *cmdBuffer) {
    const PipelineSceneData *sceneData  = _pipeline->getPipelineSceneData();
    const auto *             shadowInfo = sceneData->getShadows();
    if (shadowInfo == nullptr || !shadowInfo->isEnabled() || shadowInfo->getType() != scene::ShadowType::PLANAR || shadowInfo->getNormal().length() < 0.000001F) {
        return;
    }

    _instancedQueue->recordCommandBuffer(device, renderPass, cmdBuffer);

    if (_pendingModels.empty()) {
        return;
    }

    const scene::Pass *pass = (*shadowInfo->getMaterial()->getPasses())[0];
    cmdBuffer->bindDescriptorSet(materialSet, pass->getDescriptorSet());

    for (const auto *model : _pendingModels) {
        for (const auto &subModel : model->getSubModels()) {
            auto *const shader = subModel->getPlanarShader();
            auto *const ia     = subModel->getInputAssembler();
            auto *const pso    = PipelineStateManager::getOrCreatePipelineState(pass, shader, ia, renderPass);

            cmdBuffer->bindPipelineState(pso);
            cmdBuffer->bindDescriptorSet(localSet, subModel->getDescriptorSet());
            cmdBuffer->bindInputAssembler(ia);
            cmdBuffer->draw(ia);
        }
    }
}

void PlanarShadowQueue::destroy() {
    CC_SAFE_DELETE(_instancedQueue);
}

} // namespace pipeline
} // namespace cc<|MERGE_RESOLUTION|>--- conflicted
+++ resolved
@@ -52,15 +52,9 @@
 void PlanarShadowQueue::gatherShadowPasses(scene::Camera *camera, gfx::CommandBuffer *cmdBuffer) {
     clear();
 
-<<<<<<< HEAD
-    const PipelineSceneData *sceneData  = _pipeline->getPipelineSceneData();
-    const scene::Shadows *   shadowInfo = sceneData->getShadows();
-    if (shadowInfo == nullptr || !shadowInfo->isEnabled() || shadowInfo->getType() != scene::ShadowType::PLANAR) {
-=======
     const PipelineSceneData *sceneData = _pipeline->getPipelineSceneData();
     const scene::Shadows *   shadows   = sceneData->getShadows();
     if (shadows == nullptr || !shadows->isEnabled() || shadows->getType() != scene::ShadowType::PLANAR || shadows->getNormal().length() < 0.000001) {
->>>>>>> 7e2fce85
         return;
     }
 
