--- conflicted
+++ resolved
@@ -30,13 +30,8 @@
 #include "pipeline/Define.h"
 #include "scene/Camera.h"
 #include "scene/Define.h"
-#include "scene/Frustum.h"
 #include "scene/Light.h"
-<<<<<<< HEAD
 #include "scene/Shadow.h"
-=======
-#include "scene/Sphere.h"
->>>>>>> 77097c0d
 
 namespace cc {
 class Mat4;
@@ -51,16 +46,10 @@
 void         quantizeDirLightShadowCamera(RenderPipeline *pipeline, const scene::Camera *camera, geometry::Frustum *out);
 void         validPunctualLightsCulling(RenderPipeline *pipeline, scene::Camera *camera);
 void         sceneCulling(RenderPipeline *, scene::Camera *);
-<<<<<<< HEAD
 void         updateSphereLight(scene::Shadows *shadows, const scene::Light *light, std::array<float, UBOShadow::COUNT> *);
 void         updateDirLight(scene::Shadows *shadows, const scene::Light *light, std::array<float, UBOShadow::COUNT> *);
+void         updatePlanarNormalAndDistance(scene::Shadows *shadows, std::array<float, UBOShadow::COUNT> *shadowUBO);
 void         getShadowWorldMatrix(const geometry::Sphere *sphere, const cc::Quaternion &rotation, const cc::Vec3 &dir, cc::Mat4 *shadowWorldMat, cc::Vec3 *out);
-=======
-void         updateSphereLight(scene::Shadow *shadows, const scene::Light *light, std::array<float, UBOShadow::COUNT> *);
-void         updateDirLight(scene::Shadow *shadows, const scene::Light *light, std::array<float, UBOShadow::COUNT> *);
-void         updatePlanarNormalAndDistance(scene::Shadow *shadows, std::array<float, UBOShadow::COUNT> *shadowUBO);
-void         getShadowWorldMatrix(const scene::Sphere *sphere, const cc::Quaternion &rotation, const cc::Vec3 &dir, cc::Mat4 *shadowWorldMat, cc::Vec3 *out);
->>>>>>> 77097c0d
 Mat4         getCameraWorldMatrix(const scene::Camera *camera);
 void         updateDirFrustum(const geometry::Sphere *cameraBoundingSphere, const Quaternion &rotation, float range, geometry::Frustum *dirLightFrustum);
 } // namespace pipeline
