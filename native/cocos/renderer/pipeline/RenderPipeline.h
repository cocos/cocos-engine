--- conflicted
+++ resolved
@@ -143,13 +143,8 @@
     inline void resetRenderQueue(bool reset) { _resetRenderQueue = reset; }
     inline bool isRenderQueueReset() const { return _resetRenderQueue; }
 
-<<<<<<< HEAD
-    render::PipelineRuntime* getPipelineRuntime() const { return _pipelineRuntime; }
-    void setPipelineRuntime(render::PipelineRuntime* pipelineRuntime) {
-=======
     render::PipelineRuntime *getPipelineRuntime() const { return _pipelineRuntime; }
     void setPipelineRuntime(render::PipelineRuntime *pipelineRuntime) {
->>>>>>> 73d80047
         _pipelineRuntime = pipelineRuntime;
     }
 
@@ -208,11 +203,7 @@
 
     bool _resetRenderQueue{true};
 
-<<<<<<< HEAD
-    render::PipelineRuntime* _pipelineRuntime{nullptr};
-=======
     render::PipelineRuntime *_pipelineRuntime{nullptr};
->>>>>>> 73d80047
 };
 
 } // namespace pipeline
