/****************************************************************************
 Copyright (c) 2020-2021 Xiamen Yaji Software Co., Ltd.

 http://www.cocos.com

 Permission is hereby granted, free of charge, to any person obtaining a copy
 of this software and associated engine source code (the "Software"), a limited,
 worldwide, royalty-free, non-assignable, revocable and non-exclusive license
 to use Cocos Creator solely to develop games on your target platforms. You shall
 not use Cocos Creator software for developing other software or tools that's
 used for developing games. You are not granted to publish, distribute,
 sublicense, and/or sell copies of Cocos Creator.

 The software or tools in this License Agreement are licensed, not sold.
 Xiamen Yaji Software Co., Ltd. reserves all rights not expressly granted to you.

 THE SOFTWARE IS PROVIDED "AS IS", WITHOUT WARRANTY OF ANY KIND, EXPRESS OR
 IMPLIED, INCLUDING BUT NOT LIMITED TO THE WARRANTIES OF MERCHANTABILITY,
 FITNESS FOR A PARTICULAR PURPOSE AND NONINFRINGEMENT. IN NO EVENT SHALL THE
 AUTHORS OR COPYRIGHT HOLDERS BE LIABLE FOR ANY CLAIM, DAMAGES OR OTHER
 LIABILITY, WHETHER IN AN ACTION OF CONTRACT, TORT OR OTHERWISE, ARISING FROM,
 OUT OF OR IN CONNECTION WITH THE SOFTWARE OR THE USE OR OTHER DEALINGS IN
 THE SOFTWARE.
****************************************************************************/

#include "PipelineUBO.h"
#include "RenderPipeline.h"
#include "SceneCulling.h"
#include "gfx-base/GFXDevice.h"
#include "platform/Application.h"
#include "scene/RenderScene.h"

namespace cc {

namespace pipeline {

#define TO_VEC3(dst, src, offset)  \
    (dst)[(offset) + 0] = (src).x; \
    (dst)[(offset) + 1] = (src).y; \
    (dst)[(offset) + 2] = (src).z;
#define TO_VEC4(dst, src, offset)  \
    (dst)[(offset) + 0] = (src).x; \
    (dst)[(offset) + 1] = (src).y; \
    (dst)[(offset) + 2] = (src).z; \
    (dst)[(offset) + 3] = (src).w;

Mat4 matShadowViewProj;

void PipelineUBO::updateGlobalUBOView(const RenderPipeline * /*pipeline*/, std::array<float, UBOGlobal::COUNT> *bufferView) {
    auto *const root          = scene::Root::instance;
    auto *      device        = gfx::Device::getInstance();
    auto &      uboGlobalView = *bufferView;

    const auto shadingWidth  = std::floor(device->getWidth());
    const auto shadingHeight = std::floor(device->getHeight());

    // update UBOGlobal
    uboGlobalView[UBOGlobal::TIME_OFFSET + 0] = root->cumulativeTime;
    uboGlobalView[UBOGlobal::TIME_OFFSET + 1] = root->frameTime;
    uboGlobalView[UBOGlobal::TIME_OFFSET + 2] = static_cast<float>(Application::getInstance()->getTotalFrames());

    uboGlobalView[UBOGlobal::SCREEN_SIZE_OFFSET + 0] = static_cast<float>(device->getWidth());
    uboGlobalView[UBOGlobal::SCREEN_SIZE_OFFSET + 1] = static_cast<float>(device->getHeight());
    uboGlobalView[UBOGlobal::SCREEN_SIZE_OFFSET + 2] = 1.0F / uboGlobalView[UBOGlobal::SCREEN_SIZE_OFFSET];
    uboGlobalView[UBOGlobal::SCREEN_SIZE_OFFSET + 3] = 1.0F / uboGlobalView[UBOGlobal::SCREEN_SIZE_OFFSET + 1];

    uboGlobalView[UBOGlobal::NATIVE_SIZE_OFFSET + 0] = static_cast<float>(shadingWidth);
    uboGlobalView[UBOGlobal::NATIVE_SIZE_OFFSET + 1] = static_cast<float>(shadingHeight);
    uboGlobalView[UBOGlobal::NATIVE_SIZE_OFFSET + 2] = 1.0F / uboGlobalView[UBOGlobal::NATIVE_SIZE_OFFSET];
    uboGlobalView[UBOGlobal::NATIVE_SIZE_OFFSET + 3] = 1.0F / uboGlobalView[UBOGlobal::NATIVE_SIZE_OFFSET + 1];
}

void PipelineUBO::updateCameraUBOView(const RenderPipeline *pipeline, std::array<float, UBOCamera::COUNT> *bufferView,
                                      const scene::Camera *camera) {
    const auto *const              scene         = camera->scene;
    const scene::DirectionalLight *mainLight     = scene->getMainLight();
    auto *                         sceneData     = pipeline->getPipelineSceneData();
    auto *const                    sharedData    = sceneData->getSharedData();
    const auto                     fpScale       = sharedData->fpScale;
    auto *const                    descriptorSet = pipeline->getDescriptorSet();
    auto *                         ambient       = sharedData->ambient;
    auto *                         fog           = sharedData->fog;
    const auto                     isHDR         = sharedData->isHDR;
    const auto                     shadingScale  = sharedData->shadingScale;

    auto *device        = gfx::Device::getInstance();
    auto &uboCameraView = *bufferView;

    const auto shadingWidth  = std::floor(device->getWidth());
    const auto shadingHeight = std::floor(device->getHeight());

    uboCameraView[UBOCamera::SCREEN_SCALE_OFFSET + 0] = static_cast<float>(camera->width / shadingWidth * shadingScale);
    uboCameraView[UBOCamera::SCREEN_SCALE_OFFSET + 1] = static_cast<float>(camera->height / shadingHeight * shadingScale);
    uboCameraView[UBOCamera::SCREEN_SCALE_OFFSET + 2] = 1.0F / uboCameraView[UBOCamera::SCREEN_SCALE_OFFSET];
    uboCameraView[UBOCamera::SCREEN_SCALE_OFFSET + 3] = 1.0F / uboCameraView[UBOCamera::SCREEN_SCALE_OFFSET + 1];

    const auto exposure                           = camera->exposure;
    uboCameraView[UBOCamera::EXPOSURE_OFFSET + 0] = exposure;
    uboCameraView[UBOCamera::EXPOSURE_OFFSET + 1] = 1.0F / exposure;
    uboCameraView[UBOCamera::EXPOSURE_OFFSET + 2] = isHDR ? 1.0F : 0.0F;
    uboCameraView[UBOCamera::EXPOSURE_OFFSET + 3] = fpScale / exposure;

    if (mainLight) {
        TO_VEC3(uboCameraView, mainLight->getDirection(), UBOCamera::MAIN_LIT_DIR_OFFSET);
        TO_VEC3(uboCameraView, mainLight->getColor(), UBOCamera::MAIN_LIT_COLOR_OFFSET);
        if (mainLight->getUseColorTemperature()) {
            const auto& colorTempRGB = mainLight->getColorTemperatureRGB();
            uboCameraView[UBOCamera::MAIN_LIT_COLOR_OFFSET + 0] *= colorTempRGB.x;
            uboCameraView[UBOCamera::MAIN_LIT_COLOR_OFFSET + 1] *= colorTempRGB.y;
            uboCameraView[UBOCamera::MAIN_LIT_COLOR_OFFSET + 2] *= colorTempRGB.z;
        }

        if (isHDR) {
            uboCameraView[UBOCamera::MAIN_LIT_COLOR_OFFSET + 3] = mainLight->getIlluminance() * fpScale;
        } else {
            uboCameraView[UBOCamera::MAIN_LIT_COLOR_OFFSET + 3] = mainLight->getIlluminance() * exposure;
        }
    } else {
        TO_VEC3(uboCameraView, Vec3::UNIT_Z, UBOCamera::MAIN_LIT_DIR_OFFSET);
        TO_VEC4(uboCameraView, Vec4::ZERO, UBOCamera::MAIN_LIT_COLOR_OFFSET);
    }

    Vec4 skyColor = ambient->skyColor;
    if (isHDR) {
        skyColor.w = ambient->skyIllum * fpScale;
    } else {
        skyColor.w = ambient->skyIllum * exposure;
    }
    TO_VEC4(uboCameraView, skyColor, UBOCamera::AMBIENT_SKY_OFFSET);

    uboCameraView[UBOCamera::AMBIENT_GROUND_OFFSET + 0] = ambient->groundAlbedo.x;
    uboCameraView[UBOCamera::AMBIENT_GROUND_OFFSET + 1] = ambient->groundAlbedo.y;
    uboCameraView[UBOCamera::AMBIENT_GROUND_OFFSET + 2] = ambient->groundAlbedo.z;
    auto *const envmap                                  = descriptorSet->getTexture(static_cast<uint>(PipelineGlobalBindings::SAMPLER_ENVIRONMENT));
    if (envmap) {
        uboCameraView[UBOCamera::AMBIENT_GROUND_OFFSET + 3] = static_cast<float>(envmap->getLevelCount());
    }

    memcpy(uboCameraView.data() + UBOCamera::MAT_VIEW_OFFSET, camera->matView.m, sizeof(cc::Mat4));
    memcpy(uboCameraView.data() + UBOCamera::MAT_VIEW_INV_OFFSET, camera->node->getWorldMatrix().m, sizeof(cc::Mat4));
    TO_VEC3(uboCameraView, camera->position, UBOCamera::CAMERA_POS_OFFSET);

    memcpy(uboCameraView.data() + UBOCamera::MAT_PROJ_OFFSET, camera->matProj.m, sizeof(cc::Mat4));
    memcpy(uboCameraView.data() + UBOCamera::MAT_PROJ_INV_OFFSET, camera->matProjInv.m, sizeof(cc::Mat4));
    memcpy(uboCameraView.data() + UBOCamera::MAT_VIEW_PROJ_OFFSET, camera->matViewProj.m, sizeof(cc::Mat4));
    memcpy(uboCameraView.data() + UBOCamera::MAT_VIEW_PROJ_INV_OFFSET, camera->matViewProjInv.m, sizeof(cc::Mat4));
    uboCameraView[UBOCamera::CAMERA_POS_OFFSET + 3] = getCombineSignY();

    if (fog->enabled) {
        TO_VEC4(uboCameraView, fog->color, UBOCamera::GLOBAL_FOG_COLOR_OFFSET);

        uboCameraView[UBOCamera::GLOBAL_FOG_BASE_OFFSET + 0] = fog->start;
        uboCameraView[UBOCamera::GLOBAL_FOG_BASE_OFFSET + 1] = fog->end;
        uboCameraView[UBOCamera::GLOBAL_FOG_BASE_OFFSET + 2] = fog->density;

        uboCameraView[UBOCamera::GLOBAL_FOG_ADD_OFFSET + 0] = fog->top;
        uboCameraView[UBOCamera::GLOBAL_FOG_ADD_OFFSET + 1] = fog->range;
        uboCameraView[UBOCamera::GLOBAL_FOG_ADD_OFFSET + 2] = fog->atten;
    }
}

void PipelineUBO::updateShadowUBOView(const RenderPipeline *pipeline, std::array<float, UBOShadow::COUNT> *bufferView, const scene::Camera *camera) {
    const auto *const              scene     = camera->scene;
    const scene::DirectionalLight *mainLight = scene->getMainLight();

    auto *      device     = gfx::Device::getInstance();
    auto *const sceneData  = pipeline->getPipelineSceneData();
    auto *const shadowInfo = sceneData->getSharedData()->shadow;
    auto &      shadowUBO  = *bufferView;
    auto *      sphere     = sceneData->getSphere();

    if (shadowInfo->enabled) {
        if (mainLight && shadowInfo->shadowType == scene::ShadowType::SHADOWMAP) {
            const auto *const node = mainLight->getNode();
            cc::Mat4          matShadowCamera;

            // light proj
            float x;
            float y;
            float farClamp;
            if (shadowInfo->autoAdapt) {
                Vec3 tmpCenter;
                getShadowWorldMatrix(sphere, node->getWorldRotation(), mainLight->getDirection(), &matShadowCamera, &tmpCenter);

                const float radius = sphere->getRadius();
                x                  = radius * shadowInfo->aspect;
                y                  = radius;

                const float halfFar = tmpCenter.distance(sphere->getCenter());
                farClamp            = std::min(halfFar * COEFFICIENT_OF_EXPANSION, SHADOW_CAMERA_MAX_FAR);
            } else {
                matShadowCamera = mainLight->getNode()->getWorldMatrix();

                x = shadowInfo->orthoSize * shadowInfo->aspect;
                y = shadowInfo->orthoSize;

                farClamp = shadowInfo->farValue;
            }
            memcpy(shadowUBO.data() + UBOShadow::MAT_LIGHT_VIEW_OFFSET, matShadowCamera.m, sizeof(matShadowCamera));

            const auto matShadowView  = matShadowCamera.getInversed();
            const auto projectionSinY = device->getCapabilities().clipSpaceSignY;
            Mat4::createOrthographicOffCenter(-x, x, -y, y, shadowInfo->nearValue, farClamp, device->getCapabilities().clipSpaceMinZ, projectionSinY, &matShadowViewProj);

            matShadowViewProj.multiply(matShadowView);
            memcpy(shadowUBO.data() + UBOShadow::MAT_LIGHT_VIEW_PROJ_OFFSET, matShadowViewProj.m, sizeof(matShadowViewProj));

            const auto isSupportHalfFloat = supportsHalfFloatTexture(device);
            const auto linear             = (static_cast<bool>(shadowInfo->linear) && isSupportHalfFloat) ? 1.0F : 0.0F;
            float      shadowNFLSInfos[4] = {shadowInfo->nearValue, farClamp, linear, static_cast<float>(shadowInfo->selfShadow)};
            memcpy(shadowUBO.data() + UBOShadow::SHADOW_NEAR_FAR_LINEAR_SELF_INFO_OFFSET, &shadowNFLSInfos, sizeof(shadowNFLSInfos));

            float shadowWHPBInfos[4] = {shadowInfo->size.x, shadowInfo->size.y, static_cast<float>(shadowInfo->pcfType), shadowInfo->bias};
            memcpy(shadowUBO.data() + UBOShadow::SHADOW_WIDTH_HEIGHT_PCF_BIAS_INFO_OFFSET, &shadowWHPBInfos, sizeof(shadowWHPBInfos));

            const auto packing            = static_cast<bool>(shadowInfo->packing) ? 1.0F : (isSupportHalfFloat ? 0.0F : 1.0F);
            float      shadowLPNNInfos[4] = {0.0F, packing, shadowInfo->normalBias, 0.0F};
            memcpy(shadowUBO.data() + UBOShadow::SHADOW_LIGHT_PACKING_NBIAS_NULL_INFO_OFFSET, &shadowLPNNInfos, sizeof(shadowLPNNInfos));
        } else if (mainLight && shadowInfo->shadowType == scene::ShadowType::PLANAR) {
            updateDirLight(shadowInfo, mainLight, &shadowUBO);
        }

        const float color[4] = {shadowInfo->color.x, shadowInfo->color.y, shadowInfo->color.z, shadowInfo->color.w};
        memcpy(shadowUBO.data() + UBOShadow::SHADOW_COLOR_OFFSET, &color, sizeof(float) * 4);
    }
}

void PipelineUBO::updateShadowUBOLightView(const RenderPipeline *pipeline, std::array<float, UBOShadow::COUNT> *bufferView, const scene::Light *light) {
    auto *const sceneData          = pipeline->getPipelineSceneData();
    auto *      shadowInfo         = sceneData->getSharedData()->shadow;
    auto *      device             = gfx::Device::getInstance();
    auto *      sphere             = sceneData->getSphere();
    auto &      shadowUBO          = *bufferView;
    const auto  isTextureHalfFloat = device->hasFeature(cc::gfx::Feature::TEXTURE_HALF_FLOAT);
    const auto  linear             = (static_cast<bool>(shadowInfo->linear) && isTextureHalfFloat) ? 1.0F : 0.0F;
    const auto  packing            = static_cast<bool>(shadowInfo->packing) ? 1.0F : (isTextureHalfFloat ? 0.0F : 1.0F);
    switch (light->getType()) {
        case scene::LightType::DIRECTIONAL: {
            const auto *directionalLight = static_cast<const scene::DirectionalLight *>(light);
            cc::Mat4    matShadowCamera;

            float x;
            float y;
            float farClamp;
            if (shadowInfo->autoAdapt) {
                Vec3 tmpCenter;
                getShadowWorldMatrix(sphere, directionalLight->getNode()->getWorldRotation(), directionalLight->getDirection(), &matShadowCamera, &tmpCenter);

                const auto radius = sphere->getRadius();
                x                 = radius * shadowInfo->aspect;
                y                 = radius;

                const float halfFar = tmpCenter.distance(sphere->getCenter());
                farClamp            = std::min(halfFar * COEFFICIENT_OF_EXPANSION, SHADOW_CAMERA_MAX_FAR);
            } else {
                matShadowCamera = light->getNode()->getWorldMatrix();

                x = shadowInfo->orthoSize * shadowInfo->aspect;
                y = shadowInfo->orthoSize;

                farClamp = shadowInfo->farValue;
            }
            memcpy(shadowUBO.data() + UBOShadow::MAT_LIGHT_VIEW_OFFSET, matShadowCamera.m, sizeof(matShadowCamera));

            const auto matShadowView  = matShadowCamera.getInversed();
            const auto projectionSinY = device->getCapabilities().clipSpaceSignY;
            Mat4::createOrthographicOffCenter(-x, x, -y, y, shadowInfo->nearValue, farClamp, device->getCapabilities().clipSpaceMinZ, projectionSinY, &matShadowViewProj);

            matShadowViewProj.multiply(matShadowView);
            memcpy(shadowUBO.data() + UBOShadow::MAT_LIGHT_VIEW_PROJ_OFFSET, matShadowViewProj.m, sizeof(matShadowViewProj));

            float shadowNFLSInfos[4] = {shadowInfo->nearValue, farClamp, linear, static_cast<float>(shadowInfo->selfShadow)};
            memcpy(shadowUBO.data() + UBOShadow::SHADOW_NEAR_FAR_LINEAR_SELF_INFO_OFFSET, &shadowNFLSInfos, sizeof(shadowNFLSInfos));

            float shadowLPNNInfos[4] = {0.0F, packing, shadowInfo->normalBias, 0.0F};
            memcpy(shadowUBO.data() + UBOShadow::SHADOW_LIGHT_PACKING_NBIAS_NULL_INFO_OFFSET, &shadowLPNNInfos, sizeof(shadowLPNNInfos));
        } break;
        case scene::LightType::SPOT: {
            const auto *spotLight       = static_cast<const scene::SpotLight *>(light);
            const auto &matShadowCamera = spotLight->getNode()->getWorldMatrix();
            memcpy(shadowUBO.data() + UBOShadow::MAT_LIGHT_VIEW_OFFSET, matShadowCamera.m, sizeof(matShadowCamera));

            const auto matShadowView = matShadowCamera.getInversed();
            cc::Mat4::createPerspective(spotLight->getAngle(), spotLight->getAspect(), 0.001F, spotLight->getRange(), &matShadowViewProj);

            matShadowViewProj.multiply(matShadowView);
            memcpy(shadowUBO.data() + UBOShadow::MAT_LIGHT_VIEW_PROJ_OFFSET, matShadowViewProj.m, sizeof(matShadowViewProj));

            float shadowNFLSInfos[4] = {0.01F, spotLight->getRange(), linear, static_cast<float>(shadowInfo->selfShadow)};
            memcpy(shadowUBO.data() + UBOShadow::SHADOW_NEAR_FAR_LINEAR_SELF_INFO_OFFSET, &shadowNFLSInfos, sizeof(shadowNFLSInfos));

            float shadowLPNNInfos[4] = {1.0F, packing, shadowInfo->normalBias, 0.0F};
            memcpy(shadowUBO.data() + UBOShadow::SHADOW_LIGHT_PACKING_NBIAS_NULL_INFO_OFFSET, &shadowLPNNInfos, sizeof(shadowLPNNInfos));
        } break;
        default:
            break;
    }

    float shadowWHPBInfos[4] = {shadowInfo->size.x, shadowInfo->size.y, static_cast<float>(shadowInfo->pcfType), shadowInfo->bias};
    memcpy(shadowUBO.data() + UBOShadow::SHADOW_WIDTH_HEIGHT_PCF_BIAS_INFO_OFFSET, &shadowWHPBInfos, sizeof(shadowWHPBInfos));

    const float color[4] = {shadowInfo->color.x, shadowInfo->color.y, shadowInfo->color.z, shadowInfo->color.w};
    memcpy(shadowUBO.data() + UBOShadow::SHADOW_COLOR_OFFSET, &color, sizeof(float) * 4);
}

static uint8_t combineSignY = 0;
uint8_t        PipelineUBO::getCombineSignY() {
    return combineSignY;
}

void PipelineUBO::initCombineSignY() {
    const float screenSpaceSignY = _device->getCapabilities().screenSpaceSignY * 0.5F + 0.5F;
    const float clipSpaceSignY   = _device->getCapabilities().clipSpaceSignY * 0.5F + 0.5F;
    combineSignY                 = static_cast<uint8_t>(screenSpaceSignY) << 1 | static_cast<uint8_t>(clipSpaceSignY);
}

void PipelineUBO::activate(gfx::Device *device, RenderPipeline *pipeline) {
    _device   = device;
    _pipeline = pipeline;

    auto *descriptorSet = pipeline->getDescriptorSet();
    initCombineSignY();
    auto *globalUBO = _device->createBuffer({
        gfx::BufferUsageBit::UNIFORM | gfx::BufferUsageBit::TRANSFER_DST,
        gfx::MemoryUsageBit::HOST | gfx::MemoryUsageBit::DEVICE,
        UBOGlobal::SIZE,
        UBOGlobal::SIZE,
        gfx::BufferFlagBit::NONE,
    });
    descriptorSet->bindBuffer(UBOGlobal::BINDING, globalUBO);
    _ubos.push_back(globalUBO);

    auto *cameraUBO = _device->createBuffer({
        gfx::BufferUsageBit::UNIFORM | gfx::BufferUsageBit::TRANSFER_DST,
        gfx::MemoryUsageBit::HOST | gfx::MemoryUsageBit::DEVICE,
        UBOCamera::SIZE,
        UBOCamera::SIZE,
        gfx::BufferFlagBit::NONE,
    });
    descriptorSet->bindBuffer(UBOCamera::BINDING, cameraUBO);
    _ubos.push_back(cameraUBO);

    auto *shadowUBO = _device->createBuffer({
        gfx::BufferUsageBit::UNIFORM | gfx::BufferUsageBit::TRANSFER_DST,
        gfx::MemoryUsageBit::HOST | gfx::MemoryUsageBit::DEVICE,
        UBOShadow::SIZE,
        UBOShadow::SIZE,
        gfx::BufferFlagBit::NONE,
    });
    descriptorSet->bindBuffer(UBOShadow::BINDING, shadowUBO);
    _ubos.push_back(shadowUBO);
}

void PipelineUBO::destroy() {
    for (auto &ubo : _ubos) {
        CC_SAFE_DESTROY(ubo);
    }
    _ubos.clear();
}

void PipelineUBO::updateGlobalUBO() {
    auto *const globalDSManager = _pipeline->getGlobalDSManager(); 
    auto *const ds              = _pipeline->getDescriptorSet();
    auto *const cmdBuffer       = _pipeline->getCommandBuffers()[0];
    ds->update();
    PipelineUBO::updateGlobalUBOView(_pipeline, &_globalUBO);
    cmdBuffer->updateBuffer(ds->getBuffer(UBOGlobal::BINDING), _globalUBO.data(), UBOGlobal::SIZE);

    globalDSManager->bindBuffer(UBOGlobal::BINDING, ds->getBuffer(UBOGlobal::BINDING));
    globalDSManager->update();
}

<<<<<<< HEAD
void PipelineUBO::updateCameraUBO(const scene::Camera *camera) {
    auto *const ds        = _pipeline->getDescriptorSet();
    auto *const cmdBuffer = _pipeline->getCommandBuffers()[0];
    PipelineUBO::updateCameraUBOView(_pipeline, &_cameraUBO, camera);
=======
void PipelineUBO::updateCameraUBO(const Camera *camera) {
    auto *const globalDSManager = _pipeline->getGlobalDSManager();
    auto *const ds              = _pipeline->getDescriptorSet();
    auto *const cmdBuffer       = _pipeline->getCommandBuffers()[0];
    PipelineUBO::updateCameraUBOView(_pipeline, _cameraUBO, camera);
>>>>>>> b864e70d
    cmdBuffer->updateBuffer(ds->getBuffer(UBOCamera::BINDING), _cameraUBO.data(), UBOCamera::SIZE);

    globalDSManager->bindBuffer(UBOCamera::BINDING, ds->getBuffer(UBOCamera::BINDING));
    globalDSManager->update();
}

void PipelineUBO::updateShadowUBO(const scene::Camera *camera) {
    auto *const       ds         = _pipeline->getDescriptorSet();
    auto *const       cmdBuffer  = _pipeline->getCommandBuffers()[0];
    auto *const       sceneData  = _pipeline->getPipelineSceneData();
    auto *const       shadowInfo = sceneData->getSharedData()->shadow;
    const auto *const scene      = camera->scene;
    if (!shadowInfo->enabled) return;

    const auto &                   shadowFrameBufferMap = sceneData->getShadowFramebufferMap();
    const scene::DirectionalLight *mainLight            = scene->getMainLight();
    ds->update();
    if (mainLight && shadowInfo->shadowType == scene::ShadowType::SHADOWMAP) {
        if (shadowFrameBufferMap.count(mainLight) > 0) {
            auto *texture = shadowFrameBufferMap.at(mainLight)->getColorTextures()[0];
            if (texture) {
                ds->bindTexture(SHADOWMAP::BINDING, texture);
            }
        }
    }
    PipelineUBO::updateShadowUBOView(_pipeline, &_shadowUBO, camera);
    cmdBuffer->updateBuffer(ds->getBuffer(UBOShadow::BINDING), _shadowUBO.data(), UBOShadow::SIZE);
}

void PipelineUBO::updateShadowUBOLight(const scene::Light *light) {
    auto *const ds        = _pipeline->getDescriptorSet();
    auto *const cmdBuffer = _pipeline->getCommandBuffers()[0];
    PipelineUBO::updateShadowUBOLightView(_pipeline, &_shadowUBO, light);
    cmdBuffer->updateBuffer(ds->getBuffer(UBOShadow::BINDING), _shadowUBO.data(), UBOShadow::SIZE);
}

void PipelineUBO::updateShadowUBORange(uint offset, const Mat4 *data) {
    memcpy(_shadowUBO.data() + offset, data->m, sizeof(*data));
}

} // namespace pipeline
} // namespace cc<|MERGE_RESOLUTION|>--- conflicted
+++ resolved
@@ -370,18 +370,11 @@
     globalDSManager->update();
 }
 
-<<<<<<< HEAD
 void PipelineUBO::updateCameraUBO(const scene::Camera *camera) {
-    auto *const ds        = _pipeline->getDescriptorSet();
-    auto *const cmdBuffer = _pipeline->getCommandBuffers()[0];
-    PipelineUBO::updateCameraUBOView(_pipeline, &_cameraUBO, camera);
-=======
-void PipelineUBO::updateCameraUBO(const Camera *camera) {
     auto *const globalDSManager = _pipeline->getGlobalDSManager();
     auto *const ds              = _pipeline->getDescriptorSet();
     auto *const cmdBuffer       = _pipeline->getCommandBuffers()[0];
     PipelineUBO::updateCameraUBOView(_pipeline, _cameraUBO, camera);
->>>>>>> b864e70d
     cmdBuffer->updateBuffer(ds->getBuffer(UBOCamera::BINDING), _cameraUBO.data(), UBOCamera::SIZE);
 
     globalDSManager->bindBuffer(UBOCamera::BINDING, ds->getBuffer(UBOCamera::BINDING));
