--- conflicted
+++ resolved
@@ -130,14 +130,8 @@
             camera->window->frameBuffer->getColorTextures()[0]->getHeight(),
         };
 
-<<<<<<< HEAD
         auto *output = new framegraph::Resource<gfx::Texture, gfx::TextureInfo>(textureInfo);
         output->createPersistent(camera->window->frameBuffer->getColorTextures()[0]);
-=======
-    cmdBf->beginRenderPass(rp, fb, renderArea, _clearColors, camera->clearDepth, camera->clearStencil);
-    uint const globalOffsets[] = {_pipeline->getPipelineUBO()->getCurrentCameraUBOOffset()};
-    cmdBf->bindDescriptorSet(globalSet, pp->getDescriptorSet(), static_cast<uint>(std::size(globalOffsets)), globalOffsets);
->>>>>>> 256910d1
 
         pipeline->getFrameGraph().getBlackboard().put(_fgStrHandlePostOut, pipeline->getFrameGraph().importExternal(_fgStrHandlePostOut, *output));
     }
@@ -151,7 +145,6 @@
             colorTexInfo.width  = pipeline->getWidth();
             colorTexInfo.height = pipeline->getHeight();
 
-<<<<<<< HEAD
             data.lightingOut = builder.create<framegraph::Texture>(DeferredPipeline::fgStrHandleLightingOutTexture, colorTexInfo);
         }
 
@@ -308,13 +301,6 @@
 
         stage->getUIPhase()->render(pipeline->getFrameGraphCamera(), renderPass);
     };
-=======
-        cmdBf->bindPipelineState(pso);
-        cmdBf->bindInputAssembler(ia);
-        cmdBf->bindDescriptorSet(materialSet, pv->getDescriptorSet());
-        cmdBf->draw(ia);
-    }
->>>>>>> 256910d1
 
     // add pass
     pipeline->getFrameGraph().addPass<RenderData>(static_cast<uint>(DeferredInsertPoint::IP_POSTPROCESS), DeferredPipeline::fgStrHandlePostprocessPass, postSetup, postExec);
