/****************************************************************************
 Copyright (c) 2020-2021 Huawei Technologies Co., Ltd.

 http://www.cocos.com

 Permission is hereby granted, free of charge, to any person obtaining a copy
 of this software and associated engine source code (the "Software"), a limited,
 worldwide, royalty-free, non-assignable, revocable and non-exclusive license
 to use Cocos Creator solely to develop games on your target platforms. You shall
 not use Cocos Creator software for developing other software or tools that's
 used for developing games. You are not granted to publish, distribute,
 sublicense, and/or sell copies of Cocos Creator.

 The software or tools in this License Agreement are licensed, not sold.
 Xiamen Yaji Software Co., Ltd. reserves all rights not expressly granted to you.

 THE SOFTWARE IS PROVIDED "AS IS", WITHOUT WARRANTY OF ANY KIND, EXPRESS OR
 IMPLIED, INCLUDING BUT NOT LIMITED TO THE WARRANTIES OF MERCHANTABILITY,
 FITNESS FOR A PARTICULAR PURPOSE AND NONINFRINGEMENT. IN NO EVENT SHALL THE
 AUTHORS OR COPYRIGHT HOLDERS BE LIABLE FOR ANY CLAIM, DAMAGES OR OTHER
 LIABILITY, WHETHER IN AN ACTION OF CONTRACT, TORT OR OTHERWISE, ARISING FROM,
 OUT OF OR IN CONNECTION WITH THE SOFTWARE OR THE USE OR OTHER DEALINGS IN
 THE SOFTWARE.
****************************************************************************/

#include "DeferredPipeline.h"
#include "../GlobalDescriptorSetManager.h"
#include "../PipelineUBO.h"
#include "../RenderPipeline.h"
#include "../SceneCulling.h"
#include "../helper/Utils.h"
#include "../shadow/ShadowFlow.h"
#include "DeferredPipelineSceneData.h"
#include "MainFlow.h"
#include "gfx-base/GFXBuffer.h"
#include "gfx-base/GFXCommandBuffer.h"
#include "gfx-base/GFXDef.h"
#include "gfx-base/GFXDescriptorSet.h"
#include "gfx-base/GFXDevice.h"
#include "gfx-base/GFXSwapchain.h"
#include "gfx-base/states/GFXTextureBarrier.h"
#include "pipeline/ClusterLightCulling.h"
#include "profiler/Profiler.h"
#include "scene/RenderWindow.h"

namespace cc {
namespace pipeline {

#define TO_VEC3(dst, src, offset)  \
    dst[offset]         = (src).x; \
    (dst)[(offset) + 1] = (src).y; \
    (dst)[(offset) + 2] = (src).z;
#define TO_VEC4(dst, src, offset)  \
    dst[offset]         = (src).x; \
    (dst)[(offset) + 1] = (src).y; \
    (dst)[(offset) + 2] = (src).z; \
    (dst)[(offset) + 3] = (src).w;

DeferredPipeline::DeferredPipeline() {
    _pipelineSceneData = new DeferredPipelineSceneData();
}

DeferredPipeline::~DeferredPipeline() = default;

framegraph::StringHandle DeferredPipeline::fgStrHandleGbufferTexture[GBUFFER_COUNT] = {
    framegraph::FrameGraph::stringToHandle("gbufferAlbedoTexture"),
    framegraph::FrameGraph::stringToHandle("gbufferNormalTexture"),
    framegraph::FrameGraph::stringToHandle("gbufferEmissiveTexture")};

framegraph::StringHandle DeferredPipeline::fgStrHandleGbufferPass     = framegraph::FrameGraph::stringToHandle("deferredGbufferPass");
framegraph::StringHandle DeferredPipeline::fgStrHandleLightingPass    = framegraph::FrameGraph::stringToHandle("deferredLightingPass");
framegraph::StringHandle DeferredPipeline::fgStrHandleTransparentPass = framegraph::FrameGraph::stringToHandle("deferredTransparentPass");
framegraph::StringHandle DeferredPipeline::fgStrHandleSsprPass        = framegraph::FrameGraph::stringToHandle("deferredSSPRPass");

bool DeferredPipeline::initialize(const RenderPipelineInfo &info) {
    RenderPipeline::initialize(info);

    if (_flows.empty()) {
        auto *shadowFlow = CC_NEW(ShadowFlow);
        shadowFlow->initialize(ShadowFlow::getInitializeInfo());
        _flows.emplace_back(shadowFlow);

        auto *mainFlow = CC_NEW(MainFlow);
        mainFlow->initialize(MainFlow::getInitializeInfo());
        _flows.emplace_back(mainFlow);
    }
    return true;
}

bool DeferredPipeline::activate(gfx::Swapchain *swapchain) {
    _macros["CC_PIPELINE_TYPE"] = 1;

    if (!RenderPipeline::activate(swapchain)) {
        CC_LOG_ERROR("RenderPipeline active failed.");
        return false;
    }

    if (!activeRenderer(swapchain)) {
        CC_LOG_ERROR("DeferredPipeline startup failed!");
        return false;
    }

    return true;
}

<<<<<<< HEAD
void DeferredPipeline::render(const ccstd::vector<scene::Camera *> &cameras) {
=======
void DeferredPipeline::render(const vector<scene::Camera *> &cameras) {
    CC_PROFILE(DeferredPipelineRender);
>>>>>>> 71288fcf
    auto *device               = gfx::Device::getInstance();
    bool  enableOcclusionQuery = isOcclusionQueryEnabled();
    if (enableOcclusionQuery) {
        device->getQueryPoolResults(_queryPools[0]);
    }

    _commandBuffers[0]->begin();

    if (enableOcclusionQuery) {
        _commandBuffers[0]->resetQueryPool(_queryPools[0]);
    }

    _pipelineUBO->updateGlobalUBO(cameras[0]);
    _pipelineUBO->updateMultiCameraUBO(cameras);
    ensureEnoughSize(cameras);
    decideProfilerCamera(cameras);

    for (auto *camera : cameras) {
        sceneCulling(this, camera);

        if (_clusterEnabled) {
            _clusterComp->clusterLightCulling(camera);
        }

        for (auto *const flow : _flows) {
            flow->render(camera);
        }
        _fg.compile();
        _fg.execute();
        _fg.reset();

        _pipelineUBO->incCameraUBOOffset();
    }

    if (enableOcclusionQuery) {
        _commandBuffers[0]->completeQueryPool(_queryPools[0]);
    }

    _commandBuffers[0]->end();
    _device->flushCommands(_commandBuffers);
    _device->getQueue()->submit(_commandBuffers);

    RenderPipeline::framegraphGC();
}

void DeferredPipeline::onGlobalPipelineStateChanged() {
    _pipelineSceneData->updatePipelineSceneData();
}

bool DeferredPipeline::activeRenderer(gfx::Swapchain *swapchain) {
    _commandBuffers.push_back(_device->getCommandBuffer());
    _queryPools.push_back(_device->getQueryPool());

    gfx::Sampler *const sampler = getGlobalDSManager()->getPointSampler();

    // Main light sampler binding
    _descriptorSet->bindSampler(SHADOWMAP::BINDING, sampler);
    _descriptorSet->bindSampler(SPOTLIGHTINGMAP::BINDING, sampler);
    _descriptorSet->update();

    // update global defines when all states initialized.
    _macros["CC_USE_HDR"]               = static_cast<bool>(_pipelineSceneData->isHDR());
    _macros["CC_SUPPORT_FLOAT_TEXTURE"] = hasAnyFlags(_device->getFormatFeatures(gfx::Format::RGBA32F), gfx::FormatFeature::RENDER_TARGET | gfx::FormatFeature::SAMPLED_TEXTURE);

    // step 2 create index buffer
    uint ibStride = 4;
    uint ibSize   = ibStride * 6;
    if (_quadIB == nullptr) {
        _quadIB = _device->createBuffer({gfx::BufferUsageBit::INDEX | gfx::BufferUsageBit::TRANSFER_DST,
                                         gfx::MemoryUsageBit::DEVICE, ibSize, ibStride});
    }

    if (_quadIB == nullptr) {
        return false;
    }

    unsigned int ibData[] = {0, 1, 2, 1, 3, 2};
    _quadIB->update(ibData, sizeof(ibData));

    _width  = swapchain->getWidth();
    _height = swapchain->getHeight();

    if (_clusterEnabled) {
        // cluster component resource
        _clusterComp = new ClusterLightCulling(this);
        _clusterComp->initialize(this->getDevice());
    }

    return true;
}

bool DeferredPipeline::destroy() {
    destroyQuadInputAssembler();

    for (auto &it : _renderPasses) {
        it.second->destroy();
    }
    _renderPasses.clear();

    _queryPools.clear();
    _commandBuffers.clear();

    CC_SAFE_DELETE(_clusterComp);

    return RenderPipeline::destroy();
}

} // namespace pipeline
} // namespace cc<|MERGE_RESOLUTION|>--- conflicted
+++ resolved
@@ -103,12 +103,8 @@
     return true;
 }
 
-<<<<<<< HEAD
 void DeferredPipeline::render(const ccstd::vector<scene::Camera *> &cameras) {
-=======
-void DeferredPipeline::render(const vector<scene::Camera *> &cameras) {
     CC_PROFILE(DeferredPipelineRender);
->>>>>>> 71288fcf
     auto *device               = gfx::Device::getInstance();
     bool  enableOcclusionQuery = isOcclusionQueryEnabled();
     if (enableOcclusionQuery) {
