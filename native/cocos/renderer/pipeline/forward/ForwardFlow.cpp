--- conflicted
+++ resolved
@@ -29,11 +29,7 @@
 #include "profiler/Profiler.h"
 
 #if CC_USE_AR_MODULE
-<<<<<<< HEAD
-#include "pipeline/xr/ar/ARStage.h"
-=======
     #include "pipeline/xr/ar/ARStage.h"
->>>>>>> 73d80047
 #endif
 
 namespace cc {
@@ -54,19 +50,11 @@
     if (_stages.empty()) {
         _isResourceOwner = true;
 
-<<<<<<< HEAD
-        #if CC_USE_AR_MODULE
-            auto *arStage = ccnew ARStage;
-            arStage->initialize(ARStage::getInitializeInfo());
-            _stages.emplace_back(arStage);
-        #endif
-=======
 #if CC_USE_AR_MODULE
         auto *arStage = ccnew ARStage;
         arStage->initialize(ARStage::getInitializeInfo());
         _stages.emplace_back(arStage);
 #endif
->>>>>>> 73d80047
         auto *forwardStage = ccnew ForwardStage;
         forwardStage->initialize(ForwardStage::getInitializeInfo());
         _stages.emplace_back(forwardStage);
