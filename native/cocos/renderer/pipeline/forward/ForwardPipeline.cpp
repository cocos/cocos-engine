/****************************************************************************
 Copyright (c) 2020-2022 Xiamen Yaji Software Co., Ltd.

 http://www.cocos.com

 Permission is hereby granted, free of charge, to any person obtaining a copy
 of this software and associated engine source code (the "Software"), a limited,
 worldwide, royalty-free, non-assignable, revocable and non-exclusive license
 to use Cocos Creator solely to develop games on your target platforms. You shall
 not use Cocos Creator software for developing other software or tools that's
 used for developing games. You are not granted to publish, distribute,
 sublicense, and/or sell copies of Cocos Creator.

 The software or tools in this License Agreement are licensed, not sold.
 Xiamen Yaji Software Co., Ltd. reserves all rights not expressly granted to you.

 THE SOFTWARE IS PROVIDED "AS IS", WITHOUT WARRANTY OF ANY KIND, EXPRESS OR
 IMPLIED, INCLUDING BUT NOT LIMITED TO THE WARRANTIES OF MERCHANTABILITY,
 FITNESS FOR A PARTICULAR PURPOSE AND NONINFRINGEMENT. IN NO EVENT SHALL THE
 AUTHORS OR COPYRIGHT HOLDERS BE LIABLE FOR ANY CLAIM, DAMAGES OR OTHER
 LIABILITY, WHETHER IN AN ACTION OF CONTRACT, TORT OR OTHERWISE, ARISING FROM,
 OUT OF OR IN CONNECTION WITH THE SOFTWARE OR THE USE OR OTHER DEALINGS IN
 THE SOFTWARE.
****************************************************************************/

#include "ForwardPipeline.h"
#include "../GlobalDescriptorSetManager.h"
#include "../PipelineSceneData.h"
#include "../PipelineUBO.h"
#include "../SceneCulling.h"
#include "../helper/Utils.h"
#include "../shadow/ShadowFlow.h"
#include "ForwardFlow.h"
#include "gfx-base/GFXDevice.h"
#include "profiler/Profiler.h"
#include "scene/RenderScene.h"
#include "scene/Camera.h"

namespace cc {
namespace pipeline {
namespace {
#define TO_VEC3(dst, src, offset)  \
    (dst)[(offset) + 0] = (src).x; \
    (dst)[(offset) + 1] = (src).y; \
    (dst)[(offset) + 2] = (src).z;
#define TO_VEC4(dst, src, offset)  \
    (dst)[(offset) + 0] = (src).x; \
    (dst)[(offset) + 1] = (src).y; \
    (dst)[(offset) + 2] = (src).z; \
    (dst)[(offset) + 3] = (src).w;
} // namespace

ForwardPipeline::ForwardPipeline() {
    _pipelineSceneData = ccnew PipelineSceneData();
}

framegraph::StringHandle ForwardPipeline::fgStrHandleForwardPass = framegraph::FrameGraph::stringToHandle("forwardPass");

bool ForwardPipeline::initialize(const RenderPipelineInfo &info) {
    RenderPipeline::initialize(info);

    if (_flows.empty()) {
        auto *shadowFlow = ccnew ShadowFlow;
        shadowFlow->initialize(ShadowFlow::getInitializeInfo());
        _flows.emplace_back(shadowFlow);

        auto *forwardFlow = ccnew ForwardFlow;
        forwardFlow->initialize(ForwardFlow::getInitializeInfo());
        _flows.emplace_back(forwardFlow);
    }

    return true;
}

bool ForwardPipeline::activate(gfx::Swapchain *swapchain) {
    _macros["CC_PIPELINE_TYPE"] = 0;

    if (!RenderPipeline::activate(swapchain)) {
        CC_LOG_ERROR("RenderPipeline active failed.");
        return false;
    }

    if (!activeRenderer(swapchain)) {
        CC_LOG_ERROR("ForwardPipeline startup failed!");
        return false;
    }

    return true;
}

void ForwardPipeline::render(const ccstd::vector<scene::Camera *> &cameras) {
    CC_PROFILE(ForwardPipelineRender);
#if CC_USE_GEOMETRY_RENDERER
    updateGeometryRenderer(cameras); // for capability
#endif

    auto *device = gfx::Device::getInstance();
    const bool enableOcclusionQuery = isOcclusionQueryEnabled();
    if (enableOcclusionQuery) {
        device->getQueryPoolResults(_queryPools[0]);
    }

    _commandBuffers[0]->begin();

    if (enableOcclusionQuery) {
        _commandBuffers[0]->resetQueryPool(_queryPools[0]);
    }

    _pipelineUBO->updateGlobalUBO(cameras[0]);
    _pipelineUBO->updateMultiCameraUBO(cameras);
    ensureEnoughSize(cameras);
    decideProfilerCamera(cameras);

    for (auto *camera : cameras) {
<<<<<<< HEAD
        bool isCullingEnable = camera->isCullingEnabled();
        if (isCullingEnable) {
            validPunctualLightsCulling(this, camera);
            sceneCulling(this, camera);
        }
        for (auto *const flow : _flows) {
=======
        validPunctualLightsCulling(this, camera);
        sceneCulling(this, camera);
        for (auto const &flow : _flows) {
>>>>>>> bd201e42
            flow->render(camera);
        }
        _fg.compile();
        _fg.execute();
        _fg.reset();
        _pipelineUBO->incCameraUBOOffset();
    }

    if (enableOcclusionQuery) {
        _commandBuffers[0]->completeQueryPool(_queryPools[0]);
    }

    _commandBuffers[0]->end();
    _device->flushCommands(_commandBuffers);
    _device->getQueue()->submit(_commandBuffers);

    RenderPipeline::framegraphGC();
}

bool ForwardPipeline::activeRenderer(gfx::Swapchain *swapchain) {
    _commandBuffers.push_back(_device->getCommandBuffer());
    _queryPools.push_back(_device->getQueryPool());

    gfx::Sampler *const sampler = getGlobalDSManager()->getPointSampler();

    // Main light sampler binding
    _descriptorSet->bindSampler(SHADOWMAP::BINDING, sampler);
    _descriptorSet->bindSampler(SPOTSHADOWMAP::BINDING, sampler);
    _descriptorSet->update();

    // update global defines when all states initialized.
    _macros["CC_USE_HDR"] = static_cast<bool>(_pipelineSceneData->isHDR());
    _macros["CC_SUPPORT_FLOAT_TEXTURE"] = hasAnyFlags(_device->getFormatFeatures(gfx::Format::RGBA32F), gfx::FormatFeature::RENDER_TARGET | gfx::FormatFeature::SAMPLED_TEXTURE);
    _macros["CC_USE_DEBUG_VIEW"] = static_cast<int32_t>(0);

    // step 2 create index buffer
    uint32_t ibStride = 4;
    uint32_t ibSize = ibStride * 6;
    if (_quadIB == nullptr) {
        _quadIB = _device->createBuffer({gfx::BufferUsageBit::INDEX | gfx::BufferUsageBit::TRANSFER_DST,
                                         gfx::MemoryUsageBit::DEVICE, ibSize, ibStride});
    }

    if (_quadIB == nullptr) {
        return false;
    }

    uint32_t ibData[] = {0, 1, 2, 1, 3, 2};
    _quadIB->update(ibData, sizeof(ibData));

    _width = swapchain->getWidth();
    _height = swapchain->getHeight();
    return true;
}

bool ForwardPipeline::destroy() {
    destroyQuadInputAssembler();
    for (auto &it : _renderPasses) {
        CC_SAFE_DESTROY_AND_DELETE(it.second);
    }
    _renderPasses.clear();

    _queryPools.clear();
    _commandBuffers.clear();

    return RenderPipeline::destroy();
}

} // namespace pipeline
} // namespace cc<|MERGE_RESOLUTION|>--- conflicted
+++ resolved
@@ -112,18 +112,12 @@
     decideProfilerCamera(cameras);
 
     for (auto *camera : cameras) {
-<<<<<<< HEAD
         bool isCullingEnable = camera->isCullingEnabled();
         if (isCullingEnable) {
             validPunctualLightsCulling(this, camera);
             sceneCulling(this, camera);
         }
-        for (auto *const flow : _flows) {
-=======
-        validPunctualLightsCulling(this, camera);
-        sceneCulling(this, camera);
         for (auto const &flow : _flows) {
->>>>>>> bd201e42
             flow->render(camera);
         }
         _fg.compile();
