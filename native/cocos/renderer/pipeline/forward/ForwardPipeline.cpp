/****************************************************************************
 Copyright (c) 2020-2022 Xiamen Yaji Software Co., Ltd.

 http://www.cocos.com

 Permission is hereby granted, free of charge, to any person obtaining a copy
 of this software and associated engine source code (the "Software"), a limited,
 worldwide, royalty-free, non-assignable, revocable and non-exclusive license
 to use Cocos Creator solely to develop games on your target platforms. You shall
 not use Cocos Creator software for developing other software or tools that's
 used for developing games. You are not granted to publish, distribute,
 sublicense, and/or sell copies of Cocos Creator.

 The software or tools in this License Agreement are licensed, not sold.
 Xiamen Yaji Software Co., Ltd. reserves all rights not expressly granted to you.

 THE SOFTWARE IS PROVIDED "AS IS", WITHOUT WARRANTY OF ANY KIND, EXPRESS OR
 IMPLIED, INCLUDING BUT NOT LIMITED TO THE WARRANTIES OF MERCHANTABILITY,
 FITNESS FOR A PARTICULAR PURPOSE AND NONINFRINGEMENT. IN NO EVENT SHALL THE
 AUTHORS OR COPYRIGHT HOLDERS BE LIABLE FOR ANY CLAIM, DAMAGES OR OTHER
 LIABILITY, WHETHER IN AN ACTION OF CONTRACT, TORT OR OTHERWISE, ARISING FROM,
 OUT OF OR IN CONNECTION WITH THE SOFTWARE OR THE USE OR OTHER DEALINGS IN
 THE SOFTWARE.
****************************************************************************/

#include "ForwardPipeline.h"
#include "../GlobalDescriptorSetManager.h"
#include "../PipelineSceneData.h"
#include "../PipelineUBO.h"
#include "../SceneCulling.h"
#include "../helper/Utils.h"
#include "../shadow/ShadowFlow.h"
#include "ForwardFlow.h"
#include "gfx-base/GFXDevice.h"
#include "profiler/Profiler.h"
#include "scene/RenderScene.h"

namespace cc {
namespace pipeline {
namespace {
#define TO_VEC3(dst, src, offset)  \
    (dst)[(offset) + 0] = (src).x; \
    (dst)[(offset) + 1] = (src).y; \
    (dst)[(offset) + 2] = (src).z;
#define TO_VEC4(dst, src, offset)  \
    (dst)[(offset) + 0] = (src).x; \
    (dst)[(offset) + 1] = (src).y; \
    (dst)[(offset) + 2] = (src).z; \
    (dst)[(offset) + 3] = (src).w;
} // namespace

ForwardPipeline::ForwardPipeline() {
    _pipelineSceneData = new PipelineSceneData();
}

framegraph::StringHandle ForwardPipeline::fgStrHandleForwardColorTexture = framegraph::FrameGraph::stringToHandle("forwardColorTexture");
framegraph::StringHandle ForwardPipeline::fgStrHandleForwardDepthTexture = framegraph::FrameGraph::stringToHandle("forwardDepthTexture");
framegraph::StringHandle ForwardPipeline::fgStrHandleForwardPass         = framegraph::FrameGraph::stringToHandle("forwardPass");

bool ForwardPipeline::initialize(const RenderPipelineInfo &info) {
    RenderPipeline::initialize(info);

    if (_flows.empty()) {
        auto *shadowFlow = CC_NEW(ShadowFlow);
        shadowFlow->initialize(ShadowFlow::getInitializeInfo());
        _flows.emplace_back(shadowFlow);

        auto *forwardFlow = CC_NEW(ForwardFlow);
        forwardFlow->initialize(ForwardFlow::getInitializeInfo());
        _flows.emplace_back(forwardFlow);
    }

    return true;
}

bool ForwardPipeline::activate(gfx::Swapchain *swapchain) {
    _macros["CC_PIPELINE_TYPE"] = 0;

    if (!RenderPipeline::activate(swapchain)) {
        CC_LOG_ERROR("RenderPipeline active failed.");
        return false;
    }

    if (!activeRenderer(swapchain)) {
        CC_LOG_ERROR("ForwardPipeline startup failed!");
        return false;
    }

    return true;
}

<<<<<<< HEAD
void ForwardPipeline::render(const ccstd::vector<scene::Camera *> &cameras) {
=======
void ForwardPipeline::render(const vector<scene::Camera *> &cameras) {
    CC_PROFILE(ForwardPipelineRender);
>>>>>>> 71288fcf
    auto *     device               = gfx::Device::getInstance();
    const bool enableOcclusionQuery = isOcclusionQueryEnabled();
    if (enableOcclusionQuery) {
        device->getQueryPoolResults(_queryPools[0]);
    }

    _commandBuffers[0]->begin();

    if (enableOcclusionQuery) {
        _commandBuffers[0]->resetQueryPool(_queryPools[0]);
    }

    _pipelineUBO->updateGlobalUBO(cameras[0]);
    _pipelineUBO->updateMultiCameraUBO(cameras);
    ensureEnoughSize(cameras);
    decideProfilerCamera(cameras);

    for (auto *camera : cameras) {
        validPunctualLightsCulling(this, camera);
        sceneCulling(this, camera);
        for (auto *const flow : _flows) {
            flow->render(camera);
        }
        _fg.compile();
        _fg.execute();
        _fg.reset();
        _pipelineUBO->incCameraUBOOffset();
    }

    if (enableOcclusionQuery) {
        _commandBuffers[0]->completeQueryPool(_queryPools[0]);
    }

    _commandBuffers[0]->end();
    _device->flushCommands(_commandBuffers);
    _device->getQueue()->submit(_commandBuffers);

    RenderPipeline::framegraphGC();
}

bool ForwardPipeline::activeRenderer(gfx::Swapchain *swapchain) {
    _commandBuffers.push_back(_device->getCommandBuffer());
    _queryPools.push_back(_device->getQueryPool());

    gfx::Sampler *const sampler = getGlobalDSManager()->getPointSampler();

    // Main light sampler binding
    _descriptorSet->bindSampler(SHADOWMAP::BINDING, sampler);
    _descriptorSet->bindSampler(SPOTLIGHTINGMAP::BINDING, sampler);
    _descriptorSet->update();

    // update global defines when all states initialized.
    _macros["CC_USE_HDR"]               = static_cast<bool>(_pipelineSceneData->isHDR());
    _macros["CC_SUPPORT_FLOAT_TEXTURE"] = hasAnyFlags(_device->getFormatFeatures(gfx::Format::RGBA32F), gfx::FormatFeature::RENDER_TARGET | gfx::FormatFeature::SAMPLED_TEXTURE);

    // step 2 create index buffer
    uint ibStride = 4;
    uint ibSize   = ibStride * 6;
    if (_quadIB == nullptr) {
        _quadIB = _device->createBuffer({gfx::BufferUsageBit::INDEX | gfx::BufferUsageBit::TRANSFER_DST,
                                         gfx::MemoryUsageBit::DEVICE, ibSize, ibStride});
    }

    if (_quadIB == nullptr) {
        return false;
    }

    uint ibData[] = {0, 1, 2, 1, 3, 2};
    _quadIB->update(ibData, sizeof(ibData));

    _width  = swapchain->getWidth();
    _height = swapchain->getHeight();
    return true;
}

bool ForwardPipeline::destroy() {
    destroyQuadInputAssembler();
    for (auto &it : _renderPasses) {
        CC_SAFE_DESTROY_AND_DELETE(it.second);
    }
    _renderPasses.clear();

    _queryPools.clear();
    _commandBuffers.clear();

    return RenderPipeline::destroy();
}

} // namespace pipeline
} // namespace cc<|MERGE_RESOLUTION|>--- conflicted
+++ resolved
@@ -89,12 +89,8 @@
     return true;
 }
 
-<<<<<<< HEAD
 void ForwardPipeline::render(const ccstd::vector<scene::Camera *> &cameras) {
-=======
-void ForwardPipeline::render(const vector<scene::Camera *> &cameras) {
     CC_PROFILE(ForwardPipelineRender);
->>>>>>> 71288fcf
     auto *     device               = gfx::Device::getInstance();
     const bool enableOcclusionQuery = isOcclusionQueryEnabled();
     if (enableOcclusionQuery) {
