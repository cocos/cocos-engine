/****************************************************************************
 Copyright (c) 2020-2022 Xiamen Yaji Software Co., Ltd.

 http://www.cocos.com

 Permission is hereby granted, free of charge, to any person obtaining a copy
 of this software and associated engine source code (the "Software"), a limited,
 worldwide, royalty-free, non-assignable, revocable and non-exclusive license
 to use Cocos Creator solely to develop games on your target platforms. You shall
 not use Cocos Creator software for developing other software or tools that's
 used for developing games. You are not granted to publish, distribute,
 sublicense, and/or sell copies of Cocos Creator.

 The software or tools in this License Agreement are licensed, not sold.
 Xiamen Yaji Software Co., Ltd. reserves all rights not expressly granted to you.

 THE SOFTWARE IS PROVIDED "AS IS", WITHOUT WARRANTY OF ANY KIND, EXPRESS OR
 IMPLIED, INCLUDING BUT NOT LIMITED TO THE WARRANTIES OF MERCHANTABILITY,
 FITNESS FOR A PARTICULAR PURPOSE AND NONINFRINGEMENT. IN NO EVENT SHALL THE
 AUTHORS OR COPYRIGHT HOLDERS BE LIABLE FOR ANY CLAIM, DAMAGES OR OTHER
 LIABILITY, WHETHER IN AN ACTION OF CONTRACT, TORT OR OTHERWISE, ARISING FROM,
 OUT OF OR IN CONNECTION WITH THE SOFTWARE OR THE USE OR OTHER DEALINGS IN
 THE SOFTWARE.
****************************************************************************/

#include "base/std/container/array.h"

#include "BatchedBuffer.h"
#include "Define.h"
#include "GlobalDescriptorSetManager.h"
#include "InstancedBuffer.h"
#include "PipelineSceneData.h"
#include "PipelineStateManager.h"
#include "PipelineUBO.h"
#include "RenderAdditiveLightQueue.h"
#include "RenderBatchedQueue.h"
#include "RenderInstancedQueue.h"
#include "SceneCulling.h"
#include "base/Utils.h"
#include "core/geometry/Sphere.h"
#include "forward/ForwardPipeline.h"
#include "gfx-base/GFXDevice.h"
#include "scene/Camera.h"
#include "scene/DirectionalLight.h"
#include "scene/Light.h"
#include "scene/Pass.h"
#include "scene/RenderScene.h"
#include "scene/Shadow.h"
#include "scene/SphereLight.h"
#include "scene/SpotLight.h"

namespace cc {
namespace pipeline {

RenderAdditiveLightQueue::RenderAdditiveLightQueue(RenderPipeline *pipeline) : _pipeline(pipeline),
                                                                               _instancedQueue(ccnew RenderInstancedQueue),
                                                                               _batchedQueue(ccnew RenderBatchedQueue) {
    auto *device = gfx::Device::getInstance();
    const auto alignment = device->getCapabilities().uboOffsetAlignment;
    _lightBufferStride = ((UBOForwardLight::SIZE + alignment - 1) / alignment) * alignment;
    _lightBufferElementCount = _lightBufferStride / sizeof(float);
    _lightBuffer = device->createBuffer({
        gfx::BufferUsageBit::UNIFORM | gfx::BufferUsageBit::TRANSFER_DST,
        gfx::MemoryUsageBit::HOST | gfx::MemoryUsageBit::DEVICE,
        _lightBufferStride * _lightBufferCount,
        _lightBufferStride,
    });
    _firstLightBufferView = device->createBuffer({_lightBuffer, 0, UBOForwardLight::SIZE});
    _lightBufferData.resize(static_cast<size_t>(_lightBufferElementCount) * _lightBufferCount);
    _dynamicOffsets.resize(1, 0);
    _phaseID = getPhaseID("forward-add");
    _shadowUBO.fill(0.F);
}

RenderAdditiveLightQueue ::~RenderAdditiveLightQueue() {
    CC_SAFE_DELETE(_instancedQueue);
    CC_SAFE_DELETE(_batchedQueue);
    CC_SAFE_DESTROY_AND_DELETE(_firstLightBufferView);
    CC_SAFE_DESTROY_AND_DELETE(_lightBuffer);
}

void RenderAdditiveLightQueue::recordCommandBuffer(gfx::Device *device, scene::Camera *camera, gfx::RenderPass *renderPass, gfx::CommandBuffer *cmdBuffer) {
    const uint offset = _pipeline->getPipelineUBO()->getCurrentCameraUBOOffset();
    for (const auto light : _lightIndices) {
        auto *globalDescriptorSet = _pipeline->getGlobalDSManager()->getOrCreateDescriptorSet(light);
        _instancedQueue->recordCommandBuffer(device, renderPass, cmdBuffer, globalDescriptorSet, offset);
        _batchedQueue->recordCommandBuffer(device, renderPass, cmdBuffer, globalDescriptorSet, offset);
    }
    const bool enableOcclusionQuery = _pipeline->isOcclusionQueryEnabled();

    for (const auto &lightPass : _lightPasses) {
        const auto *const subModel = lightPass.subModel;

        if (!enableOcclusionQuery || !_pipeline->isOccluded(camera, subModel)) {
            const auto *pass = lightPass.pass;
            const auto &dynamicOffsets = lightPass.dynamicOffsets;
            auto *shader = lightPass.shader;
            const auto lights = lightPass.lights;
            auto *ia = subModel->getInputAssembler();
            auto *pso = PipelineStateManager::getOrCreatePipelineState(pass, shader, ia, renderPass);
            auto *descriptorSet = subModel->getDescriptorSet();

            cmdBuffer->bindPipelineState(pso);
            cmdBuffer->bindDescriptorSet(materialSet, pass->getDescriptorSet());
            cmdBuffer->bindInputAssembler(ia);

            for (size_t i = 0; i < dynamicOffsets.size(); ++i) {
                const auto light = lights[i];
                auto *globalDescriptorSet = _pipeline->getGlobalDSManager()->getOrCreateDescriptorSet(light);
                _dynamicOffsets[0] = dynamicOffsets[i];
                cmdBuffer->bindDescriptorSet(globalSet, globalDescriptorSet, 1, &offset);
                cmdBuffer->bindDescriptorSet(localSet, descriptorSet, _dynamicOffsets);
                cmdBuffer->draw(ia);
            }
        }
    }
}

void RenderAdditiveLightQueue::gatherLightPasses(const scene::Camera *camera, gfx::CommandBuffer *cmdBuffer) {
    static ccstd::vector<uint> lightPassIndices;

    clear();

    _validPunctualLights = _pipeline->getPipelineSceneData()->getValidPunctualLights();

    if (_validPunctualLights.empty()) return;

    updateUBOs(camera, cmdBuffer);
    updateLightDescriptorSet(camera, cmdBuffer);

    const auto &renderObjects = _pipeline->getPipelineSceneData()->getRenderObjects();
    for (const auto &renderObject : renderObjects) {
        const auto *const model = renderObject.model;
        if (!getLightPassIndex(model, &lightPassIndices)) continue;

        _lightIndices.clear();

        lightCulling(model);

        if (_lightIndices.empty()) continue;
        int i = 0;
        for (const auto &subModel : model->getSubModels()) {
            const auto lightPassIdx = lightPassIndices[i];
            if (lightPassIdx == UINT_MAX) continue;
            const auto *pass = subModel->getPass(lightPassIdx);
            const bool isTransparent = subModel->getPass(0)->getBlendState()->targets[0].blend;
            if (isTransparent) {
                continue;
            }
            auto *descriptorSet = subModel->getDescriptorSet();
            descriptorSet->bindBuffer(UBOForwardLight::BINDING, _firstLightBufferView);
            descriptorSet->update();

            addRenderQueue(pass, subModel, model, lightPassIdx);

            ++i;
        }
    }
    _instancedQueue->uploadBuffers(cmdBuffer);
    _batchedQueue->uploadBuffers(cmdBuffer);
}

void RenderAdditiveLightQueue::clear() {
    _instancedQueue->clear();
    _batchedQueue->clear();

    for (auto lightPass : _lightPasses) {
        lightPass.dynamicOffsets.clear();
        lightPass.lights.clear();
    }
    _lightPasses.clear();
}

bool RenderAdditiveLightQueue::cullSphereLight(const scene::SphereLight *light, const scene::Model *model) {
    return model->getWorldBounds() && !model->getWorldBounds()->aabbAabb(light->getAABB());
}

bool RenderAdditiveLightQueue::cullSpotLight(const scene::SpotLight *light, const scene::Model *model) {
    return model->getWorldBounds() && (!model->getWorldBounds()->aabbAabb(light->getAABB()) || !model->getWorldBounds()->aabbFrustum(light->getFrustum()));
}

bool RenderAdditiveLightQueue::isInstancedOrBatched(const scene::Model* model) {
    const auto &      subModels     = model->getSubModels();
    const auto        subModelCount = subModels.size();
    for (uint subModelIdx = 0; subModelIdx < subModelCount; ++subModelIdx) {
        const auto &subModel  = subModels[subModelIdx];
        const auto &passes    = subModel->getPasses();
        const auto  passCount = passes.size();
        for (uint passIdx = 0; passIdx < passCount; ++passIdx) {
            const auto &pass = passes[passIdx];
            if (pass->getBatchingScheme() == scene::BatchingSchemes::INSTANCING) {
                return true;
            }
            if (pass->getBatchingScheme() == scene::BatchingSchemes::VB_MERGING) {
                return true;
            }
        }
    }
    return false;
}

void RenderAdditiveLightQueue::addRenderQueue(const scene::Pass *pass, const scene::SubModel *subModel, const scene::Model *model, uint lightPassIdx) {
    const auto batchingScheme = pass->getBatchingScheme();
    if (batchingScheme == scene::BatchingSchemes::INSTANCING) { // instancing
        for (const auto idx : _lightIndices) {
            auto *buffer = InstancedBuffer::get(subModel->getPass(lightPassIdx), idx);
            buffer->merge(model, subModel, lightPassIdx);
            buffer->setDynamicOffset(0, _lightBufferStride * idx);
            _instancedQueue->add(buffer);
        }
    } else if (batchingScheme == scene::BatchingSchemes::VB_MERGING) { // vb-merging
        for (const auto idx : _lightIndices) {
            auto *buffer = BatchedBuffer::get(subModel->getPass(lightPassIdx), idx);
            buffer->merge(subModel, lightPassIdx, model);
            buffer->setDynamicOffset(0, _lightBufferStride * idx);
            _batchedQueue->add(buffer);
        }
    } else { // standard draw
        const auto count = _lightIndices.size();
        AdditiveLightPass lightPass;
        lightPass.subModel = subModel;
        lightPass.pass = pass;
        lightPass.shader = subModel->getShader(lightPassIdx);
        lightPass.dynamicOffsets.resize(count);
        for (unsigned idx = 0; idx < count; idx++) {
            const auto lightIdx = _lightIndices[idx];
            lightPass.lights.emplace_back(lightIdx);
            lightPass.dynamicOffsets[idx] = _lightBufferStride * lightIdx;
        }

        _lightPasses.emplace_back(std::move(lightPass));
    }
}

void RenderAdditiveLightQueue::updateUBOs(const scene::Camera *camera, gfx::CommandBuffer *cmdBuffer) {
    const auto exposure = camera->getExposure();
    const auto validLightCount = _validPunctualLights.size();
    const auto *sceneData = _pipeline->getPipelineSceneData();
    const auto *shadowInfo = sceneData->getShadows();

    size_t offset = 0;
    if (validLightCount > _lightBufferCount) {
        _firstLightBufferView->destroy();

        _lightBufferCount = nextPow2(static_cast<uint>(validLightCount));
        _lightBuffer->resize(utils::toUint(_lightBufferStride * _lightBufferCount));
        _lightBufferData.resize(static_cast<size_t>(_lightBufferElementCount) * _lightBufferCount);
        _firstLightBufferView->initialize({_lightBuffer, 0, UBOForwardLight::SIZE});
    }

    for (unsigned l = 0; l < validLightCount; l++, offset += _lightBufferElementCount) {
        const auto *light = _validPunctualLights[l];
        const bool isSpotLight = scene::LightType::SPOT == light->getType();
        const auto *spotLight = isSpotLight ? static_cast<const scene::SpotLight *>(light) : nullptr;
        const auto *sphereLight = isSpotLight ? nullptr : static_cast<const scene::SphereLight *>(light);

        auto index = offset + UBOForwardLight::LIGHT_POS_OFFSET;
        const auto &position = isSpotLight ? spotLight->getPosition() : sphereLight->getPosition();
        _lightBufferData[index++] = position.x;
        _lightBufferData[index++] = position.y;
        _lightBufferData[index] = position.z;

        index = offset + UBOForwardLight::LIGHT_SIZE_RANGE_ANGLE_OFFSET;
        _lightBufferData[index++] = isSpotLight ? spotLight->getSize() : sphereLight->getSize();
        _lightBufferData[index] = isSpotLight ? spotLight->getRange() : sphereLight->getRange();

        index = offset + UBOForwardLight::LIGHT_COLOR_OFFSET;
        const auto &color = light->getColor();
        if (light->isUseColorTemperature()) {
            const auto &tempRGB = light->getColorTemperatureRGB();
            _lightBufferData[index++] = color.x * tempRGB.x;
            _lightBufferData[index++] = color.y * tempRGB.y;
            _lightBufferData[index++] = color.z * tempRGB.z;
        } else {
            _lightBufferData[index++] = color.x;
            _lightBufferData[index++] = color.y;
            _lightBufferData[index++] = color.z;
        }

        const float luminanceHDR = isSpotLight ? spotLight->getLuminanceHDR() : sphereLight->getLuminanceHDR();
        const float luminanceLDR = isSpotLight ? spotLight->getLuminanceLDR() : sphereLight->getLuminanceLDR();
        if (sceneData->isHDR()) {
            _lightBufferData[index] = luminanceHDR * exposure * _lightMeterScale;
        } else {
            _lightBufferData[index] = luminanceLDR;
        }

        switch (light->getType()) {
            case scene::LightType::SPHERE:
                _lightBufferData[offset + UBOForwardLight::LIGHT_POS_OFFSET + 3] = 0;
                _lightBufferData[offset + UBOForwardLight::LIGHT_SIZE_RANGE_ANGLE_OFFSET + 2] = 0;
                _lightBufferData[offset + UBOForwardLight::LIGHT_SIZE_RANGE_ANGLE_OFFSET + 3] = 0;
                break;
            case scene::LightType::SPOT: {
                _lightBufferData[offset + UBOForwardLight::LIGHT_POS_OFFSET + 3] = 1.0F;
                _lightBufferData[offset + UBOForwardLight::LIGHT_SIZE_RANGE_ANGLE_OFFSET + 2] = spotLight->getSpotAngle();
<<<<<<< HEAD
                _lightBufferData[offset + UBOForwardLight::LIGHT_SIZE_RANGE_ANGLE_OFFSET + 3] = (shadowInfo->isEnabled() && spotLight->isShadowEnabled()
                    && shadowInfo->getType() == scene::ShadowType::SHADOW_MAP) ? 1.0F : 0.0F;
=======
                _lightBufferData[offset + UBOForwardLight::LIGHT_SIZE_RANGE_ANGLE_OFFSET + 3] = (shadowInfo->isEnabled() &&
                                                                                                 spotLight->isShadowEnabled() &&
                                                                                                 shadowInfo->getType() == scene::ShadowType::SHADOW_MAP) ? 1.0F
                                                                                                                                                         : 0.0F;
>>>>>>> cb713a75

                index = offset + UBOForwardLight::LIGHT_DIR_OFFSET;
                const auto &direction = spotLight->getDirection();
                _lightBufferData[index++] = direction.x;
                _lightBufferData[index++] = direction.y;
                _lightBufferData[index] = direction.z;
            } break;
            default:
                break;
        }
    }

    cmdBuffer->updateBuffer(_lightBuffer, _lightBufferData.data(), static_cast<uint>(_lightBufferData.size() * sizeof(float)));
}

void RenderAdditiveLightQueue::updateLightDescriptorSet(const scene::Camera *camera, gfx::CommandBuffer *cmdBuffer) {
    const auto *sceneData = _pipeline->getPipelineSceneData();
    auto *shadowInfo = sceneData->getShadows();
    const auto *const scene = camera->getScene();
    auto *device = gfx::Device::getInstance();
    const bool hFTexture = supportsR32FloatTexture(device);
    const float linear = 0.0F;
    const float packing = hFTexture ? 0.0F : 1.0F;
    const scene::Light *mainLight = scene->getMainLight();

    for (uint i = 0; i < _validPunctualLights.size(); ++i) {
        const auto *light = _validPunctualLights[i];
        auto *descriptorSet = _pipeline->getGlobalDSManager()->getOrCreateDescriptorSet(i);
        if (!descriptorSet) {
            continue;
        }

        _shadowUBO.fill(0.0F);

        switch (light->getType()) {
            case scene::LightType::SPHERE: {
                // update planar PROJ
                if (mainLight) {
                    updateDirLight(shadowInfo, mainLight, &_shadowUBO);
                    updatePlanarNormalAndDistance(shadowInfo, &_shadowUBO);
                }

                // Reserve sphere light shadow interface
                const auto &shadowSize = shadowInfo->getSize();
                float shadowWHPBInfos[4] = {shadowSize.x, shadowSize.y, 1.0F, 0.0F};
                memcpy(_shadowUBO.data() + UBOShadow::SHADOW_WIDTH_HEIGHT_PCF_BIAS_INFO_OFFSET, &shadowWHPBInfos, sizeof(float) * 4);

                float shadowLPNNInfos[4] = {2.0F, packing, 0.0F, 0.0F};
                memcpy(_shadowUBO.data() + UBOShadow::SHADOW_LIGHT_PACKING_NBIAS_NULL_INFO_OFFSET, &shadowLPNNInfos, sizeof(float) * 4);
            } break;
            case scene::LightType::SPOT: {
                const auto *spotLight = static_cast<const scene::SpotLight *>(light);
                // update planar PROJ
                if (mainLight) {
                    updateDirLight(shadowInfo, mainLight, &_shadowUBO);
                    updatePlanarNormalAndDistance(shadowInfo, &_shadowUBO);
                }

                const auto &matShadowCamera = light->getNode()->getWorldMatrix();
                const auto matShadowView = matShadowCamera.getInversed();

                cc::Mat4 matShadowProj;
                cc::Mat4::createPerspective(spotLight->getSpotAngle(), 1.0F, 0.001F, spotLight->getRange(), &matShadowProj);
                cc::Mat4 matShadowViewProj = matShadowProj;
                cc::Mat4 matShadowInvProj = matShadowProj;
                matShadowInvProj.inverse();

                matShadowViewProj.multiply(matShadowView);

                memcpy(_shadowUBO.data() + UBOShadow::MAT_LIGHT_VIEW_OFFSET, matShadowView.m, sizeof(matShadowView));
                memcpy(_shadowUBO.data() + UBOShadow::MAT_LIGHT_VIEW_PROJ_OFFSET, matShadowViewProj.m, sizeof(matShadowViewProj));

                // shadow info
                float shadowNFLSInfos[4] = {0.1F, spotLight->getRange(), linear, 0.0F};
                memcpy(_shadowUBO.data() + UBOShadow::SHADOW_NEAR_FAR_LINEAR_SATURATION_INFO_OFFSET, &shadowNFLSInfos, sizeof(shadowNFLSInfos));

                const auto &shadowSize = shadowInfo->getSize();
                float shadowWHPBInfos[4] = {shadowSize.x, shadowSize.y, spotLight->getShadowPcf(), spotLight->getShadowBias()};
                memcpy(_shadowUBO.data() + UBOShadow::SHADOW_WIDTH_HEIGHT_PCF_BIAS_INFO_OFFSET, &shadowWHPBInfos, sizeof(shadowWHPBInfos));

                float shadowLPNNInfos[4] = {1.0F, packing, spotLight->getShadowNormalBias(), 0.0F};
                memcpy(_shadowUBO.data() + UBOShadow::SHADOW_LIGHT_PACKING_NBIAS_NULL_INFO_OFFSET, &shadowLPNNInfos, sizeof(float) * 4);

                float shadowInvProjDepthInfos[4] = {matShadowInvProj.m[10], matShadowInvProj.m[14], matShadowInvProj.m[11], matShadowInvProj.m[15]};
                memcpy(_shadowUBO.data() + UBOShadow::SHADOW_INV_PROJ_DEPTH_INFO_OFFSET, &shadowInvProjDepthInfos, sizeof(shadowInvProjDepthInfos));

                float shadowProjDepthInfos[4] = {matShadowProj.m[10], matShadowProj.m[14], matShadowProj.m[11], matShadowProj.m[15]};
                memcpy(_shadowUBO.data() + UBOShadow::SHADOW_PROJ_DEPTH_INFO_OFFSET, &shadowProjDepthInfos, sizeof(shadowProjDepthInfos));

                float shadowProjInfos[4] = {matShadowProj.m[00], matShadowProj.m[05], 1.0F / matShadowProj.m[00], 1.0F / matShadowProj.m[05]};
                memcpy(_shadowUBO.data() + UBOShadow::SHADOW_PROJ_INFO_OFFSET, &shadowProjInfos, sizeof(shadowProjInfos));

                // Spot light sampler binding
                const auto &shadowFramebufferMap = sceneData->getShadowFramebufferMap();
                if (shadowFramebufferMap.count(light) > 0) {
                    auto *texture = shadowFramebufferMap.at(light)->getColorTextures()[0];
                    if (texture) {
                        descriptorSet->bindTexture(SPOTLIGHTINGMAP::BINDING, texture);
                    }
                }
            } break;
            default:
                break;
        }

        memcpy(_shadowUBO.data() + UBOShadow::SHADOW_COLOR_OFFSET, shadowInfo->getShadowColor4f().data(), sizeof(float) * 4);

        descriptorSet->update();

        cmdBuffer->updateBuffer(descriptorSet->getBuffer(UBOShadow::BINDING), _shadowUBO.data(), UBOShadow::SIZE);
    }
}

bool RenderAdditiveLightQueue::getLightPassIndex(const scene::Model *model, ccstd::vector<uint> *lightPassIndices) const {
    lightPassIndices->clear();
    bool hasValidLightPass = false;

    for (const auto &subModel : model->getSubModels()) {
        int lightPassIndex = 0;
        for (const auto &pass : subModel->getPasses()) {
            if (pass->getPhase() == _phaseID) {
                hasValidLightPass = true;
                break;
            }
            ++lightPassIndex;
        }
        lightPassIndices->push_back(lightPassIndex);
    }

    return hasValidLightPass;
}

void RenderAdditiveLightQueue::lightCulling(const scene::Model *model) {
    bool isCulled = false;
    const auto isNeedCulling = !isInstancedOrBatched(model);
    for (size_t i = 0; i < _validPunctualLights.size(); i++) {
        const auto *const light = _validPunctualLights[i];
        switch (light->getType()) {
            case scene::LightType::SPHERE:
                if (isNeedCulling) {
                    isCulled = cullSphereLight(static_cast<const scene::SphereLight *>(light), model);
                }
                break;
            case scene::LightType::SPOT:
                if (isNeedCulling) {
                    isCulled = cullSpotLight(static_cast<const scene::SpotLight *>(light), model);
                }
                break;
            default:
                isCulled = false;
                break;
        }
        if (!isCulled) {
            _lightIndices.emplace_back(utils::toUint(i));
        }
    }
}

} // namespace pipeline
} // namespace cc<|MERGE_RESOLUTION|>--- conflicted
+++ resolved
@@ -294,15 +294,10 @@
             case scene::LightType::SPOT: {
                 _lightBufferData[offset + UBOForwardLight::LIGHT_POS_OFFSET + 3] = 1.0F;
                 _lightBufferData[offset + UBOForwardLight::LIGHT_SIZE_RANGE_ANGLE_OFFSET + 2] = spotLight->getSpotAngle();
-<<<<<<< HEAD
-                _lightBufferData[offset + UBOForwardLight::LIGHT_SIZE_RANGE_ANGLE_OFFSET + 3] = (shadowInfo->isEnabled() && spotLight->isShadowEnabled()
-                    && shadowInfo->getType() == scene::ShadowType::SHADOW_MAP) ? 1.0F : 0.0F;
-=======
                 _lightBufferData[offset + UBOForwardLight::LIGHT_SIZE_RANGE_ANGLE_OFFSET + 3] = (shadowInfo->isEnabled() &&
                                                                                                  spotLight->isShadowEnabled() &&
                                                                                                  shadowInfo->getType() == scene::ShadowType::SHADOW_MAP) ? 1.0F
                                                                                                                                                          : 0.0F;
->>>>>>> cb713a75
 
                 index = offset + UBOForwardLight::LIGHT_DIR_OFFSET;
                 const auto &direction = spotLight->getDirection();
