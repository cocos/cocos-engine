--- conflicted
+++ resolved
@@ -80,13 +80,8 @@
 }
 
 void RenderAdditiveLightQueue::recordCommandBuffer(gfx::Device *device, scene::Camera *camera, gfx::RenderPass *renderPass, gfx::CommandBuffer *cmdBuffer) {
-<<<<<<< HEAD
-    const uint32_t offset = _pipeline->getPipelineUBO()->getCurrentCameraUBOOffset();
-    for (const auto light : _lightIndices) {
-=======
     const uint offset = _pipeline->getPipelineUBO()->getCurrentCameraUBOOffset();
     for (const auto light : _lightInstancedPasses) {
->>>>>>> 252c392a
         auto *globalDescriptorSet = _pipeline->getGlobalDSManager()->getOrCreateDescriptorSet(light);
         _instancedQueue->recordCommandBuffer(device, renderPass, cmdBuffer, globalDescriptorSet, offset);
     }
@@ -126,7 +121,7 @@
 }
 
 void RenderAdditiveLightQueue::gatherLightPasses(const scene::Camera *camera, gfx::CommandBuffer *cmdBuffer) {
-    static ccstd::vector<uint32_t> lightPassIndices;
+    static ccstd::vector<uint> lightPassIndices;
 
     clear();
 
@@ -193,11 +188,11 @@
 bool RenderAdditiveLightQueue::isInstancedOrBatched(const scene::Model* model) {
     const auto &      subModels     = model->getSubModels();
     const auto        subModelCount = subModels.size();
-    for (uint32_t subModelIdx = 0; subModelIdx < subModelCount; ++subModelIdx) {
+    for (uint subModelIdx = 0; subModelIdx < subModelCount; ++subModelIdx) {
         const auto &subModel  = subModels[subModelIdx];
         const auto &passes    = subModel->getPasses();
         const auto  passCount = passes.size();
-        for (uint32_t passIdx = 0; passIdx < passCount; ++passIdx) {
+        for (uint passIdx = 0; passIdx < passCount; ++passIdx) {
             const auto &pass = passes[passIdx];
             if (pass->getBatchingScheme() == scene::BatchingSchemes::INSTANCING) {
                 return true;
@@ -210,7 +205,7 @@
     return false;
 }
 
-void RenderAdditiveLightQueue::addRenderQueue(const scene::Pass *pass, const scene::SubModel *subModel, const scene::Model *model, uint32_t lightPassIdx) {
+void RenderAdditiveLightQueue::addRenderQueue(const scene::Pass *pass, const scene::SubModel *subModel, const scene::Model *model, uint lightPassIdx) {
     const auto batchingScheme = pass->getBatchingScheme();
     if (batchingScheme == scene::BatchingSchemes::INSTANCING) { // instancing
         for (const auto idx : _lightIndices) {
@@ -255,7 +250,7 @@
     if (validLightCount > _lightBufferCount) {
         _firstLightBufferView->destroy();
 
-        _lightBufferCount = nextPow2(static_cast<uint32_t>(validLightCount));
+        _lightBufferCount = nextPow2(static_cast<uint>(validLightCount));
         _lightBuffer->resize(utils::toUint(_lightBufferStride * _lightBufferCount));
         _lightBufferData.resize(static_cast<size_t>(_lightBufferElementCount) * _lightBufferCount);
         _firstLightBufferView->initialize({_lightBuffer, 0, UBOForwardLight::SIZE});
@@ -323,7 +318,7 @@
         }
     }
 
-    cmdBuffer->updateBuffer(_lightBuffer, _lightBufferData.data(), static_cast<uint32_t>(_lightBufferData.size() * sizeof(float)));
+    cmdBuffer->updateBuffer(_lightBuffer, _lightBufferData.data(), static_cast<uint>(_lightBufferData.size() * sizeof(float)));
 }
 
 void RenderAdditiveLightQueue::updateLightDescriptorSet(const scene::Camera *camera, gfx::CommandBuffer *cmdBuffer) {
@@ -336,7 +331,7 @@
     const float packing = hFTexture ? 0.0F : 1.0F;
     const scene::Light *mainLight = scene->getMainLight();
 
-    for (uint32_t i = 0; i < _validPunctualLights.size(); ++i) {
+    for (uint i = 0; i < _validPunctualLights.size(); ++i) {
         const auto *light = _validPunctualLights[i];
         auto *descriptorSet = _pipeline->getGlobalDSManager()->getOrCreateDescriptorSet(i);
         if (!descriptorSet) {
@@ -424,7 +419,7 @@
     }
 }
 
-bool RenderAdditiveLightQueue::getLightPassIndex(const scene::Model *model, ccstd::vector<uint32_t> *lightPassIndices) const {
+bool RenderAdditiveLightQueue::getLightPassIndex(const scene::Model *model, ccstd::vector<uint> *lightPassIndices) const {
     lightPassIndices->clear();
     bool hasValidLightPass = false;
 
