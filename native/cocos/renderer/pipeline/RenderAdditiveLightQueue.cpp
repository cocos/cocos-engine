--- conflicted
+++ resolved
@@ -348,11 +348,7 @@
                 float shadowNFLSInfos[4] = {0.1F, spotLight->getRange(), linear, 0.0F};
                 memcpy(_shadowUBO.data() + UBOShadow::SHADOW_NEAR_FAR_LINEAR_SATURATION_INFO_OFFSET, &shadowNFLSInfos, sizeof(shadowNFLSInfos));
 
-<<<<<<< HEAD
                 const auto &shadowSize         = shadowInfo->getSize();
-=======
-                const auto &shadowSize         = shadows->getSize();
->>>>>>> 7e2fce85
                 float       shadowWHPBInfos[4] = {shadowSize.x, shadowSize.y, spotLight->getShadowPcf(), spotLight->getShadowBias()};
                 memcpy(_shadowUBO.data() + UBOShadow::SHADOW_WIDTH_HEIGHT_PCF_BIAS_INFO_OFFSET, &shadowWHPBInfos, sizeof(shadowWHPBInfos));
 
