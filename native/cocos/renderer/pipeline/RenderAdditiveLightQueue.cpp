/****************************************************************************
 Copyright (c) 2020-2022 Xiamen Yaji Software Co., Ltd.

 http://www.cocos.com

 Permission is hereby granted, free of charge, to any person obtaining a copy
 of this software and associated engine source code (the "Software"), a limited,
 worldwide, royalty-free, non-assignable, revocable and non-exclusive license
 to use Cocos Creator solely to develop games on your target platforms. You shall
 not use Cocos Creator software for developing other software or tools that's
 used for developing games. You are not granted to publish, distribute,
 sublicense, and/or sell copies of Cocos Creator.

 The software or tools in this License Agreement are licensed, not sold.
 Xiamen Yaji Software Co., Ltd. reserves all rights not expressly granted to you.

 THE SOFTWARE IS PROVIDED "AS IS", WITHOUT WARRANTY OF ANY KIND, EXPRESS OR
 IMPLIED, INCLUDING BUT NOT LIMITED TO THE WARRANTIES OF MERCHANTABILITY,
 FITNESS FOR A PARTICULAR PURPOSE AND NONINFRINGEMENT. IN NO EVENT SHALL THE
 AUTHORS OR COPYRIGHT HOLDERS BE LIABLE FOR ANY CLAIM, DAMAGES OR OTHER
 LIABILITY, WHETHER IN AN ACTION OF CONTRACT, TORT OR OTHERWISE, ARISING FROM,
 OUT OF OR IN CONNECTION WITH THE SOFTWARE OR THE USE OR OTHER DEALINGS IN
 THE SOFTWARE.
****************************************************************************/

#include <array>

#include "BatchedBuffer.h"
#include "InstancedBuffer.h"
#include "PipelineStateManager.h"
#include "RenderAdditiveLightQueue.h"

#include "Define.h"
#include "GlobalDescriptorSetManager.h"
#include "RenderBatchedQueue.h"
#include "RenderInstancedQueue.h"
#include "SceneCulling.h"
#include "base/Utils.h"
#include "core/geometry/Sphere.h"
#include "forward/ForwardPipeline.h"
#include "gfx-base/GFXDevice.h"
#include "scene/DirectionalLight.h"
#include "scene/RenderScene.h"

namespace cc {
namespace pipeline {

RenderAdditiveLightQueue::RenderAdditiveLightQueue(RenderPipeline *pipeline) : _pipeline(pipeline),
                                                                               _instancedQueue(CC_NEW(RenderInstancedQueue)),
                                                                               _batchedQueue(CC_NEW(RenderBatchedQueue)) {
    auto *     device        = gfx::Device::getInstance();
    const auto alignment     = device->getCapabilities().uboOffsetAlignment;
    _lightBufferStride       = ((UBOForwardLight::SIZE + alignment - 1) / alignment) * alignment;
    _lightBufferElementCount = _lightBufferStride / sizeof(float);
    _lightBuffer             = device->createBuffer({
        gfx::BufferUsageBit::UNIFORM | gfx::BufferUsageBit::TRANSFER_DST,
        gfx::MemoryUsageBit::HOST | gfx::MemoryUsageBit::DEVICE,
        _lightBufferStride * _lightBufferCount,
        _lightBufferStride,
    });
    _firstLightBufferView    = device->createBuffer({_lightBuffer, 0, UBOForwardLight::SIZE});
    _lightBufferData.resize(static_cast<size_t>(_lightBufferElementCount) * _lightBufferCount);
    _dynamicOffsets.resize(1, 0);
    _phaseID = getPhaseID("forward-add");
    _shadowUBO.fill(0.F);
}

RenderAdditiveLightQueue ::~RenderAdditiveLightQueue() {
    CC_SAFE_DELETE(_instancedQueue);
    CC_SAFE_DELETE(_batchedQueue);
    CC_SAFE_DESTROY_AND_DELETE(_firstLightBufferView);
    CC_SAFE_DESTROY_AND_DELETE(_lightBuffer);
}

void RenderAdditiveLightQueue::recordCommandBuffer(gfx::Device *device, scene::Camera *camera, gfx::RenderPass *renderPass, gfx::CommandBuffer *cmdBuffer) {
    _instancedQueue->recordCommandBuffer(device, renderPass, cmdBuffer);
    _batchedQueue->recordCommandBuffer(device, renderPass, cmdBuffer);
    const bool enableOcclusionQuery = _pipeline->isOcclusionQueryEnabled();
    const auto offset               = _pipeline->getPipelineUBO()->getCurrentCameraUBOOffset();

    for (const auto &lightPass : _lightPasses) {
        const auto *const subModel = lightPass.subModel;

        if (!enableOcclusionQuery || !_pipeline->isOccluded(camera, subModel)) {
            const auto *pass           = lightPass.pass;
            const auto &dynamicOffsets = lightPass.dynamicOffsets;
            auto *      shader         = lightPass.shader;
            const auto  lights         = lightPass.lights;
            auto *      ia             = subModel->getInputAssembler();
            auto *      pso            = PipelineStateManager::getOrCreatePipelineState(pass, shader, ia, renderPass);
            auto *      descriptorSet  = subModel->getDescriptorSet();

            cmdBuffer->bindPipelineState(pso);
            cmdBuffer->bindDescriptorSet(materialSet, pass->getDescriptorSet());
            cmdBuffer->bindInputAssembler(ia);

            for (size_t i = 0; i < dynamicOffsets.size(); ++i) {
                const auto light               = lights[i];
                auto *     globalDescriptorSet = _pipeline->getGlobalDSManager()->getOrCreateDescriptorSet(light);
                _dynamicOffsets[0]             = dynamicOffsets[i];
                cmdBuffer->bindDescriptorSet(globalSet, globalDescriptorSet, 1, &offset);
                cmdBuffer->bindDescriptorSet(localSet, descriptorSet, _dynamicOffsets);
                cmdBuffer->draw(ia);
            }
        }
    }
}

void RenderAdditiveLightQueue::gatherLightPasses(const scene::Camera *camera, gfx::CommandBuffer *cmdBuffer) {
    static vector<uint> lightPassIndices;

    clear();

    _validPunctualLights = _pipeline->getPipelineSceneData()->getValidPunctualLights();

    if (_validPunctualLights.empty()) return;

    updateUBOs(camera, cmdBuffer);
    updateLightDescriptorSet(camera, cmdBuffer);

    const auto &renderObjects = _pipeline->getPipelineSceneData()->getRenderObjects();
    for (const auto &renderObject : renderObjects) {
        const auto *const model = renderObject.model;
        if (!getLightPassIndex(model, &lightPassIndices)) continue;

        _lightIndices.clear();

        lightCulling(model);

        if (_lightIndices.empty()) continue;
        int i = 0;
        for (const auto &subModel : model->getSubModels()) {
            const auto lightPassIdx = lightPassIndices[i];
            if (lightPassIdx == UINT_MAX) continue;
            const auto *pass          = subModel->getPass(lightPassIdx);
            const bool  isTransparent = subModel->getPass(0)->getBlendState()->targets[0].blend;
            if (isTransparent) {
                continue;
            }
            auto *descriptorSet = subModel->getDescriptorSet();
            descriptorSet->bindBuffer(UBOForwardLight::BINDING, _firstLightBufferView);
            descriptorSet->update();

            addRenderQueue(pass, subModel, model, lightPassIdx);

            ++i;
        }
    }
    _instancedQueue->uploadBuffers(cmdBuffer);
    _batchedQueue->uploadBuffers(cmdBuffer);
}

void RenderAdditiveLightQueue::clear() {
    _instancedQueue->clear();
    _batchedQueue->clear();

    for (auto lightPass : _lightPasses) {
        lightPass.dynamicOffsets.clear();
        lightPass.lights.clear();
    }
    _lightPasses.clear();
}

bool RenderAdditiveLightQueue::cullSphereLight(const scene::SphereLight *light, const scene::Model *model) {
    return model->getWorldBounds() && !model->getWorldBounds()->aabbAabb(light->getAABB());
}

bool RenderAdditiveLightQueue::cullSpotLight(const scene::SpotLight *light, const scene::Model *model) {
    return model->getWorldBounds() && (!model->getWorldBounds()->aabbAabb(light->getAABB()) || !model->getWorldBounds()->aabbFrustum(light->getFrustum()));
}

void RenderAdditiveLightQueue::addRenderQueue(const scene::Pass *pass, const scene::SubModel *subModel, const scene::Model *model, uint lightPassIdx) {
    const auto batchingScheme = pass->getBatchingScheme();
    if (batchingScheme == scene::BatchingSchemes::INSTANCING) { // instancing
        for (const auto idx : _lightIndices) {
            auto *buffer = InstancedBuffer::get(subModel->getPass(lightPassIdx), idx);
            buffer->merge(model, subModel, lightPassIdx);
            buffer->setDynamicOffset(0, _lightBufferStride * idx);
            _instancedQueue->add(buffer);
        }
    } else if (batchingScheme == scene::BatchingSchemes::VB_MERGING) { // vb-merging
        for (const auto idx : _lightIndices) {
            auto *buffer = BatchedBuffer::get(subModel->getPass(lightPassIdx), idx);
            buffer->merge(subModel, lightPassIdx, model);
            buffer->setDynamicOffset(0, _lightBufferStride * idx);
            _batchedQueue->add(buffer);
        }
    } else { // standard draw
        const auto        count = _lightIndices.size();
        AdditiveLightPass lightPass;
        lightPass.subModel = subModel;
        lightPass.pass     = pass;
        lightPass.shader   = subModel->getShader(lightPassIdx);
        lightPass.dynamicOffsets.resize(count);
        for (unsigned idx = 0; idx < count; idx++) {
            const auto lightIdx = _lightIndices[idx];
            lightPass.lights.emplace_back(lightIdx);
            lightPass.dynamicOffsets[idx] = _lightBufferStride * lightIdx;
        }

        _lightPasses.emplace_back(std::move(lightPass));
    }
}

void RenderAdditiveLightQueue::updateUBOs(const scene::Camera *camera, gfx::CommandBuffer *cmdBuffer) {
    const auto  exposure        = camera->getExposure();
    const auto  validLightCount = _validPunctualLights.size();
    const auto *sceneData       = _pipeline->getPipelineSceneData();

    const auto *shadows = sceneData->getShadows();
    size_t      offset  = 0;
    if (validLightCount > _lightBufferCount) {
        _firstLightBufferView->destroy();

        _lightBufferCount = nextPow2(static_cast<uint>(validLightCount));
        _lightBuffer->resize(utils::toUint(_lightBufferStride * _lightBufferCount));
        _lightBufferData.resize(static_cast<size_t>(_lightBufferElementCount) * _lightBufferCount);
        _firstLightBufferView->initialize({_lightBuffer, 0, UBOForwardLight::SIZE});
    }

    for (unsigned l = 0; l < validLightCount; l++, offset += _lightBufferElementCount) {
        const auto *light       = _validPunctualLights[l];
        const bool  isSpotLight = scene::LightType::SPOT == light->getType();
        const auto *spotLight   = isSpotLight ? static_cast<const scene::SpotLight *>(light) : nullptr;
        const auto *sphereLight = isSpotLight ? nullptr : static_cast<const scene::SphereLight *>(light);

        auto        index         = offset + UBOForwardLight::LIGHT_POS_OFFSET;
        const auto &position      = isSpotLight ? spotLight->getPosition() : sphereLight->getPosition();
        _lightBufferData[index++] = position.x;
        _lightBufferData[index++] = position.y;
        _lightBufferData[index]   = position.z;

        index                     = offset + UBOForwardLight::LIGHT_SIZE_RANGE_ANGLE_OFFSET;
        _lightBufferData[index++] = isSpotLight ? spotLight->getSize() : sphereLight->getSize();
        _lightBufferData[index]   = isSpotLight ? spotLight->getRange() : sphereLight->getRange();

        index             = offset + UBOForwardLight::LIGHT_COLOR_OFFSET;
        const auto &color = light->getColor();
        if (light->isUseColorTemperature()) {
            const auto &tempRGB       = light->getColorTemperatureRGB();
            _lightBufferData[index++] = color.x * tempRGB.x;
            _lightBufferData[index++] = color.y * tempRGB.y;
            _lightBufferData[index++] = color.z * tempRGB.z;
        } else {
            _lightBufferData[index++] = color.x;
            _lightBufferData[index++] = color.y;
            _lightBufferData[index++] = color.z;
        }

        const float luminanceHDR = isSpotLight ? spotLight->getLuminanceHDR() : sphereLight->getLuminanceHDR();
        const float luminanceLDR = isSpotLight ? spotLight->getLuminanceLDR() : sphereLight->getLuminanceLDR();
        if (sceneData->isHDR()) {
            _lightBufferData[index] = luminanceHDR * exposure * _lightMeterScale;
        } else {
            _lightBufferData[index] = luminanceLDR;
        }

        switch (light->getType()) {
            case scene::LightType::SPHERE:
                _lightBufferData[offset + UBOForwardLight::LIGHT_POS_OFFSET + 3]              = 0;
                _lightBufferData[offset + UBOForwardLight::LIGHT_SIZE_RANGE_ANGLE_OFFSET + 2] = 0;
                _lightBufferData[offset + UBOForwardLight::LIGHT_SIZE_RANGE_ANGLE_OFFSET + 3] = (shadows->isEnabled() && shadows->getType() == scene::ShadowType::SHADOW_MAP) ? 1.0F : 0.0F;
                break;
            case scene::LightType::SPOT: {
                _lightBufferData[offset + UBOForwardLight::LIGHT_POS_OFFSET + 3]              = 1.0F;
                _lightBufferData[offset + UBOForwardLight::LIGHT_SIZE_RANGE_ANGLE_OFFSET + 2] = spotLight->getSpotAngle();
                _lightBufferData[offset + UBOForwardLight::LIGHT_SIZE_RANGE_ANGLE_OFFSET + 3] = (shadows->isEnabled() && shadows->getType() == scene::ShadowType::SHADOW_MAP) ? 1.0F : 0.0F;

                index                     = offset + UBOForwardLight::LIGHT_DIR_OFFSET;
                const auto &direction     = spotLight->getDirection();
                _lightBufferData[index++] = direction.x;
                _lightBufferData[index++] = direction.y;
                _lightBufferData[index]   = direction.z;
            } break;
            default:
                break;
        }
    }

    cmdBuffer->updateBuffer(_lightBuffer, _lightBufferData.data(), static_cast<uint>(_lightBufferData.size() * sizeof(float)));
}

void RenderAdditiveLightQueue::updateLightDescriptorSet(const scene::Camera *camera, gfx::CommandBuffer *cmdBuffer) {
<<<<<<< HEAD
    const auto *        sceneData = _pipeline->getPipelineSceneData();
    auto *              shadows   = sceneData->getShadows();
    const auto *const   scene     = camera->getScene();
    auto *              device    = gfx::Device::getInstance();
    const bool          hFTexture = supportsFloatTexture(device);
    const float         linear    = 0.0F;
    const float         packing   = hFTexture ? 0.0F : 1.0F;
    const scene::Light *mainLight = scene->getMainLight();
=======
    const auto *        sceneData  = _pipeline->getPipelineSceneData();
    auto *              shadowInfo = sceneData->getSharedData()->shadow;
    const auto *const   scene      = camera->scene;
    auto *              device     = gfx::Device::getInstance();
    const bool          hFTexture  = supportsR32FloatTexture(device);
    const float         linear     = 0.0F;
    const float         packing    = hFTexture ? 0.0F : 1.0F;
    const scene::Light *mainLight  = scene->getMainLight();
>>>>>>> de8f96b1

    for (uint i = 0; i < _validPunctualLights.size(); ++i) {
        const auto *light         = _validPunctualLights[i];
        auto *      descriptorSet = _pipeline->getGlobalDSManager()->getOrCreateDescriptorSet(i);
        if (!descriptorSet) {
            continue;
        }

        _shadowUBO.fill(0.0F);

        switch (light->getType()) {
            case scene::LightType::SPHERE: {
                // update planar PROJ
                if (mainLight) {
                    updateDirLight(const_cast<scene::Shadows *>(shadows), mainLight, &_shadowUBO);
                    updatePlanarNormalAndDistance(const_cast<scene::Shadows *>(shadows), &_shadowUBO);
                }

                // Reserve sphere light shadow interface
                const auto &shadowSize         = shadows->getSize();
                float       shadowWHPBInfos[4] = {shadowSize.x, shadowSize.y, 1.0F, 0.0F};
                memcpy(_shadowUBO.data() + UBOShadow::SHADOW_WIDTH_HEIGHT_PCF_BIAS_INFO_OFFSET, &shadowWHPBInfos, sizeof(float) * 4);

                float shadowLPNNInfos[4] = {2.0F, packing, 0.0F, 0.0F};
                memcpy(_shadowUBO.data() + UBOShadow::SHADOW_LIGHT_PACKING_NBIAS_NULL_INFO_OFFSET, &shadowLPNNInfos, sizeof(float) * 4);
            } break;
            case scene::LightType::SPOT: {
                const auto *spotLight = static_cast<const scene::SpotLight *>(light);
                // update planar PROJ
                if (mainLight) {
                    updateDirLight(shadows, mainLight, &_shadowUBO);
                    updatePlanarNormalAndDistance(shadows, &_shadowUBO);
                }

                const auto &matShadowCamera = light->getNode()->getWorldMatrix();
                const auto  matShadowView   = matShadowCamera.getInversed();

                cc::Mat4 matShadowProj;
                cc::Mat4::createPerspective(spotLight->getSpotAngle(), spotLight->getAspect(), 0.001F, spotLight->getRange(), &matShadowProj);
                cc::Mat4 matShadowViewProj = matShadowProj;
                cc::Mat4 matShadowInvProj  = matShadowProj;
                matShadowInvProj.inverse();

                matShadowViewProj.multiply(matShadowView);

                memcpy(_shadowUBO.data() + UBOShadow::MAT_LIGHT_VIEW_OFFSET, matShadowView.m, sizeof(matShadowView));
                memcpy(_shadowUBO.data() + UBOShadow::MAT_LIGHT_VIEW_PROJ_OFFSET, matShadowViewProj.m, sizeof(matShadowViewProj));

                // shadow info
                float shadowNFLSInfos[4] = {0.1F, spotLight->getRange(), linear, 0.0F};
                memcpy(_shadowUBO.data() + UBOShadow::SHADOW_NEAR_FAR_LINEAR_SATURATION_INFO_OFFSET, &shadowNFLSInfos, sizeof(shadowNFLSInfos));

                const auto &shadowSize         = shadows->getSize();
                float       shadowWHPBInfos[4] = {shadowSize.x, shadowSize.y, static_cast<float>(shadows->getPcf()), shadows->getBias()};
                memcpy(_shadowUBO.data() + UBOShadow::SHADOW_WIDTH_HEIGHT_PCF_BIAS_INFO_OFFSET, &shadowWHPBInfos, sizeof(shadowWHPBInfos));

                float shadowLPNNInfos[4] = {1.0F, packing, spotLight->getShadowNormalBias(), 0.0F};
                memcpy(_shadowUBO.data() + UBOShadow::SHADOW_LIGHT_PACKING_NBIAS_NULL_INFO_OFFSET, &shadowLPNNInfos, sizeof(float) * 4);

                float shadowInvProjDepthInfos[4] = {matShadowInvProj.m[10], matShadowInvProj.m[14], matShadowInvProj.m[11], matShadowInvProj.m[15]};
                memcpy(_shadowUBO.data() + UBOShadow::SHADOW_INV_PROJ_DEPTH_INFO_OFFSET, &shadowInvProjDepthInfos, sizeof(shadowInvProjDepthInfos));

                float shadowProjDepthInfos[4] = {matShadowProj.m[10], matShadowProj.m[14], matShadowProj.m[11], matShadowProj.m[15]};
                memcpy(_shadowUBO.data() + UBOShadow::SHADOW_PROJ_DEPTH_INFO_OFFSET, &shadowProjDepthInfos, sizeof(shadowProjDepthInfos));

                float shadowProjInfos[4] = {matShadowProj.m[00], matShadowProj.m[05], 1.0F / matShadowProj.m[00], 1.0F / matShadowProj.m[05]};
                memcpy(_shadowUBO.data() + UBOShadow::SHADOW_PROJ_INFO_OFFSET, &shadowProjInfos, sizeof(shadowProjInfos));

                // Spot light sampler binding
                const auto &shadowFramebufferMap = sceneData->getShadowFramebufferMap();
                if (shadowFramebufferMap.count(light) > 0) {
                    auto *texture = shadowFramebufferMap.at(light)->getColorTextures()[0];
                    if (texture) {
                        descriptorSet->bindTexture(SPOTLIGHTINGMAP::BINDING, texture);
                    }
                }
            } break;
            default:
                break;
        }

        memcpy(_shadowUBO.data() + UBOShadow::SHADOW_COLOR_OFFSET, shadows->getShadowColor4f().data(), sizeof(float) * 4);

        descriptorSet->update();

        cmdBuffer->updateBuffer(descriptorSet->getBuffer(UBOShadow::BINDING), _shadowUBO.data(), UBOShadow::SIZE);
    }
}

bool RenderAdditiveLightQueue::getLightPassIndex(const scene::Model *model, vector<uint> *lightPassIndices) const {
    lightPassIndices->clear();
    bool hasValidLightPass = false;

    for (const auto &subModel : model->getSubModels()) {
        int lightPassIndex = 0;
        for (const auto &pass : subModel->getPasses()) {
            if (pass->getPhase() == _phaseID) {
                hasValidLightPass = true;
                break;
            }
            ++lightPassIndex;
        }
        lightPassIndices->push_back(lightPassIndex);
    }

    return hasValidLightPass;
}

void RenderAdditiveLightQueue::lightCulling(const scene::Model *model) {
    bool isCulled = false;
    for (size_t i = 0; i < _validPunctualLights.size(); i++) {
        const auto *const light = _validPunctualLights[i];
        switch (light->getType()) {
            case scene::LightType::SPHERE:
                isCulled = cullSphereLight(static_cast<const scene::SphereLight *>(light), model);
                break;
            case scene::LightType::SPOT:
                isCulled = cullSpotLight(static_cast<const scene::SpotLight *>(light), model);
                break;
            default:
                isCulled = false;
                break;
        }
        if (!isCulled) {
            _lightIndices.emplace_back(utils::toUint(i));
        }
    }
}

} // namespace pipeline
} // namespace cc<|MERGE_RESOLUTION|>--- conflicted
+++ resolved
@@ -281,25 +281,14 @@
 }
 
 void RenderAdditiveLightQueue::updateLightDescriptorSet(const scene::Camera *camera, gfx::CommandBuffer *cmdBuffer) {
-<<<<<<< HEAD
     const auto *        sceneData = _pipeline->getPipelineSceneData();
     auto *              shadows   = sceneData->getShadows();
     const auto *const   scene     = camera->getScene();
     auto *              device    = gfx::Device::getInstance();
-    const bool          hFTexture = supportsFloatTexture(device);
+    const bool          hFTexture = supportsR32FloatTexture(device);
     const float         linear    = 0.0F;
     const float         packing   = hFTexture ? 0.0F : 1.0F;
     const scene::Light *mainLight = scene->getMainLight();
-=======
-    const auto *        sceneData  = _pipeline->getPipelineSceneData();
-    auto *              shadowInfo = sceneData->getSharedData()->shadow;
-    const auto *const   scene      = camera->scene;
-    auto *              device     = gfx::Device::getInstance();
-    const bool          hFTexture  = supportsR32FloatTexture(device);
-    const float         linear     = 0.0F;
-    const float         packing    = hFTexture ? 0.0F : 1.0F;
-    const scene::Light *mainLight  = scene->getMainLight();
->>>>>>> de8f96b1
 
     for (uint i = 0; i < _validPunctualLights.size(); ++i) {
         const auto *light         = _validPunctualLights[i];
