--- conflicted
+++ resolved
@@ -58,13 +58,8 @@
     }
 }
 
-<<<<<<< HEAD
-void RenderInstancedQueue::recordCommandBuffer(gfx::Device * /*device*/, gfx::RenderPass *renderPass, gfx::CommandBuffer *cmdBuffer, gfx::DescriptorSet *ds, uint offset) {
+void RenderInstancedQueue::recordCommandBuffer(gfx::Device * /*device*/, gfx::RenderPass *renderPass, gfx::CommandBuffer *cmdBuffer, gfx::DescriptorSet *ds, uint32_t offset) {
     for (const auto *instanceBuffer : _renderQueues) {
-=======
-void RenderInstancedQueue::recordCommandBuffer(gfx::Device * /*device*/, gfx::RenderPass *renderPass, gfx::CommandBuffer *cmdBuffer, gfx::DescriptorSet *ds, uint32_t offset) {
-    for (const auto *instanceBuffer : _queues) {
->>>>>>> 42c58366
         if (!instanceBuffer->hasPendingModels()) continue;
 
         const auto &instances = instanceBuffer->getInstances();
