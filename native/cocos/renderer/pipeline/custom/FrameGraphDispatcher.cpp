/****************************************************************************
 Copyright (c) 2021-2023 Xiamen Yaji Software Co., Ltd.

 http://www.cocos.com

 Permission is hereby granted, free of charge, to any person obtaining a copy
 of this software and associated documentation files (the "Software"), to deal
 in the Software without restriction, including without limitation the rights to
 use, copy, modify, merge, publish, distribute, sublicense, and/or sell copies
 of the Software, and to permit persons to whom the Software is furnished to do so,
 subject to the following conditions:

 The above copyright notice and this permission notice shall be included in
 all copies or substantial portions of the Software.

 THE SOFTWARE IS PROVIDED "AS IS", WITHOUT WARRANTY OF ANY KIND, EXPRESS OR
 IMPLIED, INCLUDING BUT NOT LIMITED TO THE WARRANTIES OF MERCHANTABILITY,
 FITNESS FOR A PARTICULAR PURPOSE AND NONINFRINGEMENT. IN NO EVENT SHALL THE
 AUTHORS OR COPYRIGHT HOLDERS BE LIABLE FOR ANY CLAIM, DAMAGES OR OTHER
 LIABILITY, WHETHER IN AN ACTION OF CONTRACT, TORT OR OTHERWISE, ARISING FROM,
 OUT OF OR IN CONNECTION WITH THE SOFTWARE OR THE USE OR OTHER DEALINGS IN
 THE SOFTWARE.
****************************************************************************/
#ifdef __clang__
    #pragma clang diagnostic ignored "-Wshorten-64-to-32"
#endif
#include <algorithm>
#include <boost/graph/adjacency_list.hpp>
#include <boost/graph/breadth_first_search.hpp>
#include <boost/graph/filtered_graph.hpp>
#include <boost/graph/transitive_closure.hpp>
#include <boost/range/algorithm.hpp>
#include <iterator>
#include <limits>
#include <numeric>
#include <vector>
#include "FGDispatcherGraphs.h"
#include "FGDispatcherTypes.h"
#include "LayoutGraphGraphs.h"
#include "LayoutGraphTypes.h"
#include "NativeRenderGraphUtils.h"
#include "RenderGraphGraphs.h"
#include "base/Log.h"
#include "boost/graph/depth_first_search.hpp"
#include "boost/graph/hawick_circuits.hpp"
#include "boost/graph/visitors.hpp"
#include "boost/lexical_cast.hpp"
#include "details/GraphView.h"
#include "details/Range.h"
#include "gfx-base/GFXBarrier.h"
#include "gfx-base/GFXDef-common.h"
#include "gfx-base/GFXDef.h"
#include "gfx-base/GFXDevice.h"
#include "gfx-base/states/GFXBufferBarrier.h"
#include "gfx-base/states/GFXTextureBarrier.h"
#include "math/Vec2.h"
#include "pipeline/custom/RenderCommonFwd.h"
#include "pipeline/custom/RenderGraphTypes.h"
#include "pipeline/custom/details/GslUtils.h"

#ifndef BRANCH_CULLING
    #define BRANCH_CULLING 0
#endif

#define ENABLE_FGD_WARNNING 1

#ifdef ENABLE_FGD_WARNNING
    #define FGD_WARNING(...) printf(##__VA_ARGS__)
#else
    #define FGD_WARNING(...)
#endif

namespace cc {

namespace render {

static constexpr bool ENABLE_BRANCH_CULLING = BRANCH_CULLING;

void passReorder(FrameGraphDispatcher &fgDispatcher);
void memoryAliasing(FrameGraphDispatcher &fgDispatcher);
void buildBarriers(FrameGraphDispatcher &fgDispatcher);

void FrameGraphDispatcher::run() {
    if (_enablePassReorder) {
        passReorder(*this);
    }
    if (_enableMemoryAliasing) {
        memoryAliasing(*this);
    }
    buildBarriers(*this);
}

void FrameGraphDispatcher::enablePassReorder(bool enable) {
    _enablePassReorder = enable;
}

void FrameGraphDispatcher::enableMemoryAliasing(bool enable) {
    _enableMemoryAliasing = enable;
}

void FrameGraphDispatcher::setParalellWeight(float paralellExecWeight) {
    _paralellExecWeight = clampf(paralellExecWeight, 0.0F, 1.0F);
}

const BarrierNode &FrameGraphDispatcher::getBarrier(RenderGraph::vertex_descriptor u) const {
    auto ragVertID = resourceAccessGraph.passIndex.at(u);
    return get(ResourceAccessGraph::BarrierTag{}, resourceAccessGraph, ragVertID);
}

const ResourceAccessNode &FrameGraphDispatcher::getAccessNode(RenderGraph::vertex_descriptor u) const {
    auto ragVertID = resourceAccessGraph.passIndex.at(u);
    return get(ResourceAccessGraph::PassNodeTag{}, resourceAccessGraph, ragVertID);
}

const gfx::RenderPassInfo &FrameGraphDispatcher::getRenderPassInfo(RenderGraph::vertex_descriptor u) const {
    CC_EXPECTS(holds<RasterPassTag>(u, renderGraph));
    auto ragVertID = resourceAccessGraph.passIndex.at(u);
    return get(ResourceAccessGraph::RenderPassInfoTag{}, resourceAccessGraph, ragVertID).rpInfo;
}

ResourceGraph::vertex_descriptor FrameGraphDispatcher::realResourceID(const ccstd::pmr::string &name) const {
    return resourceAccessGraph.resourceIndex.at(name);
}

[[nodiscard]] ccstd::pmr::string concatResName(
    std::string_view name0,
    std::string_view name1,
    boost::container::pmr::memory_resource *scratch) {
    ccstd::pmr::string name(name0, scratch);
    name += "/";
    name += name1;
    return name;
}

[[nodiscard]] ccstd::pmr::string getSubresNameByPlane(const ccstd::pmr::string &resName,
                                                      uint32_t planeID, const ResourceGraph &resg,
                                                      boost::container::pmr::memory_resource *scratch) {
    const auto &desc = get(ResourceGraph::DescTag{}, resg, vertex(resName, resg));
    // depth stencil
    if (desc.format == gfx::Format::DEPTH_STENCIL) {
        auto nameView = planeID == 0 ? DEPTH_PLANE_NAME : STENCIL_PLANE_NAME;
        const auto &subresName = concatResName(resName, nameView, scratch);
        return subresName;
    }

    auto namedID = findVertex(resName, resg);
    if (parent(namedID, resg) == ResourceGraph::null_vertex()) {
        return resName;
    }

    // array
    if (desc.dimension == ResourceDimension::TEXTURE2D && desc.depthOrArraySize > 1) {
        ccstd::pmr::set<ccstd::pmr::string> leaves(scratch);
        auto resID = vertex(resName, resg);

        using LeafGatherFunc = std::function<void(ResourceGraph::vertex_descriptor, const ResourceGraph &, ccstd::pmr::set<ccstd::pmr::string> &)>;
        LeafGatherFunc leafGather = [&](ResourceGraph::vertex_descriptor v, const ResourceGraph &resg, ccstd::pmr::set<ccstd::pmr::string> &names) {
            for (const auto &e : makeRange(children(v, resg))) {
                if (!out_degree(e.target, resg)) {
                    const auto &rName = get(ResourceGraph::NameTag{}, resg, e.target);
                    names.emplace(rName);
                } else {
                    leafGather(e.target, resg, names);
                }
            }
        };
        leafGather(resID, resg, leaves);

        auto iter = leaves.begin();
        std::advance(iter, planeID);
        return (*iter);
    }

    // cube

    // UNREACHABLE
    CC_ASSERT(false);
    return "";
}

ResourceGraph::vertex_descriptor locateSubres(ResourceGraph::vertex_descriptor resID, const ResourceGraph &resg, std::string_view name) {
    auto resName = get(ResourceGraph::NameTag{}, resg, resID);
    resName += "/";
    resName += name;
    return findVertex(resName, resg);
}

ResourceGraph::vertex_descriptor locateSubres(const ccstd::pmr::string &originName,
                                              const ResourceGraph &resg,
                                              uint32_t basePlane,
                                              boost::container::pmr::memory_resource *scratch) {
    if (basePlane == 0xFFFFFFFF) {
        return findVertex(originName, resg);
    }
    const auto &resName = getSubresNameByPlane(originName, basePlane, resg, scratch);
    return findVertex(resName, resg);
}

ResourceGraph::vertex_descriptor locateSubres(const ccstd::pmr::string &originName,
                                              const ResourceGraph &resg,
                                              uint32_t basePlane,
                                              const ResourceAccessGraph &rag,
                                              boost::container::pmr::memory_resource *scratch) {
    auto originID = findVertex(originName, resg);
    if (rag.movedSourceStatus.find(originName) != rag.movedSourceStatus.end()) {
        return rag.resourceIndex.at(originName);
    }

    const auto &resName = getSubresNameByPlane(originName, basePlane, resg, scratch);
    return findVertex(resName, resg);
}

PmrFlatMap<NameLocalID, ResourceGraph::vertex_descriptor> FrameGraphDispatcher::buildDescriptorIndex(
    const PmrTransparentMap<ccstd::pmr::string, ccstd::pmr::vector<ComputeView>> &computeViews,
    boost::container::pmr::memory_resource *scratch) const {
    PmrFlatMap<NameLocalID, ResourceGraph::vertex_descriptor> resourceIndex(scratch);
    resourceIndex.reserve(computeViews.size() * 2);
    if (!computeViews.empty()) {
        for (const auto &[resName, computeViews] : computeViews) {
            auto resID = realResourceID(resName);
            for (const auto &computeView : computeViews) {
                const auto &name = computeView.name;
                CC_EXPECTS(!name.empty());
                const auto nameID = layoutGraph.attributeIndex.at(name);
                auto subresID = locateSubres(resName, resourceGraph, computeView.plane, resourceAccessGraph, scratch);
                resourceIndex.emplace(nameID, subresID);
            }
        }
    }
    return resourceIndex;
}

PmrFlatMap<NameLocalID, ResourceGraph::vertex_descriptor> FrameGraphDispatcher::buildDescriptorIndex(
    const PmrTransparentMap<ccstd::pmr::string, ccstd::pmr::vector<ComputeView>> &computeViews,
    const PmrTransparentMap<ccstd::pmr::string, RasterView> &rasterViews,
    boost::container::pmr::memory_resource *scratch) const {
    auto resourceIndex = buildDescriptorIndex(computeViews, scratch);
    if (!rasterViews.empty()) {
        NameLocalID unused{128};
        // input sort by slot name
        ccstd::pmr::map<std::string_view, std::pair<std::string_view, std::string_view>> inputs(scratch);
        for (const auto &[resourceName, rasterView] : rasterViews) {
            if (rasterView.accessType != AccessType::WRITE) {
                if (!defaultAttachment(rasterView.slotName)) {
                    std::string_view suffix = rasterView.attachmentType == AttachmentType::DEPTH_STENCIL ? DEPTH_PLANE_NAME : "";
                    inputs.emplace(std::piecewise_construct,
                                   std::forward_as_tuple(rasterView.slotName),
                                   std::forward_as_tuple(resourceName, suffix));
                }
                if (!defaultAttachment(rasterView.slotName1)) {
                    CC_EXPECTS(rasterView.attachmentType == AttachmentType::DEPTH_STENCIL);
                    std::string_view suffix = STENCIL_PLANE_NAME;
                    inputs.emplace(std::piecewise_construct,
                                   std::forward_as_tuple(rasterView.slotName1),
                                   std::forward_as_tuple(resourceName, suffix));
                }
            }
        }
        // build pass resources
        for (const auto &[slotName, nameInfo] : inputs) {
            auto resID = realResourceID(nameInfo.first.data());
            if (!nameInfo.second.empty()) {
                resID = locateSubres(resID, resourceGraph, nameInfo.second);
            }
            resourceIndex.emplace(unused, resID);
            unused.value++;
        }
    }

    return resourceIndex;
}

RenderingInfo FrameGraphDispatcher::getRenderPassAndFrameBuffer(RenderGraph::vertex_descriptor u, const ResourceGraph &resg) const {
    auto ragVertID = resourceAccessGraph.passIndex.at(u);
    const auto &fgRenderPassInfo = get(ResourceAccessGraph::RenderPassInfoTag{}, resourceAccessGraph, ragVertID);
    const auto &orderedViews = fgRenderPassInfo.orderedViews;
    const auto &viewIndex = fgRenderPassInfo.viewIndex;

    RenderingInfo renderingInfo(scratch);
    renderingInfo.renderpassInfo = getRenderPassInfo(u);
    gfx::FramebufferInfo fbInfo{
        nullptr,
    };

    CC_ENSURES(holds<RasterPassTag>(u, renderGraph));
    const RasterPass &pass = get(RasterPassTag{}, u, renderGraph);

    for (const auto &viewName : orderedViews) {
        const auto &info = viewIndex.at(viewName);
        auto attachmentIndex = info.attachmentIndex;
        gfx::Color clearColor{};
        if (!info.isResolveView) {
            const auto &rasterView = pass.rasterViews.at(viewName);
            clearColor = rasterView.clearColor;
        }
        if (info.attachmentIndex != gfx::INVALID_BINDING) {
            // colorLike
            renderingInfo.clearColors.emplace_back(clearColor);

            auto resID = resourceAccessGraph.resourceIndex.at(viewName);
            visitObject(
                resID, resg,
                [&](const ManagedResource &res) {
                    std::ignore = res;
                    CC_EXPECTS(false);
                },
                [&](const ManagedBuffer &res) {
                    std::ignore = res;
                    CC_EXPECTS(false);
                },
                [&](const ManagedTexture &tex) {
                    CC_EXPECTS(tex.texture);
                    fbInfo.colorTextures.emplace_back(tex.texture);
                },
                [&](const PersistentBuffer &res) {
                    std::ignore = res;
                    CC_EXPECTS(false);
                },
                [&](const PersistentTexture &tex) {
                    fbInfo.colorTextures.emplace_back(tex.texture);
                },
                [&](const IntrusivePtr<gfx::Framebuffer> &fb) {
                    CC_EXPECTS(fb->getColorTextures().size() == 1);
                    CC_EXPECTS(fb->getColorTextures().at(0));
                    // render window attaches a depthStencil by default, which may differs from renderpassInfo here.
                    // data.framebuffer = fb;
                    fbInfo.colorTextures.emplace_back(fb->getColorTextures().at(0));
                },
                [&](const RenderSwapchain &sc) {
                    fbInfo.colorTextures.emplace_back(sc.swapchain->getColorTexture());
                },
                [&](const FormatView &view) {
                    // TODO(zhouzhenglong): add ImageView support
                    std::ignore = view;
                    CC_EXPECTS(false);
                },
                [&](const SubresourceView &view) {
                    fbInfo.colorTextures.emplace_back(view.textureView);
                });
            CC_EXPECTS(!fbInfo.colorTextures.empty());
        } else {
            // ds or ds resolve
            if (!info.isResolveView) {
                renderingInfo.clearDepth = clearColor.x;
                renderingInfo.clearStencil = static_cast<uint8_t>(clearColor.y);
            }

            auto &dsAttachment = info.isResolveView ? fbInfo.depthStencilResolveTexture : fbInfo.depthStencilTexture;

            auto resID = resourceAccessGraph.resourceIndex.at(viewName);
            visitObject(
                resID, resg,
                [&](const ManagedTexture &tex) {
                    CC_EXPECTS(tex.texture);
                    dsAttachment = tex.texture.get();
                },
                [&](const IntrusivePtr<gfx::Texture> &tex) {
                    dsAttachment = tex.get();
                },
                [&](const FormatView &view) {
                    std::ignore = view;
                    CC_EXPECTS(false);
                },
                [&](const SubresourceView &view) {
                    std::ignore = view;
                    CC_EXPECTS(false);
                },
                [](const auto & /*unused*/) {
                    CC_EXPECTS(false);
                });
        }
    }
    renderingInfo.framebufferInfo = fbInfo;

    return renderingInfo;
}

LayoutAccess FrameGraphDispatcher::getResourceAccess(ResourceGraph::vertex_descriptor r, RenderGraph::vertex_descriptor p) const {
    auto ragVertID = resourceAccessGraph.passIndex.at(p);
    const auto &resName = get(ResourceGraph::NameTag{}, resourceGraph, r);
    auto range = resourceAccessGraph.resourceAccess.at(resName).equal_range(ragVertID);
    return {range.first->second.accessFlag, range.second->second.accessFlag};
}

/////////////////////////////////////////////////////////////////////////////////////INTERNAL⚡IMPLEMENTATION/////////////////////////////////////////////////////////////////////////////////////////////

//---------------------------------------------------------------predefine------------------------------------------------------------------
using PmrString = ccstd::pmr::string;
using EdgeList = std::pair<RelationGraph::edge_descriptor, RelationGraph::edge_descriptor>;
using CloseCircuit = std::pair<EdgeList, EdgeList>;
using CloseCircuits = ccstd::vector<CloseCircuit>;
using RelationVert = RelationGraph::vertex_descriptor;
using RelationVerts = ccstd::vector<RelationVert>;
using RelationEdge = RelationGraph::edge_descriptor;
using RelationEdges = ccstd::vector<RelationEdge>;
using ScoreMap = std::map<RelationVert, std::pair<int64_t /*backward*/, int64_t /*forward*/>>;
using RasterViewsMap = PmrTransparentMap<ccstd::pmr::string, RasterView>;
using ComputeViewsMap = PmrTransparentMap<ccstd::pmr::string, ccstd::pmr::vector<ComputeView>>;
using ResourceLifeRecordMap = PmrFlatMap<PmrString, ResourceLifeRecord>;

struct Graphs {
    const RenderGraph &renderGraph;
    const LayoutGraphData &layoutGraphData;
    ResourceGraph &resourceGraph;
    ResourceAccessGraph &resourceAccessGraph;
    RelationGraph &relationGraph;
};

struct ViewStatus {
    const ccstd::pmr::string &name;
    const AccessType access;
    const gfx::ShaderStageFlagBit visibility;
    const gfx::AccessFlags accessFlag;
    const gfx::ResourceRange &range;
};

constexpr uint32_t EXPECT_START_ID = 0;
constexpr uint32_t INVALID_ID = 0xFFFFFFFF;

// for scoped enum only
template <typename From, typename To>
class GfxTypeConverter {
public:
    To operator()(From from) {
        return static_cast<To>(
            static_cast<std::underlying_type_t<From>>(from));
    }
};

// TODO(Zeqiang): remove barrier in renderpassinfo
gfx::GeneralBarrier *getGeneralBarrier(gfx::Device *device, gfx::AccessFlagBit prevAccess, gfx::AccessFlagBit nextAccess) {
    return device->getGeneralBarrier({prevAccess, nextAccess});
}

// execution order BUT NOT LOGICALLY
bool isPassExecAdjecent(uint32_t passLID, uint32_t passRID) {
    return std::abs(static_cast<int>(passLID) - static_cast<int>(passRID)) <= 1;
}

template <uint32_t N>
constexpr uint8_t highestBitPos() {
    return highestBitPos<(N >> 1)>() + 1;
}

template <>
constexpr uint8_t highestBitPos<0>() {
    return 0;
}

constexpr uint32_t filledShift(uint8_t pos) {
    return 0xFFFFFFFF >> (32 - pos);
}

constexpr uint8_t HIGHEST_READ_POS = highestBitPos<static_cast<uint32_t>(gfx::AccessFlagBit::PRESENT)>() - 1;
constexpr uint32_t READ_ACCESS = filledShift(HIGHEST_READ_POS) | static_cast<uint32_t>(gfx::AccessFlagBit::SHADING_RATE);

inline bool hasReadAccess(gfx::AccessFlagBit flag) {
    return (static_cast<uint32_t>(flag) & READ_ACCESS) != 0;
}

inline bool isAttachmentAccess(gfx::AccessFlagBit flag) {
    return hasAnyFlags(flag, gfx::AccessFlagBit::FRAGMENT_SHADER_READ_COLOR_INPUT_ATTACHMENT |
                                 gfx::AccessFlagBit::FRAGMENT_SHADER_READ_DEPTH_STENCIL_INPUT_ATTACHMENT |
                                 gfx::AccessFlagBit::COLOR_ATTACHMENT_READ |
                                 gfx::AccessFlagBit::COLOR_ATTACHMENT_WRITE |
                                 gfx::AccessFlagBit::DEPTH_STENCIL_ATTACHMENT_WRITE);
}

// SHADING_RATE may be ambiguos
inline bool isReadOnlyAccess(gfx::AccessFlagBit flag) {
    return static_cast<uint32_t>(flag) < static_cast<uint32_t>(gfx::AccessFlagBit::PRESENT) || flag == gfx::AccessFlagBit::SHADING_RATE;
}

bool accessDependent(const gfx::AccessFlagBit lhs, const gfx::AccessFlagBit &rhs, bool buffer) {
    bool dep{false};
    if (buffer) {
        dep = !isReadOnlyAccess(lhs) || !isReadOnlyAccess(rhs);
    } else {
        dep = (!isReadOnlyAccess(lhs) || !isReadOnlyAccess(rhs)) || (lhs != rhs);
    }
    return dep;
}

template <typename Graph>
bool tryAddEdge(uint32_t srcVertex, uint32_t dstVertex, Graph &graph);

// for transive_closure.hpp line 231
inline RelationGraph::vertex_descriptor add_vertex(RelationGraph &g) { // NOLINT
    thread_local uint32_t count = 0;                                   // unused
    return add_vertex(g, count++);
}

bool isResourceView(const ResourceGraph::vertex_descriptor v, const ResourceGraph &resg) {
    return resg.isTextureView(v); // || isBufferView
}

gfx::ResourceRange getResourceRange(const ResourceGraph::vertex_descriptor v,
                                    const ResourceGraph &resg) {
    const auto &desc = get(ResourceGraph::DescTag{}, resg, v);
    gfx::ResourceRange range{
        desc.width,
        desc.height,
        desc.depthOrArraySize,
    };

    if (isResourceView(v, resg)) {
        const auto *const subResView = get_if<SubresourceView>(v, &resg);
        range.firstSlice = subResView->firstArraySlice;
        range.numSlices = subResView->numArraySlices;
        range.mipLevel = subResView->indexOrFirstMipLevel;
        range.levelCount = subResView->numMipLevels;
        range.basePlane = subResView->firstPlane;
        range.planeCount = subResView->numPlanes;
    } else {
        range.numSlices = desc.depthOrArraySize;
        range.levelCount = desc.mipLevels;
    }

    return range;
}

ResourceGraph::vertex_descriptor realID(const ccstd::pmr::string &name, const ResourceGraph &resg) {
    auto resID = vertex(name, resg);
    while (parent(resID, resg) != ResourceGraph::null_vertex()) {
        resID = parent(resID, resg);
    }
    return resID;
}

bool depthStencil(gfx::Format format) {
    return format == gfx::Format::DEPTH_STENCIL || format == gfx::Format::DEPTH;
}

void subResourceFeedback(ResourceGraph &resg, ResourceGraph::vertex_descriptor parentID, gfx::Format subFormat) {
    auto &parentDesc = get(ResourceGraph::DescTag{}, resg, parentID);
    if (depthStencil(subFormat) || parentDesc.format != subFormat) {
        parentDesc.textureFlags |= gfx::TextureFlagBit::MUTABLE_VIEW_FORMAT;
    }
}

auto dependencyCheck(ResourceAccessGraph &rag, ResourceAccessGraph::vertex_descriptor curVertID, ResourceGraph &resourceGraph, const ViewStatus &viewStatus) {
    auto &accessRecord = rag.resourceAccess;
    const auto &[name, access, visibility, accessFlag, originRange] = viewStatus;
    auto resourceID = rag.resourceIndex.at(name);
    const auto &states = get(ResourceGraph::StatesTag{}, resourceGraph, resourceID);
    const auto &desc = get(ResourceGraph::DescTag{}, resourceGraph, resourceID);

    auto range = originRange;
    if (rag.movedSourceStatus.find(name) != rag.movedSourceStatus.end()) {
        range = rag.movedSourceStatus.at(name).range;
    }

    bool isExternalPass = get(get(ResourceGraph::TraitsTag{}, resourceGraph), resourceID).hasSideEffects();
    auto iter = accessRecord.find(name);
    ResourceAccessGraph::vertex_descriptor lastVertID{EXPECT_START_ID};
    gfx::AccessFlagBit lastAccess{gfx::AccessFlagBit::NONE};

    if (iter == accessRecord.end()) {
        accessRecord[name].emplace(curVertID, AccessStatus{accessFlag, range});
        if (isExternalPass) {
            rag.leafPasses[curVertID] = LeafStatus{true, isReadOnlyAccess(accessFlag)};
            lastAccess = states.states;
        }

        // update parent
        auto parentID = realID(name, resourceGraph);
        if (parentID != resourceID) {
            const auto &realName = get(ResourceGraph::NameTag{}, resourceGraph, parentID);
            auto lastIter = accessRecord[realName].rbegin();
            if (lastIter->first == curVertID) {
                // in case more than 1 view of same resource in a renderpass
                ++lastIter;
            }
            accessRecord[name].emplace(*lastIter);
            accessRecord[realName][curVertID] = AccessStatus{accessFlag, range};
            subResourceFeedback(resourceGraph, parentID, desc.format);
        } else {
            accessRecord[name].emplace(0, AccessStatus{lastAccess, range});
        }
    } else {
        auto &transMap = iter->second;
        CC_ASSERT(!transMap.empty());

        const auto lastRecordIter = (--transMap.end());
        const auto &lastStatus = lastRecordIter->second;
        lastAccess = lastStatus.accessFlag;
        bool isBuffer = desc.dimension == ResourceDimension::BUFFER;
        bool dependent = accessDependent(lastAccess, accessFlag, isBuffer);

        if (!dependent) {
            for (auto recordIter = transMap.rbegin(); recordIter != transMap.rend(); ++recordIter) {
                if (accessDependent(recordIter->second.accessFlag, accessFlag, isBuffer)) {
                    lastVertID = recordIter->first;
                    break;
                }
            }
            if (isExternalPass) {
                // only external res will be manually record here, leaf pass with transient resource will be culled by default,
                // those leaf passes with ALL read access on external(or with transients) res can be culled.
                rag.leafPasses[curVertID].needCulling &= (access == AccessType::READ);
                lastAccess = states.states;
            }
            transMap[curVertID] = {accessFlag, range};
        } else {
            lastVertID = lastRecordIter->first;
            transMap[curVertID] = {accessFlag, range};

            if (rag.leafPasses.find(curVertID) != rag.leafPasses.end()) {
                // only write into externalRes counts
                if (isExternalPass) {
                    rag.leafPasses[curVertID].needCulling &= (access == AccessType::READ);
                }
            }
        }

        if (rag.leafPasses.find(lastVertID) != rag.leafPasses.end()) {
            rag.leafPasses.erase(lastVertID);
        }

        if (viewStatus.access != AccessType::WRITE) {
            subResourceFeedback(resourceGraph, resourceID, desc.format);
        }
    }
    auto lastDependentVert = lastVertID; // last dependent vert, WAW/WAR/RAW
    auto nearestAccess = lastAccess;     // last access, maybe RAR
    return std::make_tuple(lastDependentVert, nearestAccess);
}

ResourceGraph::vertex_descriptor parentResource(ResourceGraph::vertex_descriptor vert, const ResourceGraph &resg) {
    const auto &desc = get(ResourceGraph::DescTag{}, resg, vert);
    auto ret = vert;
    if (desc.dimension == ResourceDimension::BUFFER) {
        // TODO(Zeqaing): bufferview
    } else {
        auto srcParentID = vert;
        while (resg.isTextureView(srcParentID)) {
            srcParentID = parent(srcParentID, resg);
        }
        ret = srcParentID;
    }
    return ret;
}

gfx::ShaderStageFlagBit getVisibility(const RenderGraph &renderGraph, const LayoutGraphData &lgd, uint32_t passID, const PmrString &resName) { // NOLINT
    auto iter = lgd.attributeIndex.find(resName);
    if (iter == lgd.attributeIndex.end()) {
        iter = lgd.constantIndex.find(resName);
        if (iter == lgd.constantIndex.end()) {
            // resource not in descriptor: eg. input or output attachment.
            return gfx::ShaderStageFlagBit::NONE;
        }
    }
    auto slotID = iter->second;

    auto layoutName = get(RenderGraph::LayoutTag{}, renderGraph, passID);
    auto layoutID = locate(LayoutGraphData::null_vertex(), layoutName, lgd);
    const auto &layout = get(LayoutGraphData::LayoutTag{}, lgd, layoutID);
    for (const auto &pair : layout.descriptorSets) {
        for (const auto &block : pair.second.descriptorSetLayoutData.descriptorBlocks) {
            for (const auto &descriptor : block.descriptors) {
                if (descriptor.descriptorID.value == slotID.value) {
                    return block.visibility;
                }
            }
        }
    }
    // unreachable
    CC_EXPECTS(false);

    return gfx::ShaderStageFlagBit::NONE;
};

gfx::MemoryAccessBit toGfxAccess(AccessType type) {
    switch (type) {
        case AccessType::READ:
            return gfx::MemoryAccessBit::READ_ONLY;
        case AccessType::WRITE:
            return gfx::MemoryAccessBit::WRITE_ONLY;
        case AccessType::READ_WRITE:
            return gfx::MemoryAccessBit::READ_WRITE;
        default:
            return gfx::MemoryAccessBit::NONE;
    }
};

auto mapTextureFlags(ResourceFlags flags) {
    gfx::TextureUsage usage = gfx::TextureUsage::NONE;
    if ((flags & ResourceFlags::SAMPLED) != ResourceFlags::NONE) {
        usage |= gfx::TextureUsage::SAMPLED;
    }
    if ((flags & ResourceFlags::STORAGE) != ResourceFlags::NONE) {
        usage |= gfx::TextureUsage::STORAGE;
    }
    if ((flags & ResourceFlags::SHADING_RATE) != ResourceFlags::NONE) {
        usage |= gfx::TextureUsage::SHADING_RATE;
    }
    if ((flags & ResourceFlags::COLOR_ATTACHMENT) != ResourceFlags::NONE) {
        usage |= gfx::TextureUsage::COLOR_ATTACHMENT;
    }
    if ((flags & ResourceFlags::DEPTH_STENCIL_ATTACHMENT) != ResourceFlags::NONE) {
        usage |= gfx::TextureUsage::DEPTH_STENCIL_ATTACHMENT;
    }
    if ((flags & ResourceFlags::INPUT_ATTACHMENT) != ResourceFlags::NONE) {
        usage |= gfx::TextureUsage::INPUT_ATTACHMENT;
    }
    return usage;
}

auto getTextureStatus(std::string_view name, AccessType access, gfx::ShaderStageFlags visibility, const ResourceGraph &resourceGraph, bool rasterized) {
    gfx::ShaderStageFlags vis{visibility};
    if (vis == gfx::ShaderStageFlags::NONE) {
        // attachment
        vis = gfx::ShaderStageFlagBit::FRAGMENT;
    }
    gfx::AccessFlags accesFlag;
    auto vertex = resourceGraph.valueIndex.at(name.data());

    const auto &desc = get(ResourceGraph::DescTag{}, resourceGraph, vertex);

    // can't find this resource in layoutdata, should be output attachment.
    gfx::TextureUsage texUsage = gfx::TextureUsage::NONE;
    if (access != AccessType::WRITE) {
        if ((desc.flags & ResourceFlags::INPUT_ATTACHMENT) != ResourceFlags::NONE && rasterized) {
            texUsage |= (mapTextureFlags(desc.flags) & (gfx::TextureUsage::COLOR_ATTACHMENT | gfx::TextureUsage::DEPTH_STENCIL_ATTACHMENT | gfx::TextureUsage::INPUT_ATTACHMENT));
        } else {
            texUsage |= (mapTextureFlags(desc.flags) & (gfx::TextureUsage::SAMPLED | gfx::TextureUsage::STORAGE | gfx::TextureUsage::SHADING_RATE | gfx::TextureUsage::DEPTH_STENCIL_ATTACHMENT));
        }
    }

    if (access != AccessType::READ) {
        texUsage |= (mapTextureFlags(desc.flags) & (gfx::TextureUsage::COLOR_ATTACHMENT | gfx::TextureUsage::DEPTH_STENCIL_ATTACHMENT | gfx::TextureUsage::STORAGE));
    }
    accesFlag = gfx::getAccessFlags(texUsage, toGfxAccess(access), vis);

    return std::make_tuple(vis, accesFlag);
};

auto getBufferStatus(const PmrString &name, AccessType access, gfx::ShaderStageFlags visibility, const ResourceGraph &resourceGraph) {
    gfx::AccessFlags accesFlag;
    auto vertex = resourceGraph.valueIndex.at(name);
    const auto &desc = get(ResourceGraph::DescTag{}, resourceGraph, vertex);

    gfx::BufferUsage bufferUsage{gfx::BufferUsage::NONE};
    // copy is not included in this logic because copy can be set TRANSFER_xxx directly.
    if (access != AccessType::READ) {
        bufferUsage = gfx::BufferUsage::STORAGE;
    }

    if (access != AccessType::WRITE) {
        bool uniformFlag = (desc.flags & ResourceFlags::UNIFORM) != ResourceFlags::NONE;
        bool storageFlag = (desc.flags & ResourceFlags::STORAGE) != ResourceFlags::NONE;

        // CC_EXPECTS(uniformFlag ^ storageFlag);
        //  uniform or read-only storage buffer
        bufferUsage = uniformFlag ? gfx::BufferUsage::UNIFORM : gfx::BufferUsage::STORAGE;
    }

    // those buffers not found in descriptorlayout but appear here,
    // can and only can be VERTEX/INDEX/INDIRECT BUFFER,
    // only copy pass is allowed.

    auto memAccess = toGfxAccess(access);
    accesFlag = gfx::getAccessFlags(bufferUsage, gfx::MemoryUsage::DEVICE, memAccess, visibility);
    return std::make_tuple(visibility, accesFlag);
};

void addAccessStatus(ResourceAccessGraph &rag, const ResourceGraph &rg, ResourceAccessNode &node, const ViewStatus &status) {
    const auto &[name, access, visibility, accessFlag, range] = status;
    uint32_t rescID = rg.valueIndex.at(name);
    const auto &resourceDesc = get(ResourceGraph::DescTag{}, rg, rescID);
    const auto &traits = get(ResourceGraph::TraitsTag{}, rg, rescID);

    CC_EXPECTS(rg.valueIndex.find(name) != rg.valueIndex.end());
    if (std::find(rag.resourceNames.begin(), rag.resourceNames.end(), name) == rag.resourceNames.end()) {
        rag.resourceIndex.emplace(name, rescID);
        rag.resourceNames.emplace_back(name);
    }

    node.resourceStatus.emplace(name, AccessStatus{
                                          accessFlag,
                                          range,
                                      });
}

namespace {
const uint32_t ATTACHMENT_TYPE_WEIGHT[] = {0, 2, 1};

struct AttachmentSortKey {
    gfx::SampleCount samples;
    AccessType accessType;
    uint32_t attachmentWeight;
    uint32_t slotID;
    const ccstd::pmr::string &slotName;
    const ccstd::pmr::string &name;
};

struct SubpassComparator {
    bool operator()(const AttachmentSortKey &lhs, const AttachmentSortKey &rhs) const {
        return std::tie(rhs.samples, lhs.accessType, lhs.attachmentWeight, lhs.name) < std::tie(lhs.samples, rhs.accessType, rhs.attachmentWeight, rhs.name);
    }
};

struct PassComparator {
    bool operator()(const AttachmentSortKey &lhs, const AttachmentSortKey &rhs) const {
        return lhs.slotID < rhs.slotID;
    }
};

struct ViewInfo {
    gfx::Format format{gfx::Format::UNKNOWN};
    LayoutAccess access;
    gfx::LoadOp loadOp;
    gfx::StoreOp storeOp;
    AttachmentType attachmentType;
};

template <typename Comp>
using AttachmentMap = ccstd::pmr::map<AttachmentSortKey, ViewInfo, Comp>;
} // namespace

template <typename Comp>
void fillRenderPassInfo(const AttachmentMap<Comp> &colorMap,
                        FGRenderPassInfo &fgRenderpassInfo,
                        const ResourceGraph &resg) {
    for (const auto &pair : colorMap) {
        const auto &key = pair.first;
        const auto &viewInfo = pair.second;
        if (viewInfo.attachmentType == AttachmentType::DEPTH_STENCIL) {
            // put ds[sample > 1] to ds, ds[sample == 1] to dsResolve, swap them if not a ms pass in endRenderPass.
            bool ms = key.samples != gfx::SampleCount::X1;
            auto &ds = ms ? fgRenderpassInfo.rpInfo.depthStencilAttachment
                          : fgRenderpassInfo.rpInfo.depthStencilResolveAttachment;
            auto &dsAccess = ms ? fgRenderpassInfo.dsAccess : fgRenderpassInfo.dsResolveAccess;
            if (ds.format == gfx::Format::UNKNOWN) {
                ds.depthLoadOp = viewInfo.loadOp;
                ds.stencilLoadOp = viewInfo.loadOp;
                ds.sampleCount = key.samples;
                ds.format = viewInfo.format;
                dsAccess.prevAccess = viewInfo.access.prevAccess;
            }
            ds.depthStoreOp = viewInfo.storeOp;
            ds.stencilStoreOp = viewInfo.storeOp;
            dsAccess.nextAccess = viewInfo.access.nextAccess;

            auto iter = fgRenderpassInfo.viewIndex.find(key.name.c_str());
            if (iter == fgRenderpassInfo.viewIndex.end()) {
                auto parentID = realID(key.name, resg);
                const auto &parentName = get(ResourceGraph::NameTag{}, resg, parentID);
                AttachmentInfo attachmentInfo(fgRenderpassInfo.get_allocator());
                attachmentInfo.parentName = parentName;
                attachmentInfo.attachmentIndex = gfx::INVALID_BINDING;
                attachmentInfo.isResolveView = fgRenderpassInfo.resolveCount && key.samples == gfx::SampleCount::X1;
                fgRenderpassInfo.viewIndex.emplace(key.name, attachmentInfo);
            }
        } else {
            auto iter = fgRenderpassInfo.viewIndex.find(key.name.c_str());
            auto &colors = fgRenderpassInfo.rpInfo.colorAttachments;
            if (iter == fgRenderpassInfo.viewIndex.end()) {
                auto colorIndex = fgRenderpassInfo.orderedViews.size();
                auto &color = colors.emplace_back();
                color.format = viewInfo.format;
                color.sampleCount = key.samples;
                color.storeOp = viewInfo.storeOp;
                color.loadOp = viewInfo.loadOp;
                fgRenderpassInfo.colorAccesses.emplace_back(LayoutAccess{viewInfo.access.prevAccess, viewInfo.access.nextAccess});
                fgRenderpassInfo.colorAccesses[colorIndex].nextAccess = viewInfo.access.nextAccess;

                auto parentID = realID(key.name, resg);
                const auto &parentName = get(ResourceGraph::NameTag{}, resg, parentID);
                AttachmentInfo attachmentInfo(fgRenderpassInfo.get_allocator());
                attachmentInfo.parentName = parentName;
                attachmentInfo.attachmentIndex = static_cast<uint32_t>(fgRenderpassInfo.orderedViews.size());
                attachmentInfo.isResolveView = fgRenderpassInfo.resolveCount && key.samples == gfx::SampleCount::X1;

                fgRenderpassInfo.viewIndex.emplace(key.name, attachmentInfo);
                fgRenderpassInfo.orderedViews.emplace_back(key.name);
            } else {
                const auto &attachmentInfo = fgRenderpassInfo.viewIndex.at(key.name);
                auto cIndex = attachmentInfo.attachmentIndex;
                if (cIndex == gfx::INVALID_BINDING) {
                    bool ms = key.samples == gfx::SampleCount::X1;
                    auto &ds = ms ? fgRenderpassInfo.rpInfo.depthStencilAttachment : fgRenderpassInfo.rpInfo.depthStencilResolveAttachment;
                    ds.depthStoreOp = viewInfo.storeOp;
                    ds.stencilStoreOp = viewInfo.storeOp;
                    auto &access = ms ? fgRenderpassInfo.dsAccess : fgRenderpassInfo.dsResolveAccess;
                    access.nextAccess = viewInfo.access.nextAccess;
                } else {
                    auto &color = fgRenderpassInfo.rpInfo.colorAttachments[cIndex];
                    color.storeOp = viewInfo.storeOp;
                    fgRenderpassInfo.colorAccesses[cIndex].nextAccess = viewInfo.access.nextAccess;
                }
            }
        }
    }
};

void extractNames(const ccstd::pmr::string &resName,
                  const RasterView &view,
                  ccstd::pmr::vector<std::pair<ccstd::pmr::string, uint32_t>> &names) {
    // depth_stencil
    if (view.attachmentType == AttachmentType::DEPTH_STENCIL) {
        if (!defaultAttachment(view.slotName)) {
            if (strstr(resName.c_str(), "/")) {
                names.emplace_back(resName, 0);
            } else {
                auto &subresName = names.emplace_back();
                subresName.first = concatResName(resName, DEPTH_PLANE_NAME, names.get_allocator().resource());
                subresName.second = 0;
            }
        }
        if (!defaultAttachment(view.slotName1)) {
            if (strstr(resName.c_str(), "/")) {
                names.emplace_back(resName, 1);
            } else {
                auto &subresName = names.emplace_back();
                subresName.first = concatResName(resName, STENCIL_PLANE_NAME, names.get_allocator().resource());
                subresName.second = 1;
            }
        }
    }

    // cube

    // array

    if (names.empty()) {
        names.emplace_back(resName, 0);
    }
}

template <typename Comp>
auto checkRasterViews(const Graphs &graphs,
                      ResourceAccessGraph::vertex_descriptor ragVertID,
                      ResourceAccessNode &node,
                      const RasterViewsMap &rasterViews,
                      AttachmentMap<Comp> &colorMap) {
    const auto &[renderGraph, layoutGraphData, resourceGraph, resourceAccessGraph, relationGraph] = graphs;
    const auto passID = get(ResourceAccessGraph::PassIDTag{}, resourceAccessGraph, ragVertID);
    bool dependent = false;
    bool hasDS = false;

    auto explicitVis = gfx::ShaderStageFlagBit::NONE;
    if (holds<ComputeTag>(passID, renderGraph)) {
        explicitVis |= gfx::ShaderStageFlagBit::COMPUTE;
    }

    for (const auto &pair : rasterViews) {
        const auto &rasterView = pair.second;
        const auto &resName = pair.first;
        const auto resID = vertex(resName, resourceGraph);
        auto access = rasterView.accessType;
        gfx::ShaderStageFlagBit originVis = getVisibility(renderGraph, layoutGraphData, passID, pair.second.slotName) | explicitVis | pair.second.shaderStageFlags;
        const auto &[vis, accessFlag] = getTextureStatus(resName.data(), access, originVis, resourceGraph, true);
        auto range = getResourceRange(resID, resourceGraph);

        ViewStatus viewStatus{resName, access, vis, accessFlag, range};
        addAccessStatus(resourceAccessGraph, resourceGraph, node, viewStatus);

        const auto &[lastVertId, lastAccess] = dependencyCheck(resourceAccessGraph, ragVertID, resourceGraph, viewStatus);
        tryAddEdge(lastVertId, ragVertID, resourceAccessGraph);
        tryAddEdge(lastVertId, ragVertID, relationGraph);
        dependent |= (lastVertId != EXPECT_START_ID);

        const auto &desc = get(ResourceGraph::DescTag{}, resourceGraph, resID);
        colorMap.emplace(AttachmentSortKey{desc.sampleCount,
                                           rasterView.accessType,
                                           ATTACHMENT_TYPE_WEIGHT[static_cast<uint32_t>(rasterView.attachmentType)],
                                           rasterView.slotID,
                                           rasterView.slotName1.empty() ? rasterView.slotName : rasterView.slotName1,
                                           resName},
                         ViewInfo{desc.format,
                                  LayoutAccess{lastAccess, accessFlag},
                                  rasterView.loadOp,
                                  rasterView.storeOp,
                                  rasterView.attachmentType});
        hasDS |= rasterView.attachmentType == AttachmentType::DEPTH_STENCIL;

        ccstd::pmr::vector<std::pair<ccstd::pmr::string, uint32_t>> names(resourceAccessGraph.get_allocator());
        extractNames(resName, rasterView, names);
        for (const auto &[subresFullName, plane] : names) {
            resourceAccessGraph.resourceIndex.emplace(subresFullName, vertex(subresFullName, resourceGraph));
        }
    }
    return std::make_tuple(dependent, hasDS);
}

bool checkComputeViews(const Graphs &graphs, ResourceAccessGraph::vertex_descriptor ragVertID, ResourceAccessNode &node, const ComputeViewsMap &computeViews) {
    const auto &[renderGraph, layoutGraphData, resourceGraph, resourceAccessGraph, relationGraph] = graphs;
    const auto passID = get(ResourceAccessGraph::PassIDTag{}, resourceAccessGraph, ragVertID);
    bool dependent = false;

    for (const auto &pair : computeViews) {
        const auto &values = pair.second;
        const auto &resName = pair.first;
        const auto resID = vertex(resName, resourceGraph);
        auto range = getResourceRange(vertex(resName, resourceGraph), resourceGraph);
        for (const auto &computeView : values) {
            gfx::ShaderStageFlagBit vis = gfx::ShaderStageFlagBit::NONE;
            for (const auto &view : pair.second) {
                vis |= getVisibility(renderGraph, layoutGraphData, passID, view.name);
                vis |= view.shaderStageFlags;
            }
            const auto &desc = get(ResourceGraph::DescTag{}, resourceGraph, resID);
            gfx::AccessFlagBit accessFlag{gfx::AccessFlagBit::NONE};
            if (desc.dimension == ResourceDimension::BUFFER) {
                const auto &[ignore0, access] = getBufferStatus(pair.first, computeView.accessType, vis, resourceGraph);
                accessFlag = access;
            } else {
                const auto &[ignore0, access] = getTextureStatus(pair.first, computeView.accessType, vis, resourceGraph, false);
                accessFlag = access;
            }
            range.firstSlice = computeView.plane;
            range.numSlices = 1;
            ViewStatus viewStatus{pair.first, computeView.accessType, vis, accessFlag, range};
            addAccessStatus(resourceAccessGraph, resourceGraph, node, viewStatus);
            auto [lastVertId, neareastAccess] = dependencyCheck(resourceAccessGraph, ragVertID, resourceGraph, viewStatus);

            tryAddEdge(lastVertId, ragVertID, resourceAccessGraph);
            tryAddEdge(lastVertId, ragVertID, relationGraph);
            dependent = lastVertId != EXPECT_START_ID;

            if (out_degree(resID, resourceGraph) && (computeView.plane != 0xFFFFFFFF)) {
                const auto &subresFullName = getSubresNameByPlane(resName, computeView.plane, resourceGraph, resourceAccessGraph.resource());
                resourceAccessGraph.resourceIndex.emplace(subresFullName, vertex(subresFullName, resourceGraph));
            }
        }
    }

    return dependent;
}

template <typename Comp>
bool checkResolveResource(const Graphs &graphs,
                          uint32_t ragVertID,
                          ResourceAccessNode &node,
                          const ccstd::pmr::vector<ResolvePair> &resolves,
                          AttachmentMap<Comp> &colorMap) {
    const auto &[renderGraph, layoutGraphData, resourceGraph, resourceAccessGraph, relationGraph] = graphs;
    const auto passID = get(ResourceAccessGraph::PassIDTag{}, resourceAccessGraph, ragVertID);
    bool dependent = false;

    for (const auto &pair : resolves) {
        const auto &resolveTargetName = pair.target;

        const auto &resID = vertex(resolveTargetName, resourceGraph);
        const auto &desc = get(ResourceGraph::DescTag{}, resourceGraph, resID);

        bool isDS = desc.format == gfx::Format::DEPTH_STENCIL;
        auto accessFlag = isDS ? gfx::AccessFlagBit::DEPTH_STENCIL_ATTACHMENT_WRITE : gfx::AccessFlagBit::COLOR_ATTACHMENT_WRITE;

        gfx::ShaderStageFlagBit vis = gfx::ShaderStageFlagBit::FRAGMENT;
        auto range = getResourceRange(resID, resourceGraph);

        ViewStatus viewStatus{resolveTargetName, AccessType::WRITE, vis, accessFlag, range};
        addAccessStatus(resourceAccessGraph, resourceGraph, node, viewStatus);

        const auto &[lastVertId, lastAccess] = dependencyCheck(resourceAccessGraph, ragVertID, resourceGraph, viewStatus);
        tryAddEdge(lastVertId, ragVertID, resourceAccessGraph);
        tryAddEdge(lastVertId, ragVertID, relationGraph);
        dependent = lastVertId != EXPECT_START_ID;

        AttachmentType attachmentType = isDS ? AttachmentType::DEPTH_STENCIL : AttachmentType::RENDER_TARGET;
        colorMap.emplace(AttachmentSortKey{desc.sampleCount,
                                           AccessType::WRITE,
                                           ATTACHMENT_TYPE_WEIGHT[static_cast<uint32_t>(attachmentType)],
                                           static_cast<uint32_t>(colorMap.size()),
                                           "",
                                           resolveTargetName},
                         ViewInfo{desc.format,
                                  LayoutAccess{lastAccess, accessFlag},
                                  gfx::LoadOp::DISCARD,
                                  gfx::StoreOp::STORE,
                                  attachmentType});
    }
    return dependent;
}

uint32_t record(uint32_t index) {
    uint32_t res = 1 << index;
    return res;
}

uint32_t record(const ccstd::vector<uint32_t> &indices) {
    uint32_t res = 0;
    for (auto attachmentIndex : indices) {
        res |= 1 << attachmentIndex;
    }
    return res;
}

void extract(uint32_t val, ccstd::vector<uint32_t> &preserves) {
    uint32_t index = 0;
    while (val) {
        if (val & 0x1) {
            preserves.emplace_back(index);
        }
        val = val >> 1;
        ++index;
    }
}

void getPreserves(gfx::RenderPassInfo &rpInfo) {
    std::stack<gfx::SubpassInfo *> stack;
    for (auto &info : rpInfo.subpasses) {
        stack.push(&info);
    }

    auto dsIndex = record(rpInfo.colorAttachments.size());
    auto dsMask = record(rpInfo.colorAttachments.size()) | record(rpInfo.colorAttachments.size() + 1);

    uint32_t laterRead{0};
    while (!stack.empty()) {
        auto *tail = stack.top();
        stack.pop();

        auto readRecord = record(tail->inputs);
        auto writeRecord = record(tail->colors);
        auto resolveRecord = record(tail->resolves);

        uint32_t dsRecord = 0;
        if (tail->depthStencil != INVALID_ID) {
            dsRecord |= record(tail->depthStencil);
        }
        if (tail->depthStencilResolve != INVALID_ID) {
            dsRecord |= record(tail->depthStencilResolve);
        }
        auto shown = readRecord | writeRecord | resolveRecord | dsRecord;
        auto needPreserve = (shown | laterRead) ^ shown;
        needPreserve = (needPreserve & dsMask) == dsMask ? (needPreserve & ~dsMask) | dsIndex : (needPreserve & ~dsMask);
        extract(needPreserve, tail->preserves);
        laterRead |= readRecord;
    }
}

uint32_t getDepthStencilSlot(uint32_t uniqueResourceCount, uint32_t resolveCount, bool hasDS) {
    auto dsSlot = uniqueResourceCount - hasDS + resolveCount;
    return dsSlot;
}

void startRenderPass(const Graphs &graphs, uint32_t passID, const RasterPass &pass) {
    const auto &[renderGraph, layoutGraphData, resourceGraph, resourceAccessGraph, relationGraph] = graphs;

    auto vertID = add_vertex(resourceAccessGraph, passID);
    auto rlgVertID = add_vertex(relationGraph, vertID);
    CC_EXPECTS(static_cast<uint32_t>(rlgVertID) == static_cast<uint32_t>(vertID));

    auto &fgRenderPassInfo = get(ResourceAccessGraph::RenderPassInfoTag{}, resourceAccessGraph, vertID);
    if (pass.subpassGraph.subpasses.empty()) {
        AttachmentMap<PassComparator> colorMap(resourceAccessGraph.get_allocator());
        auto &accessNode = get(ResourceAccessGraph::PassNodeTag{}, resourceAccessGraph, vertID);
        std::ignore = checkRasterViews(graphs, rlgVertID, accessNode, pass.rasterViews, colorMap);
        std::ignore = checkComputeViews(graphs, rlgVertID, accessNode, pass.computeViews);
        fillRenderPassInfo(colorMap, fgRenderPassInfo, resourceGraph);
    } else {
        const auto &subpasses = pass.subpassGraph.subpasses;
        uint32_t initVal{0};
        fgRenderPassInfo.resolveCount = std::accumulate(subpasses.begin(), subpasses.end(), initVal, [](uint32_t ct, const Subpass &subpass) {
            return ct + subpass.resolvePairs.size();
        });
    }

    const auto &subpasses = pass.subpassGraph.subpasses;
    uint32_t initVal{0};
    ccstd::pmr::set<ResourceGraph::vertex_descriptor> resSet{resourceAccessGraph.get_allocator()};
    for (const auto &subpass : subpasses) {
        for (const auto &view : subpass.rasterViews) {
            resSet.emplace(realID(view.first, resourceGraph));
        }
        auto &dsResolveAttachment = fgRenderPassInfo.rpInfo.depthStencilResolveAttachment;
        if (dsResolveAttachment.format != gfx::Format::UNKNOWN) {
            const auto &dsAccess = fgRenderPassInfo.dsResolveAccess;
            dsResolveAttachment.barrier = getGeneralBarrier(cc::gfx::Device::getInstance(), dsAccess.prevAccess, dsAccess.nextAccess);
        }
    }
    fgRenderPassInfo.uniqueRasterViewCount = resSet.size();
}

void endRenderPass(const Graphs &graphs, uint32_t passID, const RasterPass &pass) {
    const auto &[renderGraph, layoutGraphData, resourceGraph, resourceAccessGraph, relationGraph] = graphs;

    auto vertID = resourceAccessGraph.passIndex.at(passID);
    auto rlgVertID = relationGraph.vertexMap.at(vertID);

    auto &node = get(ResourceAccessGraph::PassNodeTag{}, resourceAccessGraph, vertID);
    auto &fgRenderpassInfo = get(ResourceAccessGraph::RenderPassInfoTag{}, resourceAccessGraph, vertID);

    bool filledDS{fgRenderpassInfo.dsAccess.nextAccess != gfx::AccessFlags::NONE};
    bool filledDSResolve{fgRenderpassInfo.dsResolveAccess.nextAccess != gfx::AccessFlags::NONE};
    if (filledDSResolve && !filledDS) {
        CC_ASSERT(fgRenderpassInfo.rpInfo.depthStencilAttachment.format == gfx::Format::UNKNOWN);
        std::swap(fgRenderpassInfo.rpInfo.depthStencilAttachment, fgRenderpassInfo.rpInfo.depthStencilResolveAttachment);
        std::swap(fgRenderpassInfo.dsAccess, fgRenderpassInfo.dsResolveAccess);
    }

    auto colorSize = fgRenderpassInfo.orderedViews.size();
    for (auto dsIter = fgRenderpassInfo.viewIndex.begin(); dsIter != fgRenderpassInfo.viewIndex.end(); ++dsIter) {
        const auto &resName = dsIter->first;
        const auto &parentName = dsIter->second.parentName;
        if ((dsIter->second.attachmentIndex == gfx::INVALID_BINDING) && (resName == parentName)) {
            fgRenderpassInfo.orderedViews.emplace_back(dsIter->first);
        }
    }

    if (!pass.subpassGraph.subpasses.empty()) {
        // for (auto &subpassInfo : fgRenderpassInfo.rpInfo.subpasses) {
        //     if (subpassInfo.depthStencil != gfx::INVALID_BINDING) {
        //         if (subpassInfo.depthStencil != gfx::INVALID_BINDING) {
        //             subpassInfo.depthStencil = colorSize;
        //         }
        //         if (subpassInfo.depthStencilResolve != gfx::INVALID_BINDING) {
        //             subpassInfo.depthStencilResolve = colorSize + 1;
        //         }
        //     }
        // }
        getPreserves(fgRenderpassInfo.rpInfo);
    }
}

void startRenderSubpass(const Graphs &graphs, uint32_t passID, const RasterSubpass &pass) {
    const auto &[renderGraph, layoutGraphData, resourceGraph, resourceAccessGraph, relationGraph] = graphs;

    auto vertID = add_vertex(resourceAccessGraph, passID);
    auto rlgVertID = add_vertex(relationGraph, vertID);
    CC_EXPECTS(static_cast<uint32_t>(rlgVertID) == static_cast<uint32_t>(vertID));

    auto &accessNode = get(ResourceAccessGraph::PassNodeTag{}, resourceAccessGraph, rlgVertID);

    auto parentID = parent(passID, renderGraph);
    auto parentRagVertID = resourceAccessGraph.passIndex.at(parentID);
    auto &fgRenderpassInfo = get(ResourceAccessGraph::RenderPassInfoTag{}, resourceAccessGraph, parentRagVertID);

    const auto &rg = renderGraph;
    auto &rag = resourceAccessGraph;
    auto &resg = resourceGraph;

    auto process = [&](auto &colorMap) {
        auto [hasDep, hasDS] = checkRasterViews(graphs, rlgVertID, accessNode, pass.rasterViews, colorMap);
        hasDep |= checkComputeViews(graphs, rlgVertID, accessNode, pass.computeViews);
        hasDep |= checkResolveResource(graphs, rlgVertID, accessNode, pass.resolvePairs, colorMap);
        fillRenderPassInfo(colorMap, fgRenderpassInfo, resg);

        auto &subpassInfo = fgRenderpassInfo.rpInfo.subpasses.emplace_back();
        auto &dependencies = fgRenderpassInfo.rpInfo.dependencies;

        // subpass info & subpass dependencies
        for (const auto &pair : colorMap) {
            const auto &sortKey = pair.first;
            const std::string_view name = sortKey.name;
            auto resID = vertex(sortKey.name, resg);
            const auto &desc = get(ResourceGraph::DescTag{}, resg, resID);
            const auto &[ignored, cIndex, isResolveView] = fgRenderpassInfo.viewIndex.at(name.data());
            if (isResolveView) {
                auto resolveIter = std::find_if(pass.resolvePairs.begin(), pass.resolvePairs.end(), [&name](const ResolvePair &resolve) {
                    return strcmp(resolve.target.c_str(), name.data()) == 0;
                });
                if (desc.format == gfx::Format::DEPTH_STENCIL) {
                    subpassInfo.depthStencilResolve = getDepthStencilSlot(fgRenderpassInfo.uniqueRasterViewCount, fgRenderpassInfo.resolveCount, hasDS) + 1;
                    if (resolveIter->mode != gfx::ResolveMode::NONE) {
                        subpassInfo.depthResolveMode = resolveIter->mode;
                    }
                    if (resolveIter->mode1 != gfx::ResolveMode::NONE) {
                        subpassInfo.stencilResolveMode = resolveIter->mode1;
                    }
                } else {
                    if (subpassInfo.resolves.empty()) {
                        subpassInfo.resolves.resize(pass.rasterViews.size() - hasDS, gfx::INVALID_BINDING);
                    }
                    const auto &resolveSrc = resolveIter->source;
                    const auto &resourceSrcInfo = fgRenderpassInfo.viewIndex.at(resolveSrc);
                    subpassInfo.resolves[resourceSrcInfo.attachmentIndex] = cIndex;
                }
            } else {
                if (desc.format == gfx::Format::DEPTH_STENCIL) {
                    auto dsSlot = getDepthStencilSlot(fgRenderpassInfo.uniqueRasterViewCount, fgRenderpassInfo.resolveCount, hasDS);
                    if (sortKey.accessType != AccessType::WRITE) {
                        subpassInfo.inputs.emplace_back(dsSlot);
                    }
                    if (sortKey.accessType != AccessType::READ) {
                        subpassInfo.depthStencil = dsSlot;
                    }
                } else {
                    if (sortKey.accessType != AccessType::WRITE) {
                        subpassInfo.inputs.emplace_back(cIndex);
                    }
                    if (sortKey.accessType != AccessType::READ) {
                        subpassInfo.colors.emplace_back(cIndex);
                    }

                    if (sortKey.accessType == AccessType::READ_WRITE) {
                        auto &selfDependency = dependencies.emplace_back();
                        selfDependency.srcSubpass = pass.subpassID;
                        selfDependency.dstSubpass = pass.subpassID;
                        selfDependency.prevAccesses = pair.second.access.nextAccess;
                        selfDependency.nextAccesses = pair.second.access.nextAccess;
                    }
                }
            }

            if (hasDep) {
                auto &dependency = dependencies.emplace_back();
                auto lastIter = ++rag.resourceAccess[name.data()].rbegin();
                bool isBuffer = desc.dimension == ResourceDimension::BUFFER;
                if (accessDependent(lastIter->second.accessFlag, accessNode.resourceStatus.at(name.data()).accessFlag, isBuffer) && lastIter->second.accessFlag != gfx::AccessFlagBit::NONE) {
                    auto lastVert = lastIter->first;
                    auto lastPassID = get(ResourceAccessGraph::PassIDTag{}, rag, lastVert);
                    auto lastPassIndex = INVALID_ID;
                    if (holds<RasterSubpassTag>(lastPassID, rg) && (parent(lastPassID, rg) == parentID)) {
                        const auto *lastPass = get_if<RasterSubpass>(lastPassID, &rg);
                        lastPassIndex = lastPass->subpassID;
                    }

                    auto &dependency = dependencies.emplace_back();
                    dependency.srcSubpass = lastPassIndex;
                    dependency.dstSubpass = pass.subpassID;
                    dependency.prevAccesses = lastIter->second.accessFlag;
                    dependency.nextAccesses = pair.second.access.nextAccess;
                }
            }
        }
    };

    const auto *parentPass = get_if<RasterPass>(parentID, &renderGraph);
    CC_ASSERT(parentPass);

    if (parentPass->subpassGraph.subpasses.size() == 1) {
        // for those renderpass which consist of only 1 subpass
        AttachmentMap<PassComparator> colorMap(resourceAccessGraph.get_allocator());
        process(colorMap);
    } else {
        AttachmentMap<SubpassComparator> colorMap(resourceAccessGraph.get_allocator());
        process(colorMap);
    }
}

void startComputeSubpass(const Graphs &graphs, uint32_t passID, const ComputeSubpass &pass) {
    const auto &[renderGraph, layoutGraphData, resourceGraph, resourceAccessGraph, relationGraph] = graphs;

    auto vertID = add_vertex(resourceAccessGraph, passID);
    auto rlgVertID = add_vertex(relationGraph, vertID);
    CC_EXPECTS(static_cast<uint32_t>(rlgVertID) == static_cast<uint32_t>(vertID));

    auto &accessNode = get(ResourceAccessGraph::PassNodeTag{}, resourceAccessGraph, rlgVertID);
    AttachmentMap<SubpassComparator> colorMap(resourceAccessGraph.get_allocator());

    auto parentID = parent(passID, renderGraph);
    auto parentRagVertID = resourceAccessGraph.passIndex.at(parentID);
    auto &fgRenderpassInfo = get(ResourceAccessGraph::RenderPassInfoTag{}, resourceAccessGraph, parentRagVertID);

    std::ignore = checkRasterViews(graphs, rlgVertID, accessNode, pass.rasterViews, colorMap);
    std::ignore = checkComputeViews(graphs, rlgVertID, accessNode, pass.computeViews);

    fillRenderPassInfo(colorMap, fgRenderpassInfo, resourceGraph);
}

void startComputePass(const Graphs &graphs, uint32_t passID, const ComputePass &pass) {
    const auto &[renderGraph, layoutGraphData, resourceGraph, resourceAccessGraph, relationGraph] = graphs;

    auto vertID = add_vertex(resourceAccessGraph, passID);
    auto rlgVertID = add_vertex(relationGraph, vertID);
    CC_EXPECTS(static_cast<uint32_t>(rlgVertID) == static_cast<uint32_t>(vertID));

    auto &accessNode = get(ResourceAccessGraph::PassNodeTag{}, resourceAccessGraph, rlgVertID);
    std::ignore = checkComputeViews(graphs, rlgVertID, accessNode, pass.computeViews);
}

void startCopyPass(const Graphs &graphs, uint32_t passID, const CopyPass &pass) {
    const auto &[renderGraph, layoutGraphData, resourceGraph, resourceAccessGraph, relationGraph] = graphs;

    auto vertID = add_vertex(resourceAccessGraph, passID);
    auto rlgVertID = add_vertex(relationGraph, vertID);
    CC_EXPECTS(static_cast<uint32_t>(rlgVertID) == static_cast<uint32_t>(vertID));
    auto &accessNode = get(ResourceAccessGraph::PassNodeTag{}, resourceAccessGraph, rlgVertID);

    auto &resg = resourceGraph;
    auto &rag = resourceAccessGraph;
    auto &rlg = relationGraph;
    auto checkCopy = [&](const ccstd::pmr::string &resName,
                         uint32_t firstSlice,
                         uint32_t firstMip,
                         uint32_t firstPlane,
                         uint32_t sliceCount,
                         uint32_t mipCount,
                         bool read) {
        auto srcID = vertex(resName, resg);
        auto srcRange = getResourceRange(srcID, resg);
        srcRange.firstSlice = firstSlice;
        srcRange.mipLevel = firstMip;
        srcRange.basePlane = firstPlane;
        srcRange.numSlices = sliceCount;
        srcRange.levelCount = mipCount;

        AccessType access = read ? AccessType::READ : AccessType::WRITE;
        gfx::AccessFlags accessFlag = read ? gfx::AccessFlags::TRANSFER_READ : gfx::AccessFlags::TRANSFER_WRITE;
        ViewStatus srcViewStatus{resName, access, gfx::ShaderStageFlagBit::NONE, accessFlag, srcRange};
        addAccessStatus(rag, resg, accessNode, srcViewStatus);
        const auto &[lastVertSrc, ignore1] = dependencyCheck(rag, vertID, resg, srcViewStatus);
        tryAddEdge(lastVertSrc, vertID, rag);
        tryAddEdge(lastVertSrc, rlgVertID, rlg);
    };

    for (const auto &copy : pass.copyPairs) {
        checkCopy(copy.source,
                  copy.sourceFirstSlice, copy.sourceMostDetailedMip, copy.sourcePlaneSlice,
                  copy.numSlices, copy.mipLevels, true);

        checkCopy(copy.target,
                  copy.targetFirstSlice, copy.targetMostDetailedMip, copy.targetPlaneSlice,
                  copy.numSlices, copy.mipLevels, false);
    }

    for (const auto &upload : pass.uploadPairs) {
        checkCopy(upload.target,
                  upload.targetFirstSlice, upload.targetMostDetailedMip, upload.targetPlaneSlice,
                  upload.numSlices, upload.mipLevels, false);
    }
}

void startRaytracePass(const Graphs &graphs, uint32_t passID, const RaytracePass &pass) {
    const auto &[renderGraph, layoutGraphData, resourceGraph, resourceAccessGraph, relationGraph] = graphs;

    auto vertID = add_vertex(resourceAccessGraph, passID);
    auto rlgVertID = add_vertex(relationGraph, vertID);
    CC_EXPECTS(static_cast<uint32_t>(rlgVertID) == static_cast<uint32_t>(vertID));

    auto &accessNode = get(ResourceAccessGraph::PassNodeTag{}, resourceAccessGraph, rlgVertID);
    std::ignore = checkComputeViews(graphs, rlgVertID, accessNode, pass.computeViews);
}

bool rangeCheck(ResourceNode &status,
                const ResourceDesc & /*desc*/,
                const PmrString & /*targetName*/,
                uint32_t firstSlice, uint32_t numSlices,
                uint32_t firstMip, uint32_t mipLevels,
                uint32_t planeIndex) {
    CC_ASSERT(planeIndex < status.planes.size());
    // spare space in target
    bool check = !status.full;
    check &= !status.planes[planeIndex].full;
    if (check) {
        for (auto slice = firstSlice; slice < firstSlice + numSlices; ++slice) {
            auto &slices = status.planes[planeIndex].slices;
            // no spare space in this slice
            check &= !slices[slice].full;
            if (!check) {
                continue;
            }
            for (auto mip = firstMip; mip < firstMip + mipLevels; ++mip) {
                auto &mips = slices[slice].mips;
                // this mip has been taken
                check &= mips[mip] == std::numeric_limits<uint32_t>::max();
                if (!check) {
                    continue;
                }
                mips[mip] = mip;
                auto maxIter = std::max_element(mips.begin(), mips.end());
                if ((*maxIter) != std::numeric_limits<uint32_t>::max()) {
                    // linear increasing
                    check &= (*maxIter) == mips.size() - 1;
                    slices[slice].full = true;
                }
            }
            if (std::all_of(slices.begin(), slices.end(), [](const SliceNode &sliceNode) { return sliceNode.full; })) {
                status.planes[planeIndex].full = true;
            }
        }
    }
    return check;
}

uint32_t getPlaneCount(gfx::Format format) {
    switch (format) {
        case gfx::Format::DEPTH_STENCIL:
            return 2;
        default:
            return 1;
    }
}

bool moveValidation(const MovePass &pass, ResourceAccessGraph &rag, const ResourceGraph &resourceGraph) {
    bool check = true;
    ccstd::pmr::vector<ccstd::pmr::string> targets(rag.get_allocator());
    for (const auto &movePair : pass.movePairs) {
        const auto &fromResName = movePair.source;
        const auto fromResID = resourceGraph.valueIndex.at(fromResName);
        const auto &fromResDesc = get(ResourceGraph::DescTag{}, resourceGraph, fromResID);

        const auto &toResName = movePair.target;
        const auto toResID = resourceGraph.valueIndex.at(toResName);
        const auto &toResDesc = get(ResourceGraph::DescTag{}, resourceGraph, toResID);

        const auto &fromResTraits = get(ResourceGraph::TraitsTag{}, resourceGraph, fromResID);
        const auto &toResTraits = get(ResourceGraph::TraitsTag{}, resourceGraph, toResID);
        auto commonUsage = fromResDesc.flags | toResDesc.flags;

        targets.emplace_back(toResName);

        if (rag.movedTargetStatus.find(toResName) == rag.movedTargetStatus.end()) {
            rag.movedTargetStatus[toResName].planes.resize(getPlaneCount(toResDesc.format));
            for (auto &plane : rag.movedTargetStatus[toResName].planes) {
                plane.slices.resize(toResDesc.depthOrArraySize);
                for (auto &slice : plane.slices) {
                    slice.mips.resize(toResDesc.mipLevels, std::numeric_limits<uint32_t>::max());
                }
            }
        }

        auto safeShift = [](uint32_t num, uint8_t bit) { return std::max(1u, num >> bit); };

        rangeCheck(rag.movedTargetStatus[toResName], toResDesc, toResName, movePair.targetFirstSlice, movePair.numSlices, movePair.targetMostDetailedMip, movePair.mipLevels, movePair.targetPlaneSlice);
        uint32_t validConditions[] = {
            !fromResTraits.hasSideEffects(),
            rag.movedSourceStatus.find(toResName) == rag.movedSourceStatus.end(),
            rag.movedSourceStatus.find(fromResName) == rag.movedSourceStatus.end(),
            fromResTraits.residency != ResourceResidency::MEMORYLESS && toResTraits.residency != ResourceResidency::MEMORYLESS,
            fromResDesc.dimension == toResDesc.dimension,
            fromResDesc.width == safeShift(toResDesc.width, movePair.targetMostDetailedMip),
            fromResDesc.height == safeShift(toResDesc.height, movePair.targetMostDetailedMip),
            fromResDesc.format == toResDesc.format,
            fromResDesc.sampleCount == toResDesc.sampleCount,
            (fromResDesc.depthOrArraySize == toResDesc.depthOrArraySize) || (toResDesc.dimension != ResourceDimension::BUFFER), // full move if resource is buffer
        };
        bool val = *std::min_element(std::begin(validConditions), std::end(validConditions));
        check &= val;
    }

    // full check
    std::for_each(targets.begin(), targets.end(), [&](const ccstd::pmr::string &target) {
        ResourceNode &resNode = rag.movedTargetStatus[target];
        resNode.full |= std::all_of(resNode.planes.begin(), resNode.planes.end(), [](const auto &textureNode) {
            return textureNode.full;
        });
    });

    return check;
}

[[nodiscard]] ccstd::pmr::string getSubresourceNameByRange(
    const gfx::ResourceRange &range,
    boost::container::pmr::memory_resource *scratch) {
    ccstd::pmr::string subresName(scratch);
    // if () {
    //     switch (range.firstSlice) {
    //         case 0:
    //             return CUBE_RIGHT_NAME.data();
    //         case 1:
    //             return CUBE_LEFT_NAME.data();
    //         case 2:
    //             return CUBE_TOP_NAME.data();
    //         case 3:
    //             return CUBE_BOTTOM_NAME.data();
    //         case 4:
    //             return CUBE_FRONT_NAME.data();
    //         case 5:
    //             return CUBE_REAR_NAME.data();
    //         default:
    //             break;
    //     }
    // } else {
    std::string suffix = std::to_string(range.basePlane) + "_" + std::to_string(range.planeCount) + "_" + std::to_string(range.firstSlice) + "_" + std::to_string(range.numSlices) + "_" + std::to_string(range.mipLevel) + "_" + std::to_string(range.levelCount);
    subresName = suffix;
    // }
    return subresName;
}

gfx::SamplerInfo makePointSamplerInfo() {
    return gfx::SamplerInfo{gfx::Filter::POINT, gfx::Filter::POINT, gfx::Filter::POINT};
}

<<<<<<< HEAD
SubresourceView makeSubresourceView(const ResourceDesc &targetDesc, const gfx::ResourceRange& range) {
=======
SubresourceView makeSubresourceView(const ResourceDesc &srcDesc, const ResourceDesc &targetDesc, const gfx::ResourceRange &range) {
>>>>>>> 5465d2bd
    SubresourceView view{};
    view.firstArraySlice = range.firstSlice;
    view.numArraySlices = range.numSlices;
    view.indexOrFirstMipLevel = range.mipLevel;
    view.numMipLevels = range.levelCount;
    view.firstPlane = range.basePlane;
    view.numPlanes = range.planeCount;
    view.format = targetDesc.format;
    view.textureView = nullptr;
    return view;
}

void startMovePass(const Graphs &graphs, uint32_t passID, const MovePass &pass) {
    const auto &[renderGraph, layoutGraphData, resourceGraph, resourceAccessGraph, relationGraph] = graphs;

    if (moveValidation(pass, resourceAccessGraph, resourceGraph)) {
        for (const auto &pair : pass.movePairs) {
            auto toleranceRange = getResourceRange(vertex(pair.target, resourceGraph), resourceGraph);
            auto srcResourceRange = getResourceRange(vertex(pair.source, resourceGraph), resourceGraph);
            srcResourceRange.firstSlice = pair.targetFirstSlice;
            srcResourceRange.mipLevel = pair.targetMostDetailedMip;
            srcResourceRange.basePlane = pair.targetPlaneSlice;

            auto lastStatusIter = resourceAccessGraph.resourceAccess.at(pair.source).rbegin();
            resourceAccessGraph.movedSourceStatus.emplace(pair.source, AccessStatus{lastStatusIter->second.accessFlag, srcResourceRange});
            resourceAccessGraph.movedTarget[pair.target].emplace(getSubresourceNameByRange(srcResourceRange, resourceAccessGraph.resource()), pair.source);

            const auto &srcAccess = resourceAccessGraph.resourceAccess.at(pair.source);
            auto &targetAccess = resourceAccessGraph.resourceAccess[pair.target];
            targetAccess.clear();
            targetAccess.emplace(*srcAccess.rbegin());

            auto targetResID = findVertex(pair.target, resourceGraph);
            resourceAccessGraph.resourceIndex[pair.target] = targetResID;

            auto &rag = resourceAccessGraph;
            std::function<void(const ccstd::pmr::string &, ResourceGraph::vertex_descriptor)> feedBack = [&](
                                                                                                             const ccstd::pmr::string &source,
                                                                                                             ResourceGraph::vertex_descriptor v) {
                rag.resourceIndex[source] = v;

                if (rag.movedTarget.find(source) != rag.movedTarget.end()) {
                    for (const auto &[rangeStr, prt] : rag.movedTarget[source]) {
                        feedBack(prt, v);
                    }
                }
            };
            feedBack(pair.source, targetResID);
        }
    } else {
        for (const auto &pair : pass.movePairs) {
            CopyPass copyPass(resourceAccessGraph.get_allocator());
            copyPass.copyPairs.emplace_back(CopyPair(
                pair.source,
                pair.target,
                pair.mipLevels, pair.numSlices,
                0, 0, 0,
                pair.targetMostDetailedMip, pair.targetFirstSlice, pair.targetPlaneSlice));
            startCopyPass(graphs, passID, copyPass);
        }
    }
}

struct DependencyVisitor : boost::dfs_visitor<> {
    void discover_vertex(RenderGraph::vertex_descriptor passID,
                         const AddressableView<RenderGraph> &gv) const {
        visitObject(
            passID, gv.mGraph,
            [&](const RasterPass &pass) {
                startRenderPass(graphs, passID, pass);
            },
            [&](const RasterSubpass &pass) {
                startRenderSubpass(graphs, passID, pass);
            },
            [&](const ComputeSubpass &pass) {
                startComputeSubpass(graphs, passID, pass);
            },
            [&](const ComputePass &pass) {
                startComputePass(graphs, passID, pass);
            },
            [&](const CopyPass &pass) {
                startCopyPass(graphs, passID, pass);
            },
            [&](const MovePass &pass) {
                startMovePass(graphs, passID, pass);
            },
            [&](const RaytracePass &pass) {
                startRaytracePass(graphs, passID, pass);
            },
            [&](const auto & /*pass*/) {
                // do nothing
            });
    }

    void finish_vertex(RenderGraph::vertex_descriptor passID,
                       const AddressableView<RenderGraph> &gv) const {
        visitObject(
            passID, gv.mGraph,
            [&](const RasterPass &pass) {
                endRenderPass(graphs, passID, pass);
            },
            [&](const auto & /*pass*/) {
                // do nothing
            });
    }

    const Graphs &graphs;
};

void subresourceAnalysis(ResourceAccessGraph &rag, ResourceGraph &resg) {
    using RecursiveFuncType = std::function<void(const PmrFlatMap<ccstd::pmr::string, ccstd::pmr::string> &, const ccstd::pmr::string &)>;
    RecursiveFuncType addSubres = [&](const PmrFlatMap<ccstd::pmr::string, ccstd::pmr::string> &subreses, const ccstd::pmr::string &resName) {
        if (subreses.size() == 1) {
            const auto &src = subreses.begin()->second;
            rag.resourceIndex[src] = rag.resourceIndex.at(resName);

            if (rag.movedTarget.find(src) != rag.movedTarget.end()) {
                addSubres(rag.movedTarget.at(src), src);
            }
        } else {
            for (const auto &[rangeStr, subres] : subreses) {
                auto descResViewID = findVertex(subres, resg);
                auto targetResID = rag.resourceIndex.at(resName);

                const auto &targetName = get(ResourceGraph::NameTag{}, resg, targetResID);
                const auto &targetDesc = get(ResourceGraph::DescTag{}, resg, targetResID);
                const auto &srcResourceRange = rag.movedSourceStatus.at(subres).range;
                const auto &targetTraits = get(ResourceGraph::TraitsTag{}, resg, targetResID);
                const auto &indexName = concatResName(targetName, subres, rag.resource());
                auto subresID = findVertex(indexName, resg);
                if (subresID == ResourceGraph::null_vertex()) {
                    const auto &subView = makeSubresourceView(targetDesc, srcResourceRange);
                    // register to resourcegraph
                    subresID = addVertex(
                        SubresourceViewTag{},
                        std::forward_as_tuple(indexName),
                        std::forward_as_tuple(targetDesc),
                        std::forward_as_tuple(targetTraits),
                        std::forward_as_tuple(),
                        std::forward_as_tuple(makePointSamplerInfo()),
                        std::forward_as_tuple(subView),
                        resg,
                        targetResID);
                }
                rag.resourceIndex[subres] = subresID;

                if (rag.movedTarget.find(subres) != rag.movedTarget.end()) {
                    addSubres(rag.movedTarget.at(subres), subres);
                }
            }
        }
    };

    for (const auto &[targetName, subreses] : rag.movedTarget) {
        if (subreses.size() > 1 && rag.movedSourceStatus.find(targetName) == rag.movedSourceStatus.end()) {
            addSubres(rag.movedTarget.at(targetName), targetName);
        }
    }
}

// status of resource access
void buildAccessGraph(Graphs &graphs) {
    // what we need:
    //  - pass dependency
    //  - pass attachment access
    // AccessTable accessRecord;

    auto &[renderGraph, layoutGraphData, resourceGraph, resourceAccessGraph, relationGraph] = graphs;
    size_t numPasses = 0;
    numPasses += renderGraph.rasterPasses.size();
    numPasses += renderGraph.computePasses.size();
    numPasses += renderGraph.copyPasses.size();
    numPasses += renderGraph.raytracePasses.size();

    resourceAccessGraph.reserve(static_cast<ResourceAccessGraph::vertices_size_type>(numPasses));
    resourceAccessGraph.resourceNames.reserve(128);
    resourceAccessGraph.resourceIndex.reserve(128);

    resourceAccessGraph.topologicalOrder.reserve(numPasses);
    resourceAccessGraph.topologicalOrder.clear();
    resourceAccessGraph.resourceLifeRecord.reserve(resourceGraph.names.size());

    if (!resourceAccessGraph.resourceLifeRecord.empty()) {
        resourceAccessGraph.resourceLifeRecord.clear();
    }

    if (!resourceAccessGraph.leafPasses.empty()) {
        resourceAccessGraph.leafPasses.clear();
    }
    if (!resourceAccessGraph.culledPasses.empty()) {
        resourceAccessGraph.culledPasses.clear();
    }

    // const auto &names = get(RenderGraph::Name, renderGraph);
    for (size_t i = 1; i <= numPasses; ++i) {
        resourceAccessGraph.leafPasses.emplace(i, LeafStatus{false, true});
    }

    auto startID = add_vertex(resourceAccessGraph, INVALID_ID - 1);
    CC_EXPECTS(startID == EXPECT_START_ID);

    add_vertex(relationGraph, startID);

    DependencyVisitor visitor{{}, graphs};
    auto colors = renderGraph.colors(renderGraph.resource());
    AddressableView gv{renderGraph};
    for (const auto passID : renderGraph.sortedVertices) {
        if (!holds<RasterSubpassTag>(passID, renderGraph) && !holds<ComputeSubpassTag>(passID, renderGraph)) {
            boost::depth_first_visit(gv, passID, visitor, get(colors, renderGraph));
        }
    }

    // moved resource
    subresourceAnalysis(resourceAccessGraph, resourceGraph);

    auto &rag = resourceAccessGraph;
    auto branchCulling = [](ResourceAccessGraph::vertex_descriptor vertex, ResourceAccessGraph &rag) -> void {
        CC_EXPECTS(out_degree(vertex, rag) == 0);
        using FuncType = void (*)(ResourceAccessGraph::vertex_descriptor, ResourceAccessGraph &);
        static FuncType leafCulling = [](ResourceAccessGraph::vertex_descriptor vertex, ResourceAccessGraph &rag) {
            rag.culledPasses.emplace(vertex);
            auto &attachments = get(ResourceAccessGraph::PassNodeTag{}, rag, vertex);
            attachments.resourceStatus.clear();
            auto inEdges = in_edges(vertex, rag);
            for (auto iter = inEdges.first; iter < inEdges.second;) {
                auto inEdge = *iter;
                auto srcVert = source(inEdge, rag);
                remove_edge(inEdge, rag);
                if (out_degree(srcVert, rag) == 0) {
                    leafCulling(srcVert, rag);
                }
                inEdges = in_edges(vertex, rag);
                iter = inEdges.first;
            }
        };
        leafCulling(vertex, rag);
    };

    // no present pass found, add a fake node to gather leaf node(s).
    if (resourceAccessGraph.presentPassID == 0xFFFFFFFF) {
        auto ragEndNode = add_vertex(rag, RenderGraph::null_vertex());
        auto rlgEndNode = add_vertex(relationGraph, ragEndNode);
        // keep sync before pass reorder done.
        CC_EXPECTS(ragEndNode == rlgEndNode);
        resourceAccessGraph.presentPassID = ragEndNode;
        auto iter = resourceAccessGraph.leafPasses.find(ragEndNode);
        constexpr bool isExternal = true;
        constexpr bool needCulling = false;
        if (iter == resourceAccessGraph.leafPasses.end()) {
            resourceAccessGraph.leafPasses.emplace(ragEndNode, LeafStatus{isExternal, needCulling});
        } else {
            resourceAccessGraph.leafPasses.at(ragEndNode) = LeafStatus{isExternal, needCulling};
        }
    }

    // make leaf node closed walk for pass reorder
    for (auto pass : resourceAccessGraph.leafPasses) {
        bool isExternal = pass.second.isExternal;
        bool needCulling = pass.second.needCulling;

        if (pass.first != resourceAccessGraph.presentPassID) {
            if (isExternal && !needCulling) {
                add_edge(pass.first, resourceAccessGraph.presentPassID, resourceAccessGraph);
            } else {
                // write into transient resources, culled
                if constexpr (ENABLE_BRANCH_CULLING) {
                    branchCulling(pass.first, resourceAccessGraph);
                }
            }
        }
    }
    for (auto rit = resourceAccessGraph.culledPasses.rbegin(); rit != resourceAccessGraph.culledPasses.rend(); ++rit) {
        // remove culled vertices, std::less make this set ascending order, so reverse iterate
        remove_vertex(*rit, relationGraph);
    }

    for (auto rlgVert : makeRange(vertices(relationGraph))) {
        auto ragVert = get(RelationGraph::DescIDTag{}, relationGraph, rlgVert);
        rag.topologicalOrder.emplace_back(ragVert);
    }
}

#pragma region BUILD_BARRIERS
gfx::ResourceRange getOriginRange(ResourceGraph::vertex_descriptor v, const gfx::ResourceRange &currRange, const ResourceGraph &resg) {
    gfx::ResourceRange ret = currRange;
    auto resID = parent(v, resg);
    if (resID == ResourceGraph::null_vertex()) {
        return ret;
    }

    while (resg.isTextureView(resID)) {
        const auto &subresView = get(SubresourceViewTag{}, resID, resg);
        ret.firstSlice += subresView.firstArraySlice;
        ret.mipLevel += subresView.indexOrFirstMipLevel;
        ret.basePlane += subresView.firstPlane;
        resID = parent(resID, resg);
    }
    return ret;
}

void buildBarriers(FrameGraphDispatcher &fgDispatcher) {
    auto *scratch = fgDispatcher.scratch;
    const auto &renderGraph = fgDispatcher.renderGraph;
    const auto &layoutGraph = fgDispatcher.layoutGraph;
    auto &resourceGraph = fgDispatcher.resourceGraph;
    auto &relationGraph = fgDispatcher.relationGraph;
    auto &rag = fgDispatcher.resourceAccessGraph;

    // record resource current in-access and out-access for every single node
    if (!fgDispatcher._accessGraphBuilt) {
        Graphs graphs{renderGraph, layoutGraph, resourceGraph, rag, relationGraph};
        buildAccessGraph(graphs);
        fgDispatcher._accessGraphBuilt = true;
    }

    auto getGFXBarrier = [&resourceGraph](const Barrier &barrier) {
        gfx::GFXObject *gfxBarrier{nullptr};
        const auto &desc = get(ResourceGraph::DescTag{}, resourceGraph, barrier.resourceID);
        if (desc.dimension == ResourceDimension::BUFFER) {
            gfx::BufferBarrierInfo info;
            info.prevAccesses = barrier.beginStatus.accessFlag;
            info.nextAccesses = barrier.endStatus.accessFlag;
            const auto &range = barrier.endStatus.range;
            info.offset = 0;
            info.size = range.depthOrArraySize;
            info.type = barrier.type;
            gfxBarrier = gfx::Device::getInstance()->getBufferBarrier(info);
        } else {
            const auto &originRange = getOriginRange(barrier.resourceID, barrier.endStatus.range, resourceGraph);
            gfx::TextureBarrierInfo info;
            info.prevAccesses = barrier.beginStatus.accessFlag;
            info.nextAccesses = barrier.endStatus.accessFlag;
            info.range = originRange;
            info.type = barrier.type;
            gfxBarrier = gfx::Device::getInstance()->getTextureBarrier(info);
        }
        return gfxBarrier;
    };

    // found pass id in this map ? barriers you should commit when run into this pass
    // : or no extra barrier needed.
    for (auto &accessPair : rag.resourceAccess) {
        const auto &resName = accessPair.first;

        auto resID = findVertex(resName, resourceGraph);
        auto realResourceID = resID;
        const auto &desc = get(ResourceGraph::DescTag{}, resourceGraph, resID);
        bool isBuffer = desc.dimension == ResourceDimension::BUFFER;

        const auto &accessRecord = accessPair.second;
        auto iter = accessRecord.begin();
        auto nextIter = iter;
        std::advance(nextIter, 1);
        for (; nextIter != accessRecord.end(); ++iter, ++nextIter) {
            auto srcRagVertID = iter->first;
            auto dstRagVertID = nextIter->first;
            auto srcPassID = get(ResourceAccessGraph::PassIDTag{}, rag, srcRagVertID);
            auto dstPassID = get(ResourceAccessGraph::PassIDTag{}, rag, dstRagVertID);

            if (holds<RasterPassTag>(dstPassID, renderGraph) || holds<RasterSubpassTag>(dstPassID, renderGraph)) {
                const auto &fgRenderPassInfo = get(ResourceAccessGraph::RenderPassInfoTag{}, rag, dstRagVertID);
                if (fgRenderPassInfo.viewIndex.find(resName) != fgRenderPassInfo.viewIndex.end() ||
                    rag.movedTargetStatus.find(resName) != rag.movedTargetStatus.end()) {
                    // renderpass info instead
                    continue;
                }
            }

            // subpass layout transition
            if ((srcRagVertID != 0) && (holds<RasterPassTag>(srcPassID, renderGraph) || holds<RasterSubpassTag>(srcPassID, renderGraph))) {
                auto ragVertID = srcRagVertID;
                if (holds<RasterSubpassTag>(srcPassID, renderGraph)) {
                    auto parentID = parent(srcPassID, renderGraph);
                    ragVertID = rag.passIndex.at(parentID);
                }
                // RenderPass Info
                auto &fgRenderPassInfo = get(ResourceAccessGraph::RenderPassInfoTag{}, rag, ragVertID);
                std::string_view resName = get(ResourceGraph::NameTag{}, resourceGraph, resID);
                auto colorIter = std::find(fgRenderPassInfo.orderedViews.begin(), fgRenderPassInfo.orderedViews.end(), resName);
                auto colorIndex = std::distance(fgRenderPassInfo.orderedViews.begin(), colorIter);
                if (colorIndex < fgRenderPassInfo.colorAccesses.size()) {
                    fgRenderPassInfo.colorAccesses[colorIndex].nextAccess = nextIter->second.accessFlag;
                } else if (colorIndex == fgRenderPassInfo.colorAccesses.size()) {
                    fgRenderPassInfo.dsAccess.nextAccess = nextIter->second.accessFlag;
                } else if (colorIndex == fgRenderPassInfo.colorAccesses.size() + 1) {
                    fgRenderPassInfo.dsResolveAccess.nextAccess = nextIter->second.accessFlag;
                }

                if (holds<RasterSubpassTag>(srcPassID, renderGraph) &&
                    accessDependent(iter->second.accessFlag, nextIter->second.accessFlag, isBuffer)) {
                    const auto *subpass = get_if<RasterSubpass>(srcPassID, &renderGraph);
                    CC_ASSERT(subpass);
                    auto subpassID = subpass->subpassID;
                    auto &dependency = fgRenderPassInfo.rpInfo.dependencies.emplace_back();
                    dependency.srcSubpass = subpass->subpassID;
                    dependency.dstSubpass = INVALID_ID;
                    dependency.prevAccesses = iter->second.accessFlag;
                    dependency.nextAccesses = nextIter->second.accessFlag;
                }
                continue;
            }

            if (rag.movedSourceStatus.find(resName) != rag.movedSourceStatus.end()) {
                realResourceID = rag.resourceIndex.at(resName);
            }

            // undefined access
            if (srcRagVertID == 0) {
                auto &dstBarrierNode = get(ResourceAccessGraph::BarrierTag{}, rag, dstRagVertID);
                auto &firstMeetBarrier = dstBarrierNode.frontBarriers.emplace_back();
                firstMeetBarrier.resourceID = realResourceID;
                firstMeetBarrier.type = gfx::BarrierType::FULL;
                firstMeetBarrier.beginVert = dstPassID;
                firstMeetBarrier.endVert = dstPassID;
                firstMeetBarrier.beginStatus = iter->second;
                firstMeetBarrier.endStatus = nextIter->second;
                firstMeetBarrier.barrier = getGFXBarrier(firstMeetBarrier);
            } else if (accessDependent(iter->second.accessFlag, nextIter->second.accessFlag, isBuffer)) {
                auto &srcBarrierNode = get(ResourceAccessGraph::BarrierTag{}, rag, srcRagVertID);
                auto &beginBarrier = srcBarrierNode.rearBarriers.emplace_back();
                beginBarrier.resourceID = realResourceID;
                beginBarrier.beginVert = srcPassID;
                beginBarrier.endVert = dstPassID;
                beginBarrier.beginStatus = iter->second;
                beginBarrier.endStatus = nextIter->second;
                if (isPassExecAdjecent(iter->first, nextIter->first)) {
                    beginBarrier.type = gfx::BarrierType::FULL;
                } else {
                    beginBarrier.type = gfx::BarrierType::SPLIT_BEGIN;

                    auto &dstBarrierNode = get(ResourceAccessGraph::BarrierTag{}, rag, dstRagVertID);
                    auto &endBarrier = dstBarrierNode.frontBarriers.emplace_back();
                    endBarrier.resourceID = realResourceID;
                    endBarrier.type = gfx::BarrierType::SPLIT_END;
                    endBarrier.beginVert = srcPassID;
                    endBarrier.endVert = dstPassID;
                    endBarrier.beginStatus = iter->second;
                    endBarrier.endStatus = nextIter->second;
                    endBarrier.barrier = getGFXBarrier(endBarrier);
                }
                beginBarrier.barrier = getGFXBarrier(beginBarrier);
            }
        }
        const auto &traits = get(ResourceGraph::TraitsTag{}, resourceGraph, realResourceID);
        auto &states = get(ResourceGraph::StatesTag{}, resourceGraph, realResourceID);
        if (traits.hasSideEffects()) {
            states.states = iter->second.accessFlag;
            if (traits.residency == ResourceResidency::BACKBUFFER) {
                auto lastAccessPassID = get(ResourceAccessGraph::PassIDTag{}, rag, iter->first);
                auto &barrierNode = get(ResourceAccessGraph::BarrierTag{}, rag, iter->first);
                auto &presentBarrier = barrierNode.rearBarriers.emplace_back();
                presentBarrier.resourceID = realResourceID;
                presentBarrier.type = gfx::BarrierType::FULL;
                presentBarrier.beginVert = lastAccessPassID;
                presentBarrier.endVert = lastAccessPassID;
                presentBarrier.beginStatus = iter->second;
                presentBarrier.endStatus = {gfx::AccessFlagBit::PRESENT, iter->second.range};
                presentBarrier.barrier = getGFXBarrier(presentBarrier);

                states.states = gfx::AccessFlagBit::NONE;
            }
        }
    }

    {
        for (auto &fgRenderpassInfo : rag.rpInfo) {
            auto &colorAttachments = fgRenderpassInfo.rpInfo.colorAttachments;
            uint32_t count{0};
            for (auto &color : colorAttachments) {
                const auto &colorAccess = fgRenderpassInfo.colorAccesses[count];
                color.barrier = getGeneralBarrier(cc::gfx::Device::getInstance(),
                                                  colorAccess.prevAccess,
                                                  colorAccess.nextAccess);
                ++count;
            }
            auto &dsAttachment = fgRenderpassInfo.rpInfo.depthStencilAttachment;
            if (dsAttachment.format != gfx::Format::UNKNOWN) {
                const auto &dsAccess = fgRenderpassInfo.dsAccess;
                dsAttachment.barrier = getGeneralBarrier(cc::gfx::Device::getInstance(),
                                                         dsAccess.prevAccess,
                                                         dsAccess.nextAccess);
            }
            auto &dsResolveAttachment = fgRenderpassInfo.rpInfo.depthStencilResolveAttachment;
            if (dsResolveAttachment.format != gfx::Format::UNKNOWN) {
                const auto &dsResolveAccess = fgRenderpassInfo.dsResolveAccess;
                dsResolveAttachment.barrier = getGeneralBarrier(cc::gfx::Device::getInstance(),
                                                                dsResolveAccess.prevAccess,
                                                                dsResolveAccess.nextAccess);
            }
        }
    }
}
#pragma endregion BUILD_BARRIERS

#pragma region PASS_REORDER

struct PassVisitor : boost::dfs_visitor<> {
    using RLGVertex = RelationGraph::vertex_descriptor;
    using RLGEdge = RelationGraph::edge_descriptor;
    using InEdgeRange = std::pair<RelationGraph::in_edge_iterator, RelationGraph::in_edge_iterator>;
    using OutEdgeRange = std::pair<RelationGraph::out_edge_iterator, RelationGraph::out_edge_iterator>;

    PassVisitor(RelationGraph &tcIn, CloseCircuits &circuitsIn) : _relationGraph(tcIn), _circuits(circuitsIn) {}

    void start_vertex(RLGVertex u, const RelationGraph &g) {}

    void discover_vertex(RLGVertex u, const RelationGraph &g) {}

    void examine_edge(RLGEdge e, const RelationGraph &g) {
    }

    void tree_edge(RLGEdge e, const RelationGraph &g) {}

    void back_edge(RLGEdge e, const RelationGraph &g) {}

    void forward_or_cross_edge(RLGEdge e, const RelationGraph &g) {
        // the vertex which:
        // 1. is ancestor of targetID;
        // 2. sourceID is reachable at this specific vert;
        // is where the closed-path started.
        // note that `reachable` may results to multiple paths, choose the shortest one.
        auto sourceID = source(e, g);
        auto targetID = target(e, g);

        using RhsRangePair = std::pair<RelationGraph::in_edge_iterator, InEdgeRange>;

        bool foundIntersect = false;
        std::queue<RhsRangePair> vertQ;
        auto iterPair = in_edges(targetID, g);
        vertQ.emplace(RhsRangePair{iterPair.first, iterPair});

        // from source vertex on this edge back to branch point
        EdgeList rhsPath;
        bool rootEdge = true;
        while (!foundIntersect && !vertQ.empty()) {
            auto rangePair = vertQ.front();
            vertQ.pop();
            auto range = rangePair.second;
            for (auto iter = range.first; iter != range.second; ++iter) {
                auto srcID = source((*iter), g);
                if (sourceID == srcID) {
                    continue;
                }
                auto e = edge(srcID, sourceID, _relationGraph);
                auto recordIter = rootEdge ? iter : rangePair.first;
                if (!e.second) {
                    vertQ.emplace(RhsRangePair{recordIter, in_edges(srcID, g)});
                } else {
                    rhsPath = {(*iter), *recordIter};
                    foundIntersect = true;
                    break;
                }
            }
            rootEdge = false;
        }
        assert(foundIntersect);

        using LhsRangePair = std::pair<RelationGraph::out_edge_iterator, OutEdgeRange>;
        auto branchVert = source(rhsPath.first, g);
        bool found = false;
        std::queue<LhsRangePair> forwardVertQ;
        auto forwardIterPair = out_edges(branchVert, g);
        forwardVertQ.emplace(LhsRangePair{forwardIterPair.first, forwardIterPair});
        EdgeList lhsPath;
        rootEdge = true;
        while (!found && !forwardVertQ.empty()) {
            auto rangePair = forwardVertQ.front();
            forwardVertQ.pop();
            auto range = rangePair.second;
            for (auto iter = range.first; iter != range.second; ++iter) {
                if ((*iter) == rhsPath.first) {
                    continue;
                }
                auto dstID = target((*iter), g);
                auto e = edge(dstID, sourceID, _relationGraph);
                auto recordIter = rootEdge ? iter : rangePair.first;
                if (!e.second) {
                    forwardVertQ.emplace(LhsRangePair{recordIter, out_edges(dstID, g)});
                } else {
                    found = true;
                    lhsPath = {*recordIter, (*iter)};
                    break;
                }
            }
            rootEdge = true;
        }
        assert(found);
        lhsPath.second = e;

        _circuits.emplace_back(CloseCircuit{lhsPath, rhsPath});
    };

private:
    RelationGraph &_relationGraph;
    CloseCircuits &_circuits;
};

// forward (vertex ascending):
// -- true: how much resource this pass writes to, which has an effect of later passes;
// -- false: how much resource this pass reads from, which is dependent from former passes.
auto evaluateHeaviness(const ResourceAccessGraph &rag, const ResourceGraph &rescGraph, ResourceAccessGraph::vertex_descriptor vert, bool forward) {
    const ResourceAccessNode &accessNode = get(ResourceAccessGraph::PassNodeTag{}, rag, vert);
    int64_t score = 0;
    bool forceAdjacent = false;
    for (const auto &pair : accessNode.resourceStatus) {
        int64_t eval = 0;
        auto rescID = rag.resourceIndex.at(pair.first);
        const ResourceDesc &desc = get(ResourceGraph::DescTag{}, rescGraph, rescID);
        const ResourceTraits &traits = get(ResourceGraph::TraitsTag{}, rescGraph, rescID);

        const auto &resc = pair.second;
        if (!(isReadOnlyAccess(resc.accessFlag) ^ forward)) {
            // forward calculate write(s), backward calculate read(s).
            continue;
        }

        switch (desc.dimension) {
            case ResourceDimension::BUFFER:
                eval = desc.width;
                break;
            case ResourceDimension::TEXTURE1D:
            case ResourceDimension::TEXTURE2D:
            case ResourceDimension::TEXTURE3D:
                eval = gfx::formatSize(desc.format, desc.width, desc.height, desc.depthOrArraySize);
                break;
        }

        if (traits.residency == ResourceResidency::MEMORYLESS) {
            forceAdjacent = true;
            score = forward ? std::numeric_limits<int64_t>::lowest() : std::numeric_limits<int64_t>::max();
            break;
        }
    }
    return std::make_tuple(forceAdjacent, score);
};

void evaluateAndTryMerge(const ResourceAccessGraph &rag, const ResourceGraph &rescGraph, RelationGraph &relationGraph, const RelationGraph &relationGraphTc, const RelationVerts &lhsVerts, const RelationVerts &rhsVerts) {
    assert(lhsVerts.size() >= 2);
    assert(rhsVerts.size() >= 2);

    auto evaluate = [&rag, &rescGraph, &relationGraph](RelationVert vert, bool forward) {
        auto ragVert = get(RelationGraph::DescIDTag{}, relationGraph, vert);
        return evaluateHeaviness(rag, rescGraph, ragVert, forward);
    };

    if (lhsVerts.size() == 2 || rhsVerts.size() == 2) {
        /*
               1 ----------- 2
                \       __--/
                 3 --``
            no extra choice, only 1 - 3 - 2
        */
        const RelationVerts *shorterPath = lhsVerts.size() == 2 ? &lhsVerts : &rhsVerts;
        remove_edge((*shorterPath)[0], (*shorterPath)[1], relationGraph);
    } else {
        // fist and last joint pass in this circuit don't get involved in reorder.
        auto firstLhsNode = lhsVerts[1];
        auto lastLhsNode = lhsVerts[lhsVerts.size() - 2];

        const auto &lhsBackwardStatus = evaluate(firstLhsNode, false);
        bool lhsAdjacentToStart = std::get<0>(lhsBackwardStatus);
        const auto &lhsForwardStatus = evaluate(lastLhsNode, true);
        bool lhsAdjacentToEnd = std::get<0>(lhsForwardStatus);

        auto firstRhsNode = rhsVerts[1];
        auto lastRhsNode = rhsVerts[rhsVerts.size() - 2];

        const auto &rhsBackwardStatus = evaluate(firstRhsNode, true);
        bool rhsAdjacentToStart = std::get<0>(rhsBackwardStatus);
        const auto &rhsForwardStatus = evaluate(lastRhsNode, false);
        bool rhsAdjacentToEnd = std::get<0>(rhsForwardStatus);

        if (lhsAdjacentToStart || rhsAdjacentToEnd || lhsAdjacentToEnd || rhsAdjacentToStart) {
            const RelationVerts *formerPath = &lhsVerts;
            const RelationVerts *latterPath = &rhsVerts;
            if (rhsAdjacentToStart || lhsAdjacentToEnd) {
                swap(formerPath, latterPath);
            }

            remove_edge((*latterPath)[0], (*latterPath)[1], relationGraph);
            remove_edge((*formerPath)[formerPath->size() - 2], (*formerPath)[formerPath->size() - 1], relationGraph);

            tryAddEdge((*formerPath)[formerPath->size() - 2], (*latterPath)[1], relationGraph);
        }

        assert(lhsVerts.size() >= 3 && rhsVerts.size() >= 3);
        constexpr int64_t score = std::numeric_limits<int64_t>::lowest();
        ccstd::vector<std::queue<RelationEdge>> candidateSections;
        std::queue<RelationEdge> lhsSection;
        for (size_t i = 1; i < lhsVerts.size(); ++i) {
            auto tryE = edge(lhsVerts[i], lhsVerts[i - 1], relationGraphTc);
            auto tryRE = edge(lhsVerts[i - 1], lhsVerts[i], relationGraphTc);
            // check if original reachable
            if (!tryE.second && !tryRE.second) {
                remove_edge(lhsVerts[i - 1], lhsVerts[i], relationGraph);
                candidateSections.emplace_back(lhsSection);
                std::queue<RelationEdge> clearQ;
                lhsSection.swap(clearQ);
            }
            auto e = edge(lhsVerts[i], lhsVerts[i - 1], relationGraph);
            // verts comes in order, so either real edge exist or logic edge is added.
            CC_ASSERT(e.second);

            lhsSection.emplace(e.first);
        }
        if (candidateSections.empty()) {
            // if this one is a tight edge(no logic edge, dependent from one to its next),
            // keep this whole chain as a candidate.
            remove_edge(lhsVerts[0], lhsVerts[1], relationGraph);
            remove_edge(lhsVerts[lhsVerts.size() - 2], lhsVerts[lhsVerts.size() - 1], relationGraph);
            candidateSections.emplace_back(std::move(lhsSection));
        }

        std::queue<RelationEdge> rhsSection;
        for (size_t i = 1; i < rhsVerts.size(); ++i) {
            auto tryE = edge(rhsVerts[i], rhsVerts[i - 1], relationGraphTc);
            auto tryRE = edge(rhsVerts[i - 1], rhsVerts[i], relationGraphTc);
            if (!tryE.second && !tryRE.second) {
                remove_edge(rhsVerts[i - 1], rhsVerts[i], relationGraph);
                candidateSections.emplace_back(rhsSection);
                std::queue<RelationEdge> clearQ;
                rhsSection.swap(clearQ);
            }
            auto e = edge(rhsVerts[i], rhsVerts[i - 1], relationGraph);
            // verts comes in order, so either real edge exist or logic edge is added.
            CC_ASSERT(e.second);
            rhsSection.emplace(e.first);
        }

        // lhs verts already put in.
        if (candidateSections.size() == 1) {
            remove_edge(rhsVerts[0], rhsVerts[1], relationGraph);
            remove_edge(rhsVerts[rhsVerts.size() - 2], rhsVerts[rhsVerts.size() - 1], relationGraph);
            candidateSections.emplace_back(std::move(rhsSection));
        }

        assert(candidateSections.size() >= 2);

        ScoreMap scMap;
        auto tailVert = lhsVerts[0];
        while (!candidateSections.empty()) {
            int64_t lightest = std::numeric_limits<int64_t>::max();
            uint32_t index = 0;
            for (size_t i = 0; i < candidateSections.size(); ++i) {
                auto e = candidateSections[i].front();
                auto srcVert = source(e, relationGraph);
                auto dstVert = target(e, relationGraph);
                int64_t srcBackwardScore = 0;
                int64_t dstForwardScore = 0;
                if (scMap.find(srcVert) == scMap.end()) {
                    auto res = evaluate(srcVert, false);
                    srcBackwardScore = std::get<1>(res);
                    res = evaluate(srcVert, true);
                    auto srcForwardScore = std::get<1>(res);
                    scMap.emplace(srcVert, std::pair<int64_t, int64_t>(srcBackwardScore, srcForwardScore));
                } else {
                    srcBackwardScore = std::get<0>(scMap.at(srcVert));
                }
                if (scMap.find(dstVert) == scMap.end()) {
                    auto res = evaluate(dstVert, false);
                    dstForwardScore = std::get<1>(res);
                    res = evaluate(dstVert, true);
                    auto dstBackwardScore = std::get<1>(res);
                    scMap.emplace(dstVert, std::pair<int64_t, int64_t>(dstBackwardScore, dstForwardScore));
                } else {
                    dstForwardScore = std::get<1>(scMap.at(dstVert));
                }

                // we are in a simple path, so all the "input(this path)" resource of this path come from the first vertex,
                // all the "output(this path)" come to the last vertex, other resources are "internally(this path)" produced and destroyed.
                // so only input of first vertex and output of last vertex are taken into account.
                // [simple path]: path without diverged edges.
                auto score = dstForwardScore - srcBackwardScore;
                if (lightest > score) {
                    lightest = score;
                    index = i;
                }
            }
            auto e = candidateSections[index].front();
            candidateSections[index].pop();
            if (candidateSections[index].empty()) {
                auto iter = candidateSections.begin();
                std::advance(iter, index);
                candidateSections.erase(iter);
            }
            auto srcVert = source(e, relationGraph);
            auto dstVert = target(e, relationGraph);
            tryAddEdge(tailVert, srcVert, relationGraph);
            tailVert = dstVert;
        }

        tryAddEdge(tailVert, lhsVerts.back(), relationGraph);
    }
}

// return : can be further reduced?
bool reduce(const ResourceAccessGraph &rag, const ResourceGraph &rescGraph, RelationGraph &relationGraph, RelationGraph &relationGraphTc, const CloseCircuit &circuit) {
    auto checkPath = [&relationGraph](std::stack<RelationGraph::vertex_descriptor> &vertices, RelationGraph::vertex_descriptor endVert, RelationVerts &stackTrace) {
        bool simpleGraph = true;
        while (!vertices.empty()) {
            auto vert = vertices.top();
            vertices.pop();
            stackTrace.emplace_back(vert);

            if (endVert == vert) {
                break;
            }

            if (out_degree(vert, relationGraph) > 1) {
                simpleGraph = false;
                break;
            }
            auto r = out_edges(vert, relationGraph);
            for (auto rIter = r.first; rIter != r.second; ++rIter) {
                auto dstID = target(*rIter, relationGraph);
                vertices.push(dstID);
            }
            if (r.first == r.second) {
                stackTrace.pop_back();
            }
        }
        return simpleGraph;
    };

    // check if there is a sub branch on lhs
    auto lhsEdges = circuit.first;
    auto startVert = target(lhsEdges.first, relationGraph);
    auto endVert = source(lhsEdges.second, relationGraph);

    std::stack<RelationGraph::vertex_descriptor> vertices;
    vertices.emplace(startVert);

    RelationVerts lhsVisited;
    auto branchStartVert = source(lhsEdges.first, relationGraph);
    auto branchEndVert = target(lhsEdges.second, relationGraph);
    lhsVisited.push_back(branchStartVert);
    // check if there is a branch on lhs path
    if (!checkPath(vertices, endVert, lhsVisited)) {
        return false;
    }
    lhsVisited.push_back(branchEndVert);
    // if it's a simple graph, lhs path must can be dfs to the end at the first time.
    assert(vertices.empty());

    auto rhsEdges = circuit.second;
    startVert = target(rhsEdges.first, relationGraph);
    endVert = source(rhsEdges.second, relationGraph);
    vertices.emplace(startVert);

    RelationVerts rhsVisited;
    rhsVisited.push_back(branchStartVert);
    if (!checkPath(vertices, endVert, rhsVisited)) {
        return false;
    }
    rhsVisited.push_back(branchEndVert);

    // merge this circuit
    // from
    /*          2 - 3 - 4
              /           \
            1               8
              \           /
                5 - 6 - 7

        to
            1 - A - B - 8 or 1 - B - A -8 depends on algorithm

            ${A} : 2 - 3 - 4
            ${B} : 5 - 6 - 7
        */

    evaluateAndTryMerge(rag, rescGraph, relationGraph, relationGraphTc, lhsVisited, rhsVisited);

    return true;
}

template <typename RelationGraph, typename TargetGraph>
void applyRelation(RelationGraph &relationGraph, const TargetGraph &targetGraph) {
    CC_EXPECTS(relationGraph.vertices.size() == targetGraph.vertices.size());

    // remove all edges
    for (auto vert : targetGraph.vertices) {
        clear_in_edges(vert, targetGraph);
        clear_out_edges(vert, targetGraph);
    }

    for (auto vert : relationGraph.vertices) {
        auto inEdges = in_edges(vert, relationGraph);
        for (auto e : makeRange(inEdges)) {
            auto srcVert = source(e, relationGraph);
            // auto checkEdge = edge(srcVert, vert, targetGraph);
            add_edge(srcVert, vert, targetGraph);
        }
    }
}

void passReorder(FrameGraphDispatcher &fgDispatcher) {
    auto *scratch = fgDispatcher.scratch;
    const auto &renderGraph = fgDispatcher.renderGraph;
    const auto &layoutGraph = fgDispatcher.layoutGraph;
    auto &resourceGraph = fgDispatcher.resourceGraph;
    auto &relationGraph = fgDispatcher.relationGraph;
    auto &rag = fgDispatcher.resourceAccessGraph;

    if (!fgDispatcher._accessGraphBuilt) {
        Graphs graphs{renderGraph, layoutGraph, resourceGraph, rag, relationGraph};
        buildAccessGraph(graphs);
        fgDispatcher._accessGraphBuilt = true;
    }

    {
        // determine do mem saving how many times
        RelationGraph relationGraphTc(fgDispatcher.get_allocator());
        boost::transitive_closure(relationGraph, relationGraphTc);

        CloseCircuits circuits;
        ccstd::vector<ResourceAccessGraph::edge_descriptor> crossEdges;
        PassVisitor visitor(relationGraphTc, circuits);
        auto colors = relationGraph.colors(scratch);
        boost::depth_first_search(relationGraph, visitor, get(colors, relationGraph));

        float percent = 0.0F;
        uint32_t count = 0;
        auto total = circuits.size();

        float memsavePercent = 1.0F - fgDispatcher._paralellExecWeight;
        for (auto iter = circuits.begin(); (iter != circuits.end()) && (percent < memsavePercent);) {
            bool reduced = reduce(rag, resourceGraph, relationGraph, relationGraphTc, (*iter));
            if (reduced) {
                ++count;
                iter = circuits.erase(iter);
                percent = count / static_cast<float>(total);
            } else {
                ++iter;
            }
        }

        // topological sort
        rag.topologicalOrder.clear();
        bool empty = relationGraph._vertices.empty();
        ScoreMap scoreMap;
        RelationVerts candidates;
        candidates.push_back(EXPECT_START_ID);

        ccstd::vector<RelationVert> candidateBuffer;
        uint32_t coloredVerts = 0;
        while (coloredVerts < relationGraph._vertices.size()) {
            // decreasing order, pop back from vector, push into queue, then it's ascending order.
            std::sort(candidates.begin(), candidates.end(), [&](RelationVert lhsVert, RelationVert rhsVert) {
                int64_t lhsForwardScore{0};
                int64_t rhsForwardScore{0};
                int64_t lhsBackwardScore{0};
                int64_t rhsBackwardScore{0};
                if (scoreMap.find(lhsVert) == scoreMap.end()) {
                    auto lhsRagVert = get(RelationGraph::DescIDTag{}, relationGraph, lhsVert);
                    const auto &lhsForwardStatus = evaluateHeaviness(rag, resourceGraph, lhsRagVert, true);
                    lhsForwardScore = get<1>(lhsForwardStatus);
                    const auto &lhsBackwardStatus = evaluateHeaviness(rag, resourceGraph, lhsRagVert, false);
                    lhsBackwardScore = get<1>(lhsBackwardStatus);
                    scoreMap.emplace(lhsVert, std::pair<int64_t, int64_t>{lhsBackwardScore, lhsForwardScore});
                } else {
                    lhsBackwardScore = scoreMap[lhsVert].first;
                    lhsForwardScore = scoreMap[lhsVert].second;
                }

                if (scoreMap.find(rhsVert) == scoreMap.end()) {
                    auto rhsRagVert = get(RelationGraph::DescIDTag{}, relationGraph, rhsVert);
                    const auto &rhsForwardStatus = evaluateHeaviness(rag, resourceGraph, rhsRagVert, true);
                    rhsForwardScore = get<1>(rhsForwardStatus);
                    const auto &rhsBackwardStatus = evaluateHeaviness(rag, resourceGraph, rhsRagVert, false);
                    rhsBackwardScore = get<1>(rhsBackwardStatus);
                    scoreMap.emplace(rhsVert, std::pair<int64_t, int64_t>{rhsBackwardScore, rhsForwardScore});
                } else {
                    rhsBackwardScore = scoreMap[rhsVert].first;
                    rhsForwardScore = scoreMap[rhsVert].second;
                }
                return lhsBackwardScore - lhsForwardScore > rhsBackwardScore - rhsForwardScore;
            });

            const auto vert = candidates.back();
            candidates.pop_back();

            auto ragVert = get(RelationGraph::DescIDTag{}, relationGraph, vert);
            rag.topologicalOrder.emplace_back(ragVert);
            if (!candidateBuffer.empty()) {
                candidates.insert(candidates.end(), candidateBuffer.begin(), candidateBuffer.end());
                candidateBuffer.clear();
            }

            for (const auto nextGeneration : makeRange(out_edges(vert, relationGraph))) {
                auto targetID = target(nextGeneration, relationGraph);
                if (in_degree(targetID, relationGraph) == 1) {
                    candidateBuffer.emplace_back(targetID);
                }
            }

            auto deprecatedEdges = out_edges(vert, relationGraph);
            for (auto iter = deprecatedEdges.first; iter < deprecatedEdges.second;) {
                remove_edge(*iter, relationGraph);
                deprecatedEdges = out_edges(vert, relationGraph);
                iter = deprecatedEdges.first;
            }

            if (candidates.empty()) {
                candidates.insert(candidates.end(), candidateBuffer.begin(), candidateBuffer.end());
                candidateBuffer.clear();
            }

            coloredVerts++;
        }

        // remove all edges
        for (auto vert : makeRange(vertices(rag))) {
            clear_in_edges(vert, rag);
            clear_out_edges(vert, rag);
        }

        // apply relation
        for (auto rlgVert : makeRange(vertices(relationGraph))) {
            auto ragVert = get(RelationGraph::DescIDTag{}, relationGraph, rlgVert);
            auto inEdges = in_edges(rlgVert, relationGraph);
            for (auto e : makeRange(inEdges)) {
                auto srcRlgVert = source(e, relationGraph);
                auto srcRagVert = get(RelationGraph::DescIDTag{}, relationGraph, srcRlgVert);
                add_edge(srcRagVert, ragVert, rag);
            }
        }
    }
}

#pragma endregion PASS_REORDER

void memoryAliasing(FrameGraphDispatcher &fgDispatcher) {
}

#pragma region assisstantFuncDefinition
template <typename Graph>
bool tryAddEdge(uint32_t srcVertex, uint32_t dstVertex, Graph &graph) {
    auto e = edge(srcVertex, dstVertex, graph);
    if (!e.second) {
        auto res = add_edge(srcVertex, dstVertex, graph);
        CC_ENSURES(res.second);
        return true;
    }
    return false;
}

bool isTransitionStatusDependent(const AccessStatus &lhs, const AccessStatus &rhs) {
    return !(isReadOnlyAccess(lhs.accessFlag) && isReadOnlyAccess(rhs.accessFlag));
}

#pragma endregion assisstantFuncDefinition

} // namespace render

} // namespace cc<|MERGE_RESOLUTION|>--- conflicted
+++ resolved
@@ -1566,11 +1566,7 @@
     return gfx::SamplerInfo{gfx::Filter::POINT, gfx::Filter::POINT, gfx::Filter::POINT};
 }
 
-<<<<<<< HEAD
 SubresourceView makeSubresourceView(const ResourceDesc &targetDesc, const gfx::ResourceRange& range) {
-=======
-SubresourceView makeSubresourceView(const ResourceDesc &srcDesc, const ResourceDesc &targetDesc, const gfx::ResourceRange &range) {
->>>>>>> 5465d2bd
     SubresourceView view{};
     view.firstArraySlice = range.firstSlice;
     view.numArraySlices = range.numSlices;
