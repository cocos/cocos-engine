--- conflicted
+++ resolved
@@ -716,26 +716,10 @@
     auto &node = get(ResourceAccessGraph::PassNodeTag{}, resourceAccessGraph, vertID);
     auto &fgRenderpassInfo = get(ResourceAccessGraph::RenderPassInfoTag{}, resourceAccessGraph, vertID);
 
-<<<<<<< HEAD
     if (fgRenderpassInfo.dsResolveAccess.prevAccess == gfx::AccessFlags::NONE &&
         fgRenderpassInfo.dsResolveAccess.nextAccess == gfx::AccessFlags::NONE) {
         CC_ASSERT(fgRenderpassInfo.rpInfo.depthStencilAttachment.format == gfx::Format::UNKNOWN);
         std::swap(fgRenderpassInfo.rpInfo.depthStencilAttachment, fgRenderpassInfo.rpInfo.depthStencilResolveAttachment);
-=======
-        bool hasSubpass = !(batchedBarriers[passID].subpassBarriers.size() <= 1);
-        if (hasSubpass) {
-            // rpinfo instead
-            auto &fgRenderPassInfo = rag.rpInfos.at(passID);
-            auto iter = std::find(fgRenderPassInfo.orderedViews.begin(), fgRenderPassInfo.orderedViews.end(), resName.c_str());
-            CC_ASSERT(iter != fgRenderPassInfo.orderedViews.end());
-            auto index = std::distance(fgRenderPassInfo.orderedViews.begin(), iter);
-            index -= fgRenderPassInfo.rpInfo.depthStencilAttachment.format != gfx::Format::UNKNOWN;
-            fgRenderPassInfo.colorAccesses[index].nextAccess = nextFrameResBarrier.endStatus.accessFlag;
-        } else {
-            auto &rearBarriers = batchedBarriers[passID].blockBarrier.rearBarriers;
-            rearBarriers.emplace_back(nextFrameResBarrier);
-        }
->>>>>>> d77fb992
     }
 
     if (!pass.subpassGraph.subpasses.empty()) {
@@ -1754,7 +1738,6 @@
                 return lhsBackwardScore - lhsForwardScore > rhsBackwardScore - rhsForwardScore;
             });
 
-<<<<<<< HEAD
             const auto vert = candidates.back();
             candidates.pop_back();
 
@@ -1764,38 +1747,6 @@
                 candidates.insert(candidates.end(), candidateBuffer.begin(), candidateBuffer.end());
                 candidateBuffer.clear();
             }
-=======
-void fillRenderPassInfo(gfx::LoadOp loadOp, gfx::StoreOp storeOp, AttachmentType attachmentType, gfx::RenderPassInfo &rpInfo, uint32_t index, const ResourceDesc &viewDesc, bool resolve) {
-    if (attachmentType != AttachmentType::DEPTH_STENCIL) {
-        auto &colorAttachment = rpInfo.colorAttachments[index];
-        if (colorAttachment.format == gfx::Format::UNKNOWN) {
-            colorAttachment.format = viewDesc.format;
-            colorAttachment.loadOp = loadOp;
-            colorAttachment.storeOp = storeOp;
-            colorAttachment.sampleCount = viewDesc.sampleCount;
-        } else {
-            colorAttachment.storeOp = storeOp;
-        }
-
-    } else {
-        auto &depthStencilAttachment = resolve ?
-                rpInfo.depthStencilResolveAttachment :
-                rpInfo.depthStencilAttachment;
-        if (depthStencilAttachment.format == gfx::Format::UNKNOWN) {
-            depthStencilAttachment.format = viewDesc.format;
-            depthStencilAttachment.depthLoadOp = loadOp;
-            depthStencilAttachment.depthStoreOp = storeOp;
-            depthStencilAttachment.stencilLoadOp = loadOp;
-            depthStencilAttachment.stencilStoreOp = storeOp;
-            depthStencilAttachment.sampleCount = viewDesc.sampleCount;
-        } else {
-            // TODO(Zeqiang): separate ds
-            depthStencilAttachment.depthStoreOp = storeOp;
-            depthStencilAttachment.stencilStoreOp = storeOp;
-        }
-    }
-}
->>>>>>> d77fb992
 
             for (const auto nextGeneration : makeRange(out_edges(vert, relationGraph))) {
                 auto targetID = target(nextGeneration, relationGraph);
@@ -1835,29 +1786,6 @@
                 add_edge(srcRagVert, ragVert, rag);
             }
         }
-<<<<<<< HEAD
-=======
-    } else {
-        auto colorSize = pass.rasterViews.size();
-        bool hasDS = std::any_of(pass.rasterViews.begin(), pass.rasterViews.end(), [](const auto &pair) {
-            return pair.second.attachmentType == AttachmentType::DEPTH_STENCIL;
-        });
-        colorSize -= hasDS;
-        const auto &subpasses = pass.subpassGraph.subpasses;
-        uint32_t count = 0;
-        const auto &resg = resourceGraph;
-        auto resolveNum = std::accumulate(subpasses.begin(), subpasses.end(), 0, [&resg](uint32_t initVal, const Subpass &subpass) {
-            auto iter = std::find_if(subpass.resolvePairs.begin(), subpass.resolvePairs.end(), [&resg](const auto &pair) {
-                auto resID = vertex(pair.target, resg);
-                const auto& desc = get(ResourceGraph::DescTag{}, resg, resID);
-                return desc.format == gfx::Format::DEPTH_STENCIL || desc.format == gfx::Format::DEPTH;
-            });
-            return initVal + subpass.resolvePairs.size() - (iter != subpass.resolvePairs.end());
-        });
-        colorSize += resolveNum;
-        rpInfo.colorAttachments.resize(colorSize);
-        fgRenderpassInfo.colorAccesses.resize(colorSize);
->>>>>>> d77fb992
     }
 }
 
@@ -2125,23 +2053,12 @@
                 CC_ASSERT(head->attachmentStatus.size() > localSlot);
                 auto nextAccess = head->attachmentStatus[localSlot].accessFlag;
 
-<<<<<<< HEAD
                 if (attachmentType == AttachmentType::DEPTH_STENCIL) {
                     fgRenderpassInfo.dsAccess.prevAccess = prevAccess;
                 } else {
                     fgRenderpassInfo.colorAccesses[slot].prevAccess = prevAccess;
                 }
                 fgRenderpassInfo.orderedViews.emplace_back(resName);
-=======
-            if (attachmentType == AttachmentType::DEPTH_STENCIL) {
-                if (resolveView) {
-                    fgRenderpassInfo.dsResolveAccess.prevAccess = prevAccess;
-                } else {
-                    fgRenderpassInfo.dsAccess.prevAccess = prevAccess;
-                }
-            } else {
-                fgRenderpassInfo.colorAccesses[slot].prevAccess = prevAccess;
->>>>>>> d77fb992
             }
             fillRenderPassInfo(loadOp, storeOp, attachmentType, rpInfo, slot, viewDesc, resolveView);
             fgRenderpassInfo.needResolve |= resolveView;
