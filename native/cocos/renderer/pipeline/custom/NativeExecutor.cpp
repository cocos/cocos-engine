--- conflicted
+++ resolved
@@ -245,17 +245,9 @@
                         std::ignore = view;
                         CC_EXPECTS(false);
                     });
-<<<<<<< HEAD
             } else if (dsAttachment) { // DepthStencil
                 data.clearDepth = clearColor.x;
                 data.clearStencil = static_cast<uint8_t>(clearColor.y);
-=======
-            } else if (view.attachmentType == AttachmentType::DEPTH_STENCIL) { // DepthStencil
-                data.clearDepth = view.clearColor.x;
-                data.clearStencil = static_cast<uint8_t>(view.clearColor.y);
-                bool defaultDS = (view.slotName.empty() || view.slotName == "_") &&
-                                 (view.slotName1.empty() || view.slotName1 == "_");
->>>>>>> 274ed07a
 
                 auto resID = findVertex(name, resg);
                 visitObject(
@@ -279,7 +271,6 @@
                             view.firstPlane ? data.clearStencil : data.clearDepth,
                             0.0, 0.0, 0.0,
                         });
-                        CC_EXPECTS(!defaultDS);
                     },
                     [](const auto& /*unused*/) {
                         CC_EXPECTS(false);
@@ -298,15 +289,9 @@
 
         // persistent cache
         data.clearColors.reserve(numColors);
-<<<<<<< HEAD
         const auto& fgdRpInfo = ctx.fgd.resourceAccessGraph.rpInfos.at(ragVertID);
         rpInfo = fgdRpInfo.rpInfo;
         fillFrameBufferInfo(fgdRpInfo.orderedViews, false);
-
-=======
-        rpInfo = ctx.fgd.resourceAccessGraph.rpInfos.at(ragVertID).rpInfo;
-        fillFrameBufferInfo(pass);
->>>>>>> 274ed07a
     } else {
         const auto& fgdRpInfo = ctx.fgd.resourceAccessGraph.rpInfos.at(ragVertID);
         rpInfo = fgdRpInfo.rpInfo;
