/****************************************************************************
 Copyright (c) 2022-2023 Xiamen Yaji Software Co., Ltd.

 https://www.cocos.com/

 Permission is hereby granted, free of charge, to any person obtaining a copy
 of this software and associated documentation files (the "Software"), to deal
 in the Software without restriction, including without limitation the rights to
 use, copy, modify, merge, publish, distribute, sublicense, and/or sell copies
 of the Software, and to permit persons to whom the Software is furnished to do so,
 subject to the following conditions:

 The above copyright notice and this permission notice shall be included in
 all copies or substantial portions of the Software.

 THE SOFTWARE IS PROVIDED "AS IS", WITHOUT WARRANTY OF ANY KIND, EXPRESS OR
 IMPLIED, INCLUDING BUT NOT LIMITED TO THE WARRANTIES OF MERCHANTABILITY,
 FITNESS FOR A PARTICULAR PURPOSE AND NONINFRINGEMENT. IN NO EVENT SHALL THE
 AUTHORS OR COPYRIGHT HOLDERS BE LIABLE FOR ANY CLAIM, DAMAGES OR OTHER
 LIABILITY, WHETHER IN AN ACTION OF CONTRACT, TORT OR OTHERWISE, ARISING FROM,
 OUT OF OR IN CONNECTION WITH THE SOFTWARE OR THE USE OR OTHER DEALINGS IN
 THE SOFTWARE.
****************************************************************************/

#include <boost/graph/depth_first_search.hpp>
#include <boost/graph/filtered_graph.hpp>
#include "FGDispatcherGraphs.h"
#include "LayoutGraphGraphs.h"
#include "LayoutGraphTypes.h"
#include "LayoutGraphUtils.h"
#include "NativePipelineFwd.h"
#include "NativePipelineTypes.h"
#include "NativeUtils.h"
#include "PrivateTypes.h"
#include "RenderGraphGraphs.h"
#include "RenderGraphTypes.h"
#include "RenderingModule.h"
#include "NativeRenderGraphUtils.h"
#include "cocos/renderer/gfx-base/GFXBarrier.h"
#include "cocos/renderer/gfx-base/GFXDef-common.h"
#include "cocos/renderer/gfx-base/GFXDescriptorSetLayout.h"
#include "cocos/renderer/gfx-base/GFXDevice.h"
#include "cocos/renderer/pipeline/Define.h"
#include "cocos/renderer/pipeline/InstancedBuffer.h"
#include "cocos/renderer/pipeline/PipelineStateManager.h"
#include "cocos/scene/Model.h"
#include "cocos/scene/Octree.h"
#include "cocos/scene/Pass.h"
#include "cocos/scene/RenderScene.h"
#include "cocos/scene/Skybox.h"
#include "cocos/scene/gpu-scene/GPUScene.h"
#include "details/GraphView.h"
#include "details/GslUtils.h"
#include "details/Range.h"

namespace cc {

namespace render {

namespace {

constexpr uint32_t INVALID_ID = 0xFFFFFFFF;

struct RenderGraphVisitorContext {
    RenderGraphVisitorContext(RenderGraphVisitorContext&&) = delete;
    RenderGraphVisitorContext(RenderGraphVisitorContext const&) = delete;
    RenderGraphVisitorContext& operator=(RenderGraphVisitorContext&&) = delete;
    RenderGraphVisitorContext& operator=(RenderGraphVisitorContext const&) = delete;

    NativeRenderContext& context;
    LayoutGraphData& lg;
    const RenderGraph& g;
    ResourceGraph& resourceGraph;
    const FrameGraphDispatcher& fgd;
    const ccstd::pmr::vector<bool>& validPasses;
    gfx::Device* device = nullptr;
    gfx::CommandBuffer* cmdBuff = nullptr;
    NativePipeline* ppl = nullptr;
    ccstd::pmr::unordered_map<
        RenderGraph::vertex_descriptor,
        gfx::DescriptorSet*>& renderGraphDescriptorSet;
    ccstd::pmr::unordered_map<
        RenderGraph::vertex_descriptor,
        gfx::DescriptorSet*>& profilerPerPassDescriptorSets;
    ccstd::pmr::unordered_map<
        RenderGraph::vertex_descriptor,
        gfx::DescriptorSet*>& perInstanceDescriptorSets;
    ProgramLibrary* programLib = nullptr;
    CustomRenderGraphContext customContext;
    boost::container::pmr::memory_resource* scratch = nullptr;
    gfx::RenderPass* currentPass = nullptr;
    uint32_t subpassIndex = 0;
    LayoutGraphData::vertex_descriptor currentPassLayoutID = LayoutGraphData::null_vertex();
    RenderGraph::vertex_descriptor currentInFlightPassID = RenderGraph::null_vertex();
    Mat4 currentProjMatrix{};
};

void clear(gfx::RenderPassInfo& info) {
    info.colorAttachments.clear();
    info.depthStencilAttachment = {};
    info.depthStencilResolveAttachment = {};
    info.subpasses.clear();
    info.dependencies.clear();
}

uint8_t getRasterViewPassInputSlot(const RasterView& view) {
    std::ignore = view;
    CC_EXPECTS(false); // not implemented yet
    return 0;
}

uint8_t getRasterViewPassOutputSlot(const RasterView& view) {
    std::ignore = view;
    CC_EXPECTS(false); // not implemented yet
    return 0;
}

uint32_t getRasterPassInputCount(const RasterPass& pass) {
    uint32_t numInputs = 0;
    for (const auto& [name, view] : pass.rasterViews) {
        if (view.accessType == AccessType::READ || view.accessType == AccessType::READ_WRITE) {
            ++numInputs;
        }
    }
    return numInputs;
}

uint32_t getRasterPassOutputCount(const RasterPass& pass) {
    uint32_t numOutputs = 0;
    for (const auto& [name, view] : pass.rasterViews) {
        if (view.attachmentType != AttachmentType::RENDER_TARGET) {
            continue;
        }
        if (view.accessType == AccessType::READ_WRITE || view.accessType == AccessType::WRITE) {
            ++numOutputs;
        }
    }
    return numOutputs;
}

uint32_t getRasterPassResolveCount(const RasterPass& pass) {
    std::ignore = pass;
    return 0;
}

uint32_t getRasterPassPreserveCount(const RasterPass& pass) {
    std::ignore = pass;
    return 0;
}

gfx::GeneralBarrier* getGeneralBarrier(gfx::Device* device, const RasterView& view) {
    if (view.accessType != AccessType::WRITE) { // Input
        return device->getGeneralBarrier({
            gfx::AccessFlagBit::COLOR_ATTACHMENT_READ,
            gfx::AccessFlagBit::COLOR_ATTACHMENT_READ,
        });
    }

    if (view.accessType != AccessType::READ) { // Output
        auto accessFlagBit = view.attachmentType == AttachmentType::RENDER_TARGET
                                 ? gfx::AccessFlagBit::COLOR_ATTACHMENT_WRITE
                                 : gfx::AccessFlagBit::DEPTH_STENCIL_ATTACHMENT_WRITE;
        return device->getGeneralBarrier({accessFlagBit, accessFlagBit});
    }
    return nullptr;
}

ResourceGraph::vertex_descriptor getResourceID(const ccstd::pmr::string& name, const FrameGraphDispatcher& fgd) {
    return fgd.realResourceID(name);
}

PersistentRenderPassAndFramebuffer createPersistentRenderPassAndFramebuffer(
    RenderGraphVisitorContext& ctx, const RasterPass& pass,
    boost::container::pmr::memory_resource* /*scratch*/) {
    auto& resg = ctx.resourceGraph;

    PersistentRenderPassAndFramebuffer data(pass.get_allocator());
    auto [rpInfo, fbInfo, clearColors, clearDepth, clearStencil] = ctx.fgd.getRenderPassAndFrameBuffer(ctx.currentInFlightPassID, resg);

    // CC_ENSURES(rpInfo.colorAttachments.size() == data.clearColors.size());
    CC_ENSURES(rpInfo.colorAttachments.size() == fbInfo.colorTextures.size());

    data.clearColors = std::move(clearColors);
    data.clearDepth = clearDepth;
    data.clearStencil = clearStencil;
    data.renderPass = ctx.device->createRenderPass(rpInfo);
    fbInfo.renderPass = data.renderPass;
    data.framebuffer = ctx.device->createFramebuffer(fbInfo);

    return data;
}

PersistentRenderPassAndFramebuffer& fetchOrCreateFramebuffer(
    RenderGraphVisitorContext& ctx, const RasterPass& pass,
    boost::container::pmr::memory_resource* scratch) {
    auto iter = ctx.resourceGraph.renderPasses.find(pass);
    if (iter == ctx.resourceGraph.renderPasses.end()) {
        bool added = false;
        std::tie(iter, added) = ctx.resourceGraph.renderPasses.emplace(
            pass, createPersistentRenderPassAndFramebuffer(ctx, pass, scratch));
        CC_ENSURES(added);
    }
    return iter->second;
}

struct RenderGraphFilter {
    bool operator()(RenderGraph::vertex_descriptor u) const {
        return validPasses->operator[](u);
    }
    const ccstd::pmr::vector<bool>* validPasses = nullptr;
};

void bindDescValue(gfx::DescriptorSet& desc, uint32_t binding, gfx::Buffer* value) {
    desc.bindBuffer(binding, value);
}

void bindDescValue(gfx::DescriptorSet& desc, uint32_t binding, gfx::Texture* value) {
    desc.bindTexture(binding, value);
}

void bindDescValue(gfx::DescriptorSet& desc, uint32_t binding, gfx::Sampler* value) {
    desc.bindSampler(binding, value);
}

template <class T>
void bindGlobalDesc(gfx::DescriptorSet& desc, uint32_t binding, T* value) {
    bindDescValue(desc, binding, value);
}

uint32_t getDescBinding(uint32_t descId, const DescriptorSetData& descData) {
    const auto& layoutData = descData;
    // find descriptor binding
    for (const auto& block : layoutData.descriptorSetLayoutData.descriptorBlocks) {
        for (uint32_t i = 0; i != block.descriptors.size(); ++i) {
            if (descId == block.descriptors[i].descriptorID.value) {
                return block.offset + i;
            }
        }
    }
    return 0xFFFFFFFF;
}

void updateGlobal(
    RenderGraphVisitorContext& ctx,
    DescriptorSetData& descriptorSetData,
    const RenderData& data,
    bool isUpdate = false) {
    const auto& constants = data.constants;
    const auto& samplers = data.samplers;
    const auto& textures = data.textures;
    auto& device = *ctx.device;
    auto& descriptorSet = *descriptorSetData.descriptorSet;
    for (const auto& [key, value] : constants) {
        const auto bindId = getDescBinding(key, descriptorSetData);
        if (bindId == INVALID_ID) {
            continue;
        }
        auto* buffer = descriptorSet.getBuffer(bindId);
        bool haveBuff = true;
        if (!buffer && !isUpdate) {
            gfx::BufferInfo info{
                gfx::BufferUsageBit::UNIFORM | gfx::BufferUsageBit::TRANSFER_DST,
                gfx::MemoryUsageBit::HOST | gfx::MemoryUsageBit::DEVICE,
                static_cast<uint32_t>(value.size()),
                static_cast<uint32_t>(value.size())};
            buffer = device.createBuffer(info);
            haveBuff = false;
        }
        CC_ENSURES(buffer);
        if (isUpdate) {
            buffer->update(value.data());
        }
        if (!haveBuff) {
            bindGlobalDesc(descriptorSet, bindId, buffer);
        }
    }
    for (const auto& [key, value] : textures) {
        const auto bindId = getDescBinding(key, descriptorSetData);
        if (bindId == INVALID_ID) {
            continue;
        }
        auto* tex = descriptorSet.getTexture(bindId);
        if (!tex || isUpdate) {
            bindGlobalDesc(descriptorSet, bindId, value.get());
        }
    }
    for (const auto& [key, value] : samplers) {
        const auto bindId = getDescBinding(key, descriptorSetData);
        if (bindId == INVALID_ID) {
            continue;
        }
        auto* sampler = descriptorSet.getSampler(bindId);
        if (!sampler || isUpdate) {
            bindGlobalDesc(descriptorSet, bindId, value);
        }
    }
}

void updateCpuUniformBuffer(
    const LayoutGraphData& lg,
    const RenderData& user,
    const gfx::UniformBlock& uniformBlock,
    bool bInit,
    ccstd::pmr::vector<char>& buffer) {
    // calculate uniform block size
    const auto bufferSize = uniformBlock.count *
                            getUniformBlockSize(uniformBlock.members);
    // check pre-condition
    CC_EXPECTS(buffer.size() == bufferSize);

    // reset buffer
    if (bInit) {
        std::fill(buffer.begin(), buffer.end(), 0);
    }

    uint32_t offset = 0;
    for (const auto& value : uniformBlock.members) {
        CC_EXPECTS(value.count);
        const auto typeSize = getTypeSize(value.type);
        const auto totalSize = typeSize * value.count;
        CC_ENSURES(typeSize);
        CC_ENSURES(totalSize);

        const auto valueID = [&]() {
            auto iter = lg.constantIndex.find(std::string_view{value.name});
            CC_EXPECTS(iter != lg.constantIndex.end());
            return iter->second.value;
        }();

        const auto iter2 = user.constants.find(valueID);
        if (iter2 == user.constants.end() || iter2->second.empty()) {
            if (bInit) {
                if (value.type == gfx::Type::MAT4) {
                    // init matrix to identity
                    CC_EXPECTS(sizeof(Mat4) == typeSize);
                    const Mat4 id{};
                    for (uint32_t i = 0; i != value.count; ++i) {
                        memcpy(buffer.data() + offset + i * typeSize, id.m, typeSize);
                    }
                }
            }
            offset += totalSize;
            continue;
        }
        const auto& source = iter2->second;
        CC_EXPECTS(source.size() == totalSize);
        CC_EXPECTS(offset + totalSize <= bufferSize);
        memcpy(buffer.data() + offset, source.data(),
               std::min<size_t>(source.size(), totalSize)); // safe guard min
        offset += totalSize;
    }
    CC_ENSURES(offset == bufferSize);
}

void uploadUniformBuffer(
    gfx::DescriptorSet* passSet,
    uint32_t bindID,
    UniformBlockResource& resource,
    gfx::CommandBuffer* cmdBuff) {
    auto* buffer = resource.bufferPool.allocateBuffer();
    CC_ENSURES(buffer);

    cmdBuff->updateBuffer(buffer, resource.cpuBuffer.data(), static_cast<uint32_t>(resource.cpuBuffer.size()));

    CC_EXPECTS(passSet);
    passSet->bindBuffer(bindID, buffer);
}

gfx::DescriptorSet* initDescriptorSet(
    ResourceGraph& resg,
    gfx::Device* device,
    gfx::CommandBuffer* cmdBuff,
    const gfx::DefaultResource& defaultResource,
    const LayoutGraphData& lg,
    const PmrFlatMap<NameLocalID, ResourceGraph::vertex_descriptor>& resourceIndex,
    const DescriptorSetData& set,
    const RenderData& user,
    LayoutGraphNodeResource& node,
    const ResourceAccessNode* accessNode = nullptr,
    const SceneResource* sceneResource = nullptr) {
    // update per pass resources
    const auto& data = set.descriptorSetLayoutData;

    gfx::DescriptorSet* newSet = node.descriptorSetPool.allocateDescriptorSet();
    for (const auto& block : data.descriptorBlocks) {
        CC_EXPECTS(block.descriptors.size() == block.capacity);
        auto bindID = block.offset;
        switch (block.type) {
            case DescriptorTypeOrder::DYNAMIC_UNIFORM_BUFFER:
            case DescriptorTypeOrder::UNIFORM_BUFFER: {
                for (const auto& d : block.descriptors) {
                    // get uniform block
                    const auto& uniformBlock = data.uniformBlocks.at(d.descriptorID);

                    auto& resource = node.uniformBuffers.at(d.descriptorID);
                    updateCpuUniformBuffer(lg, user, uniformBlock, true, resource.cpuBuffer);
                    CC_ENSURES(resource.bufferPool.bufferSize == resource.cpuBuffer.size());

                    // upload gfx buffer
                    uploadUniformBuffer(newSet, bindID, resource, cmdBuff);

                    // increase slot
                    // TODO(zhouzhenglong): here binding will be refactored in the future
                    // current implementation is incorrect, and we assume d.count == 1
                    CC_EXPECTS(d.count == 1);
                    bindID += d.count;
                }
                break;
            }
            case DescriptorTypeOrder::SAMPLER_TEXTURE: {
                CC_EXPECTS(newSet);
                for (const auto& d : block.descriptors) {
                    CC_EXPECTS(d.count == 1);
                    CC_EXPECTS(d.type >= gfx::Type::SAMPLER1D &&
                               d.type <= gfx::Type::SAMPLER_CUBE);
                    // texture
                    if (auto iter = resourceIndex.find(d.descriptorID);
                        iter != resourceIndex.end()) {
                        // render graph textures
                        auto* texture = resg.getTexture(iter->second);
                        CC_ENSURES(texture);
                        newSet->bindTexture(bindID, texture);
                    } else {
                        // user provided textures
                        bool found = false;
                        if (auto iter = user.textures.find(d.descriptorID.value);
                            iter != user.textures.end()) {
                            newSet->bindTexture(bindID, iter->second.get());
                            found = true;
                        } else if (sceneResource) {
                            auto iter = sceneResource->resourceIndex.find(d.descriptorID);
                            if (iter != sceneResource->resourceIndex.end()) {
                                CC_EXPECTS(iter->second == ResourceType::STORAGE_IMAGE);
                                auto* pTex = sceneResource->storageImages.at(d.descriptorID).get();
                                newSet->bindTexture(bindID, pTex);
                                found = true;
                            }
                        }
                        if (!found) {
                            // default textures
                            gfx::TextureType type{};
                            switch (d.type) {
                                case gfx::Type::SAMPLER1D:
                                    type = gfx::TextureType::TEX1D;
                                    break;
                                case gfx::Type::SAMPLER1D_ARRAY:
                                    type = gfx::TextureType::TEX1D_ARRAY;
                                    break;
                                case gfx::Type::SAMPLER2D:
                                    type = gfx::TextureType::TEX2D;
                                    break;
                                case gfx::Type::SAMPLER2D_ARRAY:
                                    type = gfx::TextureType::TEX2D_ARRAY;
                                    break;
                                case gfx::Type::SAMPLER3D:
                                    type = gfx::TextureType::TEX3D;
                                    break;
                                case gfx::Type::SAMPLER_CUBE:
                                    type = gfx::TextureType::CUBE;
                                    break;
                                default:
                                    break;
                            }
                            newSet->bindTexture(bindID, defaultResource.getTexture(type));
                        }
                    } // texture end

                    // user provided samplers
                    if (auto iter = user.samplers.find(d.descriptorID.value);
                        iter != user.samplers.end()) {
                        newSet->bindSampler(bindID, iter->second);
                    }

                    // increase descriptor binding offset
                    bindID += d.count;
                }
                break;
            }
            case DescriptorTypeOrder::SAMPLER:
                for (const auto& d : block.descriptors) {
                    CC_EXPECTS(d.count == 1);
                    auto iter = user.samplers.find(d.descriptorID.value);
                    if (iter != user.samplers.end()) {
                        newSet->bindSampler(bindID, iter->second);
                    } else {
                        gfx::SamplerInfo info{};
                        auto* sampler = device->getSampler(info);
                        newSet->bindSampler(bindID, sampler);
                    }
                    bindID += d.count;
                }
                break;
            case DescriptorTypeOrder::TEXTURE:
                // not supported yet
                CC_EXPECTS(false);
                break;
            case DescriptorTypeOrder::DYNAMIC_STORAGE_BUFFER:
            case DescriptorTypeOrder::STORAGE_BUFFER:
                CC_EXPECTS(newSet);
                for (const auto& d : block.descriptors) {
                    bool found = false;
                    CC_EXPECTS(d.count == 1);
                    if (auto iter = resourceIndex.find(d.descriptorID);
                        iter != resourceIndex.end()) {
                        // render graph textures
                        auto* buffer = resg.getBuffer(iter->second);
                        CC_ENSURES(buffer);
                        newSet->bindBuffer(bindID, buffer);
                        found = true;
                    } else if (sceneResource) {
                        auto iter = sceneResource->resourceIndex.find(d.descriptorID);
                        if (iter != sceneResource->resourceIndex.end()) {
                            CC_EXPECTS(iter->second == ResourceType::STORAGE_BUFFER);
                            auto* pBuffer = sceneResource->storageBuffers.at(d.descriptorID).get();
                            newSet->bindBuffer(bindID, pBuffer);
                            found = true;
                        }
                    }
                    if (!found) {
                        newSet->bindBuffer(bindID, defaultResource.getBuffer());
                    }
                    bindID += d.count;
                }
                break;
            case DescriptorTypeOrder::STORAGE_IMAGE:
                // not supported yet
                CC_EXPECTS(newSet);
                for (const auto& d : block.descriptors) {
                    CC_EXPECTS(d.count == 1);
                    CC_EXPECTS(d.type == gfx::Type::IMAGE2D);

                    auto iter = resourceIndex.find(d.descriptorID);
                    if (iter != resourceIndex.end()) {
                        // render graph textures
                        auto* texture = resg.getTexture(iter->second);
                        CC_ENSURES(texture);
                        newSet->bindTexture(bindID, texture);
                    }
                    bindID += d.count;
                }
                break;
            case DescriptorTypeOrder::INPUT_ATTACHMENT: {
                for (const auto& [descID, resID] : resourceIndex) {
                    std::ignore = descID;
                    // render graph textures
                    auto* texture = resg.getTexture(resID);
                    gfx::AccessFlags access = gfx::AccessFlagBit::NONE;
                    if (accessNode != nullptr) {
                        // whole access only now.
                        auto parentID = parent(resID, resg);
                        parentID = parentID == ResourceGraph::null_vertex() ? resID : parentID;
                        const auto& resName = get(ResourceGraph::NameTag{}, resg, parentID);
                        access = accessNode->resourceStatus.at(resName).accessFlag;
                    }

                    CC_ENSURES(texture);
                    newSet->bindTexture(bindID, texture, 0, access);
                    bindID += 1;
                }
            };
                break;
            default:
                CC_EXPECTS(false);
                break;
        }
    }
    newSet->update();

    return newSet;
}

gfx::DescriptorSet* updatePerPassDescriptorSet(
    gfx::CommandBuffer* cmdBuff,
    const LayoutGraphData& lg,
    const DescriptorSetData& set,
    const RenderData& user,
    LayoutGraphNodeResource& node) {
    // update per pass resources
    const auto& data = set.descriptorSetLayoutData;

    auto& prevSet = node.descriptorSetPool.getCurrentDescriptorSet();
    gfx::DescriptorSet* newSet = node.descriptorSetPool.allocateDescriptorSet();
    for (const auto& block : data.descriptorBlocks) {
        CC_EXPECTS(block.descriptors.size() == block.capacity);
        auto bindID = block.offset;
        switch (block.type) {
            case DescriptorTypeOrder::DYNAMIC_UNIFORM_BUFFER:
            case DescriptorTypeOrder::UNIFORM_BUFFER: {
                for (const auto& d : block.descriptors) {
                    // get uniform block
                    const auto& uniformBlock = data.uniformBlocks.at(d.descriptorID);

                    auto& resource = node.uniformBuffers.at(d.descriptorID);
                    updateCpuUniformBuffer(lg, user, uniformBlock, false, resource.cpuBuffer);

                    // upload gfx buffer
                    uploadUniformBuffer(newSet, bindID, resource, cmdBuff);

                    // increase slot
                    // TODO(zhouzhenglong): here binding will be refactored in the future
                    // current implementation is incorrect, and we assume d.count == 1
                    CC_EXPECTS(d.count == 1);
                    bindID += d.count;
                }
                break;
            }
            case DescriptorTypeOrder::SAMPLER_TEXTURE: {
                CC_EXPECTS(newSet);
                for (const auto& d : block.descriptors) {
                    CC_EXPECTS(d.count == 1);
                    CC_EXPECTS(d.type >= gfx::Type::SAMPLER1D &&
                               d.type <= gfx::Type::SAMPLER_CUBE);
                    // textures
                    if (auto iter = user.textures.find(d.descriptorID.value);
                        iter != user.textures.end()) {
                        newSet->bindTexture(bindID, iter->second.get());
                    } else {
                        auto* prevTexture = prevSet.getTexture(bindID);
                        CC_ENSURES(prevTexture);
                        newSet->bindTexture(bindID, prevTexture);
                    }

                    // samplers
                    if (auto iter = user.samplers.find(d.descriptorID.value);
                        iter != user.samplers.end()) {
                        newSet->bindSampler(bindID, iter->second);
                    }

                    // increase descriptor binding offset
                    bindID += d.count;
                }
                break;
            }
            case DescriptorTypeOrder::SAMPLER:
                for (const auto& d : block.descriptors) {
                    CC_EXPECTS(d.count == 1);
                    auto iter = user.samplers.find(d.descriptorID.value);
                    if (iter != user.samplers.end()) {
                        newSet->bindSampler(bindID, iter->second);
                    } else {
                        auto* prevSampler = prevSet.getSampler(bindID);
                        CC_ENSURES(prevSampler);
                        newSet->bindSampler(bindID, prevSampler);
                    }
                    bindID += d.count;
                }
                break;
            case DescriptorTypeOrder::TEXTURE:
                // not supported yet
                CC_EXPECTS(false);
                break;
            case DescriptorTypeOrder::DYNAMIC_STORAGE_BUFFER:
            case DescriptorTypeOrder::STORAGE_BUFFER:
                CC_EXPECTS(newSet);
                for (const auto& d : block.descriptors) {
                    bool found = false;
                    CC_EXPECTS(d.count == 1);
                    if (auto iter = user.buffers.find(d.descriptorID.value);
                        iter != user.buffers.end()) {
                        newSet->bindBuffer(bindID, iter->second.get());
                        found = true;
                    } else {
                        auto* prevBuffer = prevSet.getBuffer(bindID);
                        CC_ENSURES(prevBuffer);
                        newSet->bindBuffer(bindID, prevBuffer);
                    }
                    auto name = lg.valueNames[d.descriptorID.value];
                    bindID += d.count;
                }
                break;
            case DescriptorTypeOrder::STORAGE_IMAGE:
                // not supported yet
                CC_EXPECTS(false);
                break;
            case DescriptorTypeOrder::INPUT_ATTACHMENT:
                CC_EXPECTS(newSet);
                for (const auto& d : block.descriptors) {
                    CC_EXPECTS(d.count == 1);
                    auto iter = user.textures.find(d.descriptorID.value);
                    if (iter != user.textures.end()) {
                        newSet->bindTexture(bindID, iter->second.get());
                    } else {
                        auto* prevTexture = prevSet.getTexture(bindID);
                        if (prevTexture) {
                            newSet->bindTexture(bindID, prevTexture);
                        }
                    }
                    bindID += d.count;
                }
                break;
            default:
                CC_EXPECTS(false);
                break;
        }
    }
    newSet->update();

    return newSet;
}

gfx::DescriptorSet* updateCameraUniformBufferAndDescriptorSet(
    RenderGraphVisitorContext& ctx, RenderGraph::vertex_descriptor sceneID) {
    gfx::DescriptorSet* perPassSet = nullptr;
    // update states
    CC_EXPECTS(ctx.currentPassLayoutID != LayoutGraphData::null_vertex());
    const auto& passLayoutID = ctx.currentPassLayoutID;
    auto& layout = get(LayoutGraphData::LayoutTag{}, ctx.lg, passLayoutID);
    auto iter = layout.descriptorSets.find(UpdateFrequency::PER_PASS);
    if (iter != layout.descriptorSets.end()) {
        auto& set = iter->second;
        auto& node = ctx.context.layoutGraphResources.at(passLayoutID);
        const auto& user = get(RenderGraph::DataTag{}, ctx.g, sceneID); // notice: sceneID
        perPassSet = updatePerPassDescriptorSet(ctx.cmdBuff, ctx.lg, set, user, node);
    }
    return perPassSet;
}

void submitUICommands(
    gfx::RenderPass* renderPass,
    uint32_t subpassOrPassLayoutID,
    const scene::Camera* camera,
    gfx::CommandBuffer* cmdBuff) {
    const auto& batches = camera->getScene()->getBatches();
    for (auto* batch : batches) {
        if (!(camera->getVisibility() & batch->getVisFlags())) {
            continue;
        }
        const auto& passes = batch->getPasses();
        for (size_t i = 0; i < batch->getShaders().size(); ++i) {
            const scene::Pass* pass = passes[i];
            if (pass->getSubpassOrPassID() != subpassOrPassLayoutID) {
                continue;
            }
            auto* shader = batch->getShaders()[i];
            auto* inputAssembler = batch->getInputAssembler();
            auto* ds = batch->getDescriptorSet();
            auto* pso = pipeline::PipelineStateManager::getOrCreatePipelineState(
                pass, shader, inputAssembler, renderPass);
            cmdBuff->bindPipelineState(pso);
            cmdBuff->bindDescriptorSet(
                static_cast<uint32_t>(pipeline::SetIndex::MATERIAL),
                pass->getDescriptorSet());
            cmdBuff->bindInputAssembler(inputAssembler);
            cmdBuff->bindDescriptorSet(
                static_cast<uint32_t>(pipeline::SetIndex::LOCAL), ds);
            cmdBuff->draw(batch->getDrawInfo());
        }
    }
}

void submitProfilerCommands(
    RenderGraphVisitorContext& ctx,
    RenderGraph::vertex_descriptor vertID,
    const RasterPass& rasterPass) {
    const auto* profiler = ctx.ppl->getProfiler();
    if (!profiler || !profiler->isEnabled()) {
        return;
    }
    auto* renderPass = ctx.currentPass;
    auto* cmdBuff = ctx.cmdBuff;
    const auto& submodel = profiler->getSubModels()[0];
    auto* pass = submodel->getPass(0);
    auto* ia = submodel->getInputAssembler();
    auto* pso = pipeline::PipelineStateManager::getOrCreatePipelineState(
        pass, submodel->getShader(0), ia, renderPass);

    // profiler pass
    gfx::Viewport profilerViewport{};
    gfx::Rect profilerScissor{};
    profilerViewport.width = profilerScissor.width = rasterPass.width;
    profilerViewport.height = profilerScissor.height = rasterPass.height;
    cmdBuff->setViewport(profilerViewport);
    cmdBuff->setScissor(profilerScissor);

    auto* passSet = ctx.profilerPerPassDescriptorSets.at(vertID);
    CC_ENSURES(passSet);

    cmdBuff->bindPipelineState(pso);
    cmdBuff->bindDescriptorSet(static_cast<uint32_t>(pipeline::SetIndex::GLOBAL), passSet);
    cmdBuff->bindDescriptorSet(static_cast<uint32_t>(pipeline::SetIndex::MATERIAL), pass->getDescriptorSet());
    cmdBuff->bindDescriptorSet(static_cast<uint32_t>(pipeline::SetIndex::LOCAL), submodel->getDescriptorSet());
    cmdBuff->bindInputAssembler(ia);
    cmdBuff->draw(ia);
}

const PmrTransparentMap<ccstd::pmr::string, ccstd::pmr::vector<ComputeView>>&
getComputeViews(RenderGraph::vertex_descriptor passID, const RenderGraph& rg) {
    if (holds<RasterPassTag>(passID, rg)) {
        return get(RasterPassTag{}, passID, rg).computeViews;
    }
    if (holds<RasterSubpassTag>(passID, rg)) {
        return get(RasterSubpassTag{}, passID, rg).computeViews;
    }
    CC_EXPECTS(holds<ComputeTag>(passID, rg));
    return get(ComputeTag{}, passID, rg).computeViews;
}

struct RenderGraphUploadVisitor : boost::dfs_visitor<> {
    void updateAndCreatePerPassDescriptorSet(RenderGraph::vertex_descriptor vertID) const {
        auto* perPassSet = updateCameraUniformBufferAndDescriptorSet(ctx, vertID);
        if (perPassSet) {
            ctx.renderGraphDescriptorSet[vertID] = perPassSet;
        }
    }
    void uploadBlitOrDispatchUniformBlokcs(
        RenderGraph::vertex_descriptor vertID,
        scene::Pass& pass) const {
        pass.update();

        // get shader
        auto& shader = *pass.getShaderVariant();
        // update material ubo and descriptor set
        // get or create program per-instance descriptor set
        auto& node = ctx.context.layoutGraphResources.at(pass.getPhaseID());
        auto iter = node.programResources.find(std::string_view{shader.getName()});
        if (iter == node.programResources.end()) {
            // make program resource
            auto res = node.programResources.emplace(
                std::piecewise_construct,
                std::forward_as_tuple(shader.getName()),
                std::forward_as_tuple());
            CC_ENSURES(res.second);
            iter = res.first;
            auto& instance = res.first->second;

            // make per-instance layout
            IntrusivePtr<gfx::DescriptorSetLayout> instanceSetLayout =
                &const_cast<gfx::DescriptorSetLayout&>(
                    ctx.programLib->getLocalDescriptorSetLayout(
                        ctx.device, pass.getPhaseID(), shader.getName()));

            // init per-instance descriptor set pool
            instance.descriptorSetPool.init(ctx.device, std::move(instanceSetLayout));

            for (const auto& block : shader.getBlocks()) {
                if (static_cast<pipeline::SetIndex>(block.set) != pipeline::SetIndex::LOCAL) {
                    continue;
                }
                const auto& name = block.name;
                auto iter = ctx.lg.attributeIndex.find(std::string_view{name});
                CC_EXPECTS(iter != ctx.lg.attributeIndex.end());
                const auto attrID = iter->second;
                auto sz = getUniformBlockSize(block.members);
                const auto bDynamic = isDynamicUniformBlock(block.name);
                instance.uniformBuffers[attrID].init(ctx.device, sz, bDynamic);
            }
        }

        // update per-instance buffer and descriptor set
        const auto& programLib = *dynamic_cast<const NativeProgramLibrary*>(ctx.programLib);
        const auto& data = programLib.localLayoutData;
        auto& instance = iter->second;
        auto* set = instance.descriptorSetPool.allocateDescriptorSet();
        CC_ENSURES(set);
        for (const auto& block : shader.getBlocks()) {
            if (static_cast<pipeline::SetIndex>(block.set) != pipeline::SetIndex::LOCAL) {
                continue;
            }
            // find descriptor name ID
            const auto& name = block.name;
            auto iter = ctx.lg.attributeIndex.find(std::string_view{name});
            CC_EXPECTS(iter != ctx.lg.attributeIndex.end());
            const auto attrID = iter->second;

            // get uniformBuffer
            auto& uniformBuffer = instance.uniformBuffers[attrID];
            CC_EXPECTS(uniformBuffer.cpuBuffer.size() == uniformBuffer.bufferPool.bufferSize);

            // fill cpu buffer
            auto& cpuData = uniformBuffer.cpuBuffer;
            if (false) { // NOLINT(readability-simplify-boolean-expr)
                for (const auto& v : block.members) {
                    CC_LOG_INFO(v.name.c_str());
                }
            }

            // create and upload buffer
            auto* buffer = uniformBuffer.createFromCpuBuffer();

            // set buffer descriptor
            const auto binding = data.bindingMap.at(attrID);
            set->bindBuffer(binding, buffer);
        }
        ctx.perInstanceDescriptorSets[vertID] = set;
    }

    const SceneResource* getFirstSceneResource(RenderGraph::vertex_descriptor vertID) const {
        const auto& g = ctx.g;
        CC_EXPECTS(holds<QueueTag>(vertID, g));
        for (const auto e : makeRange(children(vertID, g))) {
            const auto sceneID = target(e, g);
            if (holds<SceneTag>(sceneID, g)) {
                const auto& sceneData = get(SceneTag{}, sceneID, g);
                auto iter = ctx.context.renderSceneResources.find(sceneData.scene);
                if (iter != ctx.context.renderSceneResources.end()) {
                    return &iter->second;
                }
            }
        }
        return nullptr;
    }

    void discover_vertex(
        RenderGraph::vertex_descriptor vertID,
        const boost::filtered_graph<
            AddressableView<RenderGraph>, boost::keep_all, RenderGraphFilter>& gv) const {
        std::ignore = gv;
        CC_EXPECTS(ctx.currentPassLayoutID != LayoutGraphData::null_vertex());

        if (holds<RasterPassTag>(vertID, ctx.g) || holds<ComputeTag>(vertID, ctx.g)) {
            // const auto& pass = get(RasterPassTag{}, vertID, ctx.g);
            const auto& computeViews =
                holds<RasterPassTag>(vertID, ctx.g)
                    ? get(RasterPassTag{}, vertID, ctx.g).computeViews
                    : get(ComputeTag{}, vertID, ctx.g).computeViews;

            // render pass
            const auto& layoutName = get(RenderGraph::LayoutTag{}, ctx.g, vertID);
            const auto& layoutID = locate(LayoutGraphData::null_vertex(), layoutName, ctx.lg);
            CC_EXPECTS(layoutID == ctx.currentPassLayoutID);
            // get layout
            auto& layout = get(LayoutGraphData::LayoutTag{}, ctx.lg, layoutID);

            // update states
            auto iter = layout.descriptorSets.find(UpdateFrequency::PER_PASS);
            if (iter == layout.descriptorSets.end()) {
                return;
            }

            // build pass resources
            const auto& resourceIndex = ctx.fgd.buildDescriptorIndex(computeViews, ctx.scratch);

            // populate set
            auto& set = iter->second;
            const auto& user = get(RenderGraph::DataTag{}, ctx.g, vertID);
            auto& node = ctx.context.layoutGraphResources.at(layoutID);
            auto* perPassSet = initDescriptorSet(
                ctx.resourceGraph,
                ctx.device, ctx.cmdBuff,
                *ctx.context.defaultResource, ctx.lg,
                resourceIndex, set, user, node);
            CC_ENSURES(perPassSet);
            ctx.renderGraphDescriptorSet[vertID] = perPassSet;
        } else if (holds<QueueTag>(vertID, ctx.g)) {
            const auto& queue = get(QueueTag{}, vertID, ctx.g);
            if (queue.phaseID == LayoutGraphData::null_vertex()) {
                return;
            }

            const auto layoutID = queue.phaseID;

            const auto passID = parent(vertID, ctx.g);
            const auto& computeViews = getComputeViews(passID, ctx.g);

            // get layout
            auto& layout = get(LayoutGraphData::LayoutTag{}, ctx.lg, layoutID);
            auto iter = layout.descriptorSets.find(UpdateFrequency::PER_PHASE);
            if (iter == layout.descriptorSets.end()) {
                return;
            }

            // build pass resources
            const auto& resourceIndex = ctx.fgd.buildDescriptorIndex(computeViews, ctx.scratch);

            // find scene resource
            const auto* const sceneResource = getFirstSceneResource(vertID);

            // populate set
            auto& set = iter->second;
            const auto& user = get(RenderGraph::DataTag{}, ctx.g, vertID);
            auto& node = ctx.context.layoutGraphResources.at(layoutID);

            auto* perPhaseSet = initDescriptorSet(
                ctx.resourceGraph,
                ctx.device, ctx.cmdBuff,
                *ctx.context.defaultResource, ctx.lg,
                resourceIndex, set, user, node, nullptr, sceneResource);
            CC_ENSURES(perPhaseSet);

            ctx.renderGraphDescriptorSet[vertID] = perPhaseSet;
        } else if (holds<SceneTag>(vertID, ctx.g)) {
            const auto& sceneData = get(SceneTag{}, vertID, ctx.g);
            if (sceneData.camera) {
                updateAndCreatePerPassDescriptorSet(vertID);
                ctx.currentProjMatrix = sceneData.camera->getMatProj();
            }
        } else if (holds<BlitTag>(vertID, ctx.g)) {
            const auto& blit = get(BlitTag{}, vertID, ctx.g);
            if (blit.camera) {
                updateAndCreatePerPassDescriptorSet(vertID);
                ctx.currentProjMatrix = blit.camera->getMatProj();
            }
            // get pass
            auto& pass = *blit.material->getPasses()->at(static_cast<size_t>(blit.passID));
            uploadBlitOrDispatchUniformBlokcs(vertID, pass);
        } else if (holds<DispatchTag>(vertID, ctx.g)) {
            const auto& dispatch = get(DispatchTag{}, vertID, ctx.g);
            auto& pass = *dispatch.material->getPasses()->at(static_cast<size_t>(dispatch.passID));
            uploadBlitOrDispatchUniformBlokcs(vertID, pass);
        } else if (holds<RasterSubpassTag>(vertID, ctx.g)) {
            const auto& subpass = get(RasterSubpassTag{}, vertID, ctx.g);
            // render pass
            const auto& layoutName = get(RenderGraph::LayoutTag{}, ctx.g, vertID);
            auto parentLayoutID = ctx.currentPassLayoutID;
            auto layoutID = parentLayoutID;
            if (!layoutName.empty()) {
                auto parentID = parent(ctx.currentPassLayoutID, ctx.lg);
                if (parentID != LayoutGraphData::null_vertex()) {
                    parentLayoutID = parentID;
                }
                layoutID = locate(parentLayoutID, layoutName, ctx.lg);
            }

            ctx.currentPassLayoutID = layoutID;
            // get layout
            auto& layout = get(LayoutGraphData::LayoutTag{}, ctx.lg, layoutID);

            // update states
            auto iter = layout.descriptorSets.find(UpdateFrequency::PER_PASS);
            if (iter == layout.descriptorSets.end()) {
                return;
            }

            const auto& resourceIndex = ctx.fgd.buildDescriptorIndex(subpass.computeViews, subpass.rasterViews, ctx.scratch);
            // populate set
            auto& set = iter->second;
            const auto& user = get(RenderGraph::DataTag{}, ctx.g, vertID);
            auto& node = ctx.context.layoutGraphResources.at(layoutID);
            const auto& accessNode = ctx.fgd.getAccessNode(vertID);

            auto* perPassSet = initDescriptorSet(
                ctx.resourceGraph,
                ctx.device, ctx.cmdBuff,
                *ctx.context.defaultResource, ctx.lg,
                resourceIndex, set, user, node, &accessNode);
            CC_ENSURES(perPassSet);
            ctx.renderGraphDescriptorSet[vertID] = perPassSet;
        }
    }

    RenderGraphVisitorContext& ctx;
};

struct RenderGraphVisitor : boost::dfs_visitor<> {
    void submitBarriers(const std::vector<Barrier>& barriers) const {
        auto& resg = ctx.resourceGraph;
        auto sz = barriers.size();
        ccstd::pmr::vector<const gfx::Buffer*> buffers(ctx.scratch);
        ccstd::pmr::vector<const gfx::BufferBarrier*> bufferBarriers(ctx.scratch);
        ccstd::pmr::vector<const gfx::Texture*> textures(ctx.scratch);
        ccstd::pmr::vector<const gfx::TextureBarrier*> textureBarriers(ctx.scratch);
        buffers.reserve(sz);
        bufferBarriers.reserve(sz);
        textures.reserve(sz);
        textureBarriers.reserve(sz);
        for (const auto& barrier : barriers) {
            const auto resID = barrier.resourceID;
            const auto& desc = get(ResourceGraph::DescTag{}, resg, resID);
            const auto& resource = get(ResourceGraph::DescTag{}, resg, resID);
            switch (desc.dimension) {
                case ResourceDimension::BUFFER: {
                    auto* buffer = resg.getBuffer(resID);
                    const auto* bufferBarrier = static_cast<gfx::BufferBarrier*>(barrier.barrier);
                    buffers.emplace_back(buffer);
                    bufferBarriers.emplace_back(bufferBarrier);
                    break;
                }
                case ResourceDimension::TEXTURE1D:
                case ResourceDimension::TEXTURE2D:
                case ResourceDimension::TEXTURE3D:
                default: {
                    auto* texture = resg.getTexture(resID);
                    const auto* textureBarrier = static_cast<gfx::TextureBarrier*>(barrier.barrier);
                    textures.emplace_back(texture);
                    textureBarriers.emplace_back(textureBarrier);
                    break;
                }
            }
        }

        CC_EXPECTS(buffers.size() == bufferBarriers.size());
        CC_EXPECTS(textures.size() == textureBarriers.size());

        ctx.cmdBuff->pipelineBarrier(
            nullptr,
            bufferBarriers.data(), buffers.data(), static_cast<uint32_t>(bufferBarriers.size()),
            textureBarriers.data(), textures.data(), static_cast<uint32_t>(textureBarriers.size()));
    }
    void frontBarriers(RenderGraph::vertex_descriptor vertID) const {
        const auto& barrier = ctx.fgd.getBarrier(vertID);
        if (!barrier.frontBarriers.empty()) {
            submitBarriers(barrier.frontBarriers);
        }
    }
    void rearBarriers(RenderGraph::vertex_descriptor vertID) const {
        const auto& barrier = ctx.fgd.getBarrier(vertID);
        if (!barrier.rearBarriers.empty()) {
            submitBarriers(barrier.rearBarriers);
        }
    }
    void tryBindPerPassDescriptorSet(RenderGraph::vertex_descriptor vertID) const {
        auto iter = ctx.renderGraphDescriptorSet.find(vertID);
        if (iter != ctx.renderGraphDescriptorSet.end()) {
            CC_ENSURES(iter->second);
            ctx.cmdBuff->bindDescriptorSet(
                static_cast<uint32_t>(pipeline::SetIndex::GLOBAL),
                iter->second);
        }
    }
    void tryBindPerPhaseDescriptorSet(RenderGraph::vertex_descriptor vertID) const {
        auto iter = ctx.renderGraphDescriptorSet.find(vertID);
        if (iter != ctx.renderGraphDescriptorSet.end()) {
            CC_ENSURES(iter->second);
            static_assert(static_cast<uint32_t>(pipeline::SetIndex::COUNT) == 3);
            ctx.cmdBuff->bindDescriptorSet(
                static_cast<uint32_t>(pipeline::SetIndex::COUNT),
                iter->second);
        }
    }
    void begin(const RasterPass& pass, RenderGraph::vertex_descriptor vertID) const {
        const auto& renderData = get(RenderGraph::DataTag{}, ctx.g, vertID);
        if (!renderData.custom.empty()) {
            const auto& passes = ctx.ppl->custom.renderPasses;
            auto iter = passes.find(renderData.custom);
            if (iter != passes.end()) {
                iter->second->beginRenderPass(ctx.customContext, vertID);
                return;
            }
        }

        // viewport
        auto vp = pass.viewport;
        if (vp.width == 0 && vp.height == 0) {
            vp.width = pass.width;
            vp.height = pass.height;
        }
        // scissor
        gfx::Rect scissor{0, 0, vp.width, vp.height};

        // render pass
        {
            ctx.currentInFlightPassID = vertID;
            auto& res = fetchOrCreateFramebuffer(ctx, pass, ctx.scratch);
            const auto& data = res;
            auto* cmdBuff = ctx.cmdBuff;

            cmdBuff->beginRenderPass(
                data.renderPass.get(),
                data.framebuffer.get(),
                scissor, data.clearColors.data(),
                data.clearDepth, data.clearStencil);

            ctx.currentPass = data.renderPass.get();
        }

        // PerPass DescriptorSet
        tryBindPerPassDescriptorSet(vertID);
    }
    void begin(const RasterSubpass& subpass, RenderGraph::vertex_descriptor vertID) const { // NOLINT(readability-convert-member-functions-to-static)
        const auto& renderData = get(RenderGraph::DataTag{}, ctx.g, vertID);
        if (!renderData.custom.empty()) {
            const auto& subpasses = ctx.ppl->custom.renderSubpasses;
            auto iter = subpasses.find(renderData.custom);
            if (iter != subpasses.end()) {
                iter->second->beginRenderSubpass(ctx.customContext, vertID);
                return;
            }
        }

        // PerPass DescriptorSet
        if (subpass.subpassID) {
            ctx.cmdBuff->nextSubpass();
        }
        //ctx.cmdBuff->setViewport(subpass);
        tryBindPerPassDescriptorSet(vertID);
        ctx.subpassIndex = subpass.subpassID;
        // noop
    }
    void begin(const ComputeSubpass& subpass, RenderGraph::vertex_descriptor vertID) const { // NOLINT(readability-convert-member-functions-to-static)
        const auto& renderData = get(RenderGraph::DataTag{}, ctx.g, vertID);
        if (!renderData.custom.empty()) {
            const auto& subpasses = ctx.ppl->custom.computeSubpasses;
            auto iter = subpasses.find(renderData.custom);
            if (iter != subpasses.end()) {
                iter->second->beginComputeSubpass(ctx.customContext, vertID);
                return;
            }
        }

        std::ignore = subpass;
        std::ignore = vertID;
        // noop
    }
    void begin(const ComputePass& pass, RenderGraph::vertex_descriptor vertID) const { // NOLINT(readability-convert-member-functions-to-static)
        const auto& renderData = get(RenderGraph::DataTag{}, ctx.g, vertID);
        if (!renderData.custom.empty()) {
            const auto& passes = ctx.ppl->custom.computePasses;
            auto iter = passes.find(renderData.custom);
            if (iter != passes.end()) {
                iter->second->beginComputePass(ctx.customContext, vertID);
                return;
            }
        }

        std::ignore = pass;
        std::ignore = vertID;
        for (const auto& [name, views] : pass.computeViews) {
            for (const auto& view : views) {
                if (view.clearFlags != gfx::ClearFlags::NONE) {
                    // clear resources
                }
            }
        }
        tryBindPerPassDescriptorSet(vertID);
    }
    void begin(const ResolvePass& pass, RenderGraph::vertex_descriptor vertID) const { // NOLINT(readability-convert-member-functions-to-static)
        std::ignore = pass;
        std::ignore = vertID;
        for (const auto& copy : pass.resolvePairs) {
            // TODO(zhenglong.zhou): resolve
        }
    }
    void copyTexture(
        const CopyPair& copy,
        ResourceGraph::vertex_descriptor srcID,
        ResourceGraph::vertex_descriptor dstID) const {
        auto& resg = ctx.resourceGraph;
        std::vector<gfx::TextureCopy> copyInfos(copy.mipLevels, gfx::TextureCopy{});

        gfx::Texture* srcTexture = resg.getTexture(srcID);
        gfx::Texture* dstTexture = resg.getTexture(dstID);
        CC_ENSURES(srcTexture);
        CC_ENSURES(dstTexture);
        if (!srcTexture || !dstTexture) {
            return;
        }
        const auto& srcInfo = srcTexture->getInfo();
        const auto& dstInfo = dstTexture->getInfo();
        CC_ENSURES(srcInfo.width == dstInfo.width);
        CC_ENSURES(srcInfo.height == dstInfo.height);
        CC_ENSURES(srcInfo.depth == dstInfo.depth);

        for (uint32_t i = 0; i < copy.mipLevels; ++i) {
            auto& copyInfo = copyInfos[i];
            copyInfo.srcSubres.mipLevel = copy.sourceMostDetailedMip + i;
            copyInfo.srcSubres.baseArrayLayer = copy.sourceFirstSlice;
            copyInfo.srcSubres.layerCount = copy.numSlices;

            copyInfo.dstSubres.mipLevel = copy.targetMostDetailedMip + i;
            copyInfo.dstSubres.baseArrayLayer = copy.targetFirstSlice;
            copyInfo.dstSubres.layerCount = copy.numSlices;

            copyInfo.srcOffset = {0, 0, 0};
            copyInfo.dstOffset = {0, 0, 0};
            copyInfo.extent = {srcInfo.width, srcInfo.height, srcInfo.depth};
        }

        ctx.cmdBuff->copyTexture(srcTexture, dstTexture, copyInfos.data(), static_cast<uint32_t>(copyInfos.size()));
    }
    void copyBuffer( // NOLINT(readability-convert-member-functions-to-static)
        const CopyPair& copy,
        ResourceGraph::vertex_descriptor srcID,
        ResourceGraph::vertex_descriptor dstID) const {
        auto& resg = ctx.resourceGraph;
        std::vector<gfx::BufferCopy> copyInfos(1, gfx::BufferCopy{});

        gfx::Buffer* srcBuffer = resg.getBuffer(srcID);
        gfx::Buffer* dstBuffer = resg.getBuffer(dstID);
        CC_ENSURES(srcBuffer);
        CC_ENSURES(dstBuffer);
        if (!srcBuffer || !dstBuffer) {
            return;
        }

        auto& copyInfo = copyInfos[0];
        copyInfo.srcOffset = copy.sourceOffset;
        copyInfo.dstOffset = copy.targetOffset;
        copyInfo.size = copy.bufferSize;

        ctx.cmdBuff->copyBuffer(srcBuffer, dstBuffer, copyInfos.data(), 1);
    }
    void uploadTexture( // NOLINT(readability-convert-member-functions-to-static)
        const UploadPair& upload,
        ResourceGraph::vertex_descriptor dstID) const {
        // TODO(zhouzhenglong): add impl
        std::ignore = upload;
        std::ignore = dstID;
    }
    void uploadBuffer(
        const UploadPair& upload,
        ResourceGraph::vertex_descriptor dstID) const {
        auto& resg = ctx.resourceGraph;
        gfx::Buffer* dstBuffer = resg.getBuffer(dstID);
        CC_ENSURES(dstBuffer);
        if (!dstBuffer) {
            return;
        }
        ctx.cmdBuff->updateBuffer(dstBuffer, upload.source.data(), static_cast<uint32_t>(upload.source.size()));
    }
    void begin(const CopyPass& pass, RenderGraph::vertex_descriptor vertID) const {
        std::ignore = pass;
        std::ignore = vertID;
        auto& resg = ctx.resourceGraph;

        // currently, only texture to texture supported.
        for (const auto& copy : pass.copyPairs) {
            auto srcID = findVertex(copy.source, resg);
            auto dstID = findVertex(copy.target, resg);
            CC_ENSURES(srcID != RenderGraph::null_vertex());
            CC_ENSURES(dstID != RenderGraph::null_vertex());
            if (srcID == RenderGraph::null_vertex() || dstID == RenderGraph::null_vertex()) {
                continue;
            }
            const bool sourceIsTexture = resg.isTexture(srcID);
            const bool targetIsTexture = resg.isTexture(dstID);
            CC_ENSURES(sourceIsTexture == targetIsTexture);
            if (sourceIsTexture != targetIsTexture) {
                continue;
            }
            if (targetIsTexture) {
                copyTexture(copy, srcID, dstID);
            } else {
                copyBuffer(copy, srcID, dstID);
            }
        }
        // copy from cpu
        for (const auto& upload : pass.uploadPairs) {
            auto dstID = findVertex(upload.target, resg);
            CC_ENSURES(dstID != RenderGraph::null_vertex());
            if (dstID == RenderGraph::null_vertex()) {
                continue;
            }
            const bool targetIsTexture = resg.isTexture(dstID);
            if (targetIsTexture) {
                uploadTexture(upload, dstID);
            } else {
                uploadBuffer(upload, dstID);
            }
        }
    }
    void begin(const MovePass& pass, RenderGraph::vertex_descriptor vertID) const { // NOLINT(readability-convert-member-functions-to-static)
        std::ignore = pass;
        std::ignore = vertID;
        // if fully optimized, move pass should have been removed from graph
        // here we just do copy
        for (const auto& copy : pass.movePairs) {
        }
    }
    void begin(const RaytracePass& pass, RenderGraph::vertex_descriptor vertID) const { // NOLINT(readability-convert-member-functions-to-static)
        std::ignore = pass;
        std::ignore = vertID;
        // not implemented yet
        CC_EXPECTS(false);
    }
    void begin(const RenderQueue& queue, RenderGraph::vertex_descriptor vertID) const { // NOLINT(readability-convert-member-functions-to-static)
        const auto& renderData = get(RenderGraph::DataTag{}, ctx.g, vertID);
        if (!renderData.custom.empty()) {
            const auto& queues = ctx.ppl->custom.renderQueues;
            auto iter = queues.find(renderData.custom);
            if (iter != queues.end()) {
                iter->second->beginRenderQueue(ctx.customContext, vertID);
                return;
            }
        }

        if (queue.viewport.width != 0 && queue.viewport.height != 0) {
            ctx.cmdBuff->setViewport(queue.viewport);
        }

        // PerPhase DescriptorSet
        tryBindPerPhaseDescriptorSet(vertID);
    }
    void begin(const SceneData& sceneData, RenderGraph::vertex_descriptor sceneID) const { // NOLINT(readability-convert-member-functions-to-static)
        const auto* const camera = sceneData.camera;
        CC_EXPECTS(camera);
        if (camera) { // update camera data
            tryBindPerPassDescriptorSet(sceneID);
        }
        const auto* scene = camera->getScene();
        const auto& queueDesc = ctx.context.sceneCulling.sceneQueryIndex.at(sceneID);
        const auto& queue = ctx.context.sceneCulling.renderQueues[queueDesc.renderQueueTarget];
<<<<<<< HEAD
        bool bDraw = any(sceneData.flags & SceneFlags::DRAW_NON_INSTANCING);
        bool bDrawInstancing = any(sceneData.flags & SceneFlags::DRAW_INSTANCING);
        if (!bDraw && !bDrawInstancing) {
            bDraw = true;
            bDrawInstancing = true;
        }
        const bool bDrawBlend = any(sceneData.flags & SceneFlags::TRANSPARENT_OBJECT);
        const bool bDrawOpaqueOrMask = any(sceneData.flags & (SceneFlags::OPAQUE_OBJECT | SceneFlags::CUTOUT_OBJECT));
        const bool bDrawShadowCaster = any(sceneData.flags & SceneFlags::SHADOW_CASTER);

        if (bDrawShadowCaster || bDrawOpaqueOrMask) {
            queue.opaqueQueue.recordCommandBuffer(
                ctx.device, camera, ctx.currentPass, ctx.cmdBuff, 0);
            if (bDrawInstancing) {
                queue.opaqueInstancingQueue.recordCommandBuffer(
                    ctx.currentPass, ctx.cmdBuff);
            }
            RenderBatchingQueue::recordCommandBuffer(ctx.device, camera, ctx.currentPass, ctx.cmdBuff, queue.sceneFlags);
        }
        if (bDrawBlend) {
            queue.transparentQueue.recordCommandBuffer(
                ctx.device, camera, ctx.currentPass, ctx.cmdBuff, 0);
            if (bDrawInstancing) {
                queue.transparentInstancingQueue.recordCommandBuffer(
                    ctx.currentPass, ctx.cmdBuff);
            }
            // Stanley TODO
            //queue.transparentBatchingQueue.recordCommandBuffer(ctx.device, camera, ctx.currentPass, ctx.cmdBuff, queue.sceneFlags);
        }
=======
        queue.opaqueQueue.recordCommandBuffer(
            ctx.device, camera, ctx.currentPass, ctx.cmdBuff, 0);
        queue.opaqueInstancingQueue.recordCommandBuffer(
            ctx.currentPass, ctx.cmdBuff);
        queue.transparentQueue.recordCommandBuffer(
        ctx.device, camera, ctx.currentPass, ctx.cmdBuff, 0);
        queue.transparentInstancingQueue.recordCommandBuffer(
            ctx.currentPass, ctx.cmdBuff);
>>>>>>> 60b5a7de
        if (any(sceneData.flags & SceneFlags::UI)) {
            submitUICommands(ctx.currentPass,
                             ctx.currentPassLayoutID, camera, ctx.cmdBuff);
        }
    }
    void begin(const Blit& blit, RenderGraph::vertex_descriptor vertID) const {
        const auto& renderData = get(RenderGraph::DataTag{}, ctx.g, vertID);
        if (!renderData.custom.empty()) {
            const auto& commands = ctx.ppl->custom.renderCommands;
            auto iter = commands.find(renderData.custom);
            if (iter != commands.end()) {
                iter->second->beginRenderCommand(ctx.customContext, vertID);
                return;
            }
        }

        const auto& programLib = *dynamic_cast<const NativeProgramLibrary*>(ctx.programLib);
        CC_EXPECTS(blit.material);
        CC_EXPECTS(blit.material->getPasses());
        if (blit.camera) {
            tryBindPerPassDescriptorSet(vertID);
        }
        // get pass
        auto& pass = *blit.material->getPasses()->at(static_cast<size_t>(blit.passID));
        // get shader
        auto& shader = *pass.getShaderVariant();
        // get pso
        auto* pso = pipeline::PipelineStateManager::getOrCreatePipelineState(
            &pass, &shader, ctx.context.fullscreenQuad.quadIA.get(), ctx.currentPass, ctx.subpassIndex);
        if (!pso) {
            return;
        }
        // auto* perInstanceSet = ctx.perInstanceDescriptorSets.at(vertID);
        // execution
        ctx.cmdBuff->bindPipelineState(pso);
        ctx.cmdBuff->bindDescriptorSet(
            static_cast<uint32_t>(pipeline::SetIndex::MATERIAL), pass.getDescriptorSet());
        // ctx.cmdBuff->bindDescriptorSet(
        //     static_cast<uint32_t>(pipeline::SetIndex::LOCAL), perInstanceSet);
        ctx.cmdBuff->bindInputAssembler(ctx.context.fullscreenQuad.quadIA.get());
        ctx.cmdBuff->draw(ctx.context.fullscreenQuad.quadIA.get());
    }
    void begin(const Dispatch& dispatch, RenderGraph::vertex_descriptor vertID) const {
        std::ignore = vertID;
        auto& programLib = *ctx.programLib;
        CC_EXPECTS(dispatch.material);
        CC_EXPECTS(dispatch.material->getPasses());
        // get pass
        auto& pass = *dispatch.material->getPasses()->at(static_cast<size_t>(dispatch.passID));
        // get shader
        auto& shader = *pass.getShaderVariant();
        // get pso
        auto* pso = programLib.getComputePipelineState(
            pass.getDevice(), pass.getPhaseID(), pass.getProgram(), pass.getDefines(), nullptr);
        CC_EXPECTS(pso);
        //        auto* perInstanceSet = ctx.perInstanceDescriptorSets.at(vertID);
        // execution
        ctx.cmdBuff->bindPipelineState(pso);
        ctx.cmdBuff->bindDescriptorSet(
            static_cast<uint32_t>(pipeline::SetIndex::MATERIAL), pass.getDescriptorSet());
        //        ctx.cmdBuff->bindDescriptorSet(
        //            static_cast<uint32_t>(pipeline::SetIndex::LOCAL), perInstanceSet);
        ctx.cmdBuff->dispatch(gfx::DispatchInfo{
            dispatch.threadGroupCountX,
            dispatch.threadGroupCountY,
            dispatch.threadGroupCountZ,
        });
    }
    void begin(const ccstd::pmr::vector<ClearView>& pass, RenderGraph::vertex_descriptor vertID) const {
    }
    void begin(const gfx::Viewport& pass, RenderGraph::vertex_descriptor vertID) const {
    }
    void end(const RasterPass& pass, RenderGraph::vertex_descriptor vertID) const {
        const auto& renderData = get(RenderGraph::DataTag{}, ctx.g, vertID);
        if (!renderData.custom.empty()) {
            const auto& passes = ctx.ppl->custom.renderPasses;
            auto iter = passes.find(renderData.custom);
            if (iter != passes.end()) {
                iter->second->endRenderPass(ctx.customContext, vertID);
                return;
            }
        }

        if (pass.showStatistics) {
            submitProfilerCommands(ctx, vertID, pass);
        }
        ctx.cmdBuff->endRenderPass();
        ctx.currentPass = nullptr;
        ctx.currentPassLayoutID = LayoutGraphData::null_vertex();
    }
    void end(const RasterSubpass& subpass, RenderGraph::vertex_descriptor vertID) const { // NOLINT(readability-convert-member-functions-to-static)
        const auto& renderData = get(RenderGraph::DataTag{}, ctx.g, vertID);
        if (!renderData.custom.empty()) {
            const auto& subpasses = ctx.ppl->custom.renderSubpasses;
            auto iter = subpasses.find(renderData.custom);
            if (iter != subpasses.end()) {
                iter->second->endRenderSubpass(ctx.customContext, vertID);
                return;
            }
        }

        std::ignore = subpass;
        std::ignore = vertID;
        ctx.subpassIndex = 0;
        // noop
    }
    void end(const ComputeSubpass& subpass, RenderGraph::vertex_descriptor vertID) const { // NOLINT(readability-convert-member-functions-to-static)
        const auto& renderData = get(RenderGraph::DataTag{}, ctx.g, vertID);
        if (!renderData.custom.empty()) {
            const auto& subpasses = ctx.ppl->custom.computeSubpasses;
            auto iter = subpasses.find(renderData.custom);
            if (iter != subpasses.end()) {
                iter->second->endComputeSubpass(ctx.customContext, vertID);
                return;
            }
        }

        std::ignore = subpass;
        std::ignore = vertID;
        // noop
    }
    void end(const ComputePass& pass, RenderGraph::vertex_descriptor vertID) const {
        const auto& renderData = get(RenderGraph::DataTag{}, ctx.g, vertID);
        if (!renderData.custom.empty()) {
            const auto& passes = ctx.ppl->custom.computePasses;
            auto iter = passes.find(renderData.custom);
            if (iter != passes.end()) {
                iter->second->endComputePass(ctx.customContext, vertID);
                return;
            }
        }

        std::ignore = pass;
    }
    void end(const ResolvePass& pass, RenderGraph::vertex_descriptor vertID) const {
    }
    void end(const CopyPass& pass, RenderGraph::vertex_descriptor vertID) const {
    }
    void end(const MovePass& pass, RenderGraph::vertex_descriptor vertID) const {
    }
    void end(const RaytracePass& pass, RenderGraph::vertex_descriptor vertID) const { // NOLINT(readability-convert-member-functions-to-static)
        std::ignore = pass;
        std::ignore = vertID;
        // not implemented yet
        CC_EXPECTS(false);
    }
    void end(const RenderQueue& pass, RenderGraph::vertex_descriptor vertID) const {
        const auto& renderData = get(RenderGraph::DataTag{}, ctx.g, vertID);
        if (!renderData.custom.empty()) {
            const auto& queues = ctx.ppl->custom.renderQueues;
            auto iter = queues.find(renderData.custom);
            if (iter != queues.end()) {
                iter->second->endRenderQueue(ctx.customContext, vertID);
                return;
            }
        }
        std::ignore = pass;
    }
    void end(const SceneData& pass, RenderGraph::vertex_descriptor vertID) const {
    }
    void end(const Blit& pass, RenderGraph::vertex_descriptor vertID) const {
        const auto& renderData = get(RenderGraph::DataTag{}, ctx.g, vertID);
        if (!renderData.custom.empty()) {
            const auto& commands = ctx.ppl->custom.renderCommands;
            auto iter = commands.find(renderData.custom);
            if (iter != commands.end()) {
                iter->second->endRenderCommand(ctx.customContext, vertID);
                return;
            }
        }
        std::ignore = pass;
    }
    void end(const Dispatch& pass, RenderGraph::vertex_descriptor vertID) const {
    }
    void end(const ccstd::pmr::vector<ClearView>& pass, RenderGraph::vertex_descriptor vertID) const {
    }
    void end(const gfx::Viewport& pass, RenderGraph::vertex_descriptor vertID) const {
    }
    
    void mountResource(const ccstd::pmr::string& name) const { // NOLINT(misc-no-recursion)
        auto resIter = ctx.fgd.resourceAccessGraph.resourceIndex.find(name);
        if (resIter != ctx.fgd.resourceAccessGraph.resourceIndex.end()) {
            auto resID = resIter->second;
            auto& resg = ctx.resourceGraph;
            resg.mount(ctx.device, resID);
            for (const auto& subres : makeRange(children(resID, resg))) {
                const auto& subresName = get(ResourceGraph::NameTag{}, resg, subres.target);
                mountResource(subresName);
            }
        }
    }

    void mountResources(const Subpass& pass) const {
        // mount managed resources
        for (const auto& [name, view] : pass.rasterViews) {
            mountResource(name);
        }
        for (const auto& [name, views] : pass.computeViews) {
            mountResource(name);
        }
        for (const auto& resolve : pass.resolvePairs) {
            mountResource(resolve.target);
        }
    }

    void mountResources(const RasterPass& pass) const {
        // mount managed resources
        for (const auto& [name, view] : pass.rasterViews) {
            mountResource(name);
        }
        for (const auto& [name, views] : pass.computeViews) {
            mountResource(name);
        }
        for (const auto& subpass : pass.subpassGraph.subpasses) {
            mountResources(subpass);
        }
    }

    void mountResources(const ComputePass& pass) const {
        auto& resg = ctx.resourceGraph;
        PmrFlatSet<ResourceGraph::vertex_descriptor> mounted(ctx.scratch);
        for (const auto& [name, views] : pass.computeViews) {
            mountResource(name);
        }
    }

    void mountResources(const ComputeSubpass& pass) const {
        auto& resg = ctx.resourceGraph;
        PmrFlatSet<ResourceGraph::vertex_descriptor> mounted(ctx.scratch);
        for (const auto& [name, views] : pass.computeViews) {
            mountResource(name);
        }
    }

    void mountResources(const RaytracePass& pass) const {
        auto& resg = ctx.resourceGraph;
        PmrFlatSet<ResourceGraph::vertex_descriptor> mounted(ctx.scratch);
        for (const auto& [name, views] : pass.computeViews) {
            mountResource(name);
        }
    }

    void mountResources(const ResolvePass& pass) const {
        auto& resg = ctx.resourceGraph;
        PmrFlatSet<ResourceGraph::vertex_descriptor> mounted(ctx.scratch);
        for (const auto& pair : pass.resolvePairs) {
            mountResource(pair.source);
            mountResource(pair.target);
        }
    }

    void mountResources(const CopyPass& pass) const {
        auto& resg = ctx.resourceGraph;
        PmrFlatSet<ResourceGraph::vertex_descriptor> mounted(ctx.scratch);
        for (const auto& pair : pass.copyPairs) {
            mountResource(pair.source);
            mountResource(pair.target);
        }
        for (const auto& pair : pass.uploadPairs) {
            mountResource(pair.target);
        }
    }

    void mountResources(const MovePass& pass) const {
        // not supported yet
    }

    void discover_vertex(
        RenderGraph::vertex_descriptor vertID,
        const boost::filtered_graph<AddressableView<RenderGraph>, boost::keep_all, RenderGraphFilter>& gv) const {
        std::ignore = gv;

        visitObject(
            vertID, ctx.g,
            [&](const RasterPass& pass) {
                mountResources(pass);
                {
                    const auto& layoutName = get(RenderGraph::LayoutTag{}, ctx.g, vertID);
                    const auto& layoutID = locate(LayoutGraphData::null_vertex(), layoutName, ctx.lg);
                    ctx.currentPassLayoutID = layoutID;
                }
                // update UniformBuffers and DescriptorSets in all children
                {
                    auto colors = ctx.g.colors(ctx.scratch);
                    RenderGraphUploadVisitor visitor{{}, ctx};
                    boost::depth_first_visit(gv, vertID, visitor, get(colors, ctx.g));
                }
                if (pass.showStatistics) {
                    const auto* profiler = ctx.ppl->getProfiler();
                    if (profiler && profiler->isEnabled()) {
                        // current pass
                        RenderData user(ctx.scratch);
                        setMat4Impl(user, ctx.lg, "cc_matProj", ctx.currentProjMatrix);

                        auto* renderPass = ctx.currentPass;
                        auto* cmdBuff = ctx.cmdBuff;
                        const auto& submodel = profiler->getSubModels()[0];
                        auto* pass = submodel->getPass(0);
                        auto& layout = get(LayoutGraphData::LayoutTag{}, ctx.lg, pass->getSubpassOrPassID());
                        auto iter = layout.descriptorSets.find(UpdateFrequency::PER_PASS);
                        if (iter != layout.descriptorSets.end()) {
                            auto& set = iter->second;
                            auto& node = ctx.context.layoutGraphResources.at(pass->getSubpassOrPassID());
                            PmrFlatMap<NameLocalID, ResourceGraph::vertex_descriptor> resourceIndex(ctx.scratch);
                            auto* perPassSet = initDescriptorSet(
                                ctx.resourceGraph,
                                ctx.device, ctx.cmdBuff,
                                *ctx.context.defaultResource, ctx.lg,
                                resourceIndex, set, user, node);
                            CC_ENSURES(perPassSet);
                            ctx.profilerPerPassDescriptorSets[vertID] = perPassSet;
                        } else {
                            CC_EXPECTS(false);
                            // TODO(zhouzhenglong): set descriptor set to empty
                        }
                    }
                }

                // execute render pass
                frontBarriers(vertID);
                begin(pass, vertID);
            },
            [&](const RasterSubpass& subpass) {
                // mountResources(subpass);
                {
                    const auto& layoutName = get(RenderGraph::LayoutTag{}, ctx.g, vertID);
                    const auto& layoutID = locate(LayoutGraphData::null_vertex(), layoutName, ctx.lg);
                    ctx.currentPassLayoutID = layoutID;
                }
                begin(subpass, vertID);
            },
            [&](const ComputeSubpass& subpass) {
                // mountResources(subpass);
                {
                    const auto& layoutName = get(RenderGraph::LayoutTag{}, ctx.g, vertID);
                    const auto& layoutID = locate(LayoutGraphData::null_vertex(), layoutName, ctx.lg);
                    ctx.currentPassLayoutID = layoutID;
                }
                begin(subpass, vertID);
            },
            [&](const ComputePass& pass) {
                mountResources(pass);

                {
                    const auto& layoutName = get(RenderGraph::LayoutTag{}, ctx.g, vertID);
                    const auto& layoutID = locate(LayoutGraphData::null_vertex(), layoutName, ctx.lg);
                    ctx.currentPassLayoutID = layoutID;
                }
                {
                    auto colors = ctx.g.colors(ctx.scratch);
                    RenderGraphUploadVisitor visitor{{}, ctx};
                    boost::depth_first_visit(gv, vertID, visitor, get(colors, ctx.g));
                }

                frontBarriers(vertID);
                begin(pass, vertID);
            },
            [&](const ResolvePass& pass) {
                mountResources(pass);
                frontBarriers(vertID);
                begin(pass, vertID);
            },
            [&](const CopyPass& pass) {
                mountResources(pass);
                frontBarriers(vertID);
                begin(pass, vertID);
            },
            [&](const MovePass& pass) {
                mountResources(pass);
                frontBarriers(vertID);
                begin(pass, vertID);
            },
            [&](const RaytracePass& pass) {
                mountResources(pass);
                frontBarriers(vertID);
                begin(pass, vertID);
            },
            [&](const auto& queue) {
                begin(queue, vertID);
            });
    }

    void finish_vertex(
        RenderGraph::vertex_descriptor vertID,
        const boost::filtered_graph<AddressableView<RenderGraph>, boost::keep_all, RenderGraphFilter>& gv) const {
        std::ignore = gv;
        visitObject(
            vertID, ctx.g,
            [&](const RasterPass& pass) {
                end(pass, vertID);
                rearBarriers(vertID);
            },
            [&](const RasterSubpass& subpass) {
                end(subpass, vertID);
            },
            [&](const ComputeSubpass& subpass) {
                end(subpass, vertID);
            },
            [&](const ComputePass& pass) {
                end(pass, vertID);
                rearBarriers(vertID);
            },
            [&](const ResolvePass& pass) {
                end(pass, vertID);
                rearBarriers(vertID);
            },
            [&](const CopyPass& pass) {
                end(pass, vertID);
                rearBarriers(vertID);
            },
            [&](const MovePass& pass) {
                end(pass, vertID);
                rearBarriers(vertID);
            },
            [&](const RaytracePass& pass) {
                end(pass, vertID);
                rearBarriers(vertID);
            },
            [&](const auto& queue) {
                end(queue, vertID);
            });
    }

    RenderGraphVisitorContext& ctx;
};

struct RenderGraphCullVisitor : boost::dfs_visitor<> {
    void discover_vertex(
        // NOLINTNEXTLINE(misc-unused-parameters)
        RenderGraph::vertex_descriptor vertID, const AddressableView<RenderGraph>& gv) const {
        validPasses[vertID] = false;
    }
    ccstd::pmr::vector<bool>& validPasses;
};

struct ResourceCleaner {
    explicit ResourceCleaner(ResourceGraph& resourceGraphIn) noexcept
    : resourceGraph(resourceGraphIn),
      prevFenceValue(resourceGraph.nextFenceValue) {
        ++resourceGraph.nextFenceValue;
    }
    ResourceCleaner(const ResourceCleaner&) = delete;
    ResourceCleaner& operator=(const ResourceCleaner&) = delete;
    ~ResourceCleaner() noexcept {
        resourceGraph.unmount(prevFenceValue);
    }

    ResourceGraph& resourceGraph;
    uint64_t prevFenceValue = 0;
};

struct RenderGraphContextCleaner {
    explicit RenderGraphContextCleaner(NativeRenderContext& contextIn) noexcept
    : context(contextIn),
      prevFenceValue(context.nextFenceValue) {
        ++context.nextFenceValue;
        context.clearPreviousResources(prevFenceValue);
        context.renderSceneResources.clear();
        context.sceneCulling.clear();
    }
    RenderGraphContextCleaner(const RenderGraphContextCleaner&) = delete;
    RenderGraphContextCleaner& operator=(const RenderGraphContextCleaner&) = delete;
    ~RenderGraphContextCleaner() noexcept = default;
    NativeRenderContext& context;
    uint64_t prevFenceValue = 0;
};

struct CommandSubmitter {
    CommandSubmitter(gfx::Device* deviceIn, const std::vector<gfx::CommandBuffer*>& cmdBuffersIn)
    : device(deviceIn), cmdBuffers(cmdBuffersIn) {
        CC_EXPECTS(cmdBuffers.size() == 1);
        primaryCommandBuffer = cmdBuffers.at(0);
        primaryCommandBuffer->begin();
    }
    CommandSubmitter(const CommandSubmitter&) = delete;
    CommandSubmitter& operator=(const CommandSubmitter&) = delete;
    ~CommandSubmitter() noexcept {
        primaryCommandBuffer->end();
        device->flushCommands(cmdBuffers);
        device->getQueue()->submit(cmdBuffers);
    }
    gfx::Device* device = nullptr;
    const std::vector<gfx::CommandBuffer*>& cmdBuffers;
    gfx::CommandBuffer* primaryCommandBuffer = nullptr;
};

void extendResourceLifetime(const NativeRenderQueue& queue, ResourceGroup& group) {
    // keep instanceBuffers
    for (const auto& batch : queue.opaqueInstancingQueue.sortedBatches) {
        group.instancingBuffers.emplace(batch);
    }
    for (const auto& batch : queue.transparentInstancingQueue.sortedBatches) {
        group.instancingBuffers.emplace(batch);
    }
}

void collectStatistics(const NativePipeline& ppl, PipelineStatistics& stats) {
    // resources
    stats.numRenderPasses = static_cast<uint32_t>(ppl.resourceGraph.renderPasses.size());
    stats.totalManagedTextures = static_cast<uint32_t>(ppl.resourceGraph.managedTextures.size());
    stats.numManagedTextures = 0;
    for (const auto& tex : ppl.resourceGraph.managedTextures) {
        if (tex.texture) {
            ++stats.numManagedTextures;
        }
    }
    // layout graph
    stats.numUploadBuffers = 0;
    stats.numUploadBufferViews = 0;
    stats.numFreeUploadBuffers = 0;
    stats.numFreeUploadBufferViews = 0;
    stats.numDescriptorSets = 0;
    stats.numFreeDescriptorSets = 0;
    for (const auto& node : ppl.nativeContext.layoutGraphResources) {
        for (const auto& [nameID, buffer] : node.uniformBuffers) {
            stats.numUploadBuffers += static_cast<uint32_t>(buffer.bufferPool.currentBuffers.size());
            stats.numUploadBufferViews += static_cast<uint32_t>(buffer.bufferPool.currentBufferViews.size());
            stats.numFreeUploadBuffers += static_cast<uint32_t>(buffer.bufferPool.freeBuffers.size());
            stats.numFreeUploadBufferViews += static_cast<uint32_t>(buffer.bufferPool.freeBufferViews.size());
        }
        stats.numDescriptorSets += static_cast<uint32_t>(node.descriptorSetPool.currentDescriptorSets.size());
        stats.numFreeDescriptorSets += static_cast<uint32_t>(node.descriptorSetPool.freeDescriptorSets.size());
    }
    // scene
    stats.numInstancingBuffers = 0;
    stats.numInstancingUniformBlocks = 0;
    for (const auto& [key, group] : ppl.nativeContext.resourceGroups) {
        stats.numInstancingBuffers += group.instancingBuffers.size();
        for (const auto& buffer : group.instancingBuffers) {
            stats.numInstancingUniformBlocks += static_cast<uint32_t>(buffer->getInstances().size());
        }
    }
}

} // namespace

void NativePipeline::executeRenderGraph(const RenderGraph& rg) {
    auto& ppl = *this;
    auto* scratch = &ppl.unsyncPool;

    ppl.resourceGraph.validateSwapchains();

    RenderGraphContextCleaner contextCleaner(ppl.nativeContext);
    ResourceCleaner cleaner(ppl.resourceGraph);

    auto& lg = ppl.programLibrary->layoutGraph;
    FrameGraphDispatcher fgd(
        ppl.resourceGraph, rg,
        lg, &ppl.unsyncPool, scratch);
    fgd.enableMemoryAliasing(false);
    fgd.enablePassReorder(false);
    fgd.setParalellWeight(0);
    fgd.run();

    AddressableView<RenderGraph> graphView(rg);
    ccstd::pmr::vector<bool> validPasses(num_vertices(rg), true, scratch);
    auto colors = rg.colors(scratch);
    { // Mark all culled vertices
        RenderGraphCullVisitor visitor{{}, validPasses};
        for (const auto& vertID : fgd.resourceAccessGraph.culledPasses) {
            const auto nodeID = get(ResourceAccessGraph::PassIDTag{}, fgd.resourceAccessGraph, vertID);
            if (nodeID == RenderGraph::null_vertex()) {
                continue;
            }
            const auto passID = fgd.resourceAccessGraph.passIndex.at(nodeID);
            boost::depth_first_visit(graphView, passID, visitor, get(colors, rg));
        }
        colors.clear();
        colors.resize(num_vertices(rg), boost::white_color);
    }

    // scene culling
    {
        auto& context = ppl.nativeContext;
        auto& sceneCulling = context.sceneCulling;
        sceneCulling.buildRenderQueues(rg, lg, *ppl.pipelineSceneData);
        auto& group = ppl.nativeContext.resourceGroups[context.nextFenceValue];
        // notice: we cannot use ranged-for of sceneCulling.renderQueues
        CC_EXPECTS(sceneCulling.numRenderQueues <= sceneCulling.renderQueues.size());
        for (uint32_t queueID = 0; queueID != sceneCulling.numRenderQueues; ++queueID) {
            const auto& queue = sceneCulling.renderQueues[queueID];
            extendResourceLifetime(queue, group);
        }
    }

    // gpu driven
    for (const auto& [scene, queries] : ppl.nativeContext.sceneCulling.sceneQueries) {
        auto* gpuScene = scene->getGPUScene();

        gfx::Buffer* defaultBuffer = nullptr;
        const auto* pipeline = Root::getInstance()->getPipeline();
        if (pipeline && pipeline->getPipelineSceneData()) {
            defaultBuffer = pipeline->getPipelineSceneData()->getDefaultBuffer();
        }

        auto& sceneResource = ppl.nativeContext.renderSceneResources[scene];
        const auto& objectBufferID = lg.attributeIndex.find("cc_objectBuffer")->second;
        sceneResource.resourceIndex.emplace(objectBufferID, ResourceType::STORAGE_BUFFER);
        sceneResource.storageBuffers.emplace(objectBufferID, gpuScene ? gpuScene->getObjectBuffer() : defaultBuffer);

        const auto& instanceBufferID = lg.attributeIndex.find("cc_instanceBuffer")->second;
        sceneResource.resourceIndex.emplace(instanceBufferID, ResourceType::STORAGE_BUFFER);
        sceneResource.storageBuffers.emplace(instanceBufferID, gpuScene ? gpuScene->getInstanceBuffer() : defaultBuffer);
    }

    // Execute all valid passes
    {
        boost::filtered_graph<
            AddressableView<RenderGraph>,
            boost::keep_all, RenderGraphFilter>
            fg(graphView, boost::keep_all{}, RenderGraphFilter{&validPasses});

        CommandSubmitter submit(ppl.device, ppl.getCommandBuffers());

        // upload buffers
        {
            const auto& sceneCulling = ppl.nativeContext.sceneCulling;
            for (uint32_t queueID = 0; queueID != sceneCulling.numRenderQueues; ++queueID) {
                // notice: we cannot use ranged-for of sceneCulling.renderQueues
                CC_EXPECTS(sceneCulling.numRenderQueues <= sceneCulling.renderQueues.size());
                const auto& queue = sceneCulling.renderQueues[queueID];
                queue.opaqueInstancingQueue.uploadBuffers(submit.primaryCommandBuffer);
                queue.transparentInstancingQueue.uploadBuffers(submit.primaryCommandBuffer);
            }
        }

        ccstd::pmr::unordered_map<
            RenderGraph::vertex_descriptor,
            gfx::DescriptorSet*>
            renderGraphDescriptorSet(scratch);

        ccstd::pmr::unordered_map<
            RenderGraph::vertex_descriptor,
            gfx::DescriptorSet*>
            profilerPerPassDescriptorSets(scratch);

        ccstd::pmr::unordered_map<
            RenderGraph::vertex_descriptor,
            gfx::DescriptorSet*>
            perInstanceDescriptorSets(scratch);

        // submit commands
        RenderGraphVisitorContext ctx{
            ppl.nativeContext,
            lg, rg, ppl.resourceGraph,
            fgd,
            validPasses,
            ppl.device, submit.primaryCommandBuffer,
            &ppl,
            renderGraphDescriptorSet,
            profilerPerPassDescriptorSets,
            perInstanceDescriptorSets,
            programLibrary,
            CustomRenderGraphContext{
                custom.currentContext,
                &rg,
                &ppl.resourceGraph,
                submit.primaryCommandBuffer,
            },
            scratch};

        RenderGraphVisitor visitor{{}, ctx};
        auto colors = rg.colors(scratch);
        for (const auto vertID : ctx.g.sortedVertices) {
            if (holds<RasterPassTag>(vertID, ctx.g) || holds<ComputeTag>(vertID, ctx.g) || holds<CopyTag>(vertID, ctx.g)) {
                boost::depth_first_visit(fg, vertID, visitor, get(colors, ctx.g));
            }
        }
    }

    // collect statistics
    collectStatistics(*this, statistics);
}

} // namespace render

} // namespace cc<|MERGE_RESOLUTION|>--- conflicted
+++ resolved
@@ -1379,37 +1379,6 @@
         const auto* scene = camera->getScene();
         const auto& queueDesc = ctx.context.sceneCulling.sceneQueryIndex.at(sceneID);
         const auto& queue = ctx.context.sceneCulling.renderQueues[queueDesc.renderQueueTarget];
-<<<<<<< HEAD
-        bool bDraw = any(sceneData.flags & SceneFlags::DRAW_NON_INSTANCING);
-        bool bDrawInstancing = any(sceneData.flags & SceneFlags::DRAW_INSTANCING);
-        if (!bDraw && !bDrawInstancing) {
-            bDraw = true;
-            bDrawInstancing = true;
-        }
-        const bool bDrawBlend = any(sceneData.flags & SceneFlags::TRANSPARENT_OBJECT);
-        const bool bDrawOpaqueOrMask = any(sceneData.flags & (SceneFlags::OPAQUE_OBJECT | SceneFlags::CUTOUT_OBJECT));
-        const bool bDrawShadowCaster = any(sceneData.flags & SceneFlags::SHADOW_CASTER);
-
-        if (bDrawShadowCaster || bDrawOpaqueOrMask) {
-            queue.opaqueQueue.recordCommandBuffer(
-                ctx.device, camera, ctx.currentPass, ctx.cmdBuff, 0);
-            if (bDrawInstancing) {
-                queue.opaqueInstancingQueue.recordCommandBuffer(
-                    ctx.currentPass, ctx.cmdBuff);
-            }
-            RenderBatchingQueue::recordCommandBuffer(ctx.device, camera, ctx.currentPass, ctx.cmdBuff, queue.sceneFlags);
-        }
-        if (bDrawBlend) {
-            queue.transparentQueue.recordCommandBuffer(
-                ctx.device, camera, ctx.currentPass, ctx.cmdBuff, 0);
-            if (bDrawInstancing) {
-                queue.transparentInstancingQueue.recordCommandBuffer(
-                    ctx.currentPass, ctx.cmdBuff);
-            }
-            // Stanley TODO
-            //queue.transparentBatchingQueue.recordCommandBuffer(ctx.device, camera, ctx.currentPass, ctx.cmdBuff, queue.sceneFlags);
-        }
-=======
         queue.opaqueQueue.recordCommandBuffer(
             ctx.device, camera, ctx.currentPass, ctx.cmdBuff, 0);
         queue.opaqueInstancingQueue.recordCommandBuffer(
@@ -1418,7 +1387,6 @@
         ctx.device, camera, ctx.currentPass, ctx.cmdBuff, 0);
         queue.transparentInstancingQueue.recordCommandBuffer(
             ctx.currentPass, ctx.cmdBuff);
->>>>>>> 60b5a7de
         if (any(sceneData.flags & SceneFlags::UI)) {
             submitUICommands(ctx.currentPass,
                              ctx.currentPassLayoutID, camera, ctx.cmdBuff);
