--- conflicted
+++ resolved
@@ -89,13 +89,8 @@
     return 0;
 }
 
-<<<<<<< HEAD
 PersistentRenderPassAndFramebuffer createPersistentRenderPassAndFramebuffer(
     RenderGraphVisitorContext& ctx, const RasterPass& pass) {
-=======
-PersistentRenderPassAndFramebuffer createRenderPassAndFramebuffer(RenderGraphVisitorContext& ctx,
-                                                                  const RasterPass& pass) {
->>>>>>> bd0fcc67
     PersistentRenderPassAndFramebuffer data(pass.get_allocator());
     gfx::RenderPassInfo rpInfo;
     uint32_t numDepthStencil = 0;
@@ -246,7 +241,6 @@
 } // namespace
 
 struct RenderGraphVisitor : boost::dfs_visitor<> {
-<<<<<<< HEAD
     void submitBarriers(const std::vector<Barrier>& barriers) const {
         const auto& resg = ctx.resg;
         auto sz = barriers.size();
@@ -258,7 +252,6 @@
         bufferBarriers.reserve(sz);
         textures.reserve(sz);
         textureBarriers.reserve(sz);
-
         for (const auto& barrier : barriers) {
             const auto resID = barrier.resourceID;
             const auto& desc = get(ResourceGraph::DescTag{}, resg, resID);
@@ -292,7 +285,6 @@
             bufferBarriers.data(), buffers.data(), static_cast<uint32_t>(bufferBarriers.size()),
             textureBarriers.data(), textures.data(), static_cast<uint32_t>(textureBarriers.size()));
     }
-
     void frontBarriers(RenderGraph::vertex_descriptor vertID) const {
         const auto& node = ctx.barrierMap.at(vertID + 1);
         submitBarriers(node.blockBarrier.frontBarriers);
@@ -301,11 +293,6 @@
     void rearBarriers(RenderGraph::vertex_descriptor vertID) const {
         const auto& node = ctx.barrierMap.at(vertID + 1);
         submitBarriers(node.blockBarrier.rearBarriers);
-=======
-    void preBarriers() const {
-    }
-    void postBarriers() const {
->>>>>>> bd0fcc67
     }
 
     void begin(const RasterPass& pass) const {
@@ -488,7 +475,6 @@
     RenderGraphVisitorContext& ctx;
 };
 
-<<<<<<< HEAD
 void executeRenderGraph(NativePipeline& ppl, const RenderGraph& rg) {
     FrameGraphDispatcher fgd(
         ppl.resourceGraph, rg,
@@ -497,9 +483,7 @@
     fgd.enablePassReorder(false);
     fgd.setParalellWeight(0);
     fgd.run();
-=======
-void executeRenderGraph(const RenderGraph& renderGraph) {
->>>>>>> bd0fcc67
+}
 }
 
 } // namespace render
