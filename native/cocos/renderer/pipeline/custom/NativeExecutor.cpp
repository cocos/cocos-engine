/****************************************************************************
 Copyright (c) 2022-2023 Xiamen Yaji Software Co., Ltd.

 https://www.cocos.com/

 Permission is hereby granted, free of charge, to any person obtaining a copy
 of this software and associated documentation files (the "Software"), to deal
 in the Software without restriction, including without limitation the rights to
 use, copy, modify, merge, publish, distribute, sublicense, and/or sell copies
 of the Software, and to permit persons to whom the Software is furnished to do so,
 subject to the following conditions:

 The above copyright notice and this permission notice shall be included in
 all copies or substantial portions of the Software.

 THE SOFTWARE IS PROVIDED "AS IS", WITHOUT WARRANTY OF ANY KIND, EXPRESS OR
 IMPLIED, INCLUDING BUT NOT LIMITED TO THE WARRANTIES OF MERCHANTABILITY,
 FITNESS FOR A PARTICULAR PURPOSE AND NONINFRINGEMENT. IN NO EVENT SHALL THE
 AUTHORS OR COPYRIGHT HOLDERS BE LIABLE FOR ANY CLAIM, DAMAGES OR OTHER
 LIABILITY, WHETHER IN AN ACTION OF CONTRACT, TORT OR OTHERWISE, ARISING FROM,
 OUT OF OR IN CONNECTION WITH THE SOFTWARE OR THE USE OR OTHER DEALINGS IN
 THE SOFTWARE.
****************************************************************************/

#include <boost/graph/depth_first_search.hpp>
#include <boost/graph/filtered_graph.hpp>
#include "FGDispatcherGraphs.h"
#include "LayoutGraphGraphs.h"
#include "LayoutGraphTypes.h"
#include "LayoutGraphUtils.h"
#include "NativePipelineFwd.h"
#include "NativePipelineTypes.h"
#include "NativeUtils.h"
#include "PrivateTypes.h"
#include "RenderGraphGraphs.h"
#include "RenderGraphTypes.h"
#include "RenderingModule.h"
#include "cocos/renderer/gfx-base/GFXBarrier.h"
#include "cocos/renderer/gfx-base/GFXDef-common.h"
#include "cocos/renderer/gfx-base/GFXDescriptorSetLayout.h"
#include "cocos/renderer/gfx-base/GFXDevice.h"
#include "cocos/renderer/pipeline/Define.h"
#include "cocos/renderer/pipeline/InstancedBuffer.h"
#include "cocos/renderer/pipeline/PipelineStateManager.h"
#include "cocos/scene/Model.h"
#include "cocos/scene/Octree.h"
#include "cocos/scene/Pass.h"
#include "cocos/scene/RenderScene.h"
#include "cocos/scene/Skybox.h"
#include "details/GraphView.h"
#include "details/GslUtils.h"
#include "details/Range.h"

namespace cc {

namespace render {

namespace {

constexpr uint32_t INVALID_ID = 0xFFFFFFFF;

struct RenderGraphVisitorContext {
    RenderGraphVisitorContext(RenderGraphVisitorContext&&) = delete;
    RenderGraphVisitorContext(RenderGraphVisitorContext const&) = delete;
    RenderGraphVisitorContext& operator=(RenderGraphVisitorContext&&) = delete;
    RenderGraphVisitorContext& operator=(RenderGraphVisitorContext const&) = delete;

    NativeRenderContext& context;
    LayoutGraphData& lg;
    const RenderGraph& g;
    ResourceGraph& resourceGraph;
    const FrameGraphDispatcher& fgd;
    const FrameGraphDispatcher::BarrierMap& barrierMap;
    const ccstd::pmr::vector<bool>& validPasses;
    gfx::Device* device = nullptr;
<<<<<<< HEAD
    cc::gfx::CommandBuffer* cmdBuff = nullptr;
=======
    gfx::CommandBuffer* cmdBuff = nullptr;
>>>>>>> 7f9934e9
    ccstd::pmr::unordered_map<
        const scene::RenderScene*,
        ccstd::pmr::unordered_map<scene::Camera*, NativeRenderQueue>>& sceneQueues;
    PipelineRuntime* ppl = nullptr;
    ProgramLibrary* programLib = nullptr;
    boost::container::pmr::memory_resource* scratch = nullptr;
    gfx::RenderPass* currentPass = nullptr;
    LayoutGraphData::vertex_descriptor currentPassLayoutID = LayoutGraphData::null_vertex();
<<<<<<< HEAD
=======
    Mat4 currentProjMatrix{};
>>>>>>> 7f9934e9
};

void clear(gfx::RenderPassInfo& info) {
    info.colorAttachments.clear();
    info.depthStencilAttachment = {};
    info.subpasses.clear();
    info.dependencies.clear();
}

uint8_t getRasterViewPassInputSlot(const RasterView& view) {
    std::ignore = view;
    CC_EXPECTS(false); // not implemented yet
    return 0;
}

uint8_t getRasterViewPassOutputSlot(const RasterView& view) {
    std::ignore = view;
    CC_EXPECTS(false); // not implemented yet
    return 0;
}

uint32_t getRasterPassInputCount(const RasterPass& pass) {
    uint32_t numInputs = 0;
    for (const auto& [name, view] : pass.rasterViews) {
        if (view.accessType == AccessType::READ || view.accessType == AccessType::READ_WRITE) {
            ++numInputs;
        }
    }
    return numInputs;
}

uint32_t getRasterPassOutputCount(const RasterPass& pass) {
    uint32_t numOutputs = 0;
    for (const auto& [name, view] : pass.rasterViews) {
        if (view.attachmentType != AttachmentType::RENDER_TARGET) {
            continue;
        }
        if (view.accessType == AccessType::READ_WRITE || view.accessType == AccessType::WRITE) {
            ++numOutputs;
        }
    }
    return numOutputs;
}

uint32_t getRasterPassResolveCount(const RasterPass& pass) {
    std::ignore = pass;
    return 0;
}

uint32_t getRasterPassPreserveCount(const RasterPass& pass) {
    std::ignore = pass;
    return 0;
}

PersistentRenderPassAndFramebuffer createPersistentRenderPassAndFramebuffer(
    RenderGraphVisitorContext& ctx, const RasterPass& pass,
    boost::container::pmr::memory_resource* scratch) {
    auto& resg = ctx.resourceGraph;

    PersistentRenderPassAndFramebuffer data(pass.get_allocator());
    gfx::RenderPassInfo rpInfo{};

    gfx::FramebufferInfo fbInfo{
        data.renderPass,
    };
    fbInfo.colorTextures.reserve(pass.rasterViews.size());

    if (pass.subpassGraph.subpasses.empty()) {
        const auto numInputs = getRasterPassInputCount(pass);
        const auto numColors = getRasterPassOutputCount(pass);

        // persistent cache
        data.clearColors.reserve(numColors);

        // render pass
        rpInfo.colorAttachments.reserve(numColors);

        auto& subpass = rpInfo.subpasses.emplace_back();
        subpass.inputs.reserve(numInputs);
        subpass.colors.reserve(numColors);
        subpass.resolves.reserve(getRasterPassResolveCount(pass));
        subpass.preserves.reserve(getRasterPassPreserveCount(pass));
        auto numTotalAttachments = static_cast<uint32_t>(pass.rasterViews.size());

        PmrFlatMap<uint32_t, ccstd::pmr::string> viewIndex(scratch);
        for (const auto& [name, view] : pass.rasterViews) {
            viewIndex.emplace(view.slotID, name);
        }

        uint32_t dsvCount = 0;
        for (const auto& [slotID, name] : viewIndex) {
            const auto& view = pass.rasterViews.at(name);
            const auto resID = vertex(name, ctx.resourceGraph);
            const auto& desc = get(ResourceGraph::DescTag{}, ctx.resourceGraph, resID);

            if (view.attachmentType == AttachmentType::RENDER_TARGET) { // RenderTarget
                auto slot = static_cast<uint32_t>(rpInfo.colorAttachments.size());
                auto& rtv = rpInfo.colorAttachments.emplace_back(
                    gfx::ColorAttachment{
                        desc.format,
                        desc.sampleCount,
                        view.loadOp,
                        view.storeOp,
                        nullptr,
                        hasFlag(desc.textureFlags, gfx::TextureFlags::GENERAL_LAYOUT),
                    });
                if (view.accessType != AccessType::WRITE) { // Input
                    auto inputSlot = getRasterViewPassInputSlot(view);
                    subpass.inputs.emplace_back(slot);
                }
                if (view.accessType != AccessType::READ) { // Output
                    subpass.colors.emplace_back(slot);
                }
                data.clearColors.emplace_back(view.clearColor);

                auto resID = findVertex(name, resg);
                visitObject(
                    resID, resg,
                    [&](const ManagedResource& res) {
                        std::ignore = res;
                        CC_EXPECTS(false);
                    },
                    [&](const ManagedBuffer& res) {
                        std::ignore = res;
                        CC_EXPECTS(false);
                    },
                    [&](const ManagedTexture& tex) {
                        CC_EXPECTS(tex.texture);
                        fbInfo.colorTextures.emplace_back(tex.texture);
                    },
                    [&](const IntrusivePtr<gfx::Buffer>& res) {
                        std::ignore = res;
                        CC_EXPECTS(false);
                    },
                    [&](const IntrusivePtr<gfx::Texture>& tex) {
                        fbInfo.colorTextures.emplace_back(tex);
                    },
                    [&](const IntrusivePtr<gfx::Framebuffer>& fb) {
                        CC_EXPECTS(false);
                        data.framebuffer = fb;
                    },
                    [&](const RenderSwapchain& sc) {
                        fbInfo.colorTextures.emplace_back(sc.swapchain->getColorTexture());
                    });
                CC_ENSURES(rpInfo.colorAttachments.size() == subpass.colors.size());
                CC_ENSURES(rpInfo.colorAttachments.size() == data.clearColors.size());
                CC_ENSURES(rpInfo.colorAttachments.size() == fbInfo.colorTextures.size());
            } else { // DepthStencil
                auto& dsv = rpInfo.depthStencilAttachment;
                CC_EXPECTS(desc.format != gfx::Format::UNKNOWN);
                dsv.format = desc.format;
                dsv.sampleCount = desc.sampleCount;
                dsv.depthLoadOp = view.loadOp;
                dsv.depthStoreOp = view.storeOp;
                dsv.stencilLoadOp = view.loadOp;
                dsv.stencilStoreOp = view.storeOp;
                dsv.barrier = nullptr;
                dsv.isGeneralLayout = hasFlag(desc.textureFlags, gfx::TextureFlags::GENERAL_LAYOUT);

                CC_EXPECTS(numTotalAttachments > 0);
                subpass.depthStencil = numTotalAttachments - 1;

                data.clearDepth = view.clearColor.x;
                data.clearStencil = static_cast<uint8_t>(view.clearColor.y);

                auto resID = findVertex(name, resg);
                visitObject(
                    resID, resg,
                    [&](const ManagedTexture& tex) {
                        CC_EXPECTS(tex.texture);
                        CC_EXPECTS(!fbInfo.depthStencilTexture);
                        fbInfo.depthStencilTexture = tex.texture.get();
                    },
                    [&](const IntrusivePtr<gfx::Texture>& tex) {
                        CC_EXPECTS(!fbInfo.depthStencilTexture);
                        fbInfo.depthStencilTexture = tex.get();
                    },
                    [](const auto& /*unused*/) {
                        CC_EXPECTS(false);
                    });
            }
        }
    } else {
        CC_EXPECTS(false);
    }

    data.renderPass = ctx.device->createRenderPass(rpInfo);
    fbInfo.renderPass = data.renderPass;
    data.framebuffer = ctx.device->createFramebuffer(fbInfo);
<<<<<<< HEAD
    data.hash = gfx::Framebuffer::computeHash(fbInfo);
=======
>>>>>>> 7f9934e9

    return data;
}

PersistentRenderPassAndFramebuffer& fetchOrCreateFramebuffer(
    RenderGraphVisitorContext& ctx, const RasterPass& pass,
    boost::container::pmr::memory_resource* scratch) {
<<<<<<< HEAD
    auto iter = ctx.context.renderPasses.find(pass);
    if (iter == ctx.context.renderPasses.end()) {
        bool added = false;
        std::tie(iter, added) = ctx.context.renderPasses.emplace(
            pass, createPersistentRenderPassAndFramebuffer(ctx, pass, scratch));
        CC_ENSURES(added);
        return iter->second;
    }

    gfx::FramebufferInfo fbInfo{};
    fbInfo.renderPass = iter->second.renderPass;
    fbInfo.colorTextures = iter->second.framebuffer->getColorTextures();
    fbInfo.depthStencilTexture = iter->second.framebuffer->getDepthStencilTexture();
    auto hash = gfx::Framebuffer::computeHash(fbInfo);
    if (iter->second.hash != hash) {
        iter->second.framebuffer = ctx.device->createFramebuffer(fbInfo);
        iter->second.hash = hash;
=======
    auto iter = ctx.resourceGraph.renderPasses.find(pass);
    if (iter == ctx.resourceGraph.renderPasses.end()) {
        bool added = false;
        std::tie(iter, added) = ctx.resourceGraph.renderPasses.emplace(
            pass, createPersistentRenderPassAndFramebuffer(ctx, pass, scratch));
        CC_ENSURES(added);
>>>>>>> 7f9934e9
    }
    return iter->second;
}

<<<<<<< HEAD
gfx::BufferBarrierInfo getBufferBarrier(const cc::render::Barrier& barrier) {
=======
gfx::BufferBarrierInfo getBufferBarrier(const render::Barrier& barrier) {
>>>>>>> 7f9934e9
    gfx::MemoryUsage memUsage = gfx::MemoryUsage::DEVICE;

    const auto& beginUsage = get<gfx::BufferUsage>(barrier.beginStatus.usage);
    const auto& endUsage = get<gfx::BufferUsage>(barrier.endStatus.usage);

    const auto& bufferRange = get<BufferRange>(barrier.beginStatus.range);
    CC_EXPECTS(bufferRange.size);

    return {
        gfx::getAccessFlags(
            beginUsage, memUsage,
            barrier.beginStatus.access,
            barrier.beginStatus.visibility),
        gfx::getAccessFlags(
            endUsage, memUsage,
            barrier.endStatus.access,
            barrier.endStatus.visibility),
        barrier.type,
        bufferRange.offset, bufferRange.size};
}

std::pair<gfx::TextureBarrierInfo, gfx::Texture*> getTextureBarrier(
    ResourceGraph& resg, ResourceGraph::vertex_descriptor resID,
<<<<<<< HEAD
    const cc::render::Barrier& barrier) {
=======
    const render::Barrier& barrier) {
>>>>>>> 7f9934e9
    gfx::Texture* texture = resg.getTexture(resID);
    CC_ENSURES(texture);

    const auto& desc = get(ResourceGraph::DescTag{}, resg, resID);

    const bool isExternal = barrier.endStatus.vertID == ResourceAccessGraph::null_vertex();

    const auto barrierType = isExternal ? gfx::BarrierType::FULL : barrier.type;
    const auto beginUsage = get<gfx::TextureUsage>(barrier.beginStatus.usage);
    const auto endUsage = [&]() {
        if (!isExternal) {
            return get<gfx::TextureUsage>(barrier.endStatus.usage);
        }
        return gfx::TextureUsage::NONE;
    }();

    auto beginAccesFlags = gfx::getAccessFlags(
        beginUsage,
        barrier.beginStatus.access,
        barrier.beginStatus.visibility);

    auto endAccessFlags = [&]() {
        if (!isExternal) {
            return gfx::getAccessFlags(
                endUsage,
                barrier.endStatus.access,
                barrier.endStatus.visibility);
        }
        auto& states = get(ResourceGraph::States, resg, resID);
        if (holds<SwapchainTag>(resID, resg)) {
            states.states = gfx::AccessFlagBit::PRESENT;
            return states.states;
        }
        states.states =
            gfx::AccessFlagBit::FRAGMENT_SHADER_READ_TEXTURE |
            gfx::AccessFlagBit::VERTEX_SHADER_READ_TEXTURE |
            gfx::AccessFlagBit::COMPUTE_SHADER_READ_TEXTURE;

        return states.states;
    }();

    CC_ENSURES(beginAccesFlags != gfx::INVALID_ACCESS_FLAGS);
    CC_ENSURES(endAccessFlags != gfx::INVALID_ACCESS_FLAGS);

    const auto& textureRange = get<TextureRange>(barrier.beginStatus.range);
    CC_EXPECTS(textureRange.levelCount);
    CC_EXPECTS(textureRange.numSlices);

    return {
        gfx::TextureBarrierInfo{
            beginAccesFlags,
            endAccessFlags,
            barrierType,
            textureRange.mipLevel,
            textureRange.levelCount,
            textureRange.firstSlice,
            textureRange.numSlices,
            0,
            nullptr,
            nullptr},
        texture};
}

struct RenderGraphFilter {
    bool operator()(RenderGraph::vertex_descriptor u) const {
        return validPasses->operator[](u);
    }
    const ccstd::pmr::vector<bool>* validPasses = nullptr;
};

void bindDescValue(gfx::DescriptorSet& desc, uint32_t binding, gfx::Buffer* value) {
    desc.bindBuffer(binding, value);
}

void bindDescValue(gfx::DescriptorSet& desc, uint32_t binding, gfx::Texture* value) {
    desc.bindTexture(binding, value);
}

void bindDescValue(gfx::DescriptorSet& desc, uint32_t binding, gfx::Sampler* value) {
    desc.bindSampler(binding, value);
}

template <class T>
void bindGlobalDesc(gfx::DescriptorSet& desc, uint32_t binding, T* value) {
    bindDescValue(desc, binding, value);
}

uint32_t getDescBinding(uint32_t descId, const DescriptorSetData& descData) {
    const auto& layoutData = descData;
    // find descriptor binding
    for (const auto& block : layoutData.descriptorSetLayoutData.descriptorBlocks) {
        for (uint32_t i = 0; i != block.descriptors.size(); ++i) {
            if (descId == block.descriptors[i].descriptorID.value) {
                return block.offset + i;
            }
        }
    }
    return 0xFFFFFFFF;
}

void updateGlobal(
    RenderGraphVisitorContext& ctx,
    DescriptorSetData& descriptorSetData,
    const RenderData& data,
    bool isUpdate = false) {
    const auto& constants = data.constants;
    const auto& samplers = data.samplers;
    const auto& textures = data.textures;
    auto& device = *ctx.device;
    auto& descriptorSet = *descriptorSetData.descriptorSet;
    for (const auto& [key, value] : constants) {
        const auto bindId = getDescBinding(key, descriptorSetData);
        if (bindId == INVALID_ID) {
            continue;
        }
        auto* buffer = descriptorSet.getBuffer(bindId);
        bool haveBuff = true;
        if (!buffer && !isUpdate) {
            gfx::BufferInfo info{
                gfx::BufferUsageBit::UNIFORM | gfx::BufferUsageBit::TRANSFER_DST,
                gfx::MemoryUsageBit::HOST | gfx::MemoryUsageBit::DEVICE,
                static_cast<uint32_t>(value.size()),
                static_cast<uint32_t>(value.size())};
            buffer = device.createBuffer(info);
            haveBuff = false;
        }
        CC_ENSURES(buffer);
        if (isUpdate) {
            buffer->update(value.data());
        }
        if (!haveBuff) {
            bindGlobalDesc(descriptorSet, bindId, buffer);
        }
    }
    for (const auto& [key, value] : textures) {
        const auto bindId = getDescBinding(key, descriptorSetData);
        if (bindId == INVALID_ID) {
            continue;
        }
        auto* tex = descriptorSet.getTexture(bindId);
        if (!tex || isUpdate) {
            bindGlobalDesc(descriptorSet, bindId, value.get());
        }
    }
    for (const auto& [key, value] : samplers) {
        const auto bindId = getDescBinding(key, descriptorSetData);
        if (bindId == INVALID_ID) {
            continue;
        }
        auto* sampler = descriptorSet.getSampler(bindId);
        if (!sampler || isUpdate) {
            bindGlobalDesc(descriptorSet, bindId, value.get());
        }
    }
}

void updateCpuUniformBuffer(
    const LayoutGraphData& lg,
    const RenderData& user,
    const gfx::UniformBlock& uniformBlock,
    bool bInit,
    ccstd::pmr::vector<char>& buffer) {
    // calculate uniform block size
    const auto bufferSize = uniformBlock.count *
                            getUniformBlockSize(uniformBlock.members);
    // check pre-condition
    CC_EXPECTS(buffer.size() == bufferSize);

    // reset buffer
    if (bInit) {
        std::fill(buffer.begin(), buffer.end(), 0);
    }

    uint32_t offset = 0;
    for (const auto& value : uniformBlock.members) {
        CC_EXPECTS(value.count);
        const auto typeSize = getTypeSize(value.type);
        const auto totalSize = typeSize * value.count;
        CC_ENSURES(typeSize);
        CC_ENSURES(totalSize);

        const auto valueID = [&]() {
            auto iter = lg.constantIndex.find(std::string_view{value.name});
            CC_EXPECTS(iter != lg.constantIndex.end());
            return iter->second.value;
        }();

        const auto iter2 = user.constants.find(valueID);
        if (iter2 == user.constants.end() || iter2->second.empty()) {
            if (bInit) {
                if (value.type == gfx::Type::MAT4) {
                    // init matrix to identity
                    CC_EXPECTS(sizeof(Mat4) == typeSize);
                    const Mat4 id{};
                    for (uint32_t i = 0; i != value.count; ++i) {
                        memcpy(buffer.data() + offset + i * typeSize, id.m, typeSize);
                    }
                }
            }
            offset += totalSize;
            continue;
        }
        const auto& source = iter2->second;
        CC_EXPECTS(source.size() == totalSize);
        CC_EXPECTS(offset + totalSize <= bufferSize);
        memcpy(buffer.data() + offset, source.data(),
               std::min<size_t>(source.size(), totalSize)); // safe guard min
        offset += totalSize;
    }
    CC_ENSURES(offset == bufferSize);
}

void uploadUniformBuffer(
    gfx::DescriptorSet* passSet,
    uint32_t bindID,
    UniformBlockResource& resource) {
    auto* buffer = resource.bufferPool.allocateBuffer();
    CC_ENSURES(buffer);
    buffer->update(resource.cpuBuffer.data(),
                   static_cast<uint32_t>(resource.cpuBuffer.size()));

    CC_EXPECTS(passSet);
    passSet->bindBuffer(bindID, buffer);
}

void initPerPassDescriptorSet(
    ResourceGraph& resg,
    gfx::Device* device,
<<<<<<< HEAD
    cc::gfx::CommandBuffer* cmdBuff,
=======
    gfx::CommandBuffer* cmdBuff,
>>>>>>> 7f9934e9
    const gfx::DefaultResource& defaultResource,
    const LayoutGraphData& lg,
    const PmrFlatMap<NameLocalID, ResourceGraph::vertex_descriptor>& resourceIndex,
    const DescriptorSetData& set,
    const RenderData& user,
    LayoutGraphNodeResource& node) {
    // update per pass resources
    const auto& data = set.descriptorSetLayoutData;

    gfx::DescriptorSet* passSet = node.descriptorSetPool.allocateDescriptorSet();
    for (const auto& block : data.descriptorBlocks) {
        CC_EXPECTS(block.descriptors.size() == block.capacity);
        auto bindID = block.offset;
        switch (block.type) {
            case DescriptorTypeOrder::UNIFORM_BUFFER: {
                for (const auto& d : block.descriptors) {
                    // get uniform block
                    const auto& uniformBlock = data.uniformBlocks.at(d.descriptorID);

                    auto& resource = node.uniformBuffers.at(d.descriptorID);
                    updateCpuUniformBuffer(lg, user, uniformBlock, true, resource.cpuBuffer);
                    CC_ENSURES(resource.bufferPool.bufferSize == resource.cpuBuffer.size());

                    // upload gfx buffer
                    uploadUniformBuffer(passSet, bindID, resource);

                    // increase slot
                    // TODO(zhouzhenglong): here binding will be refactored in the future
                    // current implementation is incorrect, and we assume d.count == 1
                    CC_EXPECTS(d.count == 1);
                    bindID += d.count;
                }
                break;
            }
            case DescriptorTypeOrder::DYNAMIC_UNIFORM_BUFFER:
                // not supported yet
                CC_EXPECTS(false);
                break;
            case DescriptorTypeOrder::SAMPLER_TEXTURE: {
                CC_EXPECTS(passSet);
                for (const auto& d : block.descriptors) {
                    CC_EXPECTS(d.count == 1);
                    CC_EXPECTS(d.type >= gfx::Type::SAMPLER1D &&
                               d.type <= gfx::Type::SAMPLER_CUBE);

                    auto iter = resourceIndex.find(d.descriptorID);
                    if (iter != resourceIndex.end()) {
                        // render graph textures
                        auto* texture = resg.getTexture(iter->second);
                        CC_ENSURES(texture);
                        passSet->bindTexture(bindID, texture);
                    } else {
                        // user provided textures
                        auto iter = user.textures.find(d.descriptorID.value);
                        if (iter != user.textures.end()) {
                            passSet->bindTexture(bindID, iter->second.get());
                        } else {
                            // default textures
                            gfx::TextureType type{};
                            switch (d.type) {
                                case gfx::Type::SAMPLER1D:
                                    type = gfx::TextureType::TEX1D;
                                    break;
                                case gfx::Type::SAMPLER1D_ARRAY:
                                    type = gfx::TextureType::TEX1D_ARRAY;
                                    break;
                                case gfx::Type::SAMPLER2D:
                                    type = gfx::TextureType::TEX2D;
                                    break;
                                case gfx::Type::SAMPLER2D_ARRAY:
                                    type = gfx::TextureType::TEX2D_ARRAY;
                                    break;
                                case gfx::Type::SAMPLER3D:
                                    type = gfx::TextureType::TEX3D;
                                    break;
                                case gfx::Type::SAMPLER_CUBE:
                                    type = gfx::TextureType::CUBE;
                                    break;
                                default:
                                    break;
                            }
                            passSet->bindTexture(bindID, defaultResource.getTexture(type));
                        }
                    }
                    bindID += d.count;
                }
                break;
            }
            case DescriptorTypeOrder::SAMPLER:
                for (const auto& d : block.descriptors) {
                    CC_EXPECTS(d.count == 1);
                    auto iter = user.samplers.find(d.descriptorID.value);
                    if (iter != user.samplers.end()) {
                        passSet->bindSampler(bindID, iter->second.get());
                    } else {
                        gfx::SamplerInfo info{};
                        auto* sampler = device->getSampler(info);
                        passSet->bindSampler(bindID, sampler);
                    }
                    bindID += d.count;
                }
                break;
            case DescriptorTypeOrder::TEXTURE:
                // not supported yet
                CC_EXPECTS(false);
                break;
            case DescriptorTypeOrder::STORAGE_BUFFER:
                // not supported yet
                CC_EXPECTS(false);
                break;
            case DescriptorTypeOrder::DYNAMIC_STORAGE_BUFFER:
                // not supported yet
                CC_EXPECTS(false);
                break;
            case DescriptorTypeOrder::STORAGE_IMAGE:
                // not supported yet
                CC_EXPECTS(false);
                break;
            case DescriptorTypeOrder::INPUT_ATTACHMENT:
                // not supported yet
                CC_EXPECTS(false);
                break;
            default:
                CC_EXPECTS(false);
                break;
        }
    }
    passSet->update();
    cmdBuff->bindDescriptorSet(static_cast<uint32_t>(pipeline::SetIndex::GLOBAL), passSet);
}

void updatePerPassDescriptorSet(
<<<<<<< HEAD
    cc::gfx::CommandBuffer* cmdBuff,
=======
    gfx::CommandBuffer* cmdBuff,
>>>>>>> 7f9934e9
    const LayoutGraphData& lg,
    const DescriptorSetData& set,
    const RenderData& user,
    LayoutGraphNodeResource& node) {
    // update per pass resources
    const auto& data = set.descriptorSetLayoutData;

    auto& prevSet = node.descriptorSetPool.getCurrentDescriptorSet();
    gfx::DescriptorSet* newSet = node.descriptorSetPool.allocateDescriptorSet();
    for (const auto& block : data.descriptorBlocks) {
        CC_EXPECTS(block.descriptors.size() == block.capacity);
        auto bindID = block.offset;
        switch (block.type) {
            case DescriptorTypeOrder::UNIFORM_BUFFER: {
                for (const auto& d : block.descriptors) {
                    // get uniform block
                    const auto& uniformBlock = data.uniformBlocks.at(d.descriptorID);

                    auto& resource = node.uniformBuffers.at(d.descriptorID);
                    updateCpuUniformBuffer(lg, user, uniformBlock, false, resource.cpuBuffer);

                    // upload gfx buffer
                    uploadUniformBuffer(newSet, bindID, resource);

                    // increase slot
                    // TODO(zhouzhenglong): here binding will be refactored in the future
                    // current implementation is incorrect, and we assume d.count == 1
                    CC_EXPECTS(d.count == 1);
                    bindID += d.count;
                }
                break;
            }
            case DescriptorTypeOrder::DYNAMIC_UNIFORM_BUFFER:
                // not supported yet
                CC_EXPECTS(false);
                break;
            case DescriptorTypeOrder::SAMPLER_TEXTURE: {
                CC_EXPECTS(newSet);
                for (const auto& d : block.descriptors) {
                    CC_EXPECTS(d.count == 1);
                    CC_EXPECTS(d.type >= gfx::Type::SAMPLER1D &&
                               d.type <= gfx::Type::SAMPLER_CUBE);
                    auto iter = user.textures.find(d.descriptorID.value);
                    if (iter != user.textures.end()) {
                        newSet->bindTexture(bindID, iter->second.get());
                    } else {
                        auto* prevTexture = prevSet.getTexture(bindID);
                        CC_ENSURES(prevTexture);
                        newSet->bindTexture(bindID, prevTexture);
                    }
                    bindID += d.count;
                }
                break;
            }
            case DescriptorTypeOrder::SAMPLER:
                for (const auto& d : block.descriptors) {
                    CC_EXPECTS(d.count == 1);
                    auto iter = user.samplers.find(d.descriptorID.value);
                    if (iter != user.samplers.end()) {
                        newSet->bindSampler(bindID, iter->second.get());
                    } else {
                        auto* prevSampler = prevSet.getSampler(bindID);
                        CC_ENSURES(prevSampler);
                        newSet->bindSampler(bindID, prevSampler);
                    }
                    bindID += d.count;
                }
                break;
            case DescriptorTypeOrder::TEXTURE:
                // not supported yet
                CC_EXPECTS(false);
                break;
            case DescriptorTypeOrder::STORAGE_BUFFER:
                // not supported yet
                CC_EXPECTS(false);
                break;
            case DescriptorTypeOrder::DYNAMIC_STORAGE_BUFFER:
                // not supported yet
                CC_EXPECTS(false);
                break;
            case DescriptorTypeOrder::STORAGE_IMAGE:
                // not supported yet
                CC_EXPECTS(false);
                break;
            case DescriptorTypeOrder::INPUT_ATTACHMENT:
                // not supported yet
                CC_EXPECTS(false);
                break;
            default:
                CC_EXPECTS(false);
                break;
        }
    }
    newSet->update();
    cmdBuff->bindDescriptorSet(static_cast<uint32_t>(pipeline::SetIndex::GLOBAL), newSet);
}

void updateCameraUniformBufferAndDescriptorSet(
    RenderGraphVisitorContext& ctx, RenderGraph::vertex_descriptor sceneID) {
    // update states
    CC_EXPECTS(ctx.currentPassLayoutID != LayoutGraphData::null_vertex());
    const auto& passLayoutID = ctx.currentPassLayoutID;
    auto& layout = get(LayoutGraphData::Layout, ctx.lg, passLayoutID);
    auto iter = layout.descriptorSets.find(UpdateFrequency::PER_PASS);
    if (iter != layout.descriptorSets.end()) {
        auto& set = iter->second;
        auto& node = ctx.context.layoutGraphResources.at(passLayoutID);
        const auto& user = get(RenderGraph::Data, ctx.g, sceneID); // notice: sceneID
        updatePerPassDescriptorSet(ctx.cmdBuff, ctx.lg, set, user, node);
    }
}

<<<<<<< HEAD
=======
void submitUICommands(
    gfx::RenderPass* renderPass,
    uint32_t layoutPassID,
    scene::Camera* camera,
    gfx::CommandBuffer* cmdBuff) {
    const auto& batches = camera->getScene()->getBatches();
    for (auto* batch : batches) {
        if (!(camera->getVisibility() & batch->getVisFlags())) {
            continue;
        }
        const auto& passes = batch->getPasses();
        for (size_t i = 0; i < batch->getShaders().size(); ++i) {
            const scene::Pass* pass = passes[i];
            if (pass->getPassID() != layoutPassID) {
                continue;
            }
            auto* shader = batch->getShaders()[i];
            auto* inputAssembler = batch->getInputAssembler();
            auto* ds = batch->getDescriptorSet();
            auto* pso = pipeline::PipelineStateManager::getOrCreatePipelineState(
                pass, shader, inputAssembler, renderPass);
            cmdBuff->bindPipelineState(pso);
            cmdBuff->bindDescriptorSet(
                static_cast<uint32_t>(pipeline::SetIndex::MATERIAL),
                pass->getDescriptorSet());
            cmdBuff->bindInputAssembler(inputAssembler);
            cmdBuff->bindDescriptorSet(
                static_cast<uint32_t>(pipeline::SetIndex::LOCAL), ds);
            cmdBuff->draw(inputAssembler);
        }
    }
}

void submitProfilerCommands(
    RenderGraphVisitorContext& ctx,
    const RasterPass& rasterPass) {
    const auto* profiler = ctx.ppl->getProfiler();
    if (!profiler || !profiler->isEnabled()) {
        return;
    }
    auto* renderPass = ctx.currentPass;
    auto* cmdBuff = ctx.cmdBuff;
    const auto& submodel = profiler->getSubModels()[0];
    auto* pass = submodel->getPass(0);
    auto* ia = submodel->getInputAssembler();
    auto* pso = pipeline::PipelineStateManager::getOrCreatePipelineState(
        pass, submodel->getShader(0), ia, renderPass);

    // current pass
    RenderData user(ctx.scratch);
    NativeSetter setter(ctx.lg, user);
    setter.setMat4("cc_matProj", ctx.currentProjMatrix);

    // profiler pass
    gfx::Viewport profilerViewport{};
    gfx::Rect profilerScissor{};
    profilerViewport.width = profilerScissor.width = rasterPass.width;
    profilerViewport.height = profilerScissor.height = rasterPass.height;
    cmdBuff->setViewport(profilerViewport);
    cmdBuff->setScissor(profilerScissor);

    cmdBuff->bindPipelineState(pso);
    {
        auto& layout = get(LayoutGraphData::Layout, ctx.lg, pass->getPassID());
        auto iter = layout.descriptorSets.find(UpdateFrequency::PER_PASS);
        if (iter != layout.descriptorSets.end()) {
            auto& set = iter->second;
            auto& node = ctx.context.layoutGraphResources.at(pass->getPassID());
            PmrFlatMap<NameLocalID, ResourceGraph::vertex_descriptor> resourceIndex(ctx.scratch);
            initPerPassDescriptorSet(
                ctx.resourceGraph,
                ctx.device, ctx.cmdBuff,
                *ctx.context.defaultResource, ctx.lg,
                resourceIndex, set, user, node);
        } else {
            CC_EXPECTS(false);
            // TODO(zhouzhenglong): set descriptor set to empty
        }
    }
    cmdBuff->bindDescriptorSet(static_cast<uint32_t>(pipeline::SetIndex::MATERIAL), pass->getDescriptorSet());
    cmdBuff->bindDescriptorSet(static_cast<uint32_t>(pipeline::SetIndex::LOCAL), submodel->getDescriptorSet());
    cmdBuff->bindInputAssembler(ia);
    cmdBuff->draw(ia);
}

>>>>>>> 7f9934e9
struct RenderGraphVisitor : boost::dfs_visitor<> {
    void submitBarriers(const std::vector<Barrier>& barriers) const {
        auto& resg = ctx.resourceGraph;
        auto sz = barriers.size();
        ccstd::pmr::vector<const gfx::Buffer*> buffers(ctx.scratch);
        ccstd::pmr::vector<const gfx::BufferBarrier*> bufferBarriers(ctx.scratch);
        ccstd::pmr::vector<const gfx::Texture*> textures(ctx.scratch);
        ccstd::pmr::vector<const gfx::TextureBarrier*> textureBarriers(ctx.scratch);
        buffers.reserve(sz);
        bufferBarriers.reserve(sz);
        textures.reserve(sz);
        textureBarriers.reserve(sz);
        for (const auto& barrier : barriers) {
            const auto resID = barrier.resourceID;
            const auto& desc = get(ResourceGraph::DescTag{}, resg, resID);
            const auto& resource = get(ResourceGraph::DescTag{}, resg, resID);
            switch (desc.dimension) {
                case ResourceDimension::BUFFER: {
                    const auto* bufferBarrier = static_cast<gfx::BufferBarrier*>(barrier.barrier);
                    buffers.emplace_back(nullptr);
                    bufferBarriers.emplace_back(bufferBarrier);
                    break;
                }
                case ResourceDimension::TEXTURE1D:
                case ResourceDimension::TEXTURE2D:
                case ResourceDimension::TEXTURE3D:
                default: {
                    auto [info, texture] = getTextureBarrier(resg, resID, barrier);
                    const auto* textureBarrier = static_cast<gfx::TextureBarrier*>(barrier.barrier);
                    textures.emplace_back(texture);
                    textureBarriers.emplace_back(textureBarrier);
                    break;
                }
            }
        }

        CC_EXPECTS(buffers.size() == bufferBarriers.size());
        CC_EXPECTS(textures.size() == textureBarriers.size());

        ctx.cmdBuff->pipelineBarrier(
            nullptr,
            bufferBarriers.data(), buffers.data(), static_cast<uint32_t>(bufferBarriers.size()),
            textureBarriers.data(), textures.data(), static_cast<uint32_t>(textureBarriers.size()));
    }
    void frontBarriers(RenderGraph::vertex_descriptor vertID) const {
        auto iter = ctx.fgd.resourceAccessGraph.passIndex.find(vertID);
        if (iter == ctx.fgd.resourceAccessGraph.passIndex.end()) {
            return;
        }
        const auto& nodeID = iter->second;
        auto iter2 = ctx.barrierMap.find(nodeID);
        if (iter2 != ctx.barrierMap.end()) {
            submitBarriers(iter2->second.blockBarrier.frontBarriers);
        }
    }
    void rearBarriers(RenderGraph::vertex_descriptor vertID) const {
        auto iter = ctx.fgd.resourceAccessGraph.passIndex.find(vertID);
        if (iter == ctx.fgd.resourceAccessGraph.passIndex.end()) {
            return;
        }
        const auto& nodeID = iter->second;
        auto iter2 = ctx.barrierMap.find(nodeID);
        if (iter2 != ctx.barrierMap.end()) {
            submitBarriers(iter2->second.blockBarrier.rearBarriers);
        }
    }
    void begin(const RasterPass& pass, RenderGraph::vertex_descriptor vertID) const {
        // viewport
        auto vp = pass.viewport;
        if (vp.width == 0 && vp.height == 0) {
            vp.width = pass.width;
            vp.height = pass.height;
        }
        // scissor
        gfx::Rect scissor{0, 0, vp.width, vp.height};

        // render pass
        const auto& layoutName = get(RenderGraph::Layout, ctx.g, vertID);
        const auto& layoutID = locate(LayoutGraphData::null_vertex(), layoutName, ctx.lg);
        {
            auto& res = fetchOrCreateFramebuffer(ctx, pass, ctx.scratch);
<<<<<<< HEAD
            ++res.refCount;
=======
>>>>>>> 7f9934e9
            const auto& data = res;
            auto* cmdBuff = ctx.cmdBuff;

            cmdBuff->beginRenderPass(
                data.renderPass.get(),
                data.framebuffer.get(),
                scissor, data.clearColors.data(),
                data.clearDepth, data.clearStencil);

            ctx.currentPass = data.renderPass.get();
            ctx.currentPassLayoutID = layoutID;
        }

        // get layout
        auto& layout = get(LayoutGraphData::Layout, ctx.lg, layoutID);

        // build pass resources
        PmrFlatMap<NameLocalID, ResourceGraph::vertex_descriptor> resourceIndex(ctx.scratch);
        resourceIndex.reserve(pass.computeViews.size() * 2);
        for (const auto& [resName, computeViews] : pass.computeViews) {
            const auto resID = vertex(resName, ctx.resourceGraph);
            for (const auto& computeView : computeViews) {
                const auto& name = computeView.name;
                CC_EXPECTS(!name.empty());
                const auto nameID = ctx.lg.attributeIndex.at(name);
                resourceIndex.emplace(nameID, resID);
            }
        }

        // update states
        auto iter = layout.descriptorSets.find(UpdateFrequency::PER_PASS);
        if (iter == layout.descriptorSets.end()) {
            return;
        }
        auto& set = iter->second;
        const auto& user = get(RenderGraph::Data, ctx.g, vertID);
        auto& node = ctx.context.layoutGraphResources.at(layoutID);
        initPerPassDescriptorSet(
            ctx.resourceGraph,
            ctx.device, ctx.cmdBuff,
            *ctx.context.defaultResource, ctx.lg,
            resourceIndex, set, user, node);
    }
    void begin(const ComputePass& pass, RenderGraph::vertex_descriptor vertID) const { // NOLINT(readability-convert-member-functions-to-static)
        std::ignore = pass;
        std::ignore = vertID;
        for (const auto& [name, views] : pass.computeViews) {
            for (const auto& view : views) {
                if (view.clearFlags != gfx::ClearFlags::NONE) {
                    // clear resources
                }
            }
        }
    }
    void begin(const CopyPass& pass, RenderGraph::vertex_descriptor vertID) const { // NOLINT(readability-convert-member-functions-to-static)
        std::ignore = pass;
        std::ignore = vertID;
        for (const auto& copy : pass.copyPairs) {
        }
    }
    void begin(const MovePass& pass, RenderGraph::vertex_descriptor vertID) const { // NOLINT(readability-convert-member-functions-to-static)
        std::ignore = pass;
        std::ignore = vertID;
        // if fully optimized, move pass should have been removed from graph
        // here we just do copy
        for (const auto& copy : pass.movePairs) {
        }
    }
    void begin(const PresentPass& pass, RenderGraph::vertex_descriptor vertID) const { // NOLINT(readability-convert-member-functions-to-static)
        std::ignore = pass;
        std::ignore = vertID;
        for (const auto& [name, present] : pass.presents) {
            // do presents
        }
    }
    void begin(const RaytracePass& pass, RenderGraph::vertex_descriptor vertID) const { // NOLINT(readability-convert-member-functions-to-static)
        std::ignore = pass;
        std::ignore = vertID;
        // not implemented yet
        CC_EXPECTS(false);
    }
    void begin(const RenderQueue& pass, RenderGraph::vertex_descriptor vertID) const {
        // update uniform buffers and descriptor sets
    }
    void begin(const SceneData& sceneData, RenderGraph::vertex_descriptor sceneID) const {
        auto* camera = sceneData.camera;
        CC_EXPECTS(camera);
        if (camera) { // update camera data
            updateCameraUniformBufferAndDescriptorSet(ctx, sceneID);
<<<<<<< HEAD
=======
            ctx.currentProjMatrix = camera->getMatProj();
>>>>>>> 7f9934e9
        }
        const auto* scene = camera->getScene();
        const auto& queues = ctx.sceneQueues.at(scene);
        const auto& queue = queues.at(camera);
        bool bDraw = any(sceneData.flags & SceneFlags::DRAW_NON_INSTANCING);
        bool bDrawInstancing = any(sceneData.flags & SceneFlags::DRAW_INSTANCING);
        if (!bDraw && !bDrawInstancing) {
            bDraw = true;
            bDrawInstancing = true;
        }
        if (any(sceneData.flags & (SceneFlags::OPAQUE_OBJECT | SceneFlags::CUTOUT_OBJECT))) {
            queue.opaqueQueue.recordCommandBuffer(
                ctx.device, camera, ctx.currentPass, ctx.cmdBuff, 0);
            if (bDrawInstancing) {
                queue.opaqueInstancingQueue.recordCommandBuffer(
                    ctx.currentPass, ctx.cmdBuff);
            }
        }
        if (any(sceneData.flags & SceneFlags::TRANSPARENT_OBJECT)) {
            queue.transparentQueue.recordCommandBuffer(
                ctx.device, camera, ctx.currentPass, ctx.cmdBuff, 0);
            if (bDrawInstancing) {
                queue.transparentInstancingQueue.recordCommandBuffer(
                    ctx.currentPass, ctx.cmdBuff);
            }
        }
        if (any(sceneData.flags & SceneFlags::UI)) {
            submitUICommands(ctx.currentPass,
                             ctx.currentPassLayoutID, camera, ctx.cmdBuff);
        }
    }
    void begin(const Blit& blit, RenderGraph::vertex_descriptor vertID) const {
        const auto& programLib = *dynamic_cast<const NativeProgramLibrary*>(ctx.programLib);
        CC_EXPECTS(blit.material);
        CC_EXPECTS(blit.material->getPasses());
        if (blit.camera) {
            updateCameraUniformBufferAndDescriptorSet(ctx, vertID);
<<<<<<< HEAD
=======
            ctx.currentProjMatrix = blit.camera->getMatProj();
>>>>>>> 7f9934e9
        }
        // get pass
        auto& pass = *blit.material->getPasses()->at(static_cast<size_t>(blit.passID));
        // get shader
        auto& shader = *pass.getShaderVariant();
        // get pso
        auto* pso = pipeline::PipelineStateManager::getOrCreatePipelineState(
            &pass, &shader, ctx.context.fullscreenQuad.quadIA.get(), ctx.currentPass);
        if (!pso) {
            return;
        }
        // update material ubo and descriptor set
        pass.update();

        // get or create program per-instance descriptor set
<<<<<<< HEAD
        auto& node = ctx.context.layoutGraphResources.at(vertID);
=======
        auto& node = ctx.context.layoutGraphResources.at(pass.getPhaseID());
>>>>>>> 7f9934e9
        auto iter = node.programResources.find(std::string_view{shader.getName()});
        if (iter == node.programResources.end()) {
            // make program resource
            auto res = node.programResources.emplace(
                std::piecewise_construct,
                std::forward_as_tuple(shader.getName()),
                std::forward_as_tuple());
            CC_ENSURES(res.second);
            iter = res.first;
            auto& instance = res.first->second;

            // make per-instance layout
            IntrusivePtr<gfx::DescriptorSetLayout> instanceSetLayout =
                &const_cast<gfx::DescriptorSetLayout&>(
                    ctx.programLib->getLocalDescriptorSetLayout(
                        ctx.device, pass.getPhaseID(), shader.getName()));

            // init per-instance descriptor set pool
            instance.descriptorSetPool.init(ctx.device, std::move(instanceSetLayout));

            for (const auto& block : shader.getBlocks()) {
                if (static_cast<pipeline::SetIndex>(block.set) != pipeline::SetIndex::LOCAL) {
                    continue;
                }
                const auto& name = block.name;
                auto iter = ctx.lg.attributeIndex.find(std::string_view{name});
                CC_EXPECTS(iter != ctx.lg.attributeIndex.end());
                const auto attrID = iter->second;
                auto sz = getUniformBlockSize(block.members);
                const auto bDynamic = isDynamicUniformBlock(block.name);
                instance.uniformBuffers[attrID].init(ctx.device, sz, bDynamic);
            }
        }

        // update per-instance buffer and descriptor set
        const auto& data = programLib.localLayoutData;
        auto& instance = iter->second;
        auto* set = instance.descriptorSetPool.allocateDescriptorSet();
        CC_ENSURES(set);
        for (const auto& block : shader.getBlocks()) {
            if (static_cast<pipeline::SetIndex>(block.set) != pipeline::SetIndex::LOCAL) {
                continue;
            }
            // find descriptor name ID
            const auto& name = block.name;
            auto iter = ctx.lg.attributeIndex.find(std::string_view{name});
            CC_EXPECTS(iter != ctx.lg.attributeIndex.end());
            const auto attrID = iter->second;

            // get uniformBuffer
            auto& uniformBuffer = instance.uniformBuffers[attrID];
            CC_EXPECTS(uniformBuffer.cpuBuffer.size() == uniformBuffer.bufferPool.bufferSize);

            // fill cpu buffer
            auto& cpuData = uniformBuffer.cpuBuffer;
            if (false) { // NOLINT(readability-simplify-boolean-expr)
                for (const auto& v : block.members) {
                    CC_LOG_INFO(v.name.c_str());
                }
            }

            // create and upload buffer
            auto* buffer = uniformBuffer.createFromCpuBuffer();

            // set buffer descriptor
            const auto binding = data.bindingMap.at(attrID);
            set->bindBuffer(binding, buffer);
        }

        // execution
        ctx.cmdBuff->bindPipelineState(pso);
        ctx.cmdBuff->bindDescriptorSet(
            static_cast<uint32_t>(pipeline::SetIndex::MATERIAL), pass.getDescriptorSet());
        ctx.cmdBuff->bindDescriptorSet(
            static_cast<uint32_t>(pipeline::SetIndex::LOCAL), set);
        ctx.cmdBuff->bindInputAssembler(ctx.context.fullscreenQuad.quadIA.get());
        ctx.cmdBuff->draw(ctx.context.fullscreenQuad.quadIA.get());
    }
    void begin(const Dispatch& pass, RenderGraph::vertex_descriptor vertID) const {
    }
    void begin(const ccstd::pmr::vector<ClearView>& pass, RenderGraph::vertex_descriptor vertID) const {
    }
    void begin(const gfx::Viewport& pass, RenderGraph::vertex_descriptor vertID) const {
    }
    void end(const RasterPass& pass) const {
        if (pass.showStatistics) {
            submitProfilerCommands(ctx, pass);
        }
        ctx.cmdBuff->endRenderPass();
        ctx.currentPass = nullptr;
        ctx.currentPassLayoutID = LayoutGraphData::null_vertex();
    }
    void end(const ComputePass& pass) const {
    }
    void end(const CopyPass& pass) const {
    }
    void end(const MovePass& pass) const {
    }
    void end(const PresentPass& pass) const {
    }
    void end(const RaytracePass& pass) const { // NOLINT(readability-convert-member-functions-to-static)
        std::ignore = pass;
        // not implemented yet
        CC_EXPECTS(false);
    }
    void end(const RenderQueue& pass) const {
    }
    void end(const SceneData& pass) const {
    }
    void end(const Blit& pass) const {
    }
    void end(const Dispatch& pass) const {
    }
    void end(const ccstd::pmr::vector<ClearView>& pass) const {
    }
    void end(const gfx::Viewport& pass) const {
    }

    void mountResources(const RasterPass& pass) const {
        auto& resg = ctx.resourceGraph;
        // mount managed resources
        for (const auto& [name, view] : pass.rasterViews) {
            auto resID = findVertex(name, resg);
            CC_EXPECTS(resID != ResourceGraph::null_vertex());
            resg.mount(ctx.device, resID);
        }
        for (const auto& [name, views] : pass.computeViews) {
            auto resID = findVertex(name, resg);
            CC_EXPECTS(resID != ResourceGraph::null_vertex());
            resg.mount(ctx.device, resID);
        }
    }

    void mountResources(const ComputePass& pass) const {
        auto& resg = ctx.resourceGraph;
        PmrFlatSet<ResourceGraph::vertex_descriptor> mounted(ctx.scratch);
        for (const auto& [name, views] : pass.computeViews) {
            auto resID = findVertex(name, resg);
            CC_EXPECTS(resID != ResourceGraph::null_vertex());
            resg.mount(ctx.device, resID);
        }
    }

    void mountResources(const RaytracePass& pass) const {
        auto& resg = ctx.resourceGraph;
        PmrFlatSet<ResourceGraph::vertex_descriptor> mounted(ctx.scratch);
        for (const auto& [name, views] : pass.computeViews) {
            auto resID = findVertex(name, resg);
            CC_EXPECTS(resID != ResourceGraph::null_vertex());
            resg.mount(ctx.device, resID);
        }
    }

    void mountResources(const CopyPass& pass) const {
        auto& resg = ctx.resourceGraph;
        PmrFlatSet<ResourceGraph::vertex_descriptor> mounted(ctx.scratch);
        for (const auto& pair : pass.copyPairs) {
            const auto& srcID = findVertex(pair.source, resg);
            CC_EXPECTS(srcID != ResourceGraph::null_vertex());
            resg.mount(ctx.device, srcID);
            const auto& dstID = findVertex(pair.target, resg);
            CC_EXPECTS(dstID != ResourceGraph::null_vertex());
            resg.mount(ctx.device, dstID);
        }
    }

    void mountResources(const MovePass& pass) const {
        // not supported yet
    }

    void discover_vertex(
        RenderGraph::vertex_descriptor vertID,
        const boost::filtered_graph<AddressableView<RenderGraph>, boost::keep_all, RenderGraphFilter>& gv) const {
        std::ignore = gv;
        visitObject(
            vertID, ctx.g,
            [&](const RasterPass& pass) {
                mountResources(pass);
                frontBarriers(vertID);
                begin(pass, vertID);
            },
            [&](const ComputePass& pass) {
                mountResources(pass);
                frontBarriers(vertID);
                begin(pass, vertID);
            },
            [&](const CopyPass& pass) {
                mountResources(pass);
                frontBarriers(vertID);
                begin(pass, vertID);
            },
            [&](const MovePass& pass) {
                mountResources(pass);
                frontBarriers(vertID);
                begin(pass, vertID);
            },
            [&](const PresentPass& pass) {
                frontBarriers(vertID);
                begin(pass, vertID);
            },
            [&](const RaytracePass& pass) {
                mountResources(pass);
                frontBarriers(vertID);
                begin(pass, vertID);
            },
            [&](const auto& queue) {
                begin(queue, vertID);
            });
    }

    void finish_vertex(
        RenderGraph::vertex_descriptor vertID,
        const boost::filtered_graph<AddressableView<RenderGraph>, boost::keep_all, RenderGraphFilter>& gv) const {
        std::ignore = gv;
        visitObject(
            vertID, ctx.g,
            [&](const RasterPass& pass) {
                end(pass);
                rearBarriers(vertID);
            },
            [&](const ComputePass& pass) {
                end(pass);
                rearBarriers(vertID);
            },
            [&](const CopyPass& pass) {
                end(pass);
                rearBarriers(vertID);
            },
            [&](const MovePass& pass) {
                end(pass);
                rearBarriers(vertID);
            },
            [&](const PresentPass& pass) {
                end(pass);
                rearBarriers(vertID);
            },
            [&](const RaytracePass& pass) {
                end(pass);
                rearBarriers(vertID);
            },
            [&](const auto& queue) {
                end(queue);
            });
    }

    RenderGraphVisitorContext& ctx;
};

struct RenderGraphCullVisitor : boost::dfs_visitor<> {
    void discover_vertex(
        // NOLINTNEXTLINE(misc-unused-parameters)
        RenderGraph::vertex_descriptor vertID, const AddressableView<RenderGraph>& gv) const {
        validPasses[vertID] = false;
    }
    ccstd::pmr::vector<bool>& validPasses;
};

struct ResourceCleaner {
    explicit ResourceCleaner(ResourceGraph& resourceGraphIn) noexcept
    : resourceGraph(resourceGraphIn),
      prevFenceValue(resourceGraph.nextFenceValue) {
        ++resourceGraph.nextFenceValue;
    }
    ResourceCleaner(const ResourceCleaner&) = delete;
    ResourceCleaner& operator=(const ResourceCleaner&) = delete;
    ~ResourceCleaner() noexcept {
        resourceGraph.unmount(prevFenceValue);
    }

    ResourceGraph& resourceGraph;
    uint64_t prevFenceValue = 0;
};

struct RenderGraphContextCleaner {
    explicit RenderGraphContextCleaner(NativeRenderContext& contextIn) noexcept
    : context(contextIn),
      prevFenceValue(context.nextFenceValue) {
        ++context.nextFenceValue;
        context.clearPreviousResources(prevFenceValue);
    }
    RenderGraphContextCleaner(const RenderGraphContextCleaner&) = delete;
    RenderGraphContextCleaner& operator=(const RenderGraphContextCleaner&) = delete;
    ~RenderGraphContextCleaner() noexcept = default;
    NativeRenderContext& context;
    uint64_t prevFenceValue = 0;
};

struct CommandSubmitter {
    CommandSubmitter(gfx::Device* deviceIn, const std::vector<gfx::CommandBuffer*>& cmdBuffersIn)
    : device(deviceIn), cmdBuffers(cmdBuffersIn) {
        CC_EXPECTS(cmdBuffers.size() == 1);
        primaryCommandBuffer = cmdBuffers.at(0);
        primaryCommandBuffer->begin();
    }
    CommandSubmitter(const CommandSubmitter&) = delete;
    CommandSubmitter& operator=(const CommandSubmitter&) = delete;
    ~CommandSubmitter() noexcept {
        primaryCommandBuffer->end();
        device->flushCommands(cmdBuffers);
        device->getQueue()->submit(cmdBuffers);
    }
    gfx::Device* device = nullptr;
    const std::vector<gfx::CommandBuffer*>& cmdBuffers;
    gfx::CommandBuffer* primaryCommandBuffer = nullptr;
};

bool isNodeVisible(const scene::Model& model, const uint32_t visibility) {
    const auto* const node = model.getNode();
    CC_EXPECTS(node);
    return model.getNode() && ((visibility & node->getLayer()) == node->getLayer());
}

bool isInstanceVisible(const scene::Model& model, const uint32_t visibility) {
    return isNodeVisible(model, visibility) ||
           (visibility & static_cast<uint32_t>(model.getVisFlags()));
}

bool isPointInstanceAndNotSkybox(const scene::Model& model, const scene::Skybox* skyBox) {
    const auto* modelWorldBounds = model.getWorldBounds();
    return !modelWorldBounds && (skyBox == nullptr || skyBox->getModel() != &model);
}

bool isPointInstance(const scene::Model& model) {
    return !model.getWorldBounds();
}

void addShadowCastObject() {
    // csmLayers->addCastShadowObject(genRenderObject(model, camera));
    // csmLayers->addLayerObject(genRenderObject(model, camera));
}

bool isTransparent(const scene::Pass& pass) {
    bool bBlend = false;
    for (const auto& target : pass.getBlendState()->targets) {
        if (target.blend) {
            bBlend = true;
        }
    }
    return bBlend;
}

float computeSortingDepth(const scene::Camera& camera, const scene::Model& model) {
    float depth = 0;
    if (model.getNode()) {
        const auto* node = model.getTransform();
        Vec3 position;
        Vec3::subtract(node->getWorldPosition(), camera.getPosition(), &position);
        depth = position.dot(camera.getForward());
    }
    return depth;
}

void addRenderObject(
    LayoutGraphData::vertex_descriptor shadowCasterlayoutID,
    const scene::Camera& camera, const scene::Model& model, NativeRenderQueue& queue) {
    const bool bDrawTransparent = any(queue.sceneFlags & SceneFlags::TRANSPARENT_OBJECT);
    bool bDrawOpaqueOrCutout = any(queue.sceneFlags & (SceneFlags::OPAQUE_OBJECT | SceneFlags::CUTOUT_OBJECT));
    if (!bDrawTransparent && !bDrawOpaqueOrCutout) {
        bDrawOpaqueOrCutout = true;
    }
    const bool bDrawShadowCaster = any(queue.sceneFlags & SceneFlags::SHADOW_CASTER);

    const auto& subModels = model.getSubModels();
    const auto subModelCount = subModels.size();
    for (uint32_t subModelIdx = 0; subModelIdx < subModelCount; ++subModelIdx) {
        const auto& subModel = subModels[subModelIdx];
        const auto& passes = subModel->getPasses();
        const auto passCount = passes.size();
        for (uint32_t passIdx = 0; passIdx < passCount; ++passIdx) {
            auto& pass = *passes[passIdx];
            const bool bTransparent = isTransparent(pass);
            const bool bOpaqueOrCutout = !bTransparent;
            const bool bShadowCaster = pass.getPhaseID() == shadowCasterlayoutID;

            if (!bDrawTransparent && bTransparent) {
                // skip transparent object
                continue;
            }

            if (!bDrawOpaqueOrCutout && bOpaqueOrCutout) {
                // skip opaque object
                continue;
            }

            // skip irrelavent passes
            if (queue.layoutPassID != pass.getPassID()) {
                continue;
            }

            // skip shadow caster
            if (!bDrawShadowCaster && bShadowCaster) {
                continue;
            }

            // add object to queue
            if (pass.getBatchingScheme() == scene::BatchingSchemes::INSTANCING) {
                auto& instancedBuffer = *pass.getInstancedBuffer();
                instancedBuffer.merge(subModel, passIdx);
                if (bTransparent) {
                    queue.transparentInstancingQueue.add(instancedBuffer);
                } else {
                    queue.opaqueInstancingQueue.add(instancedBuffer);
                }
            } else {
                const float depth = computeSortingDepth(camera, model);
                if (bTransparent) {
                    queue.transparentQueue.add(model, depth, subModelIdx, passIdx);
                } else {
                    queue.opaqueQueue.add(model, depth, subModelIdx, passIdx);
                }
            }
        }
    }
}

void octreeCulling(
    LayoutGraphData::vertex_descriptor shadowCasterlayoutID,
    const scene::Octree* octree,
    const scene::RenderScene* scene,
    const scene::Skybox* skyBox,
    const scene::Camera& camera,
    NativeRenderQueue& queue) {
    // add special instances
    for (const auto& pModel : scene->getModels()) {
        CC_EXPECTS(pModel);
        const auto& model = *pModel;
        // filter model by view visibility
        if (!model.isEnabled()) {
            continue;
        }
        if (scene->isCulledByLod(&camera, &model)) {
            continue;
        }
        if (any(queue.sceneFlags & SceneFlags::SHADOW_CASTER) && model.isCastShadow()) {
            addShadowCastObject();
        }
        const auto visibility = camera.getVisibility();
        if (isInstanceVisible(model, visibility) && isPointInstanceAndNotSkybox(model, skyBox)) {
            addRenderObject(shadowCasterlayoutID, camera, model, queue);
        }
    }

    // add plain instances
    ccstd::vector<scene::Model*> models;
    models.reserve(scene->getModels().size() / 4);
    octree->queryVisibility(&camera, camera.getFrustum(), false, models);
    for (const auto& pModel : models) {
        const auto& model = *pModel;
        CC_EXPECTS(!isPointInstance(model));
        if (scene->isCulledByLod(&camera, &model)) {
            continue;
        }
        addRenderObject(shadowCasterlayoutID, camera, model, queue);
    }
}

void frustumCulling(
    LayoutGraphData::vertex_descriptor shadowCasterlayoutID,
    const scene::RenderScene* scene,
    const scene::Camera& camera,
    NativeRenderQueue& queue) {
    const auto& models = scene->getModels();
    for (const auto& pModel : models) {
        CC_EXPECTS(pModel);
        const auto& model = *pModel;
        if (!model.isEnabled()) {
            continue;
        }
        // filter model by view visibility
        if (scene->isCulledByLod(&camera, &model)) {
            continue;
        }
        const auto visibility = camera.getVisibility();
        const auto* const node = model.getNode();

        // cast shadow render Object
        if (any(queue.sceneFlags & SceneFlags::SHADOW_CASTER) && model.isCastShadow()) {
            addShadowCastObject();
        }

        // add render objects
        if (isInstanceVisible(model, visibility)) {
            const auto* modelWorldBounds = model.getWorldBounds();
            // object has no volume
            if (!modelWorldBounds) {
                addRenderObject(shadowCasterlayoutID, camera, model, queue);
                continue;
            }
            // frustum culling
            if (modelWorldBounds->aabbFrustum(camera.getFrustum())) {
                addRenderObject(shadowCasterlayoutID, camera, model, queue);
            }
        }
    }
}

void mergeSceneFlags(
    const RenderGraph& rg,
    const LayoutGraphData& lg,
    ccstd::pmr::unordered_map<
        const scene::RenderScene*,
        ccstd::pmr::unordered_map<scene::Camera*, NativeRenderQueue>>&
        sceneQueues) {
    for (const auto vertID : makeRange(vertices(rg))) {
        if (!holds<SceneTag>(vertID, rg)) {
            continue;
        }
        const auto queueID = parent(vertID, rg);
        CC_ENSURES(queueID != RenderGraph::null_vertex());
        const auto passID = parent(queueID, rg);
        CC_ENSURES(passID != RenderGraph::null_vertex());
        const auto& layoutName = get(RenderGraph::Layout, rg, passID);
        CC_ENSURES(!layoutName.empty());
        const auto layoutID = locate(LayoutGraphData::null_vertex(), layoutName, lg);
        CC_ENSURES(layoutID != LayoutGraphData::null_vertex());

        const auto& sceneData = get(SceneTag{}, vertID, rg);
        const auto* scene = sceneData.camera->getScene();
        if (scene) {
            auto& queue = sceneQueues[scene][sceneData.camera];
            queue.sceneFlags |= sceneData.flags;
            queue.layoutPassID = layoutID;
        }
    }
}

void extendResourceLifetime(const NativeRenderQueue& queue, ResourceGroup& group) {
    // keep instanceBuffers
    for (const auto& batch : queue.opaqueInstancingQueue.batches) {
        group.instancingBuffers.emplace(batch);
    }
    for (const auto& batch : queue.transparentInstancingQueue.batches) {
        group.instancingBuffers.emplace(batch);
    }
}

void buildRenderQueues(
<<<<<<< HEAD
=======
    LayoutGraphData::vertex_descriptor shadowCasterlayoutID,
>>>>>>> 7f9934e9
    const pipeline::PipelineSceneData& sceneData,
    NativeRenderContext& context,
    ccstd::pmr::unordered_map<
        const scene::RenderScene*,
        ccstd::pmr::unordered_map<scene::Camera*, NativeRenderQueue>>& sceneQueues) {
    const scene::Skybox* skybox = sceneData.getSkybox();

    auto& group = context.resourceGroups[context.nextFenceValue];

    for (auto&& [scene, queues] : sceneQueues) {
        const scene::Octree* octree = scene->getOctree();
        for (auto&& [camera, queue] : queues) {
            CC_EXPECTS(camera);
            if (!camera->isCullingEnabled()) {
                continue;
            }

            // skybox
            if (skybox && skybox->isEnabled() &&
                (static_cast<int32_t>(camera->getClearFlag()) & scene::Camera::SKYBOX_FLAG)) {
                CC_EXPECTS(skybox->getModel());
                const auto& model = *skybox->getModel();
                const auto* node = model.getNode();
                float depth = 0;
                if (node) {
                    Vec3 tempVec3{};
                    tempVec3 = node->getWorldPosition() - camera->getPosition();
                    depth = tempVec3.dot(camera->getForward());
                }
                queue.opaqueQueue.add(model, depth, 0, 0);
            }

            // culling
            if (octree && octree->isEnabled()) {
<<<<<<< HEAD
                octreeCulling(octree, scene, skybox, *camera, queue);
=======
                octreeCulling(shadowCasterlayoutID, octree, scene, skybox, *camera, queue);
>>>>>>> 7f9934e9
            } else {
                frustumCulling(shadowCasterlayoutID, scene, *camera, queue);
            }

            queue.sort();

            extendResourceLifetime(queue, group);
        }
    }
}

} // namespace

void NativePipeline::executeRenderGraph(const RenderGraph& rg) {
    auto& ppl = *this;
    auto* scratch = &ppl.unsyncPool;

<<<<<<< HEAD
=======
    ppl.resourceGraph.validateSwapchains();

>>>>>>> 7f9934e9
    RenderGraphContextCleaner contextCleaner(ppl.nativeContext);
    ResourceCleaner cleaner(ppl.resourceGraph);

    auto& lg = ppl.programLibrary->layoutGraph;
    FrameGraphDispatcher fgd(
        ppl.resourceGraph, rg,
        lg, &ppl.unsyncPool, scratch);
    fgd.enableMemoryAliasing(false);
    fgd.enablePassReorder(false);
    fgd.setParalellWeight(0);
    fgd.run();

    AddressableView<RenderGraph> graphView(rg);
    ccstd::pmr::vector<bool> validPasses(num_vertices(rg), true, scratch);
    auto colors = rg.colors(scratch);
    { // Mark all culled vertices
        RenderGraphCullVisitor visitor{{}, validPasses};
        for (const auto& vertID : fgd.resourceAccessGraph.culledPasses) {
            const auto nodeID = get(ResourceAccessGraph::PassID, fgd.resourceAccessGraph, vertID);
            if (nodeID == RenderGraph::null_vertex()) {
                continue;
            }
            const auto passID = fgd.resourceAccessGraph.passIndex.at(nodeID);
            boost::depth_first_visit(graphView, passID, visitor, get(colors, rg));
        }
        colors.clear();
        colors.resize(num_vertices(rg), boost::white_color);
    }

    // scene culling
    ccstd::pmr::unordered_map<
        const scene::RenderScene*,
        ccstd::pmr::unordered_map<scene::Camera*, NativeRenderQueue>>
        sceneQueues(scratch);
    {
<<<<<<< HEAD
        mergeSceneFlags(rg, sceneQueues);
        buildRenderQueues(*ppl.getPipelineSceneData(), ppl.nativeContext, sceneQueues);
=======
        mergeSceneFlags(rg, lg, sceneQueues);
        const auto shadowCasterLayoutID = locate("/default/shadow-caster", lg);
        CC_ENSURES(shadowCasterLayoutID != LayoutGraphData::null_vertex());
        buildRenderQueues(
            shadowCasterLayoutID,
            *ppl.getPipelineSceneData(),
            ppl.nativeContext,
            sceneQueues);
>>>>>>> 7f9934e9
    }

    // Execute all valid passes
    {
        boost::filtered_graph<
            AddressableView<RenderGraph>,
            boost::keep_all, RenderGraphFilter>
            fg(graphView, boost::keep_all{}, RenderGraphFilter{&validPasses});

        CommandSubmitter submit(ppl.device, ppl.getCommandBuffers());

        // upload buffers
        for (const auto& [scene, queues] : sceneQueues) {
            for (const auto& [camera, queue] : queues) {
                queue.opaqueInstancingQueue.uploadBuffers(submit.primaryCommandBuffer);
                queue.transparentInstancingQueue.uploadBuffers(submit.primaryCommandBuffer);
            }
        }

        // submit commands
        RenderGraphVisitorContext ctx{
            ppl.nativeContext,
            lg, rg, ppl.resourceGraph,
            fgd, fgd.barrierMap,
            validPasses,
            ppl.device, submit.primaryCommandBuffer,
            sceneQueues,
            &ppl,
            programLibrary,
            scratch};

        RenderGraphVisitor visitor{{}, ctx};
        boost::depth_first_search(fg, visitor, get(colors, rg));
    }
}

} // namespace render

} // namespace cc<|MERGE_RESOLUTION|>--- conflicted
+++ resolved
@@ -73,11 +73,7 @@
     const FrameGraphDispatcher::BarrierMap& barrierMap;
     const ccstd::pmr::vector<bool>& validPasses;
     gfx::Device* device = nullptr;
-<<<<<<< HEAD
-    cc::gfx::CommandBuffer* cmdBuff = nullptr;
-=======
     gfx::CommandBuffer* cmdBuff = nullptr;
->>>>>>> 7f9934e9
     ccstd::pmr::unordered_map<
         const scene::RenderScene*,
         ccstd::pmr::unordered_map<scene::Camera*, NativeRenderQueue>>& sceneQueues;
@@ -86,10 +82,7 @@
     boost::container::pmr::memory_resource* scratch = nullptr;
     gfx::RenderPass* currentPass = nullptr;
     LayoutGraphData::vertex_descriptor currentPassLayoutID = LayoutGraphData::null_vertex();
-<<<<<<< HEAD
-=======
     Mat4 currentProjMatrix{};
->>>>>>> 7f9934e9
 };
 
 void clear(gfx::RenderPassInfo& info) {
@@ -279,10 +272,6 @@
     data.renderPass = ctx.device->createRenderPass(rpInfo);
     fbInfo.renderPass = data.renderPass;
     data.framebuffer = ctx.device->createFramebuffer(fbInfo);
-<<<<<<< HEAD
-    data.hash = gfx::Framebuffer::computeHash(fbInfo);
-=======
->>>>>>> 7f9934e9
 
     return data;
 }
@@ -290,41 +279,17 @@
 PersistentRenderPassAndFramebuffer& fetchOrCreateFramebuffer(
     RenderGraphVisitorContext& ctx, const RasterPass& pass,
     boost::container::pmr::memory_resource* scratch) {
-<<<<<<< HEAD
-    auto iter = ctx.context.renderPasses.find(pass);
-    if (iter == ctx.context.renderPasses.end()) {
-        bool added = false;
-        std::tie(iter, added) = ctx.context.renderPasses.emplace(
-            pass, createPersistentRenderPassAndFramebuffer(ctx, pass, scratch));
-        CC_ENSURES(added);
-        return iter->second;
-    }
-
-    gfx::FramebufferInfo fbInfo{};
-    fbInfo.renderPass = iter->second.renderPass;
-    fbInfo.colorTextures = iter->second.framebuffer->getColorTextures();
-    fbInfo.depthStencilTexture = iter->second.framebuffer->getDepthStencilTexture();
-    auto hash = gfx::Framebuffer::computeHash(fbInfo);
-    if (iter->second.hash != hash) {
-        iter->second.framebuffer = ctx.device->createFramebuffer(fbInfo);
-        iter->second.hash = hash;
-=======
     auto iter = ctx.resourceGraph.renderPasses.find(pass);
     if (iter == ctx.resourceGraph.renderPasses.end()) {
         bool added = false;
         std::tie(iter, added) = ctx.resourceGraph.renderPasses.emplace(
             pass, createPersistentRenderPassAndFramebuffer(ctx, pass, scratch));
         CC_ENSURES(added);
->>>>>>> 7f9934e9
     }
     return iter->second;
 }
 
-<<<<<<< HEAD
-gfx::BufferBarrierInfo getBufferBarrier(const cc::render::Barrier& barrier) {
-=======
 gfx::BufferBarrierInfo getBufferBarrier(const render::Barrier& barrier) {
->>>>>>> 7f9934e9
     gfx::MemoryUsage memUsage = gfx::MemoryUsage::DEVICE;
 
     const auto& beginUsage = get<gfx::BufferUsage>(barrier.beginStatus.usage);
@@ -348,11 +313,7 @@
 
 std::pair<gfx::TextureBarrierInfo, gfx::Texture*> getTextureBarrier(
     ResourceGraph& resg, ResourceGraph::vertex_descriptor resID,
-<<<<<<< HEAD
-    const cc::render::Barrier& barrier) {
-=======
     const render::Barrier& barrier) {
->>>>>>> 7f9934e9
     gfx::Texture* texture = resg.getTexture(resID);
     CC_ENSURES(texture);
 
@@ -581,11 +542,7 @@
 void initPerPassDescriptorSet(
     ResourceGraph& resg,
     gfx::Device* device,
-<<<<<<< HEAD
-    cc::gfx::CommandBuffer* cmdBuff,
-=======
     gfx::CommandBuffer* cmdBuff,
->>>>>>> 7f9934e9
     const gfx::DefaultResource& defaultResource,
     const LayoutGraphData& lg,
     const PmrFlatMap<NameLocalID, ResourceGraph::vertex_descriptor>& resourceIndex,
@@ -718,11 +675,7 @@
 }
 
 void updatePerPassDescriptorSet(
-<<<<<<< HEAD
-    cc::gfx::CommandBuffer* cmdBuff,
-=======
     gfx::CommandBuffer* cmdBuff,
->>>>>>> 7f9934e9
     const LayoutGraphData& lg,
     const DescriptorSetData& set,
     const RenderData& user,
@@ -835,8 +788,6 @@
     }
 }
 
-<<<<<<< HEAD
-=======
 void submitUICommands(
     gfx::RenderPass* renderPass,
     uint32_t layoutPassID,
@@ -922,7 +873,6 @@
     cmdBuff->draw(ia);
 }
 
->>>>>>> 7f9934e9
 struct RenderGraphVisitor : boost::dfs_visitor<> {
     void submitBarriers(const std::vector<Barrier>& barriers) const {
         auto& resg = ctx.resourceGraph;
@@ -1004,10 +954,6 @@
         const auto& layoutID = locate(LayoutGraphData::null_vertex(), layoutName, ctx.lg);
         {
             auto& res = fetchOrCreateFramebuffer(ctx, pass, ctx.scratch);
-<<<<<<< HEAD
-            ++res.refCount;
-=======
->>>>>>> 7f9934e9
             const auto& data = res;
             auto* cmdBuff = ctx.cmdBuff;
 
@@ -1097,10 +1043,7 @@
         CC_EXPECTS(camera);
         if (camera) { // update camera data
             updateCameraUniformBufferAndDescriptorSet(ctx, sceneID);
-<<<<<<< HEAD
-=======
             ctx.currentProjMatrix = camera->getMatProj();
->>>>>>> 7f9934e9
         }
         const auto* scene = camera->getScene();
         const auto& queues = ctx.sceneQueues.at(scene);
@@ -1138,10 +1081,7 @@
         CC_EXPECTS(blit.material->getPasses());
         if (blit.camera) {
             updateCameraUniformBufferAndDescriptorSet(ctx, vertID);
-<<<<<<< HEAD
-=======
             ctx.currentProjMatrix = blit.camera->getMatProj();
->>>>>>> 7f9934e9
         }
         // get pass
         auto& pass = *blit.material->getPasses()->at(static_cast<size_t>(blit.passID));
@@ -1157,11 +1097,7 @@
         pass.update();
 
         // get or create program per-instance descriptor set
-<<<<<<< HEAD
-        auto& node = ctx.context.layoutGraphResources.at(vertID);
-=======
         auto& node = ctx.context.layoutGraphResources.at(pass.getPhaseID());
->>>>>>> 7f9934e9
         auto iter = node.programResources.find(std::string_view{shader.getName()});
         if (iter == node.programResources.end()) {
             // make program resource
@@ -1699,10 +1635,7 @@
 }
 
 void buildRenderQueues(
-<<<<<<< HEAD
-=======
     LayoutGraphData::vertex_descriptor shadowCasterlayoutID,
->>>>>>> 7f9934e9
     const pipeline::PipelineSceneData& sceneData,
     NativeRenderContext& context,
     ccstd::pmr::unordered_map<
@@ -1737,11 +1670,7 @@
 
             // culling
             if (octree && octree->isEnabled()) {
-<<<<<<< HEAD
-                octreeCulling(octree, scene, skybox, *camera, queue);
-=======
                 octreeCulling(shadowCasterlayoutID, octree, scene, skybox, *camera, queue);
->>>>>>> 7f9934e9
             } else {
                 frustumCulling(shadowCasterlayoutID, scene, *camera, queue);
             }
@@ -1759,11 +1688,8 @@
     auto& ppl = *this;
     auto* scratch = &ppl.unsyncPool;
 
-<<<<<<< HEAD
-=======
     ppl.resourceGraph.validateSwapchains();
 
->>>>>>> 7f9934e9
     RenderGraphContextCleaner contextCleaner(ppl.nativeContext);
     ResourceCleaner cleaner(ppl.resourceGraph);
 
@@ -1799,10 +1725,6 @@
         ccstd::pmr::unordered_map<scene::Camera*, NativeRenderQueue>>
         sceneQueues(scratch);
     {
-<<<<<<< HEAD
-        mergeSceneFlags(rg, sceneQueues);
-        buildRenderQueues(*ppl.getPipelineSceneData(), ppl.nativeContext, sceneQueues);
-=======
         mergeSceneFlags(rg, lg, sceneQueues);
         const auto shadowCasterLayoutID = locate("/default/shadow-caster", lg);
         CC_ENSURES(shadowCasterLayoutID != LayoutGraphData::null_vertex());
@@ -1811,7 +1733,6 @@
             *ppl.getPipelineSceneData(),
             ppl.nativeContext,
             sceneQueues);
->>>>>>> 7f9934e9
     }
 
     // Execute all valid passes
