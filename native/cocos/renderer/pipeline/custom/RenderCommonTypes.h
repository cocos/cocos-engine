--- conflicted
+++ resolved
@@ -222,11 +222,7 @@
 
 struct LightInfo {
     LightInfo() = default;
-<<<<<<< HEAD
-    LightInfo(IntrusivePtr<scene::Light> lightIn, uint32_t levelIn, bool culledByLightIn, IntrusivePtr<scene::ReflectionProbe> probeIn) noexcept
-=======
     LightInfo(IntrusivePtr<scene::Light> lightIn, uint32_t levelIn, bool culledByLightIn, scene::ReflectionProbe* probeIn) noexcept
->>>>>>> 0c3e5946
     : light(std::move(lightIn)),
       probe(probeIn),
       level(levelIn),
@@ -238,11 +234,7 @@
       level(levelIn) {}
 
     IntrusivePtr<scene::Light> light;
-<<<<<<< HEAD
-    IntrusivePtr<scene::ReflectionProbe> probe;
-=======
     scene::ReflectionProbe* probe{nullptr};
->>>>>>> 0c3e5946
     uint32_t level{0};
     bool culledByLight{false};
 };
