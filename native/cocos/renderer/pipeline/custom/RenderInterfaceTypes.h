--- conflicted
+++ resolved
@@ -66,12 +66,8 @@
 
 namespace render {
 
-<<<<<<< HEAD
-constexpr bool ENABLE_SUBPASS = false;
-=======
 constexpr bool ENABLE_SUBPASS = true;
 constexpr bool ENABLE_GPU_DRIVEN = false;
->>>>>>> aedc32ac
 
 } // namespace render
 
