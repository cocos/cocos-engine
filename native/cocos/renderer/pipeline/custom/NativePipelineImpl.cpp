--- conflicted
+++ resolved
@@ -305,13 +305,8 @@
     return globalDSManager->getGlobalDescriptorSet();
 }
 
-<<<<<<< HEAD
-ccstd::vector<gfx::CommandBuffer *> NativePipeline::getCommandBuffers() const {
-    return { 1, device->getCommandBuffer() };
-=======
 const ccstd::vector<gfx::CommandBuffer *> &NativePipeline::getCommandBuffers() const {
     return _commandBuffers;
->>>>>>> b4f86289
 }
 
 namespace {
