--- conflicted
+++ resolved
@@ -82,21 +82,12 @@
 
 struct RenderSwapchain {
     RenderSwapchain() = default;
-<<<<<<< HEAD
-    RenderSwapchain(IntrusivePtr<gfx::Swapchain> swapchainIn) noexcept // NOLINT
-    : swapchain(std::move(swapchainIn)) {}
-
-    IntrusivePtr<gfx::Swapchain> swapchain;
-    uint32_t                     currentID{0};
-    uint32_t                     numBackBuffers{0};
-=======
     RenderSwapchain(gfx::Swapchain* swapchainIn) noexcept // NOLINT
     : swapchain(swapchainIn) {}
 
     gfx::Swapchain* swapchain{nullptr};
     uint32_t        currentID{0};
     uint32_t        numBackBuffers{0};
->>>>>>> ad9c6115
 };
 
 struct ResourceStates {
