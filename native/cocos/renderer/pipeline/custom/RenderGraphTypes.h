--- conflicted
+++ resolved
@@ -44,18 +44,10 @@
 #include "cocos/renderer/gfx-base/GFXSwapchain.h"
 #include "cocos/renderer/gfx-base/GFXTexture.h"
 #include "cocos/renderer/gfx-base/states/GFXSampler.h"
-<<<<<<< HEAD
-#include "cocos/renderer/pipeline/custom/GraphTypes.h"
-#include "cocos/renderer/pipeline/custom/Map.h"
-#include "cocos/renderer/pipeline/custom/RenderCommonTypes.h"
-#include "cocos/renderer/pipeline/custom/RenderGraphFwd.h"
-#include "cocos/renderer/pipeline/custom/Set.h"
-=======
 #include "cocos/renderer/pipeline/custom/RenderCommonTypes.h"
 #include "cocos/renderer/pipeline/custom/RenderGraphFwd.h"
 #include "cocos/renderer/pipeline/custom/details/GraphTypes.h"
 #include "cocos/renderer/pipeline/custom/details/Map.h"
->>>>>>> 73d80047
 #include "cocos/scene/Camera.h"
 
 namespace cc {
@@ -475,13 +467,6 @@
     uint32_t width{0};
     uint32_t height{0};
     gfx::Viewport viewport;
-<<<<<<< HEAD
-};
-
-inline bool operator==(const RasterPass& lhs, const RasterPass& rhs) noexcept {
-    return std::forward_as_tuple(lhs.rasterViews, lhs.computeViews, lhs.subpassGraph, lhs.width, lhs.height) ==
-           std::forward_as_tuple(rhs.rasterViews, rhs.computeViews, rhs.subpassGraph, rhs.width, rhs.height);
-=======
     ccstd::pmr::string versionName;
     uint64_t version{0};
 };
@@ -489,7 +474,6 @@
 inline bool operator==(const RasterPass& lhs, const RasterPass& rhs) noexcept {
     return std::forward_as_tuple(lhs.rasterViews, lhs.computeViews, lhs.subpassGraph, lhs.width, lhs.height, lhs.versionName, lhs.version) ==
            std::forward_as_tuple(rhs.rasterViews, rhs.computeViews, rhs.subpassGraph, rhs.width, rhs.height, rhs.versionName, rhs.version);
->>>>>>> 73d80047
 }
 
 inline bool operator!=(const RasterPass& lhs, const RasterPass& rhs) noexcept {
@@ -955,11 +939,8 @@
     hash_combine(seed, val.subpassGraph);
     hash_combine(seed, val.width);
     hash_combine(seed, val.height);
-<<<<<<< HEAD
-=======
     hash_combine(seed, val.versionName);
     hash_combine(seed, val.version);
->>>>>>> 73d80047
     return seed;
 }
 
