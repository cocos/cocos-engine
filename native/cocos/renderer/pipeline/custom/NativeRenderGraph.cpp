/****************************************************************************
 Copyright (c) 2022-2023 Xiamen Yaji Software Co., Ltd.

 https://www.cocos.com/

 Permission is hereby granted, free of charge, to any person obtaining a copy
 of this software and associated documentation files (the "Software"), to deal
 in the Software without restriction, including without limitation the rights to
 use, copy, modify, merge, publish, distribute, sublicense, and/or sell copies
 of the Software, and to permit persons to whom the Software is furnished to do so,
 subject to the following conditions:

 The above copyright notice and this permission notice shall be included in
 all copies or substantial portions of the Software.

 THE SOFTWARE IS PROVIDED "AS IS", WITHOUT WARRANTY OF ANY KIND, EXPRESS OR
 IMPLIED, INCLUDING BUT NOT LIMITED TO THE WARRANTIES OF MERCHANTABILITY,
 FITNESS FOR A PARTICULAR PURPOSE AND NONINFRINGEMENT. IN NO EVENT SHALL THE
 AUTHORS OR COPYRIGHT HOLDERS BE LIABLE FOR ANY CLAIM, DAMAGES OR OTHER
 LIABILITY, WHETHER IN AN ACTION OF CONTRACT, TORT OR OTHERWISE, ARISING FROM,
 OUT OF OR IN CONNECTION WITH THE SOFTWARE OR THE USE OR OTHER DEALINGS IN
 THE SOFTWARE.
****************************************************************************/

#include "cocos/renderer/pipeline/custom/NativeBuiltinUtils.h"
#include "cocos/renderer/pipeline/custom/NativePipelineTypes.h"
#include "cocos/renderer/pipeline/custom/NativeRenderGraphUtils.h"
#include "cocos/renderer/pipeline/custom/RenderGraphTypes.h"
#include "cocos/renderer/pipeline/custom/details/GslUtils.h"
#include "cocos/scene/DirectionalLight.h"
#include "cocos/scene/RenderScene.h"
#include "cocos/scene/SpotLight.h"

namespace cc {

namespace render {

ccstd::string NativeRenderNode::getName() const {
    return std::string(get(RenderGraph::NameTag{}, *renderGraph, nodeID));
}

void NativeRenderNode::setName(const ccstd::string &name) { // NOLINT(readability-make-member-function-const)
    get(RenderGraph::NameTag{}, *renderGraph, nodeID) = std::string_view{name};
}

void NativeRenderNode::setCustomBehavior(const ccstd::string &name) { // NOLINT(readability-make-member-function-const)
    get(RenderGraph::DataTag{}, *renderGraph, nodeID).custom = std::string_view{name};
}

namespace {

template <class Tag>
void addRenderTargetImpl(
    RenderGraph &graph,
    RenderGraph::vertex_descriptor passID,
    std::string_view name,
    std::string_view slotName,
    AccessType accessType,
    gfx::LoadOp loadOp,
    gfx::StoreOp storeOp,
    const gfx::Color &color) {
    auto &pass = get(Tag{}, passID, graph);
    auto iter = pass.rasterViews.find(name);
    if (iter != pass.rasterViews.end()) {
        // no overwrite
        return;
    }
    auto slotID = static_cast<uint32_t>(pass.rasterViews.size());
    auto res = pass.rasterViews.emplace(
        std::piecewise_construct,
        std::forward_as_tuple(name),
        std::forward_as_tuple(
            ccstd::pmr::string(slotName, graph.get_allocator()),
            accessType,
            AttachmentType::RENDER_TARGET,
            loadOp,
            storeOp,
            gfx::ClearFlagBit::COLOR,
            color,
            gfx::ShaderStageFlagBit::NONE));
    CC_ENSURES(res.second);
    res.first->second.slotID = slotID;
}

template <class Tag>
void addDepthStencilImpl(
    RenderGraph &graph,
    RenderGraph::vertex_descriptor passID,
    std::string_view name,
    std::string_view slotName,
    AccessType accessType,
    gfx::LoadOp loadOp,
    gfx::StoreOp storeOp,
    gfx::ClearFlagBit clearFlags,
    float depth,
    uint8_t stencil) {
    auto &pass = get(Tag{}, passID, graph);
    auto iter = pass.rasterViews.find(name);
    if (iter != pass.rasterViews.end()) {
        // no overwrite
        return;
    }
    auto slotID = static_cast<uint32_t>(pass.rasterViews.size());
    auto res = pass.rasterViews.emplace(
        std::piecewise_construct,
        std::forward_as_tuple(name),
        std::forward_as_tuple(
            ccstd::pmr::string(slotName, graph.get_allocator()),
            accessType,
            AttachmentType::DEPTH_STENCIL,
            loadOp,
            storeOp,
            clearFlags,
            gfx::Color{depth, static_cast<float>(stencil), 0, 0},
            gfx::ShaderStageFlagBit::NONE));
    CC_ENSURES(res.second);
    res.first->second.slotID = slotID;
}

} // namespace

void NativeRenderPassBuilder::addRenderTarget(
    const ccstd::string &name,
    gfx::LoadOp loadOp,
    gfx::StoreOp storeOp,
    const gfx::Color &color) {
    addRenderTargetImpl<RasterPassTag>(
        *renderGraph,
        nodeID,
        name,
        "",
        AccessType::WRITE,
        loadOp,
        storeOp,
        color);
}

void NativeRenderPassBuilder::addDepthStencil(
    const ccstd::string &name,
    gfx::LoadOp loadOp,
    gfx::StoreOp storeOp,
    float depth,
    uint8_t stencil,
    gfx::ClearFlagBit clearFlags) {
    addDepthStencilImpl<RasterPassTag>(
        *renderGraph,
        nodeID,
        name,
        "",
        AccessType::WRITE,
        loadOp,
        storeOp,
        clearFlags,
        depth,
        stencil);
}

// NOLINTNEXTLINE(bugprone-easily-swappable-parameters)
void NativeRenderPassBuilder::addTexture(
    const ccstd::string &name, const ccstd::string &slotName,
    gfx::Sampler *sampler, uint32_t plane) {
    addPassComputeViewImpl(
        RasterPassTag{},
        *renderGraph,
        nodeID,
        name,
        ComputeView{
            ccstd::pmr::string(slotName, renderGraph->get_allocator()),
            AccessType::READ,
            plane,
            gfx::ClearFlagBit::NONE,
            ClearValueType::NONE,
            ClearValue{},
            gfx::ShaderStageFlagBit::NONE,
            renderGraph->get_allocator()});
    if (sampler) {
        auto iter = layoutGraph->attributeIndex.find(std::string_view{slotName});
        if (iter != layoutGraph->attributeIndex.end()) {
            auto &data = get(RenderGraph::DataTag{}, *renderGraph, nodeID);
            data.samplers[iter->second.value] = sampler;
        }
    }
}

void NativeRenderPassBuilder::addStorageBuffer(
    const ccstd::string &name, AccessType accessType, const ccstd::string &slotName) {
    addPassComputeViewImpl(
        RasterPassTag{},
        *renderGraph,
        nodeID,
        name,
        ComputeView{
            ccstd::pmr::string(slotName, renderGraph->get_allocator()),
            accessType,
            gfx::ClearFlagBit::NONE,
            ClearValueType::NONE,
            ClearValue{},
            gfx::ShaderStageFlagBit::NONE,
            renderGraph->get_allocator()});
}

void NativeRenderPassBuilder::addStorageImage(
    const ccstd::string &name, AccessType accessType, const ccstd::string &slotName) {
    addPassComputeViewImpl(
        RasterPassTag{},
        *renderGraph,
        nodeID,
        name,
        ComputeView{
            ccstd::pmr::string(slotName, renderGraph->get_allocator()),
            accessType,
            gfx::ClearFlagBit::NONE,
            ClearValueType::NONE,
            ClearValue{},
            gfx::ShaderStageFlagBit::NONE,
            renderGraph->get_allocator()});
}

void NativeRenderPassBuilder::addMaterialTexture(
    const ccstd::string &resourceName, gfx::ShaderStageFlagBit flags) {
    auto &pass = get(RasterPassTag{}, nodeID, *renderGraph);
    pass.textures.emplace(resourceName, flags);
}

void NativeRenderPassBuilder::setCustomShaderStages(
    const ccstd::string &name, gfx::ShaderStageFlagBit stageFlags) {
    auto &pass = get(RasterPassTag{}, nodeID, *renderGraph);
    {
        auto iter = pass.rasterViews.find(std::string_view{name});
        if (iter != pass.rasterViews.end()) {
            auto &view = iter->second;
            view.shaderStageFlags = stageFlags;
        }
    }
    {
        auto iter = pass.computeViews.find(std::string_view{name});
        if (iter != pass.computeViews.end()) {
            for (auto &view : iter->second) {
                view.shaderStageFlags = stageFlags;
            }
        }
    }
}

bool NativeRenderPassBuilder::getShowStatistics() const {
    const auto &pass = get(RasterPassTag{}, nodeID, *renderGraph);
    return pass.showStatistics;
}

void NativeRenderPassBuilder::setShowStatistics(bool enable) {
    auto &pass = get(RasterPassTag{}, nodeID, *renderGraph);
    pass.showStatistics = enable;
}

namespace {

uint32_t getSlotID(RasterPass &pass, std::string_view name, std::string_view slotName, std::string_view slotName1, AttachmentType type) {
    if (type == AttachmentType::DEPTH_STENCIL) {
        return 0xFF;
    }

    const auto newID = static_cast<uint32_t>(pass.attachmentIndexMap.size());
    auto iter = pass.attachmentIndexMap.find(name);
    return iter != pass.attachmentIndexMap.end() ? iter->second : pass.attachmentIndexMap.emplace(name, newID).first->second;
}

bool defaultAttachmentName(std::string_view name) {
    return name.empty() || name == "_";
}

template <class Tag>
void addRasterViewImpl(
    std::string_view name,
    std::string_view slotName,
    std::string_view slotName1,
    AccessType accessType,
    AttachmentType attachmentType,
    gfx::LoadOp loadOp,
    gfx::StoreOp storeOp,
    gfx::ClearFlagBit clearFlags,
    gfx::Color clearColor,
    RenderGraph::vertex_descriptor subpassID,
    RenderGraph &renderGraph) {
    CC_EXPECTS(!name.empty());
    auto &subpass = get(Tag{}, subpassID, renderGraph);
    const auto passID = parent(subpassID, renderGraph);
    CC_EXPECTS(passID != RenderGraph::null_vertex());
    CC_EXPECTS(holds<RasterPassTag>(passID, renderGraph));
    auto &pass = get(RasterPassTag{}, passID, renderGraph);
    CC_EXPECTS(subpass.subpassID < num_vertices(pass.subpassGraph));
    auto &subpassData = get(SubpassGraph::SubpassTag{}, pass.subpassGraph, subpass.subpassID);
    const auto slotID = getSlotID(pass, name, slotName, slotName1, attachmentType);
    CC_EXPECTS(subpass.rasterViews.size() == subpassData.rasterViews.size());
    auto nameIter = subpassData.rasterViews.find(name);

    if (nameIter != subpassData.rasterViews.end()) {
        auto &view = subpass.rasterViews.at(name.data());
        if (!defaultAttachmentName(slotName)) {
            nameIter->second.slotName = slotName;
            view.slotName = slotName;
        }
        if (!defaultAttachmentName(slotName1)) {
            nameIter->second.slotName1 = slotName1;
            view.slotName1 = slotName1;
        }
        return;
    }

    {
        auto res = subpassData.rasterViews.emplace(
            std::piecewise_construct,
            std::forward_as_tuple(name),
            std::forward_as_tuple(
                ccstd::pmr::string(slotName, subpassData.get_allocator()),
                ccstd::pmr::string(slotName1, subpassData.get_allocator()),
                accessType,
                attachmentType,
                loadOp,
                storeOp,
                clearFlags,
                clearColor,
                gfx::ShaderStageFlagBit::NONE));
        CC_ENSURES(res.second);
        res.first->second.slotID = slotID;
    }
    {
        auto res = subpass.rasterViews.emplace(
            std::piecewise_construct,
            std::forward_as_tuple(name),
            std::forward_as_tuple(
                ccstd::pmr::string(slotName, subpassData.get_allocator()),
                ccstd::pmr::string(slotName1, subpassData.get_allocator()),
                accessType,
                attachmentType,
                loadOp,
                storeOp,
                clearFlags,
                clearColor,
                gfx::ShaderStageFlagBit::NONE));
        CC_ENSURES(res.second);
        res.first->second.slotID = slotID;

        pass.rasterViews.emplace(name, subpass.rasterViews.at(name.data()));
    }
    CC_ENSURES(subpass.rasterViews.size() == subpassData.rasterViews.size());
}

} // namespace

void NativeRenderSubpassBuilderImpl::addRenderTarget(
    const ccstd::string &name,
    AccessType accessType,
    const ccstd::string &slotName,
    gfx::LoadOp loadOp, gfx::StoreOp storeOp,
    const gfx::Color &color) {
    addRasterViewImpl<RasterSubpassTag>(
        name,
        slotName,
        "",
        accessType,
        AttachmentType::RENDER_TARGET,
        loadOp,
        storeOp,
        gfx::ClearFlagBit::COLOR,
        color,
        nodeID,
        *renderGraph);
}

void NativeRenderSubpassBuilderImpl::addDepthStencil(
    const ccstd::string &name,
    AccessType accessType,
    const ccstd::string &depthSlotName,
    const ccstd::string &stencilSlotName,
    gfx::LoadOp loadOp, gfx::StoreOp storeOp,
    float depth, uint8_t stencil, gfx::ClearFlagBit clearFlags) {
    addRasterViewImpl<RasterSubpassTag>(
        name,
        depthSlotName,
        stencilSlotName,
        accessType,
        AttachmentType::DEPTH_STENCIL,
        loadOp,
        storeOp,
        clearFlags,
        gfx::Color{depth, static_cast<float>(stencil)},
        nodeID,
        *renderGraph);
}

// NOLINTNEXTLINE(bugprone-easily-swappable-parameters)
void NativeRenderSubpassBuilderImpl::addTexture(
    const ccstd::string &name, const ccstd::string &slotName,
    gfx::Sampler *sampler, uint32_t plane) {
<<<<<<< HEAD
    addSubpassComputeViewImpl(
        RasterSubpassTag{},
        *renderGraph,
        nodeID,
=======
    std::ignore = sampler;
    auto resName = name;
    addComputeView(
>>>>>>> 274ed07a
        name,
        ComputeView{
            ccstd::pmr::string(slotName, renderGraph->get_allocator()),
            AccessType::READ,
            plane,
            gfx::ClearFlagBit::NONE,
            ClearValueType::NONE,
            ClearValue{},
            gfx::ShaderStageFlagBit::NONE,
            renderGraph->get_allocator()});
    if (sampler) {
        auto iter = layoutGraph->attributeIndex.find(std::string_view{slotName});
        if (iter != layoutGraph->attributeIndex.end()) {
            auto &data = get(RenderGraph::DataTag{}, *renderGraph, nodeID);
            data.samplers[iter->second.value] = sampler;
        }
    }
}

void NativeRenderSubpassBuilderImpl::addStorageBuffer(
    const ccstd::string &name, AccessType accessType, const ccstd::string &slotName) {
    addSubpassComputeViewImpl(
        RasterSubpassTag{},
        *renderGraph,
        nodeID,
        name,
        ComputeView{
            ccstd::pmr::string(slotName, renderGraph->get_allocator()),
            accessType,
            gfx::ClearFlagBit::NONE,
            ClearValueType::NONE,
            ClearValue{},
            gfx::ShaderStageFlagBit::NONE,
            renderGraph->get_allocator()});
}

void NativeRenderSubpassBuilderImpl::addStorageImage(
    const ccstd::string &name, AccessType accessType, const ccstd::string &slotName) {
    addSubpassComputeViewImpl(
        RasterSubpassTag{},
        *renderGraph,
        nodeID,
        name,
        ComputeView{
            ccstd::pmr::string(slotName, renderGraph->get_allocator()),
            accessType,
            gfx::ClearFlagBit::NONE,
            ClearValueType::NONE,
            ClearValue{},
            gfx::ShaderStageFlagBit::NONE,
            renderGraph->get_allocator()});
}

namespace {

template <class Tag>
void setSubpassResourceShaderStages(
    RenderGraph &rg,
    RenderGraph::vertex_descriptor subpassID,
    std::string_view name,
    gfx::ShaderStageFlagBit stageFlags) {
    auto &subpass = get(Tag{}, subpassID, rg);
    const auto passID = parent(subpassID, rg);
    CC_EXPECTS(passID != RenderGraph::null_vertex());
    CC_EXPECTS(holds<RasterPassTag>(passID, rg));
    auto &pass = get(RasterPassTag{}, passID, rg);
    CC_EXPECTS(subpass.subpassID < num_vertices(pass.subpassGraph));
    auto &subpassData = get(SubpassGraph::SubpassTag{}, pass.subpassGraph, subpass.subpassID);
    CC_EXPECTS(subpass.rasterViews.size() == subpassData.rasterViews.size());
    {
        auto iter = subpassData.rasterViews.find(name);
        if (iter != subpassData.rasterViews.end()) {
            auto &view = iter->second;
            view.shaderStageFlags = stageFlags;
        }
    }
    {
        auto iter = subpassData.computeViews.find(name);
        if (iter != subpassData.computeViews.end()) {
            for (auto &view : iter->second) {
                view.shaderStageFlags = stageFlags;
            }
        }
    }
    {
        auto iter = subpass.rasterViews.find(name);
        if (iter != subpass.rasterViews.end()) {
            auto &view = iter->second;
            view.shaderStageFlags = stageFlags;
        }
    }
    {
        auto iter = subpass.computeViews.find(name);
        if (iter != subpass.computeViews.end()) {
            for (auto &view : iter->second) {
                view.shaderStageFlags = stageFlags;
            }
        }
    }
}

} // namespace

void NativeRenderSubpassBuilderImpl::setCustomShaderStages(
    const ccstd::string &name, gfx::ShaderStageFlagBit stageFlags) {
    setSubpassResourceShaderStages<RasterSubpassTag>(*renderGraph, nodeID, name, stageFlags);
}

void NativeRenderSubpassBuilderImpl::setViewport(const gfx::Viewport &viewport) {
    auto &subpass = get(RasterSubpassTag{}, nodeID, *renderGraph);
    subpass.viewport = viewport;
}

RenderQueueBuilder *NativeRenderSubpassBuilderImpl::addQueue(
    QueueHint hint, const ccstd::string &phaseName) {
    CC_EXPECTS(!phaseName.empty());
    CC_EXPECTS(layoutID != LayoutGraphData::null_vertex());

    const auto phaseLayoutID = locate(layoutID, phaseName, *layoutGraph);
    CC_ENSURES(phaseLayoutID != LayoutGraphData::null_vertex());

    auto queueID = addVertex(
        QueueTag{},
        std::forward_as_tuple(phaseName),
        std::forward_as_tuple(phaseName),
        std::forward_as_tuple(),
        std::forward_as_tuple(),
        std::forward_as_tuple(hint, phaseLayoutID),
        *renderGraph, nodeID);

    return new NativeRenderQueueBuilder(pipelineRuntime, renderGraph, queueID, layoutGraph, phaseLayoutID);
}

bool NativeRenderSubpassBuilderImpl::getShowStatistics() const {
    const auto &subpass = get(RasterSubpassTag{}, nodeID, *renderGraph);
    return subpass.showStatistics;
}

void NativeRenderSubpassBuilderImpl::setShowStatistics(bool enable) {
    auto &subpass = get(RasterSubpassTag{}, nodeID, *renderGraph);
    subpass.showStatistics = enable;
}

void NativeMultisampleRenderSubpassBuilder::resolveRenderTarget(
    const ccstd::string &source, const ccstd::string &target) { // NOLINT(bugprone-easily-swappable-parameters)
    auto &subpass = get(RasterSubpassTag{}, nodeID, *renderGraph);
    
    auto parentID = parent(nodeID, *renderGraph);
    auto &pass = get(RasterPassTag{}, parentID, *renderGraph);
    auto &subpassData = get(SubpassGraph::SubpassTag{}, pass.subpassGraph, subpass.subpassID);
    
    subpass.resolvePairs.emplace_back(
        ccstd::pmr::string(source.data(), renderGraph->get_allocator()),
        ccstd::pmr::string(target.data(), renderGraph->get_allocator()),
        ResolveFlags::COLOR,
        gfx::ResolveMode::AVERAGE,
        gfx::ResolveMode::NONE);
    
    subpassData.resolvePairs.emplace_back(subpass.resolvePairs.back());
}

void NativeMultisampleRenderSubpassBuilder::resolveDepthStencil(
    const ccstd::string &source, const ccstd::string &target,   // NOLINT(bugprone-easily-swappable-parameters)
    gfx::ResolveMode depthMode, gfx::ResolveMode stencilMode) { // NOLINT(bugprone-easily-swappable-parameters)
    auto &subpass = get(RasterSubpassTag{}, nodeID, *renderGraph);
    ResolveFlags flags = ResolveFlags::NONE;
    if (depthMode != gfx::ResolveMode::NONE) {
        flags |= ResolveFlags::DEPTH;
    }
    if (stencilMode != gfx::ResolveMode::NONE) {
        flags |= ResolveFlags::STENCIL;
    }
    
    auto parentID = parent(nodeID, *renderGraph);
    auto &pass = get(RasterPassTag{}, parentID, *renderGraph);
    auto &subpassData = get(SubpassGraph::SubpassTag{}, pass.subpassGraph, subpass.subpassID);

    subpass.resolvePairs.emplace_back(
        ccstd::pmr::string(source.data(), renderGraph->get_allocator()),
        ccstd::pmr::string(target.data(), renderGraph->get_allocator()),
        flags,
        depthMode,
        stencilMode);
    
    subpassData.resolvePairs.emplace_back(subpass.resolvePairs.back());
}

void NativeComputeSubpassBuilder::addRenderTarget(const ccstd::string &name, const ccstd::string &slotName) {
    addRasterViewImpl<ComputeSubpassTag>(
        name,
        slotName,
        "",
        AccessType::READ,
        AttachmentType::RENDER_TARGET,
        gfx::LoadOp::LOAD,
        gfx::StoreOp::STORE,
        gfx::ClearFlagBit::NONE,
        gfx::Color{},
        nodeID,
        *renderGraph);
}

// NOLINTNEXTLINE(bugprone-easily-swappable-parameters)
void NativeComputeSubpassBuilder::addTexture(
    const ccstd::string &name, const ccstd::string &slotName,
    gfx::Sampler *sampler, uint32_t plane) {
    addSubpassComputeViewImpl(
        ComputeSubpassTag{},
        *renderGraph,
        nodeID,
        name,
        ComputeView{
            ccstd::pmr::string(slotName, renderGraph->get_allocator()),
            AccessType::READ,
            plane,
            gfx::ClearFlagBit::NONE,
            ClearValueType::NONE,
            ClearValue{},
            gfx::ShaderStageFlagBit::NONE,
            renderGraph->get_allocator()});
    if (sampler) {
        auto iter = layoutGraph->attributeIndex.find(std::string_view{slotName});
        if (iter != layoutGraph->attributeIndex.end()) {
            auto &data = get(RenderGraph::DataTag{}, *renderGraph, nodeID);
            data.samplers[iter->second.value] = sampler;
        }
    }
}

void NativeComputeSubpassBuilder::addStorageBuffer(
    const ccstd::string &name, AccessType accessType, const ccstd::string &slotName) {
    addSubpassComputeViewImpl(
        ComputeSubpassTag{},
        *renderGraph,
        nodeID,
        name,
        ComputeView{
            ccstd::pmr::string(slotName, renderGraph->get_allocator()),
            accessType,
            gfx::ClearFlagBit::NONE,
            ClearValueType::NONE,
            ClearValue{},
            gfx::ShaderStageFlagBit::NONE,
            renderGraph->get_allocator()});
}

void NativeComputeSubpassBuilder::addStorageImage(
    const ccstd::string &name, AccessType accessType, const ccstd::string &slotName) {
    addSubpassComputeViewImpl(
        ComputeSubpassTag{},
        *renderGraph,
        nodeID,
        name,
        ComputeView{
            ccstd::pmr::string(slotName, renderGraph->get_allocator()),
            accessType,
            gfx::ClearFlagBit::NONE,
            ClearValueType::NONE,
            ClearValue{},
            gfx::ShaderStageFlagBit::NONE,
            renderGraph->get_allocator()});
}

void NativeComputeSubpassBuilder::setCustomShaderStages(
    const ccstd::string &name, gfx::ShaderStageFlagBit stageFlags) {
    setSubpassResourceShaderStages<ComputeSubpassTag>(*renderGraph, nodeID, name, stageFlags);
}

ComputeQueueBuilder *NativeComputeSubpassBuilder::addQueue(const ccstd::string &phaseName) {
    CC_EXPECTS(!phaseName.empty());
    CC_EXPECTS(layoutID != LayoutGraphData::null_vertex());

    const auto phaseLayoutID = locate(layoutID, phaseName, *layoutGraph);
    CC_ENSURES(phaseLayoutID != LayoutGraphData::null_vertex());

    auto queueID = addVertex(
        QueueTag{},
        std::forward_as_tuple(phaseName),
        std::forward_as_tuple(phaseName),
        std::forward_as_tuple(),
        std::forward_as_tuple(),
        std::forward_as_tuple(phaseLayoutID),
        *renderGraph, nodeID);

    return new NativeComputeQueueBuilder(pipelineRuntime, renderGraph, queueID, layoutGraph, phaseLayoutID);
}

void NativeRenderQueueBuilder::addSceneOfCamera(
    scene::Camera *camera, LightInfo light, SceneFlags sceneFlags) {
    const auto *pLight = light.light.get();
    SceneData scene(camera->getScene(), camera, sceneFlags, light);
    auto sceneID = addVertex(
        SceneTag{},
        std::forward_as_tuple("Camera"),
        std::forward_as_tuple(),
        std::forward_as_tuple(),
        std::forward_as_tuple(),
        std::forward_as_tuple(std::move(scene)),
        *renderGraph, nodeID);
    CC_ENSURES(sceneID != RenderGraph::null_vertex());

    auto &data = get(RenderGraph::DataTag{}, *renderGraph, sceneID);

    setCameraUBOValues(
        *camera,
        *layoutGraph,
        *pipelineRuntime->getPipelineSceneData(),
        camera->getScene()->getMainLight(), data);

    if (any(sceneFlags & SceneFlags::SHADOW_CASTER)) {
        if (pLight) {
            setShadowUBOLightView(
                pipelineRuntime->getDevice(),
                *layoutGraph,
                *pipelineRuntime->getPipelineSceneData(),
                *pLight, light.level, data);
        }
    } else {
        const auto *pDirLight = camera->getScene()->getMainLight();
        if (pDirLight) {
            setShadowUBOView(*pipelineRuntime->getDevice(),
                             *layoutGraph,
                             *pipelineRuntime->getPipelineSceneData(),
                             *pDirLight, data);
        }
    }
    setLegacyTextureUBOView(
        *pipelineRuntime->getDevice(),
        *layoutGraph,
        *pipelineRuntime->getPipelineSceneData(),
        data);
}

void NativeRenderQueueBuilder::addScene(const scene::Camera *camera, SceneFlags sceneFlags) {
    SceneData data(camera->getScene(), camera, sceneFlags, LightInfo{});

    auto sceneID = addVertex(
        SceneTag{},
        std::forward_as_tuple("Scene"),
        std::forward_as_tuple(),
        std::forward_as_tuple(),
        std::forward_as_tuple(),
        std::forward_as_tuple(std::move(data)),
        *renderGraph, nodeID);
    CC_ENSURES(sceneID != RenderGraph::null_vertex());
}

void NativeRenderQueueBuilder::addSceneCulledByDirectionalLight(
    const scene::Camera *camera, SceneFlags sceneFlags,
    scene::DirectionalLight *light, uint32_t level) {
    CC_EXPECTS(light);
    CC_EXPECTS(light->getType() != scene::LightType::UNKNOWN);
    SceneData data(camera->getScene(), camera, sceneFlags, LightInfo{light, level});

    auto sceneID = addVertex(
        SceneTag{},
        std::forward_as_tuple("Scene"),
        std::forward_as_tuple(),
        std::forward_as_tuple(),
        std::forward_as_tuple(),
        std::forward_as_tuple(std::move(data)),
        *renderGraph, nodeID);
    CC_ENSURES(sceneID != RenderGraph::null_vertex());
}

void NativeRenderQueueBuilder::addSceneCulledBySpotLight(
    const scene::Camera *camera, SceneFlags sceneFlags,
    scene::SpotLight *light) {
    CC_EXPECTS(light);
    CC_EXPECTS(light->getType() != scene::LightType::UNKNOWN);
    SceneData data(camera->getScene(), camera, sceneFlags, LightInfo{light, 0});

    auto sceneID = addVertex(
        SceneTag{},
        std::forward_as_tuple("Scene"),
        std::forward_as_tuple(),
        std::forward_as_tuple(),
        std::forward_as_tuple(),
        std::forward_as_tuple(std::move(data)),
        *renderGraph, nodeID);
    CC_ENSURES(sceneID != RenderGraph::null_vertex());
}

void NativeRenderQueueBuilder::addFullscreenQuad(
    Material *material, uint32_t passID, SceneFlags sceneFlags) {
    std::string_view name = "FullscreenQuad";
    auto drawID = addVertex(
        BlitTag{},
        std::forward_as_tuple(name),
        std::forward_as_tuple(),
        std::forward_as_tuple(),
        std::forward_as_tuple(),
        std::forward_as_tuple(material, passID, sceneFlags, nullptr),
        *renderGraph, nodeID);
    CC_ENSURES(drawID != RenderGraph::null_vertex());
}

void NativeRenderQueueBuilder::addCameraQuad(
    scene::Camera *camera, cc::Material *material, uint32_t passID,
    SceneFlags sceneFlags) {
    std::string_view name = "CameraQuad";
    auto drawID = addVertex(
        BlitTag{},
        std::forward_as_tuple(name),
        std::forward_as_tuple(),
        std::forward_as_tuple(),
        std::forward_as_tuple(),
        std::forward_as_tuple(material, passID, sceneFlags, camera),
        *renderGraph, nodeID);
    CC_ENSURES(drawID != RenderGraph::null_vertex());

    auto &data = get(RenderGraph::DataTag{}, *renderGraph, drawID);

    setCameraUBOValues(
        *camera,
        *layoutGraph,
        *pipelineRuntime->getPipelineSceneData(),
        camera->getScene()->getMainLight(), data);

    if (any(sceneFlags & SceneFlags::SHADOW_CASTER)) {
    } else {
        const auto *pDirLight = camera->getScene()->getMainLight();
        if (pDirLight) {
            setShadowUBOView(*pipelineRuntime->getDevice(),
                             *layoutGraph,
                             *pipelineRuntime->getPipelineSceneData(),
                             *pDirLight, data);
        }
    }
    setLegacyTextureUBOView(
        *pipelineRuntime->getDevice(),
        *layoutGraph,
        *pipelineRuntime->getPipelineSceneData(),
        data);
}

void NativeRenderQueueBuilder::clearRenderTarget(const ccstd::string &name, const gfx::Color &color) {
    ccstd::pmr::vector<ClearView> clears(renderGraph->get_allocator());
    clears.emplace_back(name.c_str(), gfx::ClearFlagBit::COLOR, color);

    auto clearID = addVertex(
        ClearTag{},
        std::forward_as_tuple("ClearRenderTarget"),
        std::forward_as_tuple(),
        std::forward_as_tuple(),
        std::forward_as_tuple(),
        std::forward_as_tuple(std::move(clears)),
        *renderGraph, nodeID);
    CC_ENSURES(clearID != RenderGraph::null_vertex());
}

void NativeRenderQueueBuilder::setViewport(const gfx::Viewport &viewport) {
    auto &queue = get(QueueTag{}, nodeID, *renderGraph);
    queue.viewport = viewport;
}

void NativeRenderQueueBuilder::addCustomCommand(std::string_view customBehavior) {
    std::string_view name = "FullscreenQuad";
    auto drawID = addVertex(
        BlitTag{},
        std::forward_as_tuple(name),
        std::forward_as_tuple(),
        std::forward_as_tuple(),
        std::forward_as_tuple(),
        std::forward_as_tuple(
            IntrusivePtr<cc::Material>{},
            RenderGraph::null_vertex(),
            SceneFlags::NONE,
            nullptr),
        *renderGraph, nodeID);
    CC_ENSURES(drawID != RenderGraph::null_vertex());
    auto &data = get(RenderGraph::DataTag{}, *renderGraph, drawID);
    data.custom = customBehavior;
}

RenderQueueBuilder *NativeRenderPassBuilder::addQueue(
    QueueHint hint, const ccstd::string &phaseName) {
    CC_EXPECTS(!phaseName.empty());
    CC_EXPECTS(layoutID != LayoutGraphData::null_vertex());

    const auto phaseLayoutID = locate(layoutID, phaseName, *layoutGraph);
    CC_ENSURES(phaseLayoutID != LayoutGraphData::null_vertex());

    auto queueID = addVertex(
        QueueTag{},
        std::forward_as_tuple(phaseName),
        std::forward_as_tuple(phaseName),
        std::forward_as_tuple(),
        std::forward_as_tuple(),
        std::forward_as_tuple(hint, phaseLayoutID),
        *renderGraph, nodeID);

    return new NativeRenderQueueBuilder(pipelineRuntime, renderGraph, queueID, layoutGraph, phaseLayoutID);
}

namespace {

template <class SubpassBuilder>
SubpassBuilder *addRenderSubpassImpl(
    const PipelineRuntime *pipelineRuntime,
    RenderGraph &renderGraph, RenderGraph::vertex_descriptor passID,
    const LayoutGraphData &layoutGraph, LayoutGraphData::vertex_descriptor passLayoutID,
    const ccstd::string &subpassName,
    uint32_t count, uint32_t quality) { // NOLINT(bugprone-easily-swappable-parameters)
    auto &pass = get(RasterPassTag{}, passID, renderGraph);

    auto [subpassID, subpassLayoutID] = addRenderSubpassVertex(
        pass, renderGraph, passID, layoutGraph, passLayoutID, subpassName, count, quality);

    auto *builder = ccnew SubpassBuilder(
        pipelineRuntime, &renderGraph, subpassID, &layoutGraph, subpassLayoutID);

    updateRasterPassConstants(pass.width, pass.height, *builder);

    return builder;
}

} // namespace

RenderSubpassBuilder *NativeRenderPassBuilder::addRenderSubpass(const ccstd::string &subpassName) {
    return addRenderSubpassImpl<NativeRenderSubpassBuilder>(
        pipelineRuntime, *renderGraph, nodeID, *layoutGraph, layoutID, subpassName, 1, 0);
}

MultisampleRenderSubpassBuilder *NativeRenderPassBuilder::addMultisampleRenderSubpass(
    uint32_t count, uint32_t quality, const ccstd::string &subpassName) { // NOLINT(bugprone-easily-swappable-parameters)
    return addRenderSubpassImpl<NativeMultisampleRenderSubpassBuilder>(
        pipelineRuntime, *renderGraph, nodeID, *layoutGraph, layoutID, subpassName, count, quality);
}

ComputeSubpassBuilder *NativeRenderPassBuilder::addComputeSubpass(const ccstd::string &subpassName) {
    auto &pass = get(RasterPassTag{}, nodeID, *renderGraph);
    auto &subpassGraph = pass.subpassGraph;
    const auto subpassIndex = num_vertices(pass.subpassGraph);
    {
        auto id = addVertex(
            std::piecewise_construct,
            std::forward_as_tuple(subpassName),
            std::forward_as_tuple(),
            subpassGraph);
        CC_ENSURES(id == subpassIndex);
    }

    ComputeSubpass subpass(subpassIndex, renderGraph->get_allocator());

    auto subpassID = addVertex(
        ComputeSubpassTag{},
        std::forward_as_tuple(subpassName),
        std::forward_as_tuple(subpassName),
        std::forward_as_tuple(),
        std::forward_as_tuple(),
        std::forward_as_tuple(std::move(subpass)),
        *renderGraph, nodeID);

    auto subpassLayoutID = LayoutGraphData::null_vertex();
    if constexpr (ENABLE_SUBPASS) {
        subpassLayoutID = locate(layoutID, subpassName, *layoutGraph);
    } else {
        subpassLayoutID = locate(LayoutGraphData::null_vertex(), subpassName, *layoutGraph);
    }
    CC_EXPECTS(subpassLayoutID != LayoutGraphData::null_vertex());

    auto *builder = ccnew NativeComputeSubpassBuilder(
        pipelineRuntime, renderGraph, subpassID, layoutGraph, subpassLayoutID);
    updateRasterPassConstants(pass.width, pass.height, *builder);

    return builder;
}

void NativeRenderPassBuilder::setViewport(const gfx::Viewport &viewport) {
    auto &pass = get(RasterPassTag{}, nodeID, *renderGraph);
    pass.viewport = viewport;
}

void NativeRenderPassBuilder::setVersion(const ccstd::string &name, uint64_t version) {
    // noop
}

void NativeMultisampleRenderPassBuilder::addRenderTarget(
    const ccstd::string &name, gfx::LoadOp loadOp, gfx::StoreOp storeOp, const gfx::Color &color) {
    addRasterViewImpl<RasterSubpassTag>(
        name,
        "",
        "",
        AccessType::WRITE,
        AttachmentType::RENDER_TARGET,
        loadOp,
        storeOp,
        gfx::ClearFlagBit::COLOR,
        color,
        subpassID,
        *renderGraph);
}

void NativeMultisampleRenderPassBuilder::addDepthStencil(
    const ccstd::string &name, gfx::LoadOp loadOp, gfx::StoreOp storeOp,
    float depth, uint8_t stencil, gfx::ClearFlagBit clearFlags) { // NOLINT(bugprone-easily-swappable-parameters)
    addRasterViewImpl<RasterSubpassTag>(
        name,
        "",
        "",
        AccessType::WRITE,
        AttachmentType::DEPTH_STENCIL,
        loadOp,
        storeOp,
        clearFlags,
        gfx::Color{depth, static_cast<float>(stencil)},
        subpassID,
        *renderGraph);
}

void NativeMultisampleRenderPassBuilder::addTexture(
    const ccstd::string &name, const ccstd::string &slotName, // NOLINT(bugprone-easily-swappable-parameters)
    gfx::Sampler *sampler, uint32_t plane) {
    addSubpassComputeViewImpl(
        RasterSubpassTag{},
        *renderGraph,
        subpassID,
        name,
        ComputeView{
            ccstd::pmr::string(slotName, renderGraph->get_allocator()),
            AccessType::READ,
            plane,
            gfx::ClearFlagBit::NONE,
            ClearValueType::NONE,
            ClearValue{},
            gfx::ShaderStageFlagBit::NONE,
            renderGraph->get_allocator()});
    if (sampler) {
        auto iter = layoutGraph->attributeIndex.find(std::string_view{slotName});
        if (iter != layoutGraph->attributeIndex.end()) {
            auto &data = get(RenderGraph::DataTag{}, *renderGraph, subpassID);
            data.samplers[iter->second.value] = sampler;
        }
    }
}

void NativeMultisampleRenderPassBuilder::addStorageBuffer(
    const ccstd::string &name, AccessType accessType, const ccstd::string &slotName) {
    addSubpassComputeViewImpl(
        RasterSubpassTag{},
        *renderGraph,
        subpassID,
        name,
        ComputeView{
            ccstd::pmr::string(slotName, renderGraph->get_allocator()),
            accessType,
            gfx::ClearFlagBit::NONE,
            ClearValueType::NONE,
            ClearValue{},
            gfx::ShaderStageFlagBit::NONE,
            renderGraph->get_allocator()});
}

void NativeMultisampleRenderPassBuilder::addStorageImage(
    const ccstd::string &name, AccessType accessType, const ccstd::string &slotName) {
    addSubpassComputeViewImpl(
        RasterSubpassTag{},
        *renderGraph,
        subpassID,
        name,
        ComputeView{
            ccstd::pmr::string(slotName, renderGraph->get_allocator()),
            accessType,
            gfx::ClearFlagBit::NONE,
            ClearValueType::NONE,
            ClearValue{},
            gfx::ShaderStageFlagBit::NONE,
            renderGraph->get_allocator()});
}

RenderQueueBuilder *NativeMultisampleRenderPassBuilder::addQueue(
    QueueHint hint, const ccstd::string &phaseName) {
    CC_EXPECTS(!phaseName.empty());
    CC_EXPECTS(subpassLayoutID == layoutID);
    CC_EXPECTS(subpassLayoutID != LayoutGraphData::null_vertex());

    const auto phaseLayoutID = locate(subpassLayoutID, phaseName, *layoutGraph);
    CC_ENSURES(phaseLayoutID != LayoutGraphData::null_vertex());

    auto queueID = addVertex(
        QueueTag{},
        std::forward_as_tuple(phaseName),
        std::forward_as_tuple(phaseName),
        std::forward_as_tuple(),
        std::forward_as_tuple(),
        std::forward_as_tuple(hint, phaseLayoutID),
        *renderGraph, subpassID);

    return new NativeRenderQueueBuilder(pipelineRuntime, renderGraph, queueID, layoutGraph, phaseLayoutID);
}

void NativeMultisampleRenderPassBuilder::setViewport(const gfx::Viewport &viewport) {
    auto &subpass = get(RasterSubpassTag{}, subpassID, *renderGraph);
    subpass.viewport = viewport;
}

void NativeMultisampleRenderPassBuilder::setVersion(const ccstd::string &name, uint64_t version) {
    // noop
}

bool NativeMultisampleRenderPassBuilder::getShowStatistics() const {
    const auto &subpass = get(RasterSubpassTag{}, subpassID, *renderGraph);
    return subpass.showStatistics;
}

void NativeMultisampleRenderPassBuilder::setShowStatistics(bool enable) {
    auto &subpass = get(RasterSubpassTag{}, subpassID, *renderGraph);
    subpass.showStatistics = enable;
}

void NativeMultisampleRenderPassBuilder::resolveRenderTarget(
    const ccstd::string &source, const ccstd::string &target) { // NOLINT(bugprone-easily-swappable-parameters)
    auto &subpass = get(RasterSubpassTag{}, subpassID, *renderGraph);
    
    auto &pass = get(RasterPassTag{}, nodeID, *renderGraph);
    auto &subpassData = get(SubpassGraph::SubpassTag{}, pass.subpassGraph, subpass.subpassID);
    
    subpass.resolvePairs.emplace_back(
        ccstd::pmr::string(source.data(), renderGraph->get_allocator()),
        ccstd::pmr::string(target.data(), renderGraph->get_allocator()),
        ResolveFlags::COLOR,
        gfx::ResolveMode::AVERAGE,
        gfx::ResolveMode::NONE);
    
    subpassData.resolvePairs.emplace_back(subpass.resolvePairs.back());
}

void NativeMultisampleRenderPassBuilder::resolveDepthStencil(
    const ccstd::string &source, const ccstd::string &target,   // NOLINT(bugprone-easily-swappable-parameters)
    gfx::ResolveMode depthMode, gfx::ResolveMode stencilMode) { // NOLINT(bugprone-easily-swappable-parameters)
    auto &subpass = get(RasterSubpassTag{}, subpassID, *renderGraph);
    ResolveFlags flags = ResolveFlags::NONE;
    if (depthMode != gfx::ResolveMode::NONE) {
        flags |= ResolveFlags::DEPTH;
    }
    if (stencilMode != gfx::ResolveMode::NONE) {
        flags |= ResolveFlags::STENCIL;
    }
    
    auto &pass = get(RasterPassTag{}, nodeID, *renderGraph);
    auto &subpassData = get(SubpassGraph::SubpassTag{}, pass.subpassGraph, subpass.subpassID);

    subpass.resolvePairs.emplace_back(
        ccstd::pmr::string(source.data(), renderGraph->get_allocator()),
        ccstd::pmr::string(target.data(), renderGraph->get_allocator()),
        flags,
        depthMode,
        stencilMode);
    
    subpassData.resolvePairs.emplace_back(subpass.resolvePairs.back());
}

// NativeComputeQueue
void NativeComputeQueueBuilder::addDispatch(
    uint32_t threadGroupCountX, uint32_t threadGroupCountY, uint32_t threadGroupCountZ,
    Material *material, uint32_t passID) {
    std::string_view name("Dispatch");
    addVertex(
        DispatchTag{},
        std::forward_as_tuple(name),
        std::forward_as_tuple(),
        std::forward_as_tuple(),
        std::forward_as_tuple(),
        std::forward_as_tuple(
            material,
            passID,
            threadGroupCountX,
            threadGroupCountY,
            threadGroupCountZ),
        *renderGraph, nodeID);
}

// NOLINTNEXTLINE(bugprone-easily-swappable-parameters)
void NativeComputePassBuilder::addTexture(
    const ccstd::string &name, const ccstd::string &slotName,
    gfx::Sampler *sampler, uint32_t plane) {
    addPassComputeViewImpl(
        ComputeTag{},
        *renderGraph,
        nodeID,
        name,
        ComputeView{
            ccstd::pmr::string(slotName, renderGraph->get_allocator()),
            AccessType::READ,
            plane,
            gfx::ClearFlagBit::NONE,
            ClearValueType::NONE,
            ClearValue{},
            gfx::ShaderStageFlagBit::NONE,
            renderGraph->get_allocator()});
    if (sampler) {
        const auto iter = layoutGraph->attributeIndex.find(std::string_view{slotName});
        if (iter != layoutGraph->attributeIndex.end()) {
            auto &data = get(RenderGraph::DataTag{}, *renderGraph, nodeID);
            data.samplers[iter->second.value] = sampler;
        }
    }
}

void NativeComputePassBuilder::addStorageBuffer(
    const ccstd::string &name, AccessType accessType, const ccstd::string &slotName) {
    addPassComputeViewImpl(
        ComputeTag{},
        *renderGraph,
        nodeID,
        name,
        ComputeView{
            ccstd::pmr::string(slotName, renderGraph->get_allocator()),
            accessType,
            gfx::ClearFlagBit::NONE,
            ClearValueType::NONE,
            ClearValue{},
            gfx::ShaderStageFlagBit::NONE,
            renderGraph->get_allocator()});
}

void NativeComputePassBuilder::addStorageImage(
    const ccstd::string &name, AccessType accessType, const ccstd::string &slotName) {
    addPassComputeViewImpl(
        ComputeTag{},
        *renderGraph,
        nodeID,
        name,
        ComputeView{
            ccstd::pmr::string(slotName, renderGraph->get_allocator()),
            accessType,
            gfx::ClearFlagBit::NONE,
            ClearValueType::NONE,
            ClearValue{},
            gfx::ShaderStageFlagBit::NONE,
            renderGraph->get_allocator()});
}

void NativeComputePassBuilder::addMaterialTexture(
    const ccstd::string &resourceName, gfx::ShaderStageFlagBit flags) {
    auto &pass = get(RasterPassTag{}, nodeID, *renderGraph);
    pass.textures.emplace(resourceName, flags);
}

void NativeComputePassBuilder::setCustomShaderStages(
    const ccstd::string &name, gfx::ShaderStageFlagBit stageFlags) {
    auto &pass = get(ComputeTag{}, nodeID, *renderGraph);
    {
        auto iter = pass.computeViews.find(std::string_view{name});
        if (iter != pass.computeViews.end()) {
            for (auto &view : iter->second) {
                view.shaderStageFlags = stageFlags;
            }
        }
    }
}

ComputeQueueBuilder *NativeComputePassBuilder::addQueue(const ccstd::string &phaseName) {
    CC_EXPECTS(!phaseName.empty());
    CC_EXPECTS(layoutID != LayoutGraphData::null_vertex());

    const auto phaseLayoutID = locate(layoutID, phaseName, *layoutGraph);
    CC_ENSURES(phaseLayoutID != LayoutGraphData::null_vertex());

    auto queueID = addVertex(
        QueueTag{},
        std::forward_as_tuple(phaseName),
        std::forward_as_tuple(phaseName),
        std::forward_as_tuple(),
        std::forward_as_tuple(),
        std::forward_as_tuple(QueueHint::NONE, phaseLayoutID),
        *renderGraph, nodeID);

    return new NativeComputeQueueBuilder(pipelineRuntime, renderGraph, queueID, layoutGraph, phaseLayoutID);
}

} // namespace render

} // namespace cc<|MERGE_RESOLUTION|>--- conflicted
+++ resolved
@@ -392,16 +392,10 @@
 void NativeRenderSubpassBuilderImpl::addTexture(
     const ccstd::string &name, const ccstd::string &slotName,
     gfx::Sampler *sampler, uint32_t plane) {
-<<<<<<< HEAD
     addSubpassComputeViewImpl(
         RasterSubpassTag{},
         *renderGraph,
         nodeID,
-=======
-    std::ignore = sampler;
-    auto resName = name;
-    addComputeView(
->>>>>>> 274ed07a
         name,
         ComputeView{
             ccstd::pmr::string(slotName, renderGraph->get_allocator()),
