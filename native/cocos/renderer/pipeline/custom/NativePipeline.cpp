/****************************************************************************
 Copyright (c) 2021-2023 Xiamen Yaji Software Co., Ltd.

 http://www.cocos.com

 Permission is hereby granted, free of charge, to any person obtaining a copy
 of this software and associated documentation files (the "Software"), to deal
 in the Software without restriction, including without limitation the rights to
 use, copy, modify, merge, publish, distribute, sublicense, and/or sell copies
 of the Software, and to permit persons to whom the Software is furnished to do so,
 subject to the following conditions:

 The above copyright notice and this permission notice shall be included in
 all copies or substantial portions of the Software.

 THE SOFTWARE IS PROVIDED "AS IS", WITHOUT WARRANTY OF ANY KIND, EXPRESS OR
 IMPLIED, INCLUDING BUT NOT LIMITED TO THE WARRANTIES OF MERCHANTABILITY,
 FITNESS FOR A PARTICULAR PURPOSE AND NONINFRINGEMENT. IN NO EVENT SHALL THE
 AUTHORS OR COPYRIGHT HOLDERS BE LIABLE FOR ANY CLAIM, DAMAGES OR OTHER
 LIABILITY, WHETHER IN AN ACTION OF CONTRACT, TORT OR OTHERWISE, ARISING FROM,
 OUT OF OR IN CONNECTION WITH THE SOFTWARE OR THE USE OR OTHER DEALINGS IN
 THE SOFTWARE.
****************************************************************************/

#include <boost/utility/string_view_fwd.hpp>
#include <sstream>
#include "LayoutGraphFwd.h"
#include "LayoutGraphGraphs.h"
#include "LayoutGraphNames.h"
#include "LayoutGraphTypes.h"
#include "LayoutGraphUtils.h"
#include "NativePipelineFwd.h"
#include "NativePipelineTypes.h"
#include "NativeUtils.h"
#include "RenderCommonTypes.h"
#include "RenderGraphGraphs.h"
#include "RenderGraphTypes.h"
#include "RenderInterfaceFwd.h"
#include "RenderInterfaceTypes.h"
#include "RenderingModule.h"
#include "cocos/application/ApplicationManager.h"
#include "cocos/base/Macros.h"
#include "cocos/base/Ptr.h"
#include "cocos/base/StringUtil.h"
#include "cocos/base/std/container/string.h"
#include "cocos/core/Root.h"
#include "cocos/math/Mat4.h"
#include "cocos/renderer/gfx-base/GFXBuffer.h"
#include "cocos/renderer/gfx-base/GFXDef-common.h"
#include "cocos/renderer/gfx-base/GFXDescriptorSetLayout.h"
#include "cocos/renderer/gfx-base/GFXDevice.h"
#include "cocos/renderer/gfx-base/GFXInputAssembler.h"
#include "cocos/renderer/gfx-base/GFXSwapchain.h"
#include "cocos/renderer/gfx-base/states/GFXSampler.h"
#include "cocos/renderer/pipeline/Enum.h"
#include "cocos/renderer/pipeline/GlobalDescriptorSetManager.h"
#include "cocos/renderer/pipeline/PipelineSceneData.h"
#include "cocos/renderer/pipeline/PipelineStateManager.h"
#include "cocos/renderer/pipeline/RenderPipeline.h"
#include "cocos/scene/RenderScene.h"
#include "cocos/scene/RenderWindow.h"
#include "details/DebugUtils.h"
#include "details/GslUtils.h"

#if CC_USE_DEBUG_RENDERER
    #include "profiler/DebugRenderer.h"
#endif

namespace cc {

namespace render {

SceneTask *NativeSceneTransversal::transverse(SceneVisitor *visitor) const {
    std::ignore = visitor;
    return nullptr;
}

NativePipeline::NativePipeline(const allocator_type &alloc) noexcept
: device(gfx::Device::getInstance()),
  globalDSManager(std::make_unique<pipeline::GlobalDSManager>()),
  programLibrary(dynamic_cast<NativeProgramLibrary *>(getProgramLibrary())),
  pipelineSceneData(ccnew pipeline::PipelineSceneData()), // NOLINT
  nativeContext(std::make_unique<gfx::DefaultResource>(device), alloc),
<<<<<<< HEAD
  dummyLayoutGraph(alloc),
=======
>>>>>>> 7f9934e9
  resourceGraph(alloc),
  renderGraph(alloc),
  name(alloc) {
    programLibrary->setPipeline(this);
}

gfx::Device *NativePipeline::getDevice() const {
    return device;
}

void NativePipeline::beginSetup() {
    renderGraph = RenderGraph(get_allocator());
}

void NativePipeline::endSetup() {
}

bool NativePipeline::containsResource(const ccstd::string &name) const {
    return contains(name.c_str(), resourceGraph);
}

// NOLINTNEXTLINE
uint32_t NativePipeline::addRenderTexture(const ccstd::string &name, gfx::Format format, uint32_t width, uint32_t height, scene::RenderWindow *renderWindow) {
    ResourceDesc desc{};
    desc.dimension = ResourceDimension::TEXTURE2D;
    desc.width = width;
    desc.height = height;
    desc.depthOrArraySize = 1;
    desc.mipLevels = 1;
    desc.format = format;
    desc.sampleCount = gfx::SampleCount::ONE;
    desc.textureFlags = gfx::TextureFlagBit::NONE;
    desc.flags = ResourceFlags::COLOR_ATTACHMENT | ResourceFlags::INPUT_ATTACHMENT | ResourceFlags::SAMPLED;

    CC_EXPECTS(renderWindow);

    if (!renderWindow->getSwapchain()) {
        CC_ASSERT(renderWindow->getFramebuffer()->getColorTextures().size() == 1);
        CC_ASSERT(renderWindow->getFramebuffer()->getColorTextures().at(0));
        return addVertex(
            FramebufferTag{},
            std::forward_as_tuple(name.c_str()),
            std::forward_as_tuple(desc),
            std::forward_as_tuple(ResourceTraits{ResourceResidency::EXTERNAL}),
            std::forward_as_tuple(),
            std::forward_as_tuple(),
            std::forward_as_tuple(IntrusivePtr<gfx::Framebuffer>(renderWindow->getFramebuffer())),
            resourceGraph);
    }

    CC_ASSERT(renderWindow->getFramebuffer()->getColorTextures().size() == 1);
    CC_ASSERT(renderWindow->getFramebuffer()->getColorTextures().at(0));

    desc.format = renderWindow->getFramebuffer()->getColorTextures()[0]->getFormat();

    return addVertex(
        SwapchainTag{},
        std::forward_as_tuple(name.c_str()),
        std::forward_as_tuple(desc),
        std::forward_as_tuple(ResourceTraits{ResourceResidency::BACKBUFFER}),
        std::forward_as_tuple(),
        std::forward_as_tuple(),
        std::forward_as_tuple(RenderSwapchain{renderWindow->getSwapchain()}),
        resourceGraph);
}

// NOLINTNEXTLINE
uint32_t NativePipeline::addRenderTarget(const ccstd::string &name, gfx::Format format, uint32_t width, uint32_t height, ResourceResidency residency) {
    ResourceDesc desc{};
    desc.dimension = ResourceDimension::TEXTURE2D;
    desc.width = width;
    desc.height = height;
    desc.depthOrArraySize = 1;
    desc.mipLevels = 1;
    desc.format = format;
    desc.sampleCount = gfx::SampleCount::ONE;
    desc.textureFlags = gfx::TextureFlagBit::NONE;
    desc.flags = ResourceFlags::COLOR_ATTACHMENT | ResourceFlags::INPUT_ATTACHMENT | ResourceFlags::SAMPLED;

    return addVertex(
        ManagedTextureTag{},
        std::forward_as_tuple(name.c_str()),
        std::forward_as_tuple(desc),
        std::forward_as_tuple(ResourceTraits{residency}),
        std::forward_as_tuple(),
        std::forward_as_tuple(),
        std::forward_as_tuple(),
        resourceGraph);
}

// NOLINTNEXTLINE
uint32_t NativePipeline::addDepthStencil(const ccstd::string &name, gfx::Format format, uint32_t width, uint32_t height, ResourceResidency residency) {
    ResourceDesc desc{};
    desc.dimension = ResourceDimension::TEXTURE2D;
    desc.width = width;
    desc.height = height;
    desc.depthOrArraySize = 1;
    desc.mipLevels = 1;
    desc.format = format;
    desc.sampleCount = gfx::SampleCount::ONE;
    desc.textureFlags = gfx::TextureFlagBit::NONE;
    desc.flags = ResourceFlags::DEPTH_STENCIL_ATTACHMENT | ResourceFlags::INPUT_ATTACHMENT | ResourceFlags::SAMPLED;

    CC_EXPECTS(residency == ResourceResidency::MANAGED || residency == ResourceResidency::MEMORYLESS);

    gfx::SamplerInfo samplerInfo{};
    samplerInfo.magFilter = gfx::Filter::POINT;
    samplerInfo.minFilter = gfx::Filter::POINT;
    samplerInfo.mipFilter = gfx::Filter::NONE;
    return addVertex(
        ManagedTextureTag{},
        std::forward_as_tuple(name.c_str()),
        std::forward_as_tuple(desc),
        std::forward_as_tuple(ResourceTraits{residency}),
        std::forward_as_tuple(),
        std::forward_as_tuple(samplerInfo),
        std::forward_as_tuple(),
        resourceGraph);
}

void NativePipeline::updateRenderWindow(const ccstd::string &name, scene::RenderWindow *renderWindow) {
    auto resID = findVertex(ccstd::pmr::string(name, get_allocator()), resourceGraph);
    if (resID == ResourceGraph::null_vertex()) {
        return;
    }
    auto &desc = get(ResourceGraph::Desc, resourceGraph, resID);
    visitObject(
        resID, resourceGraph,
        [&](IntrusivePtr<gfx::Framebuffer> &fb) {
            CC_EXPECTS(!renderWindow->getSwapchain());
            desc.width = renderWindow->getWidth();
            desc.height = renderWindow->getHeight();
            fb = renderWindow->getFramebuffer();
        },
        [&](RenderSwapchain &sc) {
            CC_EXPECTS(renderWindow->getSwapchain());
            auto* newSwapchain = renderWindow->getSwapchain();
            if (sc.generation != newSwapchain->getGeneration()) {
                resourceGraph.invalidatePersistentRenderPassAndFramebuffer(
                    sc.swapchain->getColorTexture());
                sc.generation = newSwapchain->getGeneration();
            }
            desc.width = renderWindow->getSwapchain()->getWidth();
            desc.height = renderWindow->getSwapchain()->getHeight();
            sc.swapchain = renderWindow->getSwapchain();
        },
        [](const auto & /*res*/) {});
}

void NativePipeline::updateRenderTarget(
    const ccstd::string &name,
    uint32_t width, uint32_t height, gfx::Format format) { // NOLINT(bugprone-easily-swappable-parameters)
    auto resID = findVertex(ccstd::pmr::string(name, get_allocator()), resourceGraph);
    if (resID == ResourceGraph::null_vertex()) {
        return;
    }
    auto &desc = get(ResourceGraph::Desc, resourceGraph, resID);
<<<<<<< HEAD
    visitObject(
        resID, resourceGraph,
        [&](ManagedTexture & /*tex*/) {
            desc.width = width;
            desc.height = height;
            if (format != gfx::Format::UNKNOWN) {
                desc.format = format;
=======

    // update format
    if (format == gfx::Format::UNKNOWN) {
        format = desc.format;
    }
    visitObject(
        resID, resourceGraph,
        [&](ManagedTexture &tex) {
            bool invalidate =
                std::forward_as_tuple(desc.width, desc.height, desc.format) !=
                std::forward_as_tuple(width, height, format);
            if (invalidate) {
                desc.width = width;
                desc.height = height;
                desc.format = format;
                resourceGraph.invalidatePersistentRenderPassAndFramebuffer(tex.texture.get());
>>>>>>> 7f9934e9
            }
        },
        [](const auto & /*res*/) {});
}

void NativePipeline::updateDepthStencil(
    const ccstd::string &name,
    uint32_t width, uint32_t height, gfx::Format format) { // NOLINT(bugprone-easily-swappable-parameters)
    updateRenderTarget(name, width, height, format);
}

void NativePipeline::beginFrame() {
}

void NativePipeline::endFrame() {
}

namespace {

// NOLINTNEXTLINE(bugprone-easily-swappable-parameters)
void updateRasterPassConstants(uint32_t width, uint32_t height, Setter &setter) {
    const auto &root = *Root::getInstance();
    const auto shadingWidth = static_cast<float>(width);
    const auto shadingHeight = static_cast<float>(height);
    setter.setVec4(
        "cc_time",
        Vec4(
            root.getCumulativeTime(),
            root.getFrameTime(),
            static_cast<float>(CC_CURRENT_ENGINE()->getTotalFrames()),
            0.0F));

    setter.setVec4(
        "cc_screenSize",
        Vec4(shadingWidth, shadingHeight, 1.0F / shadingWidth, 1.0F / shadingHeight));
    setter.setVec4(
        "cc_nativeSize",
        Vec4(shadingWidth, shadingHeight, 1.0F / shadingWidth, 1.0F / shadingHeight));
<<<<<<< HEAD
=======
#if 0
>>>>>>> 7f9934e9
    const auto *debugView = root.getDebugView();
    if (debugView) {
        setter.setVec4(
            "cc_debug_view_mode",
            Vec4(static_cast<float>(debugView->getSingleMode()),
                 debugView->isLightingWithAlbedo() ? 1.0F : 0.0F,
                 debugView->isCsmLayerColoration() ? 1.0F : 0.0F,
                 0.0F));
        Vec4 debugPackVec{};
        for (auto i = static_cast<uint32_t>(pipeline::DebugViewCompositeType::DIRECT_DIFFUSE);
             i < static_cast<uint32_t>(pipeline::DebugViewCompositeType::MAX_BIT_COUNT); ++i) {
            const auto idx = i % 4;
            (&debugPackVec.x)[idx] = debugView->isCompositeModeEnabled(i) ? 1.0F : 0.0F;
            const auto packIdx = static_cast<uint32_t>(floor(static_cast<float>(i) / 4.0F));
            if (idx == 3) {
                std::string name("cc_debug_view_composite_pack_");
                name.append(std::to_string(packIdx + 1));
                setter.setVec4(name, debugPackVec);
            }
        }
    } else {
        setter.setVec4("cc_debug_view_mode", Vec4(0.0F, 1.0F, 0.0F, 0.0F));
        Vec4 debugPackVec{};
        for (auto i = static_cast<uint32_t>(pipeline::DebugViewCompositeType::DIRECT_DIFFUSE);
             i < static_cast<uint32_t>(pipeline::DebugViewCompositeType::MAX_BIT_COUNT); ++i) {
            const auto idx = i % 4;
            (&debugPackVec.x)[idx] = 1.0F;
            const auto packIdx = static_cast<uint32_t>(floor(i / 4.0));
            if (idx == 3) {
                std::string name("cc_debug_view_composite_pack_");
                name.append(std::to_string(packIdx + 1));
                setter.setVec4(name, debugPackVec);
            }
        }
    }
<<<<<<< HEAD
=======
#endif
>>>>>>> 7f9934e9
}

} // namespace

RasterPassBuilder *NativePipeline::addRasterPass(
    uint32_t width, uint32_t height, // NOLINT(bugprone-easily-swappable-parameters)
    const ccstd::string &layoutName) {
    std::string_view name("Raster");
    RasterPass pass(renderGraph.get_allocator());
    pass.width = width;
    pass.height = height;
    pass.viewport.width = width;
    pass.viewport.height = height;

    auto passID = addVertex(
        RasterTag{},
        std::forward_as_tuple(name),
        std::forward_as_tuple(layoutName.c_str()),
        std::forward_as_tuple(),
        std::forward_as_tuple(),
        std::forward_as_tuple(std::move(pass)),
        renderGraph);

    auto passLayoutID = locate(LayoutGraphData::null_vertex(), layoutName, programLibrary->layoutGraph);
    CC_EXPECTS(passLayoutID != LayoutGraphData::null_vertex());

    auto *builder = ccnew NativeRasterPassBuilder(this, &renderGraph, passID, &programLibrary->layoutGraph, passLayoutID);
    updateRasterPassConstants(width, height, *builder);

    return builder;
}

// NOLINTNEXTLINE
ComputePassBuilder *NativePipeline::addComputePass(const ccstd::string &layoutName) {
    std::string_view name("Compute");
    auto passID = addVertex(
        ComputeTag{},
        std::forward_as_tuple(name),
        std::forward_as_tuple(layoutName.c_str()),
        std::forward_as_tuple(),
        std::forward_as_tuple(),
        std::forward_as_tuple(),
        renderGraph);

    auto passLayoutID = locate(LayoutGraphData::null_vertex(), layoutName, programLibrary->layoutGraph);

    return ccnew NativeComputePassBuilder(&renderGraph, passID, &programLibrary->layoutGraph, passLayoutID);
}

// NOLINTNEXTLINE
MovePassBuilder *NativePipeline::addMovePass() {
    std::string_view name("Move");
    auto passID = addVertex(
        MoveTag{},
        std::forward_as_tuple(name),
        std::forward_as_tuple(),
        std::forward_as_tuple(),
        std::forward_as_tuple(),
        std::forward_as_tuple(),
        renderGraph);

    return ccnew NativeMovePassBuilder(&renderGraph, passID);
}

// NOLINTNEXTLINE
CopyPassBuilder *NativePipeline::addCopyPass() {
    std::string_view name("Copy");
    auto passID = addVertex(
        CopyTag{},
        std::forward_as_tuple(name),
        std::forward_as_tuple(),
        std::forward_as_tuple(),
        std::forward_as_tuple(),
        std::forward_as_tuple(),
        renderGraph);

    return ccnew NativeCopyPassBuilder(&renderGraph, passID);
}

// NOLINTNEXTLINE
void NativePipeline::presentAll() {
    PresentPass present(renderGraph.get_allocator());

    for (const auto &rasterPass : renderGraph.rasterPasses) {
        for (const auto &[name, view] : rasterPass.rasterViews) {
            const auto &resourceID = findVertex(name, resourceGraph);
            const auto &traits = get(ResourceGraph::Traits, resourceGraph, resourceID);
            if (traits.residency == ResourceResidency::BACKBUFFER) {
                present.presents.emplace(
                    std::piecewise_construct,
                    std::forward_as_tuple(name),
                    std::forward_as_tuple());
            }
        }
    }
    auto passID = addVertex(
        PresentTag{},
        std::forward_as_tuple("Present"),
        std::forward_as_tuple(),
        std::forward_as_tuple(),
        std::forward_as_tuple(),
        std::forward_as_tuple(std::move(present)),
        renderGraph);
}

// NOLINTNEXTLINE
SceneTransversal *NativePipeline::createSceneTransversal(const scene::Camera *camera, const scene::RenderScene *scene) {
    return ccnew NativeSceneTransversal(camera, scene);
}

<<<<<<< HEAD
LayoutGraphBuilder *NativePipeline::getLayoutGraphBuilder() {
    return ccnew NativeLayoutGraphBuilder(device, &dummyLayoutGraph);
}

=======
>>>>>>> 7f9934e9
gfx::DescriptorSetLayout *NativePipeline::getDescriptorSetLayout(const ccstd::string &shaderName, UpdateFrequency freq) {
    const auto &lg = programLibrary->layoutGraph;
    auto iter = lg.shaderLayoutIndex.find(std::string_view{shaderName});
    if (iter != lg.shaderLayoutIndex.end()) {
        const auto &layouts = get(LayoutGraphData::Layout, lg, iter->second).descriptorSets;
        auto iter2 = layouts.find(freq);
        if (iter2 != layouts.end()) {
            return iter2->second.descriptorSetLayout.get();
        }
        return nullptr;
    }
    CC_EXPECTS(false);
    return nullptr;
}

gfx::DescriptorSet *NativePipeline::getDescriptorSet() const {
    return globalDSManager->getGlobalDescriptorSet();
}

const ccstd::vector<gfx::CommandBuffer *> &NativePipeline::getCommandBuffers() const {
    return _commandBuffers;
}

namespace {

void buildLayoutGraphNodeBuffer(
    gfx::Device *device,
    const DescriptorSetLayoutData &data,
    LayoutGraphNodeResource &node) {
    for (const auto &[nameID, uniformBlock] : data.uniformBlocks) {
        auto res = node.uniformBuffers.emplace(
            std::piecewise_construct,
            std::forward_as_tuple(nameID),
            std::forward_as_tuple());
        CC_ENSURES(res.second);
        auto &buffer = res.first->second;
        CC_EXPECTS(uniformBlock.count);
        const auto bufferSize =
            getUniformBlockSize(uniformBlock.members) * uniformBlock.count;

        CC_ENSURES(bufferSize);
        buffer.init(device, bufferSize, false);
    }
}

} // namespace

// NOLINTNEXTLINE
bool NativePipeline::activate(gfx::Swapchain *swapchainIn) {
    // setMacroInt("CC_PIPELINE_TYPE", 1);

    swapchain = swapchainIn;
    globalDSManager->activate(device);
    pipelineSceneData->activate(device);
#if CC_USE_DEBUG_RENDERER
    DebugRenderer::getInstance()->activate(device);
#endif
    // generate macros here rather than construct func because _clusterEnabled
    // switch may be changed in root.ts setRenderPipeline() function which is after
    // pipeline construct.
    generateConstantMacros(device, constantMacros, false);

    _commandBuffers.resize(1, device->getCommandBuffer());

    // reserve layout graph resource
    const auto &lg = programLibrary->layoutGraph;
    const auto numNodes = num_vertices(lg);
    nativeContext.layoutGraphResources.reserve(numNodes);

    for (uint32_t i = 0; i != numNodes; ++i) {
        auto &node = nativeContext.layoutGraphResources.emplace_back();
        const auto &layout = get(LayoutGraphData::Layout, lg, i);
        if (holds<RenderStageTag>(i, lg)) {
            auto iter = layout.descriptorSets.find(UpdateFrequency::PER_PASS);
            if (iter == layout.descriptorSets.end()) {
                continue;
            }
            const auto &set = iter->second;
            // reserve buffer
            buildLayoutGraphNodeBuffer(device, set.descriptorSetLayoutData, node);
            // reserve descriptor sets
            node.descriptorSetPool.init(device, set.descriptorSetLayout);
        } else {
            auto iter = layout.descriptorSets.find(UpdateFrequency::PER_PHASE);
            if (iter == layout.descriptorSets.end()) {
                continue;
            }
            const auto &set = iter->second;
            // reserve buffer
            buildLayoutGraphNodeBuffer(device, set.descriptorSetLayoutData, node);
            // reserve descriptor sets
            node.descriptorSetPool.init(device, set.descriptorSetLayout);
        }
    }

    // create ia
    {
        CC_EXPECTS(device);
        // create vertex buffer
        const auto vbStride = sizeof(float) * 4; // 4 float per vertex
        const auto vbSize = vbStride * 4;        // 4 vertices
        IntrusivePtr<gfx::Buffer> quadVB = device->createBuffer(gfx::BufferInfo{
            gfx::BufferUsageBit::VERTEX | gfx::BufferUsageBit::TRANSFER_DST,
            gfx::MemoryUsageBit::DEVICE | gfx::MemoryUsageBit::HOST,
            vbSize,
            vbStride});

        CC_ENSURES(quadVB);

        // update vertex buffer
        float vbData[16] = {};
        render::setupQuadVertexBuffer(*device, Vec4{0, 0, 1, 1}, vbData);
        static_assert(sizeof(vbData) == 16 * 4);
        CC_ENSURES(sizeof(vbData) == vbSize);
        quadVB->update(vbData, sizeof(vbData));

        // create index buffer
        const auto ibStride = sizeof(uint16_t);
        const auto ibSize = ibStride * 6;

        IntrusivePtr<gfx::Buffer> quadIB = device->createBuffer(gfx::BufferInfo{
            gfx::BufferUsageBit::INDEX | gfx::BufferUsageBit::TRANSFER_DST,
            gfx::MemoryUsageBit::DEVICE,
            ibSize,
            ibStride});

        CC_ENSURES(quadIB);

        ccstd::vector<uint16_t> indices(6);
        indices[0] = 0;
        indices[1] = 1;
        indices[2] = 2;
        indices[3] = 1;
        indices[4] = 3;
        indices[5] = 2;

        quadIB->update(indices.data(),
                       static_cast<uint32_t>(indices.size() * sizeof(decltype(indices)::value_type)));

        // create input assembler
        ccstd::vector<gfx::Attribute> attributes;
        attributes.reserve(2);
        attributes.emplace_back(gfx::Attribute{"a_position", gfx::Format::RG32F});
        attributes.emplace_back(gfx::Attribute{"a_texCoord", gfx::Format::RG32F});

        ccstd::vector<gfx::Buffer *> buffers;
        buffers.emplace_back(quadVB.get());

        IntrusivePtr<gfx::InputAssembler> quadIA = device->createInputAssembler(
            gfx::InputAssemblerInfo{attributes, buffers, quadIB});
        CC_ENSURES(quadIA);

        // init fullscreenQuad
        nativeContext.fullscreenQuad.quadIB = quadIB;
        nativeContext.fullscreenQuad.quadVB = quadVB;
        nativeContext.fullscreenQuad.quadIA = quadIA;
    }

    return true;
}

bool NativePipeline::destroy() noexcept {
    if (globalDSManager) {
        globalDSManager->destroy();
        globalDSManager.reset();
    }
    if (pipelineSceneData) {
        pipelineSceneData->destroy();
        pipelineSceneData = {};
    }
    pipeline::PipelineStateManager::destroyAll();
    return true;
}

void NativePipeline::render(const ccstd::vector<scene::Camera *> &cameras) {
    std::ignore = cameras;
    const auto *sceneData = pipelineSceneData.get();
    auto *commandBuffer = device->getCommandBuffer();

    executeRenderGraph(renderGraph);
}

const MacroRecord &NativePipeline::getMacros() const {
    return macros;
}

pipeline::GlobalDSManager *NativePipeline::getGlobalDSManager() const {
    return globalDSManager.get();
}

gfx::DescriptorSetLayout *NativePipeline::getDescriptorSetLayout() const {
    return globalDSManager->getDescriptorSetLayout();
}

pipeline::PipelineSceneData *NativePipeline::getPipelineSceneData() const {
    return pipelineSceneData;
}

const ccstd::string &NativePipeline::getConstantMacros() const {
    return constantMacros;
}

scene::Model *NativePipeline::getProfiler() const {
    return profiler;
}

// NOLINTNEXTLINE
void NativePipeline::setProfiler(scene::Model *profilerIn) {
    profiler = profilerIn;
}

pipeline::GeometryRenderer *NativePipeline::getGeometryRenderer() const {
    return nullptr;
}

float NativePipeline::getShadingScale() const {
    return pipelineSceneData->getShadingScale();
}

void NativePipeline::setShadingScale(float scale) {
    pipelineSceneData->setShadingScale(scale);
}

const ccstd::string &NativePipeline::getMacroString(const ccstd::string &name) const {
    static const ccstd::string EMPTY_STRING;
    auto iter = macros.find(name);
    if (iter == macros.end()) {
        return EMPTY_STRING;
    }
    return ccstd::get<ccstd::string>(iter->second);
}

int32_t NativePipeline::getMacroInt(const ccstd::string &name) const {
    auto iter = macros.find(name);
    if (iter == macros.end()) {
        return 0;
    }
    return ccstd::get<int32_t>(iter->second);
}

bool NativePipeline::getMacroBool(const ccstd::string &name) const {
    auto iter = macros.find(name);
    if (iter == macros.end()) {
        return false;
    }
    return ccstd::get<bool>(iter->second);
}

void NativePipeline::setMacroString(const ccstd::string &name, const ccstd::string &value) {
    macros[name] = value;
}

void NativePipeline::setMacroInt(const ccstd::string &name, int32_t value) {
    macros[name] = value;
}

void NativePipeline::setMacroBool(const ccstd::string &name, bool value) {
    macros[name] = value;
}

void NativePipeline::onGlobalPipelineStateChanged() {
    pipelineSceneData->updatePipelineSceneData();
}

void NativePipeline::setValue(const ccstd::string &name, int32_t value) {
    macros[name] = value;
}

void NativePipeline::setValue(const ccstd::string &name, bool value) {
    macros[name] = value;
}

bool NativePipeline::isOcclusionQueryEnabled() const {
    return false;
}

void NativePipeline::resetRenderQueue(bool reset) {
    // noop
}

bool NativePipeline::isRenderQueueReset() const {
    return true;
}

} // namespace render

} // namespace cc<|MERGE_RESOLUTION|>--- conflicted
+++ resolved
@@ -81,10 +81,6 @@
   programLibrary(dynamic_cast<NativeProgramLibrary *>(getProgramLibrary())),
   pipelineSceneData(ccnew pipeline::PipelineSceneData()), // NOLINT
   nativeContext(std::make_unique<gfx::DefaultResource>(device), alloc),
-<<<<<<< HEAD
-  dummyLayoutGraph(alloc),
-=======
->>>>>>> 7f9934e9
   resourceGraph(alloc),
   renderGraph(alloc),
   name(alloc) {
@@ -242,15 +238,6 @@
         return;
     }
     auto &desc = get(ResourceGraph::Desc, resourceGraph, resID);
-<<<<<<< HEAD
-    visitObject(
-        resID, resourceGraph,
-        [&](ManagedTexture & /*tex*/) {
-            desc.width = width;
-            desc.height = height;
-            if (format != gfx::Format::UNKNOWN) {
-                desc.format = format;
-=======
 
     // update format
     if (format == gfx::Format::UNKNOWN) {
@@ -267,7 +254,6 @@
                 desc.height = height;
                 desc.format = format;
                 resourceGraph.invalidatePersistentRenderPassAndFramebuffer(tex.texture.get());
->>>>>>> 7f9934e9
             }
         },
         [](const auto & /*res*/) {});
@@ -306,10 +292,7 @@
     setter.setVec4(
         "cc_nativeSize",
         Vec4(shadingWidth, shadingHeight, 1.0F / shadingWidth, 1.0F / shadingHeight));
-<<<<<<< HEAD
-=======
 #if 0
->>>>>>> 7f9934e9
     const auto *debugView = root.getDebugView();
     if (debugView) {
         setter.setVec4(
@@ -345,10 +328,7 @@
             }
         }
     }
-<<<<<<< HEAD
-=======
 #endif
->>>>>>> 7f9934e9
 }
 
 } // namespace
@@ -459,13 +439,6 @@
     return ccnew NativeSceneTransversal(camera, scene);
 }
 
-<<<<<<< HEAD
-LayoutGraphBuilder *NativePipeline::getLayoutGraphBuilder() {
-    return ccnew NativeLayoutGraphBuilder(device, &dummyLayoutGraph);
-}
-
-=======
->>>>>>> 7f9934e9
 gfx::DescriptorSetLayout *NativePipeline::getDescriptorSetLayout(const ccstd::string &shaderName, UpdateFrequency freq) {
     const auto &lg = programLibrary->layoutGraph;
     auto iter = lg.shaderLayoutIndex.find(std::string_view{shaderName});
