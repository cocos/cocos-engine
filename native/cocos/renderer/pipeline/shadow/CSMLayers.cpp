--- conflicted
+++ resolved
@@ -66,16 +66,10 @@
         orthoSizeWidth = orthoSizeHeight = _lightViewFrustum.vertices[0].distance(_lightViewFrustum.vertices[6]);
     }
 
-<<<<<<< HEAD
-    if (dirLight->getCSMLevel() != scene::CSMLevel::LEVEL_1 && dirLight->getCSMOptimizationMode() ==
-                                                                   scene::CSMOptimizationMode::REMOVE_DUPLICATES) {
-        if (_level >= static_cast<uint32_t>(dirLight->getCSMLevel()) - 1U) {
-=======
     const auto csmLevel = root->getPipeline()->getPipelineSceneData()->getCSMSupported() ? dirLight->getCSMLevel() : scene::CSMLevel::LEVEL_1;
     if (csmLevel != scene::CSMLevel::LEVEL_1 && dirLight->getCSMOptimizationMode() ==
-        scene::CSMOptimizationMode::REMOVE_DUPLICATES) {
+                                                    scene::CSMOptimizationMode::REMOVE_DUPLICATES) {
         if (_level >= static_cast<uint32_t>(csmLevel) - 1U) {
->>>>>>> dcb7132d
             _maxLayerFarPlane = _castLightViewBoundingBox.halfExtents.z;
             _maxLayerPosz = _castLightViewBoundingBox.center.z;
         } else {
@@ -178,8 +172,7 @@
 
     CC_ASSERT(dirLight);
 
-    const auto levelCount = root->getPipeline()->getPipelineSceneData()->getCSMSupported() ?
-        static_cast<uint32_t>(dirLight->getCSMLevel()) : 1U;
+    const auto levelCount = root->getPipeline()->getPipelineSceneData()->getCSMSupported() ? static_cast<uint32_t>(dirLight->getCSMLevel()) : 1U;
     CC_ASSERT(levelCount <= static_cast<uint32_t>(scene::CSMLevel::LEVEL_4));
     const float shadowDistance = dirLight->getShadowDistance();
 
@@ -231,8 +224,7 @@
     constexpr float nd = 0.1F;
     const float fd = dirLight->getShadowDistance();
     const float ratio = fd / nd;
-    const auto level = root->getPipeline()->getPipelineSceneData()->getCSMSupported() ?
-        static_cast<uint32_t>(dirLight->getCSMLevel()) : 1U;
+    const auto level = root->getPipeline()->getPipelineSceneData()->getCSMSupported() ? static_cast<uint32_t>(dirLight->getCSMLevel()) : 1U;
     const float lambda = dirLight->getCSMLayerLambda();
     _layers.at(0)->setSplitCameraNear(nd);
     for (uint32_t i = 1; i < level; ++i) {
@@ -251,15 +243,9 @@
 }
 
 void CSMLayers::calculateCSM(const scene::Camera *camera, const scene::DirectionalLight *dirLight, const scene::Shadows *shadowInfo) {
-<<<<<<< HEAD
-    const auto level = dirLight->getCSMLevel();
+    const Root *root = Root::getInstance();
+    const auto level = root->getPipeline()->getPipelineSceneData()->getCSMSupported() ? dirLight->getCSMLevel() : scene::CSMLevel::LEVEL_1;
     const float shadowMapWidth = level != scene::CSMLevel::LEVEL_1 ? shadowInfo->getSize().x * 0.5F : shadowInfo->getSize().x;
-=======
-    const Root *root = Root::getInstance();
-    const auto level = root->getPipeline()->getPipelineSceneData()->getCSMSupported() ?
-        dirLight->getCSMLevel() : scene::CSMLevel::LEVEL_1;
-    const float shadowMapWidth = level !=  scene::CSMLevel::LEVEL_1 ? shadowInfo->getSize().x * 0.5F : shadowInfo->getSize().x;
->>>>>>> dcb7132d
 
     if (shadowMapWidth < 0.999F) {
         return;
