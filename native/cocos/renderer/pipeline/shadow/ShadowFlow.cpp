--- conflicted
+++ resolved
@@ -116,19 +116,11 @@
 void ShadowFlow::resizeShadowMap(const scene::Light *light, scene::Shadow **shadowInfo) {
     auto *     sceneData = _pipeline->getPipelineSceneData();
     auto *     device    = gfx::Device::getInstance();
-<<<<<<< HEAD
     const auto width     = static_cast<uint>((*shadowInfo)->size.x);
     const auto height    = static_cast<uint>((*shadowInfo)->size.y);
     const auto format    = supportsHalfFloatTexture(device)
                                ? ((*shadowInfo)->packing ? gfx::Format::RGBA8 : gfx::Format::RGBA16F)
                                : gfx::Format::RGBA8;
-=======
-    const auto width     = static_cast<uint>(shadowInfo->size.x);
-    const auto height    = static_cast<uint>(shadowInfo->size.y);
-    const auto format    = supportsHalfFloatTexture(device)
-                            ? (shadowInfo->packing ? gfx::Format::RGBA8 : gfx::Format::RGBA16F)
-                            : gfx::Format::RGBA8;
->>>>>>> fd74b3e7
 
     if (sceneData->getShadowFramebufferMap().count(light)) {
         auto *framebuffer = sceneData->getShadowFramebufferMap().at(light);
@@ -184,36 +176,6 @@
     const auto  width         = static_cast<uint>(shadowMapSize.x);
     const auto  height        = static_cast<uint>(shadowMapSize.y);
     const auto  format        = supportsHalfFloatTexture(device)
-<<<<<<< HEAD
-                                    ? (shadowInfo->packing ? gfx::Format::RGBA8 : gfx::Format::RGBA16F)
-                                    : gfx::Format::RGBA8;
-
-    if (!_renderPass) {
-        const gfx::ColorAttachment colorAttachment = {
-            format,
-            gfx::SampleCount::X1,
-            gfx::LoadOp::CLEAR,
-            gfx::StoreOp::STORE,
-            {},
-            {gfx::AccessType::FRAGMENT_SHADER_READ_TEXTURE},
-        };
-
-        const gfx::DepthStencilAttachment depthStencilAttachment = {
-            device->getDepthStencilFormat(),
-            gfx::SampleCount::X1,
-            gfx::LoadOp::CLEAR,
-            gfx::StoreOp::DISCARD,
-            gfx::LoadOp::CLEAR,
-            gfx::StoreOp::DISCARD,
-            {},
-            {gfx::AccessType::FRAGMENT_SHADER_READ_TEXTURE},
-        };
-
-        gfx::RenderPassInfo rpInfo;
-        rpInfo.colorAttachments.emplace_back(colorAttachment);
-        rpInfo.depthStencilAttachment = depthStencilAttachment;
-        _renderPass                   = device->createRenderPass(rpInfo);
-=======
                             ? (shadowInfo->packing ? gfx::Format::RGBA8 : gfx::Format::RGBA16F)
                             : gfx::Format::RGBA8;
     
@@ -248,7 +210,6 @@
     } else {
         _renderPass = device->createRenderPass(rpInfo);
         renderPassHashMap.insert({rpHash, _renderPass});
->>>>>>> fd74b3e7
     }
 
     vector<gfx::Texture *> renderTargets;
