/****************************************************************************
 Copyright (c) 2020-2021 Xiamen Yaji Software Co., Ltd.

 http://www.cocos.com

 Permission is hereby granted, free of charge, to any person obtaining a copy
 of this software and associated engine source code (the "Software"), a limited,
 worldwide, royalty-free, non-assignable, revocable and non-exclusive license
 to use Cocos Creator solely to develop games on your target platforms. You shall
 not use Cocos Creator software for developing other software or tools that's
 used for developing games. You are not granted to publish, distribute,
 sublicense, and/or sell copies of Cocos Creator.

 The software or tools in this License Agreement are licensed, not sold.
 Xiamen Yaji Software Co., Ltd. reserves all rights not expressly granted to you.

 THE SOFTWARE IS PROVIDED "AS IS", WITHOUT WARRANTY OF ANY KIND, EXPRESS OR
 IMPLIED, INCLUDING BUT NOT LIMITED TO THE WARRANTIES OF MERCHANTABILITY,
 FITNESS FOR A PARTICULAR PURPOSE AND NONINFRINGEMENT. IN NO EVENT SHALL THE
 AUTHORS OR COPYRIGHT HOLDERS BE LIABLE FOR ANY CLAIM, DAMAGES OR OTHER
 LIABILITY, WHETHER IN AN ACTION OF CONTRACT, TORT OR OTHERWISE, ARISING FROM,
 OUT OF OR IN CONNECTION WITH THE SOFTWARE OR THE USE OR OTHER DEALINGS IN
 THE SOFTWARE.
****************************************************************************/

#include "RenderPipeline.h"
#include "PipelineStateManager.h"
#include "RenderFlow.h"
#include "gfx-base/GFXCommandBuffer.h"
#include "gfx-base/GFXDescriptorSet.h"
#include "gfx-base/GFXDescriptorSetLayout.h"
#include "gfx-base/GFXDevice.h"
#include "gfx-base/GFXTexture.h"

namespace cc {
namespace pipeline {

RenderPipeline *RenderPipeline::instance = nullptr;

RenderPipeline *RenderPipeline::getInstance() {
    return RenderPipeline::instance;
}

RenderPipeline::RenderPipeline()
: _device(gfx::Device::getInstance()) {
    RenderPipeline::instance = this;

    generateConstantMacros();

    _globalDSManager   = new GlobalDSManager();
    _pipelineUBO       = new PipelineUBO();
    _pipelineSceneData = new PipelineSceneData();
}

RenderPipeline::~RenderPipeline() {
    RenderPipeline::instance = nullptr;
}

<<<<<<< HEAD
#define INIT_GLOBAL_DESCSET_LAYOUT(info)                                      \
    do {                                                                      \
        globalDescriptorSetLayout.samplers[info::NAME]    = info::LAYOUT;     \
        globalDescriptorSetLayout.bindings[info::BINDING] = info::DESCRIPTOR; \
    } while (0)

void RenderPipeline::setDescriptorSetLayout() {
    globalDescriptorSetLayout.bindings.resize(static_cast<size_t>(PipelineGlobalBindings::COUNT));

    globalDescriptorSetLayout.blocks[UBOGlobal::NAME]            = UBOGlobal::LAYOUT;
    globalDescriptorSetLayout.bindings[UBOGlobal::BINDING]       = UBOGlobal::DESCRIPTOR;
    globalDescriptorSetLayout.blocks[UBOCamera::NAME]            = UBOCamera::LAYOUT;
    globalDescriptorSetLayout.bindings[UBOCamera::BINDING]       = UBOCamera::DESCRIPTOR;
    globalDescriptorSetLayout.blocks[UBOShadow::NAME]            = UBOShadow::LAYOUT;
    globalDescriptorSetLayout.bindings[UBOShadow::BINDING]       = UBOShadow::DESCRIPTOR;
    globalDescriptorSetLayout.samplers[SHADOWMAP::NAME]          = SHADOWMAP::LAYOUT;
    globalDescriptorSetLayout.bindings[SHADOWMAP::BINDING]       = SHADOWMAP::DESCRIPTOR;
    globalDescriptorSetLayout.samplers[ENVIRONMENT::NAME]        = ENVIRONMENT::LAYOUT;
    globalDescriptorSetLayout.bindings[ENVIRONMENT::BINDING]     = ENVIRONMENT::DESCRIPTOR;
    globalDescriptorSetLayout.samplers[SPOTLIGHTINGMAP::NAME]    = SPOTLIGHTINGMAP::LAYOUT;
    globalDescriptorSetLayout.bindings[SPOTLIGHTINGMAP::BINDING] = SPOTLIGHTINGMAP::DESCRIPTOR;

    INIT_GLOBAL_DESCSET_LAYOUT(SAMPLERGBUFFERALBEDOMAP);
    INIT_GLOBAL_DESCSET_LAYOUT(SAMPLERGBUFFERPOSITIONMAP);
    INIT_GLOBAL_DESCSET_LAYOUT(SAMPLERGBUFFEREMISSIVEMAP);
    INIT_GLOBAL_DESCSET_LAYOUT(SAMPLERGBUFFERNORMALMAP);
    INIT_GLOBAL_DESCSET_LAYOUT(SAMPLERLIGHTINGRESULTMAP);

    localDescriptorSetLayout.bindings.resize(static_cast<size_t>(ModelLocalBindings::COUNT));
    localDescriptorSetLayout.blocks[UBOLocalBatched::NAME]           = UBOLocalBatched::LAYOUT;
    localDescriptorSetLayout.bindings[UBOLocalBatched::BINDING]      = UBOLocalBatched::DESCRIPTOR;
    localDescriptorSetLayout.blocks[UBOLocal::NAME]                  = UBOLocal::LAYOUT;
    localDescriptorSetLayout.bindings[UBOLocal::BINDING]             = UBOLocal::DESCRIPTOR;
    localDescriptorSetLayout.blocks[UBOForwardLight::NAME]           = UBOForwardLight::LAYOUT;
    localDescriptorSetLayout.bindings[UBOForwardLight::BINDING]      = UBOForwardLight::DESCRIPTOR;
    localDescriptorSetLayout.blocks[UBOSkinningTexture::NAME]        = UBOSkinningTexture::LAYOUT;
    localDescriptorSetLayout.bindings[UBOSkinningTexture::BINDING]   = UBOSkinningTexture::DESCRIPTOR;
    localDescriptorSetLayout.blocks[UBOSkinningAnimation::NAME]      = UBOSkinningAnimation::LAYOUT;
    localDescriptorSetLayout.bindings[UBOSkinningAnimation::BINDING] = UBOSkinningAnimation::DESCRIPTOR;
    localDescriptorSetLayout.blocks[UBOSkinning::NAME]               = UBOSkinning::LAYOUT;
    localDescriptorSetLayout.bindings[UBOSkinning::BINDING]          = UBOSkinning::DESCRIPTOR;
    localDescriptorSetLayout.blocks[UBOMorph::NAME]                  = UBOMorph::LAYOUT;
    localDescriptorSetLayout.bindings[UBOMorph::BINDING]             = UBOMorph::DESCRIPTOR;
    localDescriptorSetLayout.samplers[JOINTTEXTURE::NAME]            = JOINTTEXTURE::LAYOUT;
    localDescriptorSetLayout.bindings[JOINTTEXTURE::BINDING]         = JOINTTEXTURE::DESCRIPTOR;
    localDescriptorSetLayout.samplers[POSITIONMORPH::NAME]           = POSITIONMORPH::LAYOUT;
    localDescriptorSetLayout.bindings[POSITIONMORPH::BINDING]        = POSITIONMORPH::DESCRIPTOR;
    localDescriptorSetLayout.samplers[NORMALMORPH::NAME]             = NORMALMORPH::LAYOUT;
    localDescriptorSetLayout.bindings[NORMALMORPH::BINDING]          = NORMALMORPH::DESCRIPTOR;
    localDescriptorSetLayout.samplers[TANGENTMORPH::NAME]            = TANGENTMORPH::LAYOUT;
    localDescriptorSetLayout.bindings[TANGENTMORPH::BINDING]         = TANGENTMORPH::DESCRIPTOR;
    localDescriptorSetLayout.samplers[LIGHTMAPTEXTURE::NAME]         = LIGHTMAPTEXTURE::LAYOUT;
    localDescriptorSetLayout.bindings[LIGHTMAPTEXTURE::BINDING]      = LIGHTMAPTEXTURE::DESCRIPTOR;
    localDescriptorSetLayout.samplers[SPRITETEXTURE::NAME]           = SPRITETEXTURE::LAYOUT;
    localDescriptorSetLayout.bindings[SPRITETEXTURE::BINDING]        = SPRITETEXTURE::DESCRIPTOR;
    localDescriptorSetLayout.samplers[REFLECTIONTEXTURE::NAME]       = REFLECTIONTEXTURE::LAYOUT;
    localDescriptorSetLayout.bindings[REFLECTIONTEXTURE::BINDING]    = REFLECTIONTEXTURE::DESCRIPTOR;
    localDescriptorSetLayout.storeImages[REFLECTIONSTORAGE::NAME]    = REFLECTIONSTORAGE::LAYOUT;
    localDescriptorSetLayout.bindings[REFLECTIONSTORAGE::BINDING]    = REFLECTIONSTORAGE::DESCRIPTOR;
    localDescriptorSetLayout.samplers[REFLECTIONTEXTURE::NAME]       = REFLECTIONTEXTURE::LAYOUT;
    localDescriptorSetLayout.bindings[REFLECTIONTEXTURE::BINDING]    = REFLECTIONTEXTURE::DESCRIPTOR;
    localDescriptorSetLayout.storeImages[REFLECTIONSTORAGE::NAME]    = REFLECTIONSTORAGE::LAYOUT;
    localDescriptorSetLayout.bindings[REFLECTIONSTORAGE::BINDING]    = REFLECTIONSTORAGE::DESCRIPTOR;
}

=======
>>>>>>> b864e70d
bool RenderPipeline::initialize(const RenderPipelineInfo &info) {
    _flows = info.flows;
    _tag   = info.tag;
    return true;
}

bool RenderPipeline::activate() {
    _globalDSManager->activate(_device, this);
    _descriptorSet = _globalDSManager->getGlobalDescriptorSet();
    _pipelineUBO->activate(_device, this);
    _pipelineSceneData->activate(_device, this);

    for (auto *const flow : _flows) {
        flow->activate(this);
    }

    // has not initBuiltinRes,
    // create temporary default Texture to binding sampler2d
    if (!_defaultTexture) {
        _defaultTexture = _device->createTexture({
            gfx::TextureType::TEX2D,
            gfx::TextureUsageBit::COLOR_ATTACHMENT | gfx::TextureUsageBit::SAMPLED,
            gfx::Format::RGBA8,
            1U,
            1U,
        });
    }

    return true;
}

void RenderPipeline::render(const vector<scene::Camera *> &cameras) {
    for (auto *const flow : _flows) {
        for (auto *camera : cameras) {
            flow->render(camera);
        }
    }
}

void RenderPipeline::destroy() {
    for (auto *flow : _flows) {
        flow->destroy();
    }
    _flows.clear();

    _globalDSManager->getGlobalDescriptorSet()->destroy();
    CC_SAFE_DELETE(_globalDSManager);
    CC_SAFE_DESTROY(_pipelineUBO);
    CC_SAFE_DESTROY(_pipelineSceneData);

    for (auto *const cmdBuffer : _commandBuffers) {
        cmdBuffer->destroy();
    }
    _commandBuffers.clear();

    CC_SAFE_DESTROY(_defaultTexture);

    CC_SAFE_DELETE(_defaultTexture);

    SamplerLib::destroyAll();
    PipelineStateManager::destroyAll();
}

void RenderPipeline::setPipelineSharedSceneData(scene::PipelineSharedSceneData *data) {
    _pipelineSceneData->setPipelineSharedSceneData(data);
}

void RenderPipeline::generateConstantMacros() {
    _constantMacros = StringUtil::format(
        R"(
#define CC_DEVICE_SUPPORT_FLOAT_TEXTURE %d
#define CC_DEVICE_MAX_VERTEX_UNIFORM_VECTORS %d
#define CC_DEVICE_MAX_FRAGMENT_UNIFORM_VECTORS %d
        )",
        _device->hasFeature(gfx::Feature::TEXTURE_FLOAT) ? 1 : 0,
        _device->getCapabilities().maxVertexUniformVectors,
        _device->getCapabilities().maxFragmentUniformVectors);
}

} // namespace pipeline
} // namespace cc<|MERGE_RESOLUTION|>--- conflicted
+++ resolved
@@ -56,74 +56,6 @@
     RenderPipeline::instance = nullptr;
 }
 
-<<<<<<< HEAD
-#define INIT_GLOBAL_DESCSET_LAYOUT(info)                                      \
-    do {                                                                      \
-        globalDescriptorSetLayout.samplers[info::NAME]    = info::LAYOUT;     \
-        globalDescriptorSetLayout.bindings[info::BINDING] = info::DESCRIPTOR; \
-    } while (0)
-
-void RenderPipeline::setDescriptorSetLayout() {
-    globalDescriptorSetLayout.bindings.resize(static_cast<size_t>(PipelineGlobalBindings::COUNT));
-
-    globalDescriptorSetLayout.blocks[UBOGlobal::NAME]            = UBOGlobal::LAYOUT;
-    globalDescriptorSetLayout.bindings[UBOGlobal::BINDING]       = UBOGlobal::DESCRIPTOR;
-    globalDescriptorSetLayout.blocks[UBOCamera::NAME]            = UBOCamera::LAYOUT;
-    globalDescriptorSetLayout.bindings[UBOCamera::BINDING]       = UBOCamera::DESCRIPTOR;
-    globalDescriptorSetLayout.blocks[UBOShadow::NAME]            = UBOShadow::LAYOUT;
-    globalDescriptorSetLayout.bindings[UBOShadow::BINDING]       = UBOShadow::DESCRIPTOR;
-    globalDescriptorSetLayout.samplers[SHADOWMAP::NAME]          = SHADOWMAP::LAYOUT;
-    globalDescriptorSetLayout.bindings[SHADOWMAP::BINDING]       = SHADOWMAP::DESCRIPTOR;
-    globalDescriptorSetLayout.samplers[ENVIRONMENT::NAME]        = ENVIRONMENT::LAYOUT;
-    globalDescriptorSetLayout.bindings[ENVIRONMENT::BINDING]     = ENVIRONMENT::DESCRIPTOR;
-    globalDescriptorSetLayout.samplers[SPOTLIGHTINGMAP::NAME]    = SPOTLIGHTINGMAP::LAYOUT;
-    globalDescriptorSetLayout.bindings[SPOTLIGHTINGMAP::BINDING] = SPOTLIGHTINGMAP::DESCRIPTOR;
-
-    INIT_GLOBAL_DESCSET_LAYOUT(SAMPLERGBUFFERALBEDOMAP);
-    INIT_GLOBAL_DESCSET_LAYOUT(SAMPLERGBUFFERPOSITIONMAP);
-    INIT_GLOBAL_DESCSET_LAYOUT(SAMPLERGBUFFEREMISSIVEMAP);
-    INIT_GLOBAL_DESCSET_LAYOUT(SAMPLERGBUFFERNORMALMAP);
-    INIT_GLOBAL_DESCSET_LAYOUT(SAMPLERLIGHTINGRESULTMAP);
-
-    localDescriptorSetLayout.bindings.resize(static_cast<size_t>(ModelLocalBindings::COUNT));
-    localDescriptorSetLayout.blocks[UBOLocalBatched::NAME]           = UBOLocalBatched::LAYOUT;
-    localDescriptorSetLayout.bindings[UBOLocalBatched::BINDING]      = UBOLocalBatched::DESCRIPTOR;
-    localDescriptorSetLayout.blocks[UBOLocal::NAME]                  = UBOLocal::LAYOUT;
-    localDescriptorSetLayout.bindings[UBOLocal::BINDING]             = UBOLocal::DESCRIPTOR;
-    localDescriptorSetLayout.blocks[UBOForwardLight::NAME]           = UBOForwardLight::LAYOUT;
-    localDescriptorSetLayout.bindings[UBOForwardLight::BINDING]      = UBOForwardLight::DESCRIPTOR;
-    localDescriptorSetLayout.blocks[UBOSkinningTexture::NAME]        = UBOSkinningTexture::LAYOUT;
-    localDescriptorSetLayout.bindings[UBOSkinningTexture::BINDING]   = UBOSkinningTexture::DESCRIPTOR;
-    localDescriptorSetLayout.blocks[UBOSkinningAnimation::NAME]      = UBOSkinningAnimation::LAYOUT;
-    localDescriptorSetLayout.bindings[UBOSkinningAnimation::BINDING] = UBOSkinningAnimation::DESCRIPTOR;
-    localDescriptorSetLayout.blocks[UBOSkinning::NAME]               = UBOSkinning::LAYOUT;
-    localDescriptorSetLayout.bindings[UBOSkinning::BINDING]          = UBOSkinning::DESCRIPTOR;
-    localDescriptorSetLayout.blocks[UBOMorph::NAME]                  = UBOMorph::LAYOUT;
-    localDescriptorSetLayout.bindings[UBOMorph::BINDING]             = UBOMorph::DESCRIPTOR;
-    localDescriptorSetLayout.samplers[JOINTTEXTURE::NAME]            = JOINTTEXTURE::LAYOUT;
-    localDescriptorSetLayout.bindings[JOINTTEXTURE::BINDING]         = JOINTTEXTURE::DESCRIPTOR;
-    localDescriptorSetLayout.samplers[POSITIONMORPH::NAME]           = POSITIONMORPH::LAYOUT;
-    localDescriptorSetLayout.bindings[POSITIONMORPH::BINDING]        = POSITIONMORPH::DESCRIPTOR;
-    localDescriptorSetLayout.samplers[NORMALMORPH::NAME]             = NORMALMORPH::LAYOUT;
-    localDescriptorSetLayout.bindings[NORMALMORPH::BINDING]          = NORMALMORPH::DESCRIPTOR;
-    localDescriptorSetLayout.samplers[TANGENTMORPH::NAME]            = TANGENTMORPH::LAYOUT;
-    localDescriptorSetLayout.bindings[TANGENTMORPH::BINDING]         = TANGENTMORPH::DESCRIPTOR;
-    localDescriptorSetLayout.samplers[LIGHTMAPTEXTURE::NAME]         = LIGHTMAPTEXTURE::LAYOUT;
-    localDescriptorSetLayout.bindings[LIGHTMAPTEXTURE::BINDING]      = LIGHTMAPTEXTURE::DESCRIPTOR;
-    localDescriptorSetLayout.samplers[SPRITETEXTURE::NAME]           = SPRITETEXTURE::LAYOUT;
-    localDescriptorSetLayout.bindings[SPRITETEXTURE::BINDING]        = SPRITETEXTURE::DESCRIPTOR;
-    localDescriptorSetLayout.samplers[REFLECTIONTEXTURE::NAME]       = REFLECTIONTEXTURE::LAYOUT;
-    localDescriptorSetLayout.bindings[REFLECTIONTEXTURE::BINDING]    = REFLECTIONTEXTURE::DESCRIPTOR;
-    localDescriptorSetLayout.storeImages[REFLECTIONSTORAGE::NAME]    = REFLECTIONSTORAGE::LAYOUT;
-    localDescriptorSetLayout.bindings[REFLECTIONSTORAGE::BINDING]    = REFLECTIONSTORAGE::DESCRIPTOR;
-    localDescriptorSetLayout.samplers[REFLECTIONTEXTURE::NAME]       = REFLECTIONTEXTURE::LAYOUT;
-    localDescriptorSetLayout.bindings[REFLECTIONTEXTURE::BINDING]    = REFLECTIONTEXTURE::DESCRIPTOR;
-    localDescriptorSetLayout.storeImages[REFLECTIONSTORAGE::NAME]    = REFLECTIONSTORAGE::LAYOUT;
-    localDescriptorSetLayout.bindings[REFLECTIONSTORAGE::BINDING]    = REFLECTIONSTORAGE::DESCRIPTOR;
-}
-
-=======
->>>>>>> b864e70d
 bool RenderPipeline::initialize(const RenderPipelineInfo &info) {
     _flows = info.flows;
     _tag   = info.tag;
