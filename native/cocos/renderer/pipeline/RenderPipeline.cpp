/****************************************************************************
 Copyright (c) 2020-2022 Xiamen Yaji Software Co., Ltd.

 http://www.cocos.com

 Permission is hereby granted, free of charge, to any person obtaining a copy
 of this software and associated engine source code (the "Software"), a limited,
 worldwide, royalty-free, non-assignable, revocable and non-exclusive license
 to use Cocos Creator solely to develop games on your target platforms. You shall
 not use Cocos Creator software for developing other software or tools that's
 used for developing games. You are not granted to publish, distribute,
 sublicense, and/or sell copies of Cocos Creator.

 The software or tools in this License Agreement are licensed, not sold.
 Xiamen Yaji Software Co., Ltd. reserves all rights not expressly granted to you.

 THE SOFTWARE IS PROVIDED "AS IS", WITHOUT WARRANTY OF ANY KIND, EXPRESS OR
 IMPLIED, INCLUDING BUT NOT LIMITED TO THE WARRANTIES OF MERCHANTABILITY,
 FITNESS FOR A PARTICULAR PURPOSE AND NONINFRINGEMENT. IN NO EVENT SHALL THE
 AUTHORS OR COPYRIGHT HOLDERS BE LIABLE FOR ANY CLAIM, DAMAGES OR OTHER
 LIABILITY, WHETHER IN AN ACTION OF CONTRACT, TORT OR OTHERWISE, ARISING FROM,
 OUT OF OR IN CONNECTION WITH THE SOFTWARE OR THE USE OR OTHER DEALINGS IN
 THE SOFTWARE.
****************************************************************************/

#include "RenderPipeline.h"
#include "BatchedBuffer.h"
#if CC_USE_GEOMETRY_RENDERER
    #include "GeometryRenderer.h"
#endif
#include "GlobalDescriptorSetManager.h"
#include "InstancedBuffer.h"
#include "PipelineSceneData.h"
#include "PipelineStateManager.h"
#include "PipelineUBO.h"
#include "RenderFlow.h"
#include "RenderPipeline.h"
#include "base/StringUtil.h"
#include "base/std/hash/hash.h"
#include "frame-graph/FrameGraph.h"
#include "gfx-base/GFXDevice.h"
#include "helper/Utils.h"
#if CC_USE_DEBUG_RENDERER
    #include "profiler/DebugRenderer.h"
#endif
#include "scene/Camera.h"
#include "scene/Skybox.h"

namespace cc {
namespace pipeline {

framegraph::StringHandle RenderPipeline::fgStrHandleOutDepthTexture = framegraph::FrameGraph::stringToHandle("depthTexture");
framegraph::StringHandle RenderPipeline::fgStrHandleOutColorTexture = framegraph::FrameGraph::stringToHandle("outputTexture");
framegraph::StringHandle RenderPipeline::fgStrHandlePostprocessPass = framegraph::FrameGraph::stringToHandle("pipelinePostPass");
framegraph::StringHandle RenderPipeline::fgStrHandleBloomOutTexture = framegraph::FrameGraph::stringToHandle("combineTex");

RenderPipeline *RenderPipeline::instance = nullptr;

RenderPipeline *RenderPipeline::getInstance() {
    return RenderPipeline::instance;
}

RenderPipeline::RenderPipeline()
: _device(gfx::Device::getInstance()) {
    RenderPipeline::instance = this;

    _globalDSManager = ccnew GlobalDSManager();
    _pipelineUBO = ccnew PipelineUBO();
}

RenderPipeline::~RenderPipeline() {
    RenderPipeline::instance = nullptr;
}

bool RenderPipeline::initialize(const RenderPipelineInfo &info) {
    _flows = info.flows;
    _tag = info.tag;
    return true;
}

bool RenderPipeline::isEnvmapEnabled() const {
    return _pipelineSceneData->getSkybox()->isUseIBL();
}

bool RenderPipeline::activate(gfx::Swapchain * /*swapchain*/) {
    _globalDSManager->activate(_device);
    _descriptorSet = _globalDSManager->getGlobalDescriptorSet();
    _pipelineUBO->activate(_device, this);
    _pipelineSceneData->activate(_device);
#if CC_USE_DEBUG_RENDERER
    CC_DEBUG_RENDERER->activate(_device);
#endif

    // generate macros here rather than construct func because _clusterEnabled
    // switch may be changed in root.ts setRenderPipeline() function which is after
    // pipeline construct.
    generateConstantMacros();

    for (auto *const flow : _flows) {
        flow->activate(this);
    }

    return true;
}

void RenderPipeline::render(const ccstd::vector<scene::Camera *> &cameras) {
    for (auto *const flow : _flows) {
        for (auto *camera : cameras) {
            flow->render(camera);
        }
    }

    RenderPipeline::framegraphGC();
}

void RenderPipeline::onGlobalPipelineStateChanged() {
    // do nothing
}

void RenderPipeline::destroyQuadInputAssembler() {
    CC_SAFE_DESTROY_AND_DELETE(_quadIB);

    for (auto *node : _quadVB) {
        CC_SAFE_DESTROY_AND_DELETE(node);
    }

    for (auto node : _quadIA) {
        CC_SAFE_DESTROY_AND_DELETE(node.second);
    }
    _quadVB.clear();
    _quadIA.clear();
}

#if CC_USE_GEOMETRY_RENDERER
void RenderPipeline::updateGeometryRenderer(const ccstd::vector<scene::Camera *> &cameras) {
    if (_geometryRenderer) {
        return;
    }

    // Query the first camera rendering to swapchain.
    for (const auto *camera : cameras) {
<<<<<<< HEAD
        if (camera && camera->getWindow() && camera->getWindow()->getSwapchain() ) {
            const_cast<scene::Camera*>(camera)->initGeometryRenderer();
=======
        if (camera && camera->getWindow() && camera->getWindow()->getSwapchain()) {
>>>>>>> c705d11c
            _geometryRenderer = camera->getGeometryRenderer();
            return;
        }
    }
}
#endif

bool RenderPipeline::destroy() {
    for (auto *flow : _flows) {
        CC_SAFE_DESTROY_AND_DELETE(flow);
    }
    _flows.clear();

#if CC_USE_GEOMETRY_RENDERER
    _geometryRenderer = nullptr;
#endif
    _descriptorSet = nullptr;
    CC_SAFE_DESTROY_AND_DELETE(_globalDSManager);
    CC_SAFE_DESTROY_AND_DELETE(_pipelineUBO);
    CC_SAFE_DESTROY_NULL(_pipelineSceneData);
#if CC_USE_DEBUG_RENDERER
    CC_DEBUG_RENDERER->destroy();
#endif

    for (auto *const queryPool : _queryPools) {
        queryPool->destroy();
    }
    _queryPools.clear();

    for (auto *const cmdBuffer : _commandBuffers) {
        cmdBuffer->destroy();
    }
    _commandBuffers.clear();

    PipelineStateManager::destroyAll();
    BatchedBuffer::destroyBatchedBuffer();
    InstancedBuffer::destroyInstancedBuffer();
    framegraph::FrameGraph::gc(0);

    return Super::destroy();
}

gfx::Color RenderPipeline::getClearcolor(scene::Camera *camera) const {
    auto *const sceneData = getPipelineSceneData();
    gfx::Color clearColor{0.0F, 0.0F, 0.0F, 1.0F};
    if (static_cast<uint32_t>(camera->getClearFlag()) & static_cast<uint32_t>(gfx::ClearFlagBit::COLOR)) {
        clearColor = camera->getClearColor();
    }

    clearColor.w = 0.F;
    return clearColor;
}

void RenderPipeline::updateQuadVertexData(const Vec4 &viewport, gfx::Buffer *buffer) {
    float vbData[16] = {0.F};
    genQuadVertexData(viewport, vbData);
    buffer->update(vbData, sizeof(vbData));
}

gfx::InputAssembler *RenderPipeline::getIAByRenderArea(const gfx::Rect &renderArea) {
    auto bufferWidth{static_cast<float>(_width)};
    auto bufferHeight{static_cast<float>(_height)};
    Vec4 viewport{
        static_cast<float>(renderArea.x) / bufferWidth,
        static_cast<float>(renderArea.y) / bufferHeight,
        static_cast<float>(renderArea.width) / bufferWidth,
        static_cast<float>(renderArea.height) / bufferHeight,
    };

    const auto iter = _quadIA.find(viewport);
    if (iter != _quadIA.end()) {
        return iter->second;
    }

    gfx::Buffer *vb = nullptr;
    gfx::InputAssembler *ia = nullptr;
    createQuadInputAssembler(_quadIB, &vb, &ia);
    _quadVB.push_back(vb);
    _quadIA[viewport] = ia;

    updateQuadVertexData(viewport, vb);

    return ia;
}

bool RenderPipeline::createQuadInputAssembler(gfx::Buffer *quadIB, gfx::Buffer **quadVB, gfx::InputAssembler **quadIA) {
    // step 1 create vertex buffer
    uint32_t vbStride = sizeof(float) * 4;
    uint32_t vbSize = vbStride * 4;

    if (*quadVB == nullptr) {
        *quadVB = _device->createBuffer({gfx::BufferUsageBit::VERTEX | gfx::BufferUsageBit::TRANSFER_DST,
                                         gfx::MemoryUsageBit::DEVICE, vbSize, vbStride});
    }

    // step 2 create input assembler
    gfx::InputAssemblerInfo info;
    info.attributes.push_back({"a_position", gfx::Format::RG32F});
    info.attributes.push_back({"a_texCoord", gfx::Format::RG32F});
    info.vertexBuffers.push_back(*quadVB);
    info.indexBuffer = quadIB;
    *quadIA = _device->createInputAssembler(info);
    return (*quadIA) != nullptr;
}

void RenderPipeline::ensureEnoughSize(const ccstd::vector<scene::Camera *> &cameras) {
    for (auto *camera : cameras) {
        _width = std::max(camera->getWindow()->getWidth(), _width);
        _height = std::max(camera->getWindow()->getHeight(), _height);
    }
}

gfx::Viewport RenderPipeline::getViewport(scene::Camera *camera) {
    auto scale{_pipelineSceneData->getShadingScale()};
    const gfx::Rect &rect = getRenderArea(camera);
    return {
        static_cast<int>(static_cast<float>(rect.x) * scale),
        static_cast<int>(static_cast<float>(rect.y) * scale),
        static_cast<uint32_t>(static_cast<float>(rect.width) * scale),
        static_cast<uint32_t>(static_cast<float>(rect.height) * scale)};
}

gfx::Rect RenderPipeline::getScissor(scene::Camera *camera) {
    auto scale{_pipelineSceneData->getShadingScale()};
    const gfx::Rect &rect = getRenderArea(camera);
    return {
        static_cast<int>(static_cast<float>(rect.x) * scale),
        static_cast<int>(static_cast<float>(rect.y) * scale),
        static_cast<uint32_t>(static_cast<float>(rect.width) * scale),
        static_cast<uint32_t>(static_cast<float>(rect.height) * scale)};
}

gfx::Rect RenderPipeline::getRenderArea(scene::Camera *camera) {
    float w{static_cast<float>(camera->getWindow()->getWidth())};
    float h{static_cast<float>(camera->getWindow()->getHeight())};

    const auto &vp = camera->getViewport();
    return {
        static_cast<int32_t>(vp.x * w),
        static_cast<int32_t>(vp.y * h),
        static_cast<uint32_t>(vp.z * w),
        static_cast<uint32_t>(vp.w * h),
    };
}

float RenderPipeline::getShadingScale() const {
    return _pipelineSceneData->getShadingScale();
}

void RenderPipeline::setShadingScale(float scale) {
    _pipelineSceneData->setShadingScale(scale);
}

void RenderPipeline::genQuadVertexData(const Vec4 &viewport, float *vbData) {
    auto minX = static_cast<float>(viewport.x);
    auto maxX = static_cast<float>(viewport.x + viewport.z);
    auto minY = static_cast<float>(viewport.y);
    auto maxY = static_cast<float>(viewport.y + viewport.w);
    if (_device->getCapabilities().screenSpaceSignY > 0) {
        std::swap(minY, maxY);
    }
    int n = 0;
    vbData[n++] = -1.0F;
    vbData[n++] = -1.0F;
    vbData[n++] = minX; // uv
    vbData[n++] = maxY;
    vbData[n++] = 1.0F;
    vbData[n++] = -1.0F;
    vbData[n++] = maxX;
    vbData[n++] = maxY;
    vbData[n++] = -1.0F;
    vbData[n++] = 1.0F;
    vbData[n++] = minX;
    vbData[n++] = minY;
    vbData[n++] = 1.0F;
    vbData[n++] = 1.0F;
    vbData[n++] = maxX;
    vbData[n++] = minY;
}

void RenderPipeline::generateConstantMacros() {
    _constantMacros = StringUtil::format(
        R"(
#define CC_DEVICE_SUPPORT_FLOAT_TEXTURE %d
#define CC_ENABLE_CLUSTERED_LIGHT_CULLING %d
#define CC_DEVICE_MAX_VERTEX_UNIFORM_VECTORS %d
#define CC_DEVICE_MAX_FRAGMENT_UNIFORM_VECTORS %d
#define CC_DEVICE_CAN_BENEFIT_FROM_INPUT_ATTACHMENT %d
#define CC_PLATFORM_ANDROID_AND_WEBGL 0
#define CC_ENABLE_WEBGL_HIGHP_STRUCT_VALUES 0
#define CC_JOINT_UNIFORM_CAPACITY %d
        )",
        hasAnyFlags(_device->getFormatFeatures(gfx::Format::RGBA32F), gfx::FormatFeature::RENDER_TARGET | gfx::FormatFeature::SAMPLED_TEXTURE),
        _clusterEnabled ? 1 : 0,
        _device->getCapabilities().maxVertexUniformVectors,
        _device->getCapabilities().maxFragmentUniformVectors,
        _device->hasFeature(gfx::Feature::INPUT_ATTACHMENT_BENEFIT),
        SkinningJointCapacity::jointUniformCapacity);
}

gfx::DescriptorSetLayout *RenderPipeline::getDescriptorSetLayout() const { return _globalDSManager->getDescriptorSetLayout(); }

RenderStage *RenderPipeline::getRenderstageByName(const ccstd::string &name) const {
    for (auto *flow : _flows) {
        auto *val = flow->getRenderstageByName(name);
        if (val) {
            return val;
        }
    }
    return nullptr;
}

bool RenderPipeline::isOccluded(const scene::Camera *camera, const scene::SubModel *subModel) {
    auto *model = subModel->getOwner();
    auto *worldBound = model->getWorldBounds();

    // assume visible if there is no worldBound.
    if (!worldBound) {
        return false;
    }

    // assume visible if camera is inside of worldBound.
    if (worldBound->contain(camera->getPosition())) {
        return false;
    }

    // assume visible if no query in the last frame.
    uint32_t id = subModel->getId();
    if (!_queryPools[0]->hasResult(id)) {
        return false;
    }

    // check query results.
    return _queryPools[0]->getResult(id) == 0;
}

void RenderPipeline::framegraphGC() {
    static uint64_t frameCount{0U};
    static constexpr uint32_t INTERVAL_IN_SECONDS = 30;
    if (++frameCount % (INTERVAL_IN_SECONDS * 60) == 0) {
        framegraph::FrameGraph::gc(INTERVAL_IN_SECONDS * 60);
    }
}

} // namespace pipeline
} // namespace cc<|MERGE_RESOLUTION|>--- conflicted
+++ resolved
@@ -139,12 +139,8 @@
 
     // Query the first camera rendering to swapchain.
     for (const auto *camera : cameras) {
-<<<<<<< HEAD
         if (camera && camera->getWindow() && camera->getWindow()->getSwapchain() ) {
             const_cast<scene::Camera*>(camera)->initGeometryRenderer();
-=======
-        if (camera && camera->getWindow() && camera->getWindow()->getSwapchain()) {
->>>>>>> c705d11c
             _geometryRenderer = camera->getGeometryRenderer();
             return;
         }
