--- conflicted
+++ resolved
@@ -46,10 +46,6 @@
         append(graph, passNode, &attachments);
     }
 
-<<<<<<< HEAD
-    std::sort(attachments.begin(), attachments.end(), RenderTargetAttachment::Sorter());
-    ccstd::vector<const gfx::Texture *> renderTargets;
-=======
     // Important Notice:
     // here attchment index has changed.
     // _attachments is flattened previously, and it is spliced into two parts here:
@@ -95,8 +91,7 @@
         }
     }
 
-    std::vector<const gfx::Texture *> renderTargets;
->>>>>>> 32812789
+    ccstd::vector<const gfx::Texture *> renderTargets;
 
     for (auto &attachment : attachments) {
         const ResourceNode &resourceNode = graph.getResourceNode(attachment.textureHandle);
