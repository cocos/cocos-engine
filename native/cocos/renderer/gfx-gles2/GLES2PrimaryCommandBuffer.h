--- conflicted
+++ resolved
@@ -48,11 +48,8 @@
     void copyBuffersToTexture(const uint8_t *const *buffers, Texture *texture, const BufferTextureCopy *regions, uint32_t count) override;
     void blitTexture(Texture *srcTexture, Texture *dstTexture, const TextureBlit *regions, uint32_t count, Filter filter) override;
     void copyTexture(Texture *srcTexture, Texture *dstTexture, const TextureCopy *regions, uint32_t count) override;
-<<<<<<< HEAD
+    void resolveTexture(Texture *srcTexture, Texture *dstTexture, const TextureCopy *regions, uint32_t count) override;
     void copyBuffer(Buffer *srcBuffer, Buffer *dstBuffer, const BufferCopy *regions, uint32_t count) override;
-=======
-    void resolveTexture(Texture *srcTexture, Texture *dstTexture, const TextureCopy *regions, uint32_t count) override;
->>>>>>> 839a086e
     void execute(CommandBuffer *const *cmdBuffs, uint32_t count) override;
 
 protected:
@@ -62,4 +59,4 @@
 };
 
 } // namespace gfx
-} // namespace cc+} // namespace cc
