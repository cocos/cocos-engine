--- conflicted
+++ resolved
@@ -25,16 +25,17 @@
 
 #pragma once
 
+#include "gfx-base/GFXDef.h"
+#include "gfx-gles-common/GLESCommandPool.h"
+
 #include "GLES2Std.h"
 #include "GLES2Wrangler.h"
-#include "base/std/container/unordered_map.h"
-#include "gfx-base/GFXDef.h"
-#include "gfx-gles-common/GLESCommandPool.h"
 
 namespace cc {
 namespace gfx {
 
-struct GLES2GPUConstantRegistry {
+class GLES2GPUConstantRegistry {
+public:
     size_t currentBoundThreadID{0U};
 
     MSRTSupportLevel mMSRT{MSRTSupportLevel::NONE};
@@ -47,17 +48,17 @@
 };
 
 class GLES2GPUStateCache;
-struct GLES2GPUSwapchain;
-class GLES2GPUContext final {
+class GLES2GPUSwapchain;
+class GLES2GPUContext final : public Object {
 public:
     bool initialize(GLES2GPUStateCache *stateCache, GLES2GPUConstantRegistry *constantRegistry);
     void destroy();
 
-    EGLint                eglMajorVersion{0};
-    EGLint                eglMinorVersion{0};
-    EGLDisplay            eglDisplay{EGL_NO_DISPLAY};
-    EGLConfig             eglConfig{nullptr};
-    ccstd::vector<EGLint> eglAttributes;
+    EGLint         eglMajorVersion{0};
+    EGLint         eglMinorVersion{0};
+    EGLDisplay     eglDisplay{EGL_NO_DISPLAY};
+    EGLConfig      eglConfig{nullptr};
+    vector<EGLint> eglAttributes;
 
     EGLSurface eglDefaultSurface{EGL_NO_SURFACE};
     EGLContext eglDefaultContext{EGL_NO_CONTEXT};
@@ -68,7 +69,7 @@
 
     void present(const GLES2GPUSwapchain *swapchain);
 
-    inline bool checkExtension(const ccstd::string &extension) const {
+    inline bool checkExtension(const String &extension) const {
         return std::find(_extensions.begin(), _extensions.end(), extension) != _extensions.end();
     }
 
@@ -86,12 +87,13 @@
     GLES2GPUStateCache *      _stateCache{nullptr};
     GLES2GPUConstantRegistry *_constantRegistry{nullptr};
 
-    ccstd::unordered_map<size_t, EGLContext> _sharedContexts;
-
-    ccstd::vector<ccstd::string> _extensions;
-};
-
-struct GLES2GPUBuffer {
+    map<size_t, EGLContext> _sharedContexts;
+
+    StringArray _extensions;
+};
+
+class GLES2GPUBuffer final : public Object {
+public:
     BufferUsage  usage    = BufferUsage::NONE;
     MemoryUsage  memUsage = MemoryUsage::NONE;
     uint32_t     size     = 0;
@@ -102,15 +104,17 @@
     uint8_t *    buffer   = nullptr;
     DrawInfoList indirects;
 };
-using GLES2GPUBufferList = ccstd::vector<GLES2GPUBuffer *>;
-
-struct GLES2GPUBufferView {
+using GLES2GPUBufferList = vector<GLES2GPUBuffer *>;
+
+class GLES2GPUBufferView final : public Object {
+public:
     GLES2GPUBuffer *gpuBuffer = nullptr;
     uint32_t        offset    = 0U;
     uint32_t        range     = 0U;
 };
 
-struct GLES2GPUTexture {
+class GLES2GPUTexture final : public Object {
+public:
     TextureType        type{TextureType::TEX2D};
     Format             format{Format::UNKNOWN};
     TextureUsage       usage{TextureUsageBit::NONE};
@@ -139,24 +143,21 @@
     GLES2GPUSwapchain *swapchain{nullptr};
 };
 
-using GLES2GPUTextureList = ccstd::vector<GLES2GPUTexture *>;
-
-<<<<<<< HEAD
-struct GLES2GPUSwapchain {
-=======
+using GLES2GPUTextureList = vector<GLES2GPUTexture *>;
+
 class GLES2GPUSwapchain final : public Object {
 public:
 #if CC_SWAPPY_ENABLED
     bool swappyEnabled{false};
 #endif
->>>>>>> e0d52b3a
     EGLSurface       eglSurface{EGL_NO_SURFACE};
     EGLint           eglSwapInterval{0};
     GLuint           glFramebuffer{0};
     GLES2GPUTexture *gpuColorTexture{nullptr};
 };
 
-struct GLES2GPUSampler {
+class GLES2GPUSampler final : public Object {
+public:
     Filter  minFilter   = Filter::NONE;
     Filter  magFilter   = Filter::NONE;
     Filter  mipFilter   = Filter::NONE;
@@ -170,66 +171,67 @@
     GLenum  glWrapR     = 0;
 };
 
-struct GLES2GPUInput {
-    uint32_t      binding = 0;
-    ccstd::string name;
-    Type          type   = Type::UNKNOWN;
-    uint32_t      stride = 0;
-    uint32_t      count  = 0;
-    uint32_t      size   = 0;
+struct GLES2GPUInput final {
+    uint32_t binding = 0;
+    String   name;
+    Type     type   = Type::UNKNOWN;
+    uint32_t stride = 0;
+    uint32_t count  = 0;
+    uint32_t size   = 0;
+    GLenum   glType = 0;
+    GLint    glLoc  = -1;
+};
+using GLES2GPUInputList = vector<GLES2GPUInput>;
+
+struct GLES2GPUUniform final {
+    uint32_t        binding = INVALID_BINDING;
+    String          name;
+    Type            type   = Type::UNKNOWN;
+    uint32_t        stride = 0;
+    uint32_t        count  = 0;
+    uint32_t        size   = 0;
+    uint32_t        offset = 0;
+    GLenum          glType = 0;
+    GLint           glLoc  = -1;
+    vector<uint8_t> buff;
+};
+using GLES2GPUUniformList = vector<GLES2GPUUniform>;
+
+struct GLES2GPUUniformBlock final {
+    uint32_t            set     = 0;
+    uint32_t            binding = 0;
+    uint32_t            idx     = 0;
+    String              name;
+    uint32_t            size = 0;
+    GLES2GPUUniformList glUniforms;
+    GLES2GPUUniformList glActiveUniforms;
+    vector<uint32_t>    activeUniformIndices;
+};
+using GLES2GPUUniformBlockList = vector<GLES2GPUUniformBlock>;
+
+struct GLES2GPUUniformSamplerTexture final {
+    uint32_t set     = 0;
+    uint32_t binding = 0;
+    String   name;
+    Type     type  = Type::UNKNOWN;
+    uint32_t count = 0U;
+
+    vector<GLint> units;
     GLenum        glType = 0;
     GLint         glLoc  = -1;
 };
-using GLES2GPUInputList = ccstd::vector<GLES2GPUInput>;
-
-struct GLES2GPUUniform {
-    uint32_t               binding = INVALID_BINDING;
-    ccstd::string          name;
-    Type                   type   = Type::UNKNOWN;
-    uint32_t               stride = 0;
-    uint32_t               count  = 0;
-    uint32_t               size   = 0;
-    uint32_t               offset = 0;
-    GLenum                 glType = 0;
-    GLint                  glLoc  = -1;
-    ccstd::vector<uint8_t> buff;
-};
-using GLES2GPUUniformList = ccstd::vector<GLES2GPUUniform>;
-
-struct GLES2GPUUniformBlock {
-    uint32_t                set     = 0;
-    uint32_t                binding = 0;
-    uint32_t                idx     = 0;
-    ccstd::string           name;
-    uint32_t                size = 0;
-    GLES2GPUUniformList     glUniforms;
-    GLES2GPUUniformList     glActiveUniforms;
-    ccstd::vector<uint32_t> activeUniformIndices;
-};
-using GLES2GPUUniformBlockList = ccstd::vector<GLES2GPUUniformBlock>;
-
-struct GLES2GPUUniformSamplerTexture {
-    uint32_t      set     = 0;
-    uint32_t      binding = 0;
-    ccstd::string name;
-    Type          type  = Type::UNKNOWN;
-    uint32_t      count = 0U;
-
-    ccstd::vector<GLint> units;
-    GLenum               glType = 0;
-    GLint                glLoc  = -1;
-};
-using GLES2GPUUniformSamplerTextureList = ccstd::vector<GLES2GPUUniformSamplerTexture>;
-
-struct GLES2GPUShaderStage {
+using GLES2GPUUniformSamplerTextureList = vector<GLES2GPUUniformSamplerTexture>;
+
+struct GLES2GPUShaderStage final {
     ShaderStageFlagBit type = ShaderStageFlagBit::NONE;
-    ccstd::string      source;
+    String             source;
     GLuint             glShader = 0;
 };
-using GLES2GPUShaderStageList = ccstd::vector<GLES2GPUShaderStage>;
-
-struct GLES2GPUShader {
-    ccstd::string                     name;
+using GLES2GPUShaderStageList = vector<GLES2GPUShaderStage>;
+
+class GLES2GPUShader final : public Object {
+public:
+    String                            name;
     UniformBlockList                  blocks;
     UniformSamplerTextureList         samplerTextures;
     UniformInputAttachmentList        subpassInputs;
@@ -240,31 +242,33 @@
     GLES2GPUUniformSamplerTextureList glSamplerTextures;
 };
 
-struct GLES2GPUAttribute {
-    ccstd::string name;
-    GLuint        glBuffer       = 0;
-    GLenum        glType         = 0;
-    uint32_t      size           = 0;
-    uint32_t      count          = 0;
-    uint32_t      stride         = 1;
-    uint32_t      componentCount = 1;
-    bool          isNormalized   = false;
-    bool          isInstanced    = false;
-    uint32_t      offset         = 0;
-};
-using GLES2GPUAttributeList = ccstd::vector<GLES2GPUAttribute>;
-
-struct GLES2GPUInputAssembler {
-    AttributeList                        attributes;
-    GLES2GPUBufferList                   gpuVertexBuffers;
-    GLES2GPUBuffer *                     gpuIndexBuffer    = nullptr;
-    GLES2GPUBuffer *                     gpuIndirectBuffer = nullptr;
-    GLES2GPUAttributeList                glAttribs;
-    GLenum                               glIndexType = 0;
-    ccstd::unordered_map<size_t, GLuint> glVAOs;
-};
-
-struct GLES2GPURenderPass {
+struct GLES2GPUAttribute final {
+    String   name;
+    GLuint   glBuffer       = 0;
+    GLenum   glType         = 0;
+    uint32_t size           = 0;
+    uint32_t count          = 0;
+    uint32_t stride         = 1;
+    uint32_t componentCount = 1;
+    bool     isNormalized   = false;
+    bool     isInstanced    = false;
+    uint32_t offset         = 0;
+};
+using GLES2GPUAttributeList = vector<GLES2GPUAttribute>;
+
+class GLES2GPUInputAssembler final : public Object {
+public:
+    AttributeList                 attributes;
+    GLES2GPUBufferList            gpuVertexBuffers;
+    GLES2GPUBuffer *              gpuIndexBuffer    = nullptr;
+    GLES2GPUBuffer *              gpuIndirectBuffer = nullptr;
+    GLES2GPUAttributeList         glAttribs;
+    GLenum                        glIndexType = 0;
+    unordered_map<size_t, GLuint> glVAOs;
+};
+
+class GLES2GPURenderPass final : public Object {
+public:
     struct AttachmentStatistics {
         uint32_t loadSubpass{SUBPASS_EXTERNAL};
         uint32_t storeSubpass{SUBPASS_EXTERNAL};
@@ -274,11 +278,11 @@
     DepthStencilAttachment depthStencilAttachment;
     SubpassInfoList        subpasses;
 
-    ccstd::vector<AttachmentStatistics> statistics; // per attachment
+    vector<AttachmentStatistics> statistics; // per attachment
 };
 
 class GLES2GPUFramebufferCacheMap;
-class GLES2GPUFramebuffer final {
+class GLES2GPUFramebuffer final : public Object {
 public:
     GLES2GPURenderPass *gpuRenderPass{nullptr};
     GLES2GPUTextureList gpuColorTextures;
@@ -322,11 +326,11 @@
     };
 
     // one per subpass, if not using FBF
-    ccstd::vector<Framebuffer> instances;
-
-    ccstd::vector<uint32_t> uberColorAttachmentIndices;
-    uint32_t                uberDepthStencil{INVALID_BINDING};
-    Framebuffer             uberInstance;
+    vector<Framebuffer> instances;
+
+    vector<uint32_t> uberColorAttachmentIndices;
+    uint32_t         uberDepthStencil{INVALID_BINDING};
+    Framebuffer      uberInstance;
 
     // the assumed shader output, may differ from actual subpass output
     // see Feature::INPUT_ATTACHMENT_BENEFIT for more
@@ -334,27 +338,30 @@
     uint32_t uberFinalOutput{INVALID_BINDING};
 };
 
-struct GLES2GPUDescriptorSetLayout {
+class GLES2GPUDescriptorSetLayout final : public Object {
+public:
     DescriptorSetLayoutBindingList bindings;
-    ccstd::vector<uint32_t>        dynamicBindings;
-
-    ccstd::vector<uint32_t> bindingIndices;
-    ccstd::vector<uint32_t> descriptorIndices;
-    uint32_t                descriptorCount = 0U;
-};
-using GLES2GPUDescriptorSetLayoutList = ccstd::vector<GLES2GPUDescriptorSetLayout *>;
-
-struct GLES2GPUPipelineLayout {
+    vector<uint32_t>               dynamicBindings;
+
+    vector<uint32_t> bindingIndices;
+    vector<uint32_t> descriptorIndices;
+    uint32_t         descriptorCount = 0U;
+};
+using GLES2GPUDescriptorSetLayoutList = vector<GLES2GPUDescriptorSetLayout *>;
+
+class GLES2GPUPipelineLayout final : public Object {
+public:
     GLES2GPUDescriptorSetLayoutList setLayouts;
 
     // helper storages
-    ccstd::vector<ccstd::vector<int>> dynamicOffsetIndices;
-    ccstd::vector<uint32_t>           dynamicOffsetOffsets;
-    ccstd::vector<uint32_t>           dynamicOffsets;
-    uint32_t                          dynamicOffsetCount = 0U;
-};
-
-struct GLES2GPUPipelineState {
+    vector<vector<int>> dynamicOffsetIndices;
+    vector<uint32_t>    dynamicOffsetOffsets;
+    vector<uint32_t>    dynamicOffsets;
+    uint32_t            dynamicOffsetCount = 0U;
+};
+
+class GLES2GPUPipelineState final : public Object {
+public:
     GLenum                  glPrimitive = GL_TRIANGLES;
     GLES2GPUShader *        gpuShader   = nullptr;
     RasterizerState         rs;
@@ -366,25 +373,26 @@
     GLES2GPUPipelineLayout *gpuPipelineLayout = nullptr;
 };
 
-struct GLES2GPUDescriptor {
+struct GLES2GPUDescriptor final {
     DescriptorType      type          = DescriptorType::UNKNOWN;
     GLES2GPUBuffer *    gpuBuffer     = nullptr;
     GLES2GPUBufferView *gpuBufferView = nullptr;
     GLES2GPUTexture *   gpuTexture    = nullptr;
     GLES2GPUSampler *   gpuSampler    = nullptr;
 };
-using GLES2GPUDescriptorList = ccstd::vector<GLES2GPUDescriptor>;
-
-struct GLES2GPUDescriptorSet {
-    GLES2GPUDescriptorList         gpuDescriptors;
-    const ccstd::vector<uint32_t> *descriptorIndices = nullptr;
-};
-
-class GLES2GPUFence final {
-public:
-};
-
-struct GLES2ObjectCache {
+using GLES2GPUDescriptorList = vector<GLES2GPUDescriptor>;
+
+class GLES2GPUDescriptorSet final : public Object {
+public:
+    GLES2GPUDescriptorList  gpuDescriptors;
+    const vector<uint32_t> *descriptorIndices = nullptr;
+};
+
+class GLES2GPUFence final : public Object {
+public:
+};
+
+struct GLES2ObjectCache final {
     uint32_t                subpassIdx        = 0U;
     GLES2GPURenderPass *    gpuRenderPass     = nullptr;
     GLES2GPUFramebuffer *   gpuFramebuffer    = nullptr;
@@ -397,29 +405,29 @@
     uint32_t                clearStencil = 0U;
 };
 
-class GLES2GPUStateCache {
-public:
-    GLuint                                        glArrayBuffer        = 0;
-    GLuint                                        glElementArrayBuffer = 0;
-    GLuint                                        glUniformBuffer      = 0;
-    GLuint                                        glVAO                = 0;
-    uint32_t                                      texUint              = 0;
-    ccstd::vector<GLuint>                         glTextures;
-    GLuint                                        glProgram = 0;
-    ccstd::vector<bool>                           glEnabledAttribLocs;
-    ccstd::vector<bool>                           glCurrentAttribLocs;
-    GLuint                                        glFramebuffer  = 0;
-    GLuint                                        glRenderbuffer = 0;
-    GLuint                                        glReadFBO      = 0;
-    Viewport                                      viewport;
-    Rect                                          scissor;
-    RasterizerState                               rs;
-    DepthStencilState                             dss;
-    BlendState                                    bs;
-    bool                                          isCullFaceEnabled    = true;
-    bool                                          isStencilTestEnabled = false;
-    ccstd::unordered_map<ccstd::string, uint32_t> texUnitCacheMap;
-    GLES2ObjectCache                              gfxStateCache;
+class GLES2GPUStateCache final : public Object {
+public:
+    GLuint                          glArrayBuffer        = 0;
+    GLuint                          glElementArrayBuffer = 0;
+    GLuint                          glUniformBuffer      = 0;
+    GLuint                          glVAO                = 0;
+    uint32_t                        texUint              = 0;
+    vector<GLuint>                  glTextures;
+    GLuint                          glProgram = 0;
+    vector<bool>                    glEnabledAttribLocs;
+    vector<bool>                    glCurrentAttribLocs;
+    GLuint                          glFramebuffer  = 0;
+    GLuint                          glRenderbuffer = 0;
+    GLuint                          glReadFBO      = 0;
+    Viewport                        viewport;
+    Rect                            scissor;
+    RasterizerState                 rs;
+    DepthStencilState               dss;
+    BlendState                      bs;
+    bool                            isCullFaceEnabled    = true;
+    bool                            isStencilTestEnabled = false;
+    unordered_map<String, uint32_t> texUnitCacheMap;
+    GLES2ObjectCache                gfxStateCache;
 
     void initialize(size_t texUnits, size_t vertexAttributes) {
         glTextures.resize(texUnits, 0U);
@@ -457,7 +465,7 @@
     }
 };
 
-class GLES2GPUBlitManager final {
+class GLES2GPUBlitManager final : public Object {
 public:
     void initialize();
     void destroy();
@@ -479,7 +487,7 @@
     float                  _uniformBuffer[8];
 };
 
-class GLES2GPUFramebufferCacheMap final {
+class GLES2GPUFramebufferCacheMap final : public Object {
 public:
     explicit GLES2GPUFramebufferCacheMap(GLES2GPUStateCache *cache) : _cache(cache) {}
 
@@ -573,12 +581,12 @@
         GLuint glFramebuffer{0};
         bool   isExternal{false};
     };
-    using CacheMap = ccstd::unordered_map<GLuint, FramebufferRecord>;
+    using CacheMap = unordered_map<GLuint, FramebufferRecord>;
     CacheMap _renderbufferMap; // renderbuffer -> framebuffer
     CacheMap _textureMap;      // texture -> framebuffer
 };
 
-class GLES2GPUFramebufferHub final {
+class GLES2GPUFramebufferHub final : public Object {
 public:
     void connect(GLES2GPUTexture *texture, GLES2GPUFramebuffer *framebuffer) {
         _framebuffers[texture].push_back(framebuffer);
@@ -596,7 +604,7 @@
     void update(GLES2GPUTexture *texture);
 
 private:
-    ccstd::unordered_map<GLES2GPUTexture *, ccstd::vector<GLES2GPUFramebuffer *>> _framebuffers;
+    unordered_map<GLES2GPUTexture *, vector<GLES2GPUFramebuffer *>> _framebuffers;
 };
 
 } // namespace gfx
