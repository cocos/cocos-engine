/****************************************************************************
 Copyright (c) 2020-2021 Xiamen Yaji Software Co., Ltd.

 http://www.cocos.com

 Permission is hereby granted, free of charge, to any person obtaining a copy
 of this software and associated engine source code (the "Software"), a limited,
 worldwide, royalty-free, non-assignable, revocable and non-exclusive license
 to use Cocos Creator solely to develop games on your target platforms. You shall
 not use Cocos Creator software for developing other software or tools that's
 used for developing games. You are not granted to publish, distribute,
 sublicense, and/or sell copies of Cocos Creator.

 The software or tools in this License Agreement are licensed, not sold.
 Xiamen Yaji Software Co., Ltd. reserves all rights not expressly granted to you.

 THE SOFTWARE IS PROVIDED "AS IS", WITHOUT WARRANTY OF ANY KIND, EXPRESS OR
 IMPLIED, INCLUDING BUT NOT LIMITED TO THE WARRANTIES OF MERCHANTABILITY,
 FITNESS FOR A PARTICULAR PURPOSE AND NONINFRINGEMENT. IN NO EVENT SHALL THE
 AUTHORS OR COPYRIGHT HOLDERS BE LIABLE FOR ANY CLAIM, DAMAGES OR OTHER
 LIABILITY, WHETHER IN AN ACTION OF CONTRACT, TORT OR OTHERWISE, ARISING FROM,
 OUT OF OR IN CONNECTION WITH THE SOFTWARE OR THE USE OR OTHER DEALINGS IN
 THE SOFTWARE.
****************************************************************************/

#include "VKStd.h"

#include "VKBuffer.h"
#include "VKCommandBuffer.h"
#include "VKCommands.h"
#include "VKDevice.h"

namespace cc {
namespace gfx {

CCVKBuffer::CCVKBuffer(Device *device)
: Buffer(device) {
}

CCVKBuffer::~CCVKBuffer() {
}

bool CCVKBuffer::initialize(const BufferInfo &info) {
    _usage = info.usage;
    _memUsage = info.memUsage;
    _size = info.size;
    _stride = std::max(info.stride, 1u);
    _count = _size / _stride;
    _flags = info.flags;

    _gpuBuffer = CC_NEW(CCVKGPUBuffer);
    _gpuBuffer->usage = _usage;
    _gpuBuffer->memUsage = _memUsage;
    _gpuBuffer->size = _size;
    _gpuBuffer->stride = _stride;
    _gpuBuffer->count = _count;

    if (_usage & BufferUsageBit::INDIRECT) {
        const size_t drawInfoCount = _size / sizeof(DrawInfo);
        _gpuBuffer->indexedIndirectCmds.resize(drawInfoCount);
        _gpuBuffer->indirectCmds.resize(drawInfoCount);
    }

    CCVKCmdFuncCreateBuffer((CCVKDevice *)_device, _gpuBuffer);
    _device->getMemoryStatus().bufferSize += _size;

    _gpuBufferView = CC_NEW(CCVKGPUBufferView);
    createBufferView();

    return true;
}

bool CCVKBuffer::initialize(const BufferViewInfo &info) {
    _isBufferView = true;

    CCVKBuffer *buffer = (CCVKBuffer *)info.buffer;

    _usage = buffer->_usage;
    _memUsage = buffer->_memUsage;
    _size = _stride = info.range;
    _count = 1u;
    _flags = buffer->_flags;
    _offset = info.offset;

    _gpuBuffer = ((CCVKBuffer *)info.buffer)->gpuBuffer();
    _gpuBufferView = CC_NEW(CCVKGPUBufferView);
    createBufferView();

    return true;
}

void CCVKBuffer::createBufferView() {
    _gpuBufferView->gpuBuffer = _gpuBuffer;
    _gpuBufferView->offset = _offset;
    _gpuBufferView->range = _size;
    ((CCVKDevice *)_device)->gpuDescriptorHub()->update(_gpuBufferView);
}

void CCVKBuffer::destroy() {
    if (_gpuBufferView) {
        ((CCVKDevice *)_device)->gpuDescriptorHub()->disengage(_gpuBufferView);
        CC_DELETE(_gpuBufferView);
        _gpuBufferView = nullptr;
    }

    if (_gpuBuffer) {
        if (!_isBufferView) {
            ((CCVKDevice *)_device)->gpuBufferHub()->erase(_gpuBuffer);
            ((CCVKDevice *)_device)->gpuRecycleBin()->collect(_gpuBuffer);
            ((CCVKDevice *)_device)->gpuBarrierManager()->cancel(_gpuBuffer);
            _device->getMemoryStatus().bufferSize -= _size;
            CC_DELETE(_gpuBuffer);
        }
        _gpuBuffer = nullptr;
    }
}

void CCVKBuffer::resize(uint size) {
    CCASSERT(!_isBufferView, "Cannot resize buffer views");

    if (_size != size) {
        const uint oldSize = _size;
        _size = size;
        _count = _size / _stride;

        ((CCVKDevice *)_device)->gpuRecycleBin()->collect(_gpuBuffer);

        _gpuBuffer->size = _size;
        _gpuBuffer->count = _count;
        CCVKCmdFuncCreateBuffer((CCVKDevice *)_device, _gpuBuffer);

        createBufferView();

        MemoryStatus &status = _device->getMemoryStatus();
        status.bufferSize -= oldSize;
        status.bufferSize += _size;

        if (_usage & BufferUsageBit::INDIRECT) {
            const size_t drawInfoCount = _size / sizeof(DrawInfo);
            _gpuBuffer->indexedIndirectCmds.resize(drawInfoCount);
            _gpuBuffer->indirectCmds.resize(drawInfoCount);
        }
    }
}

void CCVKBuffer::update(void *buffer, uint size) {
    CCASSERT(!_isBufferView, "Cannot update through buffer views");
    if (!size) return;

#if CC_DEBUG > 0
    if (_usage & BufferUsageBit::INDIRECT) {
        DrawInfo *drawInfo = static_cast<DrawInfo *>(buffer);
        const size_t drawInfoCount = size / sizeof(DrawInfo);
        const bool isIndexed = drawInfoCount > 0 && drawInfo->indexCount > 0;
        for (size_t i = 1u; i < drawInfoCount; i++) {
            if ((++drawInfo)->indexCount > 0 != isIndexed) {
                CC_LOG_WARNING("Inconsistent indirect draw infos on using index buffer");
                return;
            }
        }
    }
#endif

<<<<<<< HEAD
    if (_buffer) {
        memcpy(_buffer, buffer, size);
    }

    ((CCVKDevice *)_device)->gpuTransportHub()->checkIn([this, buffer, size](CCVKGPUCommandBuffer *gpuCommandBuffer) {
        CCVKCmdFuncUpdateBuffer((CCVKDevice *)_device, _gpuBuffer, buffer, size, gpuCommandBuffer);
    });
=======
    CommandBuffer *cmdBuff = _device->getCommandBuffer();
    cmdBuff->begin();
    const CCVKGPUCommandBuffer *gpuCommandBuffer = ((CCVKCommandBuffer *)cmdBuff)->gpuCommandBuffer();
    CCVKCmdFuncUpdateBuffer((CCVKDevice *)_device, _gpuBuffer, buffer, size, gpuCommandBuffer);
>>>>>>> 49aa21c5
}

} // namespace gfx
} // namespace cc<|MERGE_RESOLUTION|>--- conflicted
+++ resolved
@@ -161,7 +161,6 @@
     }
 #endif
 
-<<<<<<< HEAD
     if (_buffer) {
         memcpy(_buffer, buffer, size);
     }
@@ -169,12 +168,6 @@
     ((CCVKDevice *)_device)->gpuTransportHub()->checkIn([this, buffer, size](CCVKGPUCommandBuffer *gpuCommandBuffer) {
         CCVKCmdFuncUpdateBuffer((CCVKDevice *)_device, _gpuBuffer, buffer, size, gpuCommandBuffer);
     });
-=======
-    CommandBuffer *cmdBuff = _device->getCommandBuffer();
-    cmdBuff->begin();
-    const CCVKGPUCommandBuffer *gpuCommandBuffer = ((CCVKCommandBuffer *)cmdBuff)->gpuCommandBuffer();
-    CCVKCmdFuncUpdateBuffer((CCVKDevice *)_device, _gpuBuffer, buffer, size, gpuCommandBuffer);
->>>>>>> 49aa21c5
 }
 
 } // namespace gfx
