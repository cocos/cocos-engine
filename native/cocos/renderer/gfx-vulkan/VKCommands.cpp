/****************************************************************************
 Copyright (c) 2020-2023 Xiamen Yaji Software Co., Ltd.

 http://www.cocos.com

 Permission is hereby granted, free of charge, to any person obtaining a copy
 of this software and associated documentation files (the "Software"), to deal
 in the Software without restriction, including without limitation the rights to
 use, copy, modify, merge, publish, distribute, sublicense, and/or sell copies
 of the Software, and to permit persons to whom the Software is furnished to do so,
 subject to the following conditions:

 The above copyright notice and this permission notice shall be included in
 all copies or substantial portions of the Software.

 THE SOFTWARE IS PROVIDED "AS IS", WITHOUT WARRANTY OF ANY KIND, EXPRESS OR
 IMPLIED, INCLUDING BUT NOT LIMITED TO THE WARRANTIES OF MERCHANTABILITY,
 FITNESS FOR A PARTICULAR PURPOSE AND NONINFRINGEMENT. IN NO EVENT SHALL THE
 AUTHORS OR COPYRIGHT HOLDERS BE LIABLE FOR ANY CLAIM, DAMAGES OR OTHER
 LIABILITY, WHETHER IN AN ACTION OF CONTRACT, TORT OR OTHERWISE, ARISING FROM,
 OUT OF OR IN CONNECTION WITH THE SOFTWARE OR THE USE OR OTHER DEALINGS IN
 THE SOFTWARE.
****************************************************************************/

#include <algorithm>
#include <boost/functional/hash.hpp>
#include <thread>
#include "VKStd.h"
#include "base/std/container/map.h"
#include "base/std/container/unordered_map.h"
#include "base/std/container/unordered_set.h"

#include "VKCommands.h"
#include "VKDevice.h"
#include "VKGPUObjects.h"
#include "VKPipelineCache.h"
#include "gfx-base/GFXDef.h"
#include "states/VKBufferBarrier.h"
#include "states/VKGeneralBarrier.h"
#include "states/VKTextureBarrier.h"

#include "gfx-base/SPIRVUtils.h"

namespace cc {
namespace gfx {

namespace {
constexpr bool ENABLE_LAZY_ALLOCATION = true;
} // namespace

CCVKGPUCommandBufferPool *CCVKGPUDevice::getCommandBufferPool() {
    static thread_local size_t threadID = std::hash<std::thread::id>{}(std::this_thread::get_id());
    if (!_commandBufferPools.count(threadID)) {
        _commandBufferPools[threadID] = ccnew CCVKGPUCommandBufferPool(this);
    }
    return _commandBufferPools[threadID];
}

CCVKGPUDescriptorSetPool *CCVKGPUDevice::getDescriptorSetPool(uint32_t layoutID) {
    if (_descriptorSetPools.find(layoutID) == _descriptorSetPools.end()) {
        _descriptorSetPools[layoutID] = std::make_unique<CCVKGPUDescriptorSetPool>();
    }
    return _descriptorSetPools[layoutID].get();
}

void insertVkDynamicStates(ccstd::vector<VkDynamicState> *out, const ccstd::vector<DynamicStateFlagBit> &dynamicStates) {
    for (DynamicStateFlagBit dynamicState : dynamicStates) {
        switch (dynamicState) {
            case DynamicStateFlagBit::LINE_WIDTH: out->push_back(VK_DYNAMIC_STATE_LINE_WIDTH); break;
            case DynamicStateFlagBit::DEPTH_BIAS: out->push_back(VK_DYNAMIC_STATE_DEPTH_BIAS); break;
            case DynamicStateFlagBit::BLEND_CONSTANTS: out->push_back(VK_DYNAMIC_STATE_BLEND_CONSTANTS); break;
            case DynamicStateFlagBit::DEPTH_BOUNDS: out->push_back(VK_DYNAMIC_STATE_DEPTH_BOUNDS); break;
            case DynamicStateFlagBit::STENCIL_WRITE_MASK: out->push_back(VK_DYNAMIC_STATE_STENCIL_WRITE_MASK); break;
            case DynamicStateFlagBit::STENCIL_COMPARE_MASK:
                out->push_back(VK_DYNAMIC_STATE_STENCIL_REFERENCE);
                out->push_back(VK_DYNAMIC_STATE_STENCIL_COMPARE_MASK);
                break;
            default: {
                CC_ABORT();
                break;
            }
        }
    }
}

void cmdFuncCCVKGetDeviceQueue(CCVKDevice *device, CCVKGPUQueue *gpuQueue) {
    if (gpuQueue->possibleQueueFamilyIndices.empty()) {
        uint32_t queueType = 0U;
        switch (gpuQueue->type) {
            case QueueType::GRAPHICS: queueType = VK_QUEUE_GRAPHICS_BIT; break;
            case QueueType::COMPUTE: queueType = VK_QUEUE_COMPUTE_BIT; break;
            case QueueType::TRANSFER: queueType = VK_QUEUE_TRANSFER_BIT; break;
        }

        const CCVKGPUContext *context = device->gpuContext();

        uint32_t queueCount = utils::toUint(context->queueFamilyProperties.size());
        for (uint32_t i = 0U; i < queueCount; ++i) {
            const VkQueueFamilyProperties &properties = context->queueFamilyProperties[i];
            if (properties.queueCount > 0 && (properties.queueFlags & queueType)) {
                gpuQueue->possibleQueueFamilyIndices.push_back(i);
            }
        }
    }

    vkGetDeviceQueue(device->gpuDevice()->vkDevice, gpuQueue->possibleQueueFamilyIndices[0], 0, &gpuQueue->vkQueue);
    gpuQueue->queueFamilyIndex = gpuQueue->possibleQueueFamilyIndices[0];
}

void cmdFuncCCVKCreateQueryPool(CCVKDevice *device, CCVKGPUQueryPool *gpuQueryPool) {
    VkQueryPoolCreateInfo queryPoolInfo = {};
    queryPoolInfo.sType = VK_STRUCTURE_TYPE_QUERY_POOL_CREATE_INFO;
    queryPoolInfo.queryType = mapVkQueryType(gpuQueryPool->type);
    queryPoolInfo.queryCount = gpuQueryPool->maxQueryObjects;
    VK_CHECK(vkCreateQueryPool(device->gpuDevice()->vkDevice, &queryPoolInfo, nullptr, &gpuQueryPool->vkPool));
}

void cmdFuncCCVKCreateTexture(CCVKDevice *device, CCVKGPUTexture *gpuTexture) {
    if (!gpuTexture->size) return;

    gpuTexture->aspectMask = mapVkImageAspectFlags(gpuTexture->format);
    auto createFn = [device, gpuTexture](VkImage *pVkImage, VmaAllocation *pVmaAllocation) {
        VkFormat vkFormat = mapVkFormat(gpuTexture->format, device->gpuDevice());
        VkFormatFeatureFlags features = mapVkFormatFeatureFlags(gpuTexture->usage);
        VkFormatProperties formatProperties;
        vkGetPhysicalDeviceFormatProperties(device->gpuContext()->physicalDevice, vkFormat, &formatProperties);
        if (!(formatProperties.optimalTilingFeatures & features)) {
            const char *formatName = GFX_FORMAT_INFOS[toNumber(gpuTexture->format)].name.c_str();
            CC_LOG_ERROR("cmdFuncCCVKCreateTexture: The specified usage for %s is not supported on this platform", formatName);
            return;
        }

        VkImageUsageFlags usageFlags = mapVkImageUsageFlags(gpuTexture->usage, gpuTexture->flags);

        VkImageCreateInfo createInfo{VK_STRUCTURE_TYPE_IMAGE_CREATE_INFO};
        createInfo.flags = mapVkImageCreateFlags(gpuTexture->type);
        createInfo.imageType = mapVkImageType(gpuTexture->type);
        createInfo.format = vkFormat;
        createInfo.extent = {gpuTexture->width, gpuTexture->height, gpuTexture->depth};
        createInfo.mipLevels = gpuTexture->mipLevels;
        createInfo.arrayLayers = gpuTexture->arrayLayers;
        createInfo.samples = static_cast<VkSampleCountFlagBits>(gpuTexture->samples);
        createInfo.tiling = VK_IMAGE_TILING_OPTIMAL;
        createInfo.usage = usageFlags;
        createInfo.initialLayout = VK_IMAGE_LAYOUT_UNDEFINED;

        VmaAllocationCreateInfo allocInfo{};
        allocInfo.usage = VMA_MEMORY_USAGE_GPU_ONLY;

        VmaAllocationInfo res;
        const VkFlags lazilyAllocatedFilterFlags = VK_IMAGE_USAGE_COLOR_ATTACHMENT_BIT |
                                                   VK_IMAGE_USAGE_DEPTH_STENCIL_ATTACHMENT_BIT |
                                                   VK_IMAGE_USAGE_INPUT_ATTACHMENT_BIT |
                                                   VK_IMAGE_USAGE_TRANSIENT_ATTACHMENT_BIT;
        if (hasFlag(gpuTexture->flags, TextureFlagBit::LAZILY_ALLOCATED) &&
            (lazilyAllocatedFilterFlags & usageFlags) == usageFlags) {
            allocInfo.usage = VMA_MEMORY_USAGE_GPU_LAZILY_ALLOCATED;
            VkResult result = vmaCreateImage(device->gpuDevice()->memoryAllocator, &createInfo, &allocInfo,
                                             pVkImage, pVmaAllocation, &res);
            if (!result) {
                gpuTexture->allocateMemory = false;
                return;
            }

            // feature not present, fallback to device memory
            allocInfo.usage = VMA_MEMORY_USAGE_GPU_ONLY;
        }

        gpuTexture->allocateMemory = true;
        VK_CHECK(vmaCreateImage(device->gpuDevice()->memoryAllocator, &createInfo, &allocInfo,
                                pVkImage, pVmaAllocation, &res));
    };

    if (gpuTexture->swapchain) {
        size_t backBufferCount = gpuTexture->swapchain->swapchainImages.size();
        gpuTexture->swapchainVkImages.resize(backBufferCount);
        if (GFX_FORMAT_INFOS[toNumber(gpuTexture->format)].hasDepth) {
            gpuTexture->swapchainVmaAllocations.resize(backBufferCount);
            for (size_t i = 0; i < backBufferCount; ++i) {
                createFn(&gpuTexture->swapchainVkImages[i], &gpuTexture->swapchainVmaAllocations[i]);
            }
        } else {
            for (size_t i = 0; i < backBufferCount; ++i) {
                gpuTexture->swapchainVkImages[i] = gpuTexture->swapchain->swapchainImages[i];
            }
        }
        gpuTexture->allocateMemory = false;
    } else if (hasFlag(gpuTexture->flags, TextureFlagBit::EXTERNAL_OES) || hasFlag(gpuTexture->flags, TextureFlagBit::EXTERNAL_NORMAL)) {
        gpuTexture->vkImage = gpuTexture->externalVKImage;
    } else {
        createFn(&gpuTexture->vkImage, &gpuTexture->vmaAllocation);
    }
}

void cmdFuncCCVKCreateTextureView(CCVKDevice *device, CCVKGPUTextureView *gpuTextureView) {
    if (!gpuTextureView->gpuTexture) return;

    auto createFn = [device, gpuTextureView](VkImage vkImage, VkImageView *pVkImageView) {
        auto format = gpuTextureView->format;
        auto mapAspect = [](CCVKGPUTextureView* gpuTextureView) {
            auto aspectMask = gpuTextureView->gpuTexture->aspectMask;
            if (gpuTextureView->gpuTexture->format == Format::DEPTH_STENCIL) {
                aspectMask = VK_IMAGE_ASPECT_DEPTH_BIT << planeIndex;
                CC_ASSERT(planeIndex + planeCount <= 2);
                while (--planeCount) {
                    aspectMask |= (aspectMask << 1);
                }
            }
            return aspectMask;
        };

        VkImageViewCreateInfo createInfo{VK_STRUCTURE_TYPE_IMAGE_VIEW_CREATE_INFO};
        createInfo.image = vkImage;
        createInfo.viewType = mapVkImageViewType(gpuTextureView->type);
        createInfo.subresourceRange.aspectMask = mapAspect(gpuTextureView);
        createInfo.subresourceRange.baseMipLevel = gpuTextureView->baseLevel;
        createInfo.subresourceRange.levelCount = gpuTextureView->levelCount;
        createInfo.subresourceRange.baseArrayLayer = gpuTextureView->baseLayer;
        createInfo.subresourceRange.layerCount = gpuTextureView->layerCount;
        createInfo.format = mapVkFormat(format, device->gpuDevice());

        VK_CHECK(vkCreateImageView(device->gpuDevice()->vkDevice, &createInfo, nullptr, pVkImageView));
    };

    if (gpuTextureView->gpuTexture->swapchain) {
        size_t backBufferCount = gpuTextureView->gpuTexture->swapchain->swapchainImages.size();
        gpuTextureView->swapchainVkImageViews.resize(backBufferCount);
        for (size_t i = 0; i < backBufferCount; ++i) {
            createFn(gpuTextureView->gpuTexture->swapchainVkImages[i], &gpuTextureView->swapchainVkImageViews[i]);
        }
    } else if (gpuTextureView->gpuTexture->vkImage) {
        createFn(gpuTextureView->gpuTexture->vkImage, &gpuTextureView->vkImageView);
    }
}

void cmdFuncCCVKCreateSampler(CCVKDevice *device, CCVKGPUSampler *gpuSampler) {
    VkSamplerCreateInfo createInfo{VK_STRUCTURE_TYPE_SAMPLER_CREATE_INFO};
    CCVKGPUContext *context = device->gpuContext();
    float maxAnisotropy = context->physicalDeviceProperties.limits.maxSamplerAnisotropy;

    createInfo.magFilter = VK_FILTERS[toNumber(gpuSampler->magFilter)];
    createInfo.minFilter = VK_FILTERS[toNumber(gpuSampler->minFilter)];
    createInfo.mipmapMode = VK_SAMPLER_MIPMAP_MODES[toNumber(gpuSampler->mipFilter)];
    createInfo.addressModeU = VK_SAMPLER_ADDRESS_MODES[toNumber(gpuSampler->addressU)];
    createInfo.addressModeV = VK_SAMPLER_ADDRESS_MODES[toNumber(gpuSampler->addressV)];
    createInfo.addressModeW = VK_SAMPLER_ADDRESS_MODES[toNumber(gpuSampler->addressW)];
    createInfo.mipLodBias = 0.F;
    createInfo.anisotropyEnable = gpuSampler->maxAnisotropy && context->physicalDeviceFeatures.samplerAnisotropy;
    createInfo.maxAnisotropy = std::min(maxAnisotropy, static_cast<float>(gpuSampler->maxAnisotropy));
    createInfo.compareEnable = gpuSampler->cmpFunc != ComparisonFunc::ALWAYS;
    createInfo.compareOp = VK_CMP_FUNCS[toNumber(gpuSampler->cmpFunc)];
    // From UNASSIGNED-BestPractices-vkCreateSampler-lod-clamping:
    // Should use image views with baseMipLevel & levelCount in favor of this
    createInfo.minLod = 0.0;
    createInfo.maxLod = VK_LOD_CLAMP_NONE;

    VK_CHECK(vkCreateSampler(device->gpuDevice()->vkDevice, &createInfo, nullptr, &gpuSampler->vkSampler));
}

void cmdFuncCCVKCreateBuffer(CCVKDevice *device, CCVKGPUBuffer *gpuBuffer) {
    if (!gpuBuffer->size) {
        return;
    }

    gpuBuffer->instanceSize = 0U;

    VkBufferCreateInfo bufferInfo{VK_STRUCTURE_TYPE_BUFFER_CREATE_INFO};
    bufferInfo.size = gpuBuffer->size;
    bufferInfo.usage = mapVkBufferUsageFlagBits(gpuBuffer->usage);

    VmaAllocationCreateInfo allocInfo{};

    if (gpuBuffer->memUsage == MemoryUsage::HOST) {
        bufferInfo.usage |= VK_BUFFER_USAGE_TRANSFER_SRC_BIT;
        allocInfo.flags = VMA_ALLOCATION_CREATE_MAPPED_BIT;
        allocInfo.usage = VMA_MEMORY_USAGE_CPU_ONLY;
    } else if (gpuBuffer->memUsage == MemoryUsage::DEVICE) {
        bufferInfo.usage |= VK_BUFFER_USAGE_TRANSFER_DST_BIT;
        allocInfo.usage = VMA_MEMORY_USAGE_GPU_ONLY;
    } else if (gpuBuffer->memUsage == (MemoryUsage::HOST | MemoryUsage::DEVICE)) {
        gpuBuffer->instanceSize = roundUp(gpuBuffer->size, device->getCapabilities().uboOffsetAlignment);
        bufferInfo.size = gpuBuffer->instanceSize * device->gpuDevice()->backBufferCount;
        allocInfo.flags = VMA_ALLOCATION_CREATE_MAPPED_BIT;
        allocInfo.usage = VMA_MEMORY_USAGE_CPU_TO_GPU;
        bufferInfo.usage |= VK_BUFFER_USAGE_TRANSFER_DST_BIT | VK_BUFFER_USAGE_TRANSFER_SRC_BIT;
    }

    VmaAllocationInfo res;
    VK_CHECK(vmaCreateBuffer(device->gpuDevice()->memoryAllocator, &bufferInfo, &allocInfo,
                             &gpuBuffer->vkBuffer, &gpuBuffer->vmaAllocation, &res));

    gpuBuffer->mappedData = reinterpret_cast<uint8_t *>(res.pMappedData);

    // add special access types directly from usage
    if (hasFlag(gpuBuffer->usage, BufferUsageBit::VERTEX)) gpuBuffer->renderAccessTypes.push_back(THSVS_ACCESS_VERTEX_BUFFER);
    if (hasFlag(gpuBuffer->usage, BufferUsageBit::INDEX)) gpuBuffer->renderAccessTypes.push_back(THSVS_ACCESS_INDEX_BUFFER);
    if (hasFlag(gpuBuffer->usage, BufferUsageBit::INDIRECT)) gpuBuffer->renderAccessTypes.push_back(THSVS_ACCESS_INDIRECT_BUFFER);
}

struct AttachmentStatistics final {
    enum class SubpassUsage {
        COLOR = 0x1,
        COLOR_RESOLVE = 0x2,
        DEPTH = 0x4,
        DEPTH_RESOLVE = 0x8,
        INPUT = 0x10,
        SHADING_RATE = 0x20,
    };
    struct SubpassRef final {
        VkImageLayout layout{VK_IMAGE_LAYOUT_UNDEFINED};
        SubpassUsage usage{SubpassUsage::COLOR};

        bool hasDepth() const { return usage == SubpassUsage::DEPTH || usage == SubpassUsage::DEPTH_RESOLVE; }
    };

    uint32_t loadSubpass{VK_SUBPASS_EXTERNAL};
    uint32_t storeSubpass{VK_SUBPASS_EXTERNAL};
    ccstd::map<uint32_t, SubpassRef> records; // ordered

    void clear() {
        loadSubpass = VK_SUBPASS_EXTERNAL;
        storeSubpass = VK_SUBPASS_EXTERNAL;
        records.clear();
    }
};
CC_ENUM_BITWISE_OPERATORS(AttachmentStatistics::SubpassUsage)

struct SubpassDependencyManager final {
    ccstd::vector<VkSubpassDependency2> subpassDependencies;

    void clear() {
        subpassDependencies.clear();
        _hashes.clear();
    }

    void append(const VkSubpassDependency2 &info) {
        if (_hashes.count(info)) return;
        subpassDependencies.push_back(info);
        _hashes.insert(info);
    }

private:
    // only the src/dst attributes differs
    struct DependencyHasher {
        ccstd::hash_t operator()(const VkSubpassDependency2 &info) const {
            static_assert(std::is_trivially_copyable<VkSubpassDependency2>::value && sizeof(VkSubpassDependency2) % 8 == 0, "VkSubpassDependency2 must be 8 bytes aligned and trivially copyable");
            return ccstd::hash_range(reinterpret_cast<const uint64_t *>(&info.srcSubpass),
                                     reinterpret_cast<const uint64_t *>(&info.dependencyFlags));
        }
    };
    struct DependencyComparer {
        size_t operator()(const VkSubpassDependency2 &lhs, const VkSubpassDependency2 &rhs) const {
            auto size = static_cast<size_t>(reinterpret_cast<const uint8_t *>(&lhs.dependencyFlags) - reinterpret_cast<const uint8_t *>(&lhs.srcSubpass));
            return !memcmp(&lhs.srcSubpass, &rhs.srcSubpass, size);
        }
    };
    ccstd::unordered_set<VkSubpassDependency2, DependencyHasher, DependencyComparer> _hashes;
};

std::pair<VkImageLayout, VkImageLayout> getInitialFinalLayout(CCVKDevice *device, CCVKGeneralBarrier *barrier, bool depthSetncil) {
    const auto *gpuBarrier = barrier ? barrier->gpuBarrier() :
        (depthSetncil ? &device->gpuDevice()->defaultDepthStencilBarrier : &device->gpuDevice()->defaultColorBarrier);

    ThsvsImageBarrier imageBarrier = {};
    imageBarrier.prevAccessCount = utils::toUint(gpuBarrier->prevAccesses.size());
    imageBarrier.pPrevAccesses = gpuBarrier->prevAccesses.data();
    imageBarrier.nextAccessCount = utils::toUint(gpuBarrier->nextAccesses.size());
    imageBarrier.pNextAccesses = gpuBarrier->nextAccesses.data();
    imageBarrier.srcQueueFamilyIndex = VK_QUEUE_FAMILY_IGNORED;
    imageBarrier.dstQueueFamilyIndex = VK_QUEUE_FAMILY_IGNORED;
    imageBarrier.prevLayout = barrier ? getAccessLayout(barrier->getInfo().prevAccesses) : THSVS_IMAGE_LAYOUT_OPTIMAL;
    imageBarrier.nextLayout = barrier ? getAccessLayout(barrier->getInfo().nextAccesses) : THSVS_IMAGE_LAYOUT_OPTIMAL;

    VkPipelineStageFlags srcStages = {};
    VkPipelineStageFlags dstStages = {};
    VkImageMemoryBarrier vkImageBarrier = {};
    thsvsGetVulkanImageMemoryBarrier(imageBarrier, &srcStages, &dstStages, &vkImageBarrier);
    return {vkImageBarrier.oldLayout, vkImageBarrier.newLayout};
}

void cmdFuncCCVKCreateRenderPass(CCVKDevice *device, CCVKGPURenderPass *gpuRenderPass) {
    static ccstd::vector<VkSubpassDescriptionDepthStencilResolve> depthStencilResolves;
    static ccstd::vector<VkAttachmentDescription2> attachmentDescriptions;
    static ccstd::vector<VkAttachmentReference2> attachmentReferences;
    static ccstd::vector<VkSubpassDescription2> subpassDescriptions;
    static ccstd::vector<CCVKAccessInfo> beginAccessInfos;
    static ccstd::vector<CCVKAccessInfo> endAccessInfos;
    static ccstd::vector<AttachmentStatistics> attachmentStatistics;
    static SubpassDependencyManager dependencyManager;
    ccstd::vector<VkFragmentShadingRateAttachmentInfoKHR> shadingRateReferences;

    const size_t colorAttachmentCount = gpuRenderPass->colorAttachments.size();
    const size_t hasDepthStencil = gpuRenderPass->depthStencilAttachment.format != Format::UNKNOWN ? 1 : 0;
    const size_t hasDepthResolve = gpuRenderPass->depthStencilResolveAttachment.format != Format::UNKNOWN ? 1 : 0;
    auto attachmentCount = static_cast<uint32_t>(colorAttachmentCount + hasDepthStencil + hasDepthResolve);
    uint32_t depthIndex = colorAttachmentCount;
    uint32_t stencilIndex = colorAttachmentCount + 1;

    const bool hasStencil = GFX_FORMAT_INFOS[toNumber(gpuRenderPass->depthStencilAttachment.format)].hasStencil;

    attachmentDescriptions.assign(attachmentCount, {VK_STRUCTURE_TYPE_ATTACHMENT_DESCRIPTION_2});
    gpuRenderPass->clearValues.resize(attachmentCount);
    beginAccessInfos.resize(attachmentCount);
    endAccessInfos.resize(attachmentCount);
    shadingRateReferences.resize(gpuRenderPass->subpasses.size(), {VK_STRUCTURE_TYPE_FRAGMENT_SHADING_RATE_ATTACHMENT_INFO_KHR});

    for (size_t i = 0U; i < colorAttachmentCount; ++i) {
        const auto &attachment{gpuRenderPass->colorAttachments[i]};
        auto [initialLayout, finalLayout] =
            getInitialFinalLayout(device, static_cast<CCVKGeneralBarrier *>(attachment.barrier), false);

        VkFormat vkFormat = mapVkFormat(attachment.format, device->gpuDevice());
        attachmentDescriptions[i].format = vkFormat;
        attachmentDescriptions[i].samples = static_cast<VkSampleCountFlagBits>(attachment.sampleCount);
        attachmentDescriptions[i].loadOp = mapVkLoadOp(attachment.loadOp);
        attachmentDescriptions[i].storeOp = mapVkStoreOp(attachment.storeOp);
        attachmentDescriptions[i].stencilLoadOp = VK_ATTACHMENT_LOAD_OP_DONT_CARE;
        attachmentDescriptions[i].stencilStoreOp = VK_ATTACHMENT_STORE_OP_DONT_CARE;
        attachmentDescriptions[i].initialLayout = attachment.loadOp == gfx::LoadOp::DISCARD ? VK_IMAGE_LAYOUT_UNDEFINED : initialLayout;
        attachmentDescriptions[i].finalLayout = finalLayout;
    }
    if (hasDepthStencil) {
        const DepthStencilAttachment &attachment = gpuRenderPass->depthStencilAttachment;
        auto [initialLayout, finalLayout] = getInitialFinalLayout(device, static_cast<CCVKGeneralBarrier *>(attachment.barrier), true);

        VkFormat vkFormat = mapVkFormat(attachment.format, device->gpuDevice());
        attachmentDescriptions[depthIndex].format = vkFormat;
        attachmentDescriptions[depthIndex].samples = static_cast<VkSampleCountFlagBits>(attachment.sampleCount);
        attachmentDescriptions[depthIndex].loadOp = mapVkLoadOp(attachment.depthLoadOp);
        attachmentDescriptions[depthIndex].storeOp = mapVkStoreOp(attachment.depthStoreOp);
        attachmentDescriptions[depthIndex].stencilLoadOp = hasStencil ? mapVkLoadOp(attachment.stencilLoadOp) : VK_ATTACHMENT_LOAD_OP_DONT_CARE;
        attachmentDescriptions[depthIndex].stencilStoreOp = hasStencil ? mapVkStoreOp(attachment.stencilStoreOp) : VK_ATTACHMENT_STORE_OP_DONT_CARE;
        attachmentDescriptions[depthIndex].initialLayout = attachment.depthLoadOp == gfx::LoadOp::DISCARD ? VK_IMAGE_LAYOUT_UNDEFINED : initialLayout;
        attachmentDescriptions[depthIndex].finalLayout = finalLayout;
    }
    if (hasDepthResolve) {
        const DepthStencilAttachment &attachment = gpuRenderPass->depthStencilResolveAttachment;
        auto [initialLayout, finalLayout] = getInitialFinalLayout(device, static_cast<CCVKGeneralBarrier *>(attachment.barrier), true);

        VkFormat vkFormat = mapVkFormat(attachment.format, device->gpuDevice());

        attachmentDescriptions[stencilIndex].format = vkFormat;
        attachmentDescriptions[stencilIndex].samples = VK_SAMPLE_COUNT_1_BIT;
        attachmentDescriptions[stencilIndex].loadOp = mapVkLoadOp(attachment.depthLoadOp);
        attachmentDescriptions[stencilIndex].storeOp = mapVkStoreOp(attachment.depthStoreOp);
        attachmentDescriptions[stencilIndex].stencilLoadOp = hasStencil ? mapVkLoadOp(attachment.stencilLoadOp) : VK_ATTACHMENT_LOAD_OP_DONT_CARE;
        attachmentDescriptions[stencilIndex].stencilStoreOp = hasStencil ? mapVkStoreOp(attachment.stencilStoreOp) : VK_ATTACHMENT_STORE_OP_DONT_CARE;
        attachmentDescriptions[stencilIndex].initialLayout = attachment.depthLoadOp == gfx::LoadOp::DISCARD ? VK_IMAGE_LAYOUT_UNDEFINED : initialLayout;
        attachmentDescriptions[stencilIndex].finalLayout = finalLayout;
    }

    size_t subpassCount = gpuRenderPass->subpasses.size();
    attachmentReferences.clear();
    gpuRenderPass->sampleCounts.clear();

    for (const auto &subpassInfo : gpuRenderPass->subpasses) {
        VkSampleCountFlagBits sampleCount = VK_SAMPLE_COUNT_1_BIT;

        for (uint32_t input : subpassInfo.inputs) {
<<<<<<< HEAD
            // two specific slot for depth and stencil input
            if (input == gpuRenderPass->colorAttachments.size()) {
                VkImageLayout layout = VK_IMAGE_LAYOUT_DEPTH_READ_ONLY_OPTIMAL;
=======
            bool appearsInOutput = std::find(subpassInfo.colors.begin(), subpassInfo.colors.end(), input) != subpassInfo.colors.end();
            if (input == gpuRenderPass->colorAttachments.size()) {
                VkImageLayout layout = subpassInfo.depthStencil != INVALID_BINDING ? VK_IMAGE_LAYOUT_GENERAL : VK_IMAGE_LAYOUT_DEPTH_STENCIL_READ_ONLY_OPTIMAL;
>>>>>>> 5b166bb2
                attachmentReferences.push_back({VK_STRUCTURE_TYPE_ATTACHMENT_REFERENCE_2, nullptr, input, layout, VK_IMAGE_ASPECT_DEPTH_BIT});
            } else if (input == (gpuRenderPass->colorAttachments.size() + 1)) {
                uint32_t slot = gpuRenderPass->colorAttachments.size();
                VkImageLayout layout = VK_IMAGE_LAYOUT_STENCIL_READ_ONLY_OPTIMAL;
                attachmentReferences.push_back({VK_STRUCTURE_TYPE_ATTACHMENT_REFERENCE_2, nullptr, slot, layout, VK_IMAGE_ASPECT_STENCIL_BIT});
            } else {
<<<<<<< HEAD
                bool appearsInOutput = std::find(subpassInfo.colors.begin(), subpassInfo.colors.end(), input) != subpassInfo.colors.end();
=======
>>>>>>> 5b166bb2
                VkImageLayout layout = appearsInOutput ? VK_IMAGE_LAYOUT_GENERAL : VK_IMAGE_LAYOUT_SHADER_READ_ONLY_OPTIMAL;
                attachmentReferences.push_back({VK_STRUCTURE_TYPE_ATTACHMENT_REFERENCE_2, nullptr, input, layout, VK_IMAGE_ASPECT_COLOR_BIT});
            }
        }
        for (uint32_t color : subpassInfo.colors) {
            const VkAttachmentDescription2 &attachment = attachmentDescriptions[color];
            bool appearsInInput = std::find(subpassInfo.inputs.begin(), subpassInfo.inputs.end(), color) != subpassInfo.inputs.end();
            VkImageLayout layout = appearsInInput ? VK_IMAGE_LAYOUT_GENERAL : VK_IMAGE_LAYOUT_COLOR_ATTACHMENT_OPTIMAL;
            attachmentReferences.push_back({VK_STRUCTURE_TYPE_ATTACHMENT_REFERENCE_2, nullptr, color, layout, VK_IMAGE_ASPECT_COLOR_BIT});
            sampleCount = std::max(sampleCount, attachment.samples);
        }
        for (uint32_t resolveIn : subpassInfo.resolves) {
            VkImageLayout layout = VK_IMAGE_LAYOUT_COLOR_ATTACHMENT_OPTIMAL;
            auto resolve = resolveIn == gfx::INVALID_BINDING ? VK_ATTACHMENT_UNUSED : resolveIn;
<<<<<<< HEAD
=======
            CC_ASSERT(INVALID_BINDING == VK_ATTACHMENT_UNUSED);
>>>>>>> 5b166bb2
            attachmentReferences.push_back({VK_STRUCTURE_TYPE_ATTACHMENT_REFERENCE_2, nullptr, resolve, layout, VK_IMAGE_ASPECT_COLOR_BIT});
        }

        if (subpassInfo.depthStencil != INVALID_BINDING) {
            const VkAttachmentDescription2 &attachment = attachmentDescriptions[subpassInfo.depthStencil];
            sampleCount = std::max(sampleCount, attachment.samples);

            bool appearsInInput = std::find(subpassInfo.inputs.begin(), subpassInfo.inputs.end(), subpassInfo.depthStencil) != subpassInfo.inputs.end();
            VkImageAspectFlags aspect = hasStencil ? VK_IMAGE_ASPECT_DEPTH_BIT | VK_IMAGE_ASPECT_STENCIL_BIT : VK_IMAGE_ASPECT_DEPTH_BIT;
            VkImageLayout layout = appearsInInput ? VK_IMAGE_LAYOUT_GENERAL : VK_IMAGE_LAYOUT_DEPTH_STENCIL_ATTACHMENT_OPTIMAL;
            attachmentReferences.push_back({VK_STRUCTURE_TYPE_ATTACHMENT_REFERENCE_2, nullptr, subpassInfo.depthStencil, layout, aspect});
        }

        if (subpassInfo.depthStencilResolve != INVALID_BINDING) {
            VkImageAspectFlags aspect = hasStencil ? VK_IMAGE_ASPECT_DEPTH_BIT | VK_IMAGE_ASPECT_STENCIL_BIT : VK_IMAGE_ASPECT_DEPTH_BIT;
            VkImageLayout layout = VK_IMAGE_LAYOUT_DEPTH_STENCIL_ATTACHMENT_OPTIMAL;
            attachmentReferences.push_back({VK_STRUCTURE_TYPE_ATTACHMENT_REFERENCE_2, nullptr, subpassInfo.depthStencilResolve, layout, aspect});
        }

        if (subpassInfo.shadingRate != INVALID_BINDING && subpassInfo.shadingRate < colorAttachmentCount) {
            // layout is guaranteed
            attachmentDescriptions[subpassInfo.shadingRate].initialLayout = VK_IMAGE_LAYOUT_FRAGMENT_SHADING_RATE_ATTACHMENT_OPTIMAL_KHR;
            attachmentDescriptions[subpassInfo.shadingRate].finalLayout = VK_IMAGE_LAYOUT_FRAGMENT_SHADING_RATE_ATTACHMENT_OPTIMAL_KHR;
            const ColorAttachment &desc = gpuRenderPass->colorAttachments[subpassInfo.shadingRate];
            attachmentReferences.push_back({VK_STRUCTURE_TYPE_ATTACHMENT_REFERENCE_2, nullptr, subpassInfo.shadingRate, VK_IMAGE_LAYOUT_FRAGMENT_SHADING_RATE_ATTACHMENT_OPTIMAL_KHR, VK_IMAGE_ASPECT_COLOR_BIT});
        }

        gpuRenderPass->sampleCounts.push_back(sampleCount);
    }

    std::vector<IndexList> preserveLists;
    size_t offset{0U};
    subpassDescriptions.assign(subpassCount, {VK_STRUCTURE_TYPE_SUBPASS_DESCRIPTION_2}); // init to zeros first
    depthStencilResolves.resize(subpassCount, {VK_STRUCTURE_TYPE_SUBPASS_DESCRIPTION_DEPTH_STENCIL_RESOLVE});
    const VkPhysicalDeviceDepthStencilResolveProperties &prop{device->gpuContext()->physicalDeviceDepthStencilResolveProperties};
    for (uint32_t i = 0U; i < gpuRenderPass->subpasses.size(); ++i) {
        const SubpassInfo& subpassInfo = gpuRenderPass->subpasses[i];

        VkSubpassDescription2 &desc = subpassDescriptions[i];
        desc.pipelineBindPoint = VK_PIPELINE_BIND_POINT_GRAPHICS;

        if (!subpassInfo.inputs.empty()) {
            desc.inputAttachmentCount = utils::toUint(subpassInfo.inputs.size());
            desc.pInputAttachments = attachmentReferences.data() + offset;
            offset += subpassInfo.inputs.size();
        }

        if (!subpassInfo.colors.empty()) {
            desc.colorAttachmentCount = utils::toUint(subpassInfo.colors.size());
            desc.pColorAttachments = attachmentReferences.data() + offset;
            offset += subpassInfo.colors.size();
            if (!subpassInfo.resolves.empty()) {
                desc.pResolveAttachments = attachmentReferences.data() + offset;
                offset += subpassInfo.resolves.size();
            }
        }
        if (!subpassInfo.preserves.empty()) {
            auto prepVal = attachmentDescriptions.size();
            // depth: colors.size
            // stencil: colors.size + 1
            auto& preserve = preserveLists.emplace_back(subpassInfo.preserves);
            std::replace(preserve.begin(), preserve.end(), prepVal, prepVal - 1);
            std::sort(preserve.begin(), preserve.end());
            preserve.erase(std::unique(preserve.begin(), preserve.end()), preserve.end());
            desc.preserveAttachmentCount = utils::toUint(preserve.size());
            desc.pPreserveAttachments = preserve.data();
        }

        if (subpassInfo.depthStencil != INVALID_BINDING) {
            desc.pDepthStencilAttachment = attachmentReferences.data() + offset++;
        } else {
            desc.pDepthStencilAttachment = nullptr;
        }

        if (subpassInfo.depthStencilResolve != INVALID_BINDING) {
            VkSubpassDescriptionDepthStencilResolve &resolveDesc{depthStencilResolves[i]};

            VkResolveModeFlagBits depthResolveMode = VK_RESOLVE_MODES[toNumber(subpassInfo.depthResolveMode)];
            VkResolveModeFlagBits stencilResolveMode = VK_RESOLVE_MODES[toNumber(subpassInfo.stencilResolveMode)];

            if ((depthResolveMode & prop.supportedDepthResolveModes) == 0) {
                depthResolveMode = VK_RESOLVE_MODE_SAMPLE_ZERO_BIT;
                CC_LOG_WARNING("render pass depth resolve mode [%u] not supported, use Sample0 instead.", toNumber(subpassInfo.depthResolveMode));
            }
            if ((stencilResolveMode & prop.supportedStencilResolveModes) == 0) {
                stencilResolveMode = VK_RESOLVE_MODE_SAMPLE_ZERO_BIT;
                CC_LOG_WARNING("render pass stencil resolve mode [%u] not supported, use Sample0 instead.", toNumber(subpassInfo.stencilResolveMode));
            }

            if (!prop.independentResolveNone && stencilResolveMode != depthResolveMode) {
                stencilResolveMode = depthResolveMode;
            } else if (prop.independentResolveNone && !prop.independentResolve && stencilResolveMode &&
                       depthResolveMode && stencilResolveMode != depthResolveMode) {
                stencilResolveMode = VK_RESOLVE_MODE_NONE;
            }

            resolveDesc.depthResolveMode = depthResolveMode;
            resolveDesc.stencilResolveMode = stencilResolveMode;
            resolveDesc.pDepthStencilResolveAttachment = attachmentReferences.data() + offset++;
            desc.pNext = &resolveDesc;
        }

        if (subpassInfo.shadingRate != INVALID_BINDING) {
            VkFragmentShadingRateAttachmentInfoKHR &attachment = shadingRateReferences[i];
            attachment.pFragmentShadingRateAttachment = attachmentReferences.data() + offset++;
            attachment.shadingRateAttachmentTexelSize = {16, 16}; // todo
            desc.pNext = &attachment;
        }
    }

    size_t dependencyCount = gpuRenderPass->dependencies.size();
    gpuRenderPass->hasSelfDependency.resize(subpassCount, false);
    dependencyManager.clear();

    bool manuallyDeduce = true;
    if constexpr (ENABLE_GRAPH_AUTO_BARRIER) {
        // single pass front and rear cost 2 slot.
        manuallyDeduce = dependencyCount <= 2;
    } else {
        manuallyDeduce = dependencyCount == 0;
    }
    if (!manuallyDeduce) {
        // offset = 0U;
        ccstd::unordered_set<const GFXObject *> subpassExternalFilter;
        for (uint32_t i = 0U; i < dependencyCount; ++i) {
            const auto &dependency{gpuRenderPass->dependencies[i]};
            VkSubpassDependency2 vkDependency{VK_STRUCTURE_TYPE_SUBPASS_DEPENDENCY_2};
            vkDependency.srcSubpass = dependency.srcSubpass;
            vkDependency.dstSubpass = dependency.dstSubpass;
            vkDependency.dependencyFlags = VK_DEPENDENCY_BY_REGION_BIT;

            if (dependency.srcSubpass == dependency.dstSubpass && dependency.srcSubpass < subpassCount) {
                gpuRenderPass->hasSelfDependency[dependency.srcSubpass] = true;
            }

            auto addStageAccessMask = [&vkDependency](const SubpassDependency& deps) {
                ccstd::vector<ThsvsAccessType> prevAccesses;
                ccstd::vector<ThsvsAccessType> nextAccesses;
                getAccessTypes(deps.prevAccesses, prevAccesses);
                getAccessTypes(deps.nextAccesses, nextAccesses);

                ThsvsImageBarrier imageBarrier = {};
                imageBarrier.prevAccessCount = utils::toUint(prevAccesses.size());
                imageBarrier.pPrevAccesses = prevAccesses.data();
                imageBarrier.nextAccessCount = utils::toUint(nextAccesses.size());
                imageBarrier.pNextAccesses = nextAccesses.data();
                imageBarrier.srcQueueFamilyIndex = VK_QUEUE_FAMILY_IGNORED;
                imageBarrier.dstQueueFamilyIndex = VK_QUEUE_FAMILY_IGNORED;
                imageBarrier.prevLayout = getAccessLayout(deps.prevAccesses);
                imageBarrier.nextLayout = getAccessLayout(deps.nextAccesses);

                VkImageMemoryBarrier vkImageBarrier = {};
                thsvsGetVulkanImageMemoryBarrier(imageBarrier, &vkDependency.srcStageMask, &vkDependency.dstStageMask, &vkImageBarrier);

                vkDependency.srcAccessMask = vkImageBarrier.srcAccessMask;
                vkDependency.dstAccessMask = vkImageBarrier.dstAccessMask;
                dependencyManager.append(vkDependency);
            };
            if (vkDependency.srcStageMask == 0) {
                vkDependency.srcStageMask = VK_PIPELINE_STAGE_TOP_OF_PIPE_BIT;
            }
            addStageAccessMask(dependency);
        }

    } else {
        // try to deduce dependencies if not specified

        // first, gather necessary statistics for each attachment
        auto updateLifeCycle = [](AttachmentStatistics &statistics, uint32_t index, VkImageLayout layout, AttachmentStatistics::SubpassUsage usage) {
            if (statistics.records.count(index)) {
                statistics.records[index].usage |= usage;
            } else {
                statistics.records[index] = {layout, usage};
            }
            if (statistics.loadSubpass == VK_SUBPASS_EXTERNAL) statistics.loadSubpass = index;
            statistics.storeSubpass = index;
        };
        auto calculateLifeCycle = [&](uint32_t targetAttachment, AttachmentStatistics &statistics) {
            for (uint32_t j = 0U; j < utils::toUint(subpassCount); ++j) {
                auto &subpass = subpassDescriptions[j];
                for (size_t k = 0U; k < subpass.colorAttachmentCount; ++k) {
                    if (subpass.pColorAttachments[k].attachment == targetAttachment) {
                        updateLifeCycle(statistics, j, subpass.pColorAttachments[k].layout, AttachmentStatistics::SubpassUsage::COLOR);
                    }
                    if (subpass.pResolveAttachments && subpass.pResolveAttachments[k].attachment == targetAttachment) {
                        updateLifeCycle(statistics, j, subpass.pResolveAttachments[k].layout, AttachmentStatistics::SubpassUsage::COLOR_RESOLVE);
                    }
                }
                for (size_t k = 0U; k < subpass.inputAttachmentCount; ++k) {
                    if (subpass.pInputAttachments[k].attachment == targetAttachment) {
                        updateLifeCycle(statistics, j, subpass.pInputAttachments[k].layout, AttachmentStatistics::SubpassUsage::INPUT);
                    }
                }
                const auto *vrsDesc = static_cast<const VkFragmentShadingRateAttachmentInfoKHR *>(subpass.pNext);
                if (vrsDesc != nullptr && vrsDesc->sType == VK_STRUCTURE_TYPE_FRAGMENT_SHADING_RATE_ATTACHMENT_INFO_KHR && vrsDesc->pFragmentShadingRateAttachment->attachment == targetAttachment) {
                    updateLifeCycle(statistics, j, vrsDesc->pFragmentShadingRateAttachment->layout, AttachmentStatistics::SubpassUsage::SHADING_RATE);
                }

                if (subpass.pDepthStencilAttachment && subpass.pDepthStencilAttachment->attachment == targetAttachment) {
                    updateLifeCycle(statistics, j, subpass.pDepthStencilAttachment->layout, AttachmentStatistics::SubpassUsage::DEPTH);
                }
                if (depthStencilResolves[j].pDepthStencilResolveAttachment &&
                    depthStencilResolves[j].pDepthStencilResolveAttachment->attachment == targetAttachment) {
                    updateLifeCycle(statistics, j, depthStencilResolves[j].pDepthStencilResolveAttachment->layout, AttachmentStatistics::SubpassUsage::DEPTH_RESOLVE);
                }
            }
        };
        attachmentStatistics.resize(attachmentCount);
        for (uint32_t i = 0U; i < utils ::toUint(attachmentCount); ++i) {
            attachmentStatistics[i].clear();
            calculateLifeCycle(i, attachmentStatistics[i]);
            CC_ASSERT(attachmentStatistics[i].loadSubpass != VK_SUBPASS_EXTERNAL &&
                      attachmentStatistics[i].storeSubpass != VK_SUBPASS_EXTERNAL);
        }

        // wait for resources to become available (begin accesses)
        auto beginDependencyCheck = [](VkSubpassDependency2 &dependency, uint32_t attachment, const AttachmentStatistics::SubpassRef &ref) {
            const VkAttachmentDescription2 &desc = attachmentDescriptions[attachment];
            const CCVKAccessInfo &info = beginAccessInfos[attachment];
            if (desc.initialLayout != ref.layout || info.hasWriteAccess || desc.loadOp == VK_ATTACHMENT_LOAD_OP_CLEAR) {
                VkPipelineStageFlagBits dstStage{ref.hasDepth() ? VK_PIPELINE_STAGE_EARLY_FRAGMENT_TESTS_BIT : VK_PIPELINE_STAGE_COLOR_ATTACHMENT_OUTPUT_BIT};
                VkAccessFlagBits dstAccessRead{ref.hasDepth() ? VK_ACCESS_DEPTH_STENCIL_ATTACHMENT_READ_BIT : VK_ACCESS_COLOR_ATTACHMENT_READ_BIT};
                VkAccessFlagBits dstAccessWrite{ref.hasDepth() ? VK_ACCESS_DEPTH_STENCIL_ATTACHMENT_WRITE_BIT : VK_ACCESS_COLOR_ATTACHMENT_WRITE_BIT};
                dependency.srcStageMask |= info.stageMask;
                dependency.dstStageMask |= dstStage;
                dependency.srcAccessMask |= info.hasWriteAccess ? info.accessMask : 0;
                dependency.dstAccessMask |= dstAccessRead;
                if (desc.loadOp == VK_ATTACHMENT_LOAD_OP_CLEAR || desc.initialLayout != ref.layout) dependency.dstAccessMask |= dstAccessWrite;
                return true;
            }
            return false;
        };
        VkSubpassDependency2 beginDependency;
        uint32_t lastLoadSubpass{VK_SUBPASS_EXTERNAL};
        bool beginDependencyValid{false};
        for (uint32_t i = 0U; i < attachmentCount; ++i) {
            auto &statistics = attachmentStatistics[i];
            if (lastLoadSubpass != statistics.loadSubpass) {
                if (beginDependencyValid) dependencyManager.append(beginDependency);
                beginDependency = {VK_STRUCTURE_TYPE_SUBPASS_DEPENDENCY_2, nullptr,
                                   VK_SUBPASS_EXTERNAL, statistics.loadSubpass,
                                   VK_PIPELINE_STAGE_TOP_OF_PIPE_BIT, VK_PIPELINE_STAGE_BOTTOM_OF_PIPE_BIT};
                lastLoadSubpass = statistics.loadSubpass;
                beginDependencyValid = false;
            }
            beginDependencyValid |= beginDependencyCheck(beginDependency, i, statistics.records[statistics.loadSubpass]);
        }
        if (beginDependencyValid) dependencyManager.append(beginDependency);

        // make rendering result visible (end accesses)
        auto endDependencyCheck = [](VkSubpassDependency2 &dependency, uint32_t attachment, const AttachmentStatistics::SubpassRef &ref) {
            const VkAttachmentDescription2 &desc = attachmentDescriptions[attachment];
            const CCVKAccessInfo &info = endAccessInfos[attachment];
            if (desc.initialLayout != ref.layout || info.hasWriteAccess || desc.storeOp == VK_ATTACHMENT_STORE_OP_STORE) {
                VkPipelineStageFlagBits srcStage{ref.hasDepth() ? VK_PIPELINE_STAGE_LATE_FRAGMENT_TESTS_BIT : VK_PIPELINE_STAGE_COLOR_ATTACHMENT_OUTPUT_BIT};
                VkAccessFlagBits srcAccess{ref.hasDepth() ? VK_ACCESS_DEPTH_STENCIL_ATTACHMENT_WRITE_BIT : VK_ACCESS_COLOR_ATTACHMENT_WRITE_BIT};
                dependency.srcStageMask |= srcStage;
                dependency.srcAccessMask |= srcAccess;
                dependency.dstStageMask |= info.stageMask;
                dependency.dstAccessMask |= info.accessMask;
                return true;
            }
            return false;
        };
        VkSubpassDependency2 endDependency;
        uint32_t lastStoreSubpass{VK_SUBPASS_EXTERNAL};
        bool endDependencyValid{false};
        for (uint32_t i = 0U; i < attachmentCount; ++i) {
            auto &statistics = attachmentStatistics[i];
            if (lastStoreSubpass != statistics.storeSubpass) {
                if (endDependencyValid) dependencyManager.append(endDependency);
                endDependency = {VK_STRUCTURE_TYPE_SUBPASS_DEPENDENCY_2, nullptr,
                                 statistics.storeSubpass, VK_SUBPASS_EXTERNAL,
                                 VK_PIPELINE_STAGE_TOP_OF_PIPE_BIT, VK_PIPELINE_STAGE_BOTTOM_OF_PIPE_BIT};
                lastStoreSubpass = statistics.storeSubpass;
                endDependencyValid = false;
            }
            endDependencyValid |= endDependencyCheck(endDependency, i, statistics.records[statistics.storeSubpass]);
        }
        if (endDependencyValid) dependencyManager.append(endDependency);

        // other transitioning dependencies
        auto mapAccessFlags = [](AttachmentStatistics::SubpassUsage usage) {
            // there may be more kind of dependencies
            if (hasFlag(usage, AttachmentStatistics::SubpassUsage::INPUT)) {
                return std::make_pair(VK_PIPELINE_STAGE_FRAGMENT_SHADER_BIT, VK_ACCESS_INPUT_ATTACHMENT_READ_BIT);
            }
            return std::make_pair(VK_PIPELINE_STAGE_COLOR_ATTACHMENT_OUTPUT_BIT, VK_ACCESS_COLOR_ATTACHMENT_WRITE_BIT);
        };
        auto genDependency = [&](uint32_t srcIdx, AttachmentStatistics::SubpassUsage srcUsage,
                                 uint32_t dstIdx, AttachmentStatistics::SubpassUsage dstUsage) {
            VkSubpassDependency2 dependency{VK_STRUCTURE_TYPE_SUBPASS_DEPENDENCY_2, nullptr, srcIdx, dstIdx};
            std::tie(dependency.srcStageMask, dependency.srcAccessMask) = mapAccessFlags(srcUsage);
            std::tie(dependency.dstStageMask, dependency.dstAccessMask) = mapAccessFlags(dstUsage);
            dependency.dependencyFlags = VK_DEPENDENCY_BY_REGION_BIT;
            return dependency;
        };
        for (size_t i = 0U; i < attachmentCount; ++i) {
            auto &statistics{attachmentStatistics[i]};

            const AttachmentStatistics::SubpassRef *prevRef{nullptr};
            uint32_t prevIdx{0U};
            for (const auto &it : statistics.records) {
                if (prevRef && prevRef->usage != it.second.usage) {
                    dependencyManager.append(genDependency(prevIdx, prevRef->usage, it.first, it.second.usage));
                }
                prevIdx = it.first;
                prevRef = &it.second;
            }
        }
    }

    VkRenderPassCreateInfo2 renderPassCreateInfo{VK_STRUCTURE_TYPE_RENDER_PASS_CREATE_INFO_2};
    renderPassCreateInfo.attachmentCount = utils::toUint(attachmentDescriptions.size());
    renderPassCreateInfo.pAttachments = attachmentDescriptions.data();
    renderPassCreateInfo.subpassCount = utils::toUint(subpassDescriptions.size());
    renderPassCreateInfo.pSubpasses = subpassDescriptions.data();
    renderPassCreateInfo.dependencyCount = utils::toUint(dependencyManager.subpassDependencies.size());
    renderPassCreateInfo.pDependencies = dependencyManager.subpassDependencies.data();

    VK_CHECK(device->gpuDevice()->createRenderPass2(device->gpuDevice()->vkDevice, &renderPassCreateInfo,
                                                    nullptr, &gpuRenderPass->vkRenderPass));
}

void cmdFuncCCVKCreateFramebuffer(CCVKDevice *device, CCVKGPUFramebuffer *gpuFramebuffer) {
    size_t colorViewCount = gpuFramebuffer->gpuColorViews.size();
    const auto *gpuRenderPass = gpuFramebuffer->gpuRenderPass.get();
    const size_t hasDepthStencil = gpuRenderPass->depthStencilAttachment.format != Format::UNKNOWN ? 1 : 0;
    const size_t hasDepthResolve = gpuRenderPass->depthStencilResolveAttachment.format != Format::UNKNOWN ? 1 : 0;
    auto attachmentCount = static_cast<uint32_t>(colorViewCount + hasDepthStencil + hasDepthResolve);

    ccstd::vector<VkImageView> attachments(attachmentCount);
    VkFramebufferCreateInfo createInfo{VK_STRUCTURE_TYPE_FRAMEBUFFER_CREATE_INFO};
    createInfo.width = createInfo.height = UINT_MAX;

    uint32_t swapchainImageIndices = 0;

    for (size_t i = 0U; i < colorViewCount; ++i) {
        const CCVKGPUTextureView *texView = gpuFramebuffer->gpuColorViews[i];
        if (texView->gpuTexture->swapchain) {
            gpuFramebuffer->swapchain = texView->gpuTexture->swapchain;
            swapchainImageIndices |= (1 << i);
        } else {
            attachments[i] = gpuFramebuffer->gpuColorViews[i]->vkImageView;
        }

        if (!hasFlag(texView->gpuTexture->usage, TextureUsageBit::SHADING_RATE)) {
            createInfo.width = std::min(createInfo.width, std::max(1U, gpuFramebuffer->gpuColorViews[i]->gpuTexture->width >> gpuFramebuffer->gpuColorViews[i]->baseLevel));
            createInfo.height = std::min(createInfo.height, std::max(1U, gpuFramebuffer->gpuColorViews[i]->gpuTexture->height >> gpuFramebuffer->gpuColorViews[i]->baseLevel));
        }
    }
    if (hasDepthStencil) {
        if (gpuFramebuffer->gpuDepthStencilView->gpuTexture->swapchain) {
            gpuFramebuffer->swapchain = gpuFramebuffer->gpuDepthStencilView->gpuTexture->swapchain;
            swapchainImageIndices |= (1 << colorViewCount);
        } else {
            attachments[colorViewCount] = gpuFramebuffer->gpuDepthStencilView->vkImageView;
        }
        createInfo.width = std::min(createInfo.width, std::max(1U, gpuFramebuffer->gpuDepthStencilView->gpuTexture->width >> gpuFramebuffer->gpuDepthStencilView->baseLevel));
        createInfo.height = std::min(createInfo.height, std::max(1U, gpuFramebuffer->gpuDepthStencilView->gpuTexture->height >> gpuFramebuffer->gpuDepthStencilView->baseLevel));
    }
    if (hasDepthResolve) {
        attachments[colorViewCount + 1] = gpuFramebuffer->gpuDepthStencilResolveView->vkImageView;
    }

    gpuFramebuffer->isOffscreen = !swapchainImageIndices;
    gpuFramebuffer->width = createInfo.width;
    gpuFramebuffer->height = createInfo.height;

    if (gpuFramebuffer->isOffscreen) {
        createInfo.renderPass = gpuFramebuffer->gpuRenderPass->vkRenderPass;
        createInfo.attachmentCount = utils::toUint(attachments.size());
        createInfo.pAttachments = attachments.data();
        createInfo.layers = 1;
        VK_CHECK(vkCreateFramebuffer(device->gpuDevice()->vkDevice, &createInfo, nullptr, &gpuFramebuffer->vkFramebuffer));
    } else {
        size_t swapChainImageCount = gpuFramebuffer->swapchain->swapchainImages.size();
        gpuFramebuffer->vkFrameBuffers.resize(swapChainImageCount);
        createInfo.renderPass = gpuFramebuffer->gpuRenderPass->vkRenderPass;
        createInfo.attachmentCount = utils::toUint(attachments.size());
        createInfo.pAttachments = attachments.data();
        createInfo.layers = 1;
        for (size_t i = 0U; i < swapChainImageCount; ++i) {
            for (size_t j = 0U; j < colorViewCount; ++j) {
                if (swapchainImageIndices & (1 << j)) {
                    attachments[j] = gpuFramebuffer->gpuColorViews[j]->swapchainVkImageViews[i];
                }
            }
            if (swapchainImageIndices & (1 << colorViewCount)) {
                attachments[colorViewCount] = gpuFramebuffer->gpuDepthStencilView->swapchainVkImageViews[i];
            }
            VK_CHECK(vkCreateFramebuffer(device->gpuDevice()->vkDevice, &createInfo, nullptr, &gpuFramebuffer->vkFrameBuffers[i]));
        }
    }
}

void cmdFuncCCVKCreateShader(CCVKDevice *device, CCVKGPUShader *gpuShader) {
    SPIRVUtils *spirv = SPIRVUtils::getInstance();

    for (CCVKGPUShaderStage &stage : gpuShader->gpuStages) {
        spirv->compileGLSL(stage.type, "#version 450\n" + stage.source);
        if (stage.type == ShaderStageFlagBit::VERTEX) spirv->compressInputLocations(gpuShader->attributes);

        VkShaderModuleCreateInfo createInfo{VK_STRUCTURE_TYPE_SHADER_MODULE_CREATE_INFO};
        createInfo.codeSize = spirv->getOutputSize();
        createInfo.pCode = spirv->getOutputData();
        VK_CHECK(vkCreateShaderModule(device->gpuDevice()->vkDevice, &createInfo, nullptr, &stage.vkShader));
    }

    CC_LOG_INFO("Shader '%s' compilation succeeded.", gpuShader->name.c_str());
}

void cmdFuncCCVKCreateDescriptorSetLayout(CCVKDevice *device, CCVKGPUDescriptorSetLayout *gpuDescriptorSetLayout) {
    CCVKGPUDevice *gpuDevice = device->gpuDevice();
    size_t bindingCount = gpuDescriptorSetLayout->bindings.size();

    gpuDescriptorSetLayout->vkBindings.resize(bindingCount);
    for (size_t i = 0U; i < bindingCount; ++i) {
        const DescriptorSetLayoutBinding &binding = gpuDescriptorSetLayout->bindings[i];
        VkDescriptorSetLayoutBinding &vkBinding = gpuDescriptorSetLayout->vkBindings[i];
        vkBinding.stageFlags = mapVkShaderStageFlags(binding.stageFlags);
        vkBinding.descriptorType = mapVkDescriptorType(binding.descriptorType);
        vkBinding.binding = binding.binding;
        vkBinding.descriptorCount = binding.count;
    }

    VkDescriptorSetLayoutCreateInfo setCreateInfo{VK_STRUCTURE_TYPE_DESCRIPTOR_SET_LAYOUT_CREATE_INFO};
    setCreateInfo.bindingCount = utils::toUint(bindingCount);
    setCreateInfo.pBindings = gpuDescriptorSetLayout->vkBindings.data();
    VK_CHECK(vkCreateDescriptorSetLayout(gpuDevice->vkDevice, &setCreateInfo, nullptr, &gpuDescriptorSetLayout->vkDescriptorSetLayout));

    CCVKGPUDescriptorSetPool *pool = gpuDevice->getDescriptorSetPool(gpuDescriptorSetLayout->id);
    pool->link(gpuDevice, gpuDescriptorSetLayout->maxSetsPerPool, gpuDescriptorSetLayout->vkBindings, gpuDescriptorSetLayout->vkDescriptorSetLayout);

    gpuDescriptorSetLayout->defaultDescriptorSet = pool->request();

    if (gpuDevice->useDescriptorUpdateTemplate && bindingCount) {
        const ccstd::vector<VkDescriptorSetLayoutBinding> &bindings = gpuDescriptorSetLayout->vkBindings;

        ccstd::vector<VkDescriptorUpdateTemplateEntry> entries(bindingCount);
        for (size_t j = 0U, k = 0U; j < bindingCount; ++j) {
            const VkDescriptorSetLayoutBinding &binding = bindings[j];
            if (binding.descriptorType != VK_DESCRIPTOR_TYPE_INLINE_UNIFORM_BLOCK_EXT) {
                entries[j].dstBinding = binding.binding;
                entries[j].dstArrayElement = 0;
                entries[j].descriptorCount = binding.descriptorCount;
                entries[j].descriptorType = binding.descriptorType;
                entries[j].offset = sizeof(CCVKDescriptorInfo) * k;
                entries[j].stride = sizeof(CCVKDescriptorInfo);
                k += binding.descriptorCount;
            }
        }

        VkDescriptorUpdateTemplateCreateInfo createInfo = {VK_STRUCTURE_TYPE_DESCRIPTOR_UPDATE_TEMPLATE_CREATE_INFO};
        createInfo.descriptorUpdateEntryCount = utils::toUint(bindingCount);
        createInfo.pDescriptorUpdateEntries = entries.data();
        createInfo.templateType = VK_DESCRIPTOR_UPDATE_TEMPLATE_TYPE_DESCRIPTOR_SET;
        createInfo.descriptorSetLayout = gpuDescriptorSetLayout->vkDescriptorSetLayout;
        if (gpuDevice->minorVersion > 0) {
            VK_CHECK(vkCreateDescriptorUpdateTemplate(gpuDevice->vkDevice, &createInfo, nullptr, &gpuDescriptorSetLayout->vkDescriptorUpdateTemplate));
        } else {
            VK_CHECK(vkCreateDescriptorUpdateTemplateKHR(gpuDevice->vkDevice, &createInfo, nullptr, &gpuDescriptorSetLayout->vkDescriptorUpdateTemplate));
        }
    }
}

void cmdFuncCCVKCreatePipelineLayout(CCVKDevice *device, CCVKGPUPipelineLayout *gpuPipelineLayout) {
    CCVKGPUDevice *gpuDevice = device->gpuDevice();
    size_t layoutCount = gpuPipelineLayout->setLayouts.size();

    ccstd::vector<VkDescriptorSetLayout> descriptorSetLayouts(layoutCount);
    for (uint32_t i = 0; i < layoutCount; ++i) {
        descriptorSetLayouts[i] = gpuPipelineLayout->setLayouts[i]->vkDescriptorSetLayout;
    }

    VkPipelineLayoutCreateInfo pipelineLayoutCreateInfo{VK_STRUCTURE_TYPE_PIPELINE_LAYOUT_CREATE_INFO};
    pipelineLayoutCreateInfo.setLayoutCount = utils::toUint(layoutCount);
    pipelineLayoutCreateInfo.pSetLayouts = descriptorSetLayouts.data();
    VK_CHECK(vkCreatePipelineLayout(gpuDevice->vkDevice, &pipelineLayoutCreateInfo, nullptr, &gpuPipelineLayout->vkPipelineLayout));
}

void cmdFuncCCVKCreateComputePipelineState(CCVKDevice *device, CCVKGPUPipelineState *gpuPipelineState) {
    VkComputePipelineCreateInfo createInfo{VK_STRUCTURE_TYPE_COMPUTE_PIPELINE_CREATE_INFO};

    ///////////////////// Shader Stage /////////////////////

    const auto &stages = gpuPipelineState->gpuShader->gpuStages;
    VkPipelineShaderStageCreateInfo stageInfo{VK_STRUCTURE_TYPE_PIPELINE_SHADER_STAGE_CREATE_INFO};
    stageInfo.stage = mapVkShaderStageFlagBits(stages[0].type);
    stageInfo.module = stages[0].vkShader;
    stageInfo.pName = "main";

    createInfo.stage = stageInfo;
    createInfo.layout = gpuPipelineState->gpuPipelineLayout->vkPipelineLayout;

    ///////////////////// Creation /////////////////////

    auto *pipelineCache = device->pipelineCache();
    CC_ASSERT(pipelineCache != nullptr);
    pipelineCache->setDirty();
    VK_CHECK(vkCreateComputePipelines(device->gpuDevice()->vkDevice, pipelineCache->getHandle(),
                                      1, &createInfo, nullptr, &gpuPipelineState->vkPipeline));
}

void cmdFuncCCVKCreateGraphicsPipelineState(CCVKDevice *device, CCVKGPUPipelineState *gpuPipelineState) {
    static ccstd::vector<VkPipelineShaderStageCreateInfo> stageInfos;
    static ccstd::vector<VkVertexInputBindingDescription> bindingDescriptions;
    static ccstd::vector<VkVertexInputAttributeDescription> attributeDescriptions;
    static ccstd::vector<uint32_t> offsets;
    static ccstd::vector<VkDynamicState> dynamicStates;
    static ccstd::vector<VkPipelineColorBlendAttachmentState> blendTargets;

    VkGraphicsPipelineCreateInfo createInfo{VK_STRUCTURE_TYPE_GRAPHICS_PIPELINE_CREATE_INFO};

    ///////////////////// Shader Stage /////////////////////

    const auto &stages = gpuPipelineState->gpuShader->gpuStages;
    const size_t stageCount = stages.size();

    stageInfos.resize(stageCount, {VK_STRUCTURE_TYPE_PIPELINE_SHADER_STAGE_CREATE_INFO});
    for (size_t i = 0U; i < stageCount; ++i) {
        stageInfos[i].stage = mapVkShaderStageFlagBits(stages[i].type);
        stageInfos[i].module = stages[i].vkShader;
        stageInfos[i].pName = "main";
    }
    createInfo.stageCount = utils::toUint(stageCount);
    createInfo.pStages = stageInfos.data();

    ///////////////////// Input State /////////////////////

    const AttributeList &attributes = gpuPipelineState->inputState.attributes;
    const size_t attributeCount = attributes.size();
    uint32_t bindingCount = 1U;
    for (size_t i = 0U; i < attributeCount; ++i) {
        const Attribute &attr = attributes[i];
        bindingCount = std::max(bindingCount, attr.stream + 1);
    }

    bindingDescriptions.resize(bindingCount);
    for (uint32_t i = 0U; i < bindingCount; ++i) {
        bindingDescriptions[i].binding = i;
        bindingDescriptions[i].stride = 0;
        bindingDescriptions[i].inputRate = VK_VERTEX_INPUT_RATE_VERTEX;
    }
    for (size_t i = 0U; i < attributeCount; ++i) {
        const Attribute &attr = attributes[i];
        bindingDescriptions[attr.stream].stride += GFX_FORMAT_INFOS[toNumber(attr.format)].size;
        if (attr.isInstanced) {
            bindingDescriptions[attr.stream].inputRate = VK_VERTEX_INPUT_RATE_INSTANCE;
        }
    }

    const AttributeList &shaderAttrs = gpuPipelineState->gpuShader->attributes;
    const size_t shaderAttrCount = shaderAttrs.size();

    attributeDescriptions.resize(shaderAttrCount);
    for (size_t i = 0; i < shaderAttrCount; ++i) {
        bool attributeFound = false;
        offsets.assign(bindingCount, 0);
        for (const Attribute &attr : attributes) {
            if (shaderAttrs[i].name == attr.name) {
                attributeDescriptions[i].location = shaderAttrs[i].location;
                attributeDescriptions[i].binding = attr.stream;
                attributeDescriptions[i].format = mapVkFormat(attr.format, device->gpuDevice());
                attributeDescriptions[i].offset = offsets[attr.stream];
                attributeFound = true;
                break;
            }
            offsets[attr.stream] += GFX_FORMAT_INFOS[toNumber(attr.format)].size;
        }
        if (!attributeFound) { // handle absent attribute
            attributeDescriptions[i].location = shaderAttrs[i].location;
            attributeDescriptions[i].binding = 0;
            attributeDescriptions[i].format = mapVkFormat(shaderAttrs[i].format, device->gpuDevice());
            attributeDescriptions[i].offset = 0; // reuse the first attribute as dummy data
        }
    }

    VkPipelineVertexInputStateCreateInfo vertexInput{VK_STRUCTURE_TYPE_PIPELINE_VERTEX_INPUT_STATE_CREATE_INFO};
    vertexInput.vertexBindingDescriptionCount = bindingCount;
    vertexInput.pVertexBindingDescriptions = bindingDescriptions.data();
    vertexInput.vertexAttributeDescriptionCount = utils::toUint(shaderAttrCount);
    vertexInput.pVertexAttributeDescriptions = attributeDescriptions.data();
    createInfo.pVertexInputState = &vertexInput;

    ///////////////////// Input Asembly State /////////////////////

    VkPipelineInputAssemblyStateCreateInfo inputAssembly{VK_STRUCTURE_TYPE_PIPELINE_INPUT_ASSEMBLY_STATE_CREATE_INFO};
    inputAssembly.topology = VK_PRIMITIVE_MODES[toNumber(gpuPipelineState->primitive)];
    createInfo.pInputAssemblyState = &inputAssembly;

    ///////////////////// Dynamic State /////////////////////

    dynamicStates.assign({VK_DYNAMIC_STATE_VIEWPORT, VK_DYNAMIC_STATE_SCISSOR});
    insertVkDynamicStates(&dynamicStates, gpuPipelineState->dynamicStates);

    VkPipelineDynamicStateCreateInfo dynamicState{VK_STRUCTURE_TYPE_PIPELINE_DYNAMIC_STATE_CREATE_INFO};
    dynamicState.dynamicStateCount = utils::toUint(dynamicStates.size());
    dynamicState.pDynamicStates = dynamicStates.data();
    createInfo.pDynamicState = &dynamicState;

    ///////////////////// Viewport State /////////////////////

    VkPipelineViewportStateCreateInfo viewportState{VK_STRUCTURE_TYPE_PIPELINE_VIEWPORT_STATE_CREATE_INFO};
    viewportState.viewportCount = 1; // dynamic by default
    viewportState.scissorCount = 1;  // dynamic by default
    createInfo.pViewportState = &viewportState;

    ///////////////////// Rasterization State /////////////////////

    VkPipelineRasterizationStateCreateInfo rasterizationState{VK_STRUCTURE_TYPE_PIPELINE_RASTERIZATION_STATE_CREATE_INFO};

    // rasterizationState.depthClampEnable;
    rasterizationState.rasterizerDiscardEnable = gpuPipelineState->rs.isDiscard;
    rasterizationState.polygonMode = VK_POLYGON_MODES[toNumber(gpuPipelineState->rs.polygonMode)];
    rasterizationState.cullMode = VK_CULL_MODES[toNumber(gpuPipelineState->rs.cullMode)];
    rasterizationState.frontFace = gpuPipelineState->rs.isFrontFaceCCW ? VK_FRONT_FACE_COUNTER_CLOCKWISE : VK_FRONT_FACE_CLOCKWISE;
    rasterizationState.depthBiasEnable = gpuPipelineState->rs.depthBiasEnabled;
    rasterizationState.depthBiasConstantFactor = gpuPipelineState->rs.depthBias;
    rasterizationState.depthBiasClamp = gpuPipelineState->rs.depthBiasClamp;
    rasterizationState.depthBiasSlopeFactor = gpuPipelineState->rs.depthBiasSlop;
    rasterizationState.lineWidth = gpuPipelineState->rs.lineWidth;
    createInfo.pRasterizationState = &rasterizationState;

    ///////////////////// Multisample State /////////////////////

    VkPipelineMultisampleStateCreateInfo multisampleState{VK_STRUCTURE_TYPE_PIPELINE_MULTISAMPLE_STATE_CREATE_INFO};
    multisampleState.rasterizationSamples = gpuPipelineState->gpuRenderPass->sampleCounts[gpuPipelineState->subpass];
    multisampleState.alphaToCoverageEnable = gpuPipelineState->bs.isA2C;
    // multisampleState.sampleShadingEnable;
    // multisampleState.minSampleShading;
    // multisampleState.pSampleMask;
    // multisampleState.alphaToOneEnable;
    createInfo.pMultisampleState = &multisampleState;

    ///////////////////// Depth Stencil State /////////////////////

    VkPipelineDepthStencilStateCreateInfo depthStencilState = {VK_STRUCTURE_TYPE_PIPELINE_DEPTH_STENCIL_STATE_CREATE_INFO};
    depthStencilState.depthTestEnable = gpuPipelineState->dss.depthTest;
    depthStencilState.depthWriteEnable = gpuPipelineState->dss.depthWrite;
    depthStencilState.depthCompareOp = VK_CMP_FUNCS[toNumber(gpuPipelineState->dss.depthFunc)];
    depthStencilState.stencilTestEnable = gpuPipelineState->dss.stencilTestFront;

    depthStencilState.front = {
        VK_STENCIL_OPS[toNumber(gpuPipelineState->dss.stencilFailOpFront)],
        VK_STENCIL_OPS[toNumber(gpuPipelineState->dss.stencilPassOpFront)],
        VK_STENCIL_OPS[toNumber(gpuPipelineState->dss.stencilZFailOpFront)],
        VK_CMP_FUNCS[toNumber(gpuPipelineState->dss.stencilFuncFront)],
        gpuPipelineState->dss.stencilReadMaskFront,
        gpuPipelineState->dss.stencilWriteMaskFront,
        gpuPipelineState->dss.stencilRefFront,
    };
    depthStencilState.back = {
        VK_STENCIL_OPS[toNumber(gpuPipelineState->dss.stencilFailOpBack)],
        VK_STENCIL_OPS[toNumber(gpuPipelineState->dss.stencilPassOpBack)],
        VK_STENCIL_OPS[toNumber(gpuPipelineState->dss.stencilZFailOpBack)],
        VK_CMP_FUNCS[toNumber(gpuPipelineState->dss.stencilFuncBack)],
        gpuPipelineState->dss.stencilReadMaskBack,
        gpuPipelineState->dss.stencilWriteMaskBack,
        gpuPipelineState->dss.stencilRefBack,
    };
    // depthStencilState.depthBoundsTestEnable;
    // depthStencilState.minDepthBounds;
    // depthStencilState.maxDepthBounds;
    createInfo.pDepthStencilState = &depthStencilState;

    ///////////////////// Blend State /////////////////////

    size_t blendTargetCount = gpuPipelineState->gpuRenderPass->subpasses[gpuPipelineState->subpass].colors.size();
    blendTargets.resize(blendTargetCount, {});

    for (size_t i = 0U; i < blendTargetCount; ++i) {
        BlendTarget &target = i >= gpuPipelineState->bs.targets.size()
                                  ? gpuPipelineState->bs.targets[0]
                                  : gpuPipelineState->bs.targets[i];

        blendTargets[i].blendEnable = target.blend;
        blendTargets[i].srcColorBlendFactor = VK_BLEND_FACTORS[toNumber(target.blendSrc)];
        blendTargets[i].dstColorBlendFactor = VK_BLEND_FACTORS[toNumber(target.blendDst)];
        blendTargets[i].colorBlendOp = VK_BLEND_OPS[toNumber(target.blendEq)];
        blendTargets[i].srcAlphaBlendFactor = VK_BLEND_FACTORS[toNumber(target.blendSrcAlpha)];
        blendTargets[i].dstAlphaBlendFactor = VK_BLEND_FACTORS[toNumber(target.blendDstAlpha)];
        blendTargets[i].alphaBlendOp = VK_BLEND_OPS[toNumber(target.blendAlphaEq)];
        blendTargets[i].colorWriteMask = mapVkColorComponentFlags(target.blendColorMask);
    }
    Color &blendColor = gpuPipelineState->bs.blendColor;

    VkPipelineColorBlendStateCreateInfo colorBlendState{VK_STRUCTURE_TYPE_PIPELINE_COLOR_BLEND_STATE_CREATE_INFO};
    // colorBlendState.logicOpEnable;
    // colorBlendState.logicOp;
    colorBlendState.attachmentCount = utils::toUint(blendTargetCount);
    colorBlendState.pAttachments = blendTargets.data();
    colorBlendState.blendConstants[0] = blendColor.x;
    colorBlendState.blendConstants[1] = blendColor.y;
    colorBlendState.blendConstants[2] = blendColor.z;
    colorBlendState.blendConstants[3] = blendColor.w;
    createInfo.pColorBlendState = &colorBlendState;

    ///////////////////// ShadingRate /////////////////////
    VkPipelineFragmentShadingRateStateCreateInfoKHR shadingRateInfo = {VK_STRUCTURE_TYPE_PIPELINE_FRAGMENT_SHADING_RATE_STATE_CREATE_INFO_KHR};
    if (device->getCapabilities().supportVariableRateShading &&
        gpuPipelineState->gpuRenderPass->hasShadingAttachment(gpuPipelineState->subpass)) {
        shadingRateInfo.fragmentSize = {1, 1}; // perDraw && perVertex shading rate not support.
        shadingRateInfo.combinerOps[0] = VK_FRAGMENT_SHADING_RATE_COMBINER_OP_KEEP_KHR;
        shadingRateInfo.combinerOps[1] = VK_FRAGMENT_SHADING_RATE_COMBINER_OP_REPLACE_KHR;
        createInfo.pNext = &shadingRateInfo;
    }

    ///////////////////// References /////////////////////

    createInfo.layout = gpuPipelineState->gpuPipelineLayout->vkPipelineLayout;
    createInfo.renderPass = gpuPipelineState->gpuRenderPass->vkRenderPass;
    createInfo.subpass = gpuPipelineState->subpass;

    ///////////////////// Creation /////////////////////
    auto *pipelineCache = device->pipelineCache();
    CC_ASSERT(pipelineCache != nullptr);
    pipelineCache->setDirty();
    VK_CHECK(vkCreateGraphicsPipelines(device->gpuDevice()->vkDevice, pipelineCache->getHandle(),
                                       1, &createInfo, nullptr, &gpuPipelineState->vkPipeline));
}

void cmdFuncCCVKCreateGeneralBarrier(CCVKDevice * /*device*/, CCVKGPUGeneralBarrier *gpuGeneralBarrier) {
    gpuGeneralBarrier->barrier.prevAccessCount = utils::toUint(gpuGeneralBarrier->prevAccesses.size());
    gpuGeneralBarrier->barrier.pPrevAccesses = gpuGeneralBarrier->prevAccesses.data();
    gpuGeneralBarrier->barrier.nextAccessCount = utils::toUint(gpuGeneralBarrier->nextAccesses.size());
    gpuGeneralBarrier->barrier.pNextAccesses = gpuGeneralBarrier->nextAccesses.data();

    thsvsGetVulkanMemoryBarrier(gpuGeneralBarrier->barrier, &gpuGeneralBarrier->srcStageMask, &gpuGeneralBarrier->dstStageMask, &gpuGeneralBarrier->vkBarrier);
}

namespace {
void bufferUpload(const CCVKGPUBufferView &stagingBuffer, CCVKGPUBuffer &gpuBuffer, VkBufferCopy region, const CCVKGPUCommandBuffer *gpuCommandBuffer) {
#if BARRIER_DEDUCTION_LEVEL >= BARRIER_DEDUCTION_LEVEL_BASIC
    if (gpuBuffer.transferAccess) {
        // guard against WAW hazard
        VkMemoryBarrier vkBarrier{VK_STRUCTURE_TYPE_MEMORY_BARRIER};
        vkBarrier.srcAccessMask = VK_ACCESS_TRANSFER_WRITE_BIT;
        vkBarrier.dstAccessMask = VK_ACCESS_TRANSFER_WRITE_BIT;
        vkCmdPipelineBarrier(gpuCommandBuffer->vkCommandBuffer,
                             VK_PIPELINE_STAGE_TRANSFER_BIT,
                             VK_PIPELINE_STAGE_TRANSFER_BIT,
                             0, 1, &vkBarrier, 0, nullptr, 0, nullptr);
    }
#endif
    vkCmdCopyBuffer(gpuCommandBuffer->vkCommandBuffer, stagingBuffer.gpuBuffer->vkBuffer, gpuBuffer.vkBuffer, 1, &region);
};
} // namespace

void cmdFuncCCVKUpdateBuffer(CCVKDevice *device, CCVKGPUBuffer *gpuBuffer, const void *buffer, uint32_t size, const CCVKGPUCommandBuffer *cmdBuffer) {
    if (!gpuBuffer) return;

    const void *dataToUpload = nullptr;
    size_t sizeToUpload = 0U;

    if (hasFlag(gpuBuffer->usage, BufferUsageBit::INDIRECT)) {
        size_t drawInfoCount = size / sizeof(DrawInfo);
        const auto *drawInfo = static_cast<const DrawInfo *>(buffer);
        if (drawInfoCount > 0) {
            if (drawInfo->indexCount) {
                for (size_t i = 0; i < drawInfoCount; ++i) {
                    gpuBuffer->indexedIndirectCmds[i].indexCount = drawInfo->indexCount;
                    gpuBuffer->indexedIndirectCmds[i].instanceCount = std::max(drawInfo->instanceCount, 1U);
                    gpuBuffer->indexedIndirectCmds[i].firstIndex = drawInfo->firstIndex;
                    gpuBuffer->indexedIndirectCmds[i].vertexOffset = drawInfo->vertexOffset;
                    gpuBuffer->indexedIndirectCmds[i].firstInstance = drawInfo->firstInstance;
                    drawInfo++;
                }
                dataToUpload = gpuBuffer->indexedIndirectCmds.data();
                sizeToUpload = drawInfoCount * sizeof(VkDrawIndexedIndirectCommand);
                gpuBuffer->isDrawIndirectByIndex = true;
            } else {
                for (size_t i = 0; i < drawInfoCount; ++i) {
                    gpuBuffer->indirectCmds[i].vertexCount = drawInfo->vertexCount;
                    gpuBuffer->indirectCmds[i].instanceCount = std::max(drawInfo->instanceCount, 1U);
                    gpuBuffer->indirectCmds[i].firstVertex = drawInfo->firstVertex;
                    gpuBuffer->indirectCmds[i].firstInstance = drawInfo->firstInstance;
                    drawInfo++;
                }
                dataToUpload = gpuBuffer->indirectCmds.data();
                sizeToUpload = drawInfoCount * sizeof(VkDrawIndirectCommand);
                gpuBuffer->isDrawIndirectByIndex = false;
            }
        }
    } else {
        dataToUpload = buffer;
        sizeToUpload = size;
    }

    // back buffer instances update command
    uint32_t backBufferIndex = device->gpuDevice()->curBackBufferIndex;
    if (gpuBuffer->instanceSize) {
        device->gpuBufferHub()->record(gpuBuffer, backBufferIndex, sizeToUpload, !cmdBuffer);
        if (!cmdBuffer) {
            uint8_t *dst = gpuBuffer->mappedData + backBufferIndex * gpuBuffer->instanceSize;
            memcpy(dst, dataToUpload, sizeToUpload);
            return;
        }
    }

    // upload buffer by chunks
    uint32_t chunkSize = std::min(static_cast<VkDeviceSize>(sizeToUpload), CCVKGPUStagingBufferPool::CHUNK_SIZE);

    uint32_t chunkOffset = 0U;
    while (sizeToUpload) {
        uint32_t chunkSizeToUpload = std::min(chunkSize, static_cast<uint32_t>(sizeToUpload));
        sizeToUpload -= chunkSizeToUpload;

        IntrusivePtr<CCVKGPUBufferView> stagingBuffer = device->gpuStagingBufferPool()->alloc(chunkSizeToUpload);
        memcpy(stagingBuffer->mappedData(), static_cast<const char *>(dataToUpload) + chunkOffset, chunkSizeToUpload);

        VkBufferCopy region{
            stagingBuffer->offset,
            gpuBuffer->getStartOffset(backBufferIndex) + chunkOffset,
            chunkSizeToUpload,
        };

        chunkOffset += chunkSizeToUpload;

        if (cmdBuffer) {
            bufferUpload(*stagingBuffer, *gpuBuffer, region, cmdBuffer);
        } else {
            device->gpuTransportHub()->checkIn(
                // capture by ref is safe here since the transport function will be executed immediately in the same thread
                [&stagingBuffer, &gpuBuffer, region](CCVKGPUCommandBuffer *gpuCommandBuffer) {
                    bufferUpload(*stagingBuffer, *gpuBuffer, region, gpuCommandBuffer);
                });
        }
    }

    gpuBuffer->transferAccess = THSVS_ACCESS_TRANSFER_WRITE;
    device->gpuBarrierManager()->checkIn(gpuBuffer);
}

void cmdFuncCCVKCopyBuffersToTexture(CCVKDevice *device, const uint8_t *const *buffers, CCVKGPUTexture *gpuTexture,
                                     const BufferTextureCopy *regions, uint32_t count, const CCVKGPUCommandBuffer *gpuCommandBuffer) {
    ccstd::vector<ThsvsAccessType> &curTypes = gpuTexture->currentAccessTypes;

    ThsvsImageBarrier barrier{};
    barrier.image = gpuTexture->vkImage;
    barrier.discardContents = false;
    barrier.srcQueueFamilyIndex = VK_QUEUE_FAMILY_IGNORED;
    barrier.dstQueueFamilyIndex = VK_QUEUE_FAMILY_IGNORED;
    barrier.subresourceRange.levelCount = VK_REMAINING_MIP_LEVELS;
    barrier.subresourceRange.layerCount = VK_REMAINING_ARRAY_LAYERS;
    barrier.subresourceRange.aspectMask = gpuTexture->aspectMask;
    barrier.prevAccessCount = utils::toUint(curTypes.size());
    barrier.pPrevAccesses = curTypes.data();
    barrier.nextAccessCount = 1;
    barrier.pNextAccesses = getAccessType(AccessFlagBit::TRANSFER_WRITE);

    if (gpuTexture->transferAccess != THSVS_ACCESS_TRANSFER_WRITE) {
        cmdFuncCCVKImageMemoryBarrier(gpuCommandBuffer, barrier);
    } else {
        // guard against WAW hazard
        VkMemoryBarrier vkBarrier{VK_STRUCTURE_TYPE_MEMORY_BARRIER};
        vkBarrier.srcAccessMask = VK_ACCESS_TRANSFER_WRITE_BIT;
        vkBarrier.dstAccessMask = VK_ACCESS_TRANSFER_WRITE_BIT;
        vkCmdPipelineBarrier(gpuCommandBuffer->vkCommandBuffer,
                             VK_PIPELINE_STAGE_TRANSFER_BIT,
                             VK_PIPELINE_STAGE_TRANSFER_BIT,
                             0, 1, &vkBarrier, 0, nullptr, 0, nullptr);
    }

    uint32_t optimalOffsetAlignment = device->gpuContext()->physicalDeviceProperties.limits.optimalBufferCopyOffsetAlignment;
    uint32_t optimalRowPitchAlignment = device->gpuContext()->physicalDeviceProperties.limits.optimalBufferCopyRowPitchAlignment;
    uint32_t offsetAlignment = lcm(GFX_FORMAT_INFOS[toNumber(gpuTexture->format)].size, optimalRowPitchAlignment);

    auto blockSize = formatAlignment(gpuTexture->format);

    uint32_t idx = 0;
    for (size_t i = 0U; i < count; ++i) {
        const BufferTextureCopy &region{regions[i]};

        Offset offset{
            region.texOffset.x == 0 ? 0 : utils::alignTo(region.texOffset.x, static_cast<int32_t>(blockSize.first)),
            region.texOffset.y == 0 ? 0 : utils::alignTo(region.texOffset.y, static_cast<int32_t>(blockSize.second)),
            region.texOffset.z,
        };

        Extent extent{
            utils::alignTo(region.texExtent.width, static_cast<uint32_t>(blockSize.first)),
            utils::alignTo(region.texExtent.height, static_cast<uint32_t>(blockSize.second)),
            region.texExtent.depth,
        };

        Extent stride{
            region.buffStride > 0 ? region.buffStride : extent.width,
            region.buffTexHeight > 0 ? region.buffTexHeight : extent.height,
            0, // useless
        };

        uint32_t layerCount = region.texSubres.layerCount;
        uint32_t baseLayer = region.texSubres.baseArrayLayer;
        uint32_t mipLevel = region.texSubres.mipLevel;

        uint32_t rowPitchSize = formatSize(gpuTexture->format, extent.width, 1, 1);
        rowPitchSize = utils::alignTo(rowPitchSize, optimalRowPitchAlignment);
        // what if the optimal alignment is smaller than a block size
        uint32_t rowPitch = rowPitchSize / formatSize(gpuTexture->format, 1, 1, 1) * blockSize.first;

        uint32_t destRowSize = formatSize(gpuTexture->format, extent.width, 1, 1);
        uint32_t destSliceSize = formatSize(gpuTexture->format, extent.width, extent.height, 1);
        uint32_t buffStrideSize = formatSize(gpuTexture->format, stride.width, 1, 1);
        uint32_t buffSliceSize = formatSize(gpuTexture->format, stride.width, stride.height, 1);

        // calculate the max height to upload per staging buffer chunk
        uint32_t chunkHeight = extent.height;
        size_t chunkSize = rowPitchSize * (extent.height / blockSize.second);
        while (chunkSize > CCVKGPUStagingBufferPool::CHUNK_SIZE) {
            chunkHeight = utils::alignTo((chunkHeight - 1) / 2 + 1, blockSize.second);
            chunkSize = rowPitchSize * (chunkHeight / blockSize.second);
        }

        uint32_t destOffset = 0;
        uint32_t buffOffset = 0;

        uint32_t destWidth = (region.texExtent.width + offset.x == (gpuTexture->width >> mipLevel)) ? region.texExtent.width : extent.width;
        uint32_t destHeight = (region.texExtent.height + offset.y == (gpuTexture->height >> mipLevel)) ? region.texExtent.height : extent.height;

        int32_t heightOffset = 0;
        uint32_t stepHeight = 0;
        for (uint32_t l = 0; l < layerCount; l++) {
            for (uint32_t depth = 0; depth < extent.depth; ++depth) {
                buffOffset = region.buffOffset + depth * buffSliceSize;
                // upload in chunks
                for (uint32_t h = 0U; h < extent.height; h += chunkHeight) {
                    destOffset = 0;
                    heightOffset = static_cast<int32_t>(h);
                    stepHeight = std::min(chunkHeight, extent.height - h);

                    uint32_t stagingBufferSize = rowPitchSize * (stepHeight / blockSize.second);
                    IntrusivePtr<CCVKGPUBufferView> stagingBuffer = device->gpuStagingBufferPool()->alloc(stagingBufferSize, offsetAlignment);

                    for (uint32_t j = 0; j < stepHeight; j += blockSize.second) {
                        memcpy(stagingBuffer->mappedData() + destOffset, buffers[idx] + buffOffset, destRowSize);
                        destOffset += rowPitchSize;
                        buffOffset += buffStrideSize;
                    }

                    VkBufferImageCopy stagingRegion;
                    stagingRegion.bufferOffset = stagingBuffer->offset;
                    stagingRegion.bufferRowLength = rowPitch;
                    stagingRegion.bufferImageHeight = stepHeight;
                    stagingRegion.imageSubresource = {gpuTexture->aspectMask, mipLevel, l + baseLayer, 1};
                    stagingRegion.imageOffset = {offset.x, offset.y + heightOffset, offset.z + static_cast<int>(depth)};
                    stagingRegion.imageExtent = {destWidth, std::min(stepHeight, destHeight - heightOffset), 1};

                    vkCmdCopyBufferToImage(gpuCommandBuffer->vkCommandBuffer, stagingBuffer->gpuBuffer->vkBuffer, gpuTexture->vkImage,
                                           VK_IMAGE_LAYOUT_TRANSFER_DST_OPTIMAL, 1, &stagingRegion);
                }
            }
            idx++;
        }
    }

    if (hasFlag(gpuTexture->flags, TextureFlags::GEN_MIPMAP)) {
        VkFormatProperties formatProperties;
        vkGetPhysicalDeviceFormatProperties(device->gpuContext()->physicalDevice, mapVkFormat(gpuTexture->format, device->gpuDevice()), &formatProperties);
        VkFormatFeatureFlags mipmapFeatures = VK_FORMAT_FEATURE_BLIT_SRC_BIT | VK_FORMAT_FEATURE_BLIT_DST_BIT | VK_FORMAT_FEATURE_SAMPLED_IMAGE_FILTER_LINEAR_BIT;

        if (formatProperties.optimalTilingFeatures & mipmapFeatures) {
            int width = static_cast<int>(gpuTexture->width);
            int height = static_cast<int>(gpuTexture->height);

            VkImageBlit blitInfo{};
            blitInfo.srcSubresource.aspectMask = gpuTexture->aspectMask;
            blitInfo.srcSubresource.layerCount = gpuTexture->arrayLayers;
            blitInfo.dstSubresource.aspectMask = gpuTexture->aspectMask;
            blitInfo.dstSubresource.layerCount = gpuTexture->arrayLayers;
            blitInfo.srcOffsets[1] = {width, height, 1};
            blitInfo.dstOffsets[1] = {std::max(width >> 1, 1), std::max(height >> 1, 1), 1};
            barrier.subresourceRange.levelCount = 1;
            barrier.prevAccessCount = 1;
            barrier.pPrevAccesses = getAccessType(AccessFlagBit::TRANSFER_WRITE);
            barrier.pNextAccesses = getAccessType(AccessFlagBit::TRANSFER_READ);

            for (uint32_t i = 1U; i < gpuTexture->mipLevels; ++i) {
                barrier.subresourceRange.baseMipLevel = i - 1;
                cmdFuncCCVKImageMemoryBarrier(gpuCommandBuffer, barrier);

                blitInfo.srcSubresource.mipLevel = i - 1;
                blitInfo.dstSubresource.mipLevel = i;
                vkCmdBlitImage(gpuCommandBuffer->vkCommandBuffer, gpuTexture->vkImage, VK_IMAGE_LAYOUT_TRANSFER_SRC_OPTIMAL,
                               gpuTexture->vkImage, VK_IMAGE_LAYOUT_TRANSFER_DST_OPTIMAL, 1, &blitInfo, VK_FILTER_LINEAR);

                const int32_t w = blitInfo.srcOffsets[1].x = blitInfo.dstOffsets[1].x;
                const int32_t h = blitInfo.srcOffsets[1].y = blitInfo.dstOffsets[1].y;
                blitInfo.dstOffsets[1].x = std::max(w >> 1, 1);
                blitInfo.dstOffsets[1].y = std::max(h >> 1, 1);
            }

            barrier.subresourceRange.baseMipLevel = 0;
            barrier.subresourceRange.levelCount = gpuTexture->mipLevels - 1;
            barrier.pPrevAccesses = getAccessType(AccessFlagBit::TRANSFER_READ);
            barrier.pNextAccesses = getAccessType(AccessFlagBit::TRANSFER_WRITE);

            cmdFuncCCVKImageMemoryBarrier(gpuCommandBuffer, barrier);
        } else {
            const char *formatName = GFX_FORMAT_INFOS[toNumber(gpuTexture->format)].name.c_str();
            CC_LOG_WARNING("cmdFuncCCVKCopyBuffersToTexture: generate mipmap for %s is not supported on this platform", formatName);
        }
    }

    curTypes.assign({THSVS_ACCESS_TRANSFER_WRITE});
    gpuTexture->transferAccess = THSVS_ACCESS_TRANSFER_WRITE;
    device->gpuBarrierManager()->checkIn(gpuTexture);
}

void cmdFuncCCVKCopyTextureToBuffers(CCVKDevice *device, CCVKGPUTexture *srcTexture, CCVKGPUBufferView *destBuffer,
                                     const BufferTextureCopy *regions, uint32_t count, const CCVKGPUCommandBuffer *gpuCommandBuffer) {
    ccstd::vector<ThsvsAccessType> &curTypes = srcTexture->currentAccessTypes;

    ThsvsImageBarrier barrier{};
    barrier.image = srcTexture->vkImage;
    barrier.discardContents = false;
    barrier.srcQueueFamilyIndex = VK_QUEUE_FAMILY_IGNORED;
    barrier.dstQueueFamilyIndex = VK_QUEUE_FAMILY_IGNORED;
    barrier.subresourceRange.levelCount = VK_REMAINING_MIP_LEVELS;
    barrier.subresourceRange.layerCount = VK_REMAINING_ARRAY_LAYERS;
    barrier.subresourceRange.aspectMask = srcTexture->aspectMask;
    barrier.prevAccessCount = utils::toUint(curTypes.size());
    barrier.pPrevAccesses = curTypes.data();
    barrier.nextAccessCount = 1;
    barrier.pNextAccesses = getAccessType(AccessFlagBit::TRANSFER_READ);

    if (srcTexture->transferAccess != THSVS_ACCESS_TRANSFER_READ) {
        cmdFuncCCVKImageMemoryBarrier(gpuCommandBuffer, barrier);
    }

    ccstd::vector<VkBufferImageCopy> stagingRegions(count);
    VkDeviceSize offset = 0;
    for (size_t i = 0U; i < count; ++i) {
        const BufferTextureCopy &region = regions[i];
        VkBufferImageCopy &stagingRegion = stagingRegions[i];
        stagingRegion.bufferOffset = destBuffer->offset + offset;
        stagingRegion.bufferRowLength = region.buffStride;
        stagingRegion.bufferImageHeight = region.buffTexHeight;
        stagingRegion.imageSubresource = {srcTexture->aspectMask, region.texSubres.mipLevel, region.texSubres.baseArrayLayer, region.texSubres.layerCount};
        stagingRegion.imageOffset = {region.texOffset.x, region.texOffset.y, region.texOffset.z};
        stagingRegion.imageExtent = {region.texExtent.width, region.texExtent.height, region.texExtent.depth};

        uint32_t w = region.buffStride > 0 ? region.buffStride : region.texExtent.width;
        uint32_t h = region.buffTexHeight > 0 ? region.buffTexHeight : region.texExtent.height;
        uint32_t regionSize = formatSize(srcTexture->format, w, h, region.texExtent.depth);

        offset += regionSize;
    }
    vkCmdCopyImageToBuffer(gpuCommandBuffer->vkCommandBuffer, srcTexture->vkImage, VK_IMAGE_LAYOUT_TRANSFER_SRC_OPTIMAL,
                           destBuffer->gpuBuffer->vkBuffer, utils::toUint(stagingRegions.size()), stagingRegions.data());

    curTypes.assign({THSVS_ACCESS_TRANSFER_READ});
    srcTexture->transferAccess = THSVS_ACCESS_TRANSFER_READ;
    device->gpuBarrierManager()->checkIn(srcTexture);
}

void cmdFuncCCVKDestroyQueryPool(CCVKGPUDevice *gpuDevice, CCVKGPUQueryPool *gpuQueryPool) {
    if (gpuQueryPool->vkPool != VK_NULL_HANDLE) {
        vkDestroyQueryPool(gpuDevice->vkDevice, gpuQueryPool->vkPool, nullptr);
        gpuQueryPool->vkPool = VK_NULL_HANDLE;
    }
}

void cmdFuncCCVKDestroyRenderPass(CCVKGPUDevice *gpuDevice, CCVKGPURenderPass *gpuRenderPass) {
    if (gpuRenderPass->vkRenderPass != VK_NULL_HANDLE) {
        vkDestroyRenderPass(gpuDevice->vkDevice, gpuRenderPass->vkRenderPass, nullptr);
        gpuRenderPass->vkRenderPass = VK_NULL_HANDLE;
    }
}

void cmdFuncCCVKDestroySampler(CCVKGPUDevice *gpuDevice, CCVKGPUSampler *gpuSampler) {
    if (gpuSampler->vkSampler != VK_NULL_HANDLE) {
        vkDestroySampler(gpuDevice->vkDevice, gpuSampler->vkSampler, nullptr);
        gpuSampler->vkSampler = VK_NULL_HANDLE;
    }
}

void cmdFuncCCVKDestroyShader(CCVKGPUDevice *gpuDevice, CCVKGPUShader *gpuShader) {
    for (CCVKGPUShaderStage &stage : gpuShader->gpuStages) {
        vkDestroyShaderModule(gpuDevice->vkDevice, stage.vkShader, nullptr);
        stage.vkShader = VK_NULL_HANDLE;
    }
}

void cmdFuncCCVKDestroyDescriptorSetLayout(CCVKGPUDevice *gpuDevice, CCVKGPUDescriptorSetLayout *gpuDescriptorSetLayout) {
    if (gpuDescriptorSetLayout->vkDescriptorUpdateTemplate != VK_NULL_HANDLE) {
        if (gpuDevice->minorVersion > 0) {
            vkDestroyDescriptorUpdateTemplate(gpuDevice->vkDevice, gpuDescriptorSetLayout->vkDescriptorUpdateTemplate, nullptr);
        } else {
            vkDestroyDescriptorUpdateTemplateKHR(gpuDevice->vkDevice, gpuDescriptorSetLayout->vkDescriptorUpdateTemplate, nullptr);
        }
        gpuDescriptorSetLayout->vkDescriptorUpdateTemplate = VK_NULL_HANDLE;
    }

    if (gpuDescriptorSetLayout->vkDescriptorSetLayout != VK_NULL_HANDLE) {
        vkDestroyDescriptorSetLayout(gpuDevice->vkDevice, gpuDescriptorSetLayout->vkDescriptorSetLayout, nullptr);
        gpuDescriptorSetLayout->vkDescriptorSetLayout = VK_NULL_HANDLE;
    }
}

void cmdFuncCCVKDestroyPipelineLayout(CCVKGPUDevice *gpuDevice, CCVKGPUPipelineLayout *gpuPipelineLayout) {
    if (gpuPipelineLayout->vkPipelineLayout != VK_NULL_HANDLE) {
        vkDestroyPipelineLayout(gpuDevice->vkDevice, gpuPipelineLayout->vkPipelineLayout, nullptr);
        gpuPipelineLayout->vkPipelineLayout = VK_NULL_HANDLE;
    }
}

void cmdFuncCCVKDestroyPipelineState(CCVKGPUDevice *gpuDevice, CCVKGPUPipelineState *gpuPipelineState) {
    if (gpuPipelineState->vkPipeline != VK_NULL_HANDLE) {
        vkDestroyPipeline(gpuDevice->vkDevice, gpuPipelineState->vkPipeline, nullptr);
        gpuPipelineState->vkPipeline = VK_NULL_HANDLE;
    }
}

void cmdFuncCCVKImageMemoryBarrier(const CCVKGPUCommandBuffer *gpuCommandBuffer, const ThsvsImageBarrier &imageBarrier) {
    VkPipelineStageFlags srcStageMask = VK_PIPELINE_STAGE_TOP_OF_PIPE_BIT;
    VkPipelineStageFlags dstStageMask = VK_PIPELINE_STAGE_BOTTOM_OF_PIPE_BIT;
    VkPipelineStageFlags tempSrcStageMask = 0;
    VkPipelineStageFlags tempDstStageMask = 0;
    VkImageMemoryBarrier vkBarrier;
    thsvsGetVulkanImageMemoryBarrier(imageBarrier, &tempSrcStageMask, &tempDstStageMask, &vkBarrier);
    srcStageMask |= tempSrcStageMask;
    dstStageMask |= tempDstStageMask;
    vkCmdPipelineBarrier(gpuCommandBuffer->vkCommandBuffer, srcStageMask, dstStageMask, 0, 0, nullptr, 0, nullptr, 1, &vkBarrier);
}

const CCVKGPUGeneralBarrier *CCVKGPURenderPass::getBarrier(size_t index, CCVKGPUDevice *gpuDevice) const {
    if (index < colorAttachments.size()) {
        return colorAttachments[index].barrier ? static_cast<CCVKGeneralBarrier *>(colorAttachments[index].barrier)->gpuBarrier() : &gpuDevice->defaultColorBarrier;
    }
    return depthStencilAttachment.barrier ? static_cast<CCVKGeneralBarrier *>(depthStencilAttachment.barrier)->gpuBarrier() : &gpuDevice->defaultDepthStencilBarrier;
}

bool CCVKGPURenderPass::hasShadingAttachment(uint32_t subPassId) const {
    CC_ASSERT(subPassId < subpasses.size());
    return subpasses[subPassId].shadingRate != INVALID_BINDING;
}

void CCVKGPUBarrierManager::update(CCVKGPUTransportHub *transportHub) {
    if (_buffersToBeChecked.empty() && _texturesToBeChecked.empty()) return;

    static ccstd::vector<ThsvsAccessType> prevAccesses;
    static ccstd::vector<ThsvsAccessType> nextAccesses;
    static ccstd::vector<VkImageMemoryBarrier> vkImageBarriers;
    VkPipelineStageFlags srcStageMask = VK_PIPELINE_STAGE_TOP_OF_PIPE_BIT;
    VkPipelineStageFlags dstStageMask = VK_PIPELINE_STAGE_BOTTOM_OF_PIPE_BIT;
    vkImageBarriers.clear();
    prevAccesses.clear();
    nextAccesses.clear();

    for (CCVKGPUBuffer *gpuBuffer : _buffersToBeChecked) {
        ccstd::vector<ThsvsAccessType> &render = gpuBuffer->renderAccessTypes;
        if (gpuBuffer->transferAccess == THSVS_ACCESS_NONE) continue;
        if (std::find(prevAccesses.begin(), prevAccesses.end(), gpuBuffer->transferAccess) == prevAccesses.end()) {
            prevAccesses.push_back(gpuBuffer->transferAccess);
        }
        nextAccesses.insert(nextAccesses.end(), render.begin(), render.end());
        gpuBuffer->transferAccess = THSVS_ACCESS_NONE;
    }

    VkMemoryBarrier vkBarrier;
    VkMemoryBarrier *pVkBarrier = nullptr;
    if (!prevAccesses.empty()) {
        ThsvsGlobalBarrier globalBarrier{};
        globalBarrier.prevAccessCount = utils::toUint(prevAccesses.size());
        globalBarrier.pPrevAccesses = prevAccesses.data();
        globalBarrier.nextAccessCount = utils::toUint(nextAccesses.size());
        globalBarrier.pNextAccesses = nextAccesses.data();
        VkPipelineStageFlags tempSrcStageMask = 0;
        VkPipelineStageFlags tempDstStageMask = 0;
        thsvsGetVulkanMemoryBarrier(globalBarrier, &tempSrcStageMask, &tempDstStageMask, &vkBarrier);
        srcStageMask |= tempSrcStageMask;
        dstStageMask |= tempDstStageMask;
        pVkBarrier = &vkBarrier;
    }

    ThsvsImageBarrier imageBarrier{};
    imageBarrier.discardContents = false;
    imageBarrier.prevLayout = THSVS_IMAGE_LAYOUT_OPTIMAL;
    imageBarrier.nextLayout = THSVS_IMAGE_LAYOUT_OPTIMAL;
    imageBarrier.srcQueueFamilyIndex = VK_QUEUE_FAMILY_IGNORED;
    imageBarrier.dstQueueFamilyIndex = VK_QUEUE_FAMILY_IGNORED;
    imageBarrier.subresourceRange.levelCount = VK_REMAINING_MIP_LEVELS;
    imageBarrier.subresourceRange.layerCount = VK_REMAINING_ARRAY_LAYERS;
    imageBarrier.prevAccessCount = 1;

    for (CCVKGPUTexture *gpuTexture : _texturesToBeChecked) {
        ccstd::vector<ThsvsAccessType> &render = gpuTexture->renderAccessTypes;
        if (gpuTexture->transferAccess == THSVS_ACCESS_NONE || render.empty()) continue;
        ccstd::vector<ThsvsAccessType> &current = gpuTexture->currentAccessTypes;
        imageBarrier.pPrevAccesses = &gpuTexture->transferAccess;
        imageBarrier.nextAccessCount = utils::toUint(render.size());
        imageBarrier.pNextAccesses = render.data();
        imageBarrier.image = gpuTexture->vkImage;
        imageBarrier.subresourceRange.aspectMask = gpuTexture->aspectMask;

        VkPipelineStageFlags tempSrcStageMask = 0;
        VkPipelineStageFlags tempDstStageMask = 0;
        vkImageBarriers.emplace_back();
        thsvsGetVulkanImageMemoryBarrier(imageBarrier, &tempSrcStageMask, &tempDstStageMask, &(vkImageBarriers.back()));
        srcStageMask |= tempSrcStageMask;
        dstStageMask |= tempDstStageMask;

        // don't override any other access changes since this barrier always happens first
        if (current.size() == 1 && current[0] == gpuTexture->transferAccess) {
            current = render;
        }
        gpuTexture->transferAccess = THSVS_ACCESS_NONE;
    }

    if (pVkBarrier || !vkImageBarriers.empty()) {
        transportHub->checkIn([&](CCVKGPUCommandBuffer *gpuCommandBuffer) {
            vkCmdPipelineBarrier(gpuCommandBuffer->vkCommandBuffer, srcStageMask, dstStageMask, 0,
                                 pVkBarrier ? 1 : 0, pVkBarrier, 0, nullptr, utils::toUint(vkImageBarriers.size()), vkImageBarriers.data());
        });
    }

    _buffersToBeChecked.clear();
    _texturesToBeChecked.clear();
}

void CCVKGPUBufferHub::flush(CCVKGPUTransportHub *transportHub) {
    auto &buffers = _buffersToBeUpdated[_device->curBackBufferIndex];
    if (buffers.empty()) return;

    bool needTransferCmds = false;
    for (auto &buffer : buffers) {
        if (buffer.second.canMemcpy) {
            uint8_t *src = buffer.first->mappedData + buffer.second.srcIndex * buffer.first->instanceSize;
            uint8_t *dst = buffer.first->mappedData + _device->curBackBufferIndex * buffer.first->instanceSize;
            memcpy(dst, src, buffer.second.size);
        } else {
            needTransferCmds = true;
        }
    }
    if (needTransferCmds) {
        transportHub->checkIn([&](const CCVKGPUCommandBuffer *gpuCommandBuffer) {
            VkBufferCopy region;
            for (auto &buffer : buffers) {
                if (buffer.second.canMemcpy) continue;
                region.srcOffset = buffer.first->getStartOffset(buffer.second.srcIndex);
                region.dstOffset = buffer.first->getStartOffset(_device->curBackBufferIndex);
                region.size = buffer.second.size;
                vkCmdCopyBuffer(gpuCommandBuffer->vkCommandBuffer, buffer.first->vkBuffer, buffer.first->vkBuffer, 1, &region);
            }
        });
    }

    buffers.clear();
}

} // namespace gfx
} // namespace cc<|MERGE_RESOLUTION|>--- conflicted
+++ resolved
@@ -197,7 +197,7 @@
 
     auto createFn = [device, gpuTextureView](VkImage vkImage, VkImageView *pVkImageView) {
         auto format = gpuTextureView->format;
-        auto mapAspect = [](CCVKGPUTextureView* gpuTextureView) {
+        auto mapAspect = [](CCVKGPUTextureView *gpuTextureView) {
             auto aspectMask = gpuTextureView->gpuTexture->aspectMask;
             if (gpuTextureView->gpuTexture->format == Format::DEPTH_STENCIL) {
                 aspectMask = VK_IMAGE_ASPECT_DEPTH_BIT << planeIndex;
@@ -358,8 +358,7 @@
 };
 
 std::pair<VkImageLayout, VkImageLayout> getInitialFinalLayout(CCVKDevice *device, CCVKGeneralBarrier *barrier, bool depthSetncil) {
-    const auto *gpuBarrier = barrier ? barrier->gpuBarrier() :
-        (depthSetncil ? &device->gpuDevice()->defaultDepthStencilBarrier : &device->gpuDevice()->defaultColorBarrier);
+    const auto *gpuBarrier = barrier ? barrier->gpuBarrier() : (depthSetncil ? &device->gpuDevice()->defaultDepthStencilBarrier : &device->gpuDevice()->defaultColorBarrier);
 
     ThsvsImageBarrier imageBarrier = {};
     imageBarrier.prevAccessCount = utils::toUint(gpuBarrier->prevAccesses.size());
@@ -457,25 +456,15 @@
         VkSampleCountFlagBits sampleCount = VK_SAMPLE_COUNT_1_BIT;
 
         for (uint32_t input : subpassInfo.inputs) {
-<<<<<<< HEAD
-            // two specific slot for depth and stencil input
-            if (input == gpuRenderPass->colorAttachments.size()) {
-                VkImageLayout layout = VK_IMAGE_LAYOUT_DEPTH_READ_ONLY_OPTIMAL;
-=======
             bool appearsInOutput = std::find(subpassInfo.colors.begin(), subpassInfo.colors.end(), input) != subpassInfo.colors.end();
             if (input == gpuRenderPass->colorAttachments.size()) {
                 VkImageLayout layout = subpassInfo.depthStencil != INVALID_BINDING ? VK_IMAGE_LAYOUT_GENERAL : VK_IMAGE_LAYOUT_DEPTH_STENCIL_READ_ONLY_OPTIMAL;
->>>>>>> 5b166bb2
                 attachmentReferences.push_back({VK_STRUCTURE_TYPE_ATTACHMENT_REFERENCE_2, nullptr, input, layout, VK_IMAGE_ASPECT_DEPTH_BIT});
             } else if (input == (gpuRenderPass->colorAttachments.size() + 1)) {
                 uint32_t slot = gpuRenderPass->colorAttachments.size();
                 VkImageLayout layout = VK_IMAGE_LAYOUT_STENCIL_READ_ONLY_OPTIMAL;
                 attachmentReferences.push_back({VK_STRUCTURE_TYPE_ATTACHMENT_REFERENCE_2, nullptr, slot, layout, VK_IMAGE_ASPECT_STENCIL_BIT});
             } else {
-<<<<<<< HEAD
-                bool appearsInOutput = std::find(subpassInfo.colors.begin(), subpassInfo.colors.end(), input) != subpassInfo.colors.end();
-=======
->>>>>>> 5b166bb2
                 VkImageLayout layout = appearsInOutput ? VK_IMAGE_LAYOUT_GENERAL : VK_IMAGE_LAYOUT_SHADER_READ_ONLY_OPTIMAL;
                 attachmentReferences.push_back({VK_STRUCTURE_TYPE_ATTACHMENT_REFERENCE_2, nullptr, input, layout, VK_IMAGE_ASPECT_COLOR_BIT});
             }
@@ -490,10 +479,7 @@
         for (uint32_t resolveIn : subpassInfo.resolves) {
             VkImageLayout layout = VK_IMAGE_LAYOUT_COLOR_ATTACHMENT_OPTIMAL;
             auto resolve = resolveIn == gfx::INVALID_BINDING ? VK_ATTACHMENT_UNUSED : resolveIn;
-<<<<<<< HEAD
-=======
             CC_ASSERT(INVALID_BINDING == VK_ATTACHMENT_UNUSED);
->>>>>>> 5b166bb2
             attachmentReferences.push_back({VK_STRUCTURE_TYPE_ATTACHMENT_REFERENCE_2, nullptr, resolve, layout, VK_IMAGE_ASPECT_COLOR_BIT});
         }
 
@@ -530,7 +516,7 @@
     depthStencilResolves.resize(subpassCount, {VK_STRUCTURE_TYPE_SUBPASS_DESCRIPTION_DEPTH_STENCIL_RESOLVE});
     const VkPhysicalDeviceDepthStencilResolveProperties &prop{device->gpuContext()->physicalDeviceDepthStencilResolveProperties};
     for (uint32_t i = 0U; i < gpuRenderPass->subpasses.size(); ++i) {
-        const SubpassInfo& subpassInfo = gpuRenderPass->subpasses[i];
+        const SubpassInfo &subpassInfo = gpuRenderPass->subpasses[i];
 
         VkSubpassDescription2 &desc = subpassDescriptions[i];
         desc.pipelineBindPoint = VK_PIPELINE_BIND_POINT_GRAPHICS;
@@ -554,7 +540,7 @@
             auto prepVal = attachmentDescriptions.size();
             // depth: colors.size
             // stencil: colors.size + 1
-            auto& preserve = preserveLists.emplace_back(subpassInfo.preserves);
+            auto &preserve = preserveLists.emplace_back(subpassInfo.preserves);
             std::replace(preserve.begin(), preserve.end(), prepVal, prepVal - 1);
             std::sort(preserve.begin(), preserve.end());
             preserve.erase(std::unique(preserve.begin(), preserve.end()), preserve.end());
@@ -629,7 +615,7 @@
                 gpuRenderPass->hasSelfDependency[dependency.srcSubpass] = true;
             }
 
-            auto addStageAccessMask = [&vkDependency](const SubpassDependency& deps) {
+            auto addStageAccessMask = [&vkDependency](const SubpassDependency &deps) {
                 ccstd::vector<ThsvsAccessType> prevAccesses;
                 ccstd::vector<ThsvsAccessType> nextAccesses;
                 getAccessTypes(deps.prevAccesses, prevAccesses);
