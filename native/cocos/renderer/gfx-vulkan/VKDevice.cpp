/****************************************************************************
 Copyright (c) 2020-2022 Xiamen Yaji Software Co., Ltd.

 http://www.cocos.com

 Permission is hereby granted, free of charge, to any person obtaining a copy
 of this software and associated engine source code (the "Software"), a limited,
 worldwide, royalty-free, non-assignable, revocable and non-exclusive license
 to use Cocos Creator solely to develop games on your target platforms. You shall
 not use Cocos Creator software for developing other software or tools that's
 used for developing games. You are not granted to publish, distribute,
 sublicense, and/or sell copies of Cocos Creator.

 The software or tools in this License Agreement are licensed, not sold.
 Xiamen Yaji Software Co., Ltd. reserves all rights not expressly granted to you.

 THE SOFTWARE IS PROVIDED "AS IS", WITHOUT WARRANTY OF ANY KIND, EXPRESS OR
 IMPLIED, INCLUDING BUT NOT LIMITED TO THE WARRANTIES OF MERCHANTABILITY,
 FITNESS FOR A PARTICULAR PURPOSE AND NONINFRINGEMENT. IN NO EVENT SHALL THE
 AUTHORS OR COPYRIGHT HOLDERS BE LIABLE FOR ANY CLAIM, DAMAGES OR OTHER
 LIABILITY, WHETHER IN AN ACTION OF CONTRACT, TORT OR OTHERWISE, ARISING FROM,
 OUT OF OR IN CONNECTION WITH THE SOFTWARE OR THE USE OR OTHER DEALINGS IN
 THE SOFTWARE.
****************************************************************************/

#include "VKDevice.h"
#include "VKBuffer.h"
#include "VKCommandBuffer.h"
#include "VKCommands.h"
#include "VKDescriptorSet.h"
#include "VKDescriptorSetLayout.h"
#include "VKFramebuffer.h"
#include "VKGPUObjects.h"
#include "VKInputAssembler.h"
#include "VKPipelineLayout.h"
#include "VKPipelineState.h"
#include "VKQueryPool.h"
#include "VKQueue.h"
#include "VKRenderPass.h"
#include "VKShader.h"
#include "VKSwapchain.h"
#include "VKTexture.h"
#include "VKUtils.h"
#include "base/Utils.h"
#include "gfx-base/GFXDef-common.h"
#include "states/VKGeneralBarrier.h"
#include "states/VKSampler.h"
#include "states/VKTextureBarrier.h"

#include "gfx-base/SPIRVUtils.h"
#include "profiler/Profiler.h"

#if CC_SWAPPY_ENABLED
    #include "swappy/swappyVk.h"
#endif

CC_DISABLE_WARNINGS()
#define VMA_IMPLEMENTATION
#include "vk_mem_alloc.h"
#define THSVS_ERROR_CHECK_MIXED_IMAGE_LAYOUT
#define THSVS_ERROR_CHECK_COULD_USE_GLOBAL_BARRIER
#define THSVS_ERROR_CHECK_POTENTIAL_HAZARD
#define THSVS_SIMPLER_VULKAN_SYNCHRONIZATION_IMPLEMENTATION
#include "thsvs_simpler_vulkan_synchronization.h"
CC_ENABLE_WARNINGS()

namespace cc {
namespace gfx {

static VkResult VKAPI_PTR vkCreateRenderPass2KHRFallback(
    VkDevice device,
    const VkRenderPassCreateInfo2 *pCreateInfo,
    const VkAllocationCallbacks *pAllocator,
    VkRenderPass *pRenderPass);

CCVKDevice *CCVKDevice::instance = nullptr;

CCVKDevice *CCVKDevice::getInstance() {
    return CCVKDevice::instance;
}

CCVKDevice::CCVKDevice() {
    _api = API::VULKAN;
    _deviceName = "Vulkan";

    _caps.supportQuery = true;
    _caps.clipSpaceMinZ = 0.0F;
    _caps.screenSpaceSignY = -1.0F;
    _caps.clipSpaceSignY = -1.0F;
    CCVKDevice::instance = this;
}

CCVKDevice::~CCVKDevice() {
    CCVKDevice::instance = nullptr;
}

bool CCVKDevice::doInit(const DeviceInfo & /*info*/) {
    _gpuContext = ccnew CCVKGPUContext;
    if (!_gpuContext->initialize()) {
        CC_SAFE_DESTROY_AND_DELETE(_gpuContext)
        return false;
    }

    const VkPhysicalDeviceFeatures2 &deviceFeatures2 = _gpuContext->physicalDeviceFeatures2;
    const VkPhysicalDeviceFeatures &deviceFeatures = deviceFeatures2.features;
    //const VkPhysicalDeviceVulkan11Features &deviceVulkan11Features = _gpuContext->physicalDeviceVulkan11Features;
    //const VkPhysicalDeviceVulkan12Features &deviceVulkan12Features = _gpuContext->physicalDeviceVulkan12Features;

    ///////////////////// Device Creation /////////////////////

    _gpuDevice = ccnew CCVKGPUDevice;
    _gpuDevice->minorVersion = _gpuContext->minorVersion;

    // only enable the absolute essentials
    ccstd::vector<const char *> requestedLayers{};
    ccstd::vector<const char *> requestedExtensions{
        VK_KHR_SWAPCHAIN_EXTENSION_NAME,
    };
    if (_gpuDevice->minorVersion < 2) {
        requestedExtensions.push_back(VK_KHR_CREATE_RENDERPASS_2_EXTENSION_NAME);
    }
    if (_gpuDevice->minorVersion < 1) {
        requestedExtensions.push_back(VK_KHR_DEDICATED_ALLOCATION_EXTENSION_NAME);
        requestedExtensions.push_back(VK_KHR_GET_MEMORY_REQUIREMENTS_2_EXTENSION_NAME);
        requestedExtensions.push_back(VK_KHR_DESCRIPTOR_UPDATE_TEMPLATE_EXTENSION_NAME);
    }

    VkPhysicalDeviceFeatures2 requestedFeatures2{VK_STRUCTURE_TYPE_PHYSICAL_DEVICE_FEATURES_2};
    VkPhysicalDeviceVulkan11Features requestedVulkan11Features{VK_STRUCTURE_TYPE_PHYSICAL_DEVICE_VULKAN_1_1_FEATURES};
    VkPhysicalDeviceVulkan12Features requestedVulkan12Features{VK_STRUCTURE_TYPE_PHYSICAL_DEVICE_VULKAN_1_2_FEATURES};
    // features should be enabled like this:
    requestedFeatures2.features.textureCompressionASTC_LDR = deviceFeatures.textureCompressionASTC_LDR;
    requestedFeatures2.features.textureCompressionBC = deviceFeatures.textureCompressionBC;
    requestedFeatures2.features.textureCompressionETC2 = deviceFeatures.textureCompressionETC2;
    requestedFeatures2.features.samplerAnisotropy = deviceFeatures.samplerAnisotropy;
    requestedFeatures2.features.depthBounds = deviceFeatures.depthBounds;
    requestedFeatures2.features.multiDrawIndirect = deviceFeatures.multiDrawIndirect;

    if (_gpuContext->validationEnabled) {
        requestedLayers.push_back("VK_LAYER_KHRONOS_validation");
    }

    // check extensions
    uint32_t availableLayerCount;
    VK_CHECK(vkEnumerateDeviceLayerProperties(_gpuContext->physicalDevice, &availableLayerCount, nullptr));
    _gpuDevice->layers.resize(availableLayerCount);
    VK_CHECK(vkEnumerateDeviceLayerProperties(_gpuContext->physicalDevice, &availableLayerCount, _gpuDevice->layers.data()));

    uint32_t availableExtensionCount;
    VK_CHECK(vkEnumerateDeviceExtensionProperties(_gpuContext->physicalDevice, nullptr, &availableExtensionCount, nullptr));
    _gpuDevice->extensions.resize(availableExtensionCount);
    VK_CHECK(vkEnumerateDeviceExtensionProperties(_gpuContext->physicalDevice, nullptr, &availableExtensionCount, _gpuDevice->extensions.data()));

#if CC_SWAPPY_ENABLED
    uint32_t swappyRequiredExtensionCount = 0;
    SwappyVk_determineDeviceExtensions(_gpuContext->physicalDevice, availableExtensionCount,
                                       _gpuDevice->extensions.data(), &swappyRequiredExtensionCount, nullptr);
    ccstd::vector<char *> swappyRequiredExtensions(swappyRequiredExtensionCount);
    ccstd::vector<char> swappyRequiredExtensionsData(swappyRequiredExtensionCount * (VK_MAX_EXTENSION_NAME_SIZE + 1));
    for (uint32_t i = 0; i < swappyRequiredExtensionCount; i++) {
        swappyRequiredExtensions[i] = &swappyRequiredExtensionsData[i * (VK_MAX_EXTENSION_NAME_SIZE + 1)];
    }
    SwappyVk_determineDeviceExtensions(_gpuContext->physicalDevice, availableExtensionCount,
                                       _gpuDevice->extensions.data(), &swappyRequiredExtensionCount, swappyRequiredExtensions.data());
    ccstd::vector<ccstd::string> swappyRequiredExtList(swappyRequiredExtensionCount);

    for (size_t i = 0; i < swappyRequiredExtensionCount; ++i) {
        swappyRequiredExtList[i] = swappyRequiredExtensions[i];
        requestedExtensions.push_back(swappyRequiredExtList[i].c_str());
    }
#endif

    // just filter out the unsupported layers & extensions
    for (const char *layer : requestedLayers) {
        if (isLayerSupported(layer, _gpuDevice->layers)) {
            _layers.push_back(layer);
        }
    }
    for (const char *extension : requestedExtensions) {
        if (isExtensionSupported(extension, _gpuDevice->extensions)) {
            _extensions.push_back(extension);
        }
    }

    // prepare the device queues
    uint32_t queueFamilyPropertiesCount = utils::toUint(_gpuContext->queueFamilyProperties.size());
    ccstd::vector<VkDeviceQueueCreateInfo> queueCreateInfos(queueFamilyPropertiesCount, {VK_STRUCTURE_TYPE_DEVICE_QUEUE_CREATE_INFO});
    ccstd::vector<ccstd::vector<float>> queuePriorities(queueFamilyPropertiesCount);

    for (uint32_t queueFamilyIndex = 0U; queueFamilyIndex < queueFamilyPropertiesCount; ++queueFamilyIndex) {
        const VkQueueFamilyProperties &queueFamilyProperty = _gpuContext->queueFamilyProperties[queueFamilyIndex];

        queuePriorities[queueFamilyIndex].resize(queueFamilyProperty.queueCount, 1.0F);

        VkDeviceQueueCreateInfo &queueCreateInfo = queueCreateInfos[queueFamilyIndex];

        queueCreateInfo.queueFamilyIndex = queueFamilyIndex;
        queueCreateInfo.queueCount = queueFamilyProperty.queueCount;
        queueCreateInfo.pQueuePriorities = queuePriorities[queueFamilyIndex].data();
    }

    VkDeviceCreateInfo deviceCreateInfo{VK_STRUCTURE_TYPE_DEVICE_CREATE_INFO};

    deviceCreateInfo.queueCreateInfoCount = utils::toUint(queueCreateInfos.size());
    deviceCreateInfo.pQueueCreateInfos = queueCreateInfos.data();
    deviceCreateInfo.enabledLayerCount = utils::toUint(_layers.size());
    deviceCreateInfo.ppEnabledLayerNames = _layers.data();
    deviceCreateInfo.enabledExtensionCount = utils::toUint(_extensions.size());
    deviceCreateInfo.ppEnabledExtensionNames = _extensions.data();
    if (_gpuDevice->minorVersion < 1 && !_gpuContext->checkExtension(VK_KHR_GET_PHYSICAL_DEVICE_PROPERTIES_2_EXTENSION_NAME)) {
        deviceCreateInfo.pEnabledFeatures = &requestedFeatures2.features;
    } else {
        deviceCreateInfo.pNext = &requestedFeatures2;
        if (_gpuDevice->minorVersion >= 2) {
            requestedFeatures2.pNext = &requestedVulkan11Features;
            requestedVulkan11Features.pNext = &requestedVulkan12Features;
        }
    }

    VK_CHECK(vkCreateDevice(_gpuContext->physicalDevice, &deviceCreateInfo, nullptr, &_gpuDevice->vkDevice));

    volkLoadDevice(_gpuDevice->vkDevice);

    SPIRVUtils::getInstance()->initialize(static_cast<int>(_gpuDevice->minorVersion));

    ///////////////////// Gather Device Properties /////////////////////

    auto findPreferredDepthFormat = [this](const VkFormat *formats, uint32_t count, VkFormat *pFormat) {
        for (uint32_t i = 0; i < count; ++i) {
            VkFormat format = formats[i];
            VkFormatProperties formatProperties;
            vkGetPhysicalDeviceFormatProperties(_gpuContext->physicalDevice, format, &formatProperties);
            // Format must support depth stencil attachment for optimal tiling
            if (formatProperties.optimalTilingFeatures & VK_FORMAT_FEATURE_DEPTH_STENCIL_ATTACHMENT_BIT) {
                if (formatProperties.optimalTilingFeatures & VK_FORMAT_FEATURE_SAMPLED_IMAGE_BIT) {
                    *pFormat = format;
                    break;
                }
            }
        }
    };

    VkFormat depthFormatPriorityList[]{
        VK_FORMAT_D32_SFLOAT,
        VK_FORMAT_X8_D24_UNORM_PACK32,
        VK_FORMAT_D16_UNORM,
    };
    findPreferredDepthFormat(depthFormatPriorityList, 3, &_gpuDevice->depthFormat);

    VkFormat depthStencilFormatPriorityList[]{
        VK_FORMAT_D24_UNORM_S8_UINT,
        VK_FORMAT_D32_SFLOAT_S8_UINT,
        VK_FORMAT_D16_UNORM_S8_UINT,
    };
    findPreferredDepthFormat(depthStencilFormatPriorityList, 3, &_gpuDevice->depthStencilFormat);

    _features[toNumber(Feature::ELEMENT_INDEX_UINT)] = true;
    _features[toNumber(Feature::INSTANCED_ARRAYS)] = true;
    _features[toNumber(Feature::MULTIPLE_RENDER_TARGETS)] = true;
    _features[toNumber(Feature::BLEND_MINMAX)] = true;
    _features[toNumber(Feature::COMPUTE_SHADER)] = true;
    _features[toNumber(Feature::INPUT_ATTACHMENT_BENEFIT)] = true;

    initFormatFeature();

    ccstd::string compressedFmts;

    if (getFormatFeatures(Format::BC1_SRGB_ALPHA) != FormatFeature::NONE) {
        compressedFmts += "dxt ";
    }

    if (getFormatFeatures(Format::ETC2_RGBA8) != FormatFeature::NONE) {
        compressedFmts += "etc2 ";
    }

    if (getFormatFeatures(Format::ASTC_RGBA_4X4) != FormatFeature::NONE) {
        compressedFmts += "astc ";
    }

    if (getFormatFeatures(Format::PVRTC_RGBA2) != FormatFeature::NONE) {
        compressedFmts += "pvrtc ";
    }

    _gpuDevice->useMultiDrawIndirect = deviceFeatures.multiDrawIndirect;
    _gpuDevice->useDescriptorUpdateTemplate = _gpuDevice->minorVersion > 0 || checkExtension(VK_KHR_DESCRIPTOR_UPDATE_TEMPLATE_EXTENSION_NAME);

    if (_gpuDevice->minorVersion > 1) {
        _gpuDevice->createRenderPass2 = vkCreateRenderPass2;
    } else if (checkExtension(VK_KHR_CREATE_RENDERPASS_2_EXTENSION_NAME)) {
        _gpuDevice->createRenderPass2 = vkCreateRenderPass2KHR;
    } else {
        _gpuDevice->createRenderPass2 = vkCreateRenderPass2KHRFallback;
    }

    const VkPhysicalDeviceLimits &limits = _gpuContext->physicalDeviceProperties.limits;
    _caps.maxVertexAttributes = limits.maxVertexInputAttributes;
    _caps.maxVertexUniformVectors = limits.maxUniformBufferRange / 16;
    _caps.maxFragmentUniformVectors = limits.maxUniformBufferRange / 16;
    _caps.maxUniformBufferBindings = limits.maxDescriptorSetUniformBuffers;
    _caps.maxUniformBlockSize = limits.maxUniformBufferRange;
    _caps.maxShaderStorageBlockSize = limits.maxStorageBufferRange;
    _caps.maxShaderStorageBufferBindings = limits.maxDescriptorSetStorageBuffers;
    _caps.maxTextureUnits = limits.maxDescriptorSetSampledImages;
    _caps.maxVertexTextureUnits = limits.maxPerStageDescriptorSampledImages;
    _caps.maxTextureSize = limits.maxImageDimension2D;
    _caps.maxCubeMapTextureSize = limits.maxImageDimensionCube;
    _caps.uboOffsetAlignment = utils::toUint(limits.minUniformBufferOffsetAlignment);
    // compute shaders
    _caps.maxComputeSharedMemorySize = limits.maxComputeSharedMemorySize;
    _caps.maxComputeWorkGroupInvocations = limits.maxComputeWorkGroupInvocations;
    _caps.maxComputeWorkGroupCount = {limits.maxComputeWorkGroupCount[0], limits.maxComputeWorkGroupCount[1], limits.maxComputeWorkGroupCount[2]};
    _caps.maxComputeWorkGroupSize = {limits.maxComputeWorkGroupSize[0], limits.maxComputeWorkGroupSize[1], limits.maxComputeWorkGroupSize[2]};
#if defined(VK_USE_PLATFORM_ANDROID_KHR)
    // UNASSIGNED-BestPractices-vkCreateComputePipelines-compute-work-group-size
    _caps.maxComputeWorkGroupInvocations = std::min(_caps.maxComputeWorkGroupInvocations, 64U);
#endif // defined(VK_USE_PLATFORM_ANDROID_KHR)

    ///////////////////// Resource Initialization /////////////////////

    QueueInfo queueInfo;
    queueInfo.type = QueueType::GRAPHICS;
    _queue = createQueue(queueInfo);

    QueryPoolInfo queryPoolInfo{QueryType::OCCLUSION, DEFAULT_MAX_QUERY_OBJECTS, false};
    _queryPool = createQueryPool(queryPoolInfo);

    CommandBufferInfo cmdBuffInfo;
    cmdBuffInfo.type = CommandBufferType::PRIMARY;
    cmdBuffInfo.queue = _queue;
    _cmdBuff = createCommandBuffer(cmdBuffInfo);

    VmaAllocatorCreateInfo allocatorInfo{};
    allocatorInfo.physicalDevice = _gpuContext->physicalDevice;
    allocatorInfo.device = _gpuDevice->vkDevice;
    allocatorInfo.instance = _gpuContext->vkInstance;

    VmaVulkanFunctions vmaVulkanFunc{};
    vmaVulkanFunc.vkAllocateMemory = vkAllocateMemory;
    vmaVulkanFunc.vkBindBufferMemory = vkBindBufferMemory;
    vmaVulkanFunc.vkBindImageMemory = vkBindImageMemory;
    vmaVulkanFunc.vkCreateBuffer = vkCreateBuffer;
    vmaVulkanFunc.vkCreateImage = vkCreateImage;
    vmaVulkanFunc.vkDestroyBuffer = vkDestroyBuffer;
    vmaVulkanFunc.vkDestroyImage = vkDestroyImage;
    vmaVulkanFunc.vkFlushMappedMemoryRanges = vkFlushMappedMemoryRanges;
    vmaVulkanFunc.vkFreeMemory = vkFreeMemory;
    vmaVulkanFunc.vkGetBufferMemoryRequirements = vkGetBufferMemoryRequirements;
    vmaVulkanFunc.vkGetImageMemoryRequirements = vkGetImageMemoryRequirements;
    vmaVulkanFunc.vkGetPhysicalDeviceMemoryProperties = vkGetPhysicalDeviceMemoryProperties;
    vmaVulkanFunc.vkGetPhysicalDeviceProperties = vkGetPhysicalDeviceProperties;
    vmaVulkanFunc.vkInvalidateMappedMemoryRanges = vkInvalidateMappedMemoryRanges;
    vmaVulkanFunc.vkMapMemory = vkMapMemory;
    vmaVulkanFunc.vkUnmapMemory = vkUnmapMemory;
    vmaVulkanFunc.vkCmdCopyBuffer = vkCmdCopyBuffer;

    if (_gpuDevice->minorVersion > 0) {
        allocatorInfo.flags |= VMA_ALLOCATOR_CREATE_KHR_DEDICATED_ALLOCATION_BIT;
        vmaVulkanFunc.vkGetBufferMemoryRequirements2KHR = vkGetBufferMemoryRequirements2;
        vmaVulkanFunc.vkGetImageMemoryRequirements2KHR = vkGetImageMemoryRequirements2;
        vmaVulkanFunc.vkBindBufferMemory2KHR = vkBindBufferMemory2;
        vmaVulkanFunc.vkBindImageMemory2KHR = vkBindImageMemory2;
    } else {
        if (checkExtension(VK_KHR_DEDICATED_ALLOCATION_EXTENSION_NAME) &&
            checkExtension(VK_KHR_GET_MEMORY_REQUIREMENTS_2_EXTENSION_NAME)) {
            allocatorInfo.flags |= VMA_ALLOCATOR_CREATE_KHR_DEDICATED_ALLOCATION_BIT;
            vmaVulkanFunc.vkGetBufferMemoryRequirements2KHR = vkGetBufferMemoryRequirements2KHR;
            vmaVulkanFunc.vkGetImageMemoryRequirements2KHR = vkGetImageMemoryRequirements2KHR;
        }
        if (checkExtension(VK_KHR_BIND_MEMORY_2_EXTENSION_NAME)) {
            vmaVulkanFunc.vkBindBufferMemory2KHR = vkBindBufferMemory2KHR;
            vmaVulkanFunc.vkBindImageMemory2KHR = vkBindImageMemory2KHR;
        }
    }
    if (checkExtension(VK_EXT_MEMORY_BUDGET_EXTENSION_NAME)) {
        if (_gpuDevice->minorVersion > 0) {
            vmaVulkanFunc.vkGetPhysicalDeviceMemoryProperties2KHR = vkGetPhysicalDeviceMemoryProperties2;
        } else if (checkExtension(VK_KHR_GET_PHYSICAL_DEVICE_PROPERTIES_2_EXTENSION_NAME)) {
            vmaVulkanFunc.vkGetPhysicalDeviceMemoryProperties2KHR = vkGetPhysicalDeviceMemoryProperties2KHR;
        }
    }

    allocatorInfo.pVulkanFunctions = &vmaVulkanFunc;

    VK_CHECK(vmaCreateAllocator(&allocatorInfo, &_gpuDevice->memoryAllocator));

    uint32_t backBufferCount = _gpuDevice->backBufferCount;
    for (uint32_t i = 0U; i < backBufferCount; i++) {
        _gpuFencePools.push_back(ccnew CCVKGPUFencePool(_gpuDevice));
        _gpuRecycleBins.push_back(ccnew CCVKGPURecycleBin(_gpuDevice));
        _gpuStagingBufferPools.push_back(ccnew CCVKGPUStagingBufferPool(_gpuDevice));
    }

    _gpuBufferHub = ccnew CCVKGPUBufferHub(_gpuDevice);
    _gpuTransportHub = ccnew CCVKGPUTransportHub(_gpuDevice, static_cast<CCVKQueue *>(_queue)->gpuQueue());
    _gpuDescriptorHub = ccnew CCVKGPUDescriptorHub(_gpuDevice);
    _gpuSemaphorePool = ccnew CCVKGPUSemaphorePool(_gpuDevice);
    _gpuBarrierManager = ccnew CCVKGPUBarrierManager(_gpuDevice);
    _gpuFramebufferHub = ccnew CCVKGPUFramebufferHub;
    _gpuDescriptorSetHub = ccnew CCVKGPUDescriptorSetHub(_gpuDevice);

    _gpuDescriptorHub->link(_gpuDescriptorSetHub);

    cmdFuncCCVKCreateSampler(this, &_gpuDevice->defaultSampler);

    _gpuDevice->defaultTexture.format = Format::RGBA8;
    _gpuDevice->defaultTexture.usage = TextureUsageBit::SAMPLED | TextureUsage::STORAGE;
    _gpuDevice->defaultTexture.width = _gpuDevice->defaultTexture.height = 1U;
    _gpuDevice->defaultTexture.size = formatSize(Format::RGBA8, 1U, 1U, 1U);
    cmdFuncCCVKCreateTexture(this, &_gpuDevice->defaultTexture);

    _gpuDevice->defaultTextureView.gpuTexture = &_gpuDevice->defaultTexture;
    _gpuDevice->defaultTextureView.format = Format::RGBA8;
    cmdFuncCCVKCreateTextureView(this, &_gpuDevice->defaultTextureView);

    ThsvsImageBarrier barrier{};
    barrier.nextAccessCount = 1;
    barrier.pNextAccesses = getAccessType(AccessFlagBit::VERTEX_SHADER_READ_TEXTURE);
    barrier.image = _gpuDevice->defaultTexture.vkImage;
    barrier.srcQueueFamilyIndex = VK_QUEUE_FAMILY_IGNORED;
    barrier.dstQueueFamilyIndex = VK_QUEUE_FAMILY_IGNORED;
    barrier.subresourceRange.aspectMask = VK_IMAGE_ASPECT_COLOR_BIT;
    barrier.subresourceRange.levelCount = VK_REMAINING_MIP_LEVELS;
    barrier.subresourceRange.layerCount = VK_REMAINING_ARRAY_LAYERS;
    gpuTransportHub()->checkIn(
        [&barrier](const CCVKGPUCommandBuffer *gpuCommandBuffer) {
            cmdFuncCCVKImageMemoryBarrier(gpuCommandBuffer, barrier);
        },
        true);

    _gpuDevice->defaultBuffer.usage = BufferUsage::UNIFORM | BufferUsage::STORAGE;
    _gpuDevice->defaultBuffer.memUsage = MemoryUsage::HOST | MemoryUsage::DEVICE;
    _gpuDevice->defaultBuffer.size = _gpuDevice->defaultBuffer.stride = 16U;
    _gpuDevice->defaultBuffer.count = 1U;
    cmdFuncCCVKCreateBuffer(this, &_gpuDevice->defaultBuffer);

    getAccessTypes(AccessFlagBit::COLOR_ATTACHMENT_WRITE, _gpuDevice->defaultColorBarrier.nextAccesses);
    cmdFuncCCVKCreateGeneralBarrier(this, &_gpuDevice->defaultColorBarrier);

    getAccessTypes(AccessFlagBit::DEPTH_STENCIL_ATTACHMENT_WRITE, _gpuDevice->defaultDepthStencilBarrier.nextAccesses);
    cmdFuncCCVKCreateGeneralBarrier(this, &_gpuDevice->defaultDepthStencilBarrier);

    VkPipelineCacheCreateInfo pipelineCacheInfo{VK_STRUCTURE_TYPE_PIPELINE_CACHE_CREATE_INFO};
    VK_CHECK(vkCreatePipelineCache(_gpuDevice->vkDevice, &pipelineCacheInfo, nullptr, &_gpuDevice->vkPipelineCache));

    ///////////////////// Print Debug Info /////////////////////

    ccstd::string instanceLayers;
    ccstd::string instanceExtensions;
    ccstd::string deviceLayers;
    ccstd::string deviceExtensions;
    for (const char *layer : _gpuContext->layers) {
        instanceLayers += layer + ccstd::string(" ");
    }
    for (const char *extension : _gpuContext->extensions) {
        instanceExtensions += extension + ccstd::string(" ");
    }
    for (const char *layer : _layers) {
        deviceLayers += layer + ccstd::string(" ");
    }
    for (const char *extension : _extensions) {
        deviceExtensions += extension + ccstd::string(" ");
    }

    uint32_t apiVersion = _gpuContext->physicalDeviceProperties.apiVersion;
    _renderer = _gpuContext->physicalDeviceProperties.deviceName;
    _vendor = mapVendorName(_gpuContext->physicalDeviceProperties.vendorID);
    _version = StringUtil::format("%d.%d.%d", VK_VERSION_MAJOR(apiVersion),
                                  VK_VERSION_MINOR(apiVersion), VK_VERSION_PATCH(apiVersion));

    CC_LOG_INFO("Vulkan device initialized.");
    CC_LOG_INFO("RENDERER: %s", _renderer.c_str());
    CC_LOG_INFO("VENDOR: %s", _vendor.c_str());
    CC_LOG_INFO("VERSION: %s", _version.c_str());
    CC_LOG_INFO("INSTANCE_LAYERS: %s", instanceLayers.c_str());
    CC_LOG_INFO("INSTANCE_EXTENSIONS: %s", instanceExtensions.c_str());
    CC_LOG_INFO("DEVICE_LAYERS: %s", deviceLayers.c_str());
    CC_LOG_INFO("DEVICE_EXTENSIONS: %s", deviceExtensions.c_str());
    CC_LOG_INFO("COMPRESSED_FORMATS: %s", compressedFmts.c_str());

    return true;
}

void CCVKDevice::doDestroy() {
    waitAllFences();

    SPIRVUtils::getInstance()->destroy();

    for (CCVKTexture *texture : _depthStencilTextures) {
        CC_SAFE_DESTROY_AND_DELETE(texture)
    }
    _depthStencilTextures.clear();

<<<<<<< HEAD
    CC_SAFE_DESTROY_AND_DELETE(_queryPool)
    CC_SAFE_DESTROY_AND_DELETE(_queue)
    CC_SAFE_DESTROY_AND_DELETE(_cmdBuff)
=======
    _queryPool = nullptr;
    _queue = nullptr;
    _cmdBuff = nullptr;
>>>>>>> cc07c542

    CC_SAFE_DELETE(_gpuBufferHub)
    CC_SAFE_DELETE(_gpuTransportHub)
    CC_SAFE_DELETE(_gpuSemaphorePool)
    CC_SAFE_DELETE(_gpuDescriptorHub)
    CC_SAFE_DELETE(_gpuBarrierManager)
    CC_SAFE_DELETE(_gpuFramebufferHub)
    CC_SAFE_DELETE(_gpuDescriptorSetHub)

    if (_gpuDevice) {
        uint32_t backBufferCount = _gpuDevice->backBufferCount;
        for (uint32_t i = 0U; i < backBufferCount; i++) {
            _gpuRecycleBins[i]->clear();

            CC_SAFE_DELETE(_gpuStagingBufferPools[i])
            CC_SAFE_DELETE(_gpuRecycleBins[i])
            CC_SAFE_DELETE(_gpuFencePools[i])
        }
    }

    _gpuStagingBufferPools.clear();
    _gpuRecycleBins.clear();
    _gpuFencePools.clear();

    if (_gpuDevice) {
        if (_gpuDevice->vkPipelineCache) {
            vkDestroyPipelineCache(_gpuDevice->vkDevice, _gpuDevice->vkPipelineCache, nullptr);
            _gpuDevice->vkPipelineCache = VK_NULL_HANDLE;
        }

        if (_gpuDevice->defaultBuffer.vkBuffer) {
            vmaDestroyBuffer(_gpuDevice->memoryAllocator, _gpuDevice->defaultBuffer.vkBuffer, _gpuDevice->defaultBuffer.vmaAllocation);
            _gpuDevice->defaultBuffer.vkBuffer = VK_NULL_HANDLE;
            _gpuDevice->defaultBuffer.vmaAllocation = VK_NULL_HANDLE;
        }
        if (_gpuDevice->defaultTextureView.vkImageView) {
            vkDestroyImageView(_gpuDevice->vkDevice, _gpuDevice->defaultTextureView.vkImageView, nullptr);
            _gpuDevice->defaultTextureView.vkImageView = VK_NULL_HANDLE;
        }
        if (_gpuDevice->defaultTexture.vkImage) {
            vmaDestroyImage(_gpuDevice->memoryAllocator, _gpuDevice->defaultTexture.vkImage, _gpuDevice->defaultTexture.vmaAllocation);
            _gpuDevice->defaultTexture.vkImage = VK_NULL_HANDLE;
            _gpuDevice->defaultTexture.vmaAllocation = VK_NULL_HANDLE;
        }
        cmdFuncCCVKDestroySampler(_gpuDevice, &_gpuDevice->defaultSampler);

        if (_gpuDevice->memoryAllocator != VK_NULL_HANDLE) {
            VmaStats stats;
            vmaCalculateStats(_gpuDevice->memoryAllocator, &stats);
            CC_LOG_INFO("Total device memory leaked: %d bytes.", stats.total.usedBytes);
            CC_ASSERT(!_memoryStatus.bufferSize);  // Buffer memory leaked.
            CC_ASSERT(!_memoryStatus.textureSize); // Texture memory leaked.

            vmaDestroyAllocator(_gpuDevice->memoryAllocator);
            _gpuDevice->memoryAllocator = VK_NULL_HANDLE;
        }

        for (auto it = _gpuDevice->_commandBufferPools.begin(); it != _gpuDevice->_commandBufferPools.end(); ++it) {
            CC_SAFE_DELETE(it->second)
        }
        _gpuDevice->_commandBufferPools.clear();
        _gpuDevice->_descriptorSetPools.clear();

        if (_gpuDevice->vkDevice != VK_NULL_HANDLE) {
            vkDestroyDevice(_gpuDevice->vkDevice, nullptr);
            _gpuDevice->vkDevice = VK_NULL_HANDLE;
        }

        delete _gpuDevice;
        _gpuDevice = nullptr;
    }

    CC_SAFE_DESTROY_AND_DELETE(_gpuContext)
}

namespace {
ccstd::vector<VkSwapchainKHR> vkSwapchains;
ccstd::vector<uint32_t> vkSwapchainIndices;
ccstd::vector<CCVKGPUSwapchain *> gpuSwapchains;
ccstd::vector<VkImageMemoryBarrier> vkAcquireBarriers;
ccstd::vector<VkImageMemoryBarrier> vkPresentBarriers;

VkImageMemoryBarrier acquireBarrier{
    VK_STRUCTURE_TYPE_IMAGE_MEMORY_BARRIER,
    nullptr,
    0,
    VK_ACCESS_COLOR_ATTACHMENT_WRITE_BIT,
    VK_IMAGE_LAYOUT_PRESENT_SRC_KHR,
    VK_IMAGE_LAYOUT_COLOR_ATTACHMENT_OPTIMAL,
    VK_QUEUE_FAMILY_IGNORED,
    VK_QUEUE_FAMILY_IGNORED,
    0, // NOLINT(modernize-use-nullptr) platform dependent type
    {VK_IMAGE_ASPECT_COLOR_BIT, 0, 1, 0, 1},
};
VkImageMemoryBarrier presentBarrier{
    VK_STRUCTURE_TYPE_IMAGE_MEMORY_BARRIER,
    nullptr,
    VK_ACCESS_COLOR_ATTACHMENT_WRITE_BIT,
    0,
    VK_IMAGE_LAYOUT_COLOR_ATTACHMENT_OPTIMAL,
    VK_IMAGE_LAYOUT_PRESENT_SRC_KHR,
    VK_QUEUE_FAMILY_IGNORED,
    VK_QUEUE_FAMILY_IGNORED,
    0, // NOLINT(modernize-use-nullptr) platform dependent type
    {VK_IMAGE_ASPECT_COLOR_BIT, 0, 1, 0, 1},
};
} // namespace

void CCVKDevice::acquire(Swapchain *const *swapchains, uint32_t count) {
    if (_onAcquire) _onAcquire->execute();

    auto *queue = static_cast<CCVKQueue *>(_queue);
    queue->gpuQueue()->lastSignaledSemaphores.clear();
    vkSwapchainIndices.clear();
    gpuSwapchains.clear();
    vkSwapchains.clear();
    vkAcquireBarriers.resize(count, acquireBarrier);
    vkPresentBarriers.resize(count, presentBarrier);

    for (uint32_t i = 0U; i < count; ++i) {
        auto *swapchain = static_cast<CCVKSwapchain *>(swapchains[i]);
        if (swapchain->gpuSwapchain()->lastPresentResult == VK_NOT_READY) {
            if (!swapchain->checkSwapchainStatus()) continue;
        }
        vkSwapchains.push_back(swapchain->gpuSwapchain()->vkSwapchain);
        gpuSwapchains.push_back(swapchain->gpuSwapchain());
        vkSwapchainIndices.push_back(swapchain->gpuSwapchain()->curImageIndex);
    }

    _gpuDescriptorSetHub->flush();
    _gpuSemaphorePool->reset();

    for (uint32_t i = 0; i < vkSwapchains.size(); ++i) {
        VkSemaphore acquireSemaphore = _gpuSemaphorePool->alloc();
        VkResult res = vkAcquireNextImageKHR(_gpuDevice->vkDevice, vkSwapchains[i], ~0ULL,
                                             acquireSemaphore, VK_NULL_HANDLE, &vkSwapchainIndices[i]);
        CC_ASSERT(res == VK_SUCCESS || res == VK_SUBOPTIMAL_KHR);
        gpuSwapchains[i]->curImageIndex = vkSwapchainIndices[i];
        queue->gpuQueue()->lastSignaledSemaphores.push_back(acquireSemaphore);

        vkAcquireBarriers[i].image = gpuSwapchains[i]->swapchainImages[vkSwapchainIndices[i]];
        vkPresentBarriers[i].image = gpuSwapchains[i]->swapchainImages[vkSwapchainIndices[i]];
    }

    _gpuTransportHub->checkIn(
        [&](const CCVKGPUCommandBuffer *gpuCommandBuffer) {
            vkCmdPipelineBarrier(gpuCommandBuffer->vkCommandBuffer, VK_PIPELINE_STAGE_TOP_OF_PIPE_BIT, VK_PIPELINE_STAGE_COLOR_ATTACHMENT_OUTPUT_BIT,
                                 0, 0, nullptr, 0, nullptr, utils::toUint(vkSwapchains.size()), vkAcquireBarriers.data());
        },
        false, false);

    _gpuTransportHub->checkIn(
        [&](const CCVKGPUCommandBuffer *gpuCommandBuffer) {
            vkCmdPipelineBarrier(gpuCommandBuffer->vkCommandBuffer, VK_PIPELINE_STAGE_COLOR_ATTACHMENT_OUTPUT_BIT, VK_PIPELINE_STAGE_BOTTOM_OF_PIPE_BIT,
                                 0, 0, nullptr, 0, nullptr, utils::toUint(vkSwapchains.size()), vkPresentBarriers.data());
        },
        false, true);
}

void CCVKDevice::present() {
    CC_PROFILE(CCVKDevicePresent);
    auto *queue = static_cast<CCVKQueue *>(_queue);
    _numDrawCalls = queue->_numDrawCalls;
    _numInstances = queue->_numInstances;
    _numTriangles = queue->_numTriangles;
    queue->_numDrawCalls = 0;
    queue->_numInstances = 0;
    queue->_numTriangles = 0;

    if (!_gpuTransportHub->empty(false)) _gpuTransportHub->packageForFlight(false);
    if (!_gpuTransportHub->empty(true)) _gpuTransportHub->packageForFlight(true);

#if CC_SWAPPY_ENABLED
    // tripple buffer?
    // static vector<uint8_t> queueFmlIdxBuff(_gpuDevice->backBufferCount);
    // std::iota(std::begin(queueFmlIdxBuff), std::end(queueFmlIdxBuff), 0);
    SwappyVk_setQueueFamilyIndex(_gpuDevice->vkDevice, queue->gpuQueue()->vkQueue, queue->gpuQueue()->queueFamilyIndex);
    auto vkCCPresentFunc = SwappyVk_queuePresent;
#else
    auto vkCCPresentFunc = vkQueuePresentKHR;
#endif

    if (!vkSwapchains.empty()) { // don't present if not acquired
        VkPresentInfoKHR presentInfo{VK_STRUCTURE_TYPE_PRESENT_INFO_KHR};
        presentInfo.waitSemaphoreCount = utils::toUint(queue->gpuQueue()->lastSignaledSemaphores.size());
        presentInfo.pWaitSemaphores = queue->gpuQueue()->lastSignaledSemaphores.data();
        presentInfo.swapchainCount = utils::toUint(vkSwapchains.size());
        presentInfo.pSwapchains = vkSwapchains.data();
        presentInfo.pImageIndices = vkSwapchainIndices.data();

        VkResult res = vkCCPresentFunc(queue->gpuQueue()->vkQueue, &presentInfo);
        for (auto *gpuSwapchain : gpuSwapchains) {
            gpuSwapchain->lastPresentResult = res;
        }
    }

    _gpuDevice->curBackBufferIndex = (_gpuDevice->curBackBufferIndex + 1) % _gpuDevice->backBufferCount;

    uint32_t fenceCount = gpuFencePool()->size();
    if (fenceCount) {
        VK_CHECK(vkWaitForFences(_gpuDevice->vkDevice, fenceCount,
                                 gpuFencePool()->data(), VK_TRUE, DEFAULT_TIMEOUT));
    }

    gpuFencePool()->reset();
    gpuRecycleBin()->clear();
    gpuStagingBufferPool()->reset();
}

CCVKGPUFencePool *CCVKDevice::gpuFencePool() { return _gpuFencePools[_gpuDevice->curBackBufferIndex]; }
CCVKGPURecycleBin *CCVKDevice::gpuRecycleBin() { return _gpuRecycleBins[_gpuDevice->curBackBufferIndex]; }
CCVKGPUStagingBufferPool *CCVKDevice::gpuStagingBufferPool() { return _gpuStagingBufferPools[_gpuDevice->curBackBufferIndex]; }

void CCVKDevice::waitAllFences() {
    static ccstd::vector<VkFence> fences;
    fences.clear();

    for (auto *fencePool : _gpuFencePools) {
        fences.insert(fences.end(), fencePool->data(), fencePool->data() + fencePool->size());
    }

    if (!fences.empty()) {
        VK_CHECK(vkWaitForFences(_gpuDevice->vkDevice, utils::toUint(fences.size()), fences.data(), VK_TRUE, DEFAULT_TIMEOUT));

        for (auto *fencePool : _gpuFencePools) {
            fencePool->reset();
        }
    }
}

void CCVKDevice::updateBackBufferCount(uint32_t backBufferCount) {
    if (backBufferCount <= _gpuDevice->backBufferCount) return;
    for (uint32_t i = _gpuDevice->backBufferCount; i < backBufferCount; i++) {
        _gpuFencePools.push_back(ccnew CCVKGPUFencePool(_gpuDevice));
        _gpuRecycleBins.push_back(ccnew CCVKGPURecycleBin(_gpuDevice));
        _gpuStagingBufferPools.push_back(ccnew CCVKGPUStagingBufferPool(_gpuDevice));
    }
    _gpuBufferHub->updateBackBufferCount(backBufferCount);
    _gpuDescriptorSetHub->updateBackBufferCount(backBufferCount);
    _gpuDevice->backBufferCount = backBufferCount;
}

void CCVKDevice::initFormatFeature() {
    const auto formatLen = static_cast<size_t>(Format::COUNT);
    VkFormatProperties properties = {};
    VkFormat format = {};
    VkFormatFeatureFlags formatFeature = {};
    for (uint32_t i = toNumber(Format::R8); i < formatLen; ++i) {
        if (static_cast<Format>(i) == Format::ETC_RGB8) continue;
        format = mapVkFormat(static_cast<Format>(i), _gpuDevice);
        vkGetPhysicalDeviceFormatProperties(_gpuContext->physicalDevice, format, &properties);

        // render buffer support
        formatFeature = VK_FORMAT_FEATURE_COLOR_ATTACHMENT_BIT | VK_FORMAT_FEATURE_DEPTH_STENCIL_ATTACHMENT_BIT;
        if (properties.optimalTilingFeatures & formatFeature) {
            _formatFeatures[i] |= FormatFeature::RENDER_TARGET;
        }
        // texture storage support
        formatFeature = VK_FORMAT_FEATURE_STORAGE_IMAGE_BIT;
        if (properties.optimalTilingFeatures & formatFeature) {
            _formatFeatures[i] |= FormatFeature::STORAGE_TEXTURE;
        }
        // sampled render target support
        formatFeature = VK_FORMAT_FEATURE_SAMPLED_IMAGE_BIT;
        if (properties.optimalTilingFeatures & formatFeature) {
            _formatFeatures[i] |= FormatFeature::SAMPLED_TEXTURE;
        }
        // linear filter support
        formatFeature = VK_FORMAT_FEATURE_SAMPLED_IMAGE_FILTER_LINEAR_BIT;
        if (properties.optimalTilingFeatures & formatFeature) {
            _formatFeatures[i] |= FormatFeature::LINEAR_FILTER;
        }
        // vertex attribute support
        formatFeature = VK_FORMAT_FEATURE_VERTEX_BUFFER_BIT;
        if (properties.bufferFeatures & formatFeature) {
            _formatFeatures[i] |= FormatFeature::VERTEX_ATTRIBUTE;
        }
    }
}

CommandBuffer *CCVKDevice::createCommandBuffer(const CommandBufferInfo & /*info*/, bool /*hasAgent*/) {
    return ccnew CCVKCommandBuffer;
}

Queue *CCVKDevice::createQueue() {
    return ccnew CCVKQueue;
}

QueryPool *CCVKDevice::createQueryPool() {
    return ccnew CCVKQueryPool;
}

Swapchain *CCVKDevice::createSwapchain() {
    return ccnew CCVKSwapchain;
}

Buffer *CCVKDevice::createBuffer() {
    return ccnew CCVKBuffer;
}

Texture *CCVKDevice::createTexture() {
    return ccnew CCVKTexture;
}

Shader *CCVKDevice::createShader() {
    return ccnew CCVKShader;
}

InputAssembler *CCVKDevice::createInputAssembler() {
    return ccnew CCVKInputAssembler;
}

RenderPass *CCVKDevice::createRenderPass() {
    return ccnew CCVKRenderPass;
}

Framebuffer *CCVKDevice::createFramebuffer() {
    return ccnew CCVKFramebuffer;
}

DescriptorSet *CCVKDevice::createDescriptorSet() {
    return ccnew CCVKDescriptorSet;
}

DescriptorSetLayout *CCVKDevice::createDescriptorSetLayout() {
    return ccnew CCVKDescriptorSetLayout;
}

PipelineLayout *CCVKDevice::createPipelineLayout() {
    return ccnew CCVKPipelineLayout;
}

PipelineState *CCVKDevice::createPipelineState() {
    return ccnew CCVKPipelineState;
}

Sampler *CCVKDevice::createSampler(const SamplerInfo &info) {
    return ccnew CCVKSampler(info);
}

GeneralBarrier *CCVKDevice::createGeneralBarrier(const GeneralBarrierInfo &info) {
    return ccnew CCVKGeneralBarrier(info);
}

TextureBarrier *CCVKDevice::createTextureBarrier(const TextureBarrierInfo &info) {
    return ccnew CCVKTextureBarrier(info);
}

void CCVKDevice::copyBuffersToTexture(const uint8_t *const *buffers, Texture *dst, const BufferTextureCopy *regions, uint32_t count) {
    CC_PROFILE(CCVKDeviceCopyBuffersToTexture);
    gpuTransportHub()->checkIn([this, buffers, dst, regions, count](CCVKGPUCommandBuffer *gpuCommandBuffer) {
        cmdFuncCCVKCopyBuffersToTexture(this, buffers, static_cast<CCVKTexture *>(dst)->gpuTexture(), regions, count, gpuCommandBuffer);
    });
}

void CCVKDevice::copyTextureToBuffers(Texture *srcTexture, uint8_t *const *buffers, const BufferTextureCopy *regions, uint32_t count) {
    CC_PROFILE(CCVKDeviceCopyTextureToBuffers);
    uint32_t totalSize = 0U;
    Format format = srcTexture->getFormat();
    ccstd::vector<std::pair<uint32_t, uint32_t>> regionOffsetSizes(count);
    for (size_t i = 0U; i < count; ++i) {
        const BufferTextureCopy &region = regions[i];
        uint32_t w = region.buffStride > 0 ? region.buffStride : region.texExtent.width;
        uint32_t h = region.buffTexHeight > 0 ? region.buffTexHeight : region.texExtent.height;
        uint32_t regionSize = formatSize(format, w, h, region.texExtent.depth);
        regionOffsetSizes[i] = {totalSize, regionSize};
        totalSize += regionSize;
    }

    CCVKGPUBuffer stagingBuffer;
    stagingBuffer.size = totalSize;
    uint32_t texelSize = GFX_FORMAT_INFOS[toNumber(format)].size;
    gpuStagingBufferPool()->alloc(&stagingBuffer, texelSize);

    // make sure the src texture is up-to-date
    waitAllFences();

    _gpuTransportHub->checkIn(
        [&](CCVKGPUCommandBuffer *cmdBuffer) {
            cmdFuncCCVKCopyTextureToBuffers(this, static_cast<CCVKTexture *>(srcTexture)->gpuTexture(), &stagingBuffer, regions, count, cmdBuffer);
        },
        true);

    for (uint32_t i = 0; i < count; ++i) {
        uint32_t regionOffset = 0;
        uint32_t regionSize = 0;
        std::tie(regionOffset, regionSize) = regionOffsetSizes[i];
        memcpy(buffers[i], stagingBuffer.mappedData + regionOffset, regionSize);
    }
}

void CCVKDevice::getQueryPoolResults(QueryPool *queryPool) {
    CC_PROFILE(CCVKDeviceGetQueryPoolResults);
    auto *vkQueryPool = static_cast<CCVKQueryPool *>(queryPool);
    auto queryCount = static_cast<uint32_t>(vkQueryPool->_ids.size());
    CC_ASSERT(queryCount <= vkQueryPool->getMaxQueryObjects());

    const bool bWait = queryPool->getForceWait();
    uint32_t width = bWait ? 1U : 2U;
    uint64_t stride = sizeof(uint64_t) * width;
    VkQueryResultFlagBits flag = bWait ? VK_QUERY_RESULT_WAIT_BIT : VK_QUERY_RESULT_WITH_AVAILABILITY_BIT;
    ccstd::vector<uint64_t> results(queryCount * width, 0ULL);

    if (queryCount > 0U) {
        VkResult result = vkGetQueryPoolResults(
            gpuDevice()->vkDevice,
            vkQueryPool->_gpuQueryPool->vkPool,
            0,
            queryCount,
            static_cast<size_t>(queryCount * stride),
            results.data(),
            stride,
            VK_QUERY_RESULT_64_BIT | flag);
        CC_ASSERT(result == VK_SUCCESS || result == VK_NOT_READY);
    }

    ccstd::unordered_map<uint32_t, uint64_t> mapResults;
    for (auto queryId = 0U; queryId < queryCount; queryId++) {
        uint32_t offset = queryId * width;
        if (bWait || results[offset + 1] > 0) {
            uint32_t id = vkQueryPool->_ids[queryId];
            auto iter = mapResults.find(id);
            if (iter != mapResults.end()) {
                iter->second += results[offset];
            } else {
                mapResults[id] = results[offset];
            }
        }
    }

    {
        std::lock_guard<std::mutex> lock(vkQueryPool->_mutex);
        vkQueryPool->_results = std::move(mapResults);
    }
}

//////////////////////////// Function Fallbacks /////////////////////////////////////////

static VkResult VKAPI_PTR vkCreateRenderPass2KHRFallback(
    VkDevice device,
    const VkRenderPassCreateInfo2 *pCreateInfo,
    const VkAllocationCallbacks *pAllocator,
    VkRenderPass *pRenderPass) {
    static ccstd::vector<VkAttachmentDescription> attachmentDescriptions;
    static ccstd::vector<VkSubpassDescription> subpassDescriptions;
    static ccstd::vector<VkAttachmentReference> attachmentReferences;
    static ccstd::vector<VkSubpassDependency> subpassDependencies;
    static ccstd::vector<size_t> inputs;
    static ccstd::vector<size_t> colors;
    static ccstd::vector<size_t> resolves;
    static ccstd::vector<size_t> depths;

    attachmentDescriptions.resize(pCreateInfo->attachmentCount);
    for (uint32_t i = 0; i < pCreateInfo->attachmentCount; ++i) {
        VkAttachmentDescription &desc{attachmentDescriptions[i]};
        const VkAttachmentDescription2 &desc2{pCreateInfo->pAttachments[i]};
        desc.flags = desc2.flags;
        desc.format = desc2.format;
        desc.samples = desc2.samples;
        desc.loadOp = desc2.loadOp;
        desc.storeOp = desc2.storeOp;
        desc.stencilLoadOp = desc2.stencilLoadOp;
        desc.stencilStoreOp = desc2.stencilStoreOp;
        desc.initialLayout = desc2.initialLayout;
        desc.finalLayout = desc2.finalLayout;
    }

    subpassDescriptions.resize(pCreateInfo->subpassCount);
    attachmentReferences.clear();
    inputs.assign(pCreateInfo->subpassCount, std::numeric_limits<size_t>::max());
    colors.assign(pCreateInfo->subpassCount, std::numeric_limits<size_t>::max());
    resolves.assign(pCreateInfo->subpassCount, std::numeric_limits<size_t>::max());
    depths.assign(pCreateInfo->subpassCount, std::numeric_limits<size_t>::max());
    for (uint32_t i = 0; i < pCreateInfo->subpassCount; ++i) {
        const VkSubpassDescription2 &desc2{pCreateInfo->pSubpasses[i]};
        if (desc2.inputAttachmentCount) {
            inputs[i] = attachmentReferences.size();
            for (uint32_t j = 0; j < desc2.inputAttachmentCount; ++j) {
                attachmentReferences.push_back({desc2.pInputAttachments[j].attachment, desc2.pInputAttachments[j].layout});
            }
        }
        if (desc2.colorAttachmentCount) {
            colors[i] = attachmentReferences.size();
            for (uint32_t j = 0; j < desc2.colorAttachmentCount; ++j) {
                attachmentReferences.push_back({desc2.pColorAttachments[j].attachment, desc2.pColorAttachments[j].layout});
            }
            if (desc2.pResolveAttachments) {
                resolves[i] = attachmentReferences.size();
                for (uint32_t j = 0; j < desc2.colorAttachmentCount; ++j) {
                    attachmentReferences.push_back({desc2.pResolveAttachments[j].attachment, desc2.pResolveAttachments[j].layout});
                }
            }
        }
        if (desc2.pDepthStencilAttachment) {
            depths[i] = attachmentReferences.size();
            attachmentReferences.push_back({desc2.pDepthStencilAttachment->attachment, desc2.pDepthStencilAttachment->layout});
        }
    }
    for (uint32_t i = 0; i < pCreateInfo->subpassCount; ++i) {
        VkSubpassDescription &desc{subpassDescriptions[i]};
        const VkSubpassDescription2 &desc2{pCreateInfo->pSubpasses[i]};
        desc.flags = desc2.flags;
        desc.pipelineBindPoint = desc2.pipelineBindPoint;
        desc.inputAttachmentCount = desc2.inputAttachmentCount;
        desc.pInputAttachments = inputs[i] > attachmentReferences.size() ? nullptr : &attachmentReferences[inputs[i]];
        desc.colorAttachmentCount = desc2.colorAttachmentCount;
        desc.pColorAttachments = colors[i] > attachmentReferences.size() ? nullptr : &attachmentReferences[colors[i]];
        desc.pResolveAttachments = resolves[i] > attachmentReferences.size() ? nullptr : &attachmentReferences[resolves[i]];
        desc.pDepthStencilAttachment = depths[i] > attachmentReferences.size() ? nullptr : &attachmentReferences[depths[i]];
        desc.preserveAttachmentCount = desc2.preserveAttachmentCount;
        desc.pPreserveAttachments = desc2.pPreserveAttachments;
    }

    subpassDependencies.resize(pCreateInfo->dependencyCount);
    for (uint32_t i = 0; i < pCreateInfo->dependencyCount; ++i) {
        VkSubpassDependency &desc{subpassDependencies[i]};
        const VkSubpassDependency2 &desc2{pCreateInfo->pDependencies[i]};
        desc.srcSubpass = desc2.srcSubpass;
        desc.dstSubpass = desc2.dstSubpass;
        desc.srcStageMask = desc2.srcStageMask;
        desc.dstStageMask = desc2.dstStageMask;
        desc.srcAccessMask = desc2.srcAccessMask;
        desc.dstAccessMask = desc2.dstAccessMask;
        desc.dependencyFlags = desc2.dependencyFlags;
    }

    VkRenderPassCreateInfo renderPassCreateInfo{VK_STRUCTURE_TYPE_RENDER_PASS_CREATE_INFO};
    renderPassCreateInfo.attachmentCount = utils::toUint(attachmentDescriptions.size());
    renderPassCreateInfo.pAttachments = attachmentDescriptions.data();
    renderPassCreateInfo.subpassCount = utils::toUint(subpassDescriptions.size());
    renderPassCreateInfo.pSubpasses = subpassDescriptions.data();
    renderPassCreateInfo.dependencyCount = utils::toUint(subpassDependencies.size());
    renderPassCreateInfo.pDependencies = subpassDependencies.data();

    return vkCreateRenderPass(device, &renderPassCreateInfo, pAllocator, pRenderPass);
}

} // namespace gfx
} // namespace cc<|MERGE_RESOLUTION|>--- conflicted
+++ resolved
@@ -490,16 +490,9 @@
     }
     _depthStencilTextures.clear();
 
-<<<<<<< HEAD
     CC_SAFE_DESTROY_AND_DELETE(_queryPool)
     CC_SAFE_DESTROY_AND_DELETE(_queue)
     CC_SAFE_DESTROY_AND_DELETE(_cmdBuff)
-=======
-    _queryPool = nullptr;
-    _queue = nullptr;
-    _cmdBuff = nullptr;
->>>>>>> cc07c542
-
     CC_SAFE_DELETE(_gpuBufferHub)
     CC_SAFE_DELETE(_gpuTransportHub)
     CC_SAFE_DELETE(_gpuSemaphorePool)
