/****************************************************************************
 Copyright (c) 2019-2023 Xiamen Yaji Software Co., Ltd.

 http://www.cocos.com

 Permission is hereby granted, free of charge, to any person obtaining a copy
 of this software and associated documentation files (the "Software"), to deal
 in the Software without restriction, including without limitation the rights to
 use, copy, modify, merge, publish, distribute, sublicense, and/or sell copies
 of the Software, and to permit persons to whom the Software is furnished to do so,
 subject to the following conditions:

 The above copyright notice and this permission notice shall be included in
 all copies or substantial portions of the Software.

 THE SOFTWARE IS PROVIDED "AS IS", WITHOUT WARRANTY OF ANY KIND, EXPRESS OR
 IMPLIED, INCLUDING BUT NOT LIMITED TO THE WARRANTIES OF MERCHANTABILITY,
 FITNESS FOR A PARTICULAR PURPOSE AND NONINFRINGEMENT. IN NO EVENT SHALL THE
 AUTHORS OR COPYRIGHT HOLDERS BE LIABLE FOR ANY CLAIM, DAMAGES OR OTHER
 LIABILITY, WHETHER IN AN ACTION OF CONTRACT, TORT OR OTHERWISE, ARISING FROM,
 OUT OF OR IN CONNECTION WITH THE SOFTWARE OR THE USE OR OTHER DEALINGS IN
 THE SOFTWARE.
****************************************************************************/

#pragma once

#include "base/TypeDef.h"
#include "base/memory/Memory.h"
#include "base/std/container/string.h"
#include "base/std/container/vector.h"
#include "math/Math.h"

#ifdef Status
    // Fix linux compile errors
    // In /usr/include/X11/Xlib.h Status defined as int
    #undef Status
#endif

#define CC_USE_PIPELINE_CACHE 0

/**
 * Some general guide lines:
 * Always use explicit numeric types rather than `int`, `long`, etc. for a stable memory layout
 * Structs marked with ALIGNAS specifiers MUST guarantee not to be implicitly padded
 *
 * This file should be synced with cocos/core/gfx/base/define.ts
 * every time changes being made, by manually running:
 * node native/tools/gfx-define-generator/generate.js
 *
 * Due to Clang AST's incompleteness for now we are parsing this header manually.
 * Some caveat:
 * * native-specific structs should not be included here, put them in GFXDef.h instead
 * * no typedefs, only usings
 * * define struct members first, then other helper functions
 * * aliases can only be used as types, not values (e.g. BufferUsage::NONE is illegal)
 * * parser directives can be specified in comments right after struct member declarations:
 *   * @ts-nullable: declare the member optional
 *   * @ts-boolean: declare the member as boolean, even if the type is not `bool`
 *   * @ts-overrides `YAML declaration`: overrides any parsed results, use with caution
 * * each struct member have to be specified in a single line, including optional parser directives
 * * members with a name starts with an underscore is automatically ignored
 */

namespace cc {
namespace gfx {

class GFXObject;
class Device;
class Swapchain;
class Buffer;
class GeneralBarrier;
class TextureBarrier;
class BufferBarrier;
class Texture;
class Sampler;
class Shader;
class InputAssembler;
class RenderPass;
class Framebuffer;
class DescriptorSetLayout;
class PipelineLayout;
class PipelineState;
class DescriptorSet;
class CommandBuffer;
class Queue;
class QueryPool;
class Window;
class Context;

using BufferBarrierList = ccstd::vector<BufferBarrier *>;
using TextureBarrierList = ccstd::vector<TextureBarrier *>;
using BufferDataList = ccstd::vector<const uint8_t *>;
using BufferSrcList = ccstd::vector<uint8_t *>;
using CommandBufferList = ccstd::vector<CommandBuffer *>;
using QueryPoolList = ccstd::vector<QueryPool *>;
using IndexList = ccstd::vector<uint32_t>;

constexpr uint32_t MAX_ATTACHMENTS = 4U;
constexpr uint32_t INVALID_BINDING = ~0U;
constexpr uint32_t SUBPASS_EXTERNAL = ~0U;
constexpr ccstd::hash_t INVALID_SHADER_HASH = 0xFFFFFFFFU;

// Although the standard is not limited, some devices do not support up to 65536 queries
constexpr uint32_t DEFAULT_MAX_QUERY_OBJECTS = 32767;

using BufferList = ccstd::vector<Buffer *>;
using TextureList = ccstd::vector<Texture *>;
using SamplerList = ccstd::vector<Sampler *>;
using DescriptorSetLayoutList = ccstd::vector<DescriptorSetLayout *>;

// make sure you have FILLED GRAPHs before enable this!
static constexpr bool ENABLE_GRAPH_AUTO_BARRIER{false};

/**
 * @en Graphics object type
 * @zh 图形API对象的类型
 */
enum class ObjectType : uint32_t {
    UNKNOWN,
    SWAPCHAIN,
    BUFFER,
    TEXTURE,
    RENDER_PASS,
    FRAMEBUFFER,
    SAMPLER,
    SHADER,
    DESCRIPTOR_SET_LAYOUT,
    PIPELINE_LAYOUT,
    PIPELINE_STATE,
    DESCRIPTOR_SET,
    INPUT_ASSEMBLER,
    COMMAND_BUFFER,
    QUEUE,
    QUERY_POOL,
    GLOBAL_BARRIER,
    TEXTURE_BARRIER,
    BUFFER_BARRIER,
    COUNT,
};
CC_ENUM_CONVERSION_OPERATOR(ObjectType);

enum class Status : uint32_t {
    UNREADY,
    FAILED,
    SUCCESS,
};
CC_ENUM_CONVERSION_OPERATOR(Status);

enum class API : uint32_t {
    UNKNOWN,
    GLES2,
    GLES3,
    METAL,
    VULKAN,
    NVN,
    WEBGL,
    WEBGL2,
    WEBGPU,
};
CC_ENUM_CONVERSION_OPERATOR(API);

enum class SurfaceTransform : uint32_t {
    IDENTITY,
    ROTATE_90,
    ROTATE_180,
    ROTATE_270,
};
CC_ENUM_CONVERSION_OPERATOR(SurfaceTransform);

enum class Feature : uint32_t {
    ELEMENT_INDEX_UINT,
    INSTANCED_ARRAYS,
    MULTIPLE_RENDER_TARGETS,
    BLEND_MINMAX,
    COMPUTE_SHADER,

    INPUT_ATTACHMENT_BENEFIT, // @deprecated
    SUBPASS_COLOR_INPUT,
    SUBPASS_DEPTH_STENCIL_INPUT,
    RASTERIZATION_ORDER_NOCOHERENT,

    MULTI_SAMPLE_RESOLVE_DEPTH_STENCIL,   // resolve depth stencil
    COUNT,
};
CC_ENUM_CONVERSION_OPERATOR(Feature);

enum class Format : uint32_t {

    UNKNOWN,

    A8,
    L8,
    LA8,

    R8,
    R8SN,
    R8UI,
    R8I,
    R16F,
    R16UI,
    R16I,
    R32F,
    R32UI,
    R32I,

    RG8,
    RG8SN,
    RG8UI,
    RG8I,
    RG16F,
    RG16UI,
    RG16I,
    RG32F,
    RG32UI,
    RG32I,

    RGB8,
    SRGB8,
    RGB8SN,
    RGB8UI,
    RGB8I,
    RGB16F,
    RGB16UI,
    RGB16I,
    RGB32F,
    RGB32UI,
    RGB32I,

    RGBA8,
    BGRA8,
    SRGB8_A8,
    RGBA8SN,
    RGBA8UI,
    RGBA8I,
    RGBA16F,
    RGBA16UI,
    RGBA16I,
    RGBA32F,
    RGBA32UI,
    RGBA32I,

    // Special Format
    R5G6B5,
    R11G11B10F,
    RGB5A1,
    RGBA4,
    RGB10A2,
    RGB10A2UI,
    RGB9E5,

    // Depth-Stencil Format
    DEPTH,
    DEPTH_STENCIL,

    // Compressed Format

    // Block Compression Format, DDS (DirectDraw Surface)
    // DXT1: 3 channels (5:6:5), 1/8 original size, with 0 or 1 bit of alpha
    BC1,
    BC1_ALPHA,
    BC1_SRGB,
    BC1_SRGB_ALPHA,
    // DXT3: 4 channels (5:6:5), 1/4 original size, with 4 bits of alpha
    BC2,
    BC2_SRGB,
    // DXT5: 4 channels (5:6:5), 1/4 original size, with 8 bits of alpha
    BC3,
    BC3_SRGB,
    // 1 channel (8), 1/4 original size
    BC4,
    BC4_SNORM,
    // 2 channels (8:8), 1/2 original size
    BC5,
    BC5_SNORM,
    // 3 channels (16:16:16), half-floating point, 1/6 original size
    // UF16: unsigned float, 5 exponent bits + 11 mantissa bits
    // SF16: signed float, 1 signed bit + 5 exponent bits + 10 mantissa bits
    BC6H_UF16,
    BC6H_SF16,
    // 4 channels (4~7 bits per channel) with 0 to 8 bits of alpha, 1/3 original size
    BC7,
    BC7_SRGB,

    // Ericsson Texture Compression Format
    ETC_RGB8,
    ETC2_RGB8,
    ETC2_SRGB8,
    ETC2_RGB8_A1,
    ETC2_SRGB8_A1,
    ETC2_RGBA8,
    ETC2_SRGB8_A8,
    EAC_R11,
    EAC_R11SN,
    EAC_RG11,
    EAC_RG11SN,

    // PVRTC (PowerVR)
    PVRTC_RGB2,
    PVRTC_RGBA2,
    PVRTC_RGB4,
    PVRTC_RGBA4,
    PVRTC2_2BPP,
    PVRTC2_4BPP,

    // ASTC (Adaptive Scalable Texture Compression)
    ASTC_RGBA_4X4,
    ASTC_RGBA_5X4,
    ASTC_RGBA_5X5,
    ASTC_RGBA_6X5,
    ASTC_RGBA_6X6,
    ASTC_RGBA_8X5,
    ASTC_RGBA_8X6,
    ASTC_RGBA_8X8,
    ASTC_RGBA_10X5,
    ASTC_RGBA_10X6,
    ASTC_RGBA_10X8,
    ASTC_RGBA_10X10,
    ASTC_RGBA_12X10,
    ASTC_RGBA_12X12,

    // ASTC (Adaptive Scalable Texture Compression) SRGB
    ASTC_SRGBA_4X4,
    ASTC_SRGBA_5X4,
    ASTC_SRGBA_5X5,
    ASTC_SRGBA_6X5,
    ASTC_SRGBA_6X6,
    ASTC_SRGBA_8X5,
    ASTC_SRGBA_8X6,
    ASTC_SRGBA_8X8,
    ASTC_SRGBA_10X5,
    ASTC_SRGBA_10X6,
    ASTC_SRGBA_10X8,
    ASTC_SRGBA_10X10,
    ASTC_SRGBA_12X10,
    ASTC_SRGBA_12X12,

    // Total count
    COUNT,
};
CC_ENUM_CONVERSION_OPERATOR(Format);

enum class FormatType : uint32_t {
    NONE,
    UNORM,
    SNORM,
    UINT,
    INT,
    UFLOAT,
    FLOAT,
};
CC_ENUM_CONVERSION_OPERATOR(FormatType);

enum class Type : uint32_t {
    UNKNOWN,
    BOOL,
    BOOL2,
    BOOL3,
    BOOL4,
    INT,
    INT2,
    INT3,
    INT4,
    UINT,
    UINT2,
    UINT3,
    UINT4,
    FLOAT,
    FLOAT2,
    FLOAT3,
    FLOAT4,
    MAT2,
    MAT2X3,
    MAT2X4,
    MAT3X2,
    MAT3,
    MAT3X4,
    MAT4X2,
    MAT4X3,
    MAT4,
    // combined image samplers
    SAMPLER1D,
    SAMPLER1D_ARRAY,
    SAMPLER2D,
    SAMPLER2D_ARRAY,
    SAMPLER3D,
    SAMPLER_CUBE,
    // sampler
    SAMPLER,
    // sampled textures
    TEXTURE1D,
    TEXTURE1D_ARRAY,
    TEXTURE2D,
    TEXTURE2D_ARRAY,
    TEXTURE3D,
    TEXTURE_CUBE,
    // storage images
    IMAGE1D,
    IMAGE1D_ARRAY,
    IMAGE2D,
    IMAGE2D_ARRAY,
    IMAGE3D,
    IMAGE_CUBE,
    // input attachment
    SUBPASS_INPUT,
    COUNT,
};
CC_ENUM_CONVERSION_OPERATOR(Type);

bool isCombinedImageSampler(Type type);
bool isSampledImage(Type type);
bool isStorageImage(Type type);

enum class BufferUsageBit : uint32_t {
    NONE = 0,
    TRANSFER_SRC = 0x1,
    TRANSFER_DST = 0x2,
    INDEX = 0x4,
    VERTEX = 0x8,
    UNIFORM = 0x10,
    STORAGE = 0x20,
    INDIRECT = 0x40,
};
using BufferUsage = BufferUsageBit;
CC_ENUM_BITWISE_OPERATORS(BufferUsageBit);

enum class BufferFlagBit : uint32_t {
    NONE = 0,
    ENABLE_STAGING_WRITE = 0x01,
};
using BufferFlags = BufferFlagBit;
CC_ENUM_BITWISE_OPERATORS(BufferFlagBit);

enum class MemoryAccessBit : uint32_t {
    NONE = 0,
    READ_ONLY = 0x1,
    WRITE_ONLY = 0x2,
    READ_WRITE = READ_ONLY | WRITE_ONLY,
};
using MemoryAccess = MemoryAccessBit;
CC_ENUM_BITWISE_OPERATORS(MemoryAccessBit);

enum class MemoryUsageBit : uint32_t {
    NONE = 0,
    DEVICE = 0x1, // for rarely-updated resources, use MemoryUsageBit::DEVICE
    HOST = 0x2,   // for frequently-updated resources, use MemoryUsageBit::DEVICE | MemoryUsageBit::HOST
};
using MemoryUsage = MemoryUsageBit;
CC_ENUM_BITWISE_OPERATORS(MemoryUsageBit);

enum class TextureType : uint32_t {
    TEX1D,
    TEX2D,
    TEX3D,
    CUBE,
    TEX1D_ARRAY,
    TEX2D_ARRAY,
};
CC_ENUM_CONVERSION_OPERATOR(TextureType);

enum class TextureUsageBit : uint32_t {
    NONE = 0,
    TRANSFER_SRC = 0x1,
    TRANSFER_DST = 0x2,
    SAMPLED = 0x4,
    STORAGE = 0x8,
    COLOR_ATTACHMENT = 0x10,
    DEPTH_STENCIL_ATTACHMENT = 0x20,
    INPUT_ATTACHMENT = 0x40,
    SHADING_RATE = 0x80,
};
using TextureUsage = TextureUsageBit;
CC_ENUM_BITWISE_OPERATORS(TextureUsageBit);

enum class TextureFlagBit : uint32_t {
    NONE = 0,
<<<<<<< HEAD
    GEN_MIPMAP = 0x1,      // Generate mipmaps using bilinear filter
    GENERAL_LAYOUT = 0x2,  // @deprecated, For inout framebuffer attachments
    EXTERNAL_OES = 0x4,    // External oes texture
    EXTERNAL_NORMAL = 0x8, // External normal texture
    MUTABLE_STORAGE = 0x10, //  Texture is mutable or not, default is immutable(only for webgl2)
    LAZILY_ALLOCATED = 0x20, // Try lazily allocated mode.
=======
    GEN_MIPMAP = 0x1,           // Generate mipmaps using bilinear filter
    GENERAL_LAYOUT = 0x2,       // @deprecated, For inout framebuffer attachments
    EXTERNAL_OES = 0x4,         // External oes texture
    EXTERNAL_NORMAL = 0x8,      // External normal texture
    LAZILY_ALLOCATED = 0x10,    // Try lazily allocated mode.
    MUTABLE_VIEW_FORMAT = 0x40, // texture view as different format
>>>>>>> 60b5a7de
};
using TextureFlags = TextureFlagBit;
CC_ENUM_BITWISE_OPERATORS(TextureFlagBit);

enum class FormatFeatureBit : uint32_t {
    NONE = 0,
    RENDER_TARGET = 0x1,     // Allow usages as render pass attachments
    SAMPLED_TEXTURE = 0x2,   // Allow sampled reads in shaders
    LINEAR_FILTER = 0x4,     // Allow linear filtering when sampling in shaders or blitting
    STORAGE_TEXTURE = 0x8,   // Allow storage reads & writes in shaders
    VERTEX_ATTRIBUTE = 0x10, // Allow usages as vertex input attributes
    SHADING_RATE = 0x20,     // Allow usages as shading rate
};
using FormatFeature = FormatFeatureBit;
CC_ENUM_BITWISE_OPERATORS(FormatFeatureBit);

enum class SampleCount : uint32_t {
    X1  = 0x01,
    X2  = 0x02,
    X4  = 0x04,
    X8  = 0x08,
    X16 = 0x10,
    X32 = 0x20,
    X64 = 0x40
};
CC_ENUM_CONVERSION_OPERATOR(SampleCount);

enum class VsyncMode : uint32_t {
    // The application does not synchronizes with the vertical sync.
    // If application renders faster than the display refreshes, frames are wasted and tearing may be observed.
    // FPS is uncapped. Maximum power consumption. If unsupported, "ON" value will be used instead. Minimum latency.
    OFF,
    // The application is always synchronized with the vertical sync. Tearing does not happen.
    // FPS is capped to the display's refresh rate. For fast applications, battery life is improved. Always supported.
    ON,
    // The application synchronizes with the vertical sync, but only if the application rendering speed is greater than refresh rate.
    // Compared to OFF, there is no tearing. Compared to ON, the FPS will be improved for "slower" applications.
    // If unsupported, "ON" value will be used instead. Recommended for most applications. Default if supported.
    RELAXED,
    // The presentation engine will always use the latest fully rendered image.
    // Compared to OFF, no tearing will be observed.
    // Compared to ON, battery power will be worse, especially for faster applications.
    // If unsupported,  "OFF" will be attempted next.
    MAILBOX,
    // The application is capped to using half the vertical sync time.
    // FPS artificially capped to Half the display speed (usually 30fps) to maintain battery.
    // Best possible battery savings. Worst possible performance.
    // Recommended for specific applications where battery saving is critical.
    HALF,
};
CC_ENUM_CONVERSION_OPERATOR(VsyncMode);

enum class Filter : uint32_t {
    NONE,
    POINT,
    LINEAR,
    ANISOTROPIC,
};
CC_ENUM_CONVERSION_OPERATOR(Filter);

enum class Address : uint32_t {
    WRAP,
    MIRROR,
    CLAMP,
    BORDER,
};
CC_ENUM_CONVERSION_OPERATOR(Address);

enum class ComparisonFunc : uint32_t {
    NEVER,
    LESS,
    EQUAL,
    LESS_EQUAL,
    GREATER,
    NOT_EQUAL,
    GREATER_EQUAL,
    ALWAYS,
};
CC_ENUM_CONVERSION_OPERATOR(ComparisonFunc);

enum class StencilOp : uint32_t {
    ZERO,
    KEEP,
    REPLACE,
    INCR,
    DECR,
    INVERT,
    INCR_WRAP,
    DECR_WRAP,
};
CC_ENUM_CONVERSION_OPERATOR(StencilOp);

enum class BlendFactor : uint32_t {
    ZERO,
    ONE,
    SRC_ALPHA,
    DST_ALPHA,
    ONE_MINUS_SRC_ALPHA,
    ONE_MINUS_DST_ALPHA,
    SRC_COLOR,
    DST_COLOR,
    ONE_MINUS_SRC_COLOR,
    ONE_MINUS_DST_COLOR,
    SRC_ALPHA_SATURATE,
    CONSTANT_COLOR,
    ONE_MINUS_CONSTANT_COLOR,
    CONSTANT_ALPHA,
    ONE_MINUS_CONSTANT_ALPHA,
};
CC_ENUM_CONVERSION_OPERATOR(BlendFactor);

enum class BlendOp : uint32_t {
    ADD,
    SUB,
    REV_SUB,
    MIN,
    MAX,
};
CC_ENUM_CONVERSION_OPERATOR(BlendOp);

enum class ColorMask : uint32_t {
    NONE = 0x0,
    R = 0x1,
    G = 0x2,
    B = 0x4,
    A = 0x8,
    ALL = R | G | B | A,
};
CC_ENUM_BITWISE_OPERATORS(ColorMask);

enum class ShaderStageFlagBit : uint32_t {
    NONE = 0x0,
    VERTEX = 0x1,
    CONTROL = 0x2,
    EVALUATION = 0x4,
    GEOMETRY = 0x8,
    FRAGMENT = 0x10,
    COMPUTE = 0x20,
    ALL = 0x3f,
};
using ShaderStageFlags = ShaderStageFlagBit;
CC_ENUM_BITWISE_OPERATORS(ShaderStageFlagBit);

enum class LoadOp : uint32_t {
    LOAD,    // Load the previous content from memory
    CLEAR,   // Clear the content to a fixed value
    DISCARD, // Discard the previous content
};
CC_ENUM_CONVERSION_OPERATOR(LoadOp);

enum class StoreOp : uint32_t {
    STORE,   // Store the pending content to memory
    DISCARD, // Discard the pending content
};
CC_ENUM_CONVERSION_OPERATOR(StoreOp);

enum class AccessFlagBit : uint32_t {
    NONE = 0,

    // Read accesses
    INDIRECT_BUFFER = 1 << 0,                                     // Read as an indirect buffer for drawing or dispatch
    INDEX_BUFFER = 1 << 1,                                        // Read as an index buffer for drawing
    VERTEX_BUFFER = 1 << 2,                                       // Read as a vertex buffer for drawing
    VERTEX_SHADER_READ_UNIFORM_BUFFER = 1 << 3,                   // Read as a uniform buffer in a vertex shader
    VERTEX_SHADER_READ_TEXTURE = 1 << 4,                          // Read as a sampled image/uniform texel buffer in a vertex shader
    VERTEX_SHADER_READ_OTHER = 1 << 5,                            // Read as any other resource in a vertex shader
    FRAGMENT_SHADER_READ_UNIFORM_BUFFER = 1 << 6,                 // Read as a uniform buffer in a fragment shader
    FRAGMENT_SHADER_READ_TEXTURE = 1 << 7,                        // Read as a sampled image/uniform texel buffer in a fragment shader
    FRAGMENT_SHADER_READ_COLOR_INPUT_ATTACHMENT = 1 << 8,         // Read as an input attachment with a color format in a fragment shader
    FRAGMENT_SHADER_READ_DEPTH_STENCIL_INPUT_ATTACHMENT = 1 << 9, // Read as an input attachment with a depth/stencil format in a fragment shader
    FRAGMENT_SHADER_READ_OTHER = 1 << 10,                         // Read as any other resource in a fragment shader
    COLOR_ATTACHMENT_READ = 1 << 11,                              // Read by standard blending/logic operations or subpass load operations
    DEPTH_STENCIL_ATTACHMENT_READ = 1 << 12,                      // Read by depth/stencil tests or subpass load operations
    COMPUTE_SHADER_READ_UNIFORM_BUFFER = 1 << 13,                 // Read as a uniform buffer in a compute shader
    COMPUTE_SHADER_READ_TEXTURE = 1 << 14,                        // Read as a sampled image/uniform texel buffer in a compute shader
    COMPUTE_SHADER_READ_OTHER = 1 << 15,                          // Read as any other resource in a compute shader
    TRANSFER_READ = 1 << 16,                                      // Read as the source of a transfer operation
    HOST_READ = 1 << 17,                                          // Read on the host
    PRESENT = 1 << 18,                                            // Read by the presentation engine

    // Write accesses
    VERTEX_SHADER_WRITE = 1 << 19,            // Written as any resource in a vertex shader
    FRAGMENT_SHADER_WRITE = 1 << 20,          // Written as any resource in a fragment shader
    COLOR_ATTACHMENT_WRITE = 1 << 21,         // Written as a color attachment during rendering, or via a subpass store op
    DEPTH_STENCIL_ATTACHMENT_WRITE = 1 << 22, // Written as a depth/stencil attachment during rendering, or via a subpass store op
    COMPUTE_SHADER_WRITE = 1 << 23,           // Written as any resource in a compute shader
    TRANSFER_WRITE = 1 << 24,                 // Written as the destination of a transfer operation
    HOST_PREINITIALIZED = 1 << 25,            // Data pre-filled by host before device access starts
    HOST_WRITE = 1 << 26,                     // Written on the host

    SHADING_RATE = 1 << 27, // Read as a shading rate image
};
CC_ENUM_BITWISE_OPERATORS(AccessFlagBit);
using AccessFlags = AccessFlagBit;

enum class ResolveMode : uint32_t {
    NONE,
    SAMPLE_ZERO,
    AVERAGE,
    MIN,
    MAX,
};
CC_ENUM_CONVERSION_OPERATOR(ResolveMode);

enum class PipelineBindPoint : uint32_t {
    GRAPHICS,
    COMPUTE,
    RAY_TRACING,
};
CC_ENUM_CONVERSION_OPERATOR(PipelineBindPoint);

enum class PrimitiveMode : uint32_t {
    POINT_LIST,
    LINE_LIST,
    LINE_STRIP,
    LINE_LOOP,
    LINE_LIST_ADJACENCY,
    LINE_STRIP_ADJACENCY,
    ISO_LINE_LIST,
    // raycast detectable:
    TRIANGLE_LIST,
    TRIANGLE_STRIP,
    TRIANGLE_FAN,
    TRIANGLE_LIST_ADJACENCY,
    TRIANGLE_STRIP_ADJACENCY,
    TRIANGLE_PATCH_ADJACENCY,
    QUAD_PATCH_LIST,
};
CC_ENUM_CONVERSION_OPERATOR(PrimitiveMode);

enum class PolygonMode : uint32_t {
    FILL,
    POINT,
    LINE,
};
CC_ENUM_CONVERSION_OPERATOR(PolygonMode);

enum class ShadeModel : uint32_t {
    GOURAND,
    FLAT,
};
CC_ENUM_CONVERSION_OPERATOR(ShadeModel);

enum class CullMode : uint32_t {
    NONE,
    FRONT,
    BACK,
};
CC_ENUM_CONVERSION_OPERATOR(CullMode);

enum class DynamicStateFlagBit : uint32_t {
    NONE = 0x0,
    LINE_WIDTH = 0x1,
    DEPTH_BIAS = 0x2,
    BLEND_CONSTANTS = 0x4,
    DEPTH_BOUNDS = 0x8,
    STENCIL_WRITE_MASK = 0x10,
    STENCIL_COMPARE_MASK = 0x20,
};
using DynamicStateFlags = DynamicStateFlagBit;
CC_ENUM_BITWISE_OPERATORS(DynamicStateFlagBit);

using DynamicStateList = ccstd::vector<DynamicStateFlagBit>;

enum class StencilFace : uint32_t {
    FRONT = 0x1,
    BACK = 0x2,
    ALL = 0x3,
};
CC_ENUM_BITWISE_OPERATORS(StencilFace);

enum class DescriptorType : uint32_t {
    UNKNOWN = 0,
    UNIFORM_BUFFER = 0x1,
    DYNAMIC_UNIFORM_BUFFER = 0x2,
    STORAGE_BUFFER = 0x4,
    DYNAMIC_STORAGE_BUFFER = 0x8,
    SAMPLER_TEXTURE = 0x10,
    SAMPLER = 0x20,
    TEXTURE = 0x40,
    STORAGE_IMAGE = 0x80,
    INPUT_ATTACHMENT = 0x100,
};
CC_ENUM_BITWISE_OPERATORS(DescriptorType);

enum class QueueType : uint32_t {
    GRAPHICS,
    COMPUTE,
    TRANSFER,
};
CC_ENUM_CONVERSION_OPERATOR(QueueType);

enum class QueryType : uint32_t {
    OCCLUSION,
    PIPELINE_STATISTICS,
    TIMESTAMP,
};
CC_ENUM_CONVERSION_OPERATOR(QueryType);

enum class CommandBufferType : uint32_t {
    PRIMARY,
    SECONDARY,
};
CC_ENUM_CONVERSION_OPERATOR(CommandBufferType);

enum class ClearFlagBit : uint32_t {
    NONE = 0,
    COLOR = 0x1,
    DEPTH = 0x2,
    STENCIL = 0x4,
    DEPTH_STENCIL = DEPTH | STENCIL,
    ALL = COLOR | DEPTH | STENCIL,
};
using ClearFlags = ClearFlagBit;
CC_ENUM_BITWISE_OPERATORS(ClearFlagBit);

enum class BarrierType : uint32_t {
    FULL,
    SPLIT_BEGIN,
    SPLIT_END,
};
CC_ENUM_BITWISE_OPERATORS(BarrierType);

enum class PassType : uint32_t {
    RASTER,
    COMPUTE,
    COPY,
    MOVE,
    RAYTRACE,
    PRESENT,
};
CC_ENUM_CONVERSION_OPERATOR(PassType);

#define EXPOSE_COPY_FN(type)      \
    type &copy(const type &rhs) { \
        *this = rhs;              \
        return *this;             \
    }

struct Size {
    uint32_t x{0};
    uint32_t y{0};
    uint32_t z{0};

    EXPOSE_COPY_FN(Size)
};

struct DeviceCaps {
    uint32_t maxVertexAttributes{0};
    uint32_t maxVertexUniformVectors{0};
    uint32_t maxFragmentUniformVectors{0};
    uint32_t maxTextureUnits{0};
    uint32_t maxImageUnits{0};
    uint32_t maxVertexTextureUnits{0};
    uint32_t maxColorRenderTargets{0};
    uint32_t maxShaderStorageBufferBindings{0};
    uint32_t maxShaderStorageBlockSize{0};
    uint32_t maxUniformBufferBindings{0};
    uint32_t maxUniformBlockSize{0};
    uint32_t maxTextureSize{0};
    uint32_t maxCubeMapTextureSize{0};
    uint32_t maxArrayTextureLayers{0};
    uint32_t max3DTextureSize{0};
    uint32_t uboOffsetAlignment{1};

    uint32_t maxComputeSharedMemorySize{0};
    uint32_t maxComputeWorkGroupInvocations{0};
    Size maxComputeWorkGroupSize;
    Size maxComputeWorkGroupCount;

    bool supportQuery{false};
    bool supportVariableRateShading{false};
    bool supportSubPassShading{false};
    bool supportMultiDrawIndirect{false};

    float clipSpaceMinZ{-1.F};
    float screenSpaceSignY{1.F};
    float clipSpaceSignY{1.F};

    EXPOSE_COPY_FN(DeviceCaps)
};

struct DeviceOptions {
    // whether deduce barrier in gfx internally.
    // if you wanna do the barrier thing by yourself
    // on the top of gfx layer, set it to false.
    bool enableBarrierDeduce{true};
};

struct Offset {
    int32_t x{0};
    int32_t y{0};
    int32_t z{0};

    EXPOSE_COPY_FN(Offset)
};

struct Rect {
    int32_t x{0};
    int32_t y{0};
    uint32_t width{0};
    uint32_t height{0};

    EXPOSE_COPY_FN(Rect)
};

struct Extent {
    uint32_t width{0};
    uint32_t height{0};
    uint32_t depth{1};

    EXPOSE_COPY_FN(Extent)
};

struct TextureSubresLayers {
    uint32_t mipLevel{0};
    uint32_t baseArrayLayer{0};
    uint32_t layerCount{1};

    EXPOSE_COPY_FN(TextureSubresLayers)
};

struct TextureSubresRange {
    uint32_t baseMipLevel{0};
    uint32_t levelCount{1};
    uint32_t baseArrayLayer{0};
    uint32_t layerCount{1};

    EXPOSE_COPY_FN(TextureSubresRange)
};

struct BufferCopy {
    uint32_t srcOffset{0};
    uint32_t dstOffset{0};
    uint32_t size{0};

    EXPOSE_COPY_FN(BufferCopy)
};

struct TextureCopy {
    TextureSubresLayers srcSubres;
    Offset srcOffset;
    TextureSubresLayers dstSubres;
    Offset dstOffset;
    Extent extent;

    EXPOSE_COPY_FN(TextureCopy)
};

struct TextureBlit {
    TextureSubresLayers srcSubres;
    Offset srcOffset;
    Extent srcExtent;
    TextureSubresLayers dstSubres;
    Offset dstOffset;
    Extent dstExtent;

    EXPOSE_COPY_FN(TextureBlit)
};
using TextureBlitList = ccstd::vector<TextureBlit>;

struct BufferTextureCopy {
    uint32_t buffOffset{0};
    uint32_t buffStride{0};
    uint32_t buffTexHeight{0};
    Offset texOffset;
    Extent texExtent;
    TextureSubresLayers texSubres;

    EXPOSE_COPY_FN(BufferTextureCopy)
};
using BufferTextureCopyList = ccstd::vector<BufferTextureCopy>;

struct Viewport {
    int32_t left{0};
    int32_t top{0};
    uint32_t width{0};
    uint32_t height{0};
    float minDepth{0.F};
    float maxDepth{1.F};

    EXPOSE_COPY_FN(Viewport)
};

struct Color {
    float x{0.F};
    float y{0.F};
    float z{0.F};
    float w{0.F};

    EXPOSE_COPY_FN(Color)
};
using ColorList = ccstd::vector<Color>;

struct BindingMappingInfo {
    /**
     * For non-vulkan backends, to maintain compatibility and maximize
     * descriptor cache-locality, descriptor-set-based binding numbers need
     * to be mapped to backend-specific bindings based on maximum limit
     * of available descriptor slots in each set.
     *
     * The GFX layer assumes the binding numbers for each descriptor type inside each set
     * are guaranteed to be consecutive, so the mapping procedure is reduced
     * to a simple shifting operation. This data structure specifies the
     * capacity for each descriptor type in each set.
     *
     * The `setIndices` field defines the binding ordering between different sets.
     * The last set index is treated as the 'flexible set', whose capacity is dynamically
     * assigned based on the total available descriptor slots on the runtime device.
     */
    IndexList maxBlockCounts{0};
    IndexList maxSamplerTextureCounts{0};
    IndexList maxSamplerCounts{0};
    IndexList maxTextureCounts{0};
    IndexList maxBufferCounts{0};
    IndexList maxImageCounts{0};
    IndexList maxSubpassInputCounts{0};

    IndexList setIndices{0};

    EXPOSE_COPY_FN(BindingMappingInfo)
};

struct SwapchainInfo {
    uint32_t windowId{0};
    void *windowHandle{nullptr}; // @ts-overrides { type: 'HTMLCanvasElement' }
    VsyncMode vsyncMode{VsyncMode::ON};

    uint32_t width{0};
    uint32_t height{0};

    EXPOSE_COPY_FN(SwapchainInfo)
};

struct DeviceInfo {
    BindingMappingInfo bindingMappingInfo;

    EXPOSE_COPY_FN(DeviceInfo)
};

struct ALIGNAS(8) BufferInfo {
    BufferUsage usage{BufferUsageBit::NONE};
    MemoryUsage memUsage{MemoryUsageBit::NONE};
    uint32_t size{0};
    uint32_t stride{1}; // in bytes
    BufferFlags flags{BufferFlagBit::NONE};
    uint32_t _padding{0};

    EXPOSE_COPY_FN(BufferInfo)
};

struct BufferViewInfo {
    Buffer *buffer{nullptr};
    uint32_t offset{0};
    uint32_t range{0};

    EXPOSE_COPY_FN(BufferViewInfo)
};

struct DrawIndirectCommand {
    uint32_t vertexCount;
    uint32_t instanceCount;
    uint32_t firstVertex;
    uint32_t firstInstance;
};

struct DrawIndexedIndirectCommand {
    uint32_t indexCount;
    uint32_t instanceCount;
    uint32_t firstIndex;
    int32_t vertexOffset;
    uint32_t firstInstance;
};

struct DrawInfo {
    uint32_t vertexCount{0};
    uint32_t firstVertex{0};
    uint32_t indexCount{0};
    uint32_t firstIndex{0};
    int32_t vertexOffset{0};
    uint32_t instanceCount{0};
    uint32_t firstInstance{0};

    EXPOSE_COPY_FN(DrawInfo)
};

using DrawInfoList = ccstd::vector<DrawInfo>;

struct DispatchInfo {
    uint32_t groupCountX{0};
    uint32_t groupCountY{0};
    uint32_t groupCountZ{0};

    Buffer *indirectBuffer{nullptr}; // @ts-nullable
    uint32_t indirectOffset{0};

    EXPOSE_COPY_FN(DispatchInfo)
};

using DispatchInfoList = ccstd::vector<DispatchInfo>;

struct IndirectBuffer {
    DrawInfoList drawInfos;

    EXPOSE_COPY_FN(IndirectBuffer)
};

struct ALIGNAS(8) TextureInfo {
    TextureType type{TextureType::TEX2D};
    TextureUsage usage{TextureUsageBit::NONE};
    Format format{Format::UNKNOWN};
    uint32_t width{0};
    uint32_t height{0};
    TextureFlags flags{TextureFlagBit::NONE};
    uint32_t layerCount{1};
    uint32_t levelCount{1};
    SampleCount samples{SampleCount::X1};
    uint32_t depth{1};
    void *externalRes{nullptr}; // CVPixelBuffer for Metal, EGLImage for GLES
#if CC_CPU_ARCH == CC_CPU_ARCH_32
    uint32_t _padding{0};
#endif

    EXPOSE_COPY_FN(TextureInfo)
};

struct ALIGNAS(8) TextureViewInfo {
    Texture *texture{nullptr};
    TextureType type{TextureType::TEX2D};
    Format format{Format::UNKNOWN};
    uint32_t baseLevel{0};
    uint32_t levelCount{1};
    uint32_t baseLayer{0};
    uint32_t layerCount{1};
    uint32_t basePlane{0};
    uint32_t planeCount{1};
#if CC_CPU_ARCH == CC_CPU_ARCH_32
    uint32_t _padding{0};
#endif

    EXPOSE_COPY_FN(TextureViewInfo)
};

struct ALIGNAS(8) SamplerInfo {
    Filter minFilter{Filter::LINEAR};
    Filter magFilter{Filter::LINEAR};
    Filter mipFilter{Filter::NONE};
    Address addressU{Address::WRAP};
    Address addressV{Address::WRAP};
    Address addressW{Address::WRAP};
    uint32_t maxAnisotropy{0};
    ComparisonFunc cmpFunc{ComparisonFunc::ALWAYS};

    EXPOSE_COPY_FN(SamplerInfo)
};

struct Uniform {
    ccstd::string name;
    Type type{Type::UNKNOWN};
    uint32_t count{0};

    EXPOSE_COPY_FN(Uniform)
};

using UniformList = ccstd::vector<Uniform>;

struct UniformBlock {
    uint32_t set{0};
    uint32_t binding{0};
    ccstd::string name;
    UniformList members;
    uint32_t count{0};
    uint32_t flattened{0};

    EXPOSE_COPY_FN(UniformBlock)
};

using UniformBlockList = ccstd::vector<UniformBlock>;

struct UniformSamplerTexture {
    uint32_t set{0};
    uint32_t binding{0};
    ccstd::string name;
    Type type{Type::UNKNOWN};
    uint32_t count{0};
    uint32_t flattened{0};

    EXPOSE_COPY_FN(UniformSamplerTexture)
};

using UniformSamplerTextureList = ccstd::vector<UniformSamplerTexture>;

struct UniformSampler {
    uint32_t set{0};
    uint32_t binding{0};
    ccstd::string name;
    uint32_t count{0};
    uint32_t flattened{0};

    EXPOSE_COPY_FN(UniformSampler)
};

using UniformSamplerList = ccstd::vector<UniformSampler>;

struct UniformTexture {
    uint32_t set{0};
    uint32_t binding{0};
    ccstd::string name;
    Type type{Type::UNKNOWN};
    uint32_t count{0};
    uint32_t flattened{0};

    EXPOSE_COPY_FN(UniformTexture)
};

using UniformTextureList = ccstd::vector<UniformTexture>;

struct UniformStorageImage {
    uint32_t set{0};
    uint32_t binding{0};
    ccstd::string name;
    Type type{Type::UNKNOWN};
    uint32_t count{0};
    MemoryAccess memoryAccess{MemoryAccessBit::READ_WRITE};
    uint32_t flattened{0};

    EXPOSE_COPY_FN(UniformStorageImage)
};

using UniformStorageImageList = ccstd::vector<UniformStorageImage>;

struct UniformStorageBuffer {
    uint32_t set{0};
    uint32_t binding{0};
    ccstd::string name;
    uint32_t count{0};
    MemoryAccess memoryAccess{MemoryAccessBit::READ_WRITE};
    uint32_t flattened{0};

    EXPOSE_COPY_FN(UniformStorageBuffer)
};

using UniformStorageBufferList = ccstd::vector<UniformStorageBuffer>;

struct UniformInputAttachment {
    uint32_t set{0};
    uint32_t binding{0};
    ccstd::string name;
    uint32_t count{0};
    uint32_t flattened{0};

    EXPOSE_COPY_FN(UniformInputAttachment)
};

using UniformInputAttachmentList = ccstd::vector<UniformInputAttachment>;

struct ShaderStage {
    ShaderStageFlagBit stage{ShaderStageFlagBit::NONE};
    ccstd::string source;

    EXPOSE_COPY_FN(ShaderStage)
};

using ShaderStageList = ccstd::vector<ShaderStage>;

struct Attribute {
    ccstd::string name;
    Format format{Format::UNKNOWN};
    bool isNormalized{false};
    uint32_t stream{0};
    bool isInstanced{false};
    uint32_t location{0};

    EXPOSE_COPY_FN(Attribute)
};

using AttributeList = ccstd::vector<Attribute>;

constexpr const char *ATTR_NAME_POSITION = "a_position";
constexpr const char *ATTR_NAME_NORMAL = "a_normal";
constexpr const char *ATTR_NAME_TANGENT = "a_tangent";
constexpr const char *ATTR_NAME_BITANGENT = "a_bitangent";
constexpr const char *ATTR_NAME_WEIGHTS = "a_weights";
constexpr const char *ATTR_NAME_JOINTS = "a_joints";
constexpr const char *ATTR_NAME_COLOR = "a_color";
constexpr const char *ATTR_NAME_COLOR1 = "a_color1";
constexpr const char *ATTR_NAME_COLOR2 = "a_color2";
constexpr const char *ATTR_NAME_TEX_COORD = "a_texCoord";
constexpr const char *ATTR_NAME_TEX_COORD1 = "a_texCoord1";
constexpr const char *ATTR_NAME_TEX_COORD2 = "a_texCoord2";
constexpr const char *ATTR_NAME_TEX_COORD3 = "a_texCoord3";
constexpr const char *ATTR_NAME_TEX_COORD4 = "a_texCoord4";
constexpr const char *ATTR_NAME_TEX_COORD5 = "a_texCoord5";
constexpr const char *ATTR_NAME_TEX_COORD6 = "a_texCoord6";
constexpr const char *ATTR_NAME_TEX_COORD7 = "a_texCoord7";
constexpr const char *ATTR_NAME_TEX_COORD8 = "a_texCoord8";
constexpr const char *ATTR_NAME_BATCH_ID = "a_batch_id";
constexpr const char *ATTR_NAME_BATCH_UV = "a_batch_uv";

struct ShaderInfo {
    ccstd::string name;
    ShaderStageList stages;
    AttributeList attributes;
    UniformBlockList blocks;
    UniformStorageBufferList buffers;
    UniformSamplerTextureList samplerTextures;
    UniformSamplerList samplers;
    UniformTextureList textures;
    UniformStorageImageList images;
    UniformInputAttachmentList subpassInputs;
    ccstd::hash_t hash = INVALID_SHADER_HASH;

    EXPOSE_COPY_FN(ShaderInfo)
};

struct InputAssemblerInfo {
    AttributeList attributes;
    BufferList vertexBuffers;
    Buffer *indexBuffer{nullptr};    // @ts-nullable

    EXPOSE_COPY_FN(InputAssemblerInfo)
};

struct ALIGNAS(8) ColorAttachment {
    Format format{Format::UNKNOWN};
    SampleCount sampleCount{SampleCount::X1};
    LoadOp loadOp{LoadOp::CLEAR};
    StoreOp storeOp{StoreOp::STORE};
    GeneralBarrier *barrier{nullptr};

    EXPOSE_COPY_FN(ColorAttachment)
};

using ColorAttachmentList = ccstd::vector<ColorAttachment>;

struct ALIGNAS(8) DepthStencilAttachment {
    Format format{Format::UNKNOWN};
    SampleCount sampleCount{SampleCount::X1};
    LoadOp depthLoadOp{LoadOp::CLEAR};
    StoreOp depthStoreOp{StoreOp::STORE};
    LoadOp stencilLoadOp{LoadOp::CLEAR};
    StoreOp stencilStoreOp{StoreOp::STORE};
    GeneralBarrier *barrier{nullptr};

    EXPOSE_COPY_FN(DepthStencilAttachment)
};

struct SubpassInfo {
    IndexList inputs;
    IndexList colors;
    IndexList resolves;
    IndexList preserves;

    uint32_t depthStencil{INVALID_BINDING};
    uint32_t depthStencilResolve{INVALID_BINDING};
    uint32_t shadingRate{INVALID_BINDING};
    ResolveMode depthResolveMode{ResolveMode::NONE};
    ResolveMode stencilResolveMode{ResolveMode::NONE};

    EXPOSE_COPY_FN(SubpassInfo)
};

using SubpassInfoList = ccstd::vector<SubpassInfo>;

struct ALIGNAS(8) SubpassDependency {
    uint32_t srcSubpass{0};
    uint32_t dstSubpass{0};
    GeneralBarrier *generalBarrier{nullptr};

    AccessFlags prevAccesses{};
    AccessFlags nextAccesses{};

    EXPOSE_COPY_FN(SubpassDependency)
};

using SubpassDependencyList = ccstd::vector<SubpassDependency>;

struct RenderPassInfo {
    ColorAttachmentList colorAttachments;
    DepthStencilAttachment depthStencilAttachment;
    DepthStencilAttachment depthStencilResolveAttachment;
    SubpassInfoList subpasses;
    SubpassDependencyList dependencies;

    EXPOSE_COPY_FN(RenderPassInfo)
};

struct ResourceRange {
    uint32_t width{0};
    uint32_t height{0};
    uint32_t depthOrArraySize{0};
    uint32_t firstSlice{0};
    uint32_t numSlices{0};
    uint32_t mipLevel{0};
    uint32_t levelCount{0};
    uint32_t basePlane{0};
    uint32_t planeCount{0};
};

struct ALIGNAS(8) GeneralBarrierInfo {
    AccessFlags prevAccesses{AccessFlagBit::NONE};
    AccessFlags nextAccesses{AccessFlagBit::NONE};

    BarrierType type{BarrierType::FULL};
    uint32_t _padding{0};

    EXPOSE_COPY_FN(GeneralBarrierInfo)
};
using GeneralBarrierInfoList = ccstd::vector<GeneralBarrierInfo>;

struct ALIGNAS(8) TextureBarrierInfo {
    AccessFlags prevAccesses{AccessFlagBit::NONE};
    AccessFlags nextAccesses{AccessFlagBit::NONE};

    BarrierType type{BarrierType::FULL};

    ResourceRange range{};
    uint64_t discardContents{0}; // @ts-boolean

    Queue *srcQueue{nullptr}; // @ts-nullable
    Queue *dstQueue{nullptr}; // @ts-nullable

    EXPOSE_COPY_FN(TextureBarrierInfo)
};
using TextureBarrierInfoList = ccstd::vector<TextureBarrierInfo>;

struct ALIGNAS(8) BufferBarrierInfo {
    AccessFlags prevAccesses{AccessFlagBit::NONE};
    AccessFlags nextAccesses{AccessFlagBit::NONE};

    BarrierType type{BarrierType::FULL};

    uint32_t offset{0};
    uint32_t size{0};

    uint64_t discardContents{0}; // @ts-boolean

    Queue *srcQueue{nullptr}; // @ts-nullable
    Queue *dstQueue{nullptr}; // @ts-nullable

    EXPOSE_COPY_FN(BufferBarrierInfo)
};
using BufferBarrierInfoList = ccstd::vector<BufferBarrierInfo>;

struct FramebufferInfo {
    RenderPass *renderPass{nullptr};
    TextureList colorTextures;
    Texture *depthStencilTexture{nullptr}; // @ts-nullable
    Texture *depthStencilResolveTexture{nullptr}; // @ts-nullable

    EXPOSE_COPY_FN(FramebufferInfo)
};

struct DescriptorSetLayoutBinding {
    uint32_t binding{INVALID_BINDING};
    DescriptorType descriptorType{DescriptorType::UNKNOWN};
    uint32_t count{0};
    ShaderStageFlags stageFlags{ShaderStageFlagBit::NONE};
    SamplerList immutableSamplers;

    EXPOSE_COPY_FN(DescriptorSetLayoutBinding)
};
using DescriptorSetLayoutBindingList = ccstd::vector<DescriptorSetLayoutBinding>;

struct DescriptorSetLayoutInfo {
    DescriptorSetLayoutBindingList bindings;

    EXPOSE_COPY_FN(DescriptorSetLayoutInfo)
};

struct DescriptorSetInfo {
    const DescriptorSetLayout *layout{nullptr};

    EXPOSE_COPY_FN(DescriptorSetInfo)
};

struct PipelineLayoutInfo {
    DescriptorSetLayoutList setLayouts;

    EXPOSE_COPY_FN(PipelineLayoutInfo)
};

struct InputState {
    AttributeList attributes;

    EXPOSE_COPY_FN(InputState)
};

// The memory layout of this structure should exactly match a plain `Uint32Array`
struct RasterizerState {
    uint32_t isDiscard{0}; // @ts-boolean
    PolygonMode polygonMode{PolygonMode::FILL};
    ShadeModel shadeModel{ShadeModel::GOURAND};
    CullMode cullMode{CullMode::BACK};
    uint32_t isFrontFaceCCW{1};   // @ts-boolean
    uint32_t depthBiasEnabled{0}; // @ts-boolean
    float depthBias{0.F};
    float depthBiasClamp{0.F};
    float depthBiasSlop{0.F};
    uint32_t isDepthClip{1};   // @ts-boolean
    uint32_t isMultisample{0}; // @ts-boolean
    float lineWidth{1.F};

    void reset() {
        *this = RasterizerState();
    }

    EXPOSE_COPY_FN(RasterizerState)
};

// The memory layout of this structure should exactly match a plain `Uint32Array`
struct DepthStencilState {
    uint32_t depthTest{1};  // @ts-boolean
    uint32_t depthWrite{1}; // @ts-boolean
    ComparisonFunc depthFunc{ComparisonFunc::LESS};
    uint32_t stencilTestFront{0}; // @ts-boolean
    ComparisonFunc stencilFuncFront{ComparisonFunc::ALWAYS};
    uint32_t stencilReadMaskFront{0xffffffff};
    uint32_t stencilWriteMaskFront{0xffffffff};
    StencilOp stencilFailOpFront{StencilOp::KEEP};
    StencilOp stencilZFailOpFront{StencilOp::KEEP};
    StencilOp stencilPassOpFront{StencilOp::KEEP};
    uint32_t stencilRefFront{1};
    uint32_t stencilTestBack{0}; // @ts-boolean
    ComparisonFunc stencilFuncBack{ComparisonFunc::ALWAYS};
    uint32_t stencilReadMaskBack{0xffffffff};
    uint32_t stencilWriteMaskBack{0xffffffff};
    StencilOp stencilFailOpBack{StencilOp::KEEP};
    StencilOp stencilZFailOpBack{StencilOp::KEEP};
    StencilOp stencilPassOpBack{StencilOp::KEEP};
    uint32_t stencilRefBack{1};

    void reset() {
        *this = DepthStencilState();
    }

    EXPOSE_COPY_FN(DepthStencilState)
};

struct BlendTarget {
    uint32_t blend{0}; // @ts-boolean
    BlendFactor blendSrc{BlendFactor::ONE};
    BlendFactor blendDst{BlendFactor::ZERO};
    BlendOp blendEq{BlendOp::ADD};
    BlendFactor blendSrcAlpha{BlendFactor::ONE};
    BlendFactor blendDstAlpha{BlendFactor::ZERO};
    BlendOp blendAlphaEq{BlendOp::ADD};
    ColorMask blendColorMask{ColorMask::ALL};

    void reset() {
        *this = BlendTarget();
    }

    EXPOSE_COPY_FN(BlendTarget)
};

using BlendTargetList = ccstd::vector<BlendTarget>;

// The memory layout of this structure should exactly match a plain `Uint32Array`
struct BlendState {
    uint32_t isA2C{0};      // @ts-boolean
    uint32_t isIndepend{0}; // @ts-boolean
    Color blendColor;
    BlendTargetList targets{1};

    void setTarget(index_t index, const BlendTarget &target) {
        if (index >= targets.size()) {
            targets.resize(static_cast<size_t>(index) + 1);
        }
        targets[index] = target;
    }

    void reset() {
        *this = BlendState();
    }

    void destroy() {}

    EXPOSE_COPY_FN(BlendState)
};

struct PipelineStateInfo {
    Shader *shader{nullptr};
    PipelineLayout *pipelineLayout{nullptr};
    RenderPass *renderPass{nullptr};
    InputState inputState;
    RasterizerState rasterizerState;
    DepthStencilState depthStencilState;
    BlendState blendState;
    PrimitiveMode primitive{PrimitiveMode::TRIANGLE_LIST};
    DynamicStateFlags dynamicStates{DynamicStateFlagBit::NONE};
    PipelineBindPoint bindPoint{PipelineBindPoint::GRAPHICS};
    uint32_t subpass{0};

    EXPOSE_COPY_FN(PipelineStateInfo)
};

struct CommandBufferInfo {
    Queue *queue{nullptr};
    CommandBufferType type{CommandBufferType::PRIMARY};

    EXPOSE_COPY_FN(CommandBufferInfo)
};

struct QueueInfo {
    QueueType type{QueueType::GRAPHICS};

    EXPOSE_COPY_FN(QueueInfo)
};

struct QueryPoolInfo {
    QueryType type{QueryType::OCCLUSION};
    uint32_t maxQueryObjects{DEFAULT_MAX_QUERY_OBJECTS};
    bool forceWait{true};

    EXPOSE_COPY_FN(QueryPoolInfo)
};

struct FormatInfo {
    ccstd::string name;
    uint32_t size{0};
    uint32_t count{0};
    FormatType type{FormatType::NONE};
    bool hasAlpha{false};
    bool hasDepth{false};
    bool hasStencil{false};
    bool isCompressed{false};
};

struct MemoryStatus {
    uint32_t bufferSize{0};
    uint32_t textureSize{0};

    EXPOSE_COPY_FN(MemoryStatus)
};

struct DynamicStencilStates {
    uint32_t writeMask{0};
    uint32_t compareMask{0};
    uint32_t reference{0};

    EXPOSE_COPY_FN(DynamicStencilStates)
};

struct DynamicStates {
    Viewport viewport;
    Rect scissor;
    Color blendConstant;
    float lineWidth{1.F};
    float depthBiasConstant{0.F};
    float depthBiasClamp{0.F};
    float depthBiasSlope{0.F};
    float depthMinBounds{0.F};
    float depthMaxBounds{0.F};

    DynamicStencilStates stencilStatesFront;
    DynamicStencilStates stencilStatesBack;

    EXPOSE_COPY_FN(DynamicStates)
};

#undef EXPOSE_COPY_FN

} // namespace gfx
} // namespace cc
<|MERGE_RESOLUTION|>--- conflicted
+++ resolved
@@ -473,21 +473,13 @@
 
 enum class TextureFlagBit : uint32_t {
     NONE = 0,
-<<<<<<< HEAD
-    GEN_MIPMAP = 0x1,      // Generate mipmaps using bilinear filter
-    GENERAL_LAYOUT = 0x2,  // @deprecated, For inout framebuffer attachments
-    EXTERNAL_OES = 0x4,    // External oes texture
-    EXTERNAL_NORMAL = 0x8, // External normal texture
-    MUTABLE_STORAGE = 0x10, //  Texture is mutable or not, default is immutable(only for webgl2)
-    LAZILY_ALLOCATED = 0x20, // Try lazily allocated mode.
-=======
     GEN_MIPMAP = 0x1,           // Generate mipmaps using bilinear filter
     GENERAL_LAYOUT = 0x2,       // @deprecated, For inout framebuffer attachments
     EXTERNAL_OES = 0x4,         // External oes texture
     EXTERNAL_NORMAL = 0x8,      // External normal texture
-    LAZILY_ALLOCATED = 0x10,    // Try lazily allocated mode.
+    MUTABLE_STORAGE = 0x10,     //  Texture is mutable or not, default is immutable(only for webgl2)
+    LAZILY_ALLOCATED = 0x20,    // Try lazily allocated mode.
     MUTABLE_VIEW_FORMAT = 0x40, // texture view as different format
->>>>>>> 60b5a7de
 };
 using TextureFlags = TextureFlagBit;
 CC_ENUM_BITWISE_OPERATORS(TextureFlagBit);
