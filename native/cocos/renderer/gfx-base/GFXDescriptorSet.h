--- conflicted
+++ resolved
@@ -43,14 +43,11 @@
 
     virtual void bindBuffer(uint32_t binding, Buffer *buffer, uint32_t index, AccessFlags flags);
     virtual void bindSampler(uint32_t binding, Sampler *sampler, uint32_t index);
-<<<<<<< HEAD
     virtual void bindTexture(uint32_t binding, Texture *texture, uint32_t index, AccessFlags flags);
+    virtual void bindAccelerationStructure(uint32_t binding, AccelerationStructure *accel, uint32_t index);
 
     void bindBuffer(uint32_t binding, Buffer *buffer, uint32_t index);
     void bindTexture(uint32_t binding, Texture *texture, uint32_t index);
-=======
-    virtual void bindAccelerationStructure(uint32_t binding, AccelerationStructure *accel, uint32_t index);
->>>>>>> c7c47ab8
 
     // Functions invoked by JSB adapter
     bool bindBufferJSB(uint32_t binding, Buffer *buffer, uint32_t index);
