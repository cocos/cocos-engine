/****************************************************************************
 Copyright (c) 2019-2022 Xiamen Yaji Software Co., Ltd.

 http://www.cocos.com

 Permission is hereby granted, free of charge, to any person obtaining a copy
 of this software and associated engine source code (the "Software"), a limited,
 worldwide, royalty-free, non-assignable, revocable and non-exclusive license
 to use Cocos Creator solely to develop games on your target platforms. You shall
 not use Cocos Creator software for developing other software or tools that's
 used for developing games. You are not granted to publish, distribute,
 sublicense, and/or sell copies of Cocos Creator.

 The software or tools in this License Agreement are licensed, not sold.
 Xiamen Yaji Software Co., Ltd. reserves all rights not expressly granted to you.

 THE SOFTWARE IS PROVIDED "AS IS", WITHOUT WARRANTY OF ANY KIND, EXPRESS OR
 IMPLIED, INCLUDING BUT NOT LIMITED TO THE WARRANTIES OF MERCHANTABILITY,
 FITNESS FOR A PARTICULAR PURPOSE AND NONINFRINGEMENT. IN NO EVENT SHALL THE
 AUTHORS OR COPYRIGHT HOLDERS BE LIABLE FOR ANY CLAIM, DAMAGES OR OTHER
 LIABILITY, WHETHER IN AN ACTION OF CONTRACT, TORT OR OTHERWISE, ARISING FROM,
 OUT OF OR IN CONNECTION WITH THE SOFTWARE OR THE USE OR OTHER DEALINGS IN
 THE SOFTWARE.
****************************************************************************/

#include "base/CoreStd.h"

#include "GFXDevice.h"
#include "GFXObject.h"
#include "base/memory/Memory.h"

namespace cc {
namespace gfx {

Device *Device::instance = nullptr;

Device *Device::getInstance() {
    return Device::instance;
}

Device::Device() {
    Device::instance = this;
    // Device instance is created and hold by TS. Native should hold it too
    // to make sure it exists after JavaScript virtural machine is destroyed.
    // Then will destory the Device instance in native.
    addRef();
    _features.fill(false);
}

Device::~Device() {
    Device::instance = nullptr;
    CC_SAFE_RELEASE(_cmdBuff);
    CC_SAFE_RELEASE(_queue);
}

bool Device::initialize(const DeviceInfo &info) {
    _bindingMappingInfo = info.bindingMappingInfo;

#if CC_CPU_ARCH == CC_CPU_ARCH_32
    static_assert(sizeof(void *) == 4, "pointer size assumption broken");
#else
    static_assert(sizeof(void *) == 8, "pointer size assumption broken");
#endif

    bool result = doInit(info);
    _cmdBuff->addRef();
    _queue->addRef();

    return result;
}

void Device::destroy() {
    for (auto pair : _samplers) {
        CC_SAFE_DELETE(pair.second);
    }
    _samplers.clear();

    for (auto pair : _globalBarriers) {
        CC_SAFE_DELETE(pair.second);
    }
    _globalBarriers.clear();

    for (auto pair : _textureBarriers) {
        CC_SAFE_DELETE(pair.second);
    }
    _textureBarriers.clear();

    doDestroy();

    CC_SAFE_DELETE(_onAcquire);
}

void Device::destroySurface(void *windowHandle) {
<<<<<<< HEAD
    for (const auto &swapchain : _swapchains) {
=======
    for (auto *swapchain : _swapchains) {
>>>>>>> 77097c0d
        if (swapchain->getWindowHandle() == windowHandle) {
            swapchain->destroySurface();
            break;
        }
    }
}

void Device::createSurface(void *windowHandle) {
<<<<<<< HEAD
    for (const auto &swapchain : _swapchains) {
=======
    for (auto *swapchain : _swapchains) {
>>>>>>> 77097c0d
        if (!swapchain->getWindowHandle()) {
            swapchain->createSurface(windowHandle);
            break;
        }
    }
}

Sampler *Device::getSampler(const SamplerInfo &info) {
    if (!_samplers.count(info)) {
        _samplers[info] = createSampler(info);
    }
    return _samplers[info];
}

GlobalBarrier *Device::getGlobalBarrier(const GlobalBarrierInfo &info) {
    if (!_globalBarriers.count(info)) {
        _globalBarriers[info] = createGlobalBarrier(info);
    }
    return _globalBarriers[info];
}

TextureBarrier *Device::getTextureBarrier(const TextureBarrierInfo &info) {
    if (!_textureBarriers.count(info)) {
        _textureBarriers[info] = createTextureBarrier(info);
    }
    return _textureBarriers[info];
}

} // namespace gfx
} // namespace cc<|MERGE_RESOLUTION|>--- conflicted
+++ resolved
@@ -1,5 +1,5 @@
 /****************************************************************************
- Copyright (c) 2019-2022 Xiamen Yaji Software Co., Ltd.
+ Copyright (c) 2019-2021 Xiamen Yaji Software Co., Ltd.
 
  http://www.cocos.com
 
@@ -91,11 +91,7 @@
 }
 
 void Device::destroySurface(void *windowHandle) {
-<<<<<<< HEAD
     for (const auto &swapchain : _swapchains) {
-=======
-    for (auto *swapchain : _swapchains) {
->>>>>>> 77097c0d
         if (swapchain->getWindowHandle() == windowHandle) {
             swapchain->destroySurface();
             break;
@@ -104,11 +100,7 @@
 }
 
 void Device::createSurface(void *windowHandle) {
-<<<<<<< HEAD
     for (const auto &swapchain : _swapchains) {
-=======
-    for (auto *swapchain : _swapchains) {
->>>>>>> 77097c0d
         if (!swapchain->getWindowHandle()) {
             swapchain->createSurface(windowHandle);
             break;
