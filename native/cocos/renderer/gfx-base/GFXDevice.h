/****************************************************************************
 Copyright (c) 2019-2022 Xiamen Yaji Software Co., Ltd.

 http://www.cocos.com

 Permission is hereby granted, free of charge, to any person obtaining a copy
 of this software and associated engine source code (the "Software"), a limited,
 worldwide, royalty-free, non-assignable, revocable and non-exclusive license
 to use Cocos Creator solely to develop games on your target platforms. You shall
 not use Cocos Creator software for developing other software or tools that's
 used for developing games. You are not granted to publish, distribute,
 sublicense, and/or sell copies of Cocos Creator.

 The software or tools in this License Agreement are licensed, not sold.
 Xiamen Yaji Software Co., Ltd. reserves all rights not expressly granted to you.

 THE SOFTWARE IS PROVIDED "AS IS", WITHOUT WARRANTY OF ANY KIND, EXPRESS OR
 IMPLIED, INCLUDING BUT NOT LIMITED TO THE WARRANTIES OF MERCHANTABILITY,
 FITNESS FOR A PARTICULAR PURPOSE AND NONINFRINGEMENT. IN NO EVENT SHALL THE
 AUTHORS OR COPYRIGHT HOLDERS BE LIABLE FOR ANY CLAIM, DAMAGES OR OTHER
 LIABILITY, WHETHER IN AN ACTION OF CONTRACT, TORT OR OTHERWISE, ARISING FROM,
 OUT OF OR IN CONNECTION WITH THE SOFTWARE OR THE USE OR OTHER DEALINGS IN
 THE SOFTWARE.
****************************************************************************/

#pragma once

#include "GFXBuffer.h"
#include "GFXCommandBuffer.h"
#include "GFXDescriptorSet.h"
#include "GFXDescriptorSetLayout.h"
#include "GFXFramebuffer.h"
#include "GFXInputAssembler.h"
#include "GFXObject.h"
#include "GFXPipelineLayout.h"
#include "GFXPipelineState.h"
#include "GFXQueryPool.h"
#include "GFXQueue.h"
#include "GFXRenderPass.h"
#include "GFXShader.h"
#include "GFXSwapchain.h"
#include "GFXTexture.h"
#include "application/ApplicationManager.h"
#include "base/RefCounted.h"
#include "base/std/container/array.h"
#include "platform/interfaces/modules/IXRInterface.h"
#include "platform/java/modules/XRInterface.h"
#include "states/GFXBufferBarrier.h"
#include "states/GFXGeneralBarrier.h"
#include "states/GFXSampler.h"
#include "states/GFXTextureBarrier.h"

namespace cc {
namespace gfx {

class CC_DLL Device : public RefCounted {
public:
    static Device *getInstance();

    ~Device() override;

    bool initialize(const DeviceInfo &info);
    void destroy();

    virtual void acquire(Swapchain *const *swapchains, uint32_t count) = 0;
    virtual void present() = 0;

    virtual void flushCommands(CommandBuffer *const *cmdBuffs, uint32_t count) {}

    virtual MemoryStatus &getMemoryStatus() { return _memoryStatus; }
    virtual uint32_t getNumDrawCalls() const { return _numDrawCalls; }
    virtual uint32_t getNumInstances() const { return _numInstances; }
    virtual uint32_t getNumTris() const { return _numTriangles; }

    inline CommandBuffer *createCommandBuffer(const CommandBufferInfo &info);
    inline Queue *createQueue(const QueueInfo &info);
    inline QueryPool *createQueryPool(const QueryPoolInfo &info);
    inline Swapchain *createSwapchain(const SwapchainInfo &info);
    inline const ccstd::vector<Swapchain *> &getSwapchains() const { return _swapchains; }
    inline Buffer *createBuffer(const BufferInfo &info);
    inline Buffer *createBuffer(const BufferViewInfo &info);
    inline Texture *createTexture(const TextureInfo &info);
    inline Texture *createTexture(const TextureViewInfo &info);
    inline Shader *createShader(const ShaderInfo &info);
    inline InputAssembler *createInputAssembler(const InputAssemblerInfo &info);
    inline RenderPass *createRenderPass(const RenderPassInfo &info);
    inline Framebuffer *createFramebuffer(const FramebufferInfo &info);
    inline DescriptorSet *createDescriptorSet(const DescriptorSetInfo &info);
    inline DescriptorSetLayout *createDescriptorSetLayout(const DescriptorSetLayoutInfo &info);
    inline PipelineLayout *createPipelineLayout(const PipelineLayoutInfo &info);
    inline PipelineState *createPipelineState(const PipelineStateInfo &info);

    virtual Sampler *getSampler(const SamplerInfo &info);
    virtual GeneralBarrier *getGeneralBarrier(const GeneralBarrierInfo &info);
    virtual TextureBarrier *getTextureBarrier(const TextureBarrierInfo &info);
    virtual BufferBarrier *getBufferBarrier(const BufferBarrierInfo &info);

    virtual void copyBuffersToTexture(const uint8_t *const *buffers, Texture *dst, const BufferTextureCopy *regions, uint32_t count) = 0;
    virtual void copyTextureToBuffers(Texture *src, uint8_t *const *buffers, const BufferTextureCopy *region, uint32_t count) = 0;
    virtual void getQueryPoolResults(QueryPool *queryPool) = 0;

    inline void copyTextureToBuffers(Texture *src, BufferSrcList &buffers, const BufferTextureCopyList &regions);
    inline void copyBuffersToTexture(const BufferDataList &buffers, Texture *dst, const BufferTextureCopyList &regions);
    inline void flushCommands(const ccstd::vector<CommandBuffer *> &cmdBuffs);
    inline void acquire(const ccstd::vector<Swapchain *> &swapchains);

    inline Queue *getQueue() const { return _queue; }
    inline QueryPool *getQueryPool() const { return _queryPool; }
    inline CommandBuffer *getCommandBuffer() const { return _cmdBuff; }
    inline const DeviceCaps &getCapabilities() const { return _caps; }
    inline API getGfxAPI() const { return _api; }
    inline const ccstd::string &getDeviceName() const { return _deviceName; }
    inline const ccstd::string &getRenderer() const { return _renderer; }
    inline const ccstd::string &getVendor() const { return _vendor; }
    inline bool hasFeature(Feature feature) const { return _features[toNumber(feature)]; }
    inline FormatFeature getFormatFeatures(Format format) const { return _formatFeatures[toNumber(format)]; }

    inline const BindingMappingInfo &bindingMappingInfo() const { return _bindingMappingInfo; }

    // for external update operations which has to be performed on the device thread.
    // AR camera texture update, etc.
    template <typename ExecuteMethod>
    void registerOnAcquireCallback(ExecuteMethod &&execute);

    inline void setOptions(const DeviceOptions &opts) { _options = opts; }
    inline const DeviceOptions &getOptions() const { return _options; }

protected:
    static Device *instance;
    static bool isSupportDetachDeviceThread;

    friend class DeviceAgent;
    friend class DeviceValidator;
    friend class DeviceManager;

    Device();

    void destroySurface(void *windowHandle);
    void createSurface(void *windowHandle);

    virtual bool doInit(const DeviceInfo &info) = 0;
    virtual void doDestroy() = 0;

    virtual CommandBuffer *createCommandBuffer(const CommandBufferInfo &info, bool hasAgent) = 0;
    virtual Queue *createQueue() = 0;
    virtual QueryPool *createQueryPool() = 0;
    virtual Swapchain *createSwapchain() = 0;
    virtual Buffer *createBuffer() = 0;
    virtual Texture *createTexture() = 0;
    virtual Shader *createShader() = 0;
    virtual InputAssembler *createInputAssembler() = 0;
    virtual RenderPass *createRenderPass() = 0;
    virtual Framebuffer *createFramebuffer() = 0;
    virtual DescriptorSet *createDescriptorSet() = 0;
    virtual DescriptorSetLayout *createDescriptorSetLayout() = 0;
    virtual PipelineLayout *createPipelineLayout() = 0;
    virtual PipelineState *createPipelineState() = 0;

    virtual Sampler *createSampler(const SamplerInfo &info) { return ccnew Sampler(info); }
    virtual GeneralBarrier *createGeneralBarrier(const GeneralBarrierInfo &info) { return ccnew GeneralBarrier(info); }
    virtual TextureBarrier *createTextureBarrier(const TextureBarrierInfo &info) { return ccnew TextureBarrier(info); }
    virtual BufferBarrier *createBufferBarrier(const BufferBarrierInfo &info) { return ccnew BufferBarrier(info); }

    // For context switching between threads
    virtual void bindContext(bool bound) {}

    ccstd::string _deviceName;
    ccstd::string _renderer;
    ccstd::string _vendor;
    ccstd::string _version;
    API _api{API::UNKNOWN};
    DeviceCaps _caps;
    BindingMappingInfo _bindingMappingInfo;
    DeviceOptions _options;

    bool _multithreadedCommandRecording{true};

    ccstd::array<bool, static_cast<size_t>(Feature::COUNT)> _features;
    ccstd::array<FormatFeature, static_cast<size_t>(Format::COUNT)> _formatFeatures;

    Queue *_queue{nullptr};
    QueryPool *_queryPool{nullptr};
    CommandBuffer *_cmdBuff{nullptr};
    Executable *_onAcquire{nullptr};

    uint32_t _numDrawCalls{0U};
    uint32_t _numInstances{0U};
    uint32_t _numTriangles{0U};
    MemoryStatus _memoryStatus;

    ccstd::unordered_map<SamplerInfo, Sampler *, Hasher<SamplerInfo>> _samplers;
    ccstd::unordered_map<GeneralBarrierInfo, GeneralBarrier *, Hasher<GeneralBarrierInfo>> _generalBarriers;
    ccstd::unordered_map<TextureBarrierInfo, TextureBarrier *, Hasher<TextureBarrierInfo>> _textureBarriers;
    ccstd::unordered_map<BufferBarrierInfo, BufferBarrier *, Hasher<BufferBarrierInfo>> _bufferBarriers;

<<<<<<< HEAD
=======
    IXRInterface *_xr{nullptr};

>>>>>>> 421b3f2c
private:
    ccstd::vector<Swapchain *> _swapchains; // weak reference
};

//////////////////////////////////////////////////////////////////////////

CommandBuffer *Device::createCommandBuffer(const CommandBufferInfo &info) {
    CommandBuffer *res = createCommandBuffer(info, false);
    res->initialize(info);
    return res;
}

Queue *Device::createQueue(const QueueInfo &info) {
    Queue *res = createQueue();
    res->initialize(info);
    return res;
}

QueryPool *Device::createQueryPool(const QueryPoolInfo &info) {
    QueryPool *res = createQueryPool();
    res->initialize(info);
    return res;
}

Swapchain *Device::createSwapchain(const SwapchainInfo &info) {
    Swapchain *res = createSwapchain();
    res->initialize(info);
    _swapchains.push_back(res);
    return res;
}

Buffer *Device::createBuffer(const BufferInfo &info) {
    Buffer *res = createBuffer();
    res->initialize(info);
    return res;
}

Buffer *Device::createBuffer(const BufferViewInfo &info) {
    Buffer *res = createBuffer();
    res->initialize(info);
    return res;
}

Texture *Device::createTexture(const TextureInfo &info) {
    Texture *res = createTexture();
    res->initialize(info);
    return res;
}

Texture *Device::createTexture(const TextureViewInfo &info) {
    Texture *res = createTexture();
    res->initialize(info);
    return res;
}

Shader *Device::createShader(const ShaderInfo &info) {
    Shader *res = createShader();
    res->initialize(info);
    return res;
}

InputAssembler *Device::createInputAssembler(const InputAssemblerInfo &info) {
    InputAssembler *res = createInputAssembler();
    res->initialize(info);
    return res;
}

RenderPass *Device::createRenderPass(const RenderPassInfo &info) {
    RenderPass *res = createRenderPass();
    res->initialize(info);
    return res;
}

Framebuffer *Device::createFramebuffer(const FramebufferInfo &info) {
    Framebuffer *res = createFramebuffer();
    res->initialize(info);
    return res;
}

DescriptorSet *Device::createDescriptorSet(const DescriptorSetInfo &info) {
    DescriptorSet *res = createDescriptorSet();
    res->initialize(info);
    return res;
}

DescriptorSetLayout *Device::createDescriptorSetLayout(const DescriptorSetLayoutInfo &info) {
    DescriptorSetLayout *res = createDescriptorSetLayout();
    res->initialize(info);
    return res;
}

PipelineLayout *Device::createPipelineLayout(const PipelineLayoutInfo &info) {
    PipelineLayout *res = createPipelineLayout();
    res->initialize(info);
    return res;
}

PipelineState *Device::createPipelineState(const PipelineStateInfo &info) {
    PipelineState *res = createPipelineState();
    res->initialize(info);
    return res;
}

void Device::copyBuffersToTexture(const BufferDataList &buffers, Texture *dst, const BufferTextureCopyList &regions) {
    copyBuffersToTexture(buffers.data(), dst, regions.data(), utils::toUint(regions.size()));
}

void Device::copyTextureToBuffers(Texture *src, BufferSrcList &buffers, const BufferTextureCopyList &regions) {
    copyTextureToBuffers(src, buffers.data(), regions.data(), utils::toUint(regions.size()));
}

void Device::flushCommands(const ccstd::vector<CommandBuffer *> &cmdBuffs) {
    flushCommands(cmdBuffs.data(), utils::toUint(cmdBuffs.size()));
}

void Device::acquire(const ccstd::vector<Swapchain *> &swapchains) {
    acquire(swapchains.data(), utils::toUint(swapchains.size()));
}

template <typename ExecuteMethod>
void Device::registerOnAcquireCallback(ExecuteMethod &&execute) {
    _onAcquire = ccnew CallbackExecutable<ExecuteMethod>(std::forward<ExecuteMethod>(execute));
}

} // namespace gfx
} // namespace cc<|MERGE_RESOLUTION|>--- conflicted
+++ resolved
@@ -193,11 +193,7 @@
     ccstd::unordered_map<TextureBarrierInfo, TextureBarrier *, Hasher<TextureBarrierInfo>> _textureBarriers;
     ccstd::unordered_map<BufferBarrierInfo, BufferBarrier *, Hasher<BufferBarrierInfo>> _bufferBarriers;
 
-<<<<<<< HEAD
-=======
-    IXRInterface *_xr{nullptr};
-
->>>>>>> 421b3f2c
+
 private:
     ccstd::vector<Swapchain *> _swapchains; // weak reference
 };
