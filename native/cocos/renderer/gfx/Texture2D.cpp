--- conflicted
+++ resolved
@@ -82,10 +82,7 @@
         const GLint border = 0;
 
         if (IsTarget3D(target)) {
-<<<<<<< HEAD
-=======
             assert(false);
->>>>>>> 43973307
 //            GL_CHECK(glTexImage3D(target, level, dui->internalFormat, width, height, depth,
 //                         border, dui->unpackFormat, dui->unpackType, data));
         } else {
@@ -100,10 +97,7 @@
                   const webgl::PackingInfo& pi, const void* data)
     {
         if (IsTarget3D(target)) {
-<<<<<<< HEAD
-=======
             assert(false);
->>>>>>> 43973307
 //            GL_CHECK(glTexSubImage3D(target, level, xOffset, yOffset, zOffset, width, height, depth, pi.format, pi.type, data));
         } else {
             MOZ_ASSERT(zOffset == 0);
@@ -120,10 +114,7 @@
         const GLint border = 0;
 
         if (IsTarget3D(target)) {
-<<<<<<< HEAD
-=======
             assert(false);
->>>>>>> 43973307
 //            GL_CHECK(glCompressedTexImage3D(target, level, internalFormat, width, height,
 //                                      depth, border, dataSize, data));
         } else {
@@ -140,10 +131,7 @@
                             GLsizei dataSize, const void* data)
     {
         if (IsTarget3D(target)) {
-<<<<<<< HEAD
-=======
             assert(false);
->>>>>>> 43973307
 //            GL_CHECK(glCompressedTexSubImage3D(target, level, xOffset, yOffset, zOffset,
 //                                         width, height, depth, sizedUnpackFormat, dataSize,
 //                                         data));
