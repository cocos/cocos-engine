#include "scripting/js-bindings/auto/jsb_cocos2dx_extension_auto.hpp"
#include "scripting/js-bindings/manual/jsb_conversions.hpp"
#include "scripting/js-bindings/manual/jsb_global.h"
#include "extensions/cocos-ext.h"

se::Object* __jsb_cocos2d_extension_EventAssetsManagerEx_proto = nullptr;
se::Class* __jsb_cocos2d_extension_EventAssetsManagerEx_class = nullptr;

static bool js_cocos2dx_extension_EventAssetsManagerEx_getAssetsManagerEx(se::State& s)
{
    cocos2d::extension::EventAssetsManagerEx* cobj = (cocos2d::extension::EventAssetsManagerEx*)s.nativeThisObject();
    SE_PRECONDITION2(cobj, false, "js_cocos2dx_extension_EventAssetsManagerEx_getAssetsManagerEx : Invalid Native Object");
    const auto& args = s.args();
    size_t argc = args.size();
    CC_UNUSED bool ok = true;
    if (argc == 0) {
        cocos2d::extension::AssetsManagerEx* result = cobj->getAssetsManagerEx();
        ok &= native_ptr_to_seval<cocos2d::extension::AssetsManagerEx>((cocos2d::extension::AssetsManagerEx*)result, &s.rval());
        SE_PRECONDITION2(ok, false, "js_cocos2dx_extension_EventAssetsManagerEx_getAssetsManagerEx : Error processing arguments");
        return true;
    }
    SE_REPORT_ERROR("wrong number of arguments: %d, was expecting %d", (int)argc, 0);
    return false;
}
SE_BIND_FUNC(js_cocos2dx_extension_EventAssetsManagerEx_getAssetsManagerEx)

static bool js_cocos2dx_extension_EventAssetsManagerEx_getDownloadedFiles(se::State& s)
{
    cocos2d::extension::EventAssetsManagerEx* cobj = (cocos2d::extension::EventAssetsManagerEx*)s.nativeThisObject();
    SE_PRECONDITION2(cobj, false, "js_cocos2dx_extension_EventAssetsManagerEx_getDownloadedFiles : Invalid Native Object");
    const auto& args = s.args();
    size_t argc = args.size();
    CC_UNUSED bool ok = true;
    if (argc == 0) {
        int result = cobj->getDownloadedFiles();
        ok &= int32_to_seval(result, &s.rval());
        SE_PRECONDITION2(ok, false, "js_cocos2dx_extension_EventAssetsManagerEx_getDownloadedFiles : Error processing arguments");
        return true;
    }
    SE_REPORT_ERROR("wrong number of arguments: %d, was expecting %d", (int)argc, 0);
    return false;
}
SE_BIND_FUNC(js_cocos2dx_extension_EventAssetsManagerEx_getDownloadedFiles)

static bool js_cocos2dx_extension_EventAssetsManagerEx_getTotalFiles(se::State& s)
{
    cocos2d::extension::EventAssetsManagerEx* cobj = (cocos2d::extension::EventAssetsManagerEx*)s.nativeThisObject();
    SE_PRECONDITION2(cobj, false, "js_cocos2dx_extension_EventAssetsManagerEx_getTotalFiles : Invalid Native Object");
    const auto& args = s.args();
    size_t argc = args.size();
    CC_UNUSED bool ok = true;
    if (argc == 0) {
        int result = cobj->getTotalFiles();
        ok &= int32_to_seval(result, &s.rval());
        SE_PRECONDITION2(ok, false, "js_cocos2dx_extension_EventAssetsManagerEx_getTotalFiles : Error processing arguments");
        return true;
    }
    SE_REPORT_ERROR("wrong number of arguments: %d, was expecting %d", (int)argc, 0);
    return false;
}
SE_BIND_FUNC(js_cocos2dx_extension_EventAssetsManagerEx_getTotalFiles)

static bool js_cocos2dx_extension_EventAssetsManagerEx_getAssetId(se::State& s)
{
    cocos2d::extension::EventAssetsManagerEx* cobj = (cocos2d::extension::EventAssetsManagerEx*)s.nativeThisObject();
    SE_PRECONDITION2(cobj, false, "js_cocos2dx_extension_EventAssetsManagerEx_getAssetId : Invalid Native Object");
    const auto& args = s.args();
    size_t argc = args.size();
    CC_UNUSED bool ok = true;
    if (argc == 0) {
        std::string result = cobj->getAssetId();
        ok &= std_string_to_seval(result, &s.rval());
        SE_PRECONDITION2(ok, false, "js_cocos2dx_extension_EventAssetsManagerEx_getAssetId : Error processing arguments");
        return true;
    }
    SE_REPORT_ERROR("wrong number of arguments: %d, was expecting %d", (int)argc, 0);
    return false;
}
SE_BIND_FUNC(js_cocos2dx_extension_EventAssetsManagerEx_getAssetId)

static bool js_cocos2dx_extension_EventAssetsManagerEx_getTotalBytes(se::State& s)
{
    cocos2d::extension::EventAssetsManagerEx* cobj = (cocos2d::extension::EventAssetsManagerEx*)s.nativeThisObject();
    SE_PRECONDITION2(cobj, false, "js_cocos2dx_extension_EventAssetsManagerEx_getTotalBytes : Invalid Native Object");
    const auto& args = s.args();
    size_t argc = args.size();
    CC_UNUSED bool ok = true;
    if (argc == 0) {
        double result = cobj->getTotalBytes();
        ok &= double_to_seval(result, &s.rval());
        SE_PRECONDITION2(ok, false, "js_cocos2dx_extension_EventAssetsManagerEx_getTotalBytes : Error processing arguments");
        return true;
    }
    SE_REPORT_ERROR("wrong number of arguments: %d, was expecting %d", (int)argc, 0);
    return false;
}
SE_BIND_FUNC(js_cocos2dx_extension_EventAssetsManagerEx_getTotalBytes)

static bool js_cocos2dx_extension_EventAssetsManagerEx_getCURLECode(se::State& s)
{
    cocos2d::extension::EventAssetsManagerEx* cobj = (cocos2d::extension::EventAssetsManagerEx*)s.nativeThisObject();
    SE_PRECONDITION2(cobj, false, "js_cocos2dx_extension_EventAssetsManagerEx_getCURLECode : Invalid Native Object");
    const auto& args = s.args();
    size_t argc = args.size();
    CC_UNUSED bool ok = true;
    if (argc == 0) {
        int result = cobj->getCURLECode();
        ok &= int32_to_seval(result, &s.rval());
        SE_PRECONDITION2(ok, false, "js_cocos2dx_extension_EventAssetsManagerEx_getCURLECode : Error processing arguments");
        return true;
    }
    SE_REPORT_ERROR("wrong number of arguments: %d, was expecting %d", (int)argc, 0);
    return false;
}
SE_BIND_FUNC(js_cocos2dx_extension_EventAssetsManagerEx_getCURLECode)

static bool js_cocos2dx_extension_EventAssetsManagerEx_getMessage(se::State& s)
{
    cocos2d::extension::EventAssetsManagerEx* cobj = (cocos2d::extension::EventAssetsManagerEx*)s.nativeThisObject();
    SE_PRECONDITION2(cobj, false, "js_cocos2dx_extension_EventAssetsManagerEx_getMessage : Invalid Native Object");
    const auto& args = s.args();
    size_t argc = args.size();
    CC_UNUSED bool ok = true;
    if (argc == 0) {
        std::string result = cobj->getMessage();
        ok &= std_string_to_seval(result, &s.rval());
        SE_PRECONDITION2(ok, false, "js_cocos2dx_extension_EventAssetsManagerEx_getMessage : Error processing arguments");
        return true;
    }
    SE_REPORT_ERROR("wrong number of arguments: %d, was expecting %d", (int)argc, 0);
    return false;
}
SE_BIND_FUNC(js_cocos2dx_extension_EventAssetsManagerEx_getMessage)

static bool js_cocos2dx_extension_EventAssetsManagerEx_getCURLMCode(se::State& s)
{
    cocos2d::extension::EventAssetsManagerEx* cobj = (cocos2d::extension::EventAssetsManagerEx*)s.nativeThisObject();
    SE_PRECONDITION2(cobj, false, "js_cocos2dx_extension_EventAssetsManagerEx_getCURLMCode : Invalid Native Object");
    const auto& args = s.args();
    size_t argc = args.size();
    CC_UNUSED bool ok = true;
    if (argc == 0) {
        int result = cobj->getCURLMCode();
        ok &= int32_to_seval(result, &s.rval());
        SE_PRECONDITION2(ok, false, "js_cocos2dx_extension_EventAssetsManagerEx_getCURLMCode : Error processing arguments");
        return true;
    }
    SE_REPORT_ERROR("wrong number of arguments: %d, was expecting %d", (int)argc, 0);
    return false;
}
SE_BIND_FUNC(js_cocos2dx_extension_EventAssetsManagerEx_getCURLMCode)

static bool js_cocos2dx_extension_EventAssetsManagerEx_getDownloadedBytes(se::State& s)
{
    cocos2d::extension::EventAssetsManagerEx* cobj = (cocos2d::extension::EventAssetsManagerEx*)s.nativeThisObject();
    SE_PRECONDITION2(cobj, false, "js_cocos2dx_extension_EventAssetsManagerEx_getDownloadedBytes : Invalid Native Object");
    const auto& args = s.args();
    size_t argc = args.size();
    CC_UNUSED bool ok = true;
    if (argc == 0) {
        double result = cobj->getDownloadedBytes();
        ok &= double_to_seval(result, &s.rval());
        SE_PRECONDITION2(ok, false, "js_cocos2dx_extension_EventAssetsManagerEx_getDownloadedBytes : Error processing arguments");
        return true;
    }
    SE_REPORT_ERROR("wrong number of arguments: %d, was expecting %d", (int)argc, 0);
    return false;
}
SE_BIND_FUNC(js_cocos2dx_extension_EventAssetsManagerEx_getDownloadedBytes)

static bool js_cocos2dx_extension_EventAssetsManagerEx_getPercentByFile(se::State& s)
{
    cocos2d::extension::EventAssetsManagerEx* cobj = (cocos2d::extension::EventAssetsManagerEx*)s.nativeThisObject();
    SE_PRECONDITION2(cobj, false, "js_cocos2dx_extension_EventAssetsManagerEx_getPercentByFile : Invalid Native Object");
    const auto& args = s.args();
    size_t argc = args.size();
    CC_UNUSED bool ok = true;
    if (argc == 0) {
        float result = cobj->getPercentByFile();
        ok &= float_to_seval(result, &s.rval());
        SE_PRECONDITION2(ok, false, "js_cocos2dx_extension_EventAssetsManagerEx_getPercentByFile : Error processing arguments");
        return true;
    }
    SE_REPORT_ERROR("wrong number of arguments: %d, was expecting %d", (int)argc, 0);
    return false;
}
SE_BIND_FUNC(js_cocos2dx_extension_EventAssetsManagerEx_getPercentByFile)

static bool js_cocos2dx_extension_EventAssetsManagerEx_getEventCode(se::State& s)
{
    cocos2d::extension::EventAssetsManagerEx* cobj = (cocos2d::extension::EventAssetsManagerEx*)s.nativeThisObject();
    SE_PRECONDITION2(cobj, false, "js_cocos2dx_extension_EventAssetsManagerEx_getEventCode : Invalid Native Object");
    const auto& args = s.args();
    size_t argc = args.size();
    CC_UNUSED bool ok = true;
    if (argc == 0) {
        int result = (int)cobj->getEventCode();
        ok &= int32_to_seval(result, &s.rval());
        SE_PRECONDITION2(ok, false, "js_cocos2dx_extension_EventAssetsManagerEx_getEventCode : Error processing arguments");
        return true;
    }
    SE_REPORT_ERROR("wrong number of arguments: %d, was expecting %d", (int)argc, 0);
    return false;
}
SE_BIND_FUNC(js_cocos2dx_extension_EventAssetsManagerEx_getEventCode)

static bool js_cocos2dx_extension_EventAssetsManagerEx_getPercent(se::State& s)
{
    cocos2d::extension::EventAssetsManagerEx* cobj = (cocos2d::extension::EventAssetsManagerEx*)s.nativeThisObject();
    SE_PRECONDITION2(cobj, false, "js_cocos2dx_extension_EventAssetsManagerEx_getPercent : Invalid Native Object");
    const auto& args = s.args();
    size_t argc = args.size();
    CC_UNUSED bool ok = true;
    if (argc == 0) {
        float result = cobj->getPercent();
        ok &= float_to_seval(result, &s.rval());
        SE_PRECONDITION2(ok, false, "js_cocos2dx_extension_EventAssetsManagerEx_getPercent : Error processing arguments");
        return true;
    }
    SE_REPORT_ERROR("wrong number of arguments: %d, was expecting %d", (int)argc, 0);
    return false;
}
SE_BIND_FUNC(js_cocos2dx_extension_EventAssetsManagerEx_getPercent)

static bool js_cocos2dx_extension_EventAssetsManagerEx_isResuming(se::State& s)
{
    cocos2d::extension::EventAssetsManagerEx* cobj = (cocos2d::extension::EventAssetsManagerEx*)s.nativeThisObject();
    SE_PRECONDITION2(cobj, false, "js_cocos2dx_extension_EventAssetsManagerEx_isResuming : Invalid Native Object");
    const auto& args = s.args();
    size_t argc = args.size();
    CC_UNUSED bool ok = true;
    if (argc == 0) {
        bool result = cobj->isResuming();
        ok &= boolean_to_seval(result, &s.rval());
        SE_PRECONDITION2(ok, false, "js_cocos2dx_extension_EventAssetsManagerEx_isResuming : Error processing arguments");
        return true;
    }
    SE_REPORT_ERROR("wrong number of arguments: %d, was expecting %d", (int)argc, 0);
    return false;
}
SE_BIND_FUNC(js_cocos2dx_extension_EventAssetsManagerEx_isResuming)

SE_DECLARE_FINALIZE_FUNC(js_cocos2d_extension_EventAssetsManagerEx_finalize)

static bool js_cocos2dx_extension_EventAssetsManagerEx_constructor(se::State& s)
{
    CC_UNUSED bool ok = true;
    const auto& args = s.args();
    std::string arg0;
    cocos2d::extension::AssetsManagerEx* arg1 = nullptr;
    cocos2d::extension::EventAssetsManagerEx::EventCode arg2;
    ok &= seval_to_std_string(args[0], &arg0);
    ok &= seval_to_native_ptr(args[1], &arg1);
    ok &= seval_to_int32(args[2], (int32_t*)&arg2);
    SE_PRECONDITION2(ok, false, "js_cocos2dx_extension_EventAssetsManagerEx_constructor : Error processing arguments");
    cocos2d::extension::EventAssetsManagerEx* cobj = new (std::nothrow) cocos2d::extension::EventAssetsManagerEx(arg0, arg1, arg2);
    s.thisObject()->setPrivateData(cobj);
    return true;
}
SE_BIND_CTOR(js_cocos2dx_extension_EventAssetsManagerEx_constructor, __jsb_cocos2d_extension_EventAssetsManagerEx_class, js_cocos2d_extension_EventAssetsManagerEx_finalize)



extern se::Object* __jsb_cocos2d_EventCustom_proto;

static bool js_cocos2d_extension_EventAssetsManagerEx_finalize(se::State& s)
{
    CCLOG("jsbindings: finalizing JS object %p (cocos2d::extension::EventAssetsManagerEx)", s.nativeThisObject());
    cocos2d::extension::EventAssetsManagerEx* cobj = (cocos2d::extension::EventAssetsManagerEx*)s.nativeThisObject();
    if (cobj->getReferenceCount() == 1)
        cobj->autorelease();
    else
        cobj->release();
    return true;
}
SE_BIND_FINALIZE_FUNC(js_cocos2d_extension_EventAssetsManagerEx_finalize)

bool js_register_cocos2dx_extension_EventAssetsManagerEx(se::Object* obj)
{
    auto cls = se::Class::create("EventAssetsManager", obj, __jsb_cocos2d_EventCustom_proto, _SE(js_cocos2dx_extension_EventAssetsManagerEx_constructor));

    cls->defineFunction("getAssetsManagerEx", _SE(js_cocos2dx_extension_EventAssetsManagerEx_getAssetsManagerEx));
    cls->defineFunction("getDownloadedFiles", _SE(js_cocos2dx_extension_EventAssetsManagerEx_getDownloadedFiles));
    cls->defineFunction("getTotalFiles", _SE(js_cocos2dx_extension_EventAssetsManagerEx_getTotalFiles));
    cls->defineFunction("getAssetId", _SE(js_cocos2dx_extension_EventAssetsManagerEx_getAssetId));
    cls->defineFunction("getTotalBytes", _SE(js_cocos2dx_extension_EventAssetsManagerEx_getTotalBytes));
    cls->defineFunction("getCURLECode", _SE(js_cocos2dx_extension_EventAssetsManagerEx_getCURLECode));
    cls->defineFunction("getMessage", _SE(js_cocos2dx_extension_EventAssetsManagerEx_getMessage));
    cls->defineFunction("getCURLMCode", _SE(js_cocos2dx_extension_EventAssetsManagerEx_getCURLMCode));
    cls->defineFunction("getDownloadedBytes", _SE(js_cocos2dx_extension_EventAssetsManagerEx_getDownloadedBytes));
    cls->defineFunction("getPercentByFile", _SE(js_cocos2dx_extension_EventAssetsManagerEx_getPercentByFile));
    cls->defineFunction("getEventCode", _SE(js_cocos2dx_extension_EventAssetsManagerEx_getEventCode));
    cls->defineFunction("getPercent", _SE(js_cocos2dx_extension_EventAssetsManagerEx_getPercent));
    cls->defineFunction("isResuming", _SE(js_cocos2dx_extension_EventAssetsManagerEx_isResuming));
    cls->defineFinalizeFunction(_SE(js_cocos2d_extension_EventAssetsManagerEx_finalize));
    cls->install();
    JSBClassType::registerClass<cocos2d::extension::EventAssetsManagerEx>(cls);

    __jsb_cocos2d_extension_EventAssetsManagerEx_proto = cls->getProto();
    __jsb_cocos2d_extension_EventAssetsManagerEx_class = cls;

    se::ScriptEngine::getInstance()->clearException();
    return true;
}

se::Object* __jsb_cocos2d_extension_Manifest_proto = nullptr;
se::Class* __jsb_cocos2d_extension_Manifest_class = nullptr;

static bool js_cocos2dx_extension_Manifest_getManifestRoot(se::State& s)
{
    cocos2d::extension::Manifest* cobj = (cocos2d::extension::Manifest*)s.nativeThisObject();
    SE_PRECONDITION2(cobj, false, "js_cocos2dx_extension_Manifest_getManifestRoot : Invalid Native Object");
    const auto& args = s.args();
    size_t argc = args.size();
    CC_UNUSED bool ok = true;
    if (argc == 0) {
        const std::string& result = cobj->getManifestRoot();
        ok &= std_string_to_seval(result, &s.rval());
        SE_PRECONDITION2(ok, false, "js_cocos2dx_extension_Manifest_getManifestRoot : Error processing arguments");
        return true;
    }
    SE_REPORT_ERROR("wrong number of arguments: %d, was expecting %d", (int)argc, 0);
    return false;
}
SE_BIND_FUNC(js_cocos2dx_extension_Manifest_getManifestRoot)

static bool js_cocos2dx_extension_Manifest_setUpdating(se::State& s)
{
    cocos2d::extension::Manifest* cobj = (cocos2d::extension::Manifest*)s.nativeThisObject();
    SE_PRECONDITION2(cobj, false, "js_cocos2dx_extension_Manifest_setUpdating : Invalid Native Object");
    const auto& args = s.args();
    size_t argc = args.size();
    CC_UNUSED bool ok = true;
    if (argc == 1) {
        bool arg0;
        ok &= seval_to_boolean(args[0], &arg0);
        SE_PRECONDITION2(ok, false, "js_cocos2dx_extension_Manifest_setUpdating : Error processing arguments");
        cobj->setUpdating(arg0);
        return true;
    }
    SE_REPORT_ERROR("wrong number of arguments: %d, was expecting %d", (int)argc, 1);
    return false;
}
SE_BIND_FUNC(js_cocos2dx_extension_Manifest_setUpdating)

static bool js_cocos2dx_extension_Manifest_getManifestFileUrl(se::State& s)
{
    cocos2d::extension::Manifest* cobj = (cocos2d::extension::Manifest*)s.nativeThisObject();
    SE_PRECONDITION2(cobj, false, "js_cocos2dx_extension_Manifest_getManifestFileUrl : Invalid Native Object");
    const auto& args = s.args();
    size_t argc = args.size();
    CC_UNUSED bool ok = true;
    if (argc == 0) {
        const std::string& result = cobj->getManifestFileUrl();
        ok &= std_string_to_seval(result, &s.rval());
        SE_PRECONDITION2(ok, false, "js_cocos2dx_extension_Manifest_getManifestFileUrl : Error processing arguments");
        return true;
    }
    SE_REPORT_ERROR("wrong number of arguments: %d, was expecting %d", (int)argc, 0);
    return false;
}
SE_BIND_FUNC(js_cocos2dx_extension_Manifest_getManifestFileUrl)

static bool js_cocos2dx_extension_Manifest_isVersionLoaded(se::State& s)
{
    cocos2d::extension::Manifest* cobj = (cocos2d::extension::Manifest*)s.nativeThisObject();
    SE_PRECONDITION2(cobj, false, "js_cocos2dx_extension_Manifest_isVersionLoaded : Invalid Native Object");
    const auto& args = s.args();
    size_t argc = args.size();
    CC_UNUSED bool ok = true;
    if (argc == 0) {
        bool result = cobj->isVersionLoaded();
        ok &= boolean_to_seval(result, &s.rval());
        SE_PRECONDITION2(ok, false, "js_cocos2dx_extension_Manifest_isVersionLoaded : Error processing arguments");
        return true;
    }
    SE_REPORT_ERROR("wrong number of arguments: %d, was expecting %d", (int)argc, 0);
    return false;
}
SE_BIND_FUNC(js_cocos2dx_extension_Manifest_isVersionLoaded)

static bool js_cocos2dx_extension_Manifest_parseFile(se::State& s)
{
    cocos2d::extension::Manifest* cobj = (cocos2d::extension::Manifest*)s.nativeThisObject();
    SE_PRECONDITION2(cobj, false, "js_cocos2dx_extension_Manifest_parseFile : Invalid Native Object");
    const auto& args = s.args();
    size_t argc = args.size();
    CC_UNUSED bool ok = true;
    if (argc == 1) {
        std::string arg0;
        ok &= seval_to_std_string(args[0], &arg0);
        SE_PRECONDITION2(ok, false, "js_cocos2dx_extension_Manifest_parseFile : Error processing arguments");
        cobj->parseFile(arg0);
        return true;
    }
    SE_REPORT_ERROR("wrong number of arguments: %d, was expecting %d", (int)argc, 1);
    return false;
}
SE_BIND_FUNC(js_cocos2dx_extension_Manifest_parseFile)

static bool js_cocos2dx_extension_Manifest_isLoaded(se::State& s)
{
    cocos2d::extension::Manifest* cobj = (cocos2d::extension::Manifest*)s.nativeThisObject();
    SE_PRECONDITION2(cobj, false, "js_cocos2dx_extension_Manifest_isLoaded : Invalid Native Object");
    const auto& args = s.args();
    size_t argc = args.size();
    CC_UNUSED bool ok = true;
    if (argc == 0) {
        bool result = cobj->isLoaded();
        ok &= boolean_to_seval(result, &s.rval());
        SE_PRECONDITION2(ok, false, "js_cocos2dx_extension_Manifest_isLoaded : Error processing arguments");
        return true;
    }
    SE_REPORT_ERROR("wrong number of arguments: %d, was expecting %d", (int)argc, 0);
    return false;
}
SE_BIND_FUNC(js_cocos2dx_extension_Manifest_isLoaded)

static bool js_cocos2dx_extension_Manifest_getPackageUrl(se::State& s)
{
    cocos2d::extension::Manifest* cobj = (cocos2d::extension::Manifest*)s.nativeThisObject();
    SE_PRECONDITION2(cobj, false, "js_cocos2dx_extension_Manifest_getPackageUrl : Invalid Native Object");
    const auto& args = s.args();
    size_t argc = args.size();
    CC_UNUSED bool ok = true;
    if (argc == 0) {
        const std::string& result = cobj->getPackageUrl();
        ok &= std_string_to_seval(result, &s.rval());
        SE_PRECONDITION2(ok, false, "js_cocos2dx_extension_Manifest_getPackageUrl : Error processing arguments");
        return true;
    }
    SE_REPORT_ERROR("wrong number of arguments: %d, was expecting %d", (int)argc, 0);
    return false;
}
SE_BIND_FUNC(js_cocos2dx_extension_Manifest_getPackageUrl)

static bool js_cocos2dx_extension_Manifest_isUpdating(se::State& s)
{
    cocos2d::extension::Manifest* cobj = (cocos2d::extension::Manifest*)s.nativeThisObject();
    SE_PRECONDITION2(cobj, false, "js_cocos2dx_extension_Manifest_isUpdating : Invalid Native Object");
    const auto& args = s.args();
    size_t argc = args.size();
    CC_UNUSED bool ok = true;
    if (argc == 0) {
        bool result = cobj->isUpdating();
        ok &= boolean_to_seval(result, &s.rval());
        SE_PRECONDITION2(ok, false, "js_cocos2dx_extension_Manifest_isUpdating : Error processing arguments");
        return true;
    }
    SE_REPORT_ERROR("wrong number of arguments: %d, was expecting %d", (int)argc, 0);
    return false;
}
SE_BIND_FUNC(js_cocos2dx_extension_Manifest_isUpdating)

static bool js_cocos2dx_extension_Manifest_getVersion(se::State& s)
{
    cocos2d::extension::Manifest* cobj = (cocos2d::extension::Manifest*)s.nativeThisObject();
    SE_PRECONDITION2(cobj, false, "js_cocos2dx_extension_Manifest_getVersion : Invalid Native Object");
    const auto& args = s.args();
    size_t argc = args.size();
    CC_UNUSED bool ok = true;
    if (argc == 0) {
        const std::string& result = cobj->getVersion();
        ok &= std_string_to_seval(result, &s.rval());
        SE_PRECONDITION2(ok, false, "js_cocos2dx_extension_Manifest_getVersion : Error processing arguments");
        return true;
    }
    SE_REPORT_ERROR("wrong number of arguments: %d, was expecting %d", (int)argc, 0);
    return false;
}
SE_BIND_FUNC(js_cocos2dx_extension_Manifest_getVersion)

static bool js_cocos2dx_extension_Manifest_parseJSONString(se::State& s)
{
    cocos2d::extension::Manifest* cobj = (cocos2d::extension::Manifest*)s.nativeThisObject();
    SE_PRECONDITION2(cobj, false, "js_cocos2dx_extension_Manifest_parseJSONString : Invalid Native Object");
    const auto& args = s.args();
    size_t argc = args.size();
    CC_UNUSED bool ok = true;
    if (argc == 2) {
        std::string arg0;
        std::string arg1;
        ok &= seval_to_std_string(args[0], &arg0);
        ok &= seval_to_std_string(args[1], &arg1);
        SE_PRECONDITION2(ok, false, "js_cocos2dx_extension_Manifest_parseJSONString : Error processing arguments");
        cobj->parseJSONString(arg0, arg1);
        return true;
    }
    SE_REPORT_ERROR("wrong number of arguments: %d, was expecting %d", (int)argc, 2);
    return false;
}
SE_BIND_FUNC(js_cocos2dx_extension_Manifest_parseJSONString)

static bool js_cocos2dx_extension_Manifest_getVersionFileUrl(se::State& s)
{
    cocos2d::extension::Manifest* cobj = (cocos2d::extension::Manifest*)s.nativeThisObject();
    SE_PRECONDITION2(cobj, false, "js_cocos2dx_extension_Manifest_getVersionFileUrl : Invalid Native Object");
    const auto& args = s.args();
    size_t argc = args.size();
    CC_UNUSED bool ok = true;
    if (argc == 0) {
        const std::string& result = cobj->getVersionFileUrl();
        ok &= std_string_to_seval(result, &s.rval());
        SE_PRECONDITION2(ok, false, "js_cocos2dx_extension_Manifest_getVersionFileUrl : Error processing arguments");
        return true;
    }
    SE_REPORT_ERROR("wrong number of arguments: %d, was expecting %d", (int)argc, 0);
    return false;
}
SE_BIND_FUNC(js_cocos2dx_extension_Manifest_getVersionFileUrl)

static bool js_cocos2dx_extension_Manifest_getSearchPaths(se::State& s)
{
    cocos2d::extension::Manifest* cobj = (cocos2d::extension::Manifest*)s.nativeThisObject();
    SE_PRECONDITION2(cobj, false, "js_cocos2dx_extension_Manifest_getSearchPaths : Invalid Native Object");
    const auto& args = s.args();
    size_t argc = args.size();
    CC_UNUSED bool ok = true;
    if (argc == 0) {
        std::vector<std::string> result = cobj->getSearchPaths();
        ok &= std_vector_string_to_seval(result, &s.rval());
        SE_PRECONDITION2(ok, false, "js_cocos2dx_extension_Manifest_getSearchPaths : Error processing arguments");
        return true;
    }
    SE_REPORT_ERROR("wrong number of arguments: %d, was expecting %d", (int)argc, 0);
    return false;
}
SE_BIND_FUNC(js_cocos2dx_extension_Manifest_getSearchPaths)

SE_DECLARE_FINALIZE_FUNC(js_cocos2d_extension_Manifest_finalize)

static bool js_cocos2dx_extension_Manifest_constructor(se::State& s)
{
    CC_UNUSED bool ok = true;
    const auto& args = s.args();
    size_t argc = args.size();
    do {
        if (argc == 2) {
            std::string arg0;
            ok &= seval_to_std_string(args[0], &arg0);
            if (!ok) { ok = true; break; }
            std::string arg1;
            ok &= seval_to_std_string(args[1], &arg1);
            if (!ok) { ok = true; break; }
            cocos2d::extension::Manifest* cobj = new (std::nothrow) cocos2d::extension::Manifest(arg0, arg1);
            s.thisObject()->setPrivateData(cobj);
            return true;
        }
    } while(false);
    do {
        if (argc == 0) {
            cocos2d::extension::Manifest* cobj = new (std::nothrow) cocos2d::extension::Manifest();
            s.thisObject()->setPrivateData(cobj);
            return true;
        }
    } while(false);
    do {
        if (argc == 1) {
            std::string arg0;
            ok &= seval_to_std_string(args[0], &arg0);
            if (!ok) { ok = true; break; }
            cocos2d::extension::Manifest* cobj = new (std::nothrow) cocos2d::extension::Manifest(arg0);
            s.thisObject()->setPrivateData(cobj);
            return true;
        }
    } while(false);
    SE_REPORT_ERROR("wrong number of arguments: %d", (int)argc);
    return false;
}
SE_BIND_CTOR(js_cocos2dx_extension_Manifest_constructor, __jsb_cocos2d_extension_Manifest_class, js_cocos2d_extension_Manifest_finalize)




static bool js_cocos2d_extension_Manifest_finalize(se::State& s)
{
    CCLOG("jsbindings: finalizing JS object %p (cocos2d::extension::Manifest)", s.nativeThisObject());
    cocos2d::extension::Manifest* cobj = (cocos2d::extension::Manifest*)s.nativeThisObject();
    if (cobj->getReferenceCount() == 1)
        cobj->autorelease();
    else
        cobj->release();
    return true;
}
SE_BIND_FINALIZE_FUNC(js_cocos2d_extension_Manifest_finalize)

bool js_register_cocos2dx_extension_Manifest(se::Object* obj)
{
    auto cls = se::Class::create("Manifest", obj, nullptr, _SE(js_cocos2dx_extension_Manifest_constructor));

    cls->defineFunction("getManifestRoot", _SE(js_cocos2dx_extension_Manifest_getManifestRoot));
    cls->defineFunction("setUpdating", _SE(js_cocos2dx_extension_Manifest_setUpdating));
    cls->defineFunction("getManifestFileUrl", _SE(js_cocos2dx_extension_Manifest_getManifestFileUrl));
    cls->defineFunction("isVersionLoaded", _SE(js_cocos2dx_extension_Manifest_isVersionLoaded));
    cls->defineFunction("parseFile", _SE(js_cocos2dx_extension_Manifest_parseFile));
    cls->defineFunction("isLoaded", _SE(js_cocos2dx_extension_Manifest_isLoaded));
    cls->defineFunction("getPackageUrl", _SE(js_cocos2dx_extension_Manifest_getPackageUrl));
    cls->defineFunction("isUpdating", _SE(js_cocos2dx_extension_Manifest_isUpdating));
    cls->defineFunction("getVersion", _SE(js_cocos2dx_extension_Manifest_getVersion));
    cls->defineFunction("parseJSONString", _SE(js_cocos2dx_extension_Manifest_parseJSONString));
    cls->defineFunction("getVersionFileUrl", _SE(js_cocos2dx_extension_Manifest_getVersionFileUrl));
    cls->defineFunction("getSearchPaths", _SE(js_cocos2dx_extension_Manifest_getSearchPaths));
    cls->defineFinalizeFunction(_SE(js_cocos2d_extension_Manifest_finalize));
    cls->install();
    JSBClassType::registerClass<cocos2d::extension::Manifest>(cls);

    __jsb_cocos2d_extension_Manifest_proto = cls->getProto();
    __jsb_cocos2d_extension_Manifest_class = cls;

    se::ScriptEngine::getInstance()->clearException();
    return true;
}

se::Object* __jsb_cocos2d_extension_AssetsManagerEx_proto = nullptr;
se::Class* __jsb_cocos2d_extension_AssetsManagerEx_class = nullptr;

static bool js_cocos2dx_extension_AssetsManagerEx_getDownloadedFiles(se::State& s)
{
    cocos2d::extension::AssetsManagerEx* cobj = (cocos2d::extension::AssetsManagerEx*)s.nativeThisObject();
    SE_PRECONDITION2(cobj, false, "js_cocos2dx_extension_AssetsManagerEx_getDownloadedFiles : Invalid Native Object");
    const auto& args = s.args();
    size_t argc = args.size();
    CC_UNUSED bool ok = true;
    if (argc == 0) {
        int result = cobj->getDownloadedFiles();
        ok &= int32_to_seval(result, &s.rval());
        SE_PRECONDITION2(ok, false, "js_cocos2dx_extension_AssetsManagerEx_getDownloadedFiles : Error processing arguments");
        return true;
    }
    SE_REPORT_ERROR("wrong number of arguments: %d, was expecting %d", (int)argc, 0);
    return false;
}
SE_BIND_FUNC(js_cocos2dx_extension_AssetsManagerEx_getDownloadedFiles)

static bool js_cocos2dx_extension_AssetsManagerEx_getState(se::State& s)
{
    cocos2d::extension::AssetsManagerEx* cobj = (cocos2d::extension::AssetsManagerEx*)s.nativeThisObject();
    SE_PRECONDITION2(cobj, false, "js_cocos2dx_extension_AssetsManagerEx_getState : Invalid Native Object");
    const auto& args = s.args();
    size_t argc = args.size();
    CC_UNUSED bool ok = true;
    if (argc == 0) {
        int result = (int)cobj->getState();
        ok &= int32_to_seval(result, &s.rval());
        SE_PRECONDITION2(ok, false, "js_cocos2dx_extension_AssetsManagerEx_getState : Error processing arguments");
        return true;
    }
    SE_REPORT_ERROR("wrong number of arguments: %d, was expecting %d", (int)argc, 0);
    return false;
}
SE_BIND_FUNC(js_cocos2dx_extension_AssetsManagerEx_getState)

static bool js_cocos2dx_extension_AssetsManagerEx_getMaxConcurrentTask(se::State& s)
{
    cocos2d::extension::AssetsManagerEx* cobj = (cocos2d::extension::AssetsManagerEx*)s.nativeThisObject();
    SE_PRECONDITION2(cobj, false, "js_cocos2dx_extension_AssetsManagerEx_getMaxConcurrentTask : Invalid Native Object");
    const auto& args = s.args();
    size_t argc = args.size();
    CC_UNUSED bool ok = true;
    if (argc == 0) {
        const int result = cobj->getMaxConcurrentTask();
        ok &= int32_to_seval(result, &s.rval());
        SE_PRECONDITION2(ok, false, "js_cocos2dx_extension_AssetsManagerEx_getMaxConcurrentTask : Error processing arguments");
        return true;
    }
    SE_REPORT_ERROR("wrong number of arguments: %d, was expecting %d", (int)argc, 0);
    return false;
}
SE_BIND_FUNC(js_cocos2dx_extension_AssetsManagerEx_getMaxConcurrentTask)

static bool js_cocos2dx_extension_AssetsManagerEx_getTotalFiles(se::State& s)
{
    cocos2d::extension::AssetsManagerEx* cobj = (cocos2d::extension::AssetsManagerEx*)s.nativeThisObject();
    SE_PRECONDITION2(cobj, false, "js_cocos2dx_extension_AssetsManagerEx_getTotalFiles : Invalid Native Object");
    const auto& args = s.args();
    size_t argc = args.size();
    CC_UNUSED bool ok = true;
    if (argc == 0) {
        int result = cobj->getTotalFiles();
        ok &= int32_to_seval(result, &s.rval());
        SE_PRECONDITION2(ok, false, "js_cocos2dx_extension_AssetsManagerEx_getTotalFiles : Error processing arguments");
        return true;
    }
    SE_REPORT_ERROR("wrong number of arguments: %d, was expecting %d", (int)argc, 0);
    return false;
}
SE_BIND_FUNC(js_cocos2dx_extension_AssetsManagerEx_getTotalFiles)

static bool js_cocos2dx_extension_AssetsManagerEx_loadRemoteManifest(se::State& s)
{
    cocos2d::extension::AssetsManagerEx* cobj = (cocos2d::extension::AssetsManagerEx*)s.nativeThisObject();
    SE_PRECONDITION2(cobj, false, "js_cocos2dx_extension_AssetsManagerEx_loadRemoteManifest : Invalid Native Object");
    const auto& args = s.args();
    size_t argc = args.size();
    CC_UNUSED bool ok = true;
    if (argc == 1) {
        cocos2d::extension::Manifest* arg0 = nullptr;
        ok &= seval_to_native_ptr(args[0], &arg0);
        SE_PRECONDITION2(ok, false, "js_cocos2dx_extension_AssetsManagerEx_loadRemoteManifest : Error processing arguments");
        bool result = cobj->loadRemoteManifest(arg0);
        ok &= boolean_to_seval(result, &s.rval());
        SE_PRECONDITION2(ok, false, "js_cocos2dx_extension_AssetsManagerEx_loadRemoteManifest : Error processing arguments");
        return true;
    }
    SE_REPORT_ERROR("wrong number of arguments: %d, was expecting %d", (int)argc, 1);
    return false;
}
SE_BIND_FUNC(js_cocos2dx_extension_AssetsManagerEx_loadRemoteManifest)

static bool js_cocos2dx_extension_AssetsManagerEx_checkUpdate(se::State& s)
{
    cocos2d::extension::AssetsManagerEx* cobj = (cocos2d::extension::AssetsManagerEx*)s.nativeThisObject();
    SE_PRECONDITION2(cobj, false, "js_cocos2dx_extension_AssetsManagerEx_checkUpdate : Invalid Native Object");
    const auto& args = s.args();
    size_t argc = args.size();
    if (argc == 0) {
        cobj->checkUpdate();
        return true;
    }
    SE_REPORT_ERROR("wrong number of arguments: %d, was expecting %d", (int)argc, 0);
    return false;
}
SE_BIND_FUNC(js_cocos2dx_extension_AssetsManagerEx_checkUpdate)

static bool js_cocos2dx_extension_AssetsManagerEx_getTotalBytes(se::State& s)
{
    cocos2d::extension::AssetsManagerEx* cobj = (cocos2d::extension::AssetsManagerEx*)s.nativeThisObject();
    SE_PRECONDITION2(cobj, false, "js_cocos2dx_extension_AssetsManagerEx_getTotalBytes : Invalid Native Object");
    const auto& args = s.args();
    size_t argc = args.size();
    CC_UNUSED bool ok = true;
    if (argc == 0) {
        double result = cobj->getTotalBytes();
        ok &= double_to_seval(result, &s.rval());
        SE_PRECONDITION2(ok, false, "js_cocos2dx_extension_AssetsManagerEx_getTotalBytes : Error processing arguments");
        return true;
    }
    SE_REPORT_ERROR("wrong number of arguments: %d, was expecting %d", (int)argc, 0);
    return false;
}
SE_BIND_FUNC(js_cocos2dx_extension_AssetsManagerEx_getTotalBytes)

static bool js_cocos2dx_extension_AssetsManagerEx_setVerifyCallback(se::State& s)
{
    cocos2d::extension::AssetsManagerEx* cobj = (cocos2d::extension::AssetsManagerEx*)s.nativeThisObject();
    SE_PRECONDITION2(cobj, false, "js_cocos2dx_extension_AssetsManagerEx_setVerifyCallback : Invalid Native Object");
    const auto& args = s.args();
    size_t argc = args.size();
    CC_UNUSED bool ok = true;
    if (argc == 1) {
        std::function<bool (const std::basic_string<char> &, cocos2d::extension::ManifestAsset)> arg0;
        do {
            if (args[0].isObject() && args[0].toObject()->isFunction())
            {
                se::Value jsThis(s.thisObject());
                se::Value jsFunc(args[0]);
                jsThis.toObject()->attachObject(jsFunc.toObject());
                auto lambda = [=](const std::basic_string<char> & larg0, cocos2d::extension::ManifestAsset larg1) -> bool {
                    se::ScriptEngine::getInstance()->clearException();
                    se::AutoHandleScope hs;
        
                    CC_UNUSED bool ok = true;
                    se::ValueArray args;
                    args.resize(2);
                    ok &= std_string_to_seval(larg0, &args[0]);
                    ok &= ManifestAsset_to_seval(larg1, &args[1]);
                    se::Value rval;
                    se::Object* thisObj = jsThis.isObject() ? jsThis.toObject() : nullptr;
                    se::Object* funcObj = jsFunc.toObject();
                    bool succeed = funcObj->call(args, thisObj, &rval);
                    if (!succeed) {
                        se::ScriptEngine::getInstance()->clearException();
                    }
                    bool result;
                    ok &= seval_to_boolean(rval, &result);
                    SE_PRECONDITION2(ok, result, "lambda function : Error processing return value with type bool");
                    return result;
                };
                arg0 = lambda;
            }
            else
            {
                arg0 = nullptr;
            }
        } while(false)
        ;
        SE_PRECONDITION2(ok, false, "js_cocos2dx_extension_AssetsManagerEx_setVerifyCallback : Error processing arguments");
        cobj->setVerifyCallback(arg0);
        return true;
    }
    SE_REPORT_ERROR("wrong number of arguments: %d, was expecting %d", (int)argc, 1);
    return false;
}
SE_BIND_FUNC(js_cocos2dx_extension_AssetsManagerEx_setVerifyCallback)

static bool js_cocos2dx_extension_AssetsManagerEx_getStoragePath(se::State& s)
{
    cocos2d::extension::AssetsManagerEx* cobj = (cocos2d::extension::AssetsManagerEx*)s.nativeThisObject();
    SE_PRECONDITION2(cobj, false, "js_cocos2dx_extension_AssetsManagerEx_getStoragePath : Invalid Native Object");
    const auto& args = s.args();
    size_t argc = args.size();
    CC_UNUSED bool ok = true;
    if (argc == 0) {
        const std::string& result = cobj->getStoragePath();
        ok &= std_string_to_seval(result, &s.rval());
        SE_PRECONDITION2(ok, false, "js_cocos2dx_extension_AssetsManagerEx_getStoragePath : Error processing arguments");
        return true;
    }
    SE_REPORT_ERROR("wrong number of arguments: %d, was expecting %d", (int)argc, 0);
    return false;
}
SE_BIND_FUNC(js_cocos2dx_extension_AssetsManagerEx_getStoragePath)

static bool js_cocos2dx_extension_AssetsManagerEx_update(se::State& s)
{
    cocos2d::extension::AssetsManagerEx* cobj = (cocos2d::extension::AssetsManagerEx*)s.nativeThisObject();
    SE_PRECONDITION2(cobj, false, "js_cocos2dx_extension_AssetsManagerEx_update : Invalid Native Object");
    const auto& args = s.args();
    size_t argc = args.size();
    if (argc == 0) {
        cobj->update();
        return true;
    }
    SE_REPORT_ERROR("wrong number of arguments: %d, was expecting %d", (int)argc, 0);
    return false;
}
SE_BIND_FUNC(js_cocos2dx_extension_AssetsManagerEx_update)

static bool js_cocos2dx_extension_AssetsManagerEx_setVersionCompareHandle(se::State& s)
{
    cocos2d::extension::AssetsManagerEx* cobj = (cocos2d::extension::AssetsManagerEx*)s.nativeThisObject();
    SE_PRECONDITION2(cobj, false, "js_cocos2dx_extension_AssetsManagerEx_setVersionCompareHandle : Invalid Native Object");
    const auto& args = s.args();
    size_t argc = args.size();
    CC_UNUSED bool ok = true;
    if (argc == 1) {
        std::function<int (const std::basic_string<char> &, const std::basic_string<char> &)> arg0;
        do {
            if (args[0].isObject() && args[0].toObject()->isFunction())
            {
                se::Value jsThis(s.thisObject());
                se::Value jsFunc(args[0]);
                jsThis.toObject()->attachObject(jsFunc.toObject());
                auto lambda = [=](const std::basic_string<char> & larg0, const std::basic_string<char> & larg1) -> int {
                    se::ScriptEngine::getInstance()->clearException();
                    se::AutoHandleScope hs;
        
                    CC_UNUSED bool ok = true;
                    se::ValueArray args;
                    args.resize(2);
                    ok &= std_string_to_seval(larg0, &args[0]);
                    ok &= std_string_to_seval(larg1, &args[1]);
                    se::Value rval;
                    se::Object* thisObj = jsThis.isObject() ? jsThis.toObject() : nullptr;
                    se::Object* funcObj = jsFunc.toObject();
                    bool succeed = funcObj->call(args, thisObj, &rval);
                    if (!succeed) {
                        se::ScriptEngine::getInstance()->clearException();
                    }
                    int result;
                    ok &= seval_to_int32(rval, (int32_t*)&result);
                    SE_PRECONDITION2(ok, result, "lambda function : Error processing return value with type int");
                    return result;
                };
                arg0 = lambda;
            }
            else
            {
                arg0 = nullptr;
            }
        } while(false)
        ;
        SE_PRECONDITION2(ok, false, "js_cocos2dx_extension_AssetsManagerEx_setVersionCompareHandle : Error processing arguments");
        cobj->setVersionCompareHandle(arg0);
        return true;
    }
    SE_REPORT_ERROR("wrong number of arguments: %d, was expecting %d", (int)argc, 1);
    return false;
}
SE_BIND_FUNC(js_cocos2dx_extension_AssetsManagerEx_setVersionCompareHandle)

static bool js_cocos2dx_extension_AssetsManagerEx_setMaxConcurrentTask(se::State& s)
{
    cocos2d::extension::AssetsManagerEx* cobj = (cocos2d::extension::AssetsManagerEx*)s.nativeThisObject();
    SE_PRECONDITION2(cobj, false, "js_cocos2dx_extension_AssetsManagerEx_setMaxConcurrentTask : Invalid Native Object");
    const auto& args = s.args();
    size_t argc = args.size();
    CC_UNUSED bool ok = true;
    if (argc == 1) {
        int arg0 = 0;
        ok &= seval_to_int32(args[0], (int32_t*)&arg0);
        SE_PRECONDITION2(ok, false, "js_cocos2dx_extension_AssetsManagerEx_setMaxConcurrentTask : Error processing arguments");
        cobj->setMaxConcurrentTask(arg0);
        return true;
    }
    SE_REPORT_ERROR("wrong number of arguments: %d, was expecting %d", (int)argc, 1);
    return false;
}
SE_BIND_FUNC(js_cocos2dx_extension_AssetsManagerEx_setMaxConcurrentTask)

static bool js_cocos2dx_extension_AssetsManagerEx_getDownloadedBytes(se::State& s)
{
    cocos2d::extension::AssetsManagerEx* cobj = (cocos2d::extension::AssetsManagerEx*)s.nativeThisObject();
    SE_PRECONDITION2(cobj, false, "js_cocos2dx_extension_AssetsManagerEx_getDownloadedBytes : Invalid Native Object");
    const auto& args = s.args();
    size_t argc = args.size();
    CC_UNUSED bool ok = true;
    if (argc == 0) {
        double result = cobj->getDownloadedBytes();
        ok &= double_to_seval(result, &s.rval());
        SE_PRECONDITION2(ok, false, "js_cocos2dx_extension_AssetsManagerEx_getDownloadedBytes : Error processing arguments");
        return true;
    }
    SE_REPORT_ERROR("wrong number of arguments: %d, was expecting %d", (int)argc, 0);
    return false;
}
SE_BIND_FUNC(js_cocos2dx_extension_AssetsManagerEx_getDownloadedBytes)

static bool js_cocos2dx_extension_AssetsManagerEx_getLocalManifest(se::State& s)
{
    cocos2d::extension::AssetsManagerEx* cobj = (cocos2d::extension::AssetsManagerEx*)s.nativeThisObject();
    SE_PRECONDITION2(cobj, false, "js_cocos2dx_extension_AssetsManagerEx_getLocalManifest : Invalid Native Object");
    const auto& args = s.args();
    size_t argc = args.size();
    CC_UNUSED bool ok = true;
    if (argc == 0) {
        const cocos2d::extension::Manifest* result = cobj->getLocalManifest();
        ok &= native_ptr_to_seval<cocos2d::extension::Manifest>((cocos2d::extension::Manifest*)result, &s.rval());
        SE_PRECONDITION2(ok, false, "js_cocos2dx_extension_AssetsManagerEx_getLocalManifest : Error processing arguments");
        return true;
    }
    SE_REPORT_ERROR("wrong number of arguments: %d, was expecting %d", (int)argc, 0);
    return false;
}
SE_BIND_FUNC(js_cocos2dx_extension_AssetsManagerEx_getLocalManifest)

static bool js_cocos2dx_extension_AssetsManagerEx_loadLocalManifest(se::State& s)
{
    CC_UNUSED bool ok = true;
    cocos2d::extension::AssetsManagerEx* cobj = (cocos2d::extension::AssetsManagerEx*)s.nativeThisObject();
    SE_PRECONDITION2( cobj, false, "js_cocos2dx_extension_AssetsManagerEx_loadLocalManifest : Invalid Native Object");
    const auto& args = s.args();
    size_t argc = args.size();
    do {
        if (argc == 1) {
            std::string arg0;
            ok &= seval_to_std_string(args[0], &arg0);
            if (!ok) { ok = true; break; }
            bool result = cobj->loadLocalManifest(arg0);
            ok &= boolean_to_seval(result, &s.rval());
            SE_PRECONDITION2(ok, false, "js_cocos2dx_extension_AssetsManagerEx_loadLocalManifest : Error processing arguments");
            return true;
        }
    } while(false);

    do {
        if (argc == 2) {
            cocos2d::extension::Manifest* arg0 = nullptr;
            ok &= seval_to_native_ptr(args[0], &arg0);
            if (!ok) { ok = true; break; }
            std::string arg1;
            ok &= seval_to_std_string(args[1], &arg1);
            if (!ok) { ok = true; break; }
            bool result = cobj->loadLocalManifest(arg0, arg1);
            ok &= boolean_to_seval(result, &s.rval());
            SE_PRECONDITION2(ok, false, "js_cocos2dx_extension_AssetsManagerEx_loadLocalManifest : Error processing arguments");
            return true;
        }
    } while(false);

    SE_REPORT_ERROR("wrong number of arguments: %d", (int)argc);
    return false;
}
SE_BIND_FUNC(js_cocos2dx_extension_AssetsManagerEx_loadLocalManifest)

static bool js_cocos2dx_extension_AssetsManagerEx_getRemoteManifest(se::State& s)
{
    cocos2d::extension::AssetsManagerEx* cobj = (cocos2d::extension::AssetsManagerEx*)s.nativeThisObject();
    SE_PRECONDITION2(cobj, false, "js_cocos2dx_extension_AssetsManagerEx_getRemoteManifest : Invalid Native Object");
    const auto& args = s.args();
    size_t argc = args.size();
    CC_UNUSED bool ok = true;
    if (argc == 0) {
        const cocos2d::extension::Manifest* result = cobj->getRemoteManifest();
        ok &= native_ptr_to_seval<cocos2d::extension::Manifest>((cocos2d::extension::Manifest*)result, &s.rval());
        SE_PRECONDITION2(ok, false, "js_cocos2dx_extension_AssetsManagerEx_getRemoteManifest : Error processing arguments");
        return true;
    }
    SE_REPORT_ERROR("wrong number of arguments: %d, was expecting %d", (int)argc, 0);
    return false;
}
SE_BIND_FUNC(js_cocos2dx_extension_AssetsManagerEx_getRemoteManifest)

static bool js_cocos2dx_extension_AssetsManagerEx_prepareUpdate(se::State& s)
{
    cocos2d::extension::AssetsManagerEx* cobj = (cocos2d::extension::AssetsManagerEx*)s.nativeThisObject();
    SE_PRECONDITION2(cobj, false, "js_cocos2dx_extension_AssetsManagerEx_prepareUpdate : Invalid Native Object");
    const auto& args = s.args();
    size_t argc = args.size();
    if (argc == 0) {
        cobj->prepareUpdate();
        return true;
    }
    SE_REPORT_ERROR("wrong number of arguments: %d, was expecting %d", (int)argc, 0);
    return false;
}
SE_BIND_FUNC(js_cocos2dx_extension_AssetsManagerEx_prepareUpdate)

static bool js_cocos2dx_extension_AssetsManagerEx_downloadFailedAssets(se::State& s)
{
    cocos2d::extension::AssetsManagerEx* cobj = (cocos2d::extension::AssetsManagerEx*)s.nativeThisObject();
    SE_PRECONDITION2(cobj, false, "js_cocos2dx_extension_AssetsManagerEx_downloadFailedAssets : Invalid Native Object");
    const auto& args = s.args();
    size_t argc = args.size();
    if (argc == 0) {
        cobj->downloadFailedAssets();
        return true;
    }
    SE_REPORT_ERROR("wrong number of arguments: %d, was expecting %d", (int)argc, 0);
    return false;
}
SE_BIND_FUNC(js_cocos2dx_extension_AssetsManagerEx_downloadFailedAssets)

static bool js_cocos2dx_extension_AssetsManagerEx_isResuming(se::State& s)
{
    cocos2d::extension::AssetsManagerEx* cobj = (cocos2d::extension::AssetsManagerEx*)s.nativeThisObject();
    SE_PRECONDITION2(cobj, false, "js_cocos2dx_extension_AssetsManagerEx_isResuming : Invalid Native Object");
    const auto& args = s.args();
    size_t argc = args.size();
    CC_UNUSED bool ok = true;
    if (argc == 0) {
        bool result = cobj->isResuming();
        ok &= boolean_to_seval(result, &s.rval());
        SE_PRECONDITION2(ok, false, "js_cocos2dx_extension_AssetsManagerEx_isResuming : Error processing arguments");
        return true;
    }
    SE_REPORT_ERROR("wrong number of arguments: %d, was expecting %d", (int)argc, 0);
    return false;
}
SE_BIND_FUNC(js_cocos2dx_extension_AssetsManagerEx_isResuming)

static bool js_cocos2dx_extension_AssetsManagerEx_create(se::State& s)
{
    const auto& args = s.args();
    size_t argc = args.size();
    CC_UNUSED bool ok = true;
    if (argc == 2) {
        std::string arg0;
        std::string arg1;
        ok &= seval_to_std_string(args[0], &arg0);
        ok &= seval_to_std_string(args[1], &arg1);
        SE_PRECONDITION2(ok, false, "js_cocos2dx_extension_AssetsManagerEx_create : Error processing arguments");
        auto result = cocos2d::extension::AssetsManagerEx::create(arg0, arg1);
        result->retain();
        auto obj = se::Object::createObjectWithClass(__jsb_cocos2d_extension_AssetsManagerEx_class);
        obj->setPrivateData(result);
        s.rval().setObject(obj);
        return true;
    }
    SE_REPORT_ERROR("wrong number of arguments: %d, was expecting %d", (int)argc, 2);
    return false;
}
SE_BIND_FUNC(js_cocos2dx_extension_AssetsManagerEx_create)

SE_DECLARE_FINALIZE_FUNC(js_cocos2d_extension_AssetsManagerEx_finalize)

static bool js_cocos2dx_extension_AssetsManagerEx_constructor(se::State& s)
{
    CC_UNUSED bool ok = true;
    const auto& args = s.args();
    size_t argc = args.size();
    do {
        if (argc == 3) {
            std::string arg0;
            ok &= seval_to_std_string(args[0], &arg0);
            if (!ok) { ok = true; break; }
            std::string arg1;
            ok &= seval_to_std_string(args[1], &arg1);
            if (!ok) { ok = true; break; }
            std::function<int (const std::basic_string<char> &, const std::basic_string<char> &)> arg2;
            do {
                if (args[2].isObject() && args[2].toObject()->isFunction())
                {
                    se::Value jsThis(s.thisObject());
                    se::Value jsFunc(args[2]);
                    jsThis.toObject()->attachObject(jsFunc.toObject());
                    auto lambda = [=](const std::basic_string<char> & larg0, const std::basic_string<char> & larg1) -> int {
                        se::ScriptEngine::getInstance()->clearException();
                        se::AutoHandleScope hs;
            
                        CC_UNUSED bool ok = true;
                        se::ValueArray args;
                        args.resize(2);
                        ok &= std_string_to_seval(larg0, &args[0]);
                        ok &= std_string_to_seval(larg1, &args[1]);
                        se::Value rval;
                        se::Object* thisObj = jsThis.isObject() ? jsThis.toObject() : nullptr;
                        se::Object* funcObj = jsFunc.toObject();
                        bool succeed = funcObj->call(args, thisObj, &rval);
                        if (!succeed) {
                            se::ScriptEngine::getInstance()->clearException();
                        }
                        int result;
                        ok &= seval_to_int32(rval, (int32_t*)&result);
                        SE_PRECONDITION2(ok, result, "lambda function : Error processing return value with type int");
                        return result;
                    };
                    arg2 = lambda;
                }
                else
                {
                    arg2 = nullptr;
                }
            } while(false)
            ;
            if (!ok) { ok = true; break; }
            cocos2d::extension::AssetsManagerEx* cobj = new (std::nothrow) cocos2d::extension::AssetsManagerEx(arg0, arg1, arg2);
            s.thisObject()->setPrivateData(cobj);
            return true;
        }
    } while(false);
    do {
        if (argc == 2) {
            std::string arg0;
            ok &= seval_to_std_string(args[0], &arg0);
            if (!ok) { ok = true; break; }
            std::string arg1;
            ok &= seval_to_std_string(args[1], &arg1);
            if (!ok) { ok = true; break; }
            cocos2d::extension::AssetsManagerEx* cobj = new (std::nothrow) cocos2d::extension::AssetsManagerEx(arg0, arg1);
            s.thisObject()->setPrivateData(cobj);
            return true;
        }
    } while(false);
    SE_REPORT_ERROR("wrong number of arguments: %d", (int)argc);
    return false;
}
SE_BIND_CTOR(js_cocos2dx_extension_AssetsManagerEx_constructor, __jsb_cocos2d_extension_AssetsManagerEx_class, js_cocos2d_extension_AssetsManagerEx_finalize)




static bool js_cocos2d_extension_AssetsManagerEx_finalize(se::State& s)
{
    CCLOG("jsbindings: finalizing JS object %p (cocos2d::extension::AssetsManagerEx)", s.nativeThisObject());
    cocos2d::extension::AssetsManagerEx* cobj = (cocos2d::extension::AssetsManagerEx*)s.nativeThisObject();
    if (cobj->getReferenceCount() == 1)
        cobj->autorelease();
    else
        cobj->release();
    return true;
}
SE_BIND_FINALIZE_FUNC(js_cocos2d_extension_AssetsManagerEx_finalize)

bool js_register_cocos2dx_extension_AssetsManagerEx(se::Object* obj)
{
    auto cls = se::Class::create("AssetsManager", obj, nullptr, _SE(js_cocos2dx_extension_AssetsManagerEx_constructor));

    cls->defineFunction("getDownloadedFiles", _SE(js_cocos2dx_extension_AssetsManagerEx_getDownloadedFiles));
    cls->defineFunction("getState", _SE(js_cocos2dx_extension_AssetsManagerEx_getState));
    cls->defineFunction("getMaxConcurrentTask", _SE(js_cocos2dx_extension_AssetsManagerEx_getMaxConcurrentTask));
    cls->defineFunction("getTotalFiles", _SE(js_cocos2dx_extension_AssetsManagerEx_getTotalFiles));
    cls->defineFunction("loadRemoteManifest", _SE(js_cocos2dx_extension_AssetsManagerEx_loadRemoteManifest));
    cls->defineFunction("checkUpdate", _SE(js_cocos2dx_extension_AssetsManagerEx_checkUpdate));
    cls->defineFunction("getTotalBytes", _SE(js_cocos2dx_extension_AssetsManagerEx_getTotalBytes));
    cls->defineFunction("setVerifyCallback", _SE(js_cocos2dx_extension_AssetsManagerEx_setVerifyCallback));
    cls->defineFunction("getStoragePath", _SE(js_cocos2dx_extension_AssetsManagerEx_getStoragePath));
    cls->defineFunction("update", _SE(js_cocos2dx_extension_AssetsManagerEx_update));
    cls->defineFunction("setVersionCompareHandle", _SE(js_cocos2dx_extension_AssetsManagerEx_setVersionCompareHandle));
    cls->defineFunction("setMaxConcurrentTask", _SE(js_cocos2dx_extension_AssetsManagerEx_setMaxConcurrentTask));
    cls->defineFunction("getDownloadedBytes", _SE(js_cocos2dx_extension_AssetsManagerEx_getDownloadedBytes));
    cls->defineFunction("getLocalManifest", _SE(js_cocos2dx_extension_AssetsManagerEx_getLocalManifest));
    cls->defineFunction("loadLocalManifest", _SE(js_cocos2dx_extension_AssetsManagerEx_loadLocalManifest));
    cls->defineFunction("getRemoteManifest", _SE(js_cocos2dx_extension_AssetsManagerEx_getRemoteManifest));
    cls->defineFunction("prepareUpdate", _SE(js_cocos2dx_extension_AssetsManagerEx_prepareUpdate));
    cls->defineFunction("downloadFailedAssets", _SE(js_cocos2dx_extension_AssetsManagerEx_downloadFailedAssets));
    cls->defineFunction("isResuming", _SE(js_cocos2dx_extension_AssetsManagerEx_isResuming));
    cls->defineStaticFunction("create", _SE(js_cocos2dx_extension_AssetsManagerEx_create));
    cls->defineFinalizeFunction(_SE(js_cocos2d_extension_AssetsManagerEx_finalize));
    cls->install();
    JSBClassType::registerClass<cocos2d::extension::AssetsManagerEx>(cls);

    __jsb_cocos2d_extension_AssetsManagerEx_proto = cls->getProto();
    __jsb_cocos2d_extension_AssetsManagerEx_class = cls;

    se::ScriptEngine::getInstance()->clearException();
    return true;
}

se::Object* __jsb_cocos2d_extension_EventListenerAssetsManagerEx_proto = nullptr;
se::Class* __jsb_cocos2d_extension_EventListenerAssetsManagerEx_class = nullptr;

static bool js_cocos2dx_extension_EventListenerAssetsManagerEx_init(se::State& s)
{
    cocos2d::extension::EventListenerAssetsManagerEx* cobj = (cocos2d::extension::EventListenerAssetsManagerEx*)s.nativeThisObject();
    SE_PRECONDITION2(cobj, false, "js_cocos2dx_extension_EventListenerAssetsManagerEx_init : Invalid Native Object");
    const auto& args = s.args();
    size_t argc = args.size();
    CC_UNUSED bool ok = true;
    if (argc == 2) {
        const cocos2d::extension::AssetsManagerEx* arg0 = nullptr;
        std::function<void (cocos2d::extension::EventAssetsManagerEx *)> arg1;
        ok &= seval_to_native_ptr(args[0], &arg0);
        do {
            if (args[1].isObject() && args[1].toObject()->isFunction())
            {
                se::Value jsThis(s.thisObject());
                se::Value jsFunc(args[1]);
                jsThis.toObject()->attachObject(jsFunc.toObject());
                auto lambda = [=](cocos2d::extension::EventAssetsManagerEx* larg0) -> void {
                    se::ScriptEngine::getInstance()->clearException();
                    se::AutoHandleScope hs;
        
                    CC_UNUSED bool ok = true;
                    se::ValueArray args;
                    args.resize(1);
                    ok &= native_ptr_to_seval<cocos2d::extension::EventAssetsManagerEx>((cocos2d::extension::EventAssetsManagerEx*)larg0, &args[0]);
                    se::Value rval;
                    se::Object* thisObj = jsThis.isObject() ? jsThis.toObject() : nullptr;
                    se::Object* funcObj = jsFunc.toObject();
                    bool succeed = funcObj->call(args, thisObj, &rval);
                    if (!succeed) {
                        se::ScriptEngine::getInstance()->clearException();
                    }
                };
                arg1 = lambda;
            }
            else
            {
                arg1 = nullptr;
            }
        } while(false)
        ;
        SE_PRECONDITION2(ok, false, "js_cocos2dx_extension_EventListenerAssetsManagerEx_init : Error processing arguments");
        bool result = cobj->init(arg0, arg1);
        ok &= boolean_to_seval(result, &s.rval());
        SE_PRECONDITION2(ok, false, "js_cocos2dx_extension_EventListenerAssetsManagerEx_init : Error processing arguments");
        return true;
    }
    SE_REPORT_ERROR("wrong number of arguments: %d, was expecting %d", (int)argc, 2);
    return false;
}
SE_BIND_FUNC(js_cocos2dx_extension_EventListenerAssetsManagerEx_init)

static bool js_cocos2dx_extension_EventListenerAssetsManagerEx_create(se::State& s)
{
    const auto& args = s.args();
    size_t argc = args.size();
    CC_UNUSED bool ok = true;
    if (argc == 2) {
        cocos2d::extension::AssetsManagerEx* arg0 = nullptr;
        std::function<void (cocos2d::extension::EventAssetsManagerEx *)> arg1;
        ok &= seval_to_native_ptr(args[0], &arg0);
        do {
            if (args[1].isObject() && args[1].toObject()->isFunction())
            {
                se::Value jsThis(s.thisObject());
                se::Value jsFunc(args[1]);
                jsFunc.toObject()->root();
                auto lambda = [=](cocos2d::extension::EventAssetsManagerEx* larg0) -> void {
                    se::ScriptEngine::getInstance()->clearException();
                    se::AutoHandleScope hs;
        
                    CC_UNUSED bool ok = true;
                    se::ValueArray args;
                    args.resize(1);
                    ok &= native_ptr_to_seval<cocos2d::extension::EventAssetsManagerEx>((cocos2d::extension::EventAssetsManagerEx*)larg0, &args[0]);
                    se::Value rval;
                    se::Object* thisObj = jsThis.isObject() ? jsThis.toObject() : nullptr;
                    se::Object* funcObj = jsFunc.toObject();
                    bool succeed = funcObj->call(args, thisObj, &rval);
                    if (!succeed) {
                        se::ScriptEngine::getInstance()->clearException();
                    }
                };
                arg1 = lambda;
            }
            else
            {
                arg1 = nullptr;
            }
        } while(false)
        ;
        SE_PRECONDITION2(ok, false, "js_cocos2dx_extension_EventListenerAssetsManagerEx_create : Error processing arguments");
        auto result = cocos2d::extension::EventListenerAssetsManagerEx::create(arg0, arg1);
        result->retain();
        auto obj = se::Object::createObjectWithClass(__jsb_cocos2d_extension_EventListenerAssetsManagerEx_class);
        obj->setPrivateData(result);
        s.rval().setObject(obj);
        return true;
    }
    SE_REPORT_ERROR("wrong number of arguments: %d, was expecting %d", (int)argc, 2);
    return false;
}
SE_BIND_FUNC(js_cocos2dx_extension_EventListenerAssetsManagerEx_create)

SE_DECLARE_FINALIZE_FUNC(js_cocos2d_extension_EventListenerAssetsManagerEx_finalize)

static bool js_cocos2dx_extension_EventListenerAssetsManagerEx_constructor(se::State& s)
{
    cocos2d::extension::EventListenerAssetsManagerEx* cobj = new (std::nothrow) cocos2d::extension::EventListenerAssetsManagerEx();
    s.thisObject()->setPrivateData(cobj);
    return true;
}
SE_BIND_CTOR(js_cocos2dx_extension_EventListenerAssetsManagerEx_constructor, __jsb_cocos2d_extension_EventListenerAssetsManagerEx_class, js_cocos2d_extension_EventListenerAssetsManagerEx_finalize)



extern se::Object* __jsb_cocos2d_EventListenerCustom_proto;

static bool js_cocos2d_extension_EventListenerAssetsManagerEx_finalize(se::State& s)
{
    CCLOG("jsbindings: finalizing JS object %p (cocos2d::extension::EventListenerAssetsManagerEx)", s.nativeThisObject());
    cocos2d::extension::EventListenerAssetsManagerEx* cobj = (cocos2d::extension::EventListenerAssetsManagerEx*)s.nativeThisObject();
    if (cobj->getReferenceCount() == 1)
        cobj->autorelease();
    else
        cobj->release();
    return true;
}
SE_BIND_FINALIZE_FUNC(js_cocos2d_extension_EventListenerAssetsManagerEx_finalize)

bool js_register_cocos2dx_extension_EventListenerAssetsManagerEx(se::Object* obj)
{
    auto cls = se::Class::create("EventListenerAssetsManager", obj, __jsb_cocos2d_EventListenerCustom_proto, _SE(js_cocos2dx_extension_EventListenerAssetsManagerEx_constructor));

    cls->defineFunction("init", _SE(js_cocos2dx_extension_EventListenerAssetsManagerEx_init));
    cls->defineStaticFunction("create", _SE(js_cocos2dx_extension_EventListenerAssetsManagerEx_create));
    cls->defineFinalizeFunction(_SE(js_cocos2d_extension_EventListenerAssetsManagerEx_finalize));
    cls->install();
    JSBClassType::registerClass<cocos2d::extension::EventListenerAssetsManagerEx>(cls);

    __jsb_cocos2d_extension_EventListenerAssetsManagerEx_proto = cls->getProto();
    __jsb_cocos2d_extension_EventListenerAssetsManagerEx_class = cls;

    se::ScriptEngine::getInstance()->clearException();
    return true;
}

<<<<<<< HEAD
se::Object* __jsb_cocos2d_extension_Control_proto = nullptr;
se::Class* __jsb_cocos2d_extension_Control_class = nullptr;

static bool js_cocos2dx_extension_Control_setEnabled(se::State& s)
{
    cocos2d::extension::Control* cobj = (cocos2d::extension::Control*)s.nativeThisObject();
    SE_PRECONDITION2(cobj, false, "js_cocos2dx_extension_Control_setEnabled : Invalid Native Object");
    const auto& args = s.args();
    size_t argc = args.size();
    CC_UNUSED bool ok = true;
    if (argc == 1) {
        bool arg0;
        ok &= seval_to_boolean(args[0], &arg0);
        SE_PRECONDITION2(ok, false, "js_cocos2dx_extension_Control_setEnabled : Error processing arguments");
        cobj->setEnabled(arg0);
        return true;
    }
    SE_REPORT_ERROR("wrong number of arguments: %d, was expecting %d", (int)argc, 1);
    return false;
}
SE_BIND_FUNC(js_cocos2dx_extension_Control_setEnabled)

static bool js_cocos2dx_extension_Control_getState(se::State& s)
{
    cocos2d::extension::Control* cobj = (cocos2d::extension::Control*)s.nativeThisObject();
    SE_PRECONDITION2(cobj, false, "js_cocos2dx_extension_Control_getState : Invalid Native Object");
    const auto& args = s.args();
    size_t argc = args.size();
    CC_UNUSED bool ok = true;
    if (argc == 0) {
        int result = (int)cobj->getState();
        ok &= int32_to_seval(result, &s.rval());
        SE_PRECONDITION2(ok, false, "js_cocos2dx_extension_Control_getState : Error processing arguments");
        return true;
    }
    SE_REPORT_ERROR("wrong number of arguments: %d, was expecting %d", (int)argc, 0);
    return false;
}
SE_BIND_FUNC(js_cocos2dx_extension_Control_getState)

static bool js_cocos2dx_extension_Control_sendActionsForControlEvents(se::State& s)
{
    cocos2d::extension::Control* cobj = (cocos2d::extension::Control*)s.nativeThisObject();
    SE_PRECONDITION2(cobj, false, "js_cocos2dx_extension_Control_sendActionsForControlEvents : Invalid Native Object");
    const auto& args = s.args();
    size_t argc = args.size();
    CC_UNUSED bool ok = true;
    if (argc == 1) {
        cocos2d::extension::Control::EventType arg0;
        ok &= seval_to_int32(args[0], (int32_t*)&arg0);
        SE_PRECONDITION2(ok, false, "js_cocos2dx_extension_Control_sendActionsForControlEvents : Error processing arguments");
        cobj->sendActionsForControlEvents(arg0);
        return true;
    }
    SE_REPORT_ERROR("wrong number of arguments: %d, was expecting %d", (int)argc, 1);
    return false;
}
SE_BIND_FUNC(js_cocos2dx_extension_Control_sendActionsForControlEvents)

static bool js_cocos2dx_extension_Control_setSelected(se::State& s)
{
    cocos2d::extension::Control* cobj = (cocos2d::extension::Control*)s.nativeThisObject();
    SE_PRECONDITION2(cobj, false, "js_cocos2dx_extension_Control_setSelected : Invalid Native Object");
    const auto& args = s.args();
    size_t argc = args.size();
    CC_UNUSED bool ok = true;
    if (argc == 1) {
        bool arg0;
        ok &= seval_to_boolean(args[0], &arg0);
        SE_PRECONDITION2(ok, false, "js_cocos2dx_extension_Control_setSelected : Error processing arguments");
        cobj->setSelected(arg0);
        return true;
    }
    SE_REPORT_ERROR("wrong number of arguments: %d, was expecting %d", (int)argc, 1);
    return false;
}
SE_BIND_FUNC(js_cocos2dx_extension_Control_setSelected)

static bool js_cocos2dx_extension_Control_isEnabled(se::State& s)
{
    cocos2d::extension::Control* cobj = (cocos2d::extension::Control*)s.nativeThisObject();
    SE_PRECONDITION2(cobj, false, "js_cocos2dx_extension_Control_isEnabled : Invalid Native Object");
    const auto& args = s.args();
    size_t argc = args.size();
    CC_UNUSED bool ok = true;
    if (argc == 0) {
        bool result = cobj->isEnabled();
        ok &= boolean_to_seval(result, &s.rval());
        SE_PRECONDITION2(ok, false, "js_cocos2dx_extension_Control_isEnabled : Error processing arguments");
        return true;
    }
    SE_REPORT_ERROR("wrong number of arguments: %d, was expecting %d", (int)argc, 0);
    return false;
}
SE_BIND_FUNC(js_cocos2dx_extension_Control_isEnabled)

static bool js_cocos2dx_extension_Control_needsLayout(se::State& s)
{
    cocos2d::extension::Control* cobj = (cocos2d::extension::Control*)s.nativeThisObject();
    SE_PRECONDITION2(cobj, false, "js_cocos2dx_extension_Control_needsLayout : Invalid Native Object");
    const auto& args = s.args();
    size_t argc = args.size();
    if (argc == 0) {
        cobj->needsLayout();
        return true;
    }
    SE_REPORT_ERROR("wrong number of arguments: %d, was expecting %d", (int)argc, 0);
    return false;
}
SE_BIND_FUNC(js_cocos2dx_extension_Control_needsLayout)

static bool js_cocos2dx_extension_Control_hasVisibleParents(se::State& s)
{
    cocos2d::extension::Control* cobj = (cocos2d::extension::Control*)s.nativeThisObject();
    SE_PRECONDITION2(cobj, false, "js_cocos2dx_extension_Control_hasVisibleParents : Invalid Native Object");
    const auto& args = s.args();
    size_t argc = args.size();
    CC_UNUSED bool ok = true;
    if (argc == 0) {
        bool result = cobj->hasVisibleParents();
        ok &= boolean_to_seval(result, &s.rval());
        SE_PRECONDITION2(ok, false, "js_cocos2dx_extension_Control_hasVisibleParents : Error processing arguments");
        return true;
    }
    SE_REPORT_ERROR("wrong number of arguments: %d, was expecting %d", (int)argc, 0);
    return false;
}
SE_BIND_FUNC(js_cocos2dx_extension_Control_hasVisibleParents)

static bool js_cocos2dx_extension_Control_isSelected(se::State& s)
{
    cocos2d::extension::Control* cobj = (cocos2d::extension::Control*)s.nativeThisObject();
    SE_PRECONDITION2(cobj, false, "js_cocos2dx_extension_Control_isSelected : Invalid Native Object");
    const auto& args = s.args();
    size_t argc = args.size();
    CC_UNUSED bool ok = true;
    if (argc == 0) {
        bool result = cobj->isSelected();
        ok &= boolean_to_seval(result, &s.rval());
        SE_PRECONDITION2(ok, false, "js_cocos2dx_extension_Control_isSelected : Error processing arguments");
        return true;
    }
    SE_REPORT_ERROR("wrong number of arguments: %d, was expecting %d", (int)argc, 0);
    return false;
}
SE_BIND_FUNC(js_cocos2dx_extension_Control_isSelected)

static bool js_cocos2dx_extension_Control_isTouchInside(se::State& s)
{
    cocos2d::extension::Control* cobj = (cocos2d::extension::Control*)s.nativeThisObject();
    SE_PRECONDITION2(cobj, false, "js_cocos2dx_extension_Control_isTouchInside : Invalid Native Object");
    const auto& args = s.args();
    size_t argc = args.size();
    CC_UNUSED bool ok = true;
    if (argc == 1) {
        cocos2d::Touch* arg0 = nullptr;
        ok &= seval_to_native_ptr(args[0], &arg0);
        SE_PRECONDITION2(ok, false, "js_cocos2dx_extension_Control_isTouchInside : Error processing arguments");
        bool result = cobj->isTouchInside(arg0);
        ok &= boolean_to_seval(result, &s.rval());
        SE_PRECONDITION2(ok, false, "js_cocos2dx_extension_Control_isTouchInside : Error processing arguments");
        return true;
    }
    SE_REPORT_ERROR("wrong number of arguments: %d, was expecting %d", (int)argc, 1);
    return false;
}
SE_BIND_FUNC(js_cocos2dx_extension_Control_isTouchInside)

static bool js_cocos2dx_extension_Control_setHighlighted(se::State& s)
{
    cocos2d::extension::Control* cobj = (cocos2d::extension::Control*)s.nativeThisObject();
    SE_PRECONDITION2(cobj, false, "js_cocos2dx_extension_Control_setHighlighted : Invalid Native Object");
    const auto& args = s.args();
    size_t argc = args.size();
    CC_UNUSED bool ok = true;
    if (argc == 1) {
        bool arg0;
        ok &= seval_to_boolean(args[0], &arg0);
        SE_PRECONDITION2(ok, false, "js_cocos2dx_extension_Control_setHighlighted : Error processing arguments");
        cobj->setHighlighted(arg0);
        return true;
    }
    SE_REPORT_ERROR("wrong number of arguments: %d, was expecting %d", (int)argc, 1);
    return false;
}
SE_BIND_FUNC(js_cocos2dx_extension_Control_setHighlighted)

static bool js_cocos2dx_extension_Control_getTouchLocation(se::State& s)
{
    cocos2d::extension::Control* cobj = (cocos2d::extension::Control*)s.nativeThisObject();
    SE_PRECONDITION2(cobj, false, "js_cocos2dx_extension_Control_getTouchLocation : Invalid Native Object");
    const auto& args = s.args();
    size_t argc = args.size();
    CC_UNUSED bool ok = true;
    if (argc == 1) {
        cocos2d::Touch* arg0 = nullptr;
        ok &= seval_to_native_ptr(args[0], &arg0);
        SE_PRECONDITION2(ok, false, "js_cocos2dx_extension_Control_getTouchLocation : Error processing arguments");
        cocos2d::Vec2 result = cobj->getTouchLocation(arg0);
        ok &= Vec2_to_seval(result, &s.rval());
        SE_PRECONDITION2(ok, false, "js_cocos2dx_extension_Control_getTouchLocation : Error processing arguments");
        return true;
    }
    SE_REPORT_ERROR("wrong number of arguments: %d, was expecting %d", (int)argc, 1);
    return false;
}
SE_BIND_FUNC(js_cocos2dx_extension_Control_getTouchLocation)

static bool js_cocos2dx_extension_Control_isHighlighted(se::State& s)
{
    cocos2d::extension::Control* cobj = (cocos2d::extension::Control*)s.nativeThisObject();
    SE_PRECONDITION2(cobj, false, "js_cocos2dx_extension_Control_isHighlighted : Invalid Native Object");
    const auto& args = s.args();
    size_t argc = args.size();
    CC_UNUSED bool ok = true;
    if (argc == 0) {
        bool result = cobj->isHighlighted();
        ok &= boolean_to_seval(result, &s.rval());
        SE_PRECONDITION2(ok, false, "js_cocos2dx_extension_Control_isHighlighted : Error processing arguments");
        return true;
    }
    SE_REPORT_ERROR("wrong number of arguments: %d, was expecting %d", (int)argc, 0);
    return false;
}
SE_BIND_FUNC(js_cocos2dx_extension_Control_isHighlighted)

static bool js_cocos2dx_extension_Control_create(se::State& s)
{
    const auto& args = s.args();
    size_t argc = args.size();
    CC_UNUSED bool ok = true;
    if (argc == 0) {
        auto result = cocos2d::extension::Control::create();
        result->retain();
        auto obj = se::Object::createObjectWithClass(__jsb_cocos2d_extension_Control_class);
        obj->setPrivateData(result);
        s.rval().setObject(obj);
        return true;
    }
    SE_REPORT_ERROR("wrong number of arguments: %d, was expecting %d", (int)argc, 0);
    return false;
}
SE_BIND_FUNC(js_cocos2dx_extension_Control_create)

SE_DECLARE_FINALIZE_FUNC(js_cocos2d_extension_Control_finalize)

static bool js_cocos2dx_extension_Control_constructor(se::State& s)
{
    cocos2d::extension::Control* cobj = new (std::nothrow) cocos2d::extension::Control();
    s.thisObject()->setPrivateData(cobj);
    return true;
}
SE_BIND_CTOR(js_cocos2dx_extension_Control_constructor, __jsb_cocos2d_extension_Control_class, js_cocos2d_extension_Control_finalize)



extern se::Object* __jsb_cocos2d_Layer_proto;

static bool js_cocos2d_extension_Control_finalize(se::State& s)
{
    CCLOG("jsbindings: finalizing JS object %p (cocos2d::extension::Control)", s.nativeThisObject());
    cocos2d::extension::Control* cobj = (cocos2d::extension::Control*)s.nativeThisObject();
    if (cobj->getReferenceCount() == 1)
        cobj->autorelease();
    else
        cobj->release();
    return true;
}
SE_BIND_FINALIZE_FUNC(js_cocos2d_extension_Control_finalize)

bool js_register_cocos2dx_extension_Control(se::Object* obj)
{
    auto cls = se::Class::create("Control", obj, __jsb_cocos2d_Layer_proto, _SE(js_cocos2dx_extension_Control_constructor));

    cls->defineFunction("setEnabled", _SE(js_cocos2dx_extension_Control_setEnabled));
    cls->defineFunction("getState", _SE(js_cocos2dx_extension_Control_getState));
    cls->defineFunction("sendActionsForControlEvents", _SE(js_cocos2dx_extension_Control_sendActionsForControlEvents));
    cls->defineFunction("setSelected", _SE(js_cocos2dx_extension_Control_setSelected));
    cls->defineFunction("isEnabled", _SE(js_cocos2dx_extension_Control_isEnabled));
    cls->defineFunction("needsLayout", _SE(js_cocos2dx_extension_Control_needsLayout));
    cls->defineFunction("hasVisibleParents", _SE(js_cocos2dx_extension_Control_hasVisibleParents));
    cls->defineFunction("isSelected", _SE(js_cocos2dx_extension_Control_isSelected));
    cls->defineFunction("isTouchInside", _SE(js_cocos2dx_extension_Control_isTouchInside));
    cls->defineFunction("setHighlighted", _SE(js_cocos2dx_extension_Control_setHighlighted));
    cls->defineFunction("getTouchLocation", _SE(js_cocos2dx_extension_Control_getTouchLocation));
    cls->defineFunction("isHighlighted", _SE(js_cocos2dx_extension_Control_isHighlighted));
    cls->defineStaticFunction("create", _SE(js_cocos2dx_extension_Control_create));
    cls->defineFinalizeFunction(_SE(js_cocos2d_extension_Control_finalize));
    cls->install();
    JSBClassType::registerClass<cocos2d::extension::Control>(cls);

    __jsb_cocos2d_extension_Control_proto = cls->getProto();
    __jsb_cocos2d_extension_Control_class = cls;

    se::ScriptEngine::getInstance()->clearException();
    return true;
}

se::Object* __jsb_cocos2d_extension_ControlButton_proto = nullptr;
se::Class* __jsb_cocos2d_extension_ControlButton_class = nullptr;

static bool js_cocos2dx_extension_ControlButton_isPushed(se::State& s)
{
    cocos2d::extension::ControlButton* cobj = (cocos2d::extension::ControlButton*)s.nativeThisObject();
    SE_PRECONDITION2(cobj, false, "js_cocos2dx_extension_ControlButton_isPushed : Invalid Native Object");
    const auto& args = s.args();
    size_t argc = args.size();
    CC_UNUSED bool ok = true;
    if (argc == 0) {
        bool result = cobj->isPushed();
        ok &= boolean_to_seval(result, &s.rval());
        SE_PRECONDITION2(ok, false, "js_cocos2dx_extension_ControlButton_isPushed : Error processing arguments");
        return true;
    }
    SE_REPORT_ERROR("wrong number of arguments: %d, was expecting %d", (int)argc, 0);
    return false;
}
SE_BIND_FUNC(js_cocos2dx_extension_ControlButton_isPushed)

static bool js_cocos2dx_extension_ControlButton_setTitleLabelForState(se::State& s)
{
    cocos2d::extension::ControlButton* cobj = (cocos2d::extension::ControlButton*)s.nativeThisObject();
    SE_PRECONDITION2(cobj, false, "js_cocos2dx_extension_ControlButton_setTitleLabelForState : Invalid Native Object");
    const auto& args = s.args();
    size_t argc = args.size();
    CC_UNUSED bool ok = true;
    if (argc == 2) {
        cocos2d::Node* arg0 = nullptr;
        cocos2d::extension::Control::State arg1;
        ok &= seval_to_native_ptr(args[0], &arg0);
        ok &= seval_to_int32(args[1], (int32_t*)&arg1);
        SE_PRECONDITION2(ok, false, "js_cocos2dx_extension_ControlButton_setTitleLabelForState : Error processing arguments");
        cobj->setTitleLabelForState(arg0, arg1);
        return true;
    }
    SE_REPORT_ERROR("wrong number of arguments: %d, was expecting %d", (int)argc, 2);
    return false;
}
SE_BIND_FUNC(js_cocos2dx_extension_ControlButton_setTitleLabelForState)

static bool js_cocos2dx_extension_ControlButton_setAdjustBackgroundImage(se::State& s)
{
    cocos2d::extension::ControlButton* cobj = (cocos2d::extension::ControlButton*)s.nativeThisObject();
    SE_PRECONDITION2(cobj, false, "js_cocos2dx_extension_ControlButton_setAdjustBackgroundImage : Invalid Native Object");
    const auto& args = s.args();
    size_t argc = args.size();
    CC_UNUSED bool ok = true;
    if (argc == 1) {
        bool arg0;
        ok &= seval_to_boolean(args[0], &arg0);
        SE_PRECONDITION2(ok, false, "js_cocos2dx_extension_ControlButton_setAdjustBackgroundImage : Error processing arguments");
        cobj->setAdjustBackgroundImage(arg0);
        return true;
    }
    SE_REPORT_ERROR("wrong number of arguments: %d, was expecting %d", (int)argc, 1);
    return false;
}
SE_BIND_FUNC(js_cocos2dx_extension_ControlButton_setAdjustBackgroundImage)

static bool js_cocos2dx_extension_ControlButton_setTitleForState(se::State& s)
{
    cocos2d::extension::ControlButton* cobj = (cocos2d::extension::ControlButton*)s.nativeThisObject();
    SE_PRECONDITION2(cobj, false, "js_cocos2dx_extension_ControlButton_setTitleForState : Invalid Native Object");
    const auto& args = s.args();
    size_t argc = args.size();
    CC_UNUSED bool ok = true;
    if (argc == 2) {
        std::string arg0;
        cocos2d::extension::Control::State arg1;
        ok &= seval_to_std_string(args[0], &arg0);
        ok &= seval_to_int32(args[1], (int32_t*)&arg1);
        SE_PRECONDITION2(ok, false, "js_cocos2dx_extension_ControlButton_setTitleForState : Error processing arguments");
        cobj->setTitleForState(arg0, arg1);
        return true;
    }
    SE_REPORT_ERROR("wrong number of arguments: %d, was expecting %d", (int)argc, 2);
    return false;
}
SE_BIND_FUNC(js_cocos2dx_extension_ControlButton_setTitleForState)

static bool js_cocos2dx_extension_ControlButton_setLabelAnchorPoint(se::State& s)
{
    cocos2d::extension::ControlButton* cobj = (cocos2d::extension::ControlButton*)s.nativeThisObject();
    SE_PRECONDITION2(cobj, false, "js_cocos2dx_extension_ControlButton_setLabelAnchorPoint : Invalid Native Object");
    const auto& args = s.args();
    size_t argc = args.size();
    CC_UNUSED bool ok = true;
    if (argc == 1) {
        cocos2d::Vec2 arg0;
        ok &= seval_to_Vec2(args[0], &arg0);
        SE_PRECONDITION2(ok, false, "js_cocos2dx_extension_ControlButton_setLabelAnchorPoint : Error processing arguments");
        cobj->setLabelAnchorPoint(arg0);
        return true;
    }
    SE_REPORT_ERROR("wrong number of arguments: %d, was expecting %d", (int)argc, 1);
    return false;
}
SE_BIND_FUNC(js_cocos2dx_extension_ControlButton_setLabelAnchorPoint)

static bool js_cocos2dx_extension_ControlButton_getLabelAnchorPoint(se::State& s)
{
    cocos2d::extension::ControlButton* cobj = (cocos2d::extension::ControlButton*)s.nativeThisObject();
    SE_PRECONDITION2(cobj, false, "js_cocos2dx_extension_ControlButton_getLabelAnchorPoint : Invalid Native Object");
    const auto& args = s.args();
    size_t argc = args.size();
    CC_UNUSED bool ok = true;
    if (argc == 0) {
        const cocos2d::Vec2& result = cobj->getLabelAnchorPoint();
        ok &= Vec2_to_seval(result, &s.rval());
        SE_PRECONDITION2(ok, false, "js_cocos2dx_extension_ControlButton_getLabelAnchorPoint : Error processing arguments");
        return true;
    }
    SE_REPORT_ERROR("wrong number of arguments: %d, was expecting %d", (int)argc, 0);
    return false;
}
SE_BIND_FUNC(js_cocos2dx_extension_ControlButton_getLabelAnchorPoint)

static bool js_cocos2dx_extension_ControlButton_initWithBackgroundSprite(se::State& s)
{
    cocos2d::extension::ControlButton* cobj = (cocos2d::extension::ControlButton*)s.nativeThisObject();
    SE_PRECONDITION2(cobj, false, "js_cocos2dx_extension_ControlButton_initWithBackgroundSprite : Invalid Native Object");
    const auto& args = s.args();
    size_t argc = args.size();
    CC_UNUSED bool ok = true;
    if (argc == 1) {
        cocos2d::ui::Scale9Sprite* arg0 = nullptr;
        ok &= seval_to_native_ptr(args[0], &arg0);
        SE_PRECONDITION2(ok, false, "js_cocos2dx_extension_ControlButton_initWithBackgroundSprite : Error processing arguments");
        bool result = cobj->initWithBackgroundSprite(arg0);
        ok &= boolean_to_seval(result, &s.rval());
        SE_PRECONDITION2(ok, false, "js_cocos2dx_extension_ControlButton_initWithBackgroundSprite : Error processing arguments");
        return true;
    }
    SE_REPORT_ERROR("wrong number of arguments: %d, was expecting %d", (int)argc, 1);
    return false;
}
SE_BIND_FUNC(js_cocos2dx_extension_ControlButton_initWithBackgroundSprite)

static bool js_cocos2dx_extension_ControlButton_getTitleTTFSizeForState(se::State& s)
{
    cocos2d::extension::ControlButton* cobj = (cocos2d::extension::ControlButton*)s.nativeThisObject();
    SE_PRECONDITION2(cobj, false, "js_cocos2dx_extension_ControlButton_getTitleTTFSizeForState : Invalid Native Object");
    const auto& args = s.args();
    size_t argc = args.size();
    CC_UNUSED bool ok = true;
    if (argc == 1) {
        cocos2d::extension::Control::State arg0;
        ok &= seval_to_int32(args[0], (int32_t*)&arg0);
        SE_PRECONDITION2(ok, false, "js_cocos2dx_extension_ControlButton_getTitleTTFSizeForState : Error processing arguments");
        float result = cobj->getTitleTTFSizeForState(arg0);
        ok &= float_to_seval(result, &s.rval());
        SE_PRECONDITION2(ok, false, "js_cocos2dx_extension_ControlButton_getTitleTTFSizeForState : Error processing arguments");
        return true;
    }
    SE_REPORT_ERROR("wrong number of arguments: %d, was expecting %d", (int)argc, 1);
    return false;
}
SE_BIND_FUNC(js_cocos2dx_extension_ControlButton_getTitleTTFSizeForState)

static bool js_cocos2dx_extension_ControlButton_setTitleTTFForState(se::State& s)
{
    cocos2d::extension::ControlButton* cobj = (cocos2d::extension::ControlButton*)s.nativeThisObject();
    SE_PRECONDITION2(cobj, false, "js_cocos2dx_extension_ControlButton_setTitleTTFForState : Invalid Native Object");
    const auto& args = s.args();
    size_t argc = args.size();
    CC_UNUSED bool ok = true;
    if (argc == 2) {
        std::string arg0;
        cocos2d::extension::Control::State arg1;
        ok &= seval_to_std_string(args[0], &arg0);
        ok &= seval_to_int32(args[1], (int32_t*)&arg1);
        SE_PRECONDITION2(ok, false, "js_cocos2dx_extension_ControlButton_setTitleTTFForState : Error processing arguments");
        cobj->setTitleTTFForState(arg0, arg1);
        return true;
    }
    SE_REPORT_ERROR("wrong number of arguments: %d, was expecting %d", (int)argc, 2);
    return false;
}
SE_BIND_FUNC(js_cocos2dx_extension_ControlButton_setTitleTTFForState)

static bool js_cocos2dx_extension_ControlButton_setTitleTTFSizeForState(se::State& s)
{
    cocos2d::extension::ControlButton* cobj = (cocos2d::extension::ControlButton*)s.nativeThisObject();
    SE_PRECONDITION2(cobj, false, "js_cocos2dx_extension_ControlButton_setTitleTTFSizeForState : Invalid Native Object");
    const auto& args = s.args();
    size_t argc = args.size();
    CC_UNUSED bool ok = true;
    if (argc == 2) {
        float arg0 = 0;
        cocos2d::extension::Control::State arg1;
        ok &= seval_to_float(args[0], &arg0);
        ok &= seval_to_int32(args[1], (int32_t*)&arg1);
        SE_PRECONDITION2(ok, false, "js_cocos2dx_extension_ControlButton_setTitleTTFSizeForState : Error processing arguments");
        cobj->setTitleTTFSizeForState(arg0, arg1);
        return true;
    }
    SE_REPORT_ERROR("wrong number of arguments: %d, was expecting %d", (int)argc, 2);
    return false;
}
SE_BIND_FUNC(js_cocos2dx_extension_ControlButton_setTitleTTFSizeForState)

static bool js_cocos2dx_extension_ControlButton_setTitleLabel(se::State& s)
{
    cocos2d::extension::ControlButton* cobj = (cocos2d::extension::ControlButton*)s.nativeThisObject();
    SE_PRECONDITION2(cobj, false, "js_cocos2dx_extension_ControlButton_setTitleLabel : Invalid Native Object");
    const auto& args = s.args();
    size_t argc = args.size();
    CC_UNUSED bool ok = true;
    if (argc == 1) {
        cocos2d::Node* arg0 = nullptr;
        ok &= seval_to_native_ptr(args[0], &arg0);
        SE_PRECONDITION2(ok, false, "js_cocos2dx_extension_ControlButton_setTitleLabel : Error processing arguments");
        cobj->setTitleLabel(arg0);
        return true;
    }
    SE_REPORT_ERROR("wrong number of arguments: %d, was expecting %d", (int)argc, 1);
    return false;
}
SE_BIND_FUNC(js_cocos2dx_extension_ControlButton_setTitleLabel)

static bool js_cocos2dx_extension_ControlButton_setPreferredSize(se::State& s)
{
    cocos2d::extension::ControlButton* cobj = (cocos2d::extension::ControlButton*)s.nativeThisObject();
    SE_PRECONDITION2(cobj, false, "js_cocos2dx_extension_ControlButton_setPreferredSize : Invalid Native Object");
    const auto& args = s.args();
    size_t argc = args.size();
    CC_UNUSED bool ok = true;
    if (argc == 1) {
        cocos2d::Size arg0;
        ok &= seval_to_Size(args[0], &arg0);
        SE_PRECONDITION2(ok, false, "js_cocos2dx_extension_ControlButton_setPreferredSize : Error processing arguments");
        cobj->setPreferredSize(arg0);
        return true;
    }
    SE_REPORT_ERROR("wrong number of arguments: %d, was expecting %d", (int)argc, 1);
    return false;
}
SE_BIND_FUNC(js_cocos2dx_extension_ControlButton_setPreferredSize)

static bool js_cocos2dx_extension_ControlButton_getCurrentTitleColor(se::State& s)
{
    cocos2d::extension::ControlButton* cobj = (cocos2d::extension::ControlButton*)s.nativeThisObject();
    SE_PRECONDITION2(cobj, false, "js_cocos2dx_extension_ControlButton_getCurrentTitleColor : Invalid Native Object");
    const auto& args = s.args();
    size_t argc = args.size();
    CC_UNUSED bool ok = true;
    if (argc == 0) {
        const cocos2d::Color3B& result = cobj->getCurrentTitleColor();
        ok &= Color3B_to_seval(result, &s.rval());
        SE_PRECONDITION2(ok, false, "js_cocos2dx_extension_ControlButton_getCurrentTitleColor : Error processing arguments");
        return true;
    }
    SE_REPORT_ERROR("wrong number of arguments: %d, was expecting %d", (int)argc, 0);
    return false;
}
SE_BIND_FUNC(js_cocos2dx_extension_ControlButton_getCurrentTitleColor)

static bool js_cocos2dx_extension_ControlButton_setZoomOnTouchDown(se::State& s)
{
    cocos2d::extension::ControlButton* cobj = (cocos2d::extension::ControlButton*)s.nativeThisObject();
    SE_PRECONDITION2(cobj, false, "js_cocos2dx_extension_ControlButton_setZoomOnTouchDown : Invalid Native Object");
    const auto& args = s.args();
    size_t argc = args.size();
    CC_UNUSED bool ok = true;
    if (argc == 1) {
        bool arg0;
        ok &= seval_to_boolean(args[0], &arg0);
        SE_PRECONDITION2(ok, false, "js_cocos2dx_extension_ControlButton_setZoomOnTouchDown : Error processing arguments");
        cobj->setZoomOnTouchDown(arg0);
        return true;
    }
    SE_REPORT_ERROR("wrong number of arguments: %d, was expecting %d", (int)argc, 1);
    return false;
}
SE_BIND_FUNC(js_cocos2dx_extension_ControlButton_setZoomOnTouchDown)

static bool js_cocos2dx_extension_ControlButton_setBackgroundSprite(se::State& s)
{
    cocos2d::extension::ControlButton* cobj = (cocos2d::extension::ControlButton*)s.nativeThisObject();
    SE_PRECONDITION2(cobj, false, "js_cocos2dx_extension_ControlButton_setBackgroundSprite : Invalid Native Object");
    const auto& args = s.args();
    size_t argc = args.size();
    CC_UNUSED bool ok = true;
    if (argc == 1) {
        cocos2d::ui::Scale9Sprite* arg0 = nullptr;
        ok &= seval_to_native_ptr(args[0], &arg0);
        SE_PRECONDITION2(ok, false, "js_cocos2dx_extension_ControlButton_setBackgroundSprite : Error processing arguments");
        cobj->setBackgroundSprite(arg0);
        return true;
    }
    SE_REPORT_ERROR("wrong number of arguments: %d, was expecting %d", (int)argc, 1);
    return false;
}
SE_BIND_FUNC(js_cocos2dx_extension_ControlButton_setBackgroundSprite)

static bool js_cocos2dx_extension_ControlButton_getBackgroundSpriteForState(se::State& s)
{
    cocos2d::extension::ControlButton* cobj = (cocos2d::extension::ControlButton*)s.nativeThisObject();
    SE_PRECONDITION2(cobj, false, "js_cocos2dx_extension_ControlButton_getBackgroundSpriteForState : Invalid Native Object");
    const auto& args = s.args();
    size_t argc = args.size();
    CC_UNUSED bool ok = true;
    if (argc == 1) {
        cocos2d::extension::Control::State arg0;
        ok &= seval_to_int32(args[0], (int32_t*)&arg0);
        SE_PRECONDITION2(ok, false, "js_cocos2dx_extension_ControlButton_getBackgroundSpriteForState : Error processing arguments");
        cocos2d::ui::Scale9Sprite* result = cobj->getBackgroundSpriteForState(arg0);
        ok &= native_ptr_to_seval<cocos2d::ui::Scale9Sprite>((cocos2d::ui::Scale9Sprite*)result, &s.rval());
        SE_PRECONDITION2(ok, false, "js_cocos2dx_extension_ControlButton_getBackgroundSpriteForState : Error processing arguments");
        return true;
    }
    SE_REPORT_ERROR("wrong number of arguments: %d, was expecting %d", (int)argc, 1);
    return false;
}
SE_BIND_FUNC(js_cocos2dx_extension_ControlButton_getBackgroundSpriteForState)

static bool js_cocos2dx_extension_ControlButton_getHorizontalOrigin(se::State& s)
{
    cocos2d::extension::ControlButton* cobj = (cocos2d::extension::ControlButton*)s.nativeThisObject();
    SE_PRECONDITION2(cobj, false, "js_cocos2dx_extension_ControlButton_getHorizontalOrigin : Invalid Native Object");
    const auto& args = s.args();
    size_t argc = args.size();
    CC_UNUSED bool ok = true;
    if (argc == 0) {
        int result = cobj->getHorizontalOrigin();
        ok &= int32_to_seval(result, &s.rval());
        SE_PRECONDITION2(ok, false, "js_cocos2dx_extension_ControlButton_getHorizontalOrigin : Error processing arguments");
        return true;
    }
    SE_REPORT_ERROR("wrong number of arguments: %d, was expecting %d", (int)argc, 0);
    return false;
}
SE_BIND_FUNC(js_cocos2dx_extension_ControlButton_getHorizontalOrigin)

static bool js_cocos2dx_extension_ControlButton_initWithTitleAndFontNameAndFontSize(se::State& s)
{
    cocos2d::extension::ControlButton* cobj = (cocos2d::extension::ControlButton*)s.nativeThisObject();
    SE_PRECONDITION2(cobj, false, "js_cocos2dx_extension_ControlButton_initWithTitleAndFontNameAndFontSize : Invalid Native Object");
    const auto& args = s.args();
    size_t argc = args.size();
    CC_UNUSED bool ok = true;
    if (argc == 3) {
        std::string arg0;
        std::string arg1;
        float arg2 = 0;
        ok &= seval_to_std_string(args[0], &arg0);
        ok &= seval_to_std_string(args[1], &arg1);
        ok &= seval_to_float(args[2], &arg2);
        SE_PRECONDITION2(ok, false, "js_cocos2dx_extension_ControlButton_initWithTitleAndFontNameAndFontSize : Error processing arguments");
        bool result = cobj->initWithTitleAndFontNameAndFontSize(arg0, arg1, arg2);
        ok &= boolean_to_seval(result, &s.rval());
        SE_PRECONDITION2(ok, false, "js_cocos2dx_extension_ControlButton_initWithTitleAndFontNameAndFontSize : Error processing arguments");
        return true;
    }
    SE_REPORT_ERROR("wrong number of arguments: %d, was expecting %d", (int)argc, 3);
    return false;
}
SE_BIND_FUNC(js_cocos2dx_extension_ControlButton_initWithTitleAndFontNameAndFontSize)

static bool js_cocos2dx_extension_ControlButton_setTitleBMFontForState(se::State& s)
{
    cocos2d::extension::ControlButton* cobj = (cocos2d::extension::ControlButton*)s.nativeThisObject();
    SE_PRECONDITION2(cobj, false, "js_cocos2dx_extension_ControlButton_setTitleBMFontForState : Invalid Native Object");
    const auto& args = s.args();
    size_t argc = args.size();
    CC_UNUSED bool ok = true;
    if (argc == 2) {
        std::string arg0;
        cocos2d::extension::Control::State arg1;
        ok &= seval_to_std_string(args[0], &arg0);
        ok &= seval_to_int32(args[1], (int32_t*)&arg1);
        SE_PRECONDITION2(ok, false, "js_cocos2dx_extension_ControlButton_setTitleBMFontForState : Error processing arguments");
        cobj->setTitleBMFontForState(arg0, arg1);
        return true;
    }
    SE_REPORT_ERROR("wrong number of arguments: %d, was expecting %d", (int)argc, 2);
    return false;
}
SE_BIND_FUNC(js_cocos2dx_extension_ControlButton_setTitleBMFontForState)

static bool js_cocos2dx_extension_ControlButton_getScaleRatio(se::State& s)
{
    cocos2d::extension::ControlButton* cobj = (cocos2d::extension::ControlButton*)s.nativeThisObject();
    SE_PRECONDITION2(cobj, false, "js_cocos2dx_extension_ControlButton_getScaleRatio : Invalid Native Object");
    const auto& args = s.args();
    size_t argc = args.size();
    CC_UNUSED bool ok = true;
    if (argc == 0) {
        float result = cobj->getScaleRatio();
        ok &= float_to_seval(result, &s.rval());
        SE_PRECONDITION2(ok, false, "js_cocos2dx_extension_ControlButton_getScaleRatio : Error processing arguments");
        return true;
    }
    SE_REPORT_ERROR("wrong number of arguments: %d, was expecting %d", (int)argc, 0);
    return false;
}
SE_BIND_FUNC(js_cocos2dx_extension_ControlButton_getScaleRatio)

static bool js_cocos2dx_extension_ControlButton_getTitleTTFForState(se::State& s)
{
    cocos2d::extension::ControlButton* cobj = (cocos2d::extension::ControlButton*)s.nativeThisObject();
    SE_PRECONDITION2(cobj, false, "js_cocos2dx_extension_ControlButton_getTitleTTFForState : Invalid Native Object");
    const auto& args = s.args();
    size_t argc = args.size();
    CC_UNUSED bool ok = true;
    if (argc == 1) {
        cocos2d::extension::Control::State arg0;
        ok &= seval_to_int32(args[0], (int32_t*)&arg0);
        SE_PRECONDITION2(ok, false, "js_cocos2dx_extension_ControlButton_getTitleTTFForState : Error processing arguments");
        const std::string& result = cobj->getTitleTTFForState(arg0);
        ok &= std_string_to_seval(result, &s.rval());
        SE_PRECONDITION2(ok, false, "js_cocos2dx_extension_ControlButton_getTitleTTFForState : Error processing arguments");
        return true;
    }
    SE_REPORT_ERROR("wrong number of arguments: %d, was expecting %d", (int)argc, 1);
    return false;
}
SE_BIND_FUNC(js_cocos2dx_extension_ControlButton_getTitleTTFForState)

static bool js_cocos2dx_extension_ControlButton_getBackgroundSprite(se::State& s)
{
    cocos2d::extension::ControlButton* cobj = (cocos2d::extension::ControlButton*)s.nativeThisObject();
    SE_PRECONDITION2(cobj, false, "js_cocos2dx_extension_ControlButton_getBackgroundSprite : Invalid Native Object");
    const auto& args = s.args();
    size_t argc = args.size();
    CC_UNUSED bool ok = true;
    if (argc == 0) {
        cocos2d::ui::Scale9Sprite* result = cobj->getBackgroundSprite();
        ok &= native_ptr_to_seval<cocos2d::ui::Scale9Sprite>((cocos2d::ui::Scale9Sprite*)result, &s.rval());
        SE_PRECONDITION2(ok, false, "js_cocos2dx_extension_ControlButton_getBackgroundSprite : Error processing arguments");
        return true;
    }
    SE_REPORT_ERROR("wrong number of arguments: %d, was expecting %d", (int)argc, 0);
    return false;
}
SE_BIND_FUNC(js_cocos2dx_extension_ControlButton_getBackgroundSprite)

static bool js_cocos2dx_extension_ControlButton_getTitleColorForState(se::State& s)
{
    cocos2d::extension::ControlButton* cobj = (cocos2d::extension::ControlButton*)s.nativeThisObject();
    SE_PRECONDITION2(cobj, false, "js_cocos2dx_extension_ControlButton_getTitleColorForState : Invalid Native Object");
    const auto& args = s.args();
    size_t argc = args.size();
    CC_UNUSED bool ok = true;
    if (argc == 1) {
        cocos2d::extension::Control::State arg0;
        ok &= seval_to_int32(args[0], (int32_t*)&arg0);
        SE_PRECONDITION2(ok, false, "js_cocos2dx_extension_ControlButton_getTitleColorForState : Error processing arguments");
        cocos2d::Color3B result = cobj->getTitleColorForState(arg0);
        ok &= Color3B_to_seval(result, &s.rval());
        SE_PRECONDITION2(ok, false, "js_cocos2dx_extension_ControlButton_getTitleColorForState : Error processing arguments");
        return true;
    }
    SE_REPORT_ERROR("wrong number of arguments: %d, was expecting %d", (int)argc, 1);
    return false;
}
SE_BIND_FUNC(js_cocos2dx_extension_ControlButton_getTitleColorForState)

static bool js_cocos2dx_extension_ControlButton_setTitleColorForState(se::State& s)
{
    cocos2d::extension::ControlButton* cobj = (cocos2d::extension::ControlButton*)s.nativeThisObject();
    SE_PRECONDITION2(cobj, false, "js_cocos2dx_extension_ControlButton_setTitleColorForState : Invalid Native Object");
    const auto& args = s.args();
    size_t argc = args.size();
    CC_UNUSED bool ok = true;
    if (argc == 2) {
        cocos2d::Color3B arg0;
        cocos2d::extension::Control::State arg1;
        ok &= seval_to_Color3B(args[0], &arg0);
        ok &= seval_to_int32(args[1], (int32_t*)&arg1);
        SE_PRECONDITION2(ok, false, "js_cocos2dx_extension_ControlButton_setTitleColorForState : Error processing arguments");
        cobj->setTitleColorForState(arg0, arg1);
        return true;
    }
    SE_REPORT_ERROR("wrong number of arguments: %d, was expecting %d", (int)argc, 2);
    return false;
}
SE_BIND_FUNC(js_cocos2dx_extension_ControlButton_setTitleColorForState)

static bool js_cocos2dx_extension_ControlButton_doesAdjustBackgroundImage(se::State& s)
{
    cocos2d::extension::ControlButton* cobj = (cocos2d::extension::ControlButton*)s.nativeThisObject();
    SE_PRECONDITION2(cobj, false, "js_cocos2dx_extension_ControlButton_doesAdjustBackgroundImage : Invalid Native Object");
    const auto& args = s.args();
    size_t argc = args.size();
    CC_UNUSED bool ok = true;
    if (argc == 0) {
        bool result = cobj->doesAdjustBackgroundImage();
        ok &= boolean_to_seval(result, &s.rval());
        SE_PRECONDITION2(ok, false, "js_cocos2dx_extension_ControlButton_doesAdjustBackgroundImage : Error processing arguments");
        return true;
    }
    SE_REPORT_ERROR("wrong number of arguments: %d, was expecting %d", (int)argc, 0);
    return false;
}
SE_BIND_FUNC(js_cocos2dx_extension_ControlButton_doesAdjustBackgroundImage)

static bool js_cocos2dx_extension_ControlButton_setBackgroundSpriteFrameForState(se::State& s)
{
    cocos2d::extension::ControlButton* cobj = (cocos2d::extension::ControlButton*)s.nativeThisObject();
    SE_PRECONDITION2(cobj, false, "js_cocos2dx_extension_ControlButton_setBackgroundSpriteFrameForState : Invalid Native Object");
    const auto& args = s.args();
    size_t argc = args.size();
    CC_UNUSED bool ok = true;
    if (argc == 2) {
        cocos2d::SpriteFrame* arg0 = nullptr;
        cocos2d::extension::Control::State arg1;
        ok &= seval_to_native_ptr(args[0], &arg0);
        ok &= seval_to_int32(args[1], (int32_t*)&arg1);
        SE_PRECONDITION2(ok, false, "js_cocos2dx_extension_ControlButton_setBackgroundSpriteFrameForState : Error processing arguments");
        cobj->setBackgroundSpriteFrameForState(arg0, arg1);
        return true;
    }
    SE_REPORT_ERROR("wrong number of arguments: %d, was expecting %d", (int)argc, 2);
    return false;
}
SE_BIND_FUNC(js_cocos2dx_extension_ControlButton_setBackgroundSpriteFrameForState)

static bool js_cocos2dx_extension_ControlButton_setBackgroundSpriteForState(se::State& s)
{
    cocos2d::extension::ControlButton* cobj = (cocos2d::extension::ControlButton*)s.nativeThisObject();
    SE_PRECONDITION2(cobj, false, "js_cocos2dx_extension_ControlButton_setBackgroundSpriteForState : Invalid Native Object");
    const auto& args = s.args();
    size_t argc = args.size();
    CC_UNUSED bool ok = true;
    if (argc == 2) {
        cocos2d::ui::Scale9Sprite* arg0 = nullptr;
        cocos2d::extension::Control::State arg1;
        ok &= seval_to_native_ptr(args[0], &arg0);
        ok &= seval_to_int32(args[1], (int32_t*)&arg1);
        SE_PRECONDITION2(ok, false, "js_cocos2dx_extension_ControlButton_setBackgroundSpriteForState : Error processing arguments");
        cobj->setBackgroundSpriteForState(arg0, arg1);
        return true;
    }
    SE_REPORT_ERROR("wrong number of arguments: %d, was expecting %d", (int)argc, 2);
    return false;
}
SE_BIND_FUNC(js_cocos2dx_extension_ControlButton_setBackgroundSpriteForState)

static bool js_cocos2dx_extension_ControlButton_setScaleRatio(se::State& s)
{
    cocos2d::extension::ControlButton* cobj = (cocos2d::extension::ControlButton*)s.nativeThisObject();
    SE_PRECONDITION2(cobj, false, "js_cocos2dx_extension_ControlButton_setScaleRatio : Invalid Native Object");
    const auto& args = s.args();
    size_t argc = args.size();
    CC_UNUSED bool ok = true;
    if (argc == 1) {
        float arg0 = 0;
        ok &= seval_to_float(args[0], &arg0);
        SE_PRECONDITION2(ok, false, "js_cocos2dx_extension_ControlButton_setScaleRatio : Error processing arguments");
        cobj->setScaleRatio(arg0);
        return true;
    }
    SE_REPORT_ERROR("wrong number of arguments: %d, was expecting %d", (int)argc, 1);
    return false;
}
SE_BIND_FUNC(js_cocos2dx_extension_ControlButton_setScaleRatio)

static bool js_cocos2dx_extension_ControlButton_getTitleBMFontForState(se::State& s)
{
    cocos2d::extension::ControlButton* cobj = (cocos2d::extension::ControlButton*)s.nativeThisObject();
    SE_PRECONDITION2(cobj, false, "js_cocos2dx_extension_ControlButton_getTitleBMFontForState : Invalid Native Object");
    const auto& args = s.args();
    size_t argc = args.size();
    CC_UNUSED bool ok = true;
    if (argc == 1) {
        cocos2d::extension::Control::State arg0;
        ok &= seval_to_int32(args[0], (int32_t*)&arg0);
        SE_PRECONDITION2(ok, false, "js_cocos2dx_extension_ControlButton_getTitleBMFontForState : Error processing arguments");
        const std::string& result = cobj->getTitleBMFontForState(arg0);
        ok &= std_string_to_seval(result, &s.rval());
        SE_PRECONDITION2(ok, false, "js_cocos2dx_extension_ControlButton_getTitleBMFontForState : Error processing arguments");
        return true;
    }
    SE_REPORT_ERROR("wrong number of arguments: %d, was expecting %d", (int)argc, 1);
    return false;
}
SE_BIND_FUNC(js_cocos2dx_extension_ControlButton_getTitleBMFontForState)

static bool js_cocos2dx_extension_ControlButton_getTitleLabel(se::State& s)
{
    cocos2d::extension::ControlButton* cobj = (cocos2d::extension::ControlButton*)s.nativeThisObject();
    SE_PRECONDITION2(cobj, false, "js_cocos2dx_extension_ControlButton_getTitleLabel : Invalid Native Object");
    const auto& args = s.args();
    size_t argc = args.size();
    CC_UNUSED bool ok = true;
    if (argc == 0) {
        cocos2d::Node* result = cobj->getTitleLabel();
        ok &= native_ptr_to_seval<cocos2d::Node>((cocos2d::Node*)result, &s.rval());
        SE_PRECONDITION2(ok, false, "js_cocos2dx_extension_ControlButton_getTitleLabel : Error processing arguments");
        return true;
    }
    SE_REPORT_ERROR("wrong number of arguments: %d, was expecting %d", (int)argc, 0);
    return false;
}
SE_BIND_FUNC(js_cocos2dx_extension_ControlButton_getTitleLabel)

static bool js_cocos2dx_extension_ControlButton_getPreferredSize(se::State& s)
{
    cocos2d::extension::ControlButton* cobj = (cocos2d::extension::ControlButton*)s.nativeThisObject();
    SE_PRECONDITION2(cobj, false, "js_cocos2dx_extension_ControlButton_getPreferredSize : Invalid Native Object");
    const auto& args = s.args();
    size_t argc = args.size();
    CC_UNUSED bool ok = true;
    if (argc == 0) {
        const cocos2d::Size& result = cobj->getPreferredSize();
        ok &= Size_to_seval(result, &s.rval());
        SE_PRECONDITION2(ok, false, "js_cocos2dx_extension_ControlButton_getPreferredSize : Error processing arguments");
        return true;
    }
    SE_REPORT_ERROR("wrong number of arguments: %d, was expecting %d", (int)argc, 0);
    return false;
}
SE_BIND_FUNC(js_cocos2dx_extension_ControlButton_getPreferredSize)

static bool js_cocos2dx_extension_ControlButton_getVerticalMargin(se::State& s)
{
    cocos2d::extension::ControlButton* cobj = (cocos2d::extension::ControlButton*)s.nativeThisObject();
    SE_PRECONDITION2(cobj, false, "js_cocos2dx_extension_ControlButton_getVerticalMargin : Invalid Native Object");
    const auto& args = s.args();
    size_t argc = args.size();
    CC_UNUSED bool ok = true;
    if (argc == 0) {
        int result = cobj->getVerticalMargin();
        ok &= int32_to_seval(result, &s.rval());
        SE_PRECONDITION2(ok, false, "js_cocos2dx_extension_ControlButton_getVerticalMargin : Error processing arguments");
        return true;
    }
    SE_REPORT_ERROR("wrong number of arguments: %d, was expecting %d", (int)argc, 0);
    return false;
}
SE_BIND_FUNC(js_cocos2dx_extension_ControlButton_getVerticalMargin)

static bool js_cocos2dx_extension_ControlButton_getTitleLabelForState(se::State& s)
{
    cocos2d::extension::ControlButton* cobj = (cocos2d::extension::ControlButton*)s.nativeThisObject();
    SE_PRECONDITION2(cobj, false, "js_cocos2dx_extension_ControlButton_getTitleLabelForState : Invalid Native Object");
    const auto& args = s.args();
    size_t argc = args.size();
    CC_UNUSED bool ok = true;
    if (argc == 1) {
        cocos2d::extension::Control::State arg0;
        ok &= seval_to_int32(args[0], (int32_t*)&arg0);
        SE_PRECONDITION2(ok, false, "js_cocos2dx_extension_ControlButton_getTitleLabelForState : Error processing arguments");
        cocos2d::Node* result = cobj->getTitleLabelForState(arg0);
        ok &= native_ptr_to_seval<cocos2d::Node>((cocos2d::Node*)result, &s.rval());
        SE_PRECONDITION2(ok, false, "js_cocos2dx_extension_ControlButton_getTitleLabelForState : Error processing arguments");
        return true;
    }
    SE_REPORT_ERROR("wrong number of arguments: %d, was expecting %d", (int)argc, 1);
    return false;
}
SE_BIND_FUNC(js_cocos2dx_extension_ControlButton_getTitleLabelForState)

static bool js_cocos2dx_extension_ControlButton_setMargins(se::State& s)
{
    cocos2d::extension::ControlButton* cobj = (cocos2d::extension::ControlButton*)s.nativeThisObject();
    SE_PRECONDITION2(cobj, false, "js_cocos2dx_extension_ControlButton_setMargins : Invalid Native Object");
    const auto& args = s.args();
    size_t argc = args.size();
    CC_UNUSED bool ok = true;
    if (argc == 2) {
        int arg0 = 0;
        int arg1 = 0;
        ok &= seval_to_int32(args[0], (int32_t*)&arg0);
        ok &= seval_to_int32(args[1], (int32_t*)&arg1);
        SE_PRECONDITION2(ok, false, "js_cocos2dx_extension_ControlButton_setMargins : Error processing arguments");
        cobj->setMargins(arg0, arg1);
        return true;
    }
    SE_REPORT_ERROR("wrong number of arguments: %d, was expecting %d", (int)argc, 2);
    return false;
}
SE_BIND_FUNC(js_cocos2dx_extension_ControlButton_setMargins)

static bool js_cocos2dx_extension_ControlButton_getCurrentTitle(se::State& s)
{
    CC_UNUSED bool ok = true;
    cocos2d::extension::ControlButton* cobj = (cocos2d::extension::ControlButton*)s.nativeThisObject();
    SE_PRECONDITION2( cobj, false, "js_cocos2dx_extension_ControlButton_getCurrentTitle : Invalid Native Object");
    const auto& args = s.args();
    size_t argc = args.size();
    do {
        if (argc == 0) {
            std::string result = cobj->getCurrentTitle();
            ok &= std_string_to_seval(result, &s.rval());
            SE_PRECONDITION2(ok, false, "js_cocos2dx_extension_ControlButton_getCurrentTitle : Error processing arguments");
            return true;
        }
    } while(false);

    do {
        if (argc == 0) {
            const std::string& result = cobj->getCurrentTitle();
            ok &= std_string_to_seval(result, &s.rval());
            SE_PRECONDITION2(ok, false, "js_cocos2dx_extension_ControlButton_getCurrentTitle : Error processing arguments");
            return true;
        }
    } while(false);

    SE_REPORT_ERROR("wrong number of arguments: %d", (int)argc);
    return false;
}
SE_BIND_FUNC(js_cocos2dx_extension_ControlButton_getCurrentTitle)

static bool js_cocos2dx_extension_ControlButton_initWithLabelAndBackgroundSprite(se::State& s)
{
    cocos2d::extension::ControlButton* cobj = (cocos2d::extension::ControlButton*)s.nativeThisObject();
    SE_PRECONDITION2(cobj, false, "js_cocos2dx_extension_ControlButton_initWithLabelAndBackgroundSprite : Invalid Native Object");
    const auto& args = s.args();
    size_t argc = args.size();
    CC_UNUSED bool ok = true;
    if (argc == 3) {
        cocos2d::Node* arg0 = nullptr;
        cocos2d::ui::Scale9Sprite* arg1 = nullptr;
        bool arg2;
        ok &= seval_to_native_ptr(args[0], &arg0);
        ok &= seval_to_native_ptr(args[1], &arg1);
        ok &= seval_to_boolean(args[2], &arg2);
        SE_PRECONDITION2(ok, false, "js_cocos2dx_extension_ControlButton_initWithLabelAndBackgroundSprite : Error processing arguments");
        bool result = cobj->initWithLabelAndBackgroundSprite(arg0, arg1, arg2);
        ok &= boolean_to_seval(result, &s.rval());
        SE_PRECONDITION2(ok, false, "js_cocos2dx_extension_ControlButton_initWithLabelAndBackgroundSprite : Error processing arguments");
        return true;
    }
    SE_REPORT_ERROR("wrong number of arguments: %d, was expecting %d", (int)argc, 3);
    return false;
}
SE_BIND_FUNC(js_cocos2dx_extension_ControlButton_initWithLabelAndBackgroundSprite)

static bool js_cocos2dx_extension_ControlButton_getZoomOnTouchDown(se::State& s)
{
    cocos2d::extension::ControlButton* cobj = (cocos2d::extension::ControlButton*)s.nativeThisObject();
    SE_PRECONDITION2(cobj, false, "js_cocos2dx_extension_ControlButton_getZoomOnTouchDown : Invalid Native Object");
    const auto& args = s.args();
    size_t argc = args.size();
    CC_UNUSED bool ok = true;
    if (argc == 0) {
        bool result = cobj->getZoomOnTouchDown();
        ok &= boolean_to_seval(result, &s.rval());
        SE_PRECONDITION2(ok, false, "js_cocos2dx_extension_ControlButton_getZoomOnTouchDown : Error processing arguments");
        return true;
    }
    SE_REPORT_ERROR("wrong number of arguments: %d, was expecting %d", (int)argc, 0);
    return false;
}
SE_BIND_FUNC(js_cocos2dx_extension_ControlButton_getZoomOnTouchDown)

static bool js_cocos2dx_extension_ControlButton_getTitleForState(se::State& s)
{
    cocos2d::extension::ControlButton* cobj = (cocos2d::extension::ControlButton*)s.nativeThisObject();
    SE_PRECONDITION2(cobj, false, "js_cocos2dx_extension_ControlButton_getTitleForState : Invalid Native Object");
    const auto& args = s.args();
    size_t argc = args.size();
    CC_UNUSED bool ok = true;
    if (argc == 1) {
        cocos2d::extension::Control::State arg0;
        ok &= seval_to_int32(args[0], (int32_t*)&arg0);
        SE_PRECONDITION2(ok, false, "js_cocos2dx_extension_ControlButton_getTitleForState : Error processing arguments");
        std::string result = cobj->getTitleForState(arg0);
        ok &= std_string_to_seval(result, &s.rval());
        SE_PRECONDITION2(ok, false, "js_cocos2dx_extension_ControlButton_getTitleForState : Error processing arguments");
        return true;
    }
    SE_REPORT_ERROR("wrong number of arguments: %d, was expecting %d", (int)argc, 1);
    return false;
}
SE_BIND_FUNC(js_cocos2dx_extension_ControlButton_getTitleForState)

static bool js_cocos2dx_extension_ControlButton_create(se::State& s)
{
    CC_UNUSED bool ok = true;
    const auto& args = s.args();
    size_t argc = args.size();
    do {
        if (argc == 1) {
            cocos2d::ui::Scale9Sprite* arg0 = nullptr;
            ok &= seval_to_native_ptr(args[0], &arg0);
            if (!ok) { ok = true; break; }
            cocos2d::extension::ControlButton* result = cocos2d::extension::ControlButton::create(arg0);
            ok &= native_ptr_to_seval<cocos2d::extension::ControlButton>((cocos2d::extension::ControlButton*)result, &s.rval());
            SE_PRECONDITION2(ok, false, "js_cocos2dx_extension_ControlButton_create : Error processing arguments");
            return true;
        }
    } while (false);
    do {
        if (argc == 0) {
            cocos2d::extension::ControlButton* result = cocos2d::extension::ControlButton::create();
            ok &= native_ptr_to_seval<cocos2d::extension::ControlButton>((cocos2d::extension::ControlButton*)result, &s.rval());
            SE_PRECONDITION2(ok, false, "js_cocos2dx_extension_ControlButton_create : Error processing arguments");
            return true;
        }
    } while (false);
    do {
        if (argc == 2) {
            cocos2d::Node* arg0 = nullptr;
            ok &= seval_to_native_ptr(args[0], &arg0);
            if (!ok) { ok = true; break; }
            cocos2d::ui::Scale9Sprite* arg1 = nullptr;
            ok &= seval_to_native_ptr(args[1], &arg1);
            if (!ok) { ok = true; break; }
            cocos2d::extension::ControlButton* result = cocos2d::extension::ControlButton::create(arg0, arg1);
            ok &= native_ptr_to_seval<cocos2d::extension::ControlButton>((cocos2d::extension::ControlButton*)result, &s.rval());
            SE_PRECONDITION2(ok, false, "js_cocos2dx_extension_ControlButton_create : Error processing arguments");
            return true;
        }
    } while (false);
    do {
        if (argc == 3) {
            std::string arg0;
            ok &= seval_to_std_string(args[0], &arg0);
            if (!ok) { ok = true; break; }
            std::string arg1;
            ok &= seval_to_std_string(args[1], &arg1);
            if (!ok) { ok = true; break; }
            float arg2 = 0;
            ok &= seval_to_float(args[2], &arg2);
            if (!ok) { ok = true; break; }
            cocos2d::extension::ControlButton* result = cocos2d::extension::ControlButton::create(arg0, arg1, arg2);
            ok &= native_ptr_to_seval<cocos2d::extension::ControlButton>((cocos2d::extension::ControlButton*)result, &s.rval());
            SE_PRECONDITION2(ok, false, "js_cocos2dx_extension_ControlButton_create : Error processing arguments");
            return true;
        }
    } while (false);
    do {
        if (argc == 3) {
            cocos2d::Node* arg0 = nullptr;
            ok &= seval_to_native_ptr(args[0], &arg0);
            if (!ok) { ok = true; break; }
            cocos2d::ui::Scale9Sprite* arg1 = nullptr;
            ok &= seval_to_native_ptr(args[1], &arg1);
            if (!ok) { ok = true; break; }
            bool arg2;
            ok &= seval_to_boolean(args[2], &arg2);
            if (!ok) { ok = true; break; }
            cocos2d::extension::ControlButton* result = cocos2d::extension::ControlButton::create(arg0, arg1, arg2);
            ok &= native_ptr_to_seval<cocos2d::extension::ControlButton>((cocos2d::extension::ControlButton*)result, &s.rval());
            SE_PRECONDITION2(ok, false, "js_cocos2dx_extension_ControlButton_create : Error processing arguments");
            return true;
        }
    } while (false);
    SE_REPORT_ERROR("wrong number of arguments: %d", (int)argc);
    return false;
}
SE_BIND_FUNC(js_cocos2dx_extension_ControlButton_create)

SE_DECLARE_FINALIZE_FUNC(js_cocos2d_extension_ControlButton_finalize)

static bool js_cocos2dx_extension_ControlButton_constructor(se::State& s)
{
    cocos2d::extension::ControlButton* cobj = new (std::nothrow) cocos2d::extension::ControlButton();
    s.thisObject()->setPrivateData(cobj);
    return true;
}
SE_BIND_CTOR(js_cocos2dx_extension_ControlButton_constructor, __jsb_cocos2d_extension_ControlButton_class, js_cocos2d_extension_ControlButton_finalize)

static bool js_cocos2dx_extension_ControlButton_ctor(se::State& s)
{
    cocos2d::extension::ControlButton* cobj = new (std::nothrow) cocos2d::extension::ControlButton();
    s.thisObject()->setPrivateData(cobj);
    return true;
}
SE_BIND_SUB_CLS_CTOR(js_cocos2dx_extension_ControlButton_ctor, __jsb_cocos2d_extension_ControlButton_class, js_cocos2d_extension_ControlButton_finalize)


    

extern se::Object* __jsb_cocos2d_extension_Control_proto;

static bool js_cocos2d_extension_ControlButton_finalize(se::State& s)
{
    CCLOG("jsbindings: finalizing JS object %p (cocos2d::extension::ControlButton)", s.nativeThisObject());
    cocos2d::extension::ControlButton* cobj = (cocos2d::extension::ControlButton*)s.nativeThisObject();
    if (cobj->getReferenceCount() == 1)
        cobj->autorelease();
    else
        cobj->release();
    return true;
}
SE_BIND_FINALIZE_FUNC(js_cocos2d_extension_ControlButton_finalize)

bool js_register_cocos2dx_extension_ControlButton(se::Object* obj)
{
    auto cls = se::Class::create("ControlButton", obj, __jsb_cocos2d_extension_Control_proto, _SE(js_cocos2dx_extension_ControlButton_constructor));

    cls->defineFunction("isPushed", _SE(js_cocos2dx_extension_ControlButton_isPushed));
    cls->defineFunction("setTitleLabelForState", _SE(js_cocos2dx_extension_ControlButton_setTitleLabelForState));
    cls->defineFunction("setAdjustBackgroundImage", _SE(js_cocos2dx_extension_ControlButton_setAdjustBackgroundImage));
    cls->defineFunction("setTitleForState", _SE(js_cocos2dx_extension_ControlButton_setTitleForState));
    cls->defineFunction("setLabelAnchorPoint", _SE(js_cocos2dx_extension_ControlButton_setLabelAnchorPoint));
    cls->defineFunction("getLabelAnchorPoint", _SE(js_cocos2dx_extension_ControlButton_getLabelAnchorPoint));
    cls->defineFunction("initWithBackgroundSprite", _SE(js_cocos2dx_extension_ControlButton_initWithBackgroundSprite));
    cls->defineFunction("getTitleTTFSizeForState", _SE(js_cocos2dx_extension_ControlButton_getTitleTTFSizeForState));
    cls->defineFunction("setTitleTTFForState", _SE(js_cocos2dx_extension_ControlButton_setTitleTTFForState));
    cls->defineFunction("setTitleTTFSizeForState", _SE(js_cocos2dx_extension_ControlButton_setTitleTTFSizeForState));
    cls->defineFunction("setTitleLabel", _SE(js_cocos2dx_extension_ControlButton_setTitleLabel));
    cls->defineFunction("setPreferredSize", _SE(js_cocos2dx_extension_ControlButton_setPreferredSize));
    cls->defineFunction("getCurrentTitleColor", _SE(js_cocos2dx_extension_ControlButton_getCurrentTitleColor));
    cls->defineFunction("setZoomOnTouchDown", _SE(js_cocos2dx_extension_ControlButton_setZoomOnTouchDown));
    cls->defineFunction("setBackgroundSprite", _SE(js_cocos2dx_extension_ControlButton_setBackgroundSprite));
    cls->defineFunction("getBackgroundSpriteForState", _SE(js_cocos2dx_extension_ControlButton_getBackgroundSpriteForState));
    cls->defineFunction("getHorizontalOrigin", _SE(js_cocos2dx_extension_ControlButton_getHorizontalOrigin));
    cls->defineFunction("initWithTitleAndFontNameAndFontSize", _SE(js_cocos2dx_extension_ControlButton_initWithTitleAndFontNameAndFontSize));
    cls->defineFunction("setTitleBMFontForState", _SE(js_cocos2dx_extension_ControlButton_setTitleBMFontForState));
    cls->defineFunction("getScaleRatio", _SE(js_cocos2dx_extension_ControlButton_getScaleRatio));
    cls->defineFunction("getTitleTTFForState", _SE(js_cocos2dx_extension_ControlButton_getTitleTTFForState));
    cls->defineFunction("getBackgroundSprite", _SE(js_cocos2dx_extension_ControlButton_getBackgroundSprite));
    cls->defineFunction("getTitleColorForState", _SE(js_cocos2dx_extension_ControlButton_getTitleColorForState));
    cls->defineFunction("setTitleColorForState", _SE(js_cocos2dx_extension_ControlButton_setTitleColorForState));
    cls->defineFunction("doesAdjustBackgroundImage", _SE(js_cocos2dx_extension_ControlButton_doesAdjustBackgroundImage));
    cls->defineFunction("setBackgroundSpriteFrameForState", _SE(js_cocos2dx_extension_ControlButton_setBackgroundSpriteFrameForState));
    cls->defineFunction("setBackgroundSpriteForState", _SE(js_cocos2dx_extension_ControlButton_setBackgroundSpriteForState));
    cls->defineFunction("setScaleRatio", _SE(js_cocos2dx_extension_ControlButton_setScaleRatio));
    cls->defineFunction("getTitleBMFontForState", _SE(js_cocos2dx_extension_ControlButton_getTitleBMFontForState));
    cls->defineFunction("getTitleLabel", _SE(js_cocos2dx_extension_ControlButton_getTitleLabel));
    cls->defineFunction("getPreferredSize", _SE(js_cocos2dx_extension_ControlButton_getPreferredSize));
    cls->defineFunction("getVerticalMargin", _SE(js_cocos2dx_extension_ControlButton_getVerticalMargin));
    cls->defineFunction("getTitleLabelForState", _SE(js_cocos2dx_extension_ControlButton_getTitleLabelForState));
    cls->defineFunction("setMargins", _SE(js_cocos2dx_extension_ControlButton_setMargins));
    cls->defineFunction("getCurrentTitle", _SE(js_cocos2dx_extension_ControlButton_getCurrentTitle));
    cls->defineFunction("initWithLabelAndBackgroundSprite", _SE(js_cocos2dx_extension_ControlButton_initWithLabelAndBackgroundSprite));
    cls->defineFunction("getZoomOnTouchDown", _SE(js_cocos2dx_extension_ControlButton_getZoomOnTouchDown));
    cls->defineFunction("getTitleForState", _SE(js_cocos2dx_extension_ControlButton_getTitleForState));
    cls->defineFunction("ctor", _SE(js_cocos2dx_extension_ControlButton_ctor));
    cls->defineStaticFunction("create", _SE(js_cocos2dx_extension_ControlButton_create));
    cls->defineFinalizeFunction(_SE(js_cocos2d_extension_ControlButton_finalize));
    cls->install();
    JSBClassType::registerClass<cocos2d::extension::ControlButton>(cls);

    __jsb_cocos2d_extension_ControlButton_proto = cls->getProto();
    __jsb_cocos2d_extension_ControlButton_class = cls;

    jsb_set_extend_property("cc", "ControlButton");
    se::ScriptEngine::getInstance()->clearException();
    return true;
}

se::Object* __jsb_cocos2d_extension_ControlHuePicker_proto = nullptr;
se::Class* __jsb_cocos2d_extension_ControlHuePicker_class = nullptr;

static bool js_cocos2dx_extension_ControlHuePicker_initWithTargetAndPos(se::State& s)
{
    cocos2d::extension::ControlHuePicker* cobj = (cocos2d::extension::ControlHuePicker*)s.nativeThisObject();
    SE_PRECONDITION2(cobj, false, "js_cocos2dx_extension_ControlHuePicker_initWithTargetAndPos : Invalid Native Object");
    const auto& args = s.args();
    size_t argc = args.size();
    CC_UNUSED bool ok = true;
    if (argc == 2) {
        cocos2d::Node* arg0 = nullptr;
        cocos2d::Vec2 arg1;
        ok &= seval_to_native_ptr(args[0], &arg0);
        ok &= seval_to_Vec2(args[1], &arg1);
        SE_PRECONDITION2(ok, false, "js_cocos2dx_extension_ControlHuePicker_initWithTargetAndPos : Error processing arguments");
        bool result = cobj->initWithTargetAndPos(arg0, arg1);
        ok &= boolean_to_seval(result, &s.rval());
        SE_PRECONDITION2(ok, false, "js_cocos2dx_extension_ControlHuePicker_initWithTargetAndPos : Error processing arguments");
        return true;
    }
    SE_REPORT_ERROR("wrong number of arguments: %d, was expecting %d", (int)argc, 2);
    return false;
}
SE_BIND_FUNC(js_cocos2dx_extension_ControlHuePicker_initWithTargetAndPos)

static bool js_cocos2dx_extension_ControlHuePicker_setHue(se::State& s)
{
    cocos2d::extension::ControlHuePicker* cobj = (cocos2d::extension::ControlHuePicker*)s.nativeThisObject();
    SE_PRECONDITION2(cobj, false, "js_cocos2dx_extension_ControlHuePicker_setHue : Invalid Native Object");
    const auto& args = s.args();
    size_t argc = args.size();
    CC_UNUSED bool ok = true;
    if (argc == 1) {
        float arg0 = 0;
        ok &= seval_to_float(args[0], &arg0);
        SE_PRECONDITION2(ok, false, "js_cocos2dx_extension_ControlHuePicker_setHue : Error processing arguments");
        cobj->setHue(arg0);
        return true;
    }
    SE_REPORT_ERROR("wrong number of arguments: %d, was expecting %d", (int)argc, 1);
    return false;
}
SE_BIND_FUNC(js_cocos2dx_extension_ControlHuePicker_setHue)

static bool js_cocos2dx_extension_ControlHuePicker_getStartPos(se::State& s)
{
    cocos2d::extension::ControlHuePicker* cobj = (cocos2d::extension::ControlHuePicker*)s.nativeThisObject();
    SE_PRECONDITION2(cobj, false, "js_cocos2dx_extension_ControlHuePicker_getStartPos : Invalid Native Object");
    const auto& args = s.args();
    size_t argc = args.size();
    CC_UNUSED bool ok = true;
    if (argc == 0) {
        cocos2d::Vec2 result = cobj->getStartPos();
        ok &= Vec2_to_seval(result, &s.rval());
        SE_PRECONDITION2(ok, false, "js_cocos2dx_extension_ControlHuePicker_getStartPos : Error processing arguments");
        return true;
    }
    SE_REPORT_ERROR("wrong number of arguments: %d, was expecting %d", (int)argc, 0);
    return false;
}
SE_BIND_FUNC(js_cocos2dx_extension_ControlHuePicker_getStartPos)

static bool js_cocos2dx_extension_ControlHuePicker_getHue(se::State& s)
{
    cocos2d::extension::ControlHuePicker* cobj = (cocos2d::extension::ControlHuePicker*)s.nativeThisObject();
    SE_PRECONDITION2(cobj, false, "js_cocos2dx_extension_ControlHuePicker_getHue : Invalid Native Object");
    const auto& args = s.args();
    size_t argc = args.size();
    CC_UNUSED bool ok = true;
    if (argc == 0) {
        float result = cobj->getHue();
        ok &= float_to_seval(result, &s.rval());
        SE_PRECONDITION2(ok, false, "js_cocos2dx_extension_ControlHuePicker_getHue : Error processing arguments");
        return true;
    }
    SE_REPORT_ERROR("wrong number of arguments: %d, was expecting %d", (int)argc, 0);
    return false;
}
SE_BIND_FUNC(js_cocos2dx_extension_ControlHuePicker_getHue)

static bool js_cocos2dx_extension_ControlHuePicker_getSlider(se::State& s)
{
    cocos2d::extension::ControlHuePicker* cobj = (cocos2d::extension::ControlHuePicker*)s.nativeThisObject();
    SE_PRECONDITION2(cobj, false, "js_cocos2dx_extension_ControlHuePicker_getSlider : Invalid Native Object");
    const auto& args = s.args();
    size_t argc = args.size();
    CC_UNUSED bool ok = true;
    if (argc == 0) {
        cocos2d::Sprite* result = cobj->getSlider();
        ok &= native_ptr_to_seval<cocos2d::Sprite>((cocos2d::Sprite*)result, &s.rval());
        SE_PRECONDITION2(ok, false, "js_cocos2dx_extension_ControlHuePicker_getSlider : Error processing arguments");
        return true;
    }
    SE_REPORT_ERROR("wrong number of arguments: %d, was expecting %d", (int)argc, 0);
    return false;
}
SE_BIND_FUNC(js_cocos2dx_extension_ControlHuePicker_getSlider)

static bool js_cocos2dx_extension_ControlHuePicker_setBackground(se::State& s)
{
    cocos2d::extension::ControlHuePicker* cobj = (cocos2d::extension::ControlHuePicker*)s.nativeThisObject();
    SE_PRECONDITION2(cobj, false, "js_cocos2dx_extension_ControlHuePicker_setBackground : Invalid Native Object");
    const auto& args = s.args();
    size_t argc = args.size();
    CC_UNUSED bool ok = true;
    if (argc == 1) {
        cocos2d::Sprite* arg0 = nullptr;
        ok &= seval_to_native_ptr(args[0], &arg0);
        SE_PRECONDITION2(ok, false, "js_cocos2dx_extension_ControlHuePicker_setBackground : Error processing arguments");
        cobj->setBackground(arg0);
        return true;
    }
    SE_REPORT_ERROR("wrong number of arguments: %d, was expecting %d", (int)argc, 1);
    return false;
}
SE_BIND_FUNC(js_cocos2dx_extension_ControlHuePicker_setBackground)

static bool js_cocos2dx_extension_ControlHuePicker_setHuePercentage(se::State& s)
{
    cocos2d::extension::ControlHuePicker* cobj = (cocos2d::extension::ControlHuePicker*)s.nativeThisObject();
    SE_PRECONDITION2(cobj, false, "js_cocos2dx_extension_ControlHuePicker_setHuePercentage : Invalid Native Object");
    const auto& args = s.args();
    size_t argc = args.size();
    CC_UNUSED bool ok = true;
    if (argc == 1) {
        float arg0 = 0;
        ok &= seval_to_float(args[0], &arg0);
        SE_PRECONDITION2(ok, false, "js_cocos2dx_extension_ControlHuePicker_setHuePercentage : Error processing arguments");
        cobj->setHuePercentage(arg0);
        return true;
    }
    SE_REPORT_ERROR("wrong number of arguments: %d, was expecting %d", (int)argc, 1);
    return false;
}
SE_BIND_FUNC(js_cocos2dx_extension_ControlHuePicker_setHuePercentage)

static bool js_cocos2dx_extension_ControlHuePicker_getBackground(se::State& s)
{
    cocos2d::extension::ControlHuePicker* cobj = (cocos2d::extension::ControlHuePicker*)s.nativeThisObject();
    SE_PRECONDITION2(cobj, false, "js_cocos2dx_extension_ControlHuePicker_getBackground : Invalid Native Object");
    const auto& args = s.args();
    size_t argc = args.size();
    CC_UNUSED bool ok = true;
    if (argc == 0) {
        cocos2d::Sprite* result = cobj->getBackground();
        ok &= native_ptr_to_seval<cocos2d::Sprite>((cocos2d::Sprite*)result, &s.rval());
        SE_PRECONDITION2(ok, false, "js_cocos2dx_extension_ControlHuePicker_getBackground : Error processing arguments");
        return true;
    }
    SE_REPORT_ERROR("wrong number of arguments: %d, was expecting %d", (int)argc, 0);
    return false;
}
SE_BIND_FUNC(js_cocos2dx_extension_ControlHuePicker_getBackground)

static bool js_cocos2dx_extension_ControlHuePicker_getHuePercentage(se::State& s)
{
    cocos2d::extension::ControlHuePicker* cobj = (cocos2d::extension::ControlHuePicker*)s.nativeThisObject();
    SE_PRECONDITION2(cobj, false, "js_cocos2dx_extension_ControlHuePicker_getHuePercentage : Invalid Native Object");
    const auto& args = s.args();
    size_t argc = args.size();
    CC_UNUSED bool ok = true;
    if (argc == 0) {
        float result = cobj->getHuePercentage();
        ok &= float_to_seval(result, &s.rval());
        SE_PRECONDITION2(ok, false, "js_cocos2dx_extension_ControlHuePicker_getHuePercentage : Error processing arguments");
        return true;
    }
    SE_REPORT_ERROR("wrong number of arguments: %d, was expecting %d", (int)argc, 0);
    return false;
}
SE_BIND_FUNC(js_cocos2dx_extension_ControlHuePicker_getHuePercentage)

static bool js_cocos2dx_extension_ControlHuePicker_setSlider(se::State& s)
{
    cocos2d::extension::ControlHuePicker* cobj = (cocos2d::extension::ControlHuePicker*)s.nativeThisObject();
    SE_PRECONDITION2(cobj, false, "js_cocos2dx_extension_ControlHuePicker_setSlider : Invalid Native Object");
    const auto& args = s.args();
    size_t argc = args.size();
    CC_UNUSED bool ok = true;
    if (argc == 1) {
        cocos2d::Sprite* arg0 = nullptr;
        ok &= seval_to_native_ptr(args[0], &arg0);
        SE_PRECONDITION2(ok, false, "js_cocos2dx_extension_ControlHuePicker_setSlider : Error processing arguments");
        cobj->setSlider(arg0);
        return true;
    }
    SE_REPORT_ERROR("wrong number of arguments: %d, was expecting %d", (int)argc, 1);
    return false;
}
SE_BIND_FUNC(js_cocos2dx_extension_ControlHuePicker_setSlider)

static bool js_cocos2dx_extension_ControlHuePicker_create(se::State& s)
{
    const auto& args = s.args();
    size_t argc = args.size();
    CC_UNUSED bool ok = true;
    if (argc == 2) {
        cocos2d::Node* arg0 = nullptr;
        cocos2d::Vec2 arg1;
        ok &= seval_to_native_ptr(args[0], &arg0);
        ok &= seval_to_Vec2(args[1], &arg1);
        SE_PRECONDITION2(ok, false, "js_cocos2dx_extension_ControlHuePicker_create : Error processing arguments");
        auto result = cocos2d::extension::ControlHuePicker::create(arg0, arg1);
        result->retain();
        auto obj = se::Object::createObjectWithClass(__jsb_cocos2d_extension_ControlHuePicker_class);
        obj->setPrivateData(result);
        s.rval().setObject(obj);
        return true;
    }
    SE_REPORT_ERROR("wrong number of arguments: %d, was expecting %d", (int)argc, 2);
    return false;
}
SE_BIND_FUNC(js_cocos2dx_extension_ControlHuePicker_create)

SE_DECLARE_FINALIZE_FUNC(js_cocos2d_extension_ControlHuePicker_finalize)

static bool js_cocos2dx_extension_ControlHuePicker_constructor(se::State& s)
{
    cocos2d::extension::ControlHuePicker* cobj = new (std::nothrow) cocos2d::extension::ControlHuePicker();
    s.thisObject()->setPrivateData(cobj);
    return true;
}
SE_BIND_CTOR(js_cocos2dx_extension_ControlHuePicker_constructor, __jsb_cocos2d_extension_ControlHuePicker_class, js_cocos2d_extension_ControlHuePicker_finalize)



extern se::Object* __jsb_cocos2d_extension_Control_proto;

static bool js_cocos2d_extension_ControlHuePicker_finalize(se::State& s)
{
    CCLOG("jsbindings: finalizing JS object %p (cocos2d::extension::ControlHuePicker)", s.nativeThisObject());
    cocos2d::extension::ControlHuePicker* cobj = (cocos2d::extension::ControlHuePicker*)s.nativeThisObject();
    if (cobj->getReferenceCount() == 1)
        cobj->autorelease();
    else
        cobj->release();
    return true;
}
SE_BIND_FINALIZE_FUNC(js_cocos2d_extension_ControlHuePicker_finalize)

bool js_register_cocos2dx_extension_ControlHuePicker(se::Object* obj)
{
    auto cls = se::Class::create("ControlHuePicker", obj, __jsb_cocos2d_extension_Control_proto, _SE(js_cocos2dx_extension_ControlHuePicker_constructor));

    cls->defineFunction("initWithTargetAndPos", _SE(js_cocos2dx_extension_ControlHuePicker_initWithTargetAndPos));
    cls->defineFunction("setHue", _SE(js_cocos2dx_extension_ControlHuePicker_setHue));
    cls->defineFunction("getStartPos", _SE(js_cocos2dx_extension_ControlHuePicker_getStartPos));
    cls->defineFunction("getHue", _SE(js_cocos2dx_extension_ControlHuePicker_getHue));
    cls->defineFunction("getSlider", _SE(js_cocos2dx_extension_ControlHuePicker_getSlider));
    cls->defineFunction("setBackground", _SE(js_cocos2dx_extension_ControlHuePicker_setBackground));
    cls->defineFunction("setHuePercentage", _SE(js_cocos2dx_extension_ControlHuePicker_setHuePercentage));
    cls->defineFunction("getBackground", _SE(js_cocos2dx_extension_ControlHuePicker_getBackground));
    cls->defineFunction("getHuePercentage", _SE(js_cocos2dx_extension_ControlHuePicker_getHuePercentage));
    cls->defineFunction("setSlider", _SE(js_cocos2dx_extension_ControlHuePicker_setSlider));
    cls->defineStaticFunction("create", _SE(js_cocos2dx_extension_ControlHuePicker_create));
    cls->defineFinalizeFunction(_SE(js_cocos2d_extension_ControlHuePicker_finalize));
    cls->install();
    JSBClassType::registerClass<cocos2d::extension::ControlHuePicker>(cls);

    __jsb_cocos2d_extension_ControlHuePicker_proto = cls->getProto();
    __jsb_cocos2d_extension_ControlHuePicker_class = cls;

    se::ScriptEngine::getInstance()->clearException();
    return true;
}

se::Object* __jsb_cocos2d_extension_ControlSaturationBrightnessPicker_proto = nullptr;
se::Class* __jsb_cocos2d_extension_ControlSaturationBrightnessPicker_class = nullptr;

static bool js_cocos2dx_extension_ControlSaturationBrightnessPicker_getShadow(se::State& s)
{
    cocos2d::extension::ControlSaturationBrightnessPicker* cobj = (cocos2d::extension::ControlSaturationBrightnessPicker*)s.nativeThisObject();
    SE_PRECONDITION2(cobj, false, "js_cocos2dx_extension_ControlSaturationBrightnessPicker_getShadow : Invalid Native Object");
    const auto& args = s.args();
    size_t argc = args.size();
    CC_UNUSED bool ok = true;
    if (argc == 0) {
        cocos2d::Sprite* result = cobj->getShadow();
        ok &= native_ptr_to_seval<cocos2d::Sprite>((cocos2d::Sprite*)result, &s.rval());
        SE_PRECONDITION2(ok, false, "js_cocos2dx_extension_ControlSaturationBrightnessPicker_getShadow : Error processing arguments");
        return true;
    }
    SE_REPORT_ERROR("wrong number of arguments: %d, was expecting %d", (int)argc, 0);
    return false;
}
SE_BIND_FUNC(js_cocos2dx_extension_ControlSaturationBrightnessPicker_getShadow)

static bool js_cocos2dx_extension_ControlSaturationBrightnessPicker_initWithTargetAndPos(se::State& s)
{
    cocos2d::extension::ControlSaturationBrightnessPicker* cobj = (cocos2d::extension::ControlSaturationBrightnessPicker*)s.nativeThisObject();
    SE_PRECONDITION2(cobj, false, "js_cocos2dx_extension_ControlSaturationBrightnessPicker_initWithTargetAndPos : Invalid Native Object");
    const auto& args = s.args();
    size_t argc = args.size();
    CC_UNUSED bool ok = true;
    if (argc == 2) {
        cocos2d::Node* arg0 = nullptr;
        cocos2d::Vec2 arg1;
        ok &= seval_to_native_ptr(args[0], &arg0);
        ok &= seval_to_Vec2(args[1], &arg1);
        SE_PRECONDITION2(ok, false, "js_cocos2dx_extension_ControlSaturationBrightnessPicker_initWithTargetAndPos : Error processing arguments");
        bool result = cobj->initWithTargetAndPos(arg0, arg1);
        ok &= boolean_to_seval(result, &s.rval());
        SE_PRECONDITION2(ok, false, "js_cocos2dx_extension_ControlSaturationBrightnessPicker_initWithTargetAndPos : Error processing arguments");
        return true;
    }
    SE_REPORT_ERROR("wrong number of arguments: %d, was expecting %d", (int)argc, 2);
    return false;
}
SE_BIND_FUNC(js_cocos2dx_extension_ControlSaturationBrightnessPicker_initWithTargetAndPos)

static bool js_cocos2dx_extension_ControlSaturationBrightnessPicker_getStartPos(se::State& s)
{
    cocos2d::extension::ControlSaturationBrightnessPicker* cobj = (cocos2d::extension::ControlSaturationBrightnessPicker*)s.nativeThisObject();
    SE_PRECONDITION2(cobj, false, "js_cocos2dx_extension_ControlSaturationBrightnessPicker_getStartPos : Invalid Native Object");
    const auto& args = s.args();
    size_t argc = args.size();
    CC_UNUSED bool ok = true;
    if (argc == 0) {
        cocos2d::Vec2 result = cobj->getStartPos();
        ok &= Vec2_to_seval(result, &s.rval());
        SE_PRECONDITION2(ok, false, "js_cocos2dx_extension_ControlSaturationBrightnessPicker_getStartPos : Error processing arguments");
        return true;
    }
    SE_REPORT_ERROR("wrong number of arguments: %d, was expecting %d", (int)argc, 0);
    return false;
}
SE_BIND_FUNC(js_cocos2dx_extension_ControlSaturationBrightnessPicker_getStartPos)

static bool js_cocos2dx_extension_ControlSaturationBrightnessPicker_getOverlay(se::State& s)
{
    cocos2d::extension::ControlSaturationBrightnessPicker* cobj = (cocos2d::extension::ControlSaturationBrightnessPicker*)s.nativeThisObject();
    SE_PRECONDITION2(cobj, false, "js_cocos2dx_extension_ControlSaturationBrightnessPicker_getOverlay : Invalid Native Object");
    const auto& args = s.args();
    size_t argc = args.size();
    CC_UNUSED bool ok = true;
    if (argc == 0) {
        cocos2d::Sprite* result = cobj->getOverlay();
        ok &= native_ptr_to_seval<cocos2d::Sprite>((cocos2d::Sprite*)result, &s.rval());
        SE_PRECONDITION2(ok, false, "js_cocos2dx_extension_ControlSaturationBrightnessPicker_getOverlay : Error processing arguments");
        return true;
    }
    SE_REPORT_ERROR("wrong number of arguments: %d, was expecting %d", (int)argc, 0);
    return false;
}
SE_BIND_FUNC(js_cocos2dx_extension_ControlSaturationBrightnessPicker_getOverlay)

static bool js_cocos2dx_extension_ControlSaturationBrightnessPicker_getSlider(se::State& s)
{
    cocos2d::extension::ControlSaturationBrightnessPicker* cobj = (cocos2d::extension::ControlSaturationBrightnessPicker*)s.nativeThisObject();
    SE_PRECONDITION2(cobj, false, "js_cocos2dx_extension_ControlSaturationBrightnessPicker_getSlider : Invalid Native Object");
    const auto& args = s.args();
    size_t argc = args.size();
    CC_UNUSED bool ok = true;
    if (argc == 0) {
        cocos2d::Sprite* result = cobj->getSlider();
        ok &= native_ptr_to_seval<cocos2d::Sprite>((cocos2d::Sprite*)result, &s.rval());
        SE_PRECONDITION2(ok, false, "js_cocos2dx_extension_ControlSaturationBrightnessPicker_getSlider : Error processing arguments");
        return true;
    }
    SE_REPORT_ERROR("wrong number of arguments: %d, was expecting %d", (int)argc, 0);
    return false;
}
SE_BIND_FUNC(js_cocos2dx_extension_ControlSaturationBrightnessPicker_getSlider)

static bool js_cocos2dx_extension_ControlSaturationBrightnessPicker_getBackground(se::State& s)
{
    cocos2d::extension::ControlSaturationBrightnessPicker* cobj = (cocos2d::extension::ControlSaturationBrightnessPicker*)s.nativeThisObject();
    SE_PRECONDITION2(cobj, false, "js_cocos2dx_extension_ControlSaturationBrightnessPicker_getBackground : Invalid Native Object");
    const auto& args = s.args();
    size_t argc = args.size();
    CC_UNUSED bool ok = true;
    if (argc == 0) {
        cocos2d::Sprite* result = cobj->getBackground();
        ok &= native_ptr_to_seval<cocos2d::Sprite>((cocos2d::Sprite*)result, &s.rval());
        SE_PRECONDITION2(ok, false, "js_cocos2dx_extension_ControlSaturationBrightnessPicker_getBackground : Error processing arguments");
        return true;
    }
    SE_REPORT_ERROR("wrong number of arguments: %d, was expecting %d", (int)argc, 0);
    return false;
}
SE_BIND_FUNC(js_cocos2dx_extension_ControlSaturationBrightnessPicker_getBackground)

static bool js_cocos2dx_extension_ControlSaturationBrightnessPicker_getSaturation(se::State& s)
{
    cocos2d::extension::ControlSaturationBrightnessPicker* cobj = (cocos2d::extension::ControlSaturationBrightnessPicker*)s.nativeThisObject();
    SE_PRECONDITION2(cobj, false, "js_cocos2dx_extension_ControlSaturationBrightnessPicker_getSaturation : Invalid Native Object");
    const auto& args = s.args();
    size_t argc = args.size();
    CC_UNUSED bool ok = true;
    if (argc == 0) {
        float result = cobj->getSaturation();
        ok &= float_to_seval(result, &s.rval());
        SE_PRECONDITION2(ok, false, "js_cocos2dx_extension_ControlSaturationBrightnessPicker_getSaturation : Error processing arguments");
        return true;
    }
    SE_REPORT_ERROR("wrong number of arguments: %d, was expecting %d", (int)argc, 0);
    return false;
}
SE_BIND_FUNC(js_cocos2dx_extension_ControlSaturationBrightnessPicker_getSaturation)

static bool js_cocos2dx_extension_ControlSaturationBrightnessPicker_getBrightness(se::State& s)
{
    cocos2d::extension::ControlSaturationBrightnessPicker* cobj = (cocos2d::extension::ControlSaturationBrightnessPicker*)s.nativeThisObject();
    SE_PRECONDITION2(cobj, false, "js_cocos2dx_extension_ControlSaturationBrightnessPicker_getBrightness : Invalid Native Object");
    const auto& args = s.args();
    size_t argc = args.size();
    CC_UNUSED bool ok = true;
    if (argc == 0) {
        float result = cobj->getBrightness();
        ok &= float_to_seval(result, &s.rval());
        SE_PRECONDITION2(ok, false, "js_cocos2dx_extension_ControlSaturationBrightnessPicker_getBrightness : Error processing arguments");
        return true;
    }
    SE_REPORT_ERROR("wrong number of arguments: %d, was expecting %d", (int)argc, 0);
    return false;
}
SE_BIND_FUNC(js_cocos2dx_extension_ControlSaturationBrightnessPicker_getBrightness)

static bool js_cocos2dx_extension_ControlSaturationBrightnessPicker_create(se::State& s)
{
    const auto& args = s.args();
    size_t argc = args.size();
    CC_UNUSED bool ok = true;
    if (argc == 2) {
        cocos2d::Node* arg0 = nullptr;
        cocos2d::Vec2 arg1;
        ok &= seval_to_native_ptr(args[0], &arg0);
        ok &= seval_to_Vec2(args[1], &arg1);
        SE_PRECONDITION2(ok, false, "js_cocos2dx_extension_ControlSaturationBrightnessPicker_create : Error processing arguments");
        auto result = cocos2d::extension::ControlSaturationBrightnessPicker::create(arg0, arg1);
        result->retain();
        auto obj = se::Object::createObjectWithClass(__jsb_cocos2d_extension_ControlSaturationBrightnessPicker_class);
        obj->setPrivateData(result);
        s.rval().setObject(obj);
        return true;
    }
    SE_REPORT_ERROR("wrong number of arguments: %d, was expecting %d", (int)argc, 2);
    return false;
}
SE_BIND_FUNC(js_cocos2dx_extension_ControlSaturationBrightnessPicker_create)

SE_DECLARE_FINALIZE_FUNC(js_cocos2d_extension_ControlSaturationBrightnessPicker_finalize)

static bool js_cocos2dx_extension_ControlSaturationBrightnessPicker_constructor(se::State& s)
{
    cocos2d::extension::ControlSaturationBrightnessPicker* cobj = new (std::nothrow) cocos2d::extension::ControlSaturationBrightnessPicker();
    s.thisObject()->setPrivateData(cobj);
    return true;
}
SE_BIND_CTOR(js_cocos2dx_extension_ControlSaturationBrightnessPicker_constructor, __jsb_cocos2d_extension_ControlSaturationBrightnessPicker_class, js_cocos2d_extension_ControlSaturationBrightnessPicker_finalize)



extern se::Object* __jsb_cocos2d_extension_Control_proto;

static bool js_cocos2d_extension_ControlSaturationBrightnessPicker_finalize(se::State& s)
{
    CCLOG("jsbindings: finalizing JS object %p (cocos2d::extension::ControlSaturationBrightnessPicker)", s.nativeThisObject());
    cocos2d::extension::ControlSaturationBrightnessPicker* cobj = (cocos2d::extension::ControlSaturationBrightnessPicker*)s.nativeThisObject();
    if (cobj->getReferenceCount() == 1)
        cobj->autorelease();
    else
        cobj->release();
    return true;
}
SE_BIND_FINALIZE_FUNC(js_cocos2d_extension_ControlSaturationBrightnessPicker_finalize)

bool js_register_cocos2dx_extension_ControlSaturationBrightnessPicker(se::Object* obj)
{
    auto cls = se::Class::create("ControlSaturationBrightnessPicker", obj, __jsb_cocos2d_extension_Control_proto, _SE(js_cocos2dx_extension_ControlSaturationBrightnessPicker_constructor));

    cls->defineFunction("getShadow", _SE(js_cocos2dx_extension_ControlSaturationBrightnessPicker_getShadow));
    cls->defineFunction("initWithTargetAndPos", _SE(js_cocos2dx_extension_ControlSaturationBrightnessPicker_initWithTargetAndPos));
    cls->defineFunction("getStartPos", _SE(js_cocos2dx_extension_ControlSaturationBrightnessPicker_getStartPos));
    cls->defineFunction("getOverlay", _SE(js_cocos2dx_extension_ControlSaturationBrightnessPicker_getOverlay));
    cls->defineFunction("getSlider", _SE(js_cocos2dx_extension_ControlSaturationBrightnessPicker_getSlider));
    cls->defineFunction("getBackground", _SE(js_cocos2dx_extension_ControlSaturationBrightnessPicker_getBackground));
    cls->defineFunction("getSaturation", _SE(js_cocos2dx_extension_ControlSaturationBrightnessPicker_getSaturation));
    cls->defineFunction("getBrightness", _SE(js_cocos2dx_extension_ControlSaturationBrightnessPicker_getBrightness));
    cls->defineStaticFunction("create", _SE(js_cocos2dx_extension_ControlSaturationBrightnessPicker_create));
    cls->defineFinalizeFunction(_SE(js_cocos2d_extension_ControlSaturationBrightnessPicker_finalize));
    cls->install();
    JSBClassType::registerClass<cocos2d::extension::ControlSaturationBrightnessPicker>(cls);

    __jsb_cocos2d_extension_ControlSaturationBrightnessPicker_proto = cls->getProto();
    __jsb_cocos2d_extension_ControlSaturationBrightnessPicker_class = cls;

    se::ScriptEngine::getInstance()->clearException();
    return true;
}

se::Object* __jsb_cocos2d_extension_ControlColourPicker_proto = nullptr;
se::Class* __jsb_cocos2d_extension_ControlColourPicker_class = nullptr;

static bool js_cocos2dx_extension_ControlColourPicker_hueSliderValueChanged(se::State& s)
{
    cocos2d::extension::ControlColourPicker* cobj = (cocos2d::extension::ControlColourPicker*)s.nativeThisObject();
    SE_PRECONDITION2(cobj, false, "js_cocos2dx_extension_ControlColourPicker_hueSliderValueChanged : Invalid Native Object");
    const auto& args = s.args();
    size_t argc = args.size();
    CC_UNUSED bool ok = true;
    if (argc == 2) {
        cocos2d::Ref* arg0 = nullptr;
        cocos2d::extension::Control::EventType arg1;
        ok &= seval_to_native_ptr(args[0], &arg0);
        ok &= seval_to_int32(args[1], (int32_t*)&arg1);
        SE_PRECONDITION2(ok, false, "js_cocos2dx_extension_ControlColourPicker_hueSliderValueChanged : Error processing arguments");
        cobj->hueSliderValueChanged(arg0, arg1);
        return true;
    }
    SE_REPORT_ERROR("wrong number of arguments: %d, was expecting %d", (int)argc, 2);
    return false;
}
SE_BIND_FUNC(js_cocos2dx_extension_ControlColourPicker_hueSliderValueChanged)

static bool js_cocos2dx_extension_ControlColourPicker_getHuePicker(se::State& s)
{
    cocos2d::extension::ControlColourPicker* cobj = (cocos2d::extension::ControlColourPicker*)s.nativeThisObject();
    SE_PRECONDITION2(cobj, false, "js_cocos2dx_extension_ControlColourPicker_getHuePicker : Invalid Native Object");
    const auto& args = s.args();
    size_t argc = args.size();
    CC_UNUSED bool ok = true;
    if (argc == 0) {
        cocos2d::extension::ControlHuePicker* result = cobj->getHuePicker();
        ok &= native_ptr_to_seval<cocos2d::extension::ControlHuePicker>((cocos2d::extension::ControlHuePicker*)result, &s.rval());
        SE_PRECONDITION2(ok, false, "js_cocos2dx_extension_ControlColourPicker_getHuePicker : Error processing arguments");
        return true;
    }
    SE_REPORT_ERROR("wrong number of arguments: %d, was expecting %d", (int)argc, 0);
    return false;
}
SE_BIND_FUNC(js_cocos2dx_extension_ControlColourPicker_getHuePicker)

static bool js_cocos2dx_extension_ControlColourPicker_getcolourPicker(se::State& s)
{
    cocos2d::extension::ControlColourPicker* cobj = (cocos2d::extension::ControlColourPicker*)s.nativeThisObject();
    SE_PRECONDITION2(cobj, false, "js_cocos2dx_extension_ControlColourPicker_getcolourPicker : Invalid Native Object");
    const auto& args = s.args();
    size_t argc = args.size();
    CC_UNUSED bool ok = true;
    if (argc == 0) {
        cocos2d::extension::ControlSaturationBrightnessPicker* result = cobj->getcolourPicker();
        ok &= native_ptr_to_seval<cocos2d::extension::ControlSaturationBrightnessPicker>((cocos2d::extension::ControlSaturationBrightnessPicker*)result, &s.rval());
        SE_PRECONDITION2(ok, false, "js_cocos2dx_extension_ControlColourPicker_getcolourPicker : Error processing arguments");
        return true;
    }
    SE_REPORT_ERROR("wrong number of arguments: %d, was expecting %d", (int)argc, 0);
    return false;
}
SE_BIND_FUNC(js_cocos2dx_extension_ControlColourPicker_getcolourPicker)

static bool js_cocos2dx_extension_ControlColourPicker_setBackground(se::State& s)
{
    cocos2d::extension::ControlColourPicker* cobj = (cocos2d::extension::ControlColourPicker*)s.nativeThisObject();
    SE_PRECONDITION2(cobj, false, "js_cocos2dx_extension_ControlColourPicker_setBackground : Invalid Native Object");
    const auto& args = s.args();
    size_t argc = args.size();
    CC_UNUSED bool ok = true;
    if (argc == 1) {
        cocos2d::Sprite* arg0 = nullptr;
        ok &= seval_to_native_ptr(args[0], &arg0);
        SE_PRECONDITION2(ok, false, "js_cocos2dx_extension_ControlColourPicker_setBackground : Error processing arguments");
        cobj->setBackground(arg0);
        return true;
    }
    SE_REPORT_ERROR("wrong number of arguments: %d, was expecting %d", (int)argc, 1);
    return false;
}
SE_BIND_FUNC(js_cocos2dx_extension_ControlColourPicker_setBackground)

static bool js_cocos2dx_extension_ControlColourPicker_setcolourPicker(se::State& s)
{
    cocos2d::extension::ControlColourPicker* cobj = (cocos2d::extension::ControlColourPicker*)s.nativeThisObject();
    SE_PRECONDITION2(cobj, false, "js_cocos2dx_extension_ControlColourPicker_setcolourPicker : Invalid Native Object");
    const auto& args = s.args();
    size_t argc = args.size();
    CC_UNUSED bool ok = true;
    if (argc == 1) {
        cocos2d::extension::ControlSaturationBrightnessPicker* arg0 = nullptr;
        ok &= seval_to_native_ptr(args[0], &arg0);
        SE_PRECONDITION2(ok, false, "js_cocos2dx_extension_ControlColourPicker_setcolourPicker : Error processing arguments");
        cobj->setcolourPicker(arg0);
        return true;
    }
    SE_REPORT_ERROR("wrong number of arguments: %d, was expecting %d", (int)argc, 1);
    return false;
}
SE_BIND_FUNC(js_cocos2dx_extension_ControlColourPicker_setcolourPicker)

static bool js_cocos2dx_extension_ControlColourPicker_colourSliderValueChanged(se::State& s)
{
    cocos2d::extension::ControlColourPicker* cobj = (cocos2d::extension::ControlColourPicker*)s.nativeThisObject();
    SE_PRECONDITION2(cobj, false, "js_cocos2dx_extension_ControlColourPicker_colourSliderValueChanged : Invalid Native Object");
    const auto& args = s.args();
    size_t argc = args.size();
    CC_UNUSED bool ok = true;
    if (argc == 2) {
        cocos2d::Ref* arg0 = nullptr;
        cocos2d::extension::Control::EventType arg1;
        ok &= seval_to_native_ptr(args[0], &arg0);
        ok &= seval_to_int32(args[1], (int32_t*)&arg1);
        SE_PRECONDITION2(ok, false, "js_cocos2dx_extension_ControlColourPicker_colourSliderValueChanged : Error processing arguments");
        cobj->colourSliderValueChanged(arg0, arg1);
        return true;
    }
    SE_REPORT_ERROR("wrong number of arguments: %d, was expecting %d", (int)argc, 2);
    return false;
}
SE_BIND_FUNC(js_cocos2dx_extension_ControlColourPicker_colourSliderValueChanged)

static bool js_cocos2dx_extension_ControlColourPicker_setHuePicker(se::State& s)
{
    cocos2d::extension::ControlColourPicker* cobj = (cocos2d::extension::ControlColourPicker*)s.nativeThisObject();
    SE_PRECONDITION2(cobj, false, "js_cocos2dx_extension_ControlColourPicker_setHuePicker : Invalid Native Object");
    const auto& args = s.args();
    size_t argc = args.size();
    CC_UNUSED bool ok = true;
    if (argc == 1) {
        cocos2d::extension::ControlHuePicker* arg0 = nullptr;
        ok &= seval_to_native_ptr(args[0], &arg0);
        SE_PRECONDITION2(ok, false, "js_cocos2dx_extension_ControlColourPicker_setHuePicker : Error processing arguments");
        cobj->setHuePicker(arg0);
        return true;
    }
    SE_REPORT_ERROR("wrong number of arguments: %d, was expecting %d", (int)argc, 1);
    return false;
}
SE_BIND_FUNC(js_cocos2dx_extension_ControlColourPicker_setHuePicker)

static bool js_cocos2dx_extension_ControlColourPicker_getBackground(se::State& s)
{
    cocos2d::extension::ControlColourPicker* cobj = (cocos2d::extension::ControlColourPicker*)s.nativeThisObject();
    SE_PRECONDITION2(cobj, false, "js_cocos2dx_extension_ControlColourPicker_getBackground : Invalid Native Object");
    const auto& args = s.args();
    size_t argc = args.size();
    CC_UNUSED bool ok = true;
    if (argc == 0) {
        cocos2d::Sprite* result = cobj->getBackground();
        ok &= native_ptr_to_seval<cocos2d::Sprite>((cocos2d::Sprite*)result, &s.rval());
        SE_PRECONDITION2(ok, false, "js_cocos2dx_extension_ControlColourPicker_getBackground : Error processing arguments");
        return true;
    }
    SE_REPORT_ERROR("wrong number of arguments: %d, was expecting %d", (int)argc, 0);
    return false;
}
SE_BIND_FUNC(js_cocos2dx_extension_ControlColourPicker_getBackground)

static bool js_cocos2dx_extension_ControlColourPicker_create(se::State& s)
{
    const auto& args = s.args();
    size_t argc = args.size();
    CC_UNUSED bool ok = true;
    if (argc == 0) {
        auto result = cocos2d::extension::ControlColourPicker::create();
        result->retain();
        auto obj = se::Object::createObjectWithClass(__jsb_cocos2d_extension_ControlColourPicker_class);
        obj->setPrivateData(result);
        s.rval().setObject(obj);
        return true;
    }
    SE_REPORT_ERROR("wrong number of arguments: %d, was expecting %d", (int)argc, 0);
    return false;
}
SE_BIND_FUNC(js_cocos2dx_extension_ControlColourPicker_create)

SE_DECLARE_FINALIZE_FUNC(js_cocos2d_extension_ControlColourPicker_finalize)

static bool js_cocos2dx_extension_ControlColourPicker_constructor(se::State& s)
{
    cocos2d::extension::ControlColourPicker* cobj = new (std::nothrow) cocos2d::extension::ControlColourPicker();
    s.thisObject()->setPrivateData(cobj);
    return true;
}
SE_BIND_CTOR(js_cocos2dx_extension_ControlColourPicker_constructor, __jsb_cocos2d_extension_ControlColourPicker_class, js_cocos2d_extension_ControlColourPicker_finalize)

static bool js_cocos2dx_extension_ControlColourPicker_ctor(se::State& s)
{
    cocos2d::extension::ControlColourPicker* cobj = new (std::nothrow) cocos2d::extension::ControlColourPicker();
    s.thisObject()->setPrivateData(cobj);
    return true;
}
SE_BIND_SUB_CLS_CTOR(js_cocos2dx_extension_ControlColourPicker_ctor, __jsb_cocos2d_extension_ControlColourPicker_class, js_cocos2d_extension_ControlColourPicker_finalize)


    

extern se::Object* __jsb_cocos2d_extension_Control_proto;

static bool js_cocos2d_extension_ControlColourPicker_finalize(se::State& s)
{
    CCLOG("jsbindings: finalizing JS object %p (cocos2d::extension::ControlColourPicker)", s.nativeThisObject());
    cocos2d::extension::ControlColourPicker* cobj = (cocos2d::extension::ControlColourPicker*)s.nativeThisObject();
    if (cobj->getReferenceCount() == 1)
        cobj->autorelease();
    else
        cobj->release();
    return true;
}
SE_BIND_FINALIZE_FUNC(js_cocos2d_extension_ControlColourPicker_finalize)

bool js_register_cocos2dx_extension_ControlColourPicker(se::Object* obj)
{
    auto cls = se::Class::create("ControlColourPicker", obj, __jsb_cocos2d_extension_Control_proto, _SE(js_cocos2dx_extension_ControlColourPicker_constructor));

    cls->defineFunction("hueSliderValueChanged", _SE(js_cocos2dx_extension_ControlColourPicker_hueSliderValueChanged));
    cls->defineFunction("getHuePicker", _SE(js_cocos2dx_extension_ControlColourPicker_getHuePicker));
    cls->defineFunction("getcolourPicker", _SE(js_cocos2dx_extension_ControlColourPicker_getcolourPicker));
    cls->defineFunction("setBackground", _SE(js_cocos2dx_extension_ControlColourPicker_setBackground));
    cls->defineFunction("setcolourPicker", _SE(js_cocos2dx_extension_ControlColourPicker_setcolourPicker));
    cls->defineFunction("colourSliderValueChanged", _SE(js_cocos2dx_extension_ControlColourPicker_colourSliderValueChanged));
    cls->defineFunction("setHuePicker", _SE(js_cocos2dx_extension_ControlColourPicker_setHuePicker));
    cls->defineFunction("getBackground", _SE(js_cocos2dx_extension_ControlColourPicker_getBackground));
    cls->defineFunction("ctor", _SE(js_cocos2dx_extension_ControlColourPicker_ctor));
    cls->defineStaticFunction("create", _SE(js_cocos2dx_extension_ControlColourPicker_create));
    cls->defineFinalizeFunction(_SE(js_cocos2d_extension_ControlColourPicker_finalize));
    cls->install();
    JSBClassType::registerClass<cocos2d::extension::ControlColourPicker>(cls);

    __jsb_cocos2d_extension_ControlColourPicker_proto = cls->getProto();
    __jsb_cocos2d_extension_ControlColourPicker_class = cls;

    jsb_set_extend_property("cc", "ControlColourPicker");
    se::ScriptEngine::getInstance()->clearException();
    return true;
}

se::Object* __jsb_cocos2d_extension_ControlPotentiometer_proto = nullptr;
se::Class* __jsb_cocos2d_extension_ControlPotentiometer_class = nullptr;

static bool js_cocos2dx_extension_ControlPotentiometer_setPreviousLocation(se::State& s)
{
    cocos2d::extension::ControlPotentiometer* cobj = (cocos2d::extension::ControlPotentiometer*)s.nativeThisObject();
    SE_PRECONDITION2(cobj, false, "js_cocos2dx_extension_ControlPotentiometer_setPreviousLocation : Invalid Native Object");
    const auto& args = s.args();
    size_t argc = args.size();
    CC_UNUSED bool ok = true;
    if (argc == 1) {
        cocos2d::Vec2 arg0;
        ok &= seval_to_Vec2(args[0], &arg0);
        SE_PRECONDITION2(ok, false, "js_cocos2dx_extension_ControlPotentiometer_setPreviousLocation : Error processing arguments");
        cobj->setPreviousLocation(arg0);
        return true;
    }
    SE_REPORT_ERROR("wrong number of arguments: %d, was expecting %d", (int)argc, 1);
    return false;
}
SE_BIND_FUNC(js_cocos2dx_extension_ControlPotentiometer_setPreviousLocation)

static bool js_cocos2dx_extension_ControlPotentiometer_setValue(se::State& s)
{
    cocos2d::extension::ControlPotentiometer* cobj = (cocos2d::extension::ControlPotentiometer*)s.nativeThisObject();
    SE_PRECONDITION2(cobj, false, "js_cocos2dx_extension_ControlPotentiometer_setValue : Invalid Native Object");
    const auto& args = s.args();
    size_t argc = args.size();
    CC_UNUSED bool ok = true;
    if (argc == 1) {
        float arg0 = 0;
        ok &= seval_to_float(args[0], &arg0);
        SE_PRECONDITION2(ok, false, "js_cocos2dx_extension_ControlPotentiometer_setValue : Error processing arguments");
        cobj->setValue(arg0);
        return true;
    }
    SE_REPORT_ERROR("wrong number of arguments: %d, was expecting %d", (int)argc, 1);
    return false;
}
SE_BIND_FUNC(js_cocos2dx_extension_ControlPotentiometer_setValue)

static bool js_cocos2dx_extension_ControlPotentiometer_getProgressTimer(se::State& s)
{
    cocos2d::extension::ControlPotentiometer* cobj = (cocos2d::extension::ControlPotentiometer*)s.nativeThisObject();
    SE_PRECONDITION2(cobj, false, "js_cocos2dx_extension_ControlPotentiometer_getProgressTimer : Invalid Native Object");
    const auto& args = s.args();
    size_t argc = args.size();
    CC_UNUSED bool ok = true;
    if (argc == 0) {
        cocos2d::ProgressTimer* result = cobj->getProgressTimer();
        ok &= native_ptr_to_seval<cocos2d::ProgressTimer>((cocos2d::ProgressTimer*)result, &s.rval());
        SE_PRECONDITION2(ok, false, "js_cocos2dx_extension_ControlPotentiometer_getProgressTimer : Error processing arguments");
        return true;
    }
    SE_REPORT_ERROR("wrong number of arguments: %d, was expecting %d", (int)argc, 0);
    return false;
}
SE_BIND_FUNC(js_cocos2dx_extension_ControlPotentiometer_getProgressTimer)

static bool js_cocos2dx_extension_ControlPotentiometer_getMaximumValue(se::State& s)
{
    cocos2d::extension::ControlPotentiometer* cobj = (cocos2d::extension::ControlPotentiometer*)s.nativeThisObject();
    SE_PRECONDITION2(cobj, false, "js_cocos2dx_extension_ControlPotentiometer_getMaximumValue : Invalid Native Object");
    const auto& args = s.args();
    size_t argc = args.size();
    CC_UNUSED bool ok = true;
    if (argc == 0) {
        float result = cobj->getMaximumValue();
        ok &= float_to_seval(result, &s.rval());
        SE_PRECONDITION2(ok, false, "js_cocos2dx_extension_ControlPotentiometer_getMaximumValue : Error processing arguments");
        return true;
    }
    SE_REPORT_ERROR("wrong number of arguments: %d, was expecting %d", (int)argc, 0);
    return false;
}
SE_BIND_FUNC(js_cocos2dx_extension_ControlPotentiometer_getMaximumValue)

static bool js_cocos2dx_extension_ControlPotentiometer_angleInDegreesBetweenLineFromPoint_toPoint_toLineFromPoint_toPoint(se::State& s)
{
    cocos2d::extension::ControlPotentiometer* cobj = (cocos2d::extension::ControlPotentiometer*)s.nativeThisObject();
    SE_PRECONDITION2(cobj, false, "js_cocos2dx_extension_ControlPotentiometer_angleInDegreesBetweenLineFromPoint_toPoint_toLineFromPoint_toPoint : Invalid Native Object");
    const auto& args = s.args();
    size_t argc = args.size();
    CC_UNUSED bool ok = true;
    if (argc == 4) {
        cocos2d::Vec2 arg0;
        cocos2d::Vec2 arg1;
        cocos2d::Vec2 arg2;
        cocos2d::Vec2 arg3;
        ok &= seval_to_Vec2(args[0], &arg0);
        ok &= seval_to_Vec2(args[1], &arg1);
        ok &= seval_to_Vec2(args[2], &arg2);
        ok &= seval_to_Vec2(args[3], &arg3);
        SE_PRECONDITION2(ok, false, "js_cocos2dx_extension_ControlPotentiometer_angleInDegreesBetweenLineFromPoint_toPoint_toLineFromPoint_toPoint : Error processing arguments");
        float result = cobj->angleInDegreesBetweenLineFromPoint_toPoint_toLineFromPoint_toPoint(arg0, arg1, arg2, arg3);
        ok &= float_to_seval(result, &s.rval());
        SE_PRECONDITION2(ok, false, "js_cocos2dx_extension_ControlPotentiometer_angleInDegreesBetweenLineFromPoint_toPoint_toLineFromPoint_toPoint : Error processing arguments");
        return true;
    }
    SE_REPORT_ERROR("wrong number of arguments: %d, was expecting %d", (int)argc, 4);
    return false;
}
SE_BIND_FUNC(js_cocos2dx_extension_ControlPotentiometer_angleInDegreesBetweenLineFromPoint_toPoint_toLineFromPoint_toPoint)

static bool js_cocos2dx_extension_ControlPotentiometer_potentiometerBegan(se::State& s)
{
    cocos2d::extension::ControlPotentiometer* cobj = (cocos2d::extension::ControlPotentiometer*)s.nativeThisObject();
    SE_PRECONDITION2(cobj, false, "js_cocos2dx_extension_ControlPotentiometer_potentiometerBegan : Invalid Native Object");
    const auto& args = s.args();
    size_t argc = args.size();
    CC_UNUSED bool ok = true;
    if (argc == 1) {
        cocos2d::Vec2 arg0;
        ok &= seval_to_Vec2(args[0], &arg0);
        SE_PRECONDITION2(ok, false, "js_cocos2dx_extension_ControlPotentiometer_potentiometerBegan : Error processing arguments");
        cobj->potentiometerBegan(arg0);
        return true;
    }
    SE_REPORT_ERROR("wrong number of arguments: %d, was expecting %d", (int)argc, 1);
    return false;
}
SE_BIND_FUNC(js_cocos2dx_extension_ControlPotentiometer_potentiometerBegan)

static bool js_cocos2dx_extension_ControlPotentiometer_setMaximumValue(se::State& s)
{
    cocos2d::extension::ControlPotentiometer* cobj = (cocos2d::extension::ControlPotentiometer*)s.nativeThisObject();
    SE_PRECONDITION2(cobj, false, "js_cocos2dx_extension_ControlPotentiometer_setMaximumValue : Invalid Native Object");
    const auto& args = s.args();
    size_t argc = args.size();
    CC_UNUSED bool ok = true;
    if (argc == 1) {
        float arg0 = 0;
        ok &= seval_to_float(args[0], &arg0);
        SE_PRECONDITION2(ok, false, "js_cocos2dx_extension_ControlPotentiometer_setMaximumValue : Error processing arguments");
        cobj->setMaximumValue(arg0);
        return true;
    }
    SE_REPORT_ERROR("wrong number of arguments: %d, was expecting %d", (int)argc, 1);
    return false;
}
SE_BIND_FUNC(js_cocos2dx_extension_ControlPotentiometer_setMaximumValue)

static bool js_cocos2dx_extension_ControlPotentiometer_getMinimumValue(se::State& s)
{
    cocos2d::extension::ControlPotentiometer* cobj = (cocos2d::extension::ControlPotentiometer*)s.nativeThisObject();
    SE_PRECONDITION2(cobj, false, "js_cocos2dx_extension_ControlPotentiometer_getMinimumValue : Invalid Native Object");
    const auto& args = s.args();
    size_t argc = args.size();
    CC_UNUSED bool ok = true;
    if (argc == 0) {
        float result = cobj->getMinimumValue();
        ok &= float_to_seval(result, &s.rval());
        SE_PRECONDITION2(ok, false, "js_cocos2dx_extension_ControlPotentiometer_getMinimumValue : Error processing arguments");
        return true;
    }
    SE_REPORT_ERROR("wrong number of arguments: %d, was expecting %d", (int)argc, 0);
    return false;
}
SE_BIND_FUNC(js_cocos2dx_extension_ControlPotentiometer_getMinimumValue)

static bool js_cocos2dx_extension_ControlPotentiometer_setThumbSprite(se::State& s)
{
    cocos2d::extension::ControlPotentiometer* cobj = (cocos2d::extension::ControlPotentiometer*)s.nativeThisObject();
    SE_PRECONDITION2(cobj, false, "js_cocos2dx_extension_ControlPotentiometer_setThumbSprite : Invalid Native Object");
    const auto& args = s.args();
    size_t argc = args.size();
    CC_UNUSED bool ok = true;
    if (argc == 1) {
        cocos2d::Sprite* arg0 = nullptr;
        ok &= seval_to_native_ptr(args[0], &arg0);
        SE_PRECONDITION2(ok, false, "js_cocos2dx_extension_ControlPotentiometer_setThumbSprite : Error processing arguments");
        cobj->setThumbSprite(arg0);
        return true;
    }
    SE_REPORT_ERROR("wrong number of arguments: %d, was expecting %d", (int)argc, 1);
    return false;
}
SE_BIND_FUNC(js_cocos2dx_extension_ControlPotentiometer_setThumbSprite)

static bool js_cocos2dx_extension_ControlPotentiometer_getValue(se::State& s)
{
    cocos2d::extension::ControlPotentiometer* cobj = (cocos2d::extension::ControlPotentiometer*)s.nativeThisObject();
    SE_PRECONDITION2(cobj, false, "js_cocos2dx_extension_ControlPotentiometer_getValue : Invalid Native Object");
    const auto& args = s.args();
    size_t argc = args.size();
    CC_UNUSED bool ok = true;
    if (argc == 0) {
        float result = cobj->getValue();
        ok &= float_to_seval(result, &s.rval());
        SE_PRECONDITION2(ok, false, "js_cocos2dx_extension_ControlPotentiometer_getValue : Error processing arguments");
        return true;
    }
    SE_REPORT_ERROR("wrong number of arguments: %d, was expecting %d", (int)argc, 0);
    return false;
}
SE_BIND_FUNC(js_cocos2dx_extension_ControlPotentiometer_getValue)

static bool js_cocos2dx_extension_ControlPotentiometer_getPreviousLocation(se::State& s)
{
    cocos2d::extension::ControlPotentiometer* cobj = (cocos2d::extension::ControlPotentiometer*)s.nativeThisObject();
    SE_PRECONDITION2(cobj, false, "js_cocos2dx_extension_ControlPotentiometer_getPreviousLocation : Invalid Native Object");
    const auto& args = s.args();
    size_t argc = args.size();
    CC_UNUSED bool ok = true;
    if (argc == 0) {
        cocos2d::Vec2 result = cobj->getPreviousLocation();
        ok &= Vec2_to_seval(result, &s.rval());
        SE_PRECONDITION2(ok, false, "js_cocos2dx_extension_ControlPotentiometer_getPreviousLocation : Error processing arguments");
        return true;
    }
    SE_REPORT_ERROR("wrong number of arguments: %d, was expecting %d", (int)argc, 0);
    return false;
}
SE_BIND_FUNC(js_cocos2dx_extension_ControlPotentiometer_getPreviousLocation)

static bool js_cocos2dx_extension_ControlPotentiometer_distanceBetweenPointAndPoint(se::State& s)
{
    cocos2d::extension::ControlPotentiometer* cobj = (cocos2d::extension::ControlPotentiometer*)s.nativeThisObject();
    SE_PRECONDITION2(cobj, false, "js_cocos2dx_extension_ControlPotentiometer_distanceBetweenPointAndPoint : Invalid Native Object");
    const auto& args = s.args();
    size_t argc = args.size();
    CC_UNUSED bool ok = true;
    if (argc == 2) {
        cocos2d::Vec2 arg0;
        cocos2d::Vec2 arg1;
        ok &= seval_to_Vec2(args[0], &arg0);
        ok &= seval_to_Vec2(args[1], &arg1);
        SE_PRECONDITION2(ok, false, "js_cocos2dx_extension_ControlPotentiometer_distanceBetweenPointAndPoint : Error processing arguments");
        float result = cobj->distanceBetweenPointAndPoint(arg0, arg1);
        ok &= float_to_seval(result, &s.rval());
        SE_PRECONDITION2(ok, false, "js_cocos2dx_extension_ControlPotentiometer_distanceBetweenPointAndPoint : Error processing arguments");
        return true;
    }
    SE_REPORT_ERROR("wrong number of arguments: %d, was expecting %d", (int)argc, 2);
    return false;
}
SE_BIND_FUNC(js_cocos2dx_extension_ControlPotentiometer_distanceBetweenPointAndPoint)

static bool js_cocos2dx_extension_ControlPotentiometer_potentiometerEnded(se::State& s)
{
    cocos2d::extension::ControlPotentiometer* cobj = (cocos2d::extension::ControlPotentiometer*)s.nativeThisObject();
    SE_PRECONDITION2(cobj, false, "js_cocos2dx_extension_ControlPotentiometer_potentiometerEnded : Invalid Native Object");
    const auto& args = s.args();
    size_t argc = args.size();
    CC_UNUSED bool ok = true;
    if (argc == 1) {
        cocos2d::Vec2 arg0;
        ok &= seval_to_Vec2(args[0], &arg0);
        SE_PRECONDITION2(ok, false, "js_cocos2dx_extension_ControlPotentiometer_potentiometerEnded : Error processing arguments");
        cobj->potentiometerEnded(arg0);
        return true;
    }
    SE_REPORT_ERROR("wrong number of arguments: %d, was expecting %d", (int)argc, 1);
    return false;
}
SE_BIND_FUNC(js_cocos2dx_extension_ControlPotentiometer_potentiometerEnded)

static bool js_cocos2dx_extension_ControlPotentiometer_setProgressTimer(se::State& s)
{
    cocos2d::extension::ControlPotentiometer* cobj = (cocos2d::extension::ControlPotentiometer*)s.nativeThisObject();
    SE_PRECONDITION2(cobj, false, "js_cocos2dx_extension_ControlPotentiometer_setProgressTimer : Invalid Native Object");
    const auto& args = s.args();
    size_t argc = args.size();
    CC_UNUSED bool ok = true;
    if (argc == 1) {
        cocos2d::ProgressTimer* arg0 = nullptr;
        ok &= seval_to_native_ptr(args[0], &arg0);
        SE_PRECONDITION2(ok, false, "js_cocos2dx_extension_ControlPotentiometer_setProgressTimer : Error processing arguments");
        cobj->setProgressTimer(arg0);
        return true;
    }
    SE_REPORT_ERROR("wrong number of arguments: %d, was expecting %d", (int)argc, 1);
    return false;
}
SE_BIND_FUNC(js_cocos2dx_extension_ControlPotentiometer_setProgressTimer)

static bool js_cocos2dx_extension_ControlPotentiometer_setMinimumValue(se::State& s)
{
    cocos2d::extension::ControlPotentiometer* cobj = (cocos2d::extension::ControlPotentiometer*)s.nativeThisObject();
    SE_PRECONDITION2(cobj, false, "js_cocos2dx_extension_ControlPotentiometer_setMinimumValue : Invalid Native Object");
    const auto& args = s.args();
    size_t argc = args.size();
    CC_UNUSED bool ok = true;
    if (argc == 1) {
        float arg0 = 0;
        ok &= seval_to_float(args[0], &arg0);
        SE_PRECONDITION2(ok, false, "js_cocos2dx_extension_ControlPotentiometer_setMinimumValue : Error processing arguments");
        cobj->setMinimumValue(arg0);
        return true;
    }
    SE_REPORT_ERROR("wrong number of arguments: %d, was expecting %d", (int)argc, 1);
    return false;
}
SE_BIND_FUNC(js_cocos2dx_extension_ControlPotentiometer_setMinimumValue)

static bool js_cocos2dx_extension_ControlPotentiometer_getThumbSprite(se::State& s)
{
    cocos2d::extension::ControlPotentiometer* cobj = (cocos2d::extension::ControlPotentiometer*)s.nativeThisObject();
    SE_PRECONDITION2(cobj, false, "js_cocos2dx_extension_ControlPotentiometer_getThumbSprite : Invalid Native Object");
    const auto& args = s.args();
    size_t argc = args.size();
    CC_UNUSED bool ok = true;
    if (argc == 0) {
        cocos2d::Sprite* result = cobj->getThumbSprite();
        ok &= native_ptr_to_seval<cocos2d::Sprite>((cocos2d::Sprite*)result, &s.rval());
        SE_PRECONDITION2(ok, false, "js_cocos2dx_extension_ControlPotentiometer_getThumbSprite : Error processing arguments");
        return true;
    }
    SE_REPORT_ERROR("wrong number of arguments: %d, was expecting %d", (int)argc, 0);
    return false;
}
SE_BIND_FUNC(js_cocos2dx_extension_ControlPotentiometer_getThumbSprite)

static bool js_cocos2dx_extension_ControlPotentiometer_initWithTrackSprite_ProgressTimer_ThumbSprite(se::State& s)
{
    cocos2d::extension::ControlPotentiometer* cobj = (cocos2d::extension::ControlPotentiometer*)s.nativeThisObject();
    SE_PRECONDITION2(cobj, false, "js_cocos2dx_extension_ControlPotentiometer_initWithTrackSprite_ProgressTimer_ThumbSprite : Invalid Native Object");
    const auto& args = s.args();
    size_t argc = args.size();
    CC_UNUSED bool ok = true;
    if (argc == 3) {
        cocos2d::Sprite* arg0 = nullptr;
        cocos2d::ProgressTimer* arg1 = nullptr;
        cocos2d::Sprite* arg2 = nullptr;
        ok &= seval_to_native_ptr(args[0], &arg0);
        ok &= seval_to_native_ptr(args[1], &arg1);
        ok &= seval_to_native_ptr(args[2], &arg2);
        SE_PRECONDITION2(ok, false, "js_cocos2dx_extension_ControlPotentiometer_initWithTrackSprite_ProgressTimer_ThumbSprite : Error processing arguments");
        bool result = cobj->initWithTrackSprite_ProgressTimer_ThumbSprite(arg0, arg1, arg2);
        ok &= boolean_to_seval(result, &s.rval());
        SE_PRECONDITION2(ok, false, "js_cocos2dx_extension_ControlPotentiometer_initWithTrackSprite_ProgressTimer_ThumbSprite : Error processing arguments");
        return true;
    }
    SE_REPORT_ERROR("wrong number of arguments: %d, was expecting %d", (int)argc, 3);
    return false;
}
SE_BIND_FUNC(js_cocos2dx_extension_ControlPotentiometer_initWithTrackSprite_ProgressTimer_ThumbSprite)

static bool js_cocos2dx_extension_ControlPotentiometer_potentiometerMoved(se::State& s)
{
    cocos2d::extension::ControlPotentiometer* cobj = (cocos2d::extension::ControlPotentiometer*)s.nativeThisObject();
    SE_PRECONDITION2(cobj, false, "js_cocos2dx_extension_ControlPotentiometer_potentiometerMoved : Invalid Native Object");
    const auto& args = s.args();
    size_t argc = args.size();
    CC_UNUSED bool ok = true;
    if (argc == 1) {
        cocos2d::Vec2 arg0;
        ok &= seval_to_Vec2(args[0], &arg0);
        SE_PRECONDITION2(ok, false, "js_cocos2dx_extension_ControlPotentiometer_potentiometerMoved : Error processing arguments");
        cobj->potentiometerMoved(arg0);
        return true;
    }
    SE_REPORT_ERROR("wrong number of arguments: %d, was expecting %d", (int)argc, 1);
    return false;
}
SE_BIND_FUNC(js_cocos2dx_extension_ControlPotentiometer_potentiometerMoved)

static bool js_cocos2dx_extension_ControlPotentiometer_create(se::State& s)
{
    const auto& args = s.args();
    size_t argc = args.size();
    CC_UNUSED bool ok = true;
    if (argc == 3) {
        const char* arg0 = nullptr;
        const char* arg1 = nullptr;
        const char* arg2 = nullptr;
        std::string arg0_tmp; ok &= seval_to_std_string(args[0], &arg0_tmp); arg0 = arg0_tmp.c_str();
        std::string arg1_tmp; ok &= seval_to_std_string(args[1], &arg1_tmp); arg1 = arg1_tmp.c_str();
        std::string arg2_tmp; ok &= seval_to_std_string(args[2], &arg2_tmp); arg2 = arg2_tmp.c_str();
        SE_PRECONDITION2(ok, false, "js_cocos2dx_extension_ControlPotentiometer_create : Error processing arguments");
        auto result = cocos2d::extension::ControlPotentiometer::create(arg0, arg1, arg2);
        result->retain();
        auto obj = se::Object::createObjectWithClass(__jsb_cocos2d_extension_ControlPotentiometer_class);
        obj->setPrivateData(result);
        s.rval().setObject(obj);
        return true;
    }
    SE_REPORT_ERROR("wrong number of arguments: %d, was expecting %d", (int)argc, 3);
    return false;
}
SE_BIND_FUNC(js_cocos2dx_extension_ControlPotentiometer_create)

SE_DECLARE_FINALIZE_FUNC(js_cocos2d_extension_ControlPotentiometer_finalize)

static bool js_cocos2dx_extension_ControlPotentiometer_constructor(se::State& s)
{
    cocos2d::extension::ControlPotentiometer* cobj = new (std::nothrow) cocos2d::extension::ControlPotentiometer();
    s.thisObject()->setPrivateData(cobj);
    return true;
}
SE_BIND_CTOR(js_cocos2dx_extension_ControlPotentiometer_constructor, __jsb_cocos2d_extension_ControlPotentiometer_class, js_cocos2d_extension_ControlPotentiometer_finalize)

static bool js_cocos2dx_extension_ControlPotentiometer_ctor(se::State& s)
{
    cocos2d::extension::ControlPotentiometer* cobj = new (std::nothrow) cocos2d::extension::ControlPotentiometer();
    s.thisObject()->setPrivateData(cobj);
    return true;
}
SE_BIND_SUB_CLS_CTOR(js_cocos2dx_extension_ControlPotentiometer_ctor, __jsb_cocos2d_extension_ControlPotentiometer_class, js_cocos2d_extension_ControlPotentiometer_finalize)


    

extern se::Object* __jsb_cocos2d_extension_Control_proto;

static bool js_cocos2d_extension_ControlPotentiometer_finalize(se::State& s)
{
    CCLOG("jsbindings: finalizing JS object %p (cocos2d::extension::ControlPotentiometer)", s.nativeThisObject());
    cocos2d::extension::ControlPotentiometer* cobj = (cocos2d::extension::ControlPotentiometer*)s.nativeThisObject();
    if (cobj->getReferenceCount() == 1)
        cobj->autorelease();
    else
        cobj->release();
    return true;
}
SE_BIND_FINALIZE_FUNC(js_cocos2d_extension_ControlPotentiometer_finalize)

bool js_register_cocos2dx_extension_ControlPotentiometer(se::Object* obj)
{
    auto cls = se::Class::create("ControlPotentiometer", obj, __jsb_cocos2d_extension_Control_proto, _SE(js_cocos2dx_extension_ControlPotentiometer_constructor));

    cls->defineFunction("setPreviousLocation", _SE(js_cocos2dx_extension_ControlPotentiometer_setPreviousLocation));
    cls->defineFunction("setValue", _SE(js_cocos2dx_extension_ControlPotentiometer_setValue));
    cls->defineFunction("getProgressTimer", _SE(js_cocos2dx_extension_ControlPotentiometer_getProgressTimer));
    cls->defineFunction("getMaximumValue", _SE(js_cocos2dx_extension_ControlPotentiometer_getMaximumValue));
    cls->defineFunction("angleInDegreesBetweenLineFromPoint_toPoint_toLineFromPoint_toPoint", _SE(js_cocos2dx_extension_ControlPotentiometer_angleInDegreesBetweenLineFromPoint_toPoint_toLineFromPoint_toPoint));
    cls->defineFunction("potentiometerBegan", _SE(js_cocos2dx_extension_ControlPotentiometer_potentiometerBegan));
    cls->defineFunction("setMaximumValue", _SE(js_cocos2dx_extension_ControlPotentiometer_setMaximumValue));
    cls->defineFunction("getMinimumValue", _SE(js_cocos2dx_extension_ControlPotentiometer_getMinimumValue));
    cls->defineFunction("setThumbSprite", _SE(js_cocos2dx_extension_ControlPotentiometer_setThumbSprite));
    cls->defineFunction("getValue", _SE(js_cocos2dx_extension_ControlPotentiometer_getValue));
    cls->defineFunction("getPreviousLocation", _SE(js_cocos2dx_extension_ControlPotentiometer_getPreviousLocation));
    cls->defineFunction("distanceBetweenPointAndPoint", _SE(js_cocos2dx_extension_ControlPotentiometer_distanceBetweenPointAndPoint));
    cls->defineFunction("potentiometerEnded", _SE(js_cocos2dx_extension_ControlPotentiometer_potentiometerEnded));
    cls->defineFunction("setProgressTimer", _SE(js_cocos2dx_extension_ControlPotentiometer_setProgressTimer));
    cls->defineFunction("setMinimumValue", _SE(js_cocos2dx_extension_ControlPotentiometer_setMinimumValue));
    cls->defineFunction("getThumbSprite", _SE(js_cocos2dx_extension_ControlPotentiometer_getThumbSprite));
    cls->defineFunction("initWithTrackSprite_ProgressTimer_ThumbSprite", _SE(js_cocos2dx_extension_ControlPotentiometer_initWithTrackSprite_ProgressTimer_ThumbSprite));
    cls->defineFunction("potentiometerMoved", _SE(js_cocos2dx_extension_ControlPotentiometer_potentiometerMoved));
    cls->defineFunction("ctor", _SE(js_cocos2dx_extension_ControlPotentiometer_ctor));
    cls->defineStaticFunction("create", _SE(js_cocos2dx_extension_ControlPotentiometer_create));
    cls->defineFinalizeFunction(_SE(js_cocos2d_extension_ControlPotentiometer_finalize));
    cls->install();
    JSBClassType::registerClass<cocos2d::extension::ControlPotentiometer>(cls);

    __jsb_cocos2d_extension_ControlPotentiometer_proto = cls->getProto();
    __jsb_cocos2d_extension_ControlPotentiometer_class = cls;

    jsb_set_extend_property("cc", "ControlPotentiometer");
    se::ScriptEngine::getInstance()->clearException();
    return true;
}

se::Object* __jsb_cocos2d_extension_ControlSlider_proto = nullptr;
se::Class* __jsb_cocos2d_extension_ControlSlider_class = nullptr;

static bool js_cocos2dx_extension_ControlSlider_setBackgroundSprite(se::State& s)
{
    cocos2d::extension::ControlSlider* cobj = (cocos2d::extension::ControlSlider*)s.nativeThisObject();
    SE_PRECONDITION2(cobj, false, "js_cocos2dx_extension_ControlSlider_setBackgroundSprite : Invalid Native Object");
    const auto& args = s.args();
    size_t argc = args.size();
    CC_UNUSED bool ok = true;
    if (argc == 1) {
        cocos2d::Sprite* arg0 = nullptr;
        ok &= seval_to_native_ptr(args[0], &arg0);
        SE_PRECONDITION2(ok, false, "js_cocos2dx_extension_ControlSlider_setBackgroundSprite : Error processing arguments");
        cobj->setBackgroundSprite(arg0);
        return true;
    }
    SE_REPORT_ERROR("wrong number of arguments: %d, was expecting %d", (int)argc, 1);
    return false;
}
SE_BIND_FUNC(js_cocos2dx_extension_ControlSlider_setBackgroundSprite)

static bool js_cocos2dx_extension_ControlSlider_getMaximumAllowedValue(se::State& s)
{
    cocos2d::extension::ControlSlider* cobj = (cocos2d::extension::ControlSlider*)s.nativeThisObject();
    SE_PRECONDITION2(cobj, false, "js_cocos2dx_extension_ControlSlider_getMaximumAllowedValue : Invalid Native Object");
    const auto& args = s.args();
    size_t argc = args.size();
    CC_UNUSED bool ok = true;
    if (argc == 0) {
        float result = cobj->getMaximumAllowedValue();
        ok &= float_to_seval(result, &s.rval());
        SE_PRECONDITION2(ok, false, "js_cocos2dx_extension_ControlSlider_getMaximumAllowedValue : Error processing arguments");
        return true;
    }
    SE_REPORT_ERROR("wrong number of arguments: %d, was expecting %d", (int)argc, 0);
    return false;
}
SE_BIND_FUNC(js_cocos2dx_extension_ControlSlider_getMaximumAllowedValue)

static bool js_cocos2dx_extension_ControlSlider_initWithSprites(se::State& s)
{
    CC_UNUSED bool ok = true;
    cocos2d::extension::ControlSlider* cobj = (cocos2d::extension::ControlSlider*)s.nativeThisObject();
    SE_PRECONDITION2( cobj, false, "js_cocos2dx_extension_ControlSlider_initWithSprites : Invalid Native Object");
    const auto& args = s.args();
    size_t argc = args.size();
    do {
        if (argc == 4) {
            cocos2d::Sprite* arg0 = nullptr;
            ok &= seval_to_native_ptr(args[0], &arg0);
            if (!ok) { ok = true; break; }
            cocos2d::Sprite* arg1 = nullptr;
            ok &= seval_to_native_ptr(args[1], &arg1);
            if (!ok) { ok = true; break; }
            cocos2d::Sprite* arg2 = nullptr;
            ok &= seval_to_native_ptr(args[2], &arg2);
            if (!ok) { ok = true; break; }
            cocos2d::Sprite* arg3 = nullptr;
            ok &= seval_to_native_ptr(args[3], &arg3);
            if (!ok) { ok = true; break; }
            bool result = cobj->initWithSprites(arg0, arg1, arg2, arg3);
            ok &= boolean_to_seval(result, &s.rval());
            SE_PRECONDITION2(ok, false, "js_cocos2dx_extension_ControlSlider_initWithSprites : Error processing arguments");
            return true;
        }
    } while(false);

    do {
        if (argc == 3) {
            cocos2d::Sprite* arg0 = nullptr;
            ok &= seval_to_native_ptr(args[0], &arg0);
            if (!ok) { ok = true; break; }
            cocos2d::Sprite* arg1 = nullptr;
            ok &= seval_to_native_ptr(args[1], &arg1);
            if (!ok) { ok = true; break; }
            cocos2d::Sprite* arg2 = nullptr;
            ok &= seval_to_native_ptr(args[2], &arg2);
            if (!ok) { ok = true; break; }
            bool result = cobj->initWithSprites(arg0, arg1, arg2);
            ok &= boolean_to_seval(result, &s.rval());
            SE_PRECONDITION2(ok, false, "js_cocos2dx_extension_ControlSlider_initWithSprites : Error processing arguments");
            return true;
        }
    } while(false);

    SE_REPORT_ERROR("wrong number of arguments: %d", (int)argc);
    return false;
}
SE_BIND_FUNC(js_cocos2dx_extension_ControlSlider_initWithSprites)

static bool js_cocos2dx_extension_ControlSlider_getMinimumAllowedValue(se::State& s)
{
    cocos2d::extension::ControlSlider* cobj = (cocos2d::extension::ControlSlider*)s.nativeThisObject();
    SE_PRECONDITION2(cobj, false, "js_cocos2dx_extension_ControlSlider_getMinimumAllowedValue : Invalid Native Object");
    const auto& args = s.args();
    size_t argc = args.size();
    CC_UNUSED bool ok = true;
    if (argc == 0) {
        float result = cobj->getMinimumAllowedValue();
        ok &= float_to_seval(result, &s.rval());
        SE_PRECONDITION2(ok, false, "js_cocos2dx_extension_ControlSlider_getMinimumAllowedValue : Error processing arguments");
        return true;
    }
    SE_REPORT_ERROR("wrong number of arguments: %d, was expecting %d", (int)argc, 0);
    return false;
}
SE_BIND_FUNC(js_cocos2dx_extension_ControlSlider_getMinimumAllowedValue)

static bool js_cocos2dx_extension_ControlSlider_getMaximumValue(se::State& s)
{
    cocos2d::extension::ControlSlider* cobj = (cocos2d::extension::ControlSlider*)s.nativeThisObject();
    SE_PRECONDITION2(cobj, false, "js_cocos2dx_extension_ControlSlider_getMaximumValue : Invalid Native Object");
    const auto& args = s.args();
    size_t argc = args.size();
    CC_UNUSED bool ok = true;
    if (argc == 0) {
        float result = cobj->getMaximumValue();
        ok &= float_to_seval(result, &s.rval());
        SE_PRECONDITION2(ok, false, "js_cocos2dx_extension_ControlSlider_getMaximumValue : Error processing arguments");
        return true;
    }
    SE_REPORT_ERROR("wrong number of arguments: %d, was expecting %d", (int)argc, 0);
    return false;
}
SE_BIND_FUNC(js_cocos2dx_extension_ControlSlider_getMaximumValue)

static bool js_cocos2dx_extension_ControlSlider_getSelectedThumbSprite(se::State& s)
{
    cocos2d::extension::ControlSlider* cobj = (cocos2d::extension::ControlSlider*)s.nativeThisObject();
    SE_PRECONDITION2(cobj, false, "js_cocos2dx_extension_ControlSlider_getSelectedThumbSprite : Invalid Native Object");
    const auto& args = s.args();
    size_t argc = args.size();
    CC_UNUSED bool ok = true;
    if (argc == 0) {
        cocos2d::Sprite* result = cobj->getSelectedThumbSprite();
        ok &= native_ptr_to_seval<cocos2d::Sprite>((cocos2d::Sprite*)result, &s.rval());
        SE_PRECONDITION2(ok, false, "js_cocos2dx_extension_ControlSlider_getSelectedThumbSprite : Error processing arguments");
        return true;
    }
    SE_REPORT_ERROR("wrong number of arguments: %d, was expecting %d", (int)argc, 0);
    return false;
}
SE_BIND_FUNC(js_cocos2dx_extension_ControlSlider_getSelectedThumbSprite)

static bool js_cocos2dx_extension_ControlSlider_setProgressSprite(se::State& s)
{
    cocos2d::extension::ControlSlider* cobj = (cocos2d::extension::ControlSlider*)s.nativeThisObject();
    SE_PRECONDITION2(cobj, false, "js_cocos2dx_extension_ControlSlider_setProgressSprite : Invalid Native Object");
    const auto& args = s.args();
    size_t argc = args.size();
    CC_UNUSED bool ok = true;
    if (argc == 1) {
        cocos2d::Sprite* arg0 = nullptr;
        ok &= seval_to_native_ptr(args[0], &arg0);
        SE_PRECONDITION2(ok, false, "js_cocos2dx_extension_ControlSlider_setProgressSprite : Error processing arguments");
        cobj->setProgressSprite(arg0);
        return true;
    }
    SE_REPORT_ERROR("wrong number of arguments: %d, was expecting %d", (int)argc, 1);
    return false;
}
SE_BIND_FUNC(js_cocos2dx_extension_ControlSlider_setProgressSprite)

static bool js_cocos2dx_extension_ControlSlider_setMaximumValue(se::State& s)
{
    cocos2d::extension::ControlSlider* cobj = (cocos2d::extension::ControlSlider*)s.nativeThisObject();
    SE_PRECONDITION2(cobj, false, "js_cocos2dx_extension_ControlSlider_setMaximumValue : Invalid Native Object");
    const auto& args = s.args();
    size_t argc = args.size();
    CC_UNUSED bool ok = true;
    if (argc == 1) {
        float arg0 = 0;
        ok &= seval_to_float(args[0], &arg0);
        SE_PRECONDITION2(ok, false, "js_cocos2dx_extension_ControlSlider_setMaximumValue : Error processing arguments");
        cobj->setMaximumValue(arg0);
        return true;
    }
    SE_REPORT_ERROR("wrong number of arguments: %d, was expecting %d", (int)argc, 1);
    return false;
}
SE_BIND_FUNC(js_cocos2dx_extension_ControlSlider_setMaximumValue)

static bool js_cocos2dx_extension_ControlSlider_getMinimumValue(se::State& s)
{
    cocos2d::extension::ControlSlider* cobj = (cocos2d::extension::ControlSlider*)s.nativeThisObject();
    SE_PRECONDITION2(cobj, false, "js_cocos2dx_extension_ControlSlider_getMinimumValue : Invalid Native Object");
    const auto& args = s.args();
    size_t argc = args.size();
    CC_UNUSED bool ok = true;
    if (argc == 0) {
        float result = cobj->getMinimumValue();
        ok &= float_to_seval(result, &s.rval());
        SE_PRECONDITION2(ok, false, "js_cocos2dx_extension_ControlSlider_getMinimumValue : Error processing arguments");
        return true;
    }
    SE_REPORT_ERROR("wrong number of arguments: %d, was expecting %d", (int)argc, 0);
    return false;
}
SE_BIND_FUNC(js_cocos2dx_extension_ControlSlider_getMinimumValue)

static bool js_cocos2dx_extension_ControlSlider_setThumbSprite(se::State& s)
{
    cocos2d::extension::ControlSlider* cobj = (cocos2d::extension::ControlSlider*)s.nativeThisObject();
    SE_PRECONDITION2(cobj, false, "js_cocos2dx_extension_ControlSlider_setThumbSprite : Invalid Native Object");
    const auto& args = s.args();
    size_t argc = args.size();
    CC_UNUSED bool ok = true;
    if (argc == 1) {
        cocos2d::Sprite* arg0 = nullptr;
        ok &= seval_to_native_ptr(args[0], &arg0);
        SE_PRECONDITION2(ok, false, "js_cocos2dx_extension_ControlSlider_setThumbSprite : Error processing arguments");
        cobj->setThumbSprite(arg0);
        return true;
    }
    SE_REPORT_ERROR("wrong number of arguments: %d, was expecting %d", (int)argc, 1);
    return false;
}
SE_BIND_FUNC(js_cocos2dx_extension_ControlSlider_setThumbSprite)

static bool js_cocos2dx_extension_ControlSlider_getValue(se::State& s)
{
    cocos2d::extension::ControlSlider* cobj = (cocos2d::extension::ControlSlider*)s.nativeThisObject();
    SE_PRECONDITION2(cobj, false, "js_cocos2dx_extension_ControlSlider_getValue : Invalid Native Object");
    const auto& args = s.args();
    size_t argc = args.size();
    CC_UNUSED bool ok = true;
    if (argc == 0) {
        float result = cobj->getValue();
        ok &= float_to_seval(result, &s.rval());
        SE_PRECONDITION2(ok, false, "js_cocos2dx_extension_ControlSlider_getValue : Error processing arguments");
        return true;
    }
    SE_REPORT_ERROR("wrong number of arguments: %d, was expecting %d", (int)argc, 0);
    return false;
}
SE_BIND_FUNC(js_cocos2dx_extension_ControlSlider_getValue)

static bool js_cocos2dx_extension_ControlSlider_getBackgroundSprite(se::State& s)
{
    cocos2d::extension::ControlSlider* cobj = (cocos2d::extension::ControlSlider*)s.nativeThisObject();
    SE_PRECONDITION2(cobj, false, "js_cocos2dx_extension_ControlSlider_getBackgroundSprite : Invalid Native Object");
    const auto& args = s.args();
    size_t argc = args.size();
    CC_UNUSED bool ok = true;
    if (argc == 0) {
        cocos2d::Sprite* result = cobj->getBackgroundSprite();
        ok &= native_ptr_to_seval<cocos2d::Sprite>((cocos2d::Sprite*)result, &s.rval());
        SE_PRECONDITION2(ok, false, "js_cocos2dx_extension_ControlSlider_getBackgroundSprite : Error processing arguments");
        return true;
    }
    SE_REPORT_ERROR("wrong number of arguments: %d, was expecting %d", (int)argc, 0);
    return false;
}
SE_BIND_FUNC(js_cocos2dx_extension_ControlSlider_getBackgroundSprite)

static bool js_cocos2dx_extension_ControlSlider_getThumbSprite(se::State& s)
{
    cocos2d::extension::ControlSlider* cobj = (cocos2d::extension::ControlSlider*)s.nativeThisObject();
    SE_PRECONDITION2(cobj, false, "js_cocos2dx_extension_ControlSlider_getThumbSprite : Invalid Native Object");
    const auto& args = s.args();
    size_t argc = args.size();
    CC_UNUSED bool ok = true;
    if (argc == 0) {
        cocos2d::Sprite* result = cobj->getThumbSprite();
        ok &= native_ptr_to_seval<cocos2d::Sprite>((cocos2d::Sprite*)result, &s.rval());
        SE_PRECONDITION2(ok, false, "js_cocos2dx_extension_ControlSlider_getThumbSprite : Error processing arguments");
        return true;
    }
    SE_REPORT_ERROR("wrong number of arguments: %d, was expecting %d", (int)argc, 0);
    return false;
}
SE_BIND_FUNC(js_cocos2dx_extension_ControlSlider_getThumbSprite)

static bool js_cocos2dx_extension_ControlSlider_setValue(se::State& s)
{
    cocos2d::extension::ControlSlider* cobj = (cocos2d::extension::ControlSlider*)s.nativeThisObject();
    SE_PRECONDITION2(cobj, false, "js_cocos2dx_extension_ControlSlider_setValue : Invalid Native Object");
    const auto& args = s.args();
    size_t argc = args.size();
    CC_UNUSED bool ok = true;
    if (argc == 1) {
        float arg0 = 0;
        ok &= seval_to_float(args[0], &arg0);
        SE_PRECONDITION2(ok, false, "js_cocos2dx_extension_ControlSlider_setValue : Error processing arguments");
        cobj->setValue(arg0);
        return true;
    }
    SE_REPORT_ERROR("wrong number of arguments: %d, was expecting %d", (int)argc, 1);
    return false;
}
SE_BIND_FUNC(js_cocos2dx_extension_ControlSlider_setValue)

static bool js_cocos2dx_extension_ControlSlider_locationFromTouch(se::State& s)
{
    cocos2d::extension::ControlSlider* cobj = (cocos2d::extension::ControlSlider*)s.nativeThisObject();
    SE_PRECONDITION2(cobj, false, "js_cocos2dx_extension_ControlSlider_locationFromTouch : Invalid Native Object");
    const auto& args = s.args();
    size_t argc = args.size();
    CC_UNUSED bool ok = true;
    if (argc == 1) {
        cocos2d::Touch* arg0 = nullptr;
        ok &= seval_to_native_ptr(args[0], &arg0);
        SE_PRECONDITION2(ok, false, "js_cocos2dx_extension_ControlSlider_locationFromTouch : Error processing arguments");
        cocos2d::Vec2 result = cobj->locationFromTouch(arg0);
        ok &= Vec2_to_seval(result, &s.rval());
        SE_PRECONDITION2(ok, false, "js_cocos2dx_extension_ControlSlider_locationFromTouch : Error processing arguments");
        return true;
    }
    SE_REPORT_ERROR("wrong number of arguments: %d, was expecting %d", (int)argc, 1);
    return false;
}
SE_BIND_FUNC(js_cocos2dx_extension_ControlSlider_locationFromTouch)

static bool js_cocos2dx_extension_ControlSlider_setMinimumValue(se::State& s)
{
    cocos2d::extension::ControlSlider* cobj = (cocos2d::extension::ControlSlider*)s.nativeThisObject();
    SE_PRECONDITION2(cobj, false, "js_cocos2dx_extension_ControlSlider_setMinimumValue : Invalid Native Object");
    const auto& args = s.args();
    size_t argc = args.size();
    CC_UNUSED bool ok = true;
    if (argc == 1) {
        float arg0 = 0;
        ok &= seval_to_float(args[0], &arg0);
        SE_PRECONDITION2(ok, false, "js_cocos2dx_extension_ControlSlider_setMinimumValue : Error processing arguments");
        cobj->setMinimumValue(arg0);
        return true;
    }
    SE_REPORT_ERROR("wrong number of arguments: %d, was expecting %d", (int)argc, 1);
    return false;
}
SE_BIND_FUNC(js_cocos2dx_extension_ControlSlider_setMinimumValue)

static bool js_cocos2dx_extension_ControlSlider_setMinimumAllowedValue(se::State& s)
{
    cocos2d::extension::ControlSlider* cobj = (cocos2d::extension::ControlSlider*)s.nativeThisObject();
    SE_PRECONDITION2(cobj, false, "js_cocos2dx_extension_ControlSlider_setMinimumAllowedValue : Invalid Native Object");
    const auto& args = s.args();
    size_t argc = args.size();
    CC_UNUSED bool ok = true;
    if (argc == 1) {
        float arg0 = 0;
        ok &= seval_to_float(args[0], &arg0);
        SE_PRECONDITION2(ok, false, "js_cocos2dx_extension_ControlSlider_setMinimumAllowedValue : Error processing arguments");
        cobj->setMinimumAllowedValue(arg0);
        return true;
    }
    SE_REPORT_ERROR("wrong number of arguments: %d, was expecting %d", (int)argc, 1);
    return false;
}
SE_BIND_FUNC(js_cocos2dx_extension_ControlSlider_setMinimumAllowedValue)

static bool js_cocos2dx_extension_ControlSlider_getProgressSprite(se::State& s)
{
    cocos2d::extension::ControlSlider* cobj = (cocos2d::extension::ControlSlider*)s.nativeThisObject();
    SE_PRECONDITION2(cobj, false, "js_cocos2dx_extension_ControlSlider_getProgressSprite : Invalid Native Object");
    const auto& args = s.args();
    size_t argc = args.size();
    CC_UNUSED bool ok = true;
    if (argc == 0) {
        cocos2d::Sprite* result = cobj->getProgressSprite();
        ok &= native_ptr_to_seval<cocos2d::Sprite>((cocos2d::Sprite*)result, &s.rval());
        SE_PRECONDITION2(ok, false, "js_cocos2dx_extension_ControlSlider_getProgressSprite : Error processing arguments");
        return true;
    }
    SE_REPORT_ERROR("wrong number of arguments: %d, was expecting %d", (int)argc, 0);
    return false;
}
SE_BIND_FUNC(js_cocos2dx_extension_ControlSlider_getProgressSprite)

static bool js_cocos2dx_extension_ControlSlider_setSelectedThumbSprite(se::State& s)
{
    cocos2d::extension::ControlSlider* cobj = (cocos2d::extension::ControlSlider*)s.nativeThisObject();
    SE_PRECONDITION2(cobj, false, "js_cocos2dx_extension_ControlSlider_setSelectedThumbSprite : Invalid Native Object");
    const auto& args = s.args();
    size_t argc = args.size();
    CC_UNUSED bool ok = true;
    if (argc == 1) {
        cocos2d::Sprite* arg0 = nullptr;
        ok &= seval_to_native_ptr(args[0], &arg0);
        SE_PRECONDITION2(ok, false, "js_cocos2dx_extension_ControlSlider_setSelectedThumbSprite : Error processing arguments");
        cobj->setSelectedThumbSprite(arg0);
        return true;
    }
    SE_REPORT_ERROR("wrong number of arguments: %d, was expecting %d", (int)argc, 1);
    return false;
}
SE_BIND_FUNC(js_cocos2dx_extension_ControlSlider_setSelectedThumbSprite)

static bool js_cocos2dx_extension_ControlSlider_setMaximumAllowedValue(se::State& s)
{
    cocos2d::extension::ControlSlider* cobj = (cocos2d::extension::ControlSlider*)s.nativeThisObject();
    SE_PRECONDITION2(cobj, false, "js_cocos2dx_extension_ControlSlider_setMaximumAllowedValue : Invalid Native Object");
    const auto& args = s.args();
    size_t argc = args.size();
    CC_UNUSED bool ok = true;
    if (argc == 1) {
        float arg0 = 0;
        ok &= seval_to_float(args[0], &arg0);
        SE_PRECONDITION2(ok, false, "js_cocos2dx_extension_ControlSlider_setMaximumAllowedValue : Error processing arguments");
        cobj->setMaximumAllowedValue(arg0);
        return true;
    }
    SE_REPORT_ERROR("wrong number of arguments: %d, was expecting %d", (int)argc, 1);
    return false;
}
SE_BIND_FUNC(js_cocos2dx_extension_ControlSlider_setMaximumAllowedValue)

static bool js_cocos2dx_extension_ControlSlider_create(se::State& s)
{
    CC_UNUSED bool ok = true;
    const auto& args = s.args();
    size_t argc = args.size();
    do {
        if (argc == 3) {
            cocos2d::Sprite* arg0 = nullptr;
            ok &= seval_to_native_ptr(args[0], &arg0);
            if (!ok) { ok = true; break; }
            cocos2d::Sprite* arg1 = nullptr;
            ok &= seval_to_native_ptr(args[1], &arg1);
            if (!ok) { ok = true; break; }
            cocos2d::Sprite* arg2 = nullptr;
            ok &= seval_to_native_ptr(args[2], &arg2);
            if (!ok) { ok = true; break; }
            cocos2d::extension::ControlSlider* result = cocos2d::extension::ControlSlider::create(arg0, arg1, arg2);
            ok &= native_ptr_to_seval<cocos2d::extension::ControlSlider>((cocos2d::extension::ControlSlider*)result, &s.rval());
            SE_PRECONDITION2(ok, false, "js_cocos2dx_extension_ControlSlider_create : Error processing arguments");
            return true;
        }
    } while (false);
    do {
        if (argc == 3) {
            const char* arg0 = nullptr;
            std::string arg0_tmp; ok &= seval_to_std_string(args[0], &arg0_tmp); arg0 = arg0_tmp.c_str();
            if (!ok) { ok = true; break; }
            const char* arg1 = nullptr;
            std::string arg1_tmp; ok &= seval_to_std_string(args[1], &arg1_tmp); arg1 = arg1_tmp.c_str();
            if (!ok) { ok = true; break; }
            const char* arg2 = nullptr;
            std::string arg2_tmp; ok &= seval_to_std_string(args[2], &arg2_tmp); arg2 = arg2_tmp.c_str();
            if (!ok) { ok = true; break; }
            cocos2d::extension::ControlSlider* result = cocos2d::extension::ControlSlider::create(arg0, arg1, arg2);
            ok &= native_ptr_to_seval<cocos2d::extension::ControlSlider>((cocos2d::extension::ControlSlider*)result, &s.rval());
            SE_PRECONDITION2(ok, false, "js_cocos2dx_extension_ControlSlider_create : Error processing arguments");
            return true;
        }
    } while (false);
    do {
        if (argc == 4) {
            const char* arg0 = nullptr;
            std::string arg0_tmp; ok &= seval_to_std_string(args[0], &arg0_tmp); arg0 = arg0_tmp.c_str();
            if (!ok) { ok = true; break; }
            const char* arg1 = nullptr;
            std::string arg1_tmp; ok &= seval_to_std_string(args[1], &arg1_tmp); arg1 = arg1_tmp.c_str();
            if (!ok) { ok = true; break; }
            const char* arg2 = nullptr;
            std::string arg2_tmp; ok &= seval_to_std_string(args[2], &arg2_tmp); arg2 = arg2_tmp.c_str();
            if (!ok) { ok = true; break; }
            const char* arg3 = nullptr;
            std::string arg3_tmp; ok &= seval_to_std_string(args[3], &arg3_tmp); arg3 = arg3_tmp.c_str();
            if (!ok) { ok = true; break; }
            cocos2d::extension::ControlSlider* result = cocos2d::extension::ControlSlider::create(arg0, arg1, arg2, arg3);
            ok &= native_ptr_to_seval<cocos2d::extension::ControlSlider>((cocos2d::extension::ControlSlider*)result, &s.rval());
            SE_PRECONDITION2(ok, false, "js_cocos2dx_extension_ControlSlider_create : Error processing arguments");
            return true;
        }
    } while (false);
    do {
        if (argc == 4) {
            cocos2d::Sprite* arg0 = nullptr;
            ok &= seval_to_native_ptr(args[0], &arg0);
            if (!ok) { ok = true; break; }
            cocos2d::Sprite* arg1 = nullptr;
            ok &= seval_to_native_ptr(args[1], &arg1);
            if (!ok) { ok = true; break; }
            cocos2d::Sprite* arg2 = nullptr;
            ok &= seval_to_native_ptr(args[2], &arg2);
            if (!ok) { ok = true; break; }
            cocos2d::Sprite* arg3 = nullptr;
            ok &= seval_to_native_ptr(args[3], &arg3);
            if (!ok) { ok = true; break; }
            cocos2d::extension::ControlSlider* result = cocos2d::extension::ControlSlider::create(arg0, arg1, arg2, arg3);
            ok &= native_ptr_to_seval<cocos2d::extension::ControlSlider>((cocos2d::extension::ControlSlider*)result, &s.rval());
            SE_PRECONDITION2(ok, false, "js_cocos2dx_extension_ControlSlider_create : Error processing arguments");
            return true;
        }
    } while (false);
    SE_REPORT_ERROR("wrong number of arguments: %d", (int)argc);
    return false;
}
SE_BIND_FUNC(js_cocos2dx_extension_ControlSlider_create)

SE_DECLARE_FINALIZE_FUNC(js_cocos2d_extension_ControlSlider_finalize)

static bool js_cocos2dx_extension_ControlSlider_constructor(se::State& s)
{
    cocos2d::extension::ControlSlider* cobj = new (std::nothrow) cocos2d::extension::ControlSlider();
    s.thisObject()->setPrivateData(cobj);
    return true;
}
SE_BIND_CTOR(js_cocos2dx_extension_ControlSlider_constructor, __jsb_cocos2d_extension_ControlSlider_class, js_cocos2d_extension_ControlSlider_finalize)

static bool js_cocos2dx_extension_ControlSlider_ctor(se::State& s)
{
    cocos2d::extension::ControlSlider* cobj = new (std::nothrow) cocos2d::extension::ControlSlider();
    s.thisObject()->setPrivateData(cobj);
    return true;
}
SE_BIND_SUB_CLS_CTOR(js_cocos2dx_extension_ControlSlider_ctor, __jsb_cocos2d_extension_ControlSlider_class, js_cocos2d_extension_ControlSlider_finalize)


    

extern se::Object* __jsb_cocos2d_extension_Control_proto;

static bool js_cocos2d_extension_ControlSlider_finalize(se::State& s)
{
    CCLOG("jsbindings: finalizing JS object %p (cocos2d::extension::ControlSlider)", s.nativeThisObject());
    cocos2d::extension::ControlSlider* cobj = (cocos2d::extension::ControlSlider*)s.nativeThisObject();
    if (cobj->getReferenceCount() == 1)
        cobj->autorelease();
    else
        cobj->release();
    return true;
}
SE_BIND_FINALIZE_FUNC(js_cocos2d_extension_ControlSlider_finalize)

bool js_register_cocos2dx_extension_ControlSlider(se::Object* obj)
{
    auto cls = se::Class::create("ControlSlider", obj, __jsb_cocos2d_extension_Control_proto, _SE(js_cocos2dx_extension_ControlSlider_constructor));

    cls->defineFunction("setBackgroundSprite", _SE(js_cocos2dx_extension_ControlSlider_setBackgroundSprite));
    cls->defineFunction("getMaximumAllowedValue", _SE(js_cocos2dx_extension_ControlSlider_getMaximumAllowedValue));
    cls->defineFunction("initWithSprites", _SE(js_cocos2dx_extension_ControlSlider_initWithSprites));
    cls->defineFunction("getMinimumAllowedValue", _SE(js_cocos2dx_extension_ControlSlider_getMinimumAllowedValue));
    cls->defineFunction("getMaximumValue", _SE(js_cocos2dx_extension_ControlSlider_getMaximumValue));
    cls->defineFunction("getSelectedThumbSprite", _SE(js_cocos2dx_extension_ControlSlider_getSelectedThumbSprite));
    cls->defineFunction("setProgressSprite", _SE(js_cocos2dx_extension_ControlSlider_setProgressSprite));
    cls->defineFunction("setMaximumValue", _SE(js_cocos2dx_extension_ControlSlider_setMaximumValue));
    cls->defineFunction("getMinimumValue", _SE(js_cocos2dx_extension_ControlSlider_getMinimumValue));
    cls->defineFunction("setThumbSprite", _SE(js_cocos2dx_extension_ControlSlider_setThumbSprite));
    cls->defineFunction("getValue", _SE(js_cocos2dx_extension_ControlSlider_getValue));
    cls->defineFunction("getBackgroundSprite", _SE(js_cocos2dx_extension_ControlSlider_getBackgroundSprite));
    cls->defineFunction("getThumbSprite", _SE(js_cocos2dx_extension_ControlSlider_getThumbSprite));
    cls->defineFunction("setValue", _SE(js_cocos2dx_extension_ControlSlider_setValue));
    cls->defineFunction("locationFromTouch", _SE(js_cocos2dx_extension_ControlSlider_locationFromTouch));
    cls->defineFunction("setMinimumValue", _SE(js_cocos2dx_extension_ControlSlider_setMinimumValue));
    cls->defineFunction("setMinimumAllowedValue", _SE(js_cocos2dx_extension_ControlSlider_setMinimumAllowedValue));
    cls->defineFunction("getProgressSprite", _SE(js_cocos2dx_extension_ControlSlider_getProgressSprite));
    cls->defineFunction("setSelectedThumbSprite", _SE(js_cocos2dx_extension_ControlSlider_setSelectedThumbSprite));
    cls->defineFunction("setMaximumAllowedValue", _SE(js_cocos2dx_extension_ControlSlider_setMaximumAllowedValue));
    cls->defineFunction("ctor", _SE(js_cocos2dx_extension_ControlSlider_ctor));
    cls->defineStaticFunction("create", _SE(js_cocos2dx_extension_ControlSlider_create));
    cls->defineFinalizeFunction(_SE(js_cocos2d_extension_ControlSlider_finalize));
    cls->install();
    JSBClassType::registerClass<cocos2d::extension::ControlSlider>(cls);

    __jsb_cocos2d_extension_ControlSlider_proto = cls->getProto();
    __jsb_cocos2d_extension_ControlSlider_class = cls;

    jsb_set_extend_property("cc", "ControlSlider");
    se::ScriptEngine::getInstance()->clearException();
    return true;
}

se::Object* __jsb_cocos2d_extension_ControlStepper_proto = nullptr;
se::Class* __jsb_cocos2d_extension_ControlStepper_class = nullptr;

static bool js_cocos2dx_extension_ControlStepper_getMinusSprite(se::State& s)
{
    cocos2d::extension::ControlStepper* cobj = (cocos2d::extension::ControlStepper*)s.nativeThisObject();
    SE_PRECONDITION2(cobj, false, "js_cocos2dx_extension_ControlStepper_getMinusSprite : Invalid Native Object");
    const auto& args = s.args();
    size_t argc = args.size();
    CC_UNUSED bool ok = true;
    if (argc == 0) {
        cocos2d::Sprite* result = cobj->getMinusSprite();
        ok &= native_ptr_to_seval<cocos2d::Sprite>((cocos2d::Sprite*)result, &s.rval());
        SE_PRECONDITION2(ok, false, "js_cocos2dx_extension_ControlStepper_getMinusSprite : Error processing arguments");
        return true;
    }
    SE_REPORT_ERROR("wrong number of arguments: %d, was expecting %d", (int)argc, 0);
    return false;
}
SE_BIND_FUNC(js_cocos2dx_extension_ControlStepper_getMinusSprite)

static bool js_cocos2dx_extension_ControlStepper_setValue(se::State& s)
{
    cocos2d::extension::ControlStepper* cobj = (cocos2d::extension::ControlStepper*)s.nativeThisObject();
    SE_PRECONDITION2(cobj, false, "js_cocos2dx_extension_ControlStepper_setValue : Invalid Native Object");
    const auto& args = s.args();
    size_t argc = args.size();
    CC_UNUSED bool ok = true;
    if (argc == 1) {
        double arg0 = 0;
        ok &= seval_to_double(args[0], &arg0);
        SE_PRECONDITION2(ok, false, "js_cocos2dx_extension_ControlStepper_setValue : Error processing arguments");
        cobj->setValue(arg0);
        return true;
    }
    SE_REPORT_ERROR("wrong number of arguments: %d, was expecting %d", (int)argc, 1);
    return false;
}
SE_BIND_FUNC(js_cocos2dx_extension_ControlStepper_setValue)

static bool js_cocos2dx_extension_ControlStepper_setStepValue(se::State& s)
{
    cocos2d::extension::ControlStepper* cobj = (cocos2d::extension::ControlStepper*)s.nativeThisObject();
    SE_PRECONDITION2(cobj, false, "js_cocos2dx_extension_ControlStepper_setStepValue : Invalid Native Object");
    const auto& args = s.args();
    size_t argc = args.size();
    CC_UNUSED bool ok = true;
    if (argc == 1) {
        double arg0 = 0;
        ok &= seval_to_double(args[0], &arg0);
        SE_PRECONDITION2(ok, false, "js_cocos2dx_extension_ControlStepper_setStepValue : Error processing arguments");
        cobj->setStepValue(arg0);
        return true;
    }
    SE_REPORT_ERROR("wrong number of arguments: %d, was expecting %d", (int)argc, 1);
    return false;
}
SE_BIND_FUNC(js_cocos2dx_extension_ControlStepper_setStepValue)

static bool js_cocos2dx_extension_ControlStepper_initWithMinusSpriteAndPlusSprite(se::State& s)
{
    cocos2d::extension::ControlStepper* cobj = (cocos2d::extension::ControlStepper*)s.nativeThisObject();
    SE_PRECONDITION2(cobj, false, "js_cocos2dx_extension_ControlStepper_initWithMinusSpriteAndPlusSprite : Invalid Native Object");
    const auto& args = s.args();
    size_t argc = args.size();
    CC_UNUSED bool ok = true;
    if (argc == 2) {
        cocos2d::Sprite* arg0 = nullptr;
        cocos2d::Sprite* arg1 = nullptr;
        ok &= seval_to_native_ptr(args[0], &arg0);
        ok &= seval_to_native_ptr(args[1], &arg1);
        SE_PRECONDITION2(ok, false, "js_cocos2dx_extension_ControlStepper_initWithMinusSpriteAndPlusSprite : Error processing arguments");
        bool result = cobj->initWithMinusSpriteAndPlusSprite(arg0, arg1);
        ok &= boolean_to_seval(result, &s.rval());
        SE_PRECONDITION2(ok, false, "js_cocos2dx_extension_ControlStepper_initWithMinusSpriteAndPlusSprite : Error processing arguments");
        return true;
    }
    SE_REPORT_ERROR("wrong number of arguments: %d, was expecting %d", (int)argc, 2);
    return false;
}
SE_BIND_FUNC(js_cocos2dx_extension_ControlStepper_initWithMinusSpriteAndPlusSprite)

static bool js_cocos2dx_extension_ControlStepper_setValueWithSendingEvent(se::State& s)
{
    cocos2d::extension::ControlStepper* cobj = (cocos2d::extension::ControlStepper*)s.nativeThisObject();
    SE_PRECONDITION2(cobj, false, "js_cocos2dx_extension_ControlStepper_setValueWithSendingEvent : Invalid Native Object");
    const auto& args = s.args();
    size_t argc = args.size();
    CC_UNUSED bool ok = true;
    if (argc == 2) {
        double arg0 = 0;
        bool arg1;
        ok &= seval_to_double(args[0], &arg0);
        ok &= seval_to_boolean(args[1], &arg1);
        SE_PRECONDITION2(ok, false, "js_cocos2dx_extension_ControlStepper_setValueWithSendingEvent : Error processing arguments");
        cobj->setValueWithSendingEvent(arg0, arg1);
        return true;
    }
    SE_REPORT_ERROR("wrong number of arguments: %d, was expecting %d", (int)argc, 2);
    return false;
}
SE_BIND_FUNC(js_cocos2dx_extension_ControlStepper_setValueWithSendingEvent)

static bool js_cocos2dx_extension_ControlStepper_setMaximumValue(se::State& s)
{
    cocos2d::extension::ControlStepper* cobj = (cocos2d::extension::ControlStepper*)s.nativeThisObject();
    SE_PRECONDITION2(cobj, false, "js_cocos2dx_extension_ControlStepper_setMaximumValue : Invalid Native Object");
    const auto& args = s.args();
    size_t argc = args.size();
    CC_UNUSED bool ok = true;
    if (argc == 1) {
        double arg0 = 0;
        ok &= seval_to_double(args[0], &arg0);
        SE_PRECONDITION2(ok, false, "js_cocos2dx_extension_ControlStepper_setMaximumValue : Error processing arguments");
        cobj->setMaximumValue(arg0);
        return true;
    }
    SE_REPORT_ERROR("wrong number of arguments: %d, was expecting %d", (int)argc, 1);
    return false;
}
SE_BIND_FUNC(js_cocos2dx_extension_ControlStepper_setMaximumValue)

static bool js_cocos2dx_extension_ControlStepper_getMinusLabel(se::State& s)
{
    cocos2d::extension::ControlStepper* cobj = (cocos2d::extension::ControlStepper*)s.nativeThisObject();
    SE_PRECONDITION2(cobj, false, "js_cocos2dx_extension_ControlStepper_getMinusLabel : Invalid Native Object");
    const auto& args = s.args();
    size_t argc = args.size();
    CC_UNUSED bool ok = true;
    if (argc == 0) {
        cocos2d::Label* result = cobj->getMinusLabel();
        ok &= native_ptr_to_seval<cocos2d::Label>((cocos2d::Label*)result, &s.rval());
        SE_PRECONDITION2(ok, false, "js_cocos2dx_extension_ControlStepper_getMinusLabel : Error processing arguments");
        return true;
    }
    SE_REPORT_ERROR("wrong number of arguments: %d, was expecting %d", (int)argc, 0);
    return false;
}
SE_BIND_FUNC(js_cocos2dx_extension_ControlStepper_getMinusLabel)

static bool js_cocos2dx_extension_ControlStepper_getPlusLabel(se::State& s)
{
    cocos2d::extension::ControlStepper* cobj = (cocos2d::extension::ControlStepper*)s.nativeThisObject();
    SE_PRECONDITION2(cobj, false, "js_cocos2dx_extension_ControlStepper_getPlusLabel : Invalid Native Object");
    const auto& args = s.args();
    size_t argc = args.size();
    CC_UNUSED bool ok = true;
    if (argc == 0) {
        cocos2d::Label* result = cobj->getPlusLabel();
        ok &= native_ptr_to_seval<cocos2d::Label>((cocos2d::Label*)result, &s.rval());
        SE_PRECONDITION2(ok, false, "js_cocos2dx_extension_ControlStepper_getPlusLabel : Error processing arguments");
        return true;
    }
    SE_REPORT_ERROR("wrong number of arguments: %d, was expecting %d", (int)argc, 0);
    return false;
}
SE_BIND_FUNC(js_cocos2dx_extension_ControlStepper_getPlusLabel)

static bool js_cocos2dx_extension_ControlStepper_setWraps(se::State& s)
{
    cocos2d::extension::ControlStepper* cobj = (cocos2d::extension::ControlStepper*)s.nativeThisObject();
    SE_PRECONDITION2(cobj, false, "js_cocos2dx_extension_ControlStepper_setWraps : Invalid Native Object");
    const auto& args = s.args();
    size_t argc = args.size();
    CC_UNUSED bool ok = true;
    if (argc == 1) {
        bool arg0;
        ok &= seval_to_boolean(args[0], &arg0);
        SE_PRECONDITION2(ok, false, "js_cocos2dx_extension_ControlStepper_setWraps : Error processing arguments");
        cobj->setWraps(arg0);
        return true;
    }
    SE_REPORT_ERROR("wrong number of arguments: %d, was expecting %d", (int)argc, 1);
    return false;
}
SE_BIND_FUNC(js_cocos2dx_extension_ControlStepper_setWraps)

static bool js_cocos2dx_extension_ControlStepper_setMinusLabel(se::State& s)
{
    cocos2d::extension::ControlStepper* cobj = (cocos2d::extension::ControlStepper*)s.nativeThisObject();
    SE_PRECONDITION2(cobj, false, "js_cocos2dx_extension_ControlStepper_setMinusLabel : Invalid Native Object");
    const auto& args = s.args();
    size_t argc = args.size();
    CC_UNUSED bool ok = true;
    if (argc == 1) {
        cocos2d::Label* arg0 = nullptr;
        ok &= seval_to_native_ptr(args[0], &arg0);
        SE_PRECONDITION2(ok, false, "js_cocos2dx_extension_ControlStepper_setMinusLabel : Error processing arguments");
        cobj->setMinusLabel(arg0);
        return true;
    }
    SE_REPORT_ERROR("wrong number of arguments: %d, was expecting %d", (int)argc, 1);
    return false;
}
SE_BIND_FUNC(js_cocos2dx_extension_ControlStepper_setMinusLabel)

static bool js_cocos2dx_extension_ControlStepper_startAutorepeat(se::State& s)
{
    cocos2d::extension::ControlStepper* cobj = (cocos2d::extension::ControlStepper*)s.nativeThisObject();
    SE_PRECONDITION2(cobj, false, "js_cocos2dx_extension_ControlStepper_startAutorepeat : Invalid Native Object");
    const auto& args = s.args();
    size_t argc = args.size();
    if (argc == 0) {
        cobj->startAutorepeat();
        return true;
    }
    SE_REPORT_ERROR("wrong number of arguments: %d, was expecting %d", (int)argc, 0);
    return false;
}
SE_BIND_FUNC(js_cocos2dx_extension_ControlStepper_startAutorepeat)

static bool js_cocos2dx_extension_ControlStepper_updateLayoutUsingTouchLocation(se::State& s)
{
    cocos2d::extension::ControlStepper* cobj = (cocos2d::extension::ControlStepper*)s.nativeThisObject();
    SE_PRECONDITION2(cobj, false, "js_cocos2dx_extension_ControlStepper_updateLayoutUsingTouchLocation : Invalid Native Object");
    const auto& args = s.args();
    size_t argc = args.size();
    CC_UNUSED bool ok = true;
    if (argc == 1) {
        cocos2d::Vec2 arg0;
        ok &= seval_to_Vec2(args[0], &arg0);
        SE_PRECONDITION2(ok, false, "js_cocos2dx_extension_ControlStepper_updateLayoutUsingTouchLocation : Error processing arguments");
        cobj->updateLayoutUsingTouchLocation(arg0);
        return true;
    }
    SE_REPORT_ERROR("wrong number of arguments: %d, was expecting %d", (int)argc, 1);
    return false;
}
SE_BIND_FUNC(js_cocos2dx_extension_ControlStepper_updateLayoutUsingTouchLocation)

static bool js_cocos2dx_extension_ControlStepper_isContinuous(se::State& s)
{
    cocos2d::extension::ControlStepper* cobj = (cocos2d::extension::ControlStepper*)s.nativeThisObject();
    SE_PRECONDITION2(cobj, false, "js_cocos2dx_extension_ControlStepper_isContinuous : Invalid Native Object");
    const auto& args = s.args();
    size_t argc = args.size();
    CC_UNUSED bool ok = true;
    if (argc == 0) {
        bool result = cobj->isContinuous();
        ok &= boolean_to_seval(result, &s.rval());
        SE_PRECONDITION2(ok, false, "js_cocos2dx_extension_ControlStepper_isContinuous : Error processing arguments");
        return true;
    }
    SE_REPORT_ERROR("wrong number of arguments: %d, was expecting %d", (int)argc, 0);
    return false;
}
SE_BIND_FUNC(js_cocos2dx_extension_ControlStepper_isContinuous)

static bool js_cocos2dx_extension_ControlStepper_stopAutorepeat(se::State& s)
{
    cocos2d::extension::ControlStepper* cobj = (cocos2d::extension::ControlStepper*)s.nativeThisObject();
    SE_PRECONDITION2(cobj, false, "js_cocos2dx_extension_ControlStepper_stopAutorepeat : Invalid Native Object");
    const auto& args = s.args();
    size_t argc = args.size();
    if (argc == 0) {
        cobj->stopAutorepeat();
        return true;
    }
    SE_REPORT_ERROR("wrong number of arguments: %d, was expecting %d", (int)argc, 0);
    return false;
}
SE_BIND_FUNC(js_cocos2dx_extension_ControlStepper_stopAutorepeat)

static bool js_cocos2dx_extension_ControlStepper_setMinimumValue(se::State& s)
{
    cocos2d::extension::ControlStepper* cobj = (cocos2d::extension::ControlStepper*)s.nativeThisObject();
    SE_PRECONDITION2(cobj, false, "js_cocos2dx_extension_ControlStepper_setMinimumValue : Invalid Native Object");
    const auto& args = s.args();
    size_t argc = args.size();
    CC_UNUSED bool ok = true;
    if (argc == 1) {
        double arg0 = 0;
        ok &= seval_to_double(args[0], &arg0);
        SE_PRECONDITION2(ok, false, "js_cocos2dx_extension_ControlStepper_setMinimumValue : Error processing arguments");
        cobj->setMinimumValue(arg0);
        return true;
    }
    SE_REPORT_ERROR("wrong number of arguments: %d, was expecting %d", (int)argc, 1);
    return false;
}
SE_BIND_FUNC(js_cocos2dx_extension_ControlStepper_setMinimumValue)

static bool js_cocos2dx_extension_ControlStepper_setPlusLabel(se::State& s)
{
    cocos2d::extension::ControlStepper* cobj = (cocos2d::extension::ControlStepper*)s.nativeThisObject();
    SE_PRECONDITION2(cobj, false, "js_cocos2dx_extension_ControlStepper_setPlusLabel : Invalid Native Object");
    const auto& args = s.args();
    size_t argc = args.size();
    CC_UNUSED bool ok = true;
    if (argc == 1) {
        cocos2d::Label* arg0 = nullptr;
        ok &= seval_to_native_ptr(args[0], &arg0);
        SE_PRECONDITION2(ok, false, "js_cocos2dx_extension_ControlStepper_setPlusLabel : Error processing arguments");
        cobj->setPlusLabel(arg0);
        return true;
    }
    SE_REPORT_ERROR("wrong number of arguments: %d, was expecting %d", (int)argc, 1);
    return false;
}
SE_BIND_FUNC(js_cocos2dx_extension_ControlStepper_setPlusLabel)

static bool js_cocos2dx_extension_ControlStepper_getValue(se::State& s)
{
    cocos2d::extension::ControlStepper* cobj = (cocos2d::extension::ControlStepper*)s.nativeThisObject();
    SE_PRECONDITION2(cobj, false, "js_cocos2dx_extension_ControlStepper_getValue : Invalid Native Object");
    const auto& args = s.args();
    size_t argc = args.size();
    CC_UNUSED bool ok = true;
    if (argc == 0) {
        double result = cobj->getValue();
        ok &= double_to_seval(result, &s.rval());
        SE_PRECONDITION2(ok, false, "js_cocos2dx_extension_ControlStepper_getValue : Error processing arguments");
        return true;
    }
    SE_REPORT_ERROR("wrong number of arguments: %d, was expecting %d", (int)argc, 0);
    return false;
}
SE_BIND_FUNC(js_cocos2dx_extension_ControlStepper_getValue)

static bool js_cocos2dx_extension_ControlStepper_getPlusSprite(se::State& s)
{
    cocos2d::extension::ControlStepper* cobj = (cocos2d::extension::ControlStepper*)s.nativeThisObject();
    SE_PRECONDITION2(cobj, false, "js_cocos2dx_extension_ControlStepper_getPlusSprite : Invalid Native Object");
    const auto& args = s.args();
    size_t argc = args.size();
    CC_UNUSED bool ok = true;
    if (argc == 0) {
        cocos2d::Sprite* result = cobj->getPlusSprite();
        ok &= native_ptr_to_seval<cocos2d::Sprite>((cocos2d::Sprite*)result, &s.rval());
        SE_PRECONDITION2(ok, false, "js_cocos2dx_extension_ControlStepper_getPlusSprite : Error processing arguments");
        return true;
    }
    SE_REPORT_ERROR("wrong number of arguments: %d, was expecting %d", (int)argc, 0);
    return false;
}
SE_BIND_FUNC(js_cocos2dx_extension_ControlStepper_getPlusSprite)

static bool js_cocos2dx_extension_ControlStepper_setPlusSprite(se::State& s)
{
    cocos2d::extension::ControlStepper* cobj = (cocos2d::extension::ControlStepper*)s.nativeThisObject();
    SE_PRECONDITION2(cobj, false, "js_cocos2dx_extension_ControlStepper_setPlusSprite : Invalid Native Object");
    const auto& args = s.args();
    size_t argc = args.size();
    CC_UNUSED bool ok = true;
    if (argc == 1) {
        cocos2d::Sprite* arg0 = nullptr;
        ok &= seval_to_native_ptr(args[0], &arg0);
        SE_PRECONDITION2(ok, false, "js_cocos2dx_extension_ControlStepper_setPlusSprite : Error processing arguments");
        cobj->setPlusSprite(arg0);
        return true;
    }
    SE_REPORT_ERROR("wrong number of arguments: %d, was expecting %d", (int)argc, 1);
    return false;
}
SE_BIND_FUNC(js_cocos2dx_extension_ControlStepper_setPlusSprite)

static bool js_cocos2dx_extension_ControlStepper_setMinusSprite(se::State& s)
{
    cocos2d::extension::ControlStepper* cobj = (cocos2d::extension::ControlStepper*)s.nativeThisObject();
    SE_PRECONDITION2(cobj, false, "js_cocos2dx_extension_ControlStepper_setMinusSprite : Invalid Native Object");
    const auto& args = s.args();
    size_t argc = args.size();
    CC_UNUSED bool ok = true;
    if (argc == 1) {
        cocos2d::Sprite* arg0 = nullptr;
        ok &= seval_to_native_ptr(args[0], &arg0);
        SE_PRECONDITION2(ok, false, "js_cocos2dx_extension_ControlStepper_setMinusSprite : Error processing arguments");
        cobj->setMinusSprite(arg0);
        return true;
    }
    SE_REPORT_ERROR("wrong number of arguments: %d, was expecting %d", (int)argc, 1);
    return false;
}
SE_BIND_FUNC(js_cocos2dx_extension_ControlStepper_setMinusSprite)

static bool js_cocos2dx_extension_ControlStepper_create(se::State& s)
{
    const auto& args = s.args();
    size_t argc = args.size();
    CC_UNUSED bool ok = true;
    if (argc == 2) {
        cocos2d::Sprite* arg0 = nullptr;
        cocos2d::Sprite* arg1 = nullptr;
        ok &= seval_to_native_ptr(args[0], &arg0);
        ok &= seval_to_native_ptr(args[1], &arg1);
        SE_PRECONDITION2(ok, false, "js_cocos2dx_extension_ControlStepper_create : Error processing arguments");
        auto result = cocos2d::extension::ControlStepper::create(arg0, arg1);
        result->retain();
        auto obj = se::Object::createObjectWithClass(__jsb_cocos2d_extension_ControlStepper_class);
        obj->setPrivateData(result);
        s.rval().setObject(obj);
        return true;
    }
    SE_REPORT_ERROR("wrong number of arguments: %d, was expecting %d", (int)argc, 2);
    return false;
}
SE_BIND_FUNC(js_cocos2dx_extension_ControlStepper_create)

SE_DECLARE_FINALIZE_FUNC(js_cocos2d_extension_ControlStepper_finalize)

static bool js_cocos2dx_extension_ControlStepper_constructor(se::State& s)
{
    cocos2d::extension::ControlStepper* cobj = new (std::nothrow) cocos2d::extension::ControlStepper();
    s.thisObject()->setPrivateData(cobj);
    return true;
}
SE_BIND_CTOR(js_cocos2dx_extension_ControlStepper_constructor, __jsb_cocos2d_extension_ControlStepper_class, js_cocos2d_extension_ControlStepper_finalize)

static bool js_cocos2dx_extension_ControlStepper_ctor(se::State& s)
{
    cocos2d::extension::ControlStepper* cobj = new (std::nothrow) cocos2d::extension::ControlStepper();
    s.thisObject()->setPrivateData(cobj);
    return true;
}
SE_BIND_SUB_CLS_CTOR(js_cocos2dx_extension_ControlStepper_ctor, __jsb_cocos2d_extension_ControlStepper_class, js_cocos2d_extension_ControlStepper_finalize)


    

extern se::Object* __jsb_cocos2d_extension_Control_proto;

static bool js_cocos2d_extension_ControlStepper_finalize(se::State& s)
{
    CCLOG("jsbindings: finalizing JS object %p (cocos2d::extension::ControlStepper)", s.nativeThisObject());
    cocos2d::extension::ControlStepper* cobj = (cocos2d::extension::ControlStepper*)s.nativeThisObject();
    if (cobj->getReferenceCount() == 1)
        cobj->autorelease();
    else
        cobj->release();
    return true;
}
SE_BIND_FINALIZE_FUNC(js_cocos2d_extension_ControlStepper_finalize)

bool js_register_cocos2dx_extension_ControlStepper(se::Object* obj)
{
    auto cls = se::Class::create("ControlStepper", obj, __jsb_cocos2d_extension_Control_proto, _SE(js_cocos2dx_extension_ControlStepper_constructor));

    cls->defineFunction("getMinusSprite", _SE(js_cocos2dx_extension_ControlStepper_getMinusSprite));
    cls->defineFunction("setValue", _SE(js_cocos2dx_extension_ControlStepper_setValue));
    cls->defineFunction("setStepValue", _SE(js_cocos2dx_extension_ControlStepper_setStepValue));
    cls->defineFunction("initWithMinusSpriteAndPlusSprite", _SE(js_cocos2dx_extension_ControlStepper_initWithMinusSpriteAndPlusSprite));
    cls->defineFunction("setValueWithSendingEvent", _SE(js_cocos2dx_extension_ControlStepper_setValueWithSendingEvent));
    cls->defineFunction("setMaximumValue", _SE(js_cocos2dx_extension_ControlStepper_setMaximumValue));
    cls->defineFunction("getMinusLabel", _SE(js_cocos2dx_extension_ControlStepper_getMinusLabel));
    cls->defineFunction("getPlusLabel", _SE(js_cocos2dx_extension_ControlStepper_getPlusLabel));
    cls->defineFunction("setWraps", _SE(js_cocos2dx_extension_ControlStepper_setWraps));
    cls->defineFunction("setMinusLabel", _SE(js_cocos2dx_extension_ControlStepper_setMinusLabel));
    cls->defineFunction("startAutorepeat", _SE(js_cocos2dx_extension_ControlStepper_startAutorepeat));
    cls->defineFunction("updateLayoutUsingTouchLocation", _SE(js_cocos2dx_extension_ControlStepper_updateLayoutUsingTouchLocation));
    cls->defineFunction("isContinuous", _SE(js_cocos2dx_extension_ControlStepper_isContinuous));
    cls->defineFunction("stopAutorepeat", _SE(js_cocos2dx_extension_ControlStepper_stopAutorepeat));
    cls->defineFunction("setMinimumValue", _SE(js_cocos2dx_extension_ControlStepper_setMinimumValue));
    cls->defineFunction("setPlusLabel", _SE(js_cocos2dx_extension_ControlStepper_setPlusLabel));
    cls->defineFunction("getValue", _SE(js_cocos2dx_extension_ControlStepper_getValue));
    cls->defineFunction("getPlusSprite", _SE(js_cocos2dx_extension_ControlStepper_getPlusSprite));
    cls->defineFunction("setPlusSprite", _SE(js_cocos2dx_extension_ControlStepper_setPlusSprite));
    cls->defineFunction("setMinusSprite", _SE(js_cocos2dx_extension_ControlStepper_setMinusSprite));
    cls->defineFunction("ctor", _SE(js_cocos2dx_extension_ControlStepper_ctor));
    cls->defineStaticFunction("create", _SE(js_cocos2dx_extension_ControlStepper_create));
    cls->defineFinalizeFunction(_SE(js_cocos2d_extension_ControlStepper_finalize));
    cls->install();
    JSBClassType::registerClass<cocos2d::extension::ControlStepper>(cls);

    __jsb_cocos2d_extension_ControlStepper_proto = cls->getProto();
    __jsb_cocos2d_extension_ControlStepper_class = cls;

    jsb_set_extend_property("cc", "ControlStepper");
    se::ScriptEngine::getInstance()->clearException();
    return true;
}

se::Object* __jsb_cocos2d_extension_ControlSwitch_proto = nullptr;
se::Class* __jsb_cocos2d_extension_ControlSwitch_class = nullptr;

static bool js_cocos2dx_extension_ControlSwitch_setOn(se::State& s)
{
    CC_UNUSED bool ok = true;
    cocos2d::extension::ControlSwitch* cobj = (cocos2d::extension::ControlSwitch*)s.nativeThisObject();
    SE_PRECONDITION2( cobj, false, "js_cocos2dx_extension_ControlSwitch_setOn : Invalid Native Object");
    const auto& args = s.args();
    size_t argc = args.size();
    do {
        if (argc == 1) {
            bool arg0;
            ok &= seval_to_boolean(args[0], &arg0);
            cobj->setOn(arg0);
            return true;
        }
    } while(false);

    do {
        if (argc == 2) {
            bool arg0;
            ok &= seval_to_boolean(args[0], &arg0);
            bool arg1;
            ok &= seval_to_boolean(args[1], &arg1);
            cobj->setOn(arg0, arg1);
            return true;
        }
    } while(false);

    SE_REPORT_ERROR("wrong number of arguments: %d", (int)argc);
    return false;
}
SE_BIND_FUNC(js_cocos2dx_extension_ControlSwitch_setOn)

static bool js_cocos2dx_extension_ControlSwitch_locationFromTouch(se::State& s)
{
    cocos2d::extension::ControlSwitch* cobj = (cocos2d::extension::ControlSwitch*)s.nativeThisObject();
    SE_PRECONDITION2(cobj, false, "js_cocos2dx_extension_ControlSwitch_locationFromTouch : Invalid Native Object");
    const auto& args = s.args();
    size_t argc = args.size();
    CC_UNUSED bool ok = true;
    if (argc == 1) {
        cocos2d::Touch* arg0 = nullptr;
        ok &= seval_to_native_ptr(args[0], &arg0);
        SE_PRECONDITION2(ok, false, "js_cocos2dx_extension_ControlSwitch_locationFromTouch : Error processing arguments");
        cocos2d::Vec2 result = cobj->locationFromTouch(arg0);
        ok &= Vec2_to_seval(result, &s.rval());
        SE_PRECONDITION2(ok, false, "js_cocos2dx_extension_ControlSwitch_locationFromTouch : Error processing arguments");
        return true;
    }
    SE_REPORT_ERROR("wrong number of arguments: %d, was expecting %d", (int)argc, 1);
    return false;
}
SE_BIND_FUNC(js_cocos2dx_extension_ControlSwitch_locationFromTouch)

static bool js_cocos2dx_extension_ControlSwitch_isOn(se::State& s)
{
    cocos2d::extension::ControlSwitch* cobj = (cocos2d::extension::ControlSwitch*)s.nativeThisObject();
    SE_PRECONDITION2(cobj, false, "js_cocos2dx_extension_ControlSwitch_isOn : Invalid Native Object");
    const auto& args = s.args();
    size_t argc = args.size();
    CC_UNUSED bool ok = true;
    if (argc == 0) {
        bool result = cobj->isOn();
        ok &= boolean_to_seval(result, &s.rval());
        SE_PRECONDITION2(ok, false, "js_cocos2dx_extension_ControlSwitch_isOn : Error processing arguments");
        return true;
    }
    SE_REPORT_ERROR("wrong number of arguments: %d, was expecting %d", (int)argc, 0);
    return false;
}
SE_BIND_FUNC(js_cocos2dx_extension_ControlSwitch_isOn)

static bool js_cocos2dx_extension_ControlSwitch_initWithMaskSprite(se::State& s)
{
    CC_UNUSED bool ok = true;
    cocos2d::extension::ControlSwitch* cobj = (cocos2d::extension::ControlSwitch*)s.nativeThisObject();
    SE_PRECONDITION2( cobj, false, "js_cocos2dx_extension_ControlSwitch_initWithMaskSprite : Invalid Native Object");
    const auto& args = s.args();
    size_t argc = args.size();
    do {
        if (argc == 6) {
            cocos2d::Sprite* arg0 = nullptr;
            ok &= seval_to_native_ptr(args[0], &arg0);
            if (!ok) { ok = true; break; }
            cocos2d::Sprite* arg1 = nullptr;
            ok &= seval_to_native_ptr(args[1], &arg1);
            if (!ok) { ok = true; break; }
            cocos2d::Sprite* arg2 = nullptr;
            ok &= seval_to_native_ptr(args[2], &arg2);
            if (!ok) { ok = true; break; }
            cocos2d::Sprite* arg3 = nullptr;
            ok &= seval_to_native_ptr(args[3], &arg3);
            if (!ok) { ok = true; break; }
            cocos2d::Label* arg4 = nullptr;
            ok &= seval_to_native_ptr(args[4], &arg4);
            if (!ok) { ok = true; break; }
            cocos2d::Label* arg5 = nullptr;
            ok &= seval_to_native_ptr(args[5], &arg5);
            if (!ok) { ok = true; break; }
            bool result = cobj->initWithMaskSprite(arg0, arg1, arg2, arg3, arg4, arg5);
            ok &= boolean_to_seval(result, &s.rval());
            SE_PRECONDITION2(ok, false, "js_cocos2dx_extension_ControlSwitch_initWithMaskSprite : Error processing arguments");
            return true;
        }
    } while(false);

    do {
        if (argc == 4) {
            cocos2d::Sprite* arg0 = nullptr;
            ok &= seval_to_native_ptr(args[0], &arg0);
            if (!ok) { ok = true; break; }
            cocos2d::Sprite* arg1 = nullptr;
            ok &= seval_to_native_ptr(args[1], &arg1);
            if (!ok) { ok = true; break; }
            cocos2d::Sprite* arg2 = nullptr;
            ok &= seval_to_native_ptr(args[2], &arg2);
            if (!ok) { ok = true; break; }
            cocos2d::Sprite* arg3 = nullptr;
            ok &= seval_to_native_ptr(args[3], &arg3);
            if (!ok) { ok = true; break; }
            bool result = cobj->initWithMaskSprite(arg0, arg1, arg2, arg3);
            ok &= boolean_to_seval(result, &s.rval());
            SE_PRECONDITION2(ok, false, "js_cocos2dx_extension_ControlSwitch_initWithMaskSprite : Error processing arguments");
            return true;
        }
    } while(false);

    SE_REPORT_ERROR("wrong number of arguments: %d", (int)argc);
    return false;
}
SE_BIND_FUNC(js_cocos2dx_extension_ControlSwitch_initWithMaskSprite)

static bool js_cocos2dx_extension_ControlSwitch_hasMoved(se::State& s)
{
    cocos2d::extension::ControlSwitch* cobj = (cocos2d::extension::ControlSwitch*)s.nativeThisObject();
    SE_PRECONDITION2(cobj, false, "js_cocos2dx_extension_ControlSwitch_hasMoved : Invalid Native Object");
    const auto& args = s.args();
    size_t argc = args.size();
    CC_UNUSED bool ok = true;
    if (argc == 0) {
        bool result = cobj->hasMoved();
        ok &= boolean_to_seval(result, &s.rval());
        SE_PRECONDITION2(ok, false, "js_cocos2dx_extension_ControlSwitch_hasMoved : Error processing arguments");
        return true;
    }
    SE_REPORT_ERROR("wrong number of arguments: %d, was expecting %d", (int)argc, 0);
    return false;
}
SE_BIND_FUNC(js_cocos2dx_extension_ControlSwitch_hasMoved)

static bool js_cocos2dx_extension_ControlSwitch_create(se::State& s)
{
    CC_UNUSED bool ok = true;
    const auto& args = s.args();
    size_t argc = args.size();
    do {
        if (argc == 4) {
            cocos2d::Sprite* arg0 = nullptr;
            ok &= seval_to_native_ptr(args[0], &arg0);
            if (!ok) { ok = true; break; }
            cocos2d::Sprite* arg1 = nullptr;
            ok &= seval_to_native_ptr(args[1], &arg1);
            if (!ok) { ok = true; break; }
            cocos2d::Sprite* arg2 = nullptr;
            ok &= seval_to_native_ptr(args[2], &arg2);
            if (!ok) { ok = true; break; }
            cocos2d::Sprite* arg3 = nullptr;
            ok &= seval_to_native_ptr(args[3], &arg3);
            if (!ok) { ok = true; break; }
            cocos2d::extension::ControlSwitch* result = cocos2d::extension::ControlSwitch::create(arg0, arg1, arg2, arg3);
            ok &= native_ptr_to_seval<cocos2d::extension::ControlSwitch>((cocos2d::extension::ControlSwitch*)result, &s.rval());
            SE_PRECONDITION2(ok, false, "js_cocos2dx_extension_ControlSwitch_create : Error processing arguments");
            return true;
        }
    } while (false);
    do {
        if (argc == 6) {
            cocos2d::Sprite* arg0 = nullptr;
            ok &= seval_to_native_ptr(args[0], &arg0);
            if (!ok) { ok = true; break; }
            cocos2d::Sprite* arg1 = nullptr;
            ok &= seval_to_native_ptr(args[1], &arg1);
            if (!ok) { ok = true; break; }
            cocos2d::Sprite* arg2 = nullptr;
            ok &= seval_to_native_ptr(args[2], &arg2);
            if (!ok) { ok = true; break; }
            cocos2d::Sprite* arg3 = nullptr;
            ok &= seval_to_native_ptr(args[3], &arg3);
            if (!ok) { ok = true; break; }
            cocos2d::Label* arg4 = nullptr;
            ok &= seval_to_native_ptr(args[4], &arg4);
            if (!ok) { ok = true; break; }
            cocos2d::Label* arg5 = nullptr;
            ok &= seval_to_native_ptr(args[5], &arg5);
            if (!ok) { ok = true; break; }
            cocos2d::extension::ControlSwitch* result = cocos2d::extension::ControlSwitch::create(arg0, arg1, arg2, arg3, arg4, arg5);
            ok &= native_ptr_to_seval<cocos2d::extension::ControlSwitch>((cocos2d::extension::ControlSwitch*)result, &s.rval());
            SE_PRECONDITION2(ok, false, "js_cocos2dx_extension_ControlSwitch_create : Error processing arguments");
            return true;
        }
    } while (false);
    SE_REPORT_ERROR("wrong number of arguments: %d", (int)argc);
    return false;
}
SE_BIND_FUNC(js_cocos2dx_extension_ControlSwitch_create)

SE_DECLARE_FINALIZE_FUNC(js_cocos2d_extension_ControlSwitch_finalize)

static bool js_cocos2dx_extension_ControlSwitch_constructor(se::State& s)
{
    cocos2d::extension::ControlSwitch* cobj = new (std::nothrow) cocos2d::extension::ControlSwitch();
    s.thisObject()->setPrivateData(cobj);
    return true;
}
SE_BIND_CTOR(js_cocos2dx_extension_ControlSwitch_constructor, __jsb_cocos2d_extension_ControlSwitch_class, js_cocos2d_extension_ControlSwitch_finalize)

static bool js_cocos2dx_extension_ControlSwitch_ctor(se::State& s)
{
    cocos2d::extension::ControlSwitch* cobj = new (std::nothrow) cocos2d::extension::ControlSwitch();
    s.thisObject()->setPrivateData(cobj);
    return true;
}
SE_BIND_SUB_CLS_CTOR(js_cocos2dx_extension_ControlSwitch_ctor, __jsb_cocos2d_extension_ControlSwitch_class, js_cocos2d_extension_ControlSwitch_finalize)


    

extern se::Object* __jsb_cocos2d_extension_Control_proto;

static bool js_cocos2d_extension_ControlSwitch_finalize(se::State& s)
{
    CCLOG("jsbindings: finalizing JS object %p (cocos2d::extension::ControlSwitch)", s.nativeThisObject());
    cocos2d::extension::ControlSwitch* cobj = (cocos2d::extension::ControlSwitch*)s.nativeThisObject();
    if (cobj->getReferenceCount() == 1)
        cobj->autorelease();
    else
        cobj->release();
    return true;
}
SE_BIND_FINALIZE_FUNC(js_cocos2d_extension_ControlSwitch_finalize)

bool js_register_cocos2dx_extension_ControlSwitch(se::Object* obj)
{
    auto cls = se::Class::create("ControlSwitch", obj, __jsb_cocos2d_extension_Control_proto, _SE(js_cocos2dx_extension_ControlSwitch_constructor));

    cls->defineFunction("setOn", _SE(js_cocos2dx_extension_ControlSwitch_setOn));
    cls->defineFunction("locationFromTouch", _SE(js_cocos2dx_extension_ControlSwitch_locationFromTouch));
    cls->defineFunction("isOn", _SE(js_cocos2dx_extension_ControlSwitch_isOn));
    cls->defineFunction("initWithMaskSprite", _SE(js_cocos2dx_extension_ControlSwitch_initWithMaskSprite));
    cls->defineFunction("hasMoved", _SE(js_cocos2dx_extension_ControlSwitch_hasMoved));
    cls->defineFunction("ctor", _SE(js_cocos2dx_extension_ControlSwitch_ctor));
    cls->defineStaticFunction("create", _SE(js_cocos2dx_extension_ControlSwitch_create));
    cls->defineFinalizeFunction(_SE(js_cocos2d_extension_ControlSwitch_finalize));
    cls->install();
    JSBClassType::registerClass<cocos2d::extension::ControlSwitch>(cls);

    __jsb_cocos2d_extension_ControlSwitch_proto = cls->getProto();
    __jsb_cocos2d_extension_ControlSwitch_class = cls;

    jsb_set_extend_property("cc", "ControlSwitch");
    se::ScriptEngine::getInstance()->clearException();
    return true;
}

se::Object* __jsb_cocos2d_extension_ScrollView_proto = nullptr;
se::Class* __jsb_cocos2d_extension_ScrollView_class = nullptr;

static bool js_cocos2dx_extension_ScrollView_isClippingToBounds(se::State& s)
{
    cocos2d::extension::ScrollView* cobj = (cocos2d::extension::ScrollView*)s.nativeThisObject();
    SE_PRECONDITION2(cobj, false, "js_cocos2dx_extension_ScrollView_isClippingToBounds : Invalid Native Object");
    const auto& args = s.args();
    size_t argc = args.size();
    CC_UNUSED bool ok = true;
    if (argc == 0) {
        bool result = cobj->isClippingToBounds();
        ok &= boolean_to_seval(result, &s.rval());
        SE_PRECONDITION2(ok, false, "js_cocos2dx_extension_ScrollView_isClippingToBounds : Error processing arguments");
        return true;
    }
    SE_REPORT_ERROR("wrong number of arguments: %d, was expecting %d", (int)argc, 0);
    return false;
}
SE_BIND_FUNC(js_cocos2dx_extension_ScrollView_isClippingToBounds)

static bool js_cocos2dx_extension_ScrollView_setContainer(se::State& s)
{
    cocos2d::extension::ScrollView* cobj = (cocos2d::extension::ScrollView*)s.nativeThisObject();
    SE_PRECONDITION2(cobj, false, "js_cocos2dx_extension_ScrollView_setContainer : Invalid Native Object");
    const auto& args = s.args();
    size_t argc = args.size();
    CC_UNUSED bool ok = true;
    if (argc == 1) {
        cocos2d::Node* arg0 = nullptr;
        ok &= seval_to_native_ptr(args[0], &arg0);
        SE_PRECONDITION2(ok, false, "js_cocos2dx_extension_ScrollView_setContainer : Error processing arguments");
        cobj->setContainer(arg0);
        return true;
    }
    SE_REPORT_ERROR("wrong number of arguments: %d, was expecting %d", (int)argc, 1);
    return false;
}
SE_BIND_FUNC(js_cocos2dx_extension_ScrollView_setContainer)

static bool js_cocos2dx_extension_ScrollView_setContentOffsetInDuration(se::State& s)
{
    cocos2d::extension::ScrollView* cobj = (cocos2d::extension::ScrollView*)s.nativeThisObject();
    SE_PRECONDITION2(cobj, false, "js_cocos2dx_extension_ScrollView_setContentOffsetInDuration : Invalid Native Object");
    const auto& args = s.args();
    size_t argc = args.size();
    CC_UNUSED bool ok = true;
    if (argc == 2) {
        cocos2d::Vec2 arg0;
        float arg1 = 0;
        ok &= seval_to_Vec2(args[0], &arg0);
        ok &= seval_to_float(args[1], &arg1);
        SE_PRECONDITION2(ok, false, "js_cocos2dx_extension_ScrollView_setContentOffsetInDuration : Error processing arguments");
        cobj->setContentOffsetInDuration(arg0, arg1);
        return true;
    }
    SE_REPORT_ERROR("wrong number of arguments: %d, was expecting %d", (int)argc, 2);
    return false;
}
SE_BIND_FUNC(js_cocos2dx_extension_ScrollView_setContentOffsetInDuration)

static bool js_cocos2dx_extension_ScrollView_setZoomScaleInDuration(se::State& s)
{
    cocos2d::extension::ScrollView* cobj = (cocos2d::extension::ScrollView*)s.nativeThisObject();
    SE_PRECONDITION2(cobj, false, "js_cocos2dx_extension_ScrollView_setZoomScaleInDuration : Invalid Native Object");
    const auto& args = s.args();
    size_t argc = args.size();
    CC_UNUSED bool ok = true;
    if (argc == 2) {
        float arg0 = 0;
        float arg1 = 0;
        ok &= seval_to_float(args[0], &arg0);
        ok &= seval_to_float(args[1], &arg1);
        SE_PRECONDITION2(ok, false, "js_cocos2dx_extension_ScrollView_setZoomScaleInDuration : Error processing arguments");
        cobj->setZoomScaleInDuration(arg0, arg1);
        return true;
    }
    SE_REPORT_ERROR("wrong number of arguments: %d, was expecting %d", (int)argc, 2);
    return false;
}
SE_BIND_FUNC(js_cocos2dx_extension_ScrollView_setZoomScaleInDuration)

static bool js_cocos2dx_extension_ScrollView_updateTweenAction(se::State& s)
{
    cocos2d::extension::ScrollView* cobj = (cocos2d::extension::ScrollView*)s.nativeThisObject();
    SE_PRECONDITION2(cobj, false, "js_cocos2dx_extension_ScrollView_updateTweenAction : Invalid Native Object");
    const auto& args = s.args();
    size_t argc = args.size();
    CC_UNUSED bool ok = true;
    if (argc == 2) {
        float arg0 = 0;
        std::string arg1;
        ok &= seval_to_float(args[0], &arg0);
        ok &= seval_to_std_string(args[1], &arg1);
        SE_PRECONDITION2(ok, false, "js_cocos2dx_extension_ScrollView_updateTweenAction : Error processing arguments");
        cobj->updateTweenAction(arg0, arg1);
        return true;
    }
    SE_REPORT_ERROR("wrong number of arguments: %d, was expecting %d", (int)argc, 2);
    return false;
}
SE_BIND_FUNC(js_cocos2dx_extension_ScrollView_updateTweenAction)

static bool js_cocos2dx_extension_ScrollView_setMaxScale(se::State& s)
{
    cocos2d::extension::ScrollView* cobj = (cocos2d::extension::ScrollView*)s.nativeThisObject();
    SE_PRECONDITION2(cobj, false, "js_cocos2dx_extension_ScrollView_setMaxScale : Invalid Native Object");
    const auto& args = s.args();
    size_t argc = args.size();
    CC_UNUSED bool ok = true;
    if (argc == 1) {
        float arg0 = 0;
        ok &= seval_to_float(args[0], &arg0);
        SE_PRECONDITION2(ok, false, "js_cocos2dx_extension_ScrollView_setMaxScale : Error processing arguments");
        cobj->setMaxScale(arg0);
        return true;
    }
    SE_REPORT_ERROR("wrong number of arguments: %d, was expecting %d", (int)argc, 1);
    return false;
}
SE_BIND_FUNC(js_cocos2dx_extension_ScrollView_setMaxScale)

static bool js_cocos2dx_extension_ScrollView_hasVisibleParents(se::State& s)
{
    cocos2d::extension::ScrollView* cobj = (cocos2d::extension::ScrollView*)s.nativeThisObject();
    SE_PRECONDITION2(cobj, false, "js_cocos2dx_extension_ScrollView_hasVisibleParents : Invalid Native Object");
    const auto& args = s.args();
    size_t argc = args.size();
    CC_UNUSED bool ok = true;
    if (argc == 0) {
        bool result = cobj->hasVisibleParents();
        ok &= boolean_to_seval(result, &s.rval());
        SE_PRECONDITION2(ok, false, "js_cocos2dx_extension_ScrollView_hasVisibleParents : Error processing arguments");
        return true;
    }
    SE_REPORT_ERROR("wrong number of arguments: %d, was expecting %d", (int)argc, 0);
    return false;
}
SE_BIND_FUNC(js_cocos2dx_extension_ScrollView_hasVisibleParents)

static bool js_cocos2dx_extension_ScrollView_getDirection(se::State& s)
{
    cocos2d::extension::ScrollView* cobj = (cocos2d::extension::ScrollView*)s.nativeThisObject();
    SE_PRECONDITION2(cobj, false, "js_cocos2dx_extension_ScrollView_getDirection : Invalid Native Object");
    const auto& args = s.args();
    size_t argc = args.size();
    CC_UNUSED bool ok = true;
    if (argc == 0) {
        int result = (int)cobj->getDirection();
        ok &= int32_to_seval(result, &s.rval());
        SE_PRECONDITION2(ok, false, "js_cocos2dx_extension_ScrollView_getDirection : Error processing arguments");
        return true;
    }
    SE_REPORT_ERROR("wrong number of arguments: %d, was expecting %d", (int)argc, 0);
    return false;
}
SE_BIND_FUNC(js_cocos2dx_extension_ScrollView_getDirection)

static bool js_cocos2dx_extension_ScrollView_getContainer(se::State& s)
{
    cocos2d::extension::ScrollView* cobj = (cocos2d::extension::ScrollView*)s.nativeThisObject();
    SE_PRECONDITION2(cobj, false, "js_cocos2dx_extension_ScrollView_getContainer : Invalid Native Object");
    const auto& args = s.args();
    size_t argc = args.size();
    CC_UNUSED bool ok = true;
    if (argc == 0) {
        cocos2d::Node* result = cobj->getContainer();
        ok &= native_ptr_to_seval<cocos2d::Node>((cocos2d::Node*)result, &s.rval());
        SE_PRECONDITION2(ok, false, "js_cocos2dx_extension_ScrollView_getContainer : Error processing arguments");
        return true;
    }
    SE_REPORT_ERROR("wrong number of arguments: %d, was expecting %d", (int)argc, 0);
    return false;
}
SE_BIND_FUNC(js_cocos2dx_extension_ScrollView_getContainer)

static bool js_cocos2dx_extension_ScrollView_setMinScale(se::State& s)
{
    cocos2d::extension::ScrollView* cobj = (cocos2d::extension::ScrollView*)s.nativeThisObject();
    SE_PRECONDITION2(cobj, false, "js_cocos2dx_extension_ScrollView_setMinScale : Invalid Native Object");
    const auto& args = s.args();
    size_t argc = args.size();
    CC_UNUSED bool ok = true;
    if (argc == 1) {
        float arg0 = 0;
        ok &= seval_to_float(args[0], &arg0);
        SE_PRECONDITION2(ok, false, "js_cocos2dx_extension_ScrollView_setMinScale : Error processing arguments");
        cobj->setMinScale(arg0);
        return true;
    }
    SE_REPORT_ERROR("wrong number of arguments: %d, was expecting %d", (int)argc, 1);
    return false;
}
SE_BIND_FUNC(js_cocos2dx_extension_ScrollView_setMinScale)

static bool js_cocos2dx_extension_ScrollView_getZoomScale(se::State& s)
{
    cocos2d::extension::ScrollView* cobj = (cocos2d::extension::ScrollView*)s.nativeThisObject();
    SE_PRECONDITION2(cobj, false, "js_cocos2dx_extension_ScrollView_getZoomScale : Invalid Native Object");
    const auto& args = s.args();
    size_t argc = args.size();
    CC_UNUSED bool ok = true;
    if (argc == 0) {
        float result = cobj->getZoomScale();
        ok &= float_to_seval(result, &s.rval());
        SE_PRECONDITION2(ok, false, "js_cocos2dx_extension_ScrollView_getZoomScale : Error processing arguments");
        return true;
    }
    SE_REPORT_ERROR("wrong number of arguments: %d, was expecting %d", (int)argc, 0);
    return false;
}
SE_BIND_FUNC(js_cocos2dx_extension_ScrollView_getZoomScale)

static bool js_cocos2dx_extension_ScrollView_updateInset(se::State& s)
{
    cocos2d::extension::ScrollView* cobj = (cocos2d::extension::ScrollView*)s.nativeThisObject();
    SE_PRECONDITION2(cobj, false, "js_cocos2dx_extension_ScrollView_updateInset : Invalid Native Object");
    const auto& args = s.args();
    size_t argc = args.size();
    if (argc == 0) {
        cobj->updateInset();
        return true;
    }
    SE_REPORT_ERROR("wrong number of arguments: %d, was expecting %d", (int)argc, 0);
    return false;
}
SE_BIND_FUNC(js_cocos2dx_extension_ScrollView_updateInset)

static bool js_cocos2dx_extension_ScrollView_initWithViewSize(se::State& s)
{
    cocos2d::extension::ScrollView* cobj = (cocos2d::extension::ScrollView*)s.nativeThisObject();
    SE_PRECONDITION2(cobj, false, "js_cocos2dx_extension_ScrollView_initWithViewSize : Invalid Native Object");
    const auto& args = s.args();
    size_t argc = args.size();
    CC_UNUSED bool ok = true;
    if (argc == 2) {
        cocos2d::Size arg0;
        cocos2d::Node* arg1 = nullptr;
        ok &= seval_to_Size(args[0], &arg0);
        ok &= seval_to_native_ptr(args[1], &arg1);
        SE_PRECONDITION2(ok, false, "js_cocos2dx_extension_ScrollView_initWithViewSize : Error processing arguments");
        bool result = cobj->initWithViewSize(arg0, arg1);
        ok &= boolean_to_seval(result, &s.rval());
        SE_PRECONDITION2(ok, false, "js_cocos2dx_extension_ScrollView_initWithViewSize : Error processing arguments");
        return true;
    }
    SE_REPORT_ERROR("wrong number of arguments: %d, was expecting %d", (int)argc, 2);
    return false;
}
SE_BIND_FUNC(js_cocos2dx_extension_ScrollView_initWithViewSize)

static bool js_cocos2dx_extension_ScrollView_pause(se::State& s)
{
    cocos2d::extension::ScrollView* cobj = (cocos2d::extension::ScrollView*)s.nativeThisObject();
    SE_PRECONDITION2(cobj, false, "js_cocos2dx_extension_ScrollView_pause : Invalid Native Object");
    const auto& args = s.args();
    size_t argc = args.size();
    CC_UNUSED bool ok = true;
    if (argc == 1) {
        cocos2d::Ref* arg0 = nullptr;
        ok &= seval_to_native_ptr(args[0], &arg0);
        SE_PRECONDITION2(ok, false, "js_cocos2dx_extension_ScrollView_pause : Error processing arguments");
        cobj->pause(arg0);
        return true;
    }
    SE_REPORT_ERROR("wrong number of arguments: %d, was expecting %d", (int)argc, 1);
    return false;
}
SE_BIND_FUNC(js_cocos2dx_extension_ScrollView_pause)

static bool js_cocos2dx_extension_ScrollView_setDirection(se::State& s)
{
    cocos2d::extension::ScrollView* cobj = (cocos2d::extension::ScrollView*)s.nativeThisObject();
    SE_PRECONDITION2(cobj, false, "js_cocos2dx_extension_ScrollView_setDirection : Invalid Native Object");
    const auto& args = s.args();
    size_t argc = args.size();
    CC_UNUSED bool ok = true;
    if (argc == 1) {
        cocos2d::extension::ScrollView::Direction arg0;
        ok &= seval_to_int32(args[0], (int32_t*)&arg0);
        SE_PRECONDITION2(ok, false, "js_cocos2dx_extension_ScrollView_setDirection : Error processing arguments");
        cobj->setDirection(arg0);
        return true;
    }
    SE_REPORT_ERROR("wrong number of arguments: %d, was expecting %d", (int)argc, 1);
    return false;
}
SE_BIND_FUNC(js_cocos2dx_extension_ScrollView_setDirection)

static bool js_cocos2dx_extension_ScrollView_stopAnimatedContentOffset(se::State& s)
{
    cocos2d::extension::ScrollView* cobj = (cocos2d::extension::ScrollView*)s.nativeThisObject();
    SE_PRECONDITION2(cobj, false, "js_cocos2dx_extension_ScrollView_stopAnimatedContentOffset : Invalid Native Object");
    const auto& args = s.args();
    size_t argc = args.size();
    if (argc == 0) {
        cobj->stopAnimatedContentOffset();
        return true;
    }
    SE_REPORT_ERROR("wrong number of arguments: %d, was expecting %d", (int)argc, 0);
    return false;
}
SE_BIND_FUNC(js_cocos2dx_extension_ScrollView_stopAnimatedContentOffset)

static bool js_cocos2dx_extension_ScrollView_setContentOffset(se::State& s)
{
    cocos2d::extension::ScrollView* cobj = (cocos2d::extension::ScrollView*)s.nativeThisObject();
    SE_PRECONDITION2(cobj, false, "js_cocos2dx_extension_ScrollView_setContentOffset : Invalid Native Object");
    const auto& args = s.args();
    size_t argc = args.size();
    CC_UNUSED bool ok = true;
    if (argc == 1) {
        cocos2d::Vec2 arg0;
        ok &= seval_to_Vec2(args[0], &arg0);
        SE_PRECONDITION2(ok, false, "js_cocos2dx_extension_ScrollView_setContentOffset : Error processing arguments");
        cobj->setContentOffset(arg0);
        return true;
    }
    if (argc == 2) {
        cocos2d::Vec2 arg0;
        bool arg1;
        ok &= seval_to_Vec2(args[0], &arg0);
        ok &= seval_to_boolean(args[1], &arg1);
        SE_PRECONDITION2(ok, false, "js_cocos2dx_extension_ScrollView_setContentOffset : Error processing arguments");
        cobj->setContentOffset(arg0, arg1);
        return true;
    }
    SE_REPORT_ERROR("wrong number of arguments: %d, was expecting %d", (int)argc, 2);
    return false;
}
SE_BIND_FUNC(js_cocos2dx_extension_ScrollView_setContentOffset)

static bool js_cocos2dx_extension_ScrollView_isDragging(se::State& s)
{
    cocos2d::extension::ScrollView* cobj = (cocos2d::extension::ScrollView*)s.nativeThisObject();
    SE_PRECONDITION2(cobj, false, "js_cocos2dx_extension_ScrollView_isDragging : Invalid Native Object");
    const auto& args = s.args();
    size_t argc = args.size();
    CC_UNUSED bool ok = true;
    if (argc == 0) {
        bool result = cobj->isDragging();
        ok &= boolean_to_seval(result, &s.rval());
        SE_PRECONDITION2(ok, false, "js_cocos2dx_extension_ScrollView_isDragging : Error processing arguments");
        return true;
    }
    SE_REPORT_ERROR("wrong number of arguments: %d, was expecting %d", (int)argc, 0);
    return false;
}
SE_BIND_FUNC(js_cocos2dx_extension_ScrollView_isDragging)

static bool js_cocos2dx_extension_ScrollView_isTouchEnabled(se::State& s)
{
    cocos2d::extension::ScrollView* cobj = (cocos2d::extension::ScrollView*)s.nativeThisObject();
    SE_PRECONDITION2(cobj, false, "js_cocos2dx_extension_ScrollView_isTouchEnabled : Invalid Native Object");
    const auto& args = s.args();
    size_t argc = args.size();
    CC_UNUSED bool ok = true;
    if (argc == 0) {
        bool result = cobj->isTouchEnabled();
        ok &= boolean_to_seval(result, &s.rval());
        SE_PRECONDITION2(ok, false, "js_cocos2dx_extension_ScrollView_isTouchEnabled : Error processing arguments");
        return true;
    }
    SE_REPORT_ERROR("wrong number of arguments: %d, was expecting %d", (int)argc, 0);
    return false;
}
SE_BIND_FUNC(js_cocos2dx_extension_ScrollView_isTouchEnabled)

static bool js_cocos2dx_extension_ScrollView_isBounceable(se::State& s)
{
    cocos2d::extension::ScrollView* cobj = (cocos2d::extension::ScrollView*)s.nativeThisObject();
    SE_PRECONDITION2(cobj, false, "js_cocos2dx_extension_ScrollView_isBounceable : Invalid Native Object");
    const auto& args = s.args();
    size_t argc = args.size();
    CC_UNUSED bool ok = true;
    if (argc == 0) {
        bool result = cobj->isBounceable();
        ok &= boolean_to_seval(result, &s.rval());
        SE_PRECONDITION2(ok, false, "js_cocos2dx_extension_ScrollView_isBounceable : Error processing arguments");
        return true;
    }
    SE_REPORT_ERROR("wrong number of arguments: %d, was expecting %d", (int)argc, 0);
    return false;
}
SE_BIND_FUNC(js_cocos2dx_extension_ScrollView_isBounceable)

static bool js_cocos2dx_extension_ScrollView_setTouchEnabled(se::State& s)
{
    cocos2d::extension::ScrollView* cobj = (cocos2d::extension::ScrollView*)s.nativeThisObject();
    SE_PRECONDITION2(cobj, false, "js_cocos2dx_extension_ScrollView_setTouchEnabled : Invalid Native Object");
    const auto& args = s.args();
    size_t argc = args.size();
    CC_UNUSED bool ok = true;
    if (argc == 1) {
        bool arg0;
        ok &= seval_to_boolean(args[0], &arg0);
        SE_PRECONDITION2(ok, false, "js_cocos2dx_extension_ScrollView_setTouchEnabled : Error processing arguments");
        cobj->setTouchEnabled(arg0);
        return true;
    }
    SE_REPORT_ERROR("wrong number of arguments: %d, was expecting %d", (int)argc, 1);
    return false;
}
SE_BIND_FUNC(js_cocos2dx_extension_ScrollView_setTouchEnabled)

static bool js_cocos2dx_extension_ScrollView_getContentOffset(se::State& s)
{
    cocos2d::extension::ScrollView* cobj = (cocos2d::extension::ScrollView*)s.nativeThisObject();
    SE_PRECONDITION2(cobj, false, "js_cocos2dx_extension_ScrollView_getContentOffset : Invalid Native Object");
    const auto& args = s.args();
    size_t argc = args.size();
    CC_UNUSED bool ok = true;
    if (argc == 0) {
        cocos2d::Vec2 result = cobj->getContentOffset();
        ok &= Vec2_to_seval(result, &s.rval());
        SE_PRECONDITION2(ok, false, "js_cocos2dx_extension_ScrollView_getContentOffset : Error processing arguments");
        return true;
    }
    SE_REPORT_ERROR("wrong number of arguments: %d, was expecting %d", (int)argc, 0);
    return false;
}
SE_BIND_FUNC(js_cocos2dx_extension_ScrollView_getContentOffset)

static bool js_cocos2dx_extension_ScrollView_resume(se::State& s)
{
    cocos2d::extension::ScrollView* cobj = (cocos2d::extension::ScrollView*)s.nativeThisObject();
    SE_PRECONDITION2(cobj, false, "js_cocos2dx_extension_ScrollView_resume : Invalid Native Object");
    const auto& args = s.args();
    size_t argc = args.size();
    CC_UNUSED bool ok = true;
    if (argc == 1) {
        cocos2d::Ref* arg0 = nullptr;
        ok &= seval_to_native_ptr(args[0], &arg0);
        SE_PRECONDITION2(ok, false, "js_cocos2dx_extension_ScrollView_resume : Error processing arguments");
        cobj->resume(arg0);
        return true;
    }
    SE_REPORT_ERROR("wrong number of arguments: %d, was expecting %d", (int)argc, 1);
    return false;
}
SE_BIND_FUNC(js_cocos2dx_extension_ScrollView_resume)

static bool js_cocos2dx_extension_ScrollView_setClippingToBounds(se::State& s)
{
    cocos2d::extension::ScrollView* cobj = (cocos2d::extension::ScrollView*)s.nativeThisObject();
    SE_PRECONDITION2(cobj, false, "js_cocos2dx_extension_ScrollView_setClippingToBounds : Invalid Native Object");
    const auto& args = s.args();
    size_t argc = args.size();
    CC_UNUSED bool ok = true;
    if (argc == 1) {
        bool arg0;
        ok &= seval_to_boolean(args[0], &arg0);
        SE_PRECONDITION2(ok, false, "js_cocos2dx_extension_ScrollView_setClippingToBounds : Error processing arguments");
        cobj->setClippingToBounds(arg0);
        return true;
    }
    SE_REPORT_ERROR("wrong number of arguments: %d, was expecting %d", (int)argc, 1);
    return false;
}
SE_BIND_FUNC(js_cocos2dx_extension_ScrollView_setClippingToBounds)

static bool js_cocos2dx_extension_ScrollView_setViewSize(se::State& s)
{
    cocos2d::extension::ScrollView* cobj = (cocos2d::extension::ScrollView*)s.nativeThisObject();
    SE_PRECONDITION2(cobj, false, "js_cocos2dx_extension_ScrollView_setViewSize : Invalid Native Object");
    const auto& args = s.args();
    size_t argc = args.size();
    CC_UNUSED bool ok = true;
    if (argc == 1) {
        cocos2d::Size arg0;
        ok &= seval_to_Size(args[0], &arg0);
        SE_PRECONDITION2(ok, false, "js_cocos2dx_extension_ScrollView_setViewSize : Error processing arguments");
        cobj->setViewSize(arg0);
        return true;
    }
    SE_REPORT_ERROR("wrong number of arguments: %d, was expecting %d", (int)argc, 1);
    return false;
}
SE_BIND_FUNC(js_cocos2dx_extension_ScrollView_setViewSize)

static bool js_cocos2dx_extension_ScrollView_getViewSize(se::State& s)
{
    cocos2d::extension::ScrollView* cobj = (cocos2d::extension::ScrollView*)s.nativeThisObject();
    SE_PRECONDITION2(cobj, false, "js_cocos2dx_extension_ScrollView_getViewSize : Invalid Native Object");
    const auto& args = s.args();
    size_t argc = args.size();
    CC_UNUSED bool ok = true;
    if (argc == 0) {
        cocos2d::Size result = cobj->getViewSize();
        ok &= Size_to_seval(result, &s.rval());
        SE_PRECONDITION2(ok, false, "js_cocos2dx_extension_ScrollView_getViewSize : Error processing arguments");
        return true;
    }
    SE_REPORT_ERROR("wrong number of arguments: %d, was expecting %d", (int)argc, 0);
    return false;
}
SE_BIND_FUNC(js_cocos2dx_extension_ScrollView_getViewSize)

static bool js_cocos2dx_extension_ScrollView_maxContainerOffset(se::State& s)
{
    cocos2d::extension::ScrollView* cobj = (cocos2d::extension::ScrollView*)s.nativeThisObject();
    SE_PRECONDITION2(cobj, false, "js_cocos2dx_extension_ScrollView_maxContainerOffset : Invalid Native Object");
    const auto& args = s.args();
    size_t argc = args.size();
    CC_UNUSED bool ok = true;
    if (argc == 0) {
        cocos2d::Vec2 result = cobj->maxContainerOffset();
        ok &= Vec2_to_seval(result, &s.rval());
        SE_PRECONDITION2(ok, false, "js_cocos2dx_extension_ScrollView_maxContainerOffset : Error processing arguments");
        return true;
    }
    SE_REPORT_ERROR("wrong number of arguments: %d, was expecting %d", (int)argc, 0);
    return false;
}
SE_BIND_FUNC(js_cocos2dx_extension_ScrollView_maxContainerOffset)

static bool js_cocos2dx_extension_ScrollView_setBounceable(se::State& s)
{
    cocos2d::extension::ScrollView* cobj = (cocos2d::extension::ScrollView*)s.nativeThisObject();
    SE_PRECONDITION2(cobj, false, "js_cocos2dx_extension_ScrollView_setBounceable : Invalid Native Object");
    const auto& args = s.args();
    size_t argc = args.size();
    CC_UNUSED bool ok = true;
    if (argc == 1) {
        bool arg0;
        ok &= seval_to_boolean(args[0], &arg0);
        SE_PRECONDITION2(ok, false, "js_cocos2dx_extension_ScrollView_setBounceable : Error processing arguments");
        cobj->setBounceable(arg0);
        return true;
    }
    SE_REPORT_ERROR("wrong number of arguments: %d, was expecting %d", (int)argc, 1);
    return false;
}
SE_BIND_FUNC(js_cocos2dx_extension_ScrollView_setBounceable)

static bool js_cocos2dx_extension_ScrollView_isTouchMoved(se::State& s)
{
    cocos2d::extension::ScrollView* cobj = (cocos2d::extension::ScrollView*)s.nativeThisObject();
    SE_PRECONDITION2(cobj, false, "js_cocos2dx_extension_ScrollView_isTouchMoved : Invalid Native Object");
    const auto& args = s.args();
    size_t argc = args.size();
    CC_UNUSED bool ok = true;
    if (argc == 0) {
        bool result = cobj->isTouchMoved();
        ok &= boolean_to_seval(result, &s.rval());
        SE_PRECONDITION2(ok, false, "js_cocos2dx_extension_ScrollView_isTouchMoved : Error processing arguments");
        return true;
    }
    SE_REPORT_ERROR("wrong number of arguments: %d, was expecting %d", (int)argc, 0);
    return false;
}
SE_BIND_FUNC(js_cocos2dx_extension_ScrollView_isTouchMoved)

static bool js_cocos2dx_extension_ScrollView_isNodeVisible(se::State& s)
{
    cocos2d::extension::ScrollView* cobj = (cocos2d::extension::ScrollView*)s.nativeThisObject();
    SE_PRECONDITION2(cobj, false, "js_cocos2dx_extension_ScrollView_isNodeVisible : Invalid Native Object");
    const auto& args = s.args();
    size_t argc = args.size();
    CC_UNUSED bool ok = true;
    if (argc == 1) {
        cocos2d::Node* arg0 = nullptr;
        ok &= seval_to_native_ptr(args[0], &arg0);
        SE_PRECONDITION2(ok, false, "js_cocos2dx_extension_ScrollView_isNodeVisible : Error processing arguments");
        bool result = cobj->isNodeVisible(arg0);
        ok &= boolean_to_seval(result, &s.rval());
        SE_PRECONDITION2(ok, false, "js_cocos2dx_extension_ScrollView_isNodeVisible : Error processing arguments");
        return true;
    }
    SE_REPORT_ERROR("wrong number of arguments: %d, was expecting %d", (int)argc, 1);
    return false;
}
SE_BIND_FUNC(js_cocos2dx_extension_ScrollView_isNodeVisible)

static bool js_cocos2dx_extension_ScrollView_minContainerOffset(se::State& s)
{
    cocos2d::extension::ScrollView* cobj = (cocos2d::extension::ScrollView*)s.nativeThisObject();
    SE_PRECONDITION2(cobj, false, "js_cocos2dx_extension_ScrollView_minContainerOffset : Invalid Native Object");
    const auto& args = s.args();
    size_t argc = args.size();
    CC_UNUSED bool ok = true;
    if (argc == 0) {
        cocos2d::Vec2 result = cobj->minContainerOffset();
        ok &= Vec2_to_seval(result, &s.rval());
        SE_PRECONDITION2(ok, false, "js_cocos2dx_extension_ScrollView_minContainerOffset : Error processing arguments");
        return true;
    }
    SE_REPORT_ERROR("wrong number of arguments: %d, was expecting %d", (int)argc, 0);
    return false;
}
SE_BIND_FUNC(js_cocos2dx_extension_ScrollView_minContainerOffset)

static bool js_cocos2dx_extension_ScrollView_setZoomScale(se::State& s)
{
    CC_UNUSED bool ok = true;
    cocos2d::extension::ScrollView* cobj = (cocos2d::extension::ScrollView*)s.nativeThisObject();
    SE_PRECONDITION2( cobj, false, "js_cocos2dx_extension_ScrollView_setZoomScale : Invalid Native Object");
    const auto& args = s.args();
    size_t argc = args.size();
    do {
        if (argc == 2) {
            float arg0 = 0;
            ok &= seval_to_float(args[0], &arg0);
            if (!ok) { ok = true; break; }
            bool arg1;
            ok &= seval_to_boolean(args[1], &arg1);
            cobj->setZoomScale(arg0, arg1);
            return true;
        }
    } while(false);

    do {
        if (argc == 1) {
            float arg0 = 0;
            ok &= seval_to_float(args[0], &arg0);
            if (!ok) { ok = true; break; }
            cobj->setZoomScale(arg0);
            return true;
        }
    } while(false);

    SE_REPORT_ERROR("wrong number of arguments: %d", (int)argc);
    return false;
}
SE_BIND_FUNC(js_cocos2dx_extension_ScrollView_setZoomScale)

static bool js_cocos2dx_extension_ScrollView_create(se::State& s)
{
    CC_UNUSED bool ok = true;
    const auto& args = s.args();
    size_t argc = args.size();
    do {
        if (argc == 0) {
            cocos2d::extension::ScrollView* result = cocos2d::extension::ScrollView::create();
            ok &= native_ptr_to_seval<cocos2d::extension::ScrollView>((cocos2d::extension::ScrollView*)result, &s.rval());
            SE_PRECONDITION2(ok, false, "js_cocos2dx_extension_ScrollView_create : Error processing arguments");
            return true;
        }
    } while (false);
    do {
        if (argc == 2) {
            cocos2d::Size arg0;
            ok &= seval_to_Size(args[0], &arg0);
            if (!ok) { ok = true; break; }
            cocos2d::Node* arg1 = nullptr;
            ok &= seval_to_native_ptr(args[1], &arg1);
            if (!ok) { ok = true; break; }
            cocos2d::extension::ScrollView* result = cocos2d::extension::ScrollView::create(arg0, arg1);
            ok &= native_ptr_to_seval<cocos2d::extension::ScrollView>((cocos2d::extension::ScrollView*)result, &s.rval());
            SE_PRECONDITION2(ok, false, "js_cocos2dx_extension_ScrollView_create : Error processing arguments");
            return true;
        }
    } while (false);
    SE_REPORT_ERROR("wrong number of arguments: %d", (int)argc);
    return false;
}
SE_BIND_FUNC(js_cocos2dx_extension_ScrollView_create)

SE_DECLARE_FINALIZE_FUNC(js_cocos2d_extension_ScrollView_finalize)

static bool js_cocos2dx_extension_ScrollView_constructor(se::State& s)
{
    cocos2d::extension::ScrollView* cobj = new (std::nothrow) cocos2d::extension::ScrollView();
    s.thisObject()->setPrivateData(cobj);
    return true;
}
SE_BIND_CTOR(js_cocos2dx_extension_ScrollView_constructor, __jsb_cocos2d_extension_ScrollView_class, js_cocos2d_extension_ScrollView_finalize)

static bool js_cocos2dx_extension_ScrollView_ctor(se::State& s)
{
    cocos2d::extension::ScrollView* cobj = new (std::nothrow) cocos2d::extension::ScrollView();
    s.thisObject()->setPrivateData(cobj);
    return true;
}
SE_BIND_SUB_CLS_CTOR(js_cocos2dx_extension_ScrollView_ctor, __jsb_cocos2d_extension_ScrollView_class, js_cocos2d_extension_ScrollView_finalize)


    

extern se::Object* __jsb_cocos2d_Layer_proto;

static bool js_cocos2d_extension_ScrollView_finalize(se::State& s)
{
    CCLOG("jsbindings: finalizing JS object %p (cocos2d::extension::ScrollView)", s.nativeThisObject());
    cocos2d::extension::ScrollView* cobj = (cocos2d::extension::ScrollView*)s.nativeThisObject();
    if (cobj->getReferenceCount() == 1)
        cobj->autorelease();
    else
        cobj->release();
    return true;
}
SE_BIND_FINALIZE_FUNC(js_cocos2d_extension_ScrollView_finalize)

bool js_register_cocos2dx_extension_ScrollView(se::Object* obj)
{
    auto cls = se::Class::create("ScrollView", obj, __jsb_cocos2d_Layer_proto, _SE(js_cocos2dx_extension_ScrollView_constructor));

    cls->defineFunction("isClippingToBounds", _SE(js_cocos2dx_extension_ScrollView_isClippingToBounds));
    cls->defineFunction("setContainer", _SE(js_cocos2dx_extension_ScrollView_setContainer));
    cls->defineFunction("setContentOffsetInDuration", _SE(js_cocos2dx_extension_ScrollView_setContentOffsetInDuration));
    cls->defineFunction("setZoomScaleInDuration", _SE(js_cocos2dx_extension_ScrollView_setZoomScaleInDuration));
    cls->defineFunction("updateTweenAction", _SE(js_cocos2dx_extension_ScrollView_updateTweenAction));
    cls->defineFunction("setMaxScale", _SE(js_cocos2dx_extension_ScrollView_setMaxScale));
    cls->defineFunction("hasVisibleParents", _SE(js_cocos2dx_extension_ScrollView_hasVisibleParents));
    cls->defineFunction("getDirection", _SE(js_cocos2dx_extension_ScrollView_getDirection));
    cls->defineFunction("getContainer", _SE(js_cocos2dx_extension_ScrollView_getContainer));
    cls->defineFunction("setMinScale", _SE(js_cocos2dx_extension_ScrollView_setMinScale));
    cls->defineFunction("getZoomScale", _SE(js_cocos2dx_extension_ScrollView_getZoomScale));
    cls->defineFunction("updateInset", _SE(js_cocos2dx_extension_ScrollView_updateInset));
    cls->defineFunction("initWithViewSize", _SE(js_cocos2dx_extension_ScrollView_initWithViewSize));
    cls->defineFunction("pause", _SE(js_cocos2dx_extension_ScrollView_pause));
    cls->defineFunction("setDirection", _SE(js_cocos2dx_extension_ScrollView_setDirection));
    cls->defineFunction("stopAnimatedContentOffset", _SE(js_cocos2dx_extension_ScrollView_stopAnimatedContentOffset));
    cls->defineFunction("setContentOffset", _SE(js_cocos2dx_extension_ScrollView_setContentOffset));
    cls->defineFunction("isDragging", _SE(js_cocos2dx_extension_ScrollView_isDragging));
    cls->defineFunction("isTouchEnabled", _SE(js_cocos2dx_extension_ScrollView_isTouchEnabled));
    cls->defineFunction("isBounceable", _SE(js_cocos2dx_extension_ScrollView_isBounceable));
    cls->defineFunction("setTouchEnabled", _SE(js_cocos2dx_extension_ScrollView_setTouchEnabled));
    cls->defineFunction("getContentOffset", _SE(js_cocos2dx_extension_ScrollView_getContentOffset));
    cls->defineFunction("resume", _SE(js_cocos2dx_extension_ScrollView_resume));
    cls->defineFunction("setClippingToBounds", _SE(js_cocos2dx_extension_ScrollView_setClippingToBounds));
    cls->defineFunction("setViewSize", _SE(js_cocos2dx_extension_ScrollView_setViewSize));
    cls->defineFunction("getViewSize", _SE(js_cocos2dx_extension_ScrollView_getViewSize));
    cls->defineFunction("maxContainerOffset", _SE(js_cocos2dx_extension_ScrollView_maxContainerOffset));
    cls->defineFunction("setBounceable", _SE(js_cocos2dx_extension_ScrollView_setBounceable));
    cls->defineFunction("isTouchMoved", _SE(js_cocos2dx_extension_ScrollView_isTouchMoved));
    cls->defineFunction("isNodeVisible", _SE(js_cocos2dx_extension_ScrollView_isNodeVisible));
    cls->defineFunction("minContainerOffset", _SE(js_cocos2dx_extension_ScrollView_minContainerOffset));
    cls->defineFunction("setZoomScale", _SE(js_cocos2dx_extension_ScrollView_setZoomScale));
    cls->defineFunction("ctor", _SE(js_cocos2dx_extension_ScrollView_ctor));
    cls->defineStaticFunction("create", _SE(js_cocos2dx_extension_ScrollView_create));
    cls->defineFinalizeFunction(_SE(js_cocos2d_extension_ScrollView_finalize));
    cls->install();
    JSBClassType::registerClass<cocos2d::extension::ScrollView>(cls);

    __jsb_cocos2d_extension_ScrollView_proto = cls->getProto();
    __jsb_cocos2d_extension_ScrollView_class = cls;

    jsb_set_extend_property("cc", "ScrollView");
    se::ScriptEngine::getInstance()->clearException();
    return true;
}

se::Object* __jsb_cocos2d_extension_TableViewCell_proto = nullptr;
se::Class* __jsb_cocos2d_extension_TableViewCell_class = nullptr;

static bool js_cocos2dx_extension_TableViewCell_reset(se::State& s)
{
    cocos2d::extension::TableViewCell* cobj = (cocos2d::extension::TableViewCell*)s.nativeThisObject();
    SE_PRECONDITION2(cobj, false, "js_cocos2dx_extension_TableViewCell_reset : Invalid Native Object");
    const auto& args = s.args();
    size_t argc = args.size();
    if (argc == 0) {
        cobj->reset();
        return true;
    }
    SE_REPORT_ERROR("wrong number of arguments: %d, was expecting %d", (int)argc, 0);
    return false;
}
SE_BIND_FUNC(js_cocos2dx_extension_TableViewCell_reset)

static bool js_cocos2dx_extension_TableViewCell_getIdx(se::State& s)
{
    cocos2d::extension::TableViewCell* cobj = (cocos2d::extension::TableViewCell*)s.nativeThisObject();
    SE_PRECONDITION2(cobj, false, "js_cocos2dx_extension_TableViewCell_getIdx : Invalid Native Object");
    const auto& args = s.args();
    size_t argc = args.size();
    CC_UNUSED bool ok = true;
    if (argc == 0) {
        ssize_t result = cobj->getIdx();
        ok &= ssize_to_seval(result, &s.rval());
        SE_PRECONDITION2(ok, false, "js_cocos2dx_extension_TableViewCell_getIdx : Error processing arguments");
        return true;
    }
    SE_REPORT_ERROR("wrong number of arguments: %d, was expecting %d", (int)argc, 0);
    return false;
}
SE_BIND_FUNC(js_cocos2dx_extension_TableViewCell_getIdx)

static bool js_cocos2dx_extension_TableViewCell_setIdx(se::State& s)
{
    cocos2d::extension::TableViewCell* cobj = (cocos2d::extension::TableViewCell*)s.nativeThisObject();
    SE_PRECONDITION2(cobj, false, "js_cocos2dx_extension_TableViewCell_setIdx : Invalid Native Object");
    const auto& args = s.args();
    size_t argc = args.size();
    CC_UNUSED bool ok = true;
    if (argc == 1) {
        ssize_t arg0 = 0;
        ok &= seval_to_ssize(args[0], &arg0);
        SE_PRECONDITION2(ok, false, "js_cocos2dx_extension_TableViewCell_setIdx : Error processing arguments");
        cobj->setIdx(arg0);
        return true;
    }
    SE_REPORT_ERROR("wrong number of arguments: %d, was expecting %d", (int)argc, 1);
    return false;
}
SE_BIND_FUNC(js_cocos2dx_extension_TableViewCell_setIdx)

static bool js_cocos2dx_extension_TableViewCell_create(se::State& s)
{
    const auto& args = s.args();
    size_t argc = args.size();
    CC_UNUSED bool ok = true;
    if (argc == 0) {
        auto result = cocos2d::extension::TableViewCell::create();
        result->retain();
        auto obj = se::Object::createObjectWithClass(__jsb_cocos2d_extension_TableViewCell_class);
        obj->setPrivateData(result);
        s.rval().setObject(obj);
        return true;
    }
    SE_REPORT_ERROR("wrong number of arguments: %d, was expecting %d", (int)argc, 0);
    return false;
}
SE_BIND_FUNC(js_cocos2dx_extension_TableViewCell_create)

SE_DECLARE_FINALIZE_FUNC(js_cocos2d_extension_TableViewCell_finalize)

static bool js_cocos2dx_extension_TableViewCell_constructor(se::State& s)
{
    cocos2d::extension::TableViewCell* cobj = new (std::nothrow) cocos2d::extension::TableViewCell();
    s.thisObject()->setPrivateData(cobj);
    return true;
}
SE_BIND_CTOR(js_cocos2dx_extension_TableViewCell_constructor, __jsb_cocos2d_extension_TableViewCell_class, js_cocos2d_extension_TableViewCell_finalize)

static bool js_cocos2dx_extension_TableViewCell_ctor(se::State& s)
{
    cocos2d::extension::TableViewCell* cobj = new (std::nothrow) cocos2d::extension::TableViewCell();
    s.thisObject()->setPrivateData(cobj);
    return true;
}
SE_BIND_SUB_CLS_CTOR(js_cocos2dx_extension_TableViewCell_ctor, __jsb_cocos2d_extension_TableViewCell_class, js_cocos2d_extension_TableViewCell_finalize)


    

extern se::Object* __jsb_cocos2d_Node_proto;

static bool js_cocos2d_extension_TableViewCell_finalize(se::State& s)
{
    CCLOG("jsbindings: finalizing JS object %p (cocos2d::extension::TableViewCell)", s.nativeThisObject());
    cocos2d::extension::TableViewCell* cobj = (cocos2d::extension::TableViewCell*)s.nativeThisObject();
    if (cobj->getReferenceCount() == 1)
        cobj->autorelease();
    else
        cobj->release();
    return true;
}
SE_BIND_FINALIZE_FUNC(js_cocos2d_extension_TableViewCell_finalize)

bool js_register_cocos2dx_extension_TableViewCell(se::Object* obj)
{
    auto cls = se::Class::create("TableViewCell", obj, __jsb_cocos2d_Node_proto, _SE(js_cocos2dx_extension_TableViewCell_constructor));

    cls->defineFunction("reset", _SE(js_cocos2dx_extension_TableViewCell_reset));
    cls->defineFunction("getIdx", _SE(js_cocos2dx_extension_TableViewCell_getIdx));
    cls->defineFunction("setIdx", _SE(js_cocos2dx_extension_TableViewCell_setIdx));
    cls->defineFunction("ctor", _SE(js_cocos2dx_extension_TableViewCell_ctor));
    cls->defineStaticFunction("create", _SE(js_cocos2dx_extension_TableViewCell_create));
    cls->defineFinalizeFunction(_SE(js_cocos2d_extension_TableViewCell_finalize));
    cls->install();
    JSBClassType::registerClass<cocos2d::extension::TableViewCell>(cls);

    __jsb_cocos2d_extension_TableViewCell_proto = cls->getProto();
    __jsb_cocos2d_extension_TableViewCell_class = cls;

    jsb_set_extend_property("cc", "TableViewCell");
    se::ScriptEngine::getInstance()->clearException();
    return true;
}

se::Object* __jsb_cocos2d_extension_TableView_proto = nullptr;
se::Class* __jsb_cocos2d_extension_TableView_class = nullptr;

static bool js_cocos2dx_extension_TableView_updateCellAtIndex(se::State& s)
{
    cocos2d::extension::TableView* cobj = (cocos2d::extension::TableView*)s.nativeThisObject();
    SE_PRECONDITION2(cobj, false, "js_cocos2dx_extension_TableView_updateCellAtIndex : Invalid Native Object");
    const auto& args = s.args();
    size_t argc = args.size();
    CC_UNUSED bool ok = true;
    if (argc == 1) {
        ssize_t arg0 = 0;
        ok &= seval_to_ssize(args[0], &arg0);
        SE_PRECONDITION2(ok, false, "js_cocos2dx_extension_TableView_updateCellAtIndex : Error processing arguments");
        cobj->updateCellAtIndex(arg0);
        return true;
    }
    SE_REPORT_ERROR("wrong number of arguments: %d, was expecting %d", (int)argc, 1);
    return false;
}
SE_BIND_FUNC(js_cocos2dx_extension_TableView_updateCellAtIndex)

static bool js_cocos2dx_extension_TableView_setVerticalFillOrder(se::State& s)
{
    cocos2d::extension::TableView* cobj = (cocos2d::extension::TableView*)s.nativeThisObject();
    SE_PRECONDITION2(cobj, false, "js_cocos2dx_extension_TableView_setVerticalFillOrder : Invalid Native Object");
    const auto& args = s.args();
    size_t argc = args.size();
    CC_UNUSED bool ok = true;
    if (argc == 1) {
        cocos2d::extension::TableView::VerticalFillOrder arg0;
        ok &= seval_to_int32(args[0], (int32_t*)&arg0);
        SE_PRECONDITION2(ok, false, "js_cocos2dx_extension_TableView_setVerticalFillOrder : Error processing arguments");
        cobj->setVerticalFillOrder(arg0);
        return true;
    }
    SE_REPORT_ERROR("wrong number of arguments: %d, was expecting %d", (int)argc, 1);
    return false;
}
SE_BIND_FUNC(js_cocos2dx_extension_TableView_setVerticalFillOrder)

static bool js_cocos2dx_extension_TableView_scrollViewDidZoom(se::State& s)
{
    cocos2d::extension::TableView* cobj = (cocos2d::extension::TableView*)s.nativeThisObject();
    SE_PRECONDITION2(cobj, false, "js_cocos2dx_extension_TableView_scrollViewDidZoom : Invalid Native Object");
    const auto& args = s.args();
    size_t argc = args.size();
    CC_UNUSED bool ok = true;
    if (argc == 1) {
        cocos2d::extension::ScrollView* arg0 = nullptr;
        ok &= seval_to_native_ptr(args[0], &arg0);
        SE_PRECONDITION2(ok, false, "js_cocos2dx_extension_TableView_scrollViewDidZoom : Error processing arguments");
        cobj->scrollViewDidZoom(arg0);
        return true;
    }
    SE_REPORT_ERROR("wrong number of arguments: %d, was expecting %d", (int)argc, 1);
    return false;
}
SE_BIND_FUNC(js_cocos2dx_extension_TableView_scrollViewDidZoom)

static bool js_cocos2dx_extension_TableView__updateContentSize(se::State& s)
{
    cocos2d::extension::TableView* cobj = (cocos2d::extension::TableView*)s.nativeThisObject();
    SE_PRECONDITION2(cobj, false, "js_cocos2dx_extension_TableView__updateContentSize : Invalid Native Object");
    const auto& args = s.args();
    size_t argc = args.size();
    if (argc == 0) {
        cobj->_updateContentSize();
        return true;
    }
    SE_REPORT_ERROR("wrong number of arguments: %d, was expecting %d", (int)argc, 0);
    return false;
}
SE_BIND_FUNC(js_cocos2dx_extension_TableView__updateContentSize)

static bool js_cocos2dx_extension_TableView_getVerticalFillOrder(se::State& s)
{
    cocos2d::extension::TableView* cobj = (cocos2d::extension::TableView*)s.nativeThisObject();
    SE_PRECONDITION2(cobj, false, "js_cocos2dx_extension_TableView_getVerticalFillOrder : Invalid Native Object");
    const auto& args = s.args();
    size_t argc = args.size();
    CC_UNUSED bool ok = true;
    if (argc == 0) {
        int result = (int)cobj->getVerticalFillOrder();
        ok &= int32_to_seval(result, &s.rval());
        SE_PRECONDITION2(ok, false, "js_cocos2dx_extension_TableView_getVerticalFillOrder : Error processing arguments");
        return true;
    }
    SE_REPORT_ERROR("wrong number of arguments: %d, was expecting %d", (int)argc, 0);
    return false;
}
SE_BIND_FUNC(js_cocos2dx_extension_TableView_getVerticalFillOrder)

static bool js_cocos2dx_extension_TableView_removeCellAtIndex(se::State& s)
{
    cocos2d::extension::TableView* cobj = (cocos2d::extension::TableView*)s.nativeThisObject();
    SE_PRECONDITION2(cobj, false, "js_cocos2dx_extension_TableView_removeCellAtIndex : Invalid Native Object");
    const auto& args = s.args();
    size_t argc = args.size();
    CC_UNUSED bool ok = true;
    if (argc == 1) {
        ssize_t arg0 = 0;
        ok &= seval_to_ssize(args[0], &arg0);
        SE_PRECONDITION2(ok, false, "js_cocos2dx_extension_TableView_removeCellAtIndex : Error processing arguments");
        cobj->removeCellAtIndex(arg0);
        return true;
    }
    SE_REPORT_ERROR("wrong number of arguments: %d, was expecting %d", (int)argc, 1);
    return false;
}
SE_BIND_FUNC(js_cocos2dx_extension_TableView_removeCellAtIndex)

static bool js_cocos2dx_extension_TableView_initWithViewSize(se::State& s)
{
    cocos2d::extension::TableView* cobj = (cocos2d::extension::TableView*)s.nativeThisObject();
    SE_PRECONDITION2(cobj, false, "js_cocos2dx_extension_TableView_initWithViewSize : Invalid Native Object");
    const auto& args = s.args();
    size_t argc = args.size();
    CC_UNUSED bool ok = true;
    if (argc == 2) {
        cocos2d::Size arg0;
        cocos2d::Node* arg1 = nullptr;
        ok &= seval_to_Size(args[0], &arg0);
        ok &= seval_to_native_ptr(args[1], &arg1);
        SE_PRECONDITION2(ok, false, "js_cocos2dx_extension_TableView_initWithViewSize : Error processing arguments");
        bool result = cobj->initWithViewSize(arg0, arg1);
        ok &= boolean_to_seval(result, &s.rval());
        SE_PRECONDITION2(ok, false, "js_cocos2dx_extension_TableView_initWithViewSize : Error processing arguments");
        return true;
    }
    SE_REPORT_ERROR("wrong number of arguments: %d, was expecting %d", (int)argc, 2);
    return false;
}
SE_BIND_FUNC(js_cocos2dx_extension_TableView_initWithViewSize)

static bool js_cocos2dx_extension_TableView_scrollViewDidScroll(se::State& s)
{
    cocos2d::extension::TableView* cobj = (cocos2d::extension::TableView*)s.nativeThisObject();
    SE_PRECONDITION2(cobj, false, "js_cocos2dx_extension_TableView_scrollViewDidScroll : Invalid Native Object");
    const auto& args = s.args();
    size_t argc = args.size();
    CC_UNUSED bool ok = true;
    if (argc == 1) {
        cocos2d::extension::ScrollView* arg0 = nullptr;
        ok &= seval_to_native_ptr(args[0], &arg0);
        SE_PRECONDITION2(ok, false, "js_cocos2dx_extension_TableView_scrollViewDidScroll : Error processing arguments");
        cobj->scrollViewDidScroll(arg0);
        return true;
    }
    SE_REPORT_ERROR("wrong number of arguments: %d, was expecting %d", (int)argc, 1);
    return false;
}
SE_BIND_FUNC(js_cocos2dx_extension_TableView_scrollViewDidScroll)

static bool js_cocos2dx_extension_TableView_reloadData(se::State& s)
{
    cocos2d::extension::TableView* cobj = (cocos2d::extension::TableView*)s.nativeThisObject();
    SE_PRECONDITION2(cobj, false, "js_cocos2dx_extension_TableView_reloadData : Invalid Native Object");
    const auto& args = s.args();
    size_t argc = args.size();
    if (argc == 0) {
        cobj->reloadData();
        return true;
    }
    SE_REPORT_ERROR("wrong number of arguments: %d, was expecting %d", (int)argc, 0);
    return false;
}
SE_BIND_FUNC(js_cocos2dx_extension_TableView_reloadData)

static bool js_cocos2dx_extension_TableView_insertCellAtIndex(se::State& s)
{
    cocos2d::extension::TableView* cobj = (cocos2d::extension::TableView*)s.nativeThisObject();
    SE_PRECONDITION2(cobj, false, "js_cocos2dx_extension_TableView_insertCellAtIndex : Invalid Native Object");
    const auto& args = s.args();
    size_t argc = args.size();
    CC_UNUSED bool ok = true;
    if (argc == 1) {
        ssize_t arg0 = 0;
        ok &= seval_to_ssize(args[0], &arg0);
        SE_PRECONDITION2(ok, false, "js_cocos2dx_extension_TableView_insertCellAtIndex : Error processing arguments");
        cobj->insertCellAtIndex(arg0);
        return true;
    }
    SE_REPORT_ERROR("wrong number of arguments: %d, was expecting %d", (int)argc, 1);
    return false;
}
SE_BIND_FUNC(js_cocos2dx_extension_TableView_insertCellAtIndex)

static bool js_cocos2dx_extension_TableView_cellAtIndex(se::State& s)
{
    cocos2d::extension::TableView* cobj = (cocos2d::extension::TableView*)s.nativeThisObject();
    SE_PRECONDITION2(cobj, false, "js_cocos2dx_extension_TableView_cellAtIndex : Invalid Native Object");
    const auto& args = s.args();
    size_t argc = args.size();
    CC_UNUSED bool ok = true;
    if (argc == 1) {
        ssize_t arg0 = 0;
        ok &= seval_to_ssize(args[0], &arg0);
        SE_PRECONDITION2(ok, false, "js_cocos2dx_extension_TableView_cellAtIndex : Error processing arguments");
        cocos2d::extension::TableViewCell* result = cobj->cellAtIndex(arg0);
        ok &= native_ptr_to_seval<cocos2d::extension::TableViewCell>((cocos2d::extension::TableViewCell*)result, &s.rval());
        SE_PRECONDITION2(ok, false, "js_cocos2dx_extension_TableView_cellAtIndex : Error processing arguments");
        return true;
    }
    SE_REPORT_ERROR("wrong number of arguments: %d, was expecting %d", (int)argc, 1);
    return false;
}
SE_BIND_FUNC(js_cocos2dx_extension_TableView_cellAtIndex)

static bool js_cocos2dx_extension_TableView_dequeueCell(se::State& s)
{
    cocos2d::extension::TableView* cobj = (cocos2d::extension::TableView*)s.nativeThisObject();
    SE_PRECONDITION2(cobj, false, "js_cocos2dx_extension_TableView_dequeueCell : Invalid Native Object");
    const auto& args = s.args();
    size_t argc = args.size();
    CC_UNUSED bool ok = true;
    if (argc == 0) {
        cocos2d::extension::TableViewCell* result = cobj->dequeueCell();
        ok &= native_ptr_to_seval<cocos2d::extension::TableViewCell>((cocos2d::extension::TableViewCell*)result, &s.rval());
        SE_PRECONDITION2(ok, false, "js_cocos2dx_extension_TableView_dequeueCell : Error processing arguments");
        return true;
    }
    SE_REPORT_ERROR("wrong number of arguments: %d, was expecting %d", (int)argc, 0);
    return false;
}
SE_BIND_FUNC(js_cocos2dx_extension_TableView_dequeueCell)

SE_DECLARE_FINALIZE_FUNC(js_cocos2d_extension_TableView_finalize)

static bool js_cocos2dx_extension_TableView_constructor(se::State& s)
{
    cocos2d::extension::TableView* cobj = new (std::nothrow) cocos2d::extension::TableView();
    s.thisObject()->setPrivateData(cobj);
    return true;
}
SE_BIND_CTOR(js_cocos2dx_extension_TableView_constructor, __jsb_cocos2d_extension_TableView_class, js_cocos2d_extension_TableView_finalize)

static bool js_cocos2dx_extension_TableView_ctor(se::State& s)
{
    cocos2d::extension::TableView* cobj = new (std::nothrow) cocos2d::extension::TableView();
    s.thisObject()->setPrivateData(cobj);
    return true;
}
SE_BIND_SUB_CLS_CTOR(js_cocos2dx_extension_TableView_ctor, __jsb_cocos2d_extension_TableView_class, js_cocos2d_extension_TableView_finalize)


    

extern se::Object* __jsb_cocos2d_extension_ScrollView_proto;

static bool js_cocos2d_extension_TableView_finalize(se::State& s)
{
    CCLOG("jsbindings: finalizing JS object %p (cocos2d::extension::TableView)", s.nativeThisObject());
    cocos2d::extension::TableView* cobj = (cocos2d::extension::TableView*)s.nativeThisObject();
    if (cobj->getReferenceCount() == 1)
        cobj->autorelease();
    else
        cobj->release();
    return true;
}
SE_BIND_FINALIZE_FUNC(js_cocos2d_extension_TableView_finalize)

bool js_register_cocos2dx_extension_TableView(se::Object* obj)
{
    auto cls = se::Class::create("TableView", obj, __jsb_cocos2d_extension_ScrollView_proto, _SE(js_cocos2dx_extension_TableView_constructor));

    cls->defineFunction("updateCellAtIndex", _SE(js_cocos2dx_extension_TableView_updateCellAtIndex));
    cls->defineFunction("setVerticalFillOrder", _SE(js_cocos2dx_extension_TableView_setVerticalFillOrder));
    cls->defineFunction("scrollViewDidZoom", _SE(js_cocos2dx_extension_TableView_scrollViewDidZoom));
    cls->defineFunction("_updateContentSize", _SE(js_cocos2dx_extension_TableView__updateContentSize));
    cls->defineFunction("getVerticalFillOrder", _SE(js_cocos2dx_extension_TableView_getVerticalFillOrder));
    cls->defineFunction("removeCellAtIndex", _SE(js_cocos2dx_extension_TableView_removeCellAtIndex));
    cls->defineFunction("initWithViewSize", _SE(js_cocos2dx_extension_TableView_initWithViewSize));
    cls->defineFunction("scrollViewDidScroll", _SE(js_cocos2dx_extension_TableView_scrollViewDidScroll));
    cls->defineFunction("reloadData", _SE(js_cocos2dx_extension_TableView_reloadData));
    cls->defineFunction("insertCellAtIndex", _SE(js_cocos2dx_extension_TableView_insertCellAtIndex));
    cls->defineFunction("cellAtIndex", _SE(js_cocos2dx_extension_TableView_cellAtIndex));
    cls->defineFunction("dequeueCell", _SE(js_cocos2dx_extension_TableView_dequeueCell));
    cls->defineFunction("ctor", _SE(js_cocos2dx_extension_TableView_ctor));
    cls->defineFinalizeFunction(_SE(js_cocos2d_extension_TableView_finalize));
    cls->install();
    JSBClassType::registerClass<cocos2d::extension::TableView>(cls);

    __jsb_cocos2d_extension_TableView_proto = cls->getProto();
    __jsb_cocos2d_extension_TableView_class = cls;

    jsb_set_extend_property("cc", "TableView");
    se::ScriptEngine::getInstance()->clearException();
    return true;
}

=======
>>>>>>> 2acff945
bool register_all_cocos2dx_extension(se::Object* obj)
{
    // Get the ns
    se::Value nsVal;
    if (!obj->getProperty("cc", &nsVal))
    {
        se::HandleObject jsobj(se::Object::createPlainObject());
        nsVal.setObject(jsobj);
        obj->setProperty("cc", nsVal);
    }
    se::Object* ns = nsVal.toObject();

    js_register_cocos2dx_extension_AssetsManagerEx(ns);
    js_register_cocos2dx_extension_EventListenerAssetsManagerEx(ns);
    js_register_cocos2dx_extension_Manifest(ns);
    js_register_cocos2dx_extension_EventAssetsManagerEx(ns);
    return true;
}
<|MERGE_RESOLUTION|>--- conflicted
+++ resolved
@@ -1337,4891 +1337,6 @@
     return true;
 }
 
-<<<<<<< HEAD
-se::Object* __jsb_cocos2d_extension_Control_proto = nullptr;
-se::Class* __jsb_cocos2d_extension_Control_class = nullptr;
-
-static bool js_cocos2dx_extension_Control_setEnabled(se::State& s)
-{
-    cocos2d::extension::Control* cobj = (cocos2d::extension::Control*)s.nativeThisObject();
-    SE_PRECONDITION2(cobj, false, "js_cocos2dx_extension_Control_setEnabled : Invalid Native Object");
-    const auto& args = s.args();
-    size_t argc = args.size();
-    CC_UNUSED bool ok = true;
-    if (argc == 1) {
-        bool arg0;
-        ok &= seval_to_boolean(args[0], &arg0);
-        SE_PRECONDITION2(ok, false, "js_cocos2dx_extension_Control_setEnabled : Error processing arguments");
-        cobj->setEnabled(arg0);
-        return true;
-    }
-    SE_REPORT_ERROR("wrong number of arguments: %d, was expecting %d", (int)argc, 1);
-    return false;
-}
-SE_BIND_FUNC(js_cocos2dx_extension_Control_setEnabled)
-
-static bool js_cocos2dx_extension_Control_getState(se::State& s)
-{
-    cocos2d::extension::Control* cobj = (cocos2d::extension::Control*)s.nativeThisObject();
-    SE_PRECONDITION2(cobj, false, "js_cocos2dx_extension_Control_getState : Invalid Native Object");
-    const auto& args = s.args();
-    size_t argc = args.size();
-    CC_UNUSED bool ok = true;
-    if (argc == 0) {
-        int result = (int)cobj->getState();
-        ok &= int32_to_seval(result, &s.rval());
-        SE_PRECONDITION2(ok, false, "js_cocos2dx_extension_Control_getState : Error processing arguments");
-        return true;
-    }
-    SE_REPORT_ERROR("wrong number of arguments: %d, was expecting %d", (int)argc, 0);
-    return false;
-}
-SE_BIND_FUNC(js_cocos2dx_extension_Control_getState)
-
-static bool js_cocos2dx_extension_Control_sendActionsForControlEvents(se::State& s)
-{
-    cocos2d::extension::Control* cobj = (cocos2d::extension::Control*)s.nativeThisObject();
-    SE_PRECONDITION2(cobj, false, "js_cocos2dx_extension_Control_sendActionsForControlEvents : Invalid Native Object");
-    const auto& args = s.args();
-    size_t argc = args.size();
-    CC_UNUSED bool ok = true;
-    if (argc == 1) {
-        cocos2d::extension::Control::EventType arg0;
-        ok &= seval_to_int32(args[0], (int32_t*)&arg0);
-        SE_PRECONDITION2(ok, false, "js_cocos2dx_extension_Control_sendActionsForControlEvents : Error processing arguments");
-        cobj->sendActionsForControlEvents(arg0);
-        return true;
-    }
-    SE_REPORT_ERROR("wrong number of arguments: %d, was expecting %d", (int)argc, 1);
-    return false;
-}
-SE_BIND_FUNC(js_cocos2dx_extension_Control_sendActionsForControlEvents)
-
-static bool js_cocos2dx_extension_Control_setSelected(se::State& s)
-{
-    cocos2d::extension::Control* cobj = (cocos2d::extension::Control*)s.nativeThisObject();
-    SE_PRECONDITION2(cobj, false, "js_cocos2dx_extension_Control_setSelected : Invalid Native Object");
-    const auto& args = s.args();
-    size_t argc = args.size();
-    CC_UNUSED bool ok = true;
-    if (argc == 1) {
-        bool arg0;
-        ok &= seval_to_boolean(args[0], &arg0);
-        SE_PRECONDITION2(ok, false, "js_cocos2dx_extension_Control_setSelected : Error processing arguments");
-        cobj->setSelected(arg0);
-        return true;
-    }
-    SE_REPORT_ERROR("wrong number of arguments: %d, was expecting %d", (int)argc, 1);
-    return false;
-}
-SE_BIND_FUNC(js_cocos2dx_extension_Control_setSelected)
-
-static bool js_cocos2dx_extension_Control_isEnabled(se::State& s)
-{
-    cocos2d::extension::Control* cobj = (cocos2d::extension::Control*)s.nativeThisObject();
-    SE_PRECONDITION2(cobj, false, "js_cocos2dx_extension_Control_isEnabled : Invalid Native Object");
-    const auto& args = s.args();
-    size_t argc = args.size();
-    CC_UNUSED bool ok = true;
-    if (argc == 0) {
-        bool result = cobj->isEnabled();
-        ok &= boolean_to_seval(result, &s.rval());
-        SE_PRECONDITION2(ok, false, "js_cocos2dx_extension_Control_isEnabled : Error processing arguments");
-        return true;
-    }
-    SE_REPORT_ERROR("wrong number of arguments: %d, was expecting %d", (int)argc, 0);
-    return false;
-}
-SE_BIND_FUNC(js_cocos2dx_extension_Control_isEnabled)
-
-static bool js_cocos2dx_extension_Control_needsLayout(se::State& s)
-{
-    cocos2d::extension::Control* cobj = (cocos2d::extension::Control*)s.nativeThisObject();
-    SE_PRECONDITION2(cobj, false, "js_cocos2dx_extension_Control_needsLayout : Invalid Native Object");
-    const auto& args = s.args();
-    size_t argc = args.size();
-    if (argc == 0) {
-        cobj->needsLayout();
-        return true;
-    }
-    SE_REPORT_ERROR("wrong number of arguments: %d, was expecting %d", (int)argc, 0);
-    return false;
-}
-SE_BIND_FUNC(js_cocos2dx_extension_Control_needsLayout)
-
-static bool js_cocos2dx_extension_Control_hasVisibleParents(se::State& s)
-{
-    cocos2d::extension::Control* cobj = (cocos2d::extension::Control*)s.nativeThisObject();
-    SE_PRECONDITION2(cobj, false, "js_cocos2dx_extension_Control_hasVisibleParents : Invalid Native Object");
-    const auto& args = s.args();
-    size_t argc = args.size();
-    CC_UNUSED bool ok = true;
-    if (argc == 0) {
-        bool result = cobj->hasVisibleParents();
-        ok &= boolean_to_seval(result, &s.rval());
-        SE_PRECONDITION2(ok, false, "js_cocos2dx_extension_Control_hasVisibleParents : Error processing arguments");
-        return true;
-    }
-    SE_REPORT_ERROR("wrong number of arguments: %d, was expecting %d", (int)argc, 0);
-    return false;
-}
-SE_BIND_FUNC(js_cocos2dx_extension_Control_hasVisibleParents)
-
-static bool js_cocos2dx_extension_Control_isSelected(se::State& s)
-{
-    cocos2d::extension::Control* cobj = (cocos2d::extension::Control*)s.nativeThisObject();
-    SE_PRECONDITION2(cobj, false, "js_cocos2dx_extension_Control_isSelected : Invalid Native Object");
-    const auto& args = s.args();
-    size_t argc = args.size();
-    CC_UNUSED bool ok = true;
-    if (argc == 0) {
-        bool result = cobj->isSelected();
-        ok &= boolean_to_seval(result, &s.rval());
-        SE_PRECONDITION2(ok, false, "js_cocos2dx_extension_Control_isSelected : Error processing arguments");
-        return true;
-    }
-    SE_REPORT_ERROR("wrong number of arguments: %d, was expecting %d", (int)argc, 0);
-    return false;
-}
-SE_BIND_FUNC(js_cocos2dx_extension_Control_isSelected)
-
-static bool js_cocos2dx_extension_Control_isTouchInside(se::State& s)
-{
-    cocos2d::extension::Control* cobj = (cocos2d::extension::Control*)s.nativeThisObject();
-    SE_PRECONDITION2(cobj, false, "js_cocos2dx_extension_Control_isTouchInside : Invalid Native Object");
-    const auto& args = s.args();
-    size_t argc = args.size();
-    CC_UNUSED bool ok = true;
-    if (argc == 1) {
-        cocos2d::Touch* arg0 = nullptr;
-        ok &= seval_to_native_ptr(args[0], &arg0);
-        SE_PRECONDITION2(ok, false, "js_cocos2dx_extension_Control_isTouchInside : Error processing arguments");
-        bool result = cobj->isTouchInside(arg0);
-        ok &= boolean_to_seval(result, &s.rval());
-        SE_PRECONDITION2(ok, false, "js_cocos2dx_extension_Control_isTouchInside : Error processing arguments");
-        return true;
-    }
-    SE_REPORT_ERROR("wrong number of arguments: %d, was expecting %d", (int)argc, 1);
-    return false;
-}
-SE_BIND_FUNC(js_cocos2dx_extension_Control_isTouchInside)
-
-static bool js_cocos2dx_extension_Control_setHighlighted(se::State& s)
-{
-    cocos2d::extension::Control* cobj = (cocos2d::extension::Control*)s.nativeThisObject();
-    SE_PRECONDITION2(cobj, false, "js_cocos2dx_extension_Control_setHighlighted : Invalid Native Object");
-    const auto& args = s.args();
-    size_t argc = args.size();
-    CC_UNUSED bool ok = true;
-    if (argc == 1) {
-        bool arg0;
-        ok &= seval_to_boolean(args[0], &arg0);
-        SE_PRECONDITION2(ok, false, "js_cocos2dx_extension_Control_setHighlighted : Error processing arguments");
-        cobj->setHighlighted(arg0);
-        return true;
-    }
-    SE_REPORT_ERROR("wrong number of arguments: %d, was expecting %d", (int)argc, 1);
-    return false;
-}
-SE_BIND_FUNC(js_cocos2dx_extension_Control_setHighlighted)
-
-static bool js_cocos2dx_extension_Control_getTouchLocation(se::State& s)
-{
-    cocos2d::extension::Control* cobj = (cocos2d::extension::Control*)s.nativeThisObject();
-    SE_PRECONDITION2(cobj, false, "js_cocos2dx_extension_Control_getTouchLocation : Invalid Native Object");
-    const auto& args = s.args();
-    size_t argc = args.size();
-    CC_UNUSED bool ok = true;
-    if (argc == 1) {
-        cocos2d::Touch* arg0 = nullptr;
-        ok &= seval_to_native_ptr(args[0], &arg0);
-        SE_PRECONDITION2(ok, false, "js_cocos2dx_extension_Control_getTouchLocation : Error processing arguments");
-        cocos2d::Vec2 result = cobj->getTouchLocation(arg0);
-        ok &= Vec2_to_seval(result, &s.rval());
-        SE_PRECONDITION2(ok, false, "js_cocos2dx_extension_Control_getTouchLocation : Error processing arguments");
-        return true;
-    }
-    SE_REPORT_ERROR("wrong number of arguments: %d, was expecting %d", (int)argc, 1);
-    return false;
-}
-SE_BIND_FUNC(js_cocos2dx_extension_Control_getTouchLocation)
-
-static bool js_cocos2dx_extension_Control_isHighlighted(se::State& s)
-{
-    cocos2d::extension::Control* cobj = (cocos2d::extension::Control*)s.nativeThisObject();
-    SE_PRECONDITION2(cobj, false, "js_cocos2dx_extension_Control_isHighlighted : Invalid Native Object");
-    const auto& args = s.args();
-    size_t argc = args.size();
-    CC_UNUSED bool ok = true;
-    if (argc == 0) {
-        bool result = cobj->isHighlighted();
-        ok &= boolean_to_seval(result, &s.rval());
-        SE_PRECONDITION2(ok, false, "js_cocos2dx_extension_Control_isHighlighted : Error processing arguments");
-        return true;
-    }
-    SE_REPORT_ERROR("wrong number of arguments: %d, was expecting %d", (int)argc, 0);
-    return false;
-}
-SE_BIND_FUNC(js_cocos2dx_extension_Control_isHighlighted)
-
-static bool js_cocos2dx_extension_Control_create(se::State& s)
-{
-    const auto& args = s.args();
-    size_t argc = args.size();
-    CC_UNUSED bool ok = true;
-    if (argc == 0) {
-        auto result = cocos2d::extension::Control::create();
-        result->retain();
-        auto obj = se::Object::createObjectWithClass(__jsb_cocos2d_extension_Control_class);
-        obj->setPrivateData(result);
-        s.rval().setObject(obj);
-        return true;
-    }
-    SE_REPORT_ERROR("wrong number of arguments: %d, was expecting %d", (int)argc, 0);
-    return false;
-}
-SE_BIND_FUNC(js_cocos2dx_extension_Control_create)
-
-SE_DECLARE_FINALIZE_FUNC(js_cocos2d_extension_Control_finalize)
-
-static bool js_cocos2dx_extension_Control_constructor(se::State& s)
-{
-    cocos2d::extension::Control* cobj = new (std::nothrow) cocos2d::extension::Control();
-    s.thisObject()->setPrivateData(cobj);
-    return true;
-}
-SE_BIND_CTOR(js_cocos2dx_extension_Control_constructor, __jsb_cocos2d_extension_Control_class, js_cocos2d_extension_Control_finalize)
-
-
-
-extern se::Object* __jsb_cocos2d_Layer_proto;
-
-static bool js_cocos2d_extension_Control_finalize(se::State& s)
-{
-    CCLOG("jsbindings: finalizing JS object %p (cocos2d::extension::Control)", s.nativeThisObject());
-    cocos2d::extension::Control* cobj = (cocos2d::extension::Control*)s.nativeThisObject();
-    if (cobj->getReferenceCount() == 1)
-        cobj->autorelease();
-    else
-        cobj->release();
-    return true;
-}
-SE_BIND_FINALIZE_FUNC(js_cocos2d_extension_Control_finalize)
-
-bool js_register_cocos2dx_extension_Control(se::Object* obj)
-{
-    auto cls = se::Class::create("Control", obj, __jsb_cocos2d_Layer_proto, _SE(js_cocos2dx_extension_Control_constructor));
-
-    cls->defineFunction("setEnabled", _SE(js_cocos2dx_extension_Control_setEnabled));
-    cls->defineFunction("getState", _SE(js_cocos2dx_extension_Control_getState));
-    cls->defineFunction("sendActionsForControlEvents", _SE(js_cocos2dx_extension_Control_sendActionsForControlEvents));
-    cls->defineFunction("setSelected", _SE(js_cocos2dx_extension_Control_setSelected));
-    cls->defineFunction("isEnabled", _SE(js_cocos2dx_extension_Control_isEnabled));
-    cls->defineFunction("needsLayout", _SE(js_cocos2dx_extension_Control_needsLayout));
-    cls->defineFunction("hasVisibleParents", _SE(js_cocos2dx_extension_Control_hasVisibleParents));
-    cls->defineFunction("isSelected", _SE(js_cocos2dx_extension_Control_isSelected));
-    cls->defineFunction("isTouchInside", _SE(js_cocos2dx_extension_Control_isTouchInside));
-    cls->defineFunction("setHighlighted", _SE(js_cocos2dx_extension_Control_setHighlighted));
-    cls->defineFunction("getTouchLocation", _SE(js_cocos2dx_extension_Control_getTouchLocation));
-    cls->defineFunction("isHighlighted", _SE(js_cocos2dx_extension_Control_isHighlighted));
-    cls->defineStaticFunction("create", _SE(js_cocos2dx_extension_Control_create));
-    cls->defineFinalizeFunction(_SE(js_cocos2d_extension_Control_finalize));
-    cls->install();
-    JSBClassType::registerClass<cocos2d::extension::Control>(cls);
-
-    __jsb_cocos2d_extension_Control_proto = cls->getProto();
-    __jsb_cocos2d_extension_Control_class = cls;
-
-    se::ScriptEngine::getInstance()->clearException();
-    return true;
-}
-
-se::Object* __jsb_cocos2d_extension_ControlButton_proto = nullptr;
-se::Class* __jsb_cocos2d_extension_ControlButton_class = nullptr;
-
-static bool js_cocos2dx_extension_ControlButton_isPushed(se::State& s)
-{
-    cocos2d::extension::ControlButton* cobj = (cocos2d::extension::ControlButton*)s.nativeThisObject();
-    SE_PRECONDITION2(cobj, false, "js_cocos2dx_extension_ControlButton_isPushed : Invalid Native Object");
-    const auto& args = s.args();
-    size_t argc = args.size();
-    CC_UNUSED bool ok = true;
-    if (argc == 0) {
-        bool result = cobj->isPushed();
-        ok &= boolean_to_seval(result, &s.rval());
-        SE_PRECONDITION2(ok, false, "js_cocos2dx_extension_ControlButton_isPushed : Error processing arguments");
-        return true;
-    }
-    SE_REPORT_ERROR("wrong number of arguments: %d, was expecting %d", (int)argc, 0);
-    return false;
-}
-SE_BIND_FUNC(js_cocos2dx_extension_ControlButton_isPushed)
-
-static bool js_cocos2dx_extension_ControlButton_setTitleLabelForState(se::State& s)
-{
-    cocos2d::extension::ControlButton* cobj = (cocos2d::extension::ControlButton*)s.nativeThisObject();
-    SE_PRECONDITION2(cobj, false, "js_cocos2dx_extension_ControlButton_setTitleLabelForState : Invalid Native Object");
-    const auto& args = s.args();
-    size_t argc = args.size();
-    CC_UNUSED bool ok = true;
-    if (argc == 2) {
-        cocos2d::Node* arg0 = nullptr;
-        cocos2d::extension::Control::State arg1;
-        ok &= seval_to_native_ptr(args[0], &arg0);
-        ok &= seval_to_int32(args[1], (int32_t*)&arg1);
-        SE_PRECONDITION2(ok, false, "js_cocos2dx_extension_ControlButton_setTitleLabelForState : Error processing arguments");
-        cobj->setTitleLabelForState(arg0, arg1);
-        return true;
-    }
-    SE_REPORT_ERROR("wrong number of arguments: %d, was expecting %d", (int)argc, 2);
-    return false;
-}
-SE_BIND_FUNC(js_cocos2dx_extension_ControlButton_setTitleLabelForState)
-
-static bool js_cocos2dx_extension_ControlButton_setAdjustBackgroundImage(se::State& s)
-{
-    cocos2d::extension::ControlButton* cobj = (cocos2d::extension::ControlButton*)s.nativeThisObject();
-    SE_PRECONDITION2(cobj, false, "js_cocos2dx_extension_ControlButton_setAdjustBackgroundImage : Invalid Native Object");
-    const auto& args = s.args();
-    size_t argc = args.size();
-    CC_UNUSED bool ok = true;
-    if (argc == 1) {
-        bool arg0;
-        ok &= seval_to_boolean(args[0], &arg0);
-        SE_PRECONDITION2(ok, false, "js_cocos2dx_extension_ControlButton_setAdjustBackgroundImage : Error processing arguments");
-        cobj->setAdjustBackgroundImage(arg0);
-        return true;
-    }
-    SE_REPORT_ERROR("wrong number of arguments: %d, was expecting %d", (int)argc, 1);
-    return false;
-}
-SE_BIND_FUNC(js_cocos2dx_extension_ControlButton_setAdjustBackgroundImage)
-
-static bool js_cocos2dx_extension_ControlButton_setTitleForState(se::State& s)
-{
-    cocos2d::extension::ControlButton* cobj = (cocos2d::extension::ControlButton*)s.nativeThisObject();
-    SE_PRECONDITION2(cobj, false, "js_cocos2dx_extension_ControlButton_setTitleForState : Invalid Native Object");
-    const auto& args = s.args();
-    size_t argc = args.size();
-    CC_UNUSED bool ok = true;
-    if (argc == 2) {
-        std::string arg0;
-        cocos2d::extension::Control::State arg1;
-        ok &= seval_to_std_string(args[0], &arg0);
-        ok &= seval_to_int32(args[1], (int32_t*)&arg1);
-        SE_PRECONDITION2(ok, false, "js_cocos2dx_extension_ControlButton_setTitleForState : Error processing arguments");
-        cobj->setTitleForState(arg0, arg1);
-        return true;
-    }
-    SE_REPORT_ERROR("wrong number of arguments: %d, was expecting %d", (int)argc, 2);
-    return false;
-}
-SE_BIND_FUNC(js_cocos2dx_extension_ControlButton_setTitleForState)
-
-static bool js_cocos2dx_extension_ControlButton_setLabelAnchorPoint(se::State& s)
-{
-    cocos2d::extension::ControlButton* cobj = (cocos2d::extension::ControlButton*)s.nativeThisObject();
-    SE_PRECONDITION2(cobj, false, "js_cocos2dx_extension_ControlButton_setLabelAnchorPoint : Invalid Native Object");
-    const auto& args = s.args();
-    size_t argc = args.size();
-    CC_UNUSED bool ok = true;
-    if (argc == 1) {
-        cocos2d::Vec2 arg0;
-        ok &= seval_to_Vec2(args[0], &arg0);
-        SE_PRECONDITION2(ok, false, "js_cocos2dx_extension_ControlButton_setLabelAnchorPoint : Error processing arguments");
-        cobj->setLabelAnchorPoint(arg0);
-        return true;
-    }
-    SE_REPORT_ERROR("wrong number of arguments: %d, was expecting %d", (int)argc, 1);
-    return false;
-}
-SE_BIND_FUNC(js_cocos2dx_extension_ControlButton_setLabelAnchorPoint)
-
-static bool js_cocos2dx_extension_ControlButton_getLabelAnchorPoint(se::State& s)
-{
-    cocos2d::extension::ControlButton* cobj = (cocos2d::extension::ControlButton*)s.nativeThisObject();
-    SE_PRECONDITION2(cobj, false, "js_cocos2dx_extension_ControlButton_getLabelAnchorPoint : Invalid Native Object");
-    const auto& args = s.args();
-    size_t argc = args.size();
-    CC_UNUSED bool ok = true;
-    if (argc == 0) {
-        const cocos2d::Vec2& result = cobj->getLabelAnchorPoint();
-        ok &= Vec2_to_seval(result, &s.rval());
-        SE_PRECONDITION2(ok, false, "js_cocos2dx_extension_ControlButton_getLabelAnchorPoint : Error processing arguments");
-        return true;
-    }
-    SE_REPORT_ERROR("wrong number of arguments: %d, was expecting %d", (int)argc, 0);
-    return false;
-}
-SE_BIND_FUNC(js_cocos2dx_extension_ControlButton_getLabelAnchorPoint)
-
-static bool js_cocos2dx_extension_ControlButton_initWithBackgroundSprite(se::State& s)
-{
-    cocos2d::extension::ControlButton* cobj = (cocos2d::extension::ControlButton*)s.nativeThisObject();
-    SE_PRECONDITION2(cobj, false, "js_cocos2dx_extension_ControlButton_initWithBackgroundSprite : Invalid Native Object");
-    const auto& args = s.args();
-    size_t argc = args.size();
-    CC_UNUSED bool ok = true;
-    if (argc == 1) {
-        cocos2d::ui::Scale9Sprite* arg0 = nullptr;
-        ok &= seval_to_native_ptr(args[0], &arg0);
-        SE_PRECONDITION2(ok, false, "js_cocos2dx_extension_ControlButton_initWithBackgroundSprite : Error processing arguments");
-        bool result = cobj->initWithBackgroundSprite(arg0);
-        ok &= boolean_to_seval(result, &s.rval());
-        SE_PRECONDITION2(ok, false, "js_cocos2dx_extension_ControlButton_initWithBackgroundSprite : Error processing arguments");
-        return true;
-    }
-    SE_REPORT_ERROR("wrong number of arguments: %d, was expecting %d", (int)argc, 1);
-    return false;
-}
-SE_BIND_FUNC(js_cocos2dx_extension_ControlButton_initWithBackgroundSprite)
-
-static bool js_cocos2dx_extension_ControlButton_getTitleTTFSizeForState(se::State& s)
-{
-    cocos2d::extension::ControlButton* cobj = (cocos2d::extension::ControlButton*)s.nativeThisObject();
-    SE_PRECONDITION2(cobj, false, "js_cocos2dx_extension_ControlButton_getTitleTTFSizeForState : Invalid Native Object");
-    const auto& args = s.args();
-    size_t argc = args.size();
-    CC_UNUSED bool ok = true;
-    if (argc == 1) {
-        cocos2d::extension::Control::State arg0;
-        ok &= seval_to_int32(args[0], (int32_t*)&arg0);
-        SE_PRECONDITION2(ok, false, "js_cocos2dx_extension_ControlButton_getTitleTTFSizeForState : Error processing arguments");
-        float result = cobj->getTitleTTFSizeForState(arg0);
-        ok &= float_to_seval(result, &s.rval());
-        SE_PRECONDITION2(ok, false, "js_cocos2dx_extension_ControlButton_getTitleTTFSizeForState : Error processing arguments");
-        return true;
-    }
-    SE_REPORT_ERROR("wrong number of arguments: %d, was expecting %d", (int)argc, 1);
-    return false;
-}
-SE_BIND_FUNC(js_cocos2dx_extension_ControlButton_getTitleTTFSizeForState)
-
-static bool js_cocos2dx_extension_ControlButton_setTitleTTFForState(se::State& s)
-{
-    cocos2d::extension::ControlButton* cobj = (cocos2d::extension::ControlButton*)s.nativeThisObject();
-    SE_PRECONDITION2(cobj, false, "js_cocos2dx_extension_ControlButton_setTitleTTFForState : Invalid Native Object");
-    const auto& args = s.args();
-    size_t argc = args.size();
-    CC_UNUSED bool ok = true;
-    if (argc == 2) {
-        std::string arg0;
-        cocos2d::extension::Control::State arg1;
-        ok &= seval_to_std_string(args[0], &arg0);
-        ok &= seval_to_int32(args[1], (int32_t*)&arg1);
-        SE_PRECONDITION2(ok, false, "js_cocos2dx_extension_ControlButton_setTitleTTFForState : Error processing arguments");
-        cobj->setTitleTTFForState(arg0, arg1);
-        return true;
-    }
-    SE_REPORT_ERROR("wrong number of arguments: %d, was expecting %d", (int)argc, 2);
-    return false;
-}
-SE_BIND_FUNC(js_cocos2dx_extension_ControlButton_setTitleTTFForState)
-
-static bool js_cocos2dx_extension_ControlButton_setTitleTTFSizeForState(se::State& s)
-{
-    cocos2d::extension::ControlButton* cobj = (cocos2d::extension::ControlButton*)s.nativeThisObject();
-    SE_PRECONDITION2(cobj, false, "js_cocos2dx_extension_ControlButton_setTitleTTFSizeForState : Invalid Native Object");
-    const auto& args = s.args();
-    size_t argc = args.size();
-    CC_UNUSED bool ok = true;
-    if (argc == 2) {
-        float arg0 = 0;
-        cocos2d::extension::Control::State arg1;
-        ok &= seval_to_float(args[0], &arg0);
-        ok &= seval_to_int32(args[1], (int32_t*)&arg1);
-        SE_PRECONDITION2(ok, false, "js_cocos2dx_extension_ControlButton_setTitleTTFSizeForState : Error processing arguments");
-        cobj->setTitleTTFSizeForState(arg0, arg1);
-        return true;
-    }
-    SE_REPORT_ERROR("wrong number of arguments: %d, was expecting %d", (int)argc, 2);
-    return false;
-}
-SE_BIND_FUNC(js_cocos2dx_extension_ControlButton_setTitleTTFSizeForState)
-
-static bool js_cocos2dx_extension_ControlButton_setTitleLabel(se::State& s)
-{
-    cocos2d::extension::ControlButton* cobj = (cocos2d::extension::ControlButton*)s.nativeThisObject();
-    SE_PRECONDITION2(cobj, false, "js_cocos2dx_extension_ControlButton_setTitleLabel : Invalid Native Object");
-    const auto& args = s.args();
-    size_t argc = args.size();
-    CC_UNUSED bool ok = true;
-    if (argc == 1) {
-        cocos2d::Node* arg0 = nullptr;
-        ok &= seval_to_native_ptr(args[0], &arg0);
-        SE_PRECONDITION2(ok, false, "js_cocos2dx_extension_ControlButton_setTitleLabel : Error processing arguments");
-        cobj->setTitleLabel(arg0);
-        return true;
-    }
-    SE_REPORT_ERROR("wrong number of arguments: %d, was expecting %d", (int)argc, 1);
-    return false;
-}
-SE_BIND_FUNC(js_cocos2dx_extension_ControlButton_setTitleLabel)
-
-static bool js_cocos2dx_extension_ControlButton_setPreferredSize(se::State& s)
-{
-    cocos2d::extension::ControlButton* cobj = (cocos2d::extension::ControlButton*)s.nativeThisObject();
-    SE_PRECONDITION2(cobj, false, "js_cocos2dx_extension_ControlButton_setPreferredSize : Invalid Native Object");
-    const auto& args = s.args();
-    size_t argc = args.size();
-    CC_UNUSED bool ok = true;
-    if (argc == 1) {
-        cocos2d::Size arg0;
-        ok &= seval_to_Size(args[0], &arg0);
-        SE_PRECONDITION2(ok, false, "js_cocos2dx_extension_ControlButton_setPreferredSize : Error processing arguments");
-        cobj->setPreferredSize(arg0);
-        return true;
-    }
-    SE_REPORT_ERROR("wrong number of arguments: %d, was expecting %d", (int)argc, 1);
-    return false;
-}
-SE_BIND_FUNC(js_cocos2dx_extension_ControlButton_setPreferredSize)
-
-static bool js_cocos2dx_extension_ControlButton_getCurrentTitleColor(se::State& s)
-{
-    cocos2d::extension::ControlButton* cobj = (cocos2d::extension::ControlButton*)s.nativeThisObject();
-    SE_PRECONDITION2(cobj, false, "js_cocos2dx_extension_ControlButton_getCurrentTitleColor : Invalid Native Object");
-    const auto& args = s.args();
-    size_t argc = args.size();
-    CC_UNUSED bool ok = true;
-    if (argc == 0) {
-        const cocos2d::Color3B& result = cobj->getCurrentTitleColor();
-        ok &= Color3B_to_seval(result, &s.rval());
-        SE_PRECONDITION2(ok, false, "js_cocos2dx_extension_ControlButton_getCurrentTitleColor : Error processing arguments");
-        return true;
-    }
-    SE_REPORT_ERROR("wrong number of arguments: %d, was expecting %d", (int)argc, 0);
-    return false;
-}
-SE_BIND_FUNC(js_cocos2dx_extension_ControlButton_getCurrentTitleColor)
-
-static bool js_cocos2dx_extension_ControlButton_setZoomOnTouchDown(se::State& s)
-{
-    cocos2d::extension::ControlButton* cobj = (cocos2d::extension::ControlButton*)s.nativeThisObject();
-    SE_PRECONDITION2(cobj, false, "js_cocos2dx_extension_ControlButton_setZoomOnTouchDown : Invalid Native Object");
-    const auto& args = s.args();
-    size_t argc = args.size();
-    CC_UNUSED bool ok = true;
-    if (argc == 1) {
-        bool arg0;
-        ok &= seval_to_boolean(args[0], &arg0);
-        SE_PRECONDITION2(ok, false, "js_cocos2dx_extension_ControlButton_setZoomOnTouchDown : Error processing arguments");
-        cobj->setZoomOnTouchDown(arg0);
-        return true;
-    }
-    SE_REPORT_ERROR("wrong number of arguments: %d, was expecting %d", (int)argc, 1);
-    return false;
-}
-SE_BIND_FUNC(js_cocos2dx_extension_ControlButton_setZoomOnTouchDown)
-
-static bool js_cocos2dx_extension_ControlButton_setBackgroundSprite(se::State& s)
-{
-    cocos2d::extension::ControlButton* cobj = (cocos2d::extension::ControlButton*)s.nativeThisObject();
-    SE_PRECONDITION2(cobj, false, "js_cocos2dx_extension_ControlButton_setBackgroundSprite : Invalid Native Object");
-    const auto& args = s.args();
-    size_t argc = args.size();
-    CC_UNUSED bool ok = true;
-    if (argc == 1) {
-        cocos2d::ui::Scale9Sprite* arg0 = nullptr;
-        ok &= seval_to_native_ptr(args[0], &arg0);
-        SE_PRECONDITION2(ok, false, "js_cocos2dx_extension_ControlButton_setBackgroundSprite : Error processing arguments");
-        cobj->setBackgroundSprite(arg0);
-        return true;
-    }
-    SE_REPORT_ERROR("wrong number of arguments: %d, was expecting %d", (int)argc, 1);
-    return false;
-}
-SE_BIND_FUNC(js_cocos2dx_extension_ControlButton_setBackgroundSprite)
-
-static bool js_cocos2dx_extension_ControlButton_getBackgroundSpriteForState(se::State& s)
-{
-    cocos2d::extension::ControlButton* cobj = (cocos2d::extension::ControlButton*)s.nativeThisObject();
-    SE_PRECONDITION2(cobj, false, "js_cocos2dx_extension_ControlButton_getBackgroundSpriteForState : Invalid Native Object");
-    const auto& args = s.args();
-    size_t argc = args.size();
-    CC_UNUSED bool ok = true;
-    if (argc == 1) {
-        cocos2d::extension::Control::State arg0;
-        ok &= seval_to_int32(args[0], (int32_t*)&arg0);
-        SE_PRECONDITION2(ok, false, "js_cocos2dx_extension_ControlButton_getBackgroundSpriteForState : Error processing arguments");
-        cocos2d::ui::Scale9Sprite* result = cobj->getBackgroundSpriteForState(arg0);
-        ok &= native_ptr_to_seval<cocos2d::ui::Scale9Sprite>((cocos2d::ui::Scale9Sprite*)result, &s.rval());
-        SE_PRECONDITION2(ok, false, "js_cocos2dx_extension_ControlButton_getBackgroundSpriteForState : Error processing arguments");
-        return true;
-    }
-    SE_REPORT_ERROR("wrong number of arguments: %d, was expecting %d", (int)argc, 1);
-    return false;
-}
-SE_BIND_FUNC(js_cocos2dx_extension_ControlButton_getBackgroundSpriteForState)
-
-static bool js_cocos2dx_extension_ControlButton_getHorizontalOrigin(se::State& s)
-{
-    cocos2d::extension::ControlButton* cobj = (cocos2d::extension::ControlButton*)s.nativeThisObject();
-    SE_PRECONDITION2(cobj, false, "js_cocos2dx_extension_ControlButton_getHorizontalOrigin : Invalid Native Object");
-    const auto& args = s.args();
-    size_t argc = args.size();
-    CC_UNUSED bool ok = true;
-    if (argc == 0) {
-        int result = cobj->getHorizontalOrigin();
-        ok &= int32_to_seval(result, &s.rval());
-        SE_PRECONDITION2(ok, false, "js_cocos2dx_extension_ControlButton_getHorizontalOrigin : Error processing arguments");
-        return true;
-    }
-    SE_REPORT_ERROR("wrong number of arguments: %d, was expecting %d", (int)argc, 0);
-    return false;
-}
-SE_BIND_FUNC(js_cocos2dx_extension_ControlButton_getHorizontalOrigin)
-
-static bool js_cocos2dx_extension_ControlButton_initWithTitleAndFontNameAndFontSize(se::State& s)
-{
-    cocos2d::extension::ControlButton* cobj = (cocos2d::extension::ControlButton*)s.nativeThisObject();
-    SE_PRECONDITION2(cobj, false, "js_cocos2dx_extension_ControlButton_initWithTitleAndFontNameAndFontSize : Invalid Native Object");
-    const auto& args = s.args();
-    size_t argc = args.size();
-    CC_UNUSED bool ok = true;
-    if (argc == 3) {
-        std::string arg0;
-        std::string arg1;
-        float arg2 = 0;
-        ok &= seval_to_std_string(args[0], &arg0);
-        ok &= seval_to_std_string(args[1], &arg1);
-        ok &= seval_to_float(args[2], &arg2);
-        SE_PRECONDITION2(ok, false, "js_cocos2dx_extension_ControlButton_initWithTitleAndFontNameAndFontSize : Error processing arguments");
-        bool result = cobj->initWithTitleAndFontNameAndFontSize(arg0, arg1, arg2);
-        ok &= boolean_to_seval(result, &s.rval());
-        SE_PRECONDITION2(ok, false, "js_cocos2dx_extension_ControlButton_initWithTitleAndFontNameAndFontSize : Error processing arguments");
-        return true;
-    }
-    SE_REPORT_ERROR("wrong number of arguments: %d, was expecting %d", (int)argc, 3);
-    return false;
-}
-SE_BIND_FUNC(js_cocos2dx_extension_ControlButton_initWithTitleAndFontNameAndFontSize)
-
-static bool js_cocos2dx_extension_ControlButton_setTitleBMFontForState(se::State& s)
-{
-    cocos2d::extension::ControlButton* cobj = (cocos2d::extension::ControlButton*)s.nativeThisObject();
-    SE_PRECONDITION2(cobj, false, "js_cocos2dx_extension_ControlButton_setTitleBMFontForState : Invalid Native Object");
-    const auto& args = s.args();
-    size_t argc = args.size();
-    CC_UNUSED bool ok = true;
-    if (argc == 2) {
-        std::string arg0;
-        cocos2d::extension::Control::State arg1;
-        ok &= seval_to_std_string(args[0], &arg0);
-        ok &= seval_to_int32(args[1], (int32_t*)&arg1);
-        SE_PRECONDITION2(ok, false, "js_cocos2dx_extension_ControlButton_setTitleBMFontForState : Error processing arguments");
-        cobj->setTitleBMFontForState(arg0, arg1);
-        return true;
-    }
-    SE_REPORT_ERROR("wrong number of arguments: %d, was expecting %d", (int)argc, 2);
-    return false;
-}
-SE_BIND_FUNC(js_cocos2dx_extension_ControlButton_setTitleBMFontForState)
-
-static bool js_cocos2dx_extension_ControlButton_getScaleRatio(se::State& s)
-{
-    cocos2d::extension::ControlButton* cobj = (cocos2d::extension::ControlButton*)s.nativeThisObject();
-    SE_PRECONDITION2(cobj, false, "js_cocos2dx_extension_ControlButton_getScaleRatio : Invalid Native Object");
-    const auto& args = s.args();
-    size_t argc = args.size();
-    CC_UNUSED bool ok = true;
-    if (argc == 0) {
-        float result = cobj->getScaleRatio();
-        ok &= float_to_seval(result, &s.rval());
-        SE_PRECONDITION2(ok, false, "js_cocos2dx_extension_ControlButton_getScaleRatio : Error processing arguments");
-        return true;
-    }
-    SE_REPORT_ERROR("wrong number of arguments: %d, was expecting %d", (int)argc, 0);
-    return false;
-}
-SE_BIND_FUNC(js_cocos2dx_extension_ControlButton_getScaleRatio)
-
-static bool js_cocos2dx_extension_ControlButton_getTitleTTFForState(se::State& s)
-{
-    cocos2d::extension::ControlButton* cobj = (cocos2d::extension::ControlButton*)s.nativeThisObject();
-    SE_PRECONDITION2(cobj, false, "js_cocos2dx_extension_ControlButton_getTitleTTFForState : Invalid Native Object");
-    const auto& args = s.args();
-    size_t argc = args.size();
-    CC_UNUSED bool ok = true;
-    if (argc == 1) {
-        cocos2d::extension::Control::State arg0;
-        ok &= seval_to_int32(args[0], (int32_t*)&arg0);
-        SE_PRECONDITION2(ok, false, "js_cocos2dx_extension_ControlButton_getTitleTTFForState : Error processing arguments");
-        const std::string& result = cobj->getTitleTTFForState(arg0);
-        ok &= std_string_to_seval(result, &s.rval());
-        SE_PRECONDITION2(ok, false, "js_cocos2dx_extension_ControlButton_getTitleTTFForState : Error processing arguments");
-        return true;
-    }
-    SE_REPORT_ERROR("wrong number of arguments: %d, was expecting %d", (int)argc, 1);
-    return false;
-}
-SE_BIND_FUNC(js_cocos2dx_extension_ControlButton_getTitleTTFForState)
-
-static bool js_cocos2dx_extension_ControlButton_getBackgroundSprite(se::State& s)
-{
-    cocos2d::extension::ControlButton* cobj = (cocos2d::extension::ControlButton*)s.nativeThisObject();
-    SE_PRECONDITION2(cobj, false, "js_cocos2dx_extension_ControlButton_getBackgroundSprite : Invalid Native Object");
-    const auto& args = s.args();
-    size_t argc = args.size();
-    CC_UNUSED bool ok = true;
-    if (argc == 0) {
-        cocos2d::ui::Scale9Sprite* result = cobj->getBackgroundSprite();
-        ok &= native_ptr_to_seval<cocos2d::ui::Scale9Sprite>((cocos2d::ui::Scale9Sprite*)result, &s.rval());
-        SE_PRECONDITION2(ok, false, "js_cocos2dx_extension_ControlButton_getBackgroundSprite : Error processing arguments");
-        return true;
-    }
-    SE_REPORT_ERROR("wrong number of arguments: %d, was expecting %d", (int)argc, 0);
-    return false;
-}
-SE_BIND_FUNC(js_cocos2dx_extension_ControlButton_getBackgroundSprite)
-
-static bool js_cocos2dx_extension_ControlButton_getTitleColorForState(se::State& s)
-{
-    cocos2d::extension::ControlButton* cobj = (cocos2d::extension::ControlButton*)s.nativeThisObject();
-    SE_PRECONDITION2(cobj, false, "js_cocos2dx_extension_ControlButton_getTitleColorForState : Invalid Native Object");
-    const auto& args = s.args();
-    size_t argc = args.size();
-    CC_UNUSED bool ok = true;
-    if (argc == 1) {
-        cocos2d::extension::Control::State arg0;
-        ok &= seval_to_int32(args[0], (int32_t*)&arg0);
-        SE_PRECONDITION2(ok, false, "js_cocos2dx_extension_ControlButton_getTitleColorForState : Error processing arguments");
-        cocos2d::Color3B result = cobj->getTitleColorForState(arg0);
-        ok &= Color3B_to_seval(result, &s.rval());
-        SE_PRECONDITION2(ok, false, "js_cocos2dx_extension_ControlButton_getTitleColorForState : Error processing arguments");
-        return true;
-    }
-    SE_REPORT_ERROR("wrong number of arguments: %d, was expecting %d", (int)argc, 1);
-    return false;
-}
-SE_BIND_FUNC(js_cocos2dx_extension_ControlButton_getTitleColorForState)
-
-static bool js_cocos2dx_extension_ControlButton_setTitleColorForState(se::State& s)
-{
-    cocos2d::extension::ControlButton* cobj = (cocos2d::extension::ControlButton*)s.nativeThisObject();
-    SE_PRECONDITION2(cobj, false, "js_cocos2dx_extension_ControlButton_setTitleColorForState : Invalid Native Object");
-    const auto& args = s.args();
-    size_t argc = args.size();
-    CC_UNUSED bool ok = true;
-    if (argc == 2) {
-        cocos2d::Color3B arg0;
-        cocos2d::extension::Control::State arg1;
-        ok &= seval_to_Color3B(args[0], &arg0);
-        ok &= seval_to_int32(args[1], (int32_t*)&arg1);
-        SE_PRECONDITION2(ok, false, "js_cocos2dx_extension_ControlButton_setTitleColorForState : Error processing arguments");
-        cobj->setTitleColorForState(arg0, arg1);
-        return true;
-    }
-    SE_REPORT_ERROR("wrong number of arguments: %d, was expecting %d", (int)argc, 2);
-    return false;
-}
-SE_BIND_FUNC(js_cocos2dx_extension_ControlButton_setTitleColorForState)
-
-static bool js_cocos2dx_extension_ControlButton_doesAdjustBackgroundImage(se::State& s)
-{
-    cocos2d::extension::ControlButton* cobj = (cocos2d::extension::ControlButton*)s.nativeThisObject();
-    SE_PRECONDITION2(cobj, false, "js_cocos2dx_extension_ControlButton_doesAdjustBackgroundImage : Invalid Native Object");
-    const auto& args = s.args();
-    size_t argc = args.size();
-    CC_UNUSED bool ok = true;
-    if (argc == 0) {
-        bool result = cobj->doesAdjustBackgroundImage();
-        ok &= boolean_to_seval(result, &s.rval());
-        SE_PRECONDITION2(ok, false, "js_cocos2dx_extension_ControlButton_doesAdjustBackgroundImage : Error processing arguments");
-        return true;
-    }
-    SE_REPORT_ERROR("wrong number of arguments: %d, was expecting %d", (int)argc, 0);
-    return false;
-}
-SE_BIND_FUNC(js_cocos2dx_extension_ControlButton_doesAdjustBackgroundImage)
-
-static bool js_cocos2dx_extension_ControlButton_setBackgroundSpriteFrameForState(se::State& s)
-{
-    cocos2d::extension::ControlButton* cobj = (cocos2d::extension::ControlButton*)s.nativeThisObject();
-    SE_PRECONDITION2(cobj, false, "js_cocos2dx_extension_ControlButton_setBackgroundSpriteFrameForState : Invalid Native Object");
-    const auto& args = s.args();
-    size_t argc = args.size();
-    CC_UNUSED bool ok = true;
-    if (argc == 2) {
-        cocos2d::SpriteFrame* arg0 = nullptr;
-        cocos2d::extension::Control::State arg1;
-        ok &= seval_to_native_ptr(args[0], &arg0);
-        ok &= seval_to_int32(args[1], (int32_t*)&arg1);
-        SE_PRECONDITION2(ok, false, "js_cocos2dx_extension_ControlButton_setBackgroundSpriteFrameForState : Error processing arguments");
-        cobj->setBackgroundSpriteFrameForState(arg0, arg1);
-        return true;
-    }
-    SE_REPORT_ERROR("wrong number of arguments: %d, was expecting %d", (int)argc, 2);
-    return false;
-}
-SE_BIND_FUNC(js_cocos2dx_extension_ControlButton_setBackgroundSpriteFrameForState)
-
-static bool js_cocos2dx_extension_ControlButton_setBackgroundSpriteForState(se::State& s)
-{
-    cocos2d::extension::ControlButton* cobj = (cocos2d::extension::ControlButton*)s.nativeThisObject();
-    SE_PRECONDITION2(cobj, false, "js_cocos2dx_extension_ControlButton_setBackgroundSpriteForState : Invalid Native Object");
-    const auto& args = s.args();
-    size_t argc = args.size();
-    CC_UNUSED bool ok = true;
-    if (argc == 2) {
-        cocos2d::ui::Scale9Sprite* arg0 = nullptr;
-        cocos2d::extension::Control::State arg1;
-        ok &= seval_to_native_ptr(args[0], &arg0);
-        ok &= seval_to_int32(args[1], (int32_t*)&arg1);
-        SE_PRECONDITION2(ok, false, "js_cocos2dx_extension_ControlButton_setBackgroundSpriteForState : Error processing arguments");
-        cobj->setBackgroundSpriteForState(arg0, arg1);
-        return true;
-    }
-    SE_REPORT_ERROR("wrong number of arguments: %d, was expecting %d", (int)argc, 2);
-    return false;
-}
-SE_BIND_FUNC(js_cocos2dx_extension_ControlButton_setBackgroundSpriteForState)
-
-static bool js_cocos2dx_extension_ControlButton_setScaleRatio(se::State& s)
-{
-    cocos2d::extension::ControlButton* cobj = (cocos2d::extension::ControlButton*)s.nativeThisObject();
-    SE_PRECONDITION2(cobj, false, "js_cocos2dx_extension_ControlButton_setScaleRatio : Invalid Native Object");
-    const auto& args = s.args();
-    size_t argc = args.size();
-    CC_UNUSED bool ok = true;
-    if (argc == 1) {
-        float arg0 = 0;
-        ok &= seval_to_float(args[0], &arg0);
-        SE_PRECONDITION2(ok, false, "js_cocos2dx_extension_ControlButton_setScaleRatio : Error processing arguments");
-        cobj->setScaleRatio(arg0);
-        return true;
-    }
-    SE_REPORT_ERROR("wrong number of arguments: %d, was expecting %d", (int)argc, 1);
-    return false;
-}
-SE_BIND_FUNC(js_cocos2dx_extension_ControlButton_setScaleRatio)
-
-static bool js_cocos2dx_extension_ControlButton_getTitleBMFontForState(se::State& s)
-{
-    cocos2d::extension::ControlButton* cobj = (cocos2d::extension::ControlButton*)s.nativeThisObject();
-    SE_PRECONDITION2(cobj, false, "js_cocos2dx_extension_ControlButton_getTitleBMFontForState : Invalid Native Object");
-    const auto& args = s.args();
-    size_t argc = args.size();
-    CC_UNUSED bool ok = true;
-    if (argc == 1) {
-        cocos2d::extension::Control::State arg0;
-        ok &= seval_to_int32(args[0], (int32_t*)&arg0);
-        SE_PRECONDITION2(ok, false, "js_cocos2dx_extension_ControlButton_getTitleBMFontForState : Error processing arguments");
-        const std::string& result = cobj->getTitleBMFontForState(arg0);
-        ok &= std_string_to_seval(result, &s.rval());
-        SE_PRECONDITION2(ok, false, "js_cocos2dx_extension_ControlButton_getTitleBMFontForState : Error processing arguments");
-        return true;
-    }
-    SE_REPORT_ERROR("wrong number of arguments: %d, was expecting %d", (int)argc, 1);
-    return false;
-}
-SE_BIND_FUNC(js_cocos2dx_extension_ControlButton_getTitleBMFontForState)
-
-static bool js_cocos2dx_extension_ControlButton_getTitleLabel(se::State& s)
-{
-    cocos2d::extension::ControlButton* cobj = (cocos2d::extension::ControlButton*)s.nativeThisObject();
-    SE_PRECONDITION2(cobj, false, "js_cocos2dx_extension_ControlButton_getTitleLabel : Invalid Native Object");
-    const auto& args = s.args();
-    size_t argc = args.size();
-    CC_UNUSED bool ok = true;
-    if (argc == 0) {
-        cocos2d::Node* result = cobj->getTitleLabel();
-        ok &= native_ptr_to_seval<cocos2d::Node>((cocos2d::Node*)result, &s.rval());
-        SE_PRECONDITION2(ok, false, "js_cocos2dx_extension_ControlButton_getTitleLabel : Error processing arguments");
-        return true;
-    }
-    SE_REPORT_ERROR("wrong number of arguments: %d, was expecting %d", (int)argc, 0);
-    return false;
-}
-SE_BIND_FUNC(js_cocos2dx_extension_ControlButton_getTitleLabel)
-
-static bool js_cocos2dx_extension_ControlButton_getPreferredSize(se::State& s)
-{
-    cocos2d::extension::ControlButton* cobj = (cocos2d::extension::ControlButton*)s.nativeThisObject();
-    SE_PRECONDITION2(cobj, false, "js_cocos2dx_extension_ControlButton_getPreferredSize : Invalid Native Object");
-    const auto& args = s.args();
-    size_t argc = args.size();
-    CC_UNUSED bool ok = true;
-    if (argc == 0) {
-        const cocos2d::Size& result = cobj->getPreferredSize();
-        ok &= Size_to_seval(result, &s.rval());
-        SE_PRECONDITION2(ok, false, "js_cocos2dx_extension_ControlButton_getPreferredSize : Error processing arguments");
-        return true;
-    }
-    SE_REPORT_ERROR("wrong number of arguments: %d, was expecting %d", (int)argc, 0);
-    return false;
-}
-SE_BIND_FUNC(js_cocos2dx_extension_ControlButton_getPreferredSize)
-
-static bool js_cocos2dx_extension_ControlButton_getVerticalMargin(se::State& s)
-{
-    cocos2d::extension::ControlButton* cobj = (cocos2d::extension::ControlButton*)s.nativeThisObject();
-    SE_PRECONDITION2(cobj, false, "js_cocos2dx_extension_ControlButton_getVerticalMargin : Invalid Native Object");
-    const auto& args = s.args();
-    size_t argc = args.size();
-    CC_UNUSED bool ok = true;
-    if (argc == 0) {
-        int result = cobj->getVerticalMargin();
-        ok &= int32_to_seval(result, &s.rval());
-        SE_PRECONDITION2(ok, false, "js_cocos2dx_extension_ControlButton_getVerticalMargin : Error processing arguments");
-        return true;
-    }
-    SE_REPORT_ERROR("wrong number of arguments: %d, was expecting %d", (int)argc, 0);
-    return false;
-}
-SE_BIND_FUNC(js_cocos2dx_extension_ControlButton_getVerticalMargin)
-
-static bool js_cocos2dx_extension_ControlButton_getTitleLabelForState(se::State& s)
-{
-    cocos2d::extension::ControlButton* cobj = (cocos2d::extension::ControlButton*)s.nativeThisObject();
-    SE_PRECONDITION2(cobj, false, "js_cocos2dx_extension_ControlButton_getTitleLabelForState : Invalid Native Object");
-    const auto& args = s.args();
-    size_t argc = args.size();
-    CC_UNUSED bool ok = true;
-    if (argc == 1) {
-        cocos2d::extension::Control::State arg0;
-        ok &= seval_to_int32(args[0], (int32_t*)&arg0);
-        SE_PRECONDITION2(ok, false, "js_cocos2dx_extension_ControlButton_getTitleLabelForState : Error processing arguments");
-        cocos2d::Node* result = cobj->getTitleLabelForState(arg0);
-        ok &= native_ptr_to_seval<cocos2d::Node>((cocos2d::Node*)result, &s.rval());
-        SE_PRECONDITION2(ok, false, "js_cocos2dx_extension_ControlButton_getTitleLabelForState : Error processing arguments");
-        return true;
-    }
-    SE_REPORT_ERROR("wrong number of arguments: %d, was expecting %d", (int)argc, 1);
-    return false;
-}
-SE_BIND_FUNC(js_cocos2dx_extension_ControlButton_getTitleLabelForState)
-
-static bool js_cocos2dx_extension_ControlButton_setMargins(se::State& s)
-{
-    cocos2d::extension::ControlButton* cobj = (cocos2d::extension::ControlButton*)s.nativeThisObject();
-    SE_PRECONDITION2(cobj, false, "js_cocos2dx_extension_ControlButton_setMargins : Invalid Native Object");
-    const auto& args = s.args();
-    size_t argc = args.size();
-    CC_UNUSED bool ok = true;
-    if (argc == 2) {
-        int arg0 = 0;
-        int arg1 = 0;
-        ok &= seval_to_int32(args[0], (int32_t*)&arg0);
-        ok &= seval_to_int32(args[1], (int32_t*)&arg1);
-        SE_PRECONDITION2(ok, false, "js_cocos2dx_extension_ControlButton_setMargins : Error processing arguments");
-        cobj->setMargins(arg0, arg1);
-        return true;
-    }
-    SE_REPORT_ERROR("wrong number of arguments: %d, was expecting %d", (int)argc, 2);
-    return false;
-}
-SE_BIND_FUNC(js_cocos2dx_extension_ControlButton_setMargins)
-
-static bool js_cocos2dx_extension_ControlButton_getCurrentTitle(se::State& s)
-{
-    CC_UNUSED bool ok = true;
-    cocos2d::extension::ControlButton* cobj = (cocos2d::extension::ControlButton*)s.nativeThisObject();
-    SE_PRECONDITION2( cobj, false, "js_cocos2dx_extension_ControlButton_getCurrentTitle : Invalid Native Object");
-    const auto& args = s.args();
-    size_t argc = args.size();
-    do {
-        if (argc == 0) {
-            std::string result = cobj->getCurrentTitle();
-            ok &= std_string_to_seval(result, &s.rval());
-            SE_PRECONDITION2(ok, false, "js_cocos2dx_extension_ControlButton_getCurrentTitle : Error processing arguments");
-            return true;
-        }
-    } while(false);
-
-    do {
-        if (argc == 0) {
-            const std::string& result = cobj->getCurrentTitle();
-            ok &= std_string_to_seval(result, &s.rval());
-            SE_PRECONDITION2(ok, false, "js_cocos2dx_extension_ControlButton_getCurrentTitle : Error processing arguments");
-            return true;
-        }
-    } while(false);
-
-    SE_REPORT_ERROR("wrong number of arguments: %d", (int)argc);
-    return false;
-}
-SE_BIND_FUNC(js_cocos2dx_extension_ControlButton_getCurrentTitle)
-
-static bool js_cocos2dx_extension_ControlButton_initWithLabelAndBackgroundSprite(se::State& s)
-{
-    cocos2d::extension::ControlButton* cobj = (cocos2d::extension::ControlButton*)s.nativeThisObject();
-    SE_PRECONDITION2(cobj, false, "js_cocos2dx_extension_ControlButton_initWithLabelAndBackgroundSprite : Invalid Native Object");
-    const auto& args = s.args();
-    size_t argc = args.size();
-    CC_UNUSED bool ok = true;
-    if (argc == 3) {
-        cocos2d::Node* arg0 = nullptr;
-        cocos2d::ui::Scale9Sprite* arg1 = nullptr;
-        bool arg2;
-        ok &= seval_to_native_ptr(args[0], &arg0);
-        ok &= seval_to_native_ptr(args[1], &arg1);
-        ok &= seval_to_boolean(args[2], &arg2);
-        SE_PRECONDITION2(ok, false, "js_cocos2dx_extension_ControlButton_initWithLabelAndBackgroundSprite : Error processing arguments");
-        bool result = cobj->initWithLabelAndBackgroundSprite(arg0, arg1, arg2);
-        ok &= boolean_to_seval(result, &s.rval());
-        SE_PRECONDITION2(ok, false, "js_cocos2dx_extension_ControlButton_initWithLabelAndBackgroundSprite : Error processing arguments");
-        return true;
-    }
-    SE_REPORT_ERROR("wrong number of arguments: %d, was expecting %d", (int)argc, 3);
-    return false;
-}
-SE_BIND_FUNC(js_cocos2dx_extension_ControlButton_initWithLabelAndBackgroundSprite)
-
-static bool js_cocos2dx_extension_ControlButton_getZoomOnTouchDown(se::State& s)
-{
-    cocos2d::extension::ControlButton* cobj = (cocos2d::extension::ControlButton*)s.nativeThisObject();
-    SE_PRECONDITION2(cobj, false, "js_cocos2dx_extension_ControlButton_getZoomOnTouchDown : Invalid Native Object");
-    const auto& args = s.args();
-    size_t argc = args.size();
-    CC_UNUSED bool ok = true;
-    if (argc == 0) {
-        bool result = cobj->getZoomOnTouchDown();
-        ok &= boolean_to_seval(result, &s.rval());
-        SE_PRECONDITION2(ok, false, "js_cocos2dx_extension_ControlButton_getZoomOnTouchDown : Error processing arguments");
-        return true;
-    }
-    SE_REPORT_ERROR("wrong number of arguments: %d, was expecting %d", (int)argc, 0);
-    return false;
-}
-SE_BIND_FUNC(js_cocos2dx_extension_ControlButton_getZoomOnTouchDown)
-
-static bool js_cocos2dx_extension_ControlButton_getTitleForState(se::State& s)
-{
-    cocos2d::extension::ControlButton* cobj = (cocos2d::extension::ControlButton*)s.nativeThisObject();
-    SE_PRECONDITION2(cobj, false, "js_cocos2dx_extension_ControlButton_getTitleForState : Invalid Native Object");
-    const auto& args = s.args();
-    size_t argc = args.size();
-    CC_UNUSED bool ok = true;
-    if (argc == 1) {
-        cocos2d::extension::Control::State arg0;
-        ok &= seval_to_int32(args[0], (int32_t*)&arg0);
-        SE_PRECONDITION2(ok, false, "js_cocos2dx_extension_ControlButton_getTitleForState : Error processing arguments");
-        std::string result = cobj->getTitleForState(arg0);
-        ok &= std_string_to_seval(result, &s.rval());
-        SE_PRECONDITION2(ok, false, "js_cocos2dx_extension_ControlButton_getTitleForState : Error processing arguments");
-        return true;
-    }
-    SE_REPORT_ERROR("wrong number of arguments: %d, was expecting %d", (int)argc, 1);
-    return false;
-}
-SE_BIND_FUNC(js_cocos2dx_extension_ControlButton_getTitleForState)
-
-static bool js_cocos2dx_extension_ControlButton_create(se::State& s)
-{
-    CC_UNUSED bool ok = true;
-    const auto& args = s.args();
-    size_t argc = args.size();
-    do {
-        if (argc == 1) {
-            cocos2d::ui::Scale9Sprite* arg0 = nullptr;
-            ok &= seval_to_native_ptr(args[0], &arg0);
-            if (!ok) { ok = true; break; }
-            cocos2d::extension::ControlButton* result = cocos2d::extension::ControlButton::create(arg0);
-            ok &= native_ptr_to_seval<cocos2d::extension::ControlButton>((cocos2d::extension::ControlButton*)result, &s.rval());
-            SE_PRECONDITION2(ok, false, "js_cocos2dx_extension_ControlButton_create : Error processing arguments");
-            return true;
-        }
-    } while (false);
-    do {
-        if (argc == 0) {
-            cocos2d::extension::ControlButton* result = cocos2d::extension::ControlButton::create();
-            ok &= native_ptr_to_seval<cocos2d::extension::ControlButton>((cocos2d::extension::ControlButton*)result, &s.rval());
-            SE_PRECONDITION2(ok, false, "js_cocos2dx_extension_ControlButton_create : Error processing arguments");
-            return true;
-        }
-    } while (false);
-    do {
-        if (argc == 2) {
-            cocos2d::Node* arg0 = nullptr;
-            ok &= seval_to_native_ptr(args[0], &arg0);
-            if (!ok) { ok = true; break; }
-            cocos2d::ui::Scale9Sprite* arg1 = nullptr;
-            ok &= seval_to_native_ptr(args[1], &arg1);
-            if (!ok) { ok = true; break; }
-            cocos2d::extension::ControlButton* result = cocos2d::extension::ControlButton::create(arg0, arg1);
-            ok &= native_ptr_to_seval<cocos2d::extension::ControlButton>((cocos2d::extension::ControlButton*)result, &s.rval());
-            SE_PRECONDITION2(ok, false, "js_cocos2dx_extension_ControlButton_create : Error processing arguments");
-            return true;
-        }
-    } while (false);
-    do {
-        if (argc == 3) {
-            std::string arg0;
-            ok &= seval_to_std_string(args[0], &arg0);
-            if (!ok) { ok = true; break; }
-            std::string arg1;
-            ok &= seval_to_std_string(args[1], &arg1);
-            if (!ok) { ok = true; break; }
-            float arg2 = 0;
-            ok &= seval_to_float(args[2], &arg2);
-            if (!ok) { ok = true; break; }
-            cocos2d::extension::ControlButton* result = cocos2d::extension::ControlButton::create(arg0, arg1, arg2);
-            ok &= native_ptr_to_seval<cocos2d::extension::ControlButton>((cocos2d::extension::ControlButton*)result, &s.rval());
-            SE_PRECONDITION2(ok, false, "js_cocos2dx_extension_ControlButton_create : Error processing arguments");
-            return true;
-        }
-    } while (false);
-    do {
-        if (argc == 3) {
-            cocos2d::Node* arg0 = nullptr;
-            ok &= seval_to_native_ptr(args[0], &arg0);
-            if (!ok) { ok = true; break; }
-            cocos2d::ui::Scale9Sprite* arg1 = nullptr;
-            ok &= seval_to_native_ptr(args[1], &arg1);
-            if (!ok) { ok = true; break; }
-            bool arg2;
-            ok &= seval_to_boolean(args[2], &arg2);
-            if (!ok) { ok = true; break; }
-            cocos2d::extension::ControlButton* result = cocos2d::extension::ControlButton::create(arg0, arg1, arg2);
-            ok &= native_ptr_to_seval<cocos2d::extension::ControlButton>((cocos2d::extension::ControlButton*)result, &s.rval());
-            SE_PRECONDITION2(ok, false, "js_cocos2dx_extension_ControlButton_create : Error processing arguments");
-            return true;
-        }
-    } while (false);
-    SE_REPORT_ERROR("wrong number of arguments: %d", (int)argc);
-    return false;
-}
-SE_BIND_FUNC(js_cocos2dx_extension_ControlButton_create)
-
-SE_DECLARE_FINALIZE_FUNC(js_cocos2d_extension_ControlButton_finalize)
-
-static bool js_cocos2dx_extension_ControlButton_constructor(se::State& s)
-{
-    cocos2d::extension::ControlButton* cobj = new (std::nothrow) cocos2d::extension::ControlButton();
-    s.thisObject()->setPrivateData(cobj);
-    return true;
-}
-SE_BIND_CTOR(js_cocos2dx_extension_ControlButton_constructor, __jsb_cocos2d_extension_ControlButton_class, js_cocos2d_extension_ControlButton_finalize)
-
-static bool js_cocos2dx_extension_ControlButton_ctor(se::State& s)
-{
-    cocos2d::extension::ControlButton* cobj = new (std::nothrow) cocos2d::extension::ControlButton();
-    s.thisObject()->setPrivateData(cobj);
-    return true;
-}
-SE_BIND_SUB_CLS_CTOR(js_cocos2dx_extension_ControlButton_ctor, __jsb_cocos2d_extension_ControlButton_class, js_cocos2d_extension_ControlButton_finalize)
-
-
-    
-
-extern se::Object* __jsb_cocos2d_extension_Control_proto;
-
-static bool js_cocos2d_extension_ControlButton_finalize(se::State& s)
-{
-    CCLOG("jsbindings: finalizing JS object %p (cocos2d::extension::ControlButton)", s.nativeThisObject());
-    cocos2d::extension::ControlButton* cobj = (cocos2d::extension::ControlButton*)s.nativeThisObject();
-    if (cobj->getReferenceCount() == 1)
-        cobj->autorelease();
-    else
-        cobj->release();
-    return true;
-}
-SE_BIND_FINALIZE_FUNC(js_cocos2d_extension_ControlButton_finalize)
-
-bool js_register_cocos2dx_extension_ControlButton(se::Object* obj)
-{
-    auto cls = se::Class::create("ControlButton", obj, __jsb_cocos2d_extension_Control_proto, _SE(js_cocos2dx_extension_ControlButton_constructor));
-
-    cls->defineFunction("isPushed", _SE(js_cocos2dx_extension_ControlButton_isPushed));
-    cls->defineFunction("setTitleLabelForState", _SE(js_cocos2dx_extension_ControlButton_setTitleLabelForState));
-    cls->defineFunction("setAdjustBackgroundImage", _SE(js_cocos2dx_extension_ControlButton_setAdjustBackgroundImage));
-    cls->defineFunction("setTitleForState", _SE(js_cocos2dx_extension_ControlButton_setTitleForState));
-    cls->defineFunction("setLabelAnchorPoint", _SE(js_cocos2dx_extension_ControlButton_setLabelAnchorPoint));
-    cls->defineFunction("getLabelAnchorPoint", _SE(js_cocos2dx_extension_ControlButton_getLabelAnchorPoint));
-    cls->defineFunction("initWithBackgroundSprite", _SE(js_cocos2dx_extension_ControlButton_initWithBackgroundSprite));
-    cls->defineFunction("getTitleTTFSizeForState", _SE(js_cocos2dx_extension_ControlButton_getTitleTTFSizeForState));
-    cls->defineFunction("setTitleTTFForState", _SE(js_cocos2dx_extension_ControlButton_setTitleTTFForState));
-    cls->defineFunction("setTitleTTFSizeForState", _SE(js_cocos2dx_extension_ControlButton_setTitleTTFSizeForState));
-    cls->defineFunction("setTitleLabel", _SE(js_cocos2dx_extension_ControlButton_setTitleLabel));
-    cls->defineFunction("setPreferredSize", _SE(js_cocos2dx_extension_ControlButton_setPreferredSize));
-    cls->defineFunction("getCurrentTitleColor", _SE(js_cocos2dx_extension_ControlButton_getCurrentTitleColor));
-    cls->defineFunction("setZoomOnTouchDown", _SE(js_cocos2dx_extension_ControlButton_setZoomOnTouchDown));
-    cls->defineFunction("setBackgroundSprite", _SE(js_cocos2dx_extension_ControlButton_setBackgroundSprite));
-    cls->defineFunction("getBackgroundSpriteForState", _SE(js_cocos2dx_extension_ControlButton_getBackgroundSpriteForState));
-    cls->defineFunction("getHorizontalOrigin", _SE(js_cocos2dx_extension_ControlButton_getHorizontalOrigin));
-    cls->defineFunction("initWithTitleAndFontNameAndFontSize", _SE(js_cocos2dx_extension_ControlButton_initWithTitleAndFontNameAndFontSize));
-    cls->defineFunction("setTitleBMFontForState", _SE(js_cocos2dx_extension_ControlButton_setTitleBMFontForState));
-    cls->defineFunction("getScaleRatio", _SE(js_cocos2dx_extension_ControlButton_getScaleRatio));
-    cls->defineFunction("getTitleTTFForState", _SE(js_cocos2dx_extension_ControlButton_getTitleTTFForState));
-    cls->defineFunction("getBackgroundSprite", _SE(js_cocos2dx_extension_ControlButton_getBackgroundSprite));
-    cls->defineFunction("getTitleColorForState", _SE(js_cocos2dx_extension_ControlButton_getTitleColorForState));
-    cls->defineFunction("setTitleColorForState", _SE(js_cocos2dx_extension_ControlButton_setTitleColorForState));
-    cls->defineFunction("doesAdjustBackgroundImage", _SE(js_cocos2dx_extension_ControlButton_doesAdjustBackgroundImage));
-    cls->defineFunction("setBackgroundSpriteFrameForState", _SE(js_cocos2dx_extension_ControlButton_setBackgroundSpriteFrameForState));
-    cls->defineFunction("setBackgroundSpriteForState", _SE(js_cocos2dx_extension_ControlButton_setBackgroundSpriteForState));
-    cls->defineFunction("setScaleRatio", _SE(js_cocos2dx_extension_ControlButton_setScaleRatio));
-    cls->defineFunction("getTitleBMFontForState", _SE(js_cocos2dx_extension_ControlButton_getTitleBMFontForState));
-    cls->defineFunction("getTitleLabel", _SE(js_cocos2dx_extension_ControlButton_getTitleLabel));
-    cls->defineFunction("getPreferredSize", _SE(js_cocos2dx_extension_ControlButton_getPreferredSize));
-    cls->defineFunction("getVerticalMargin", _SE(js_cocos2dx_extension_ControlButton_getVerticalMargin));
-    cls->defineFunction("getTitleLabelForState", _SE(js_cocos2dx_extension_ControlButton_getTitleLabelForState));
-    cls->defineFunction("setMargins", _SE(js_cocos2dx_extension_ControlButton_setMargins));
-    cls->defineFunction("getCurrentTitle", _SE(js_cocos2dx_extension_ControlButton_getCurrentTitle));
-    cls->defineFunction("initWithLabelAndBackgroundSprite", _SE(js_cocos2dx_extension_ControlButton_initWithLabelAndBackgroundSprite));
-    cls->defineFunction("getZoomOnTouchDown", _SE(js_cocos2dx_extension_ControlButton_getZoomOnTouchDown));
-    cls->defineFunction("getTitleForState", _SE(js_cocos2dx_extension_ControlButton_getTitleForState));
-    cls->defineFunction("ctor", _SE(js_cocos2dx_extension_ControlButton_ctor));
-    cls->defineStaticFunction("create", _SE(js_cocos2dx_extension_ControlButton_create));
-    cls->defineFinalizeFunction(_SE(js_cocos2d_extension_ControlButton_finalize));
-    cls->install();
-    JSBClassType::registerClass<cocos2d::extension::ControlButton>(cls);
-
-    __jsb_cocos2d_extension_ControlButton_proto = cls->getProto();
-    __jsb_cocos2d_extension_ControlButton_class = cls;
-
-    jsb_set_extend_property("cc", "ControlButton");
-    se::ScriptEngine::getInstance()->clearException();
-    return true;
-}
-
-se::Object* __jsb_cocos2d_extension_ControlHuePicker_proto = nullptr;
-se::Class* __jsb_cocos2d_extension_ControlHuePicker_class = nullptr;
-
-static bool js_cocos2dx_extension_ControlHuePicker_initWithTargetAndPos(se::State& s)
-{
-    cocos2d::extension::ControlHuePicker* cobj = (cocos2d::extension::ControlHuePicker*)s.nativeThisObject();
-    SE_PRECONDITION2(cobj, false, "js_cocos2dx_extension_ControlHuePicker_initWithTargetAndPos : Invalid Native Object");
-    const auto& args = s.args();
-    size_t argc = args.size();
-    CC_UNUSED bool ok = true;
-    if (argc == 2) {
-        cocos2d::Node* arg0 = nullptr;
-        cocos2d::Vec2 arg1;
-        ok &= seval_to_native_ptr(args[0], &arg0);
-        ok &= seval_to_Vec2(args[1], &arg1);
-        SE_PRECONDITION2(ok, false, "js_cocos2dx_extension_ControlHuePicker_initWithTargetAndPos : Error processing arguments");
-        bool result = cobj->initWithTargetAndPos(arg0, arg1);
-        ok &= boolean_to_seval(result, &s.rval());
-        SE_PRECONDITION2(ok, false, "js_cocos2dx_extension_ControlHuePicker_initWithTargetAndPos : Error processing arguments");
-        return true;
-    }
-    SE_REPORT_ERROR("wrong number of arguments: %d, was expecting %d", (int)argc, 2);
-    return false;
-}
-SE_BIND_FUNC(js_cocos2dx_extension_ControlHuePicker_initWithTargetAndPos)
-
-static bool js_cocos2dx_extension_ControlHuePicker_setHue(se::State& s)
-{
-    cocos2d::extension::ControlHuePicker* cobj = (cocos2d::extension::ControlHuePicker*)s.nativeThisObject();
-    SE_PRECONDITION2(cobj, false, "js_cocos2dx_extension_ControlHuePicker_setHue : Invalid Native Object");
-    const auto& args = s.args();
-    size_t argc = args.size();
-    CC_UNUSED bool ok = true;
-    if (argc == 1) {
-        float arg0 = 0;
-        ok &= seval_to_float(args[0], &arg0);
-        SE_PRECONDITION2(ok, false, "js_cocos2dx_extension_ControlHuePicker_setHue : Error processing arguments");
-        cobj->setHue(arg0);
-        return true;
-    }
-    SE_REPORT_ERROR("wrong number of arguments: %d, was expecting %d", (int)argc, 1);
-    return false;
-}
-SE_BIND_FUNC(js_cocos2dx_extension_ControlHuePicker_setHue)
-
-static bool js_cocos2dx_extension_ControlHuePicker_getStartPos(se::State& s)
-{
-    cocos2d::extension::ControlHuePicker* cobj = (cocos2d::extension::ControlHuePicker*)s.nativeThisObject();
-    SE_PRECONDITION2(cobj, false, "js_cocos2dx_extension_ControlHuePicker_getStartPos : Invalid Native Object");
-    const auto& args = s.args();
-    size_t argc = args.size();
-    CC_UNUSED bool ok = true;
-    if (argc == 0) {
-        cocos2d::Vec2 result = cobj->getStartPos();
-        ok &= Vec2_to_seval(result, &s.rval());
-        SE_PRECONDITION2(ok, false, "js_cocos2dx_extension_ControlHuePicker_getStartPos : Error processing arguments");
-        return true;
-    }
-    SE_REPORT_ERROR("wrong number of arguments: %d, was expecting %d", (int)argc, 0);
-    return false;
-}
-SE_BIND_FUNC(js_cocos2dx_extension_ControlHuePicker_getStartPos)
-
-static bool js_cocos2dx_extension_ControlHuePicker_getHue(se::State& s)
-{
-    cocos2d::extension::ControlHuePicker* cobj = (cocos2d::extension::ControlHuePicker*)s.nativeThisObject();
-    SE_PRECONDITION2(cobj, false, "js_cocos2dx_extension_ControlHuePicker_getHue : Invalid Native Object");
-    const auto& args = s.args();
-    size_t argc = args.size();
-    CC_UNUSED bool ok = true;
-    if (argc == 0) {
-        float result = cobj->getHue();
-        ok &= float_to_seval(result, &s.rval());
-        SE_PRECONDITION2(ok, false, "js_cocos2dx_extension_ControlHuePicker_getHue : Error processing arguments");
-        return true;
-    }
-    SE_REPORT_ERROR("wrong number of arguments: %d, was expecting %d", (int)argc, 0);
-    return false;
-}
-SE_BIND_FUNC(js_cocos2dx_extension_ControlHuePicker_getHue)
-
-static bool js_cocos2dx_extension_ControlHuePicker_getSlider(se::State& s)
-{
-    cocos2d::extension::ControlHuePicker* cobj = (cocos2d::extension::ControlHuePicker*)s.nativeThisObject();
-    SE_PRECONDITION2(cobj, false, "js_cocos2dx_extension_ControlHuePicker_getSlider : Invalid Native Object");
-    const auto& args = s.args();
-    size_t argc = args.size();
-    CC_UNUSED bool ok = true;
-    if (argc == 0) {
-        cocos2d::Sprite* result = cobj->getSlider();
-        ok &= native_ptr_to_seval<cocos2d::Sprite>((cocos2d::Sprite*)result, &s.rval());
-        SE_PRECONDITION2(ok, false, "js_cocos2dx_extension_ControlHuePicker_getSlider : Error processing arguments");
-        return true;
-    }
-    SE_REPORT_ERROR("wrong number of arguments: %d, was expecting %d", (int)argc, 0);
-    return false;
-}
-SE_BIND_FUNC(js_cocos2dx_extension_ControlHuePicker_getSlider)
-
-static bool js_cocos2dx_extension_ControlHuePicker_setBackground(se::State& s)
-{
-    cocos2d::extension::ControlHuePicker* cobj = (cocos2d::extension::ControlHuePicker*)s.nativeThisObject();
-    SE_PRECONDITION2(cobj, false, "js_cocos2dx_extension_ControlHuePicker_setBackground : Invalid Native Object");
-    const auto& args = s.args();
-    size_t argc = args.size();
-    CC_UNUSED bool ok = true;
-    if (argc == 1) {
-        cocos2d::Sprite* arg0 = nullptr;
-        ok &= seval_to_native_ptr(args[0], &arg0);
-        SE_PRECONDITION2(ok, false, "js_cocos2dx_extension_ControlHuePicker_setBackground : Error processing arguments");
-        cobj->setBackground(arg0);
-        return true;
-    }
-    SE_REPORT_ERROR("wrong number of arguments: %d, was expecting %d", (int)argc, 1);
-    return false;
-}
-SE_BIND_FUNC(js_cocos2dx_extension_ControlHuePicker_setBackground)
-
-static bool js_cocos2dx_extension_ControlHuePicker_setHuePercentage(se::State& s)
-{
-    cocos2d::extension::ControlHuePicker* cobj = (cocos2d::extension::ControlHuePicker*)s.nativeThisObject();
-    SE_PRECONDITION2(cobj, false, "js_cocos2dx_extension_ControlHuePicker_setHuePercentage : Invalid Native Object");
-    const auto& args = s.args();
-    size_t argc = args.size();
-    CC_UNUSED bool ok = true;
-    if (argc == 1) {
-        float arg0 = 0;
-        ok &= seval_to_float(args[0], &arg0);
-        SE_PRECONDITION2(ok, false, "js_cocos2dx_extension_ControlHuePicker_setHuePercentage : Error processing arguments");
-        cobj->setHuePercentage(arg0);
-        return true;
-    }
-    SE_REPORT_ERROR("wrong number of arguments: %d, was expecting %d", (int)argc, 1);
-    return false;
-}
-SE_BIND_FUNC(js_cocos2dx_extension_ControlHuePicker_setHuePercentage)
-
-static bool js_cocos2dx_extension_ControlHuePicker_getBackground(se::State& s)
-{
-    cocos2d::extension::ControlHuePicker* cobj = (cocos2d::extension::ControlHuePicker*)s.nativeThisObject();
-    SE_PRECONDITION2(cobj, false, "js_cocos2dx_extension_ControlHuePicker_getBackground : Invalid Native Object");
-    const auto& args = s.args();
-    size_t argc = args.size();
-    CC_UNUSED bool ok = true;
-    if (argc == 0) {
-        cocos2d::Sprite* result = cobj->getBackground();
-        ok &= native_ptr_to_seval<cocos2d::Sprite>((cocos2d::Sprite*)result, &s.rval());
-        SE_PRECONDITION2(ok, false, "js_cocos2dx_extension_ControlHuePicker_getBackground : Error processing arguments");
-        return true;
-    }
-    SE_REPORT_ERROR("wrong number of arguments: %d, was expecting %d", (int)argc, 0);
-    return false;
-}
-SE_BIND_FUNC(js_cocos2dx_extension_ControlHuePicker_getBackground)
-
-static bool js_cocos2dx_extension_ControlHuePicker_getHuePercentage(se::State& s)
-{
-    cocos2d::extension::ControlHuePicker* cobj = (cocos2d::extension::ControlHuePicker*)s.nativeThisObject();
-    SE_PRECONDITION2(cobj, false, "js_cocos2dx_extension_ControlHuePicker_getHuePercentage : Invalid Native Object");
-    const auto& args = s.args();
-    size_t argc = args.size();
-    CC_UNUSED bool ok = true;
-    if (argc == 0) {
-        float result = cobj->getHuePercentage();
-        ok &= float_to_seval(result, &s.rval());
-        SE_PRECONDITION2(ok, false, "js_cocos2dx_extension_ControlHuePicker_getHuePercentage : Error processing arguments");
-        return true;
-    }
-    SE_REPORT_ERROR("wrong number of arguments: %d, was expecting %d", (int)argc, 0);
-    return false;
-}
-SE_BIND_FUNC(js_cocos2dx_extension_ControlHuePicker_getHuePercentage)
-
-static bool js_cocos2dx_extension_ControlHuePicker_setSlider(se::State& s)
-{
-    cocos2d::extension::ControlHuePicker* cobj = (cocos2d::extension::ControlHuePicker*)s.nativeThisObject();
-    SE_PRECONDITION2(cobj, false, "js_cocos2dx_extension_ControlHuePicker_setSlider : Invalid Native Object");
-    const auto& args = s.args();
-    size_t argc = args.size();
-    CC_UNUSED bool ok = true;
-    if (argc == 1) {
-        cocos2d::Sprite* arg0 = nullptr;
-        ok &= seval_to_native_ptr(args[0], &arg0);
-        SE_PRECONDITION2(ok, false, "js_cocos2dx_extension_ControlHuePicker_setSlider : Error processing arguments");
-        cobj->setSlider(arg0);
-        return true;
-    }
-    SE_REPORT_ERROR("wrong number of arguments: %d, was expecting %d", (int)argc, 1);
-    return false;
-}
-SE_BIND_FUNC(js_cocos2dx_extension_ControlHuePicker_setSlider)
-
-static bool js_cocos2dx_extension_ControlHuePicker_create(se::State& s)
-{
-    const auto& args = s.args();
-    size_t argc = args.size();
-    CC_UNUSED bool ok = true;
-    if (argc == 2) {
-        cocos2d::Node* arg0 = nullptr;
-        cocos2d::Vec2 arg1;
-        ok &= seval_to_native_ptr(args[0], &arg0);
-        ok &= seval_to_Vec2(args[1], &arg1);
-        SE_PRECONDITION2(ok, false, "js_cocos2dx_extension_ControlHuePicker_create : Error processing arguments");
-        auto result = cocos2d::extension::ControlHuePicker::create(arg0, arg1);
-        result->retain();
-        auto obj = se::Object::createObjectWithClass(__jsb_cocos2d_extension_ControlHuePicker_class);
-        obj->setPrivateData(result);
-        s.rval().setObject(obj);
-        return true;
-    }
-    SE_REPORT_ERROR("wrong number of arguments: %d, was expecting %d", (int)argc, 2);
-    return false;
-}
-SE_BIND_FUNC(js_cocos2dx_extension_ControlHuePicker_create)
-
-SE_DECLARE_FINALIZE_FUNC(js_cocos2d_extension_ControlHuePicker_finalize)
-
-static bool js_cocos2dx_extension_ControlHuePicker_constructor(se::State& s)
-{
-    cocos2d::extension::ControlHuePicker* cobj = new (std::nothrow) cocos2d::extension::ControlHuePicker();
-    s.thisObject()->setPrivateData(cobj);
-    return true;
-}
-SE_BIND_CTOR(js_cocos2dx_extension_ControlHuePicker_constructor, __jsb_cocos2d_extension_ControlHuePicker_class, js_cocos2d_extension_ControlHuePicker_finalize)
-
-
-
-extern se::Object* __jsb_cocos2d_extension_Control_proto;
-
-static bool js_cocos2d_extension_ControlHuePicker_finalize(se::State& s)
-{
-    CCLOG("jsbindings: finalizing JS object %p (cocos2d::extension::ControlHuePicker)", s.nativeThisObject());
-    cocos2d::extension::ControlHuePicker* cobj = (cocos2d::extension::ControlHuePicker*)s.nativeThisObject();
-    if (cobj->getReferenceCount() == 1)
-        cobj->autorelease();
-    else
-        cobj->release();
-    return true;
-}
-SE_BIND_FINALIZE_FUNC(js_cocos2d_extension_ControlHuePicker_finalize)
-
-bool js_register_cocos2dx_extension_ControlHuePicker(se::Object* obj)
-{
-    auto cls = se::Class::create("ControlHuePicker", obj, __jsb_cocos2d_extension_Control_proto, _SE(js_cocos2dx_extension_ControlHuePicker_constructor));
-
-    cls->defineFunction("initWithTargetAndPos", _SE(js_cocos2dx_extension_ControlHuePicker_initWithTargetAndPos));
-    cls->defineFunction("setHue", _SE(js_cocos2dx_extension_ControlHuePicker_setHue));
-    cls->defineFunction("getStartPos", _SE(js_cocos2dx_extension_ControlHuePicker_getStartPos));
-    cls->defineFunction("getHue", _SE(js_cocos2dx_extension_ControlHuePicker_getHue));
-    cls->defineFunction("getSlider", _SE(js_cocos2dx_extension_ControlHuePicker_getSlider));
-    cls->defineFunction("setBackground", _SE(js_cocos2dx_extension_ControlHuePicker_setBackground));
-    cls->defineFunction("setHuePercentage", _SE(js_cocos2dx_extension_ControlHuePicker_setHuePercentage));
-    cls->defineFunction("getBackground", _SE(js_cocos2dx_extension_ControlHuePicker_getBackground));
-    cls->defineFunction("getHuePercentage", _SE(js_cocos2dx_extension_ControlHuePicker_getHuePercentage));
-    cls->defineFunction("setSlider", _SE(js_cocos2dx_extension_ControlHuePicker_setSlider));
-    cls->defineStaticFunction("create", _SE(js_cocos2dx_extension_ControlHuePicker_create));
-    cls->defineFinalizeFunction(_SE(js_cocos2d_extension_ControlHuePicker_finalize));
-    cls->install();
-    JSBClassType::registerClass<cocos2d::extension::ControlHuePicker>(cls);
-
-    __jsb_cocos2d_extension_ControlHuePicker_proto = cls->getProto();
-    __jsb_cocos2d_extension_ControlHuePicker_class = cls;
-
-    se::ScriptEngine::getInstance()->clearException();
-    return true;
-}
-
-se::Object* __jsb_cocos2d_extension_ControlSaturationBrightnessPicker_proto = nullptr;
-se::Class* __jsb_cocos2d_extension_ControlSaturationBrightnessPicker_class = nullptr;
-
-static bool js_cocos2dx_extension_ControlSaturationBrightnessPicker_getShadow(se::State& s)
-{
-    cocos2d::extension::ControlSaturationBrightnessPicker* cobj = (cocos2d::extension::ControlSaturationBrightnessPicker*)s.nativeThisObject();
-    SE_PRECONDITION2(cobj, false, "js_cocos2dx_extension_ControlSaturationBrightnessPicker_getShadow : Invalid Native Object");
-    const auto& args = s.args();
-    size_t argc = args.size();
-    CC_UNUSED bool ok = true;
-    if (argc == 0) {
-        cocos2d::Sprite* result = cobj->getShadow();
-        ok &= native_ptr_to_seval<cocos2d::Sprite>((cocos2d::Sprite*)result, &s.rval());
-        SE_PRECONDITION2(ok, false, "js_cocos2dx_extension_ControlSaturationBrightnessPicker_getShadow : Error processing arguments");
-        return true;
-    }
-    SE_REPORT_ERROR("wrong number of arguments: %d, was expecting %d", (int)argc, 0);
-    return false;
-}
-SE_BIND_FUNC(js_cocos2dx_extension_ControlSaturationBrightnessPicker_getShadow)
-
-static bool js_cocos2dx_extension_ControlSaturationBrightnessPicker_initWithTargetAndPos(se::State& s)
-{
-    cocos2d::extension::ControlSaturationBrightnessPicker* cobj = (cocos2d::extension::ControlSaturationBrightnessPicker*)s.nativeThisObject();
-    SE_PRECONDITION2(cobj, false, "js_cocos2dx_extension_ControlSaturationBrightnessPicker_initWithTargetAndPos : Invalid Native Object");
-    const auto& args = s.args();
-    size_t argc = args.size();
-    CC_UNUSED bool ok = true;
-    if (argc == 2) {
-        cocos2d::Node* arg0 = nullptr;
-        cocos2d::Vec2 arg1;
-        ok &= seval_to_native_ptr(args[0], &arg0);
-        ok &= seval_to_Vec2(args[1], &arg1);
-        SE_PRECONDITION2(ok, false, "js_cocos2dx_extension_ControlSaturationBrightnessPicker_initWithTargetAndPos : Error processing arguments");
-        bool result = cobj->initWithTargetAndPos(arg0, arg1);
-        ok &= boolean_to_seval(result, &s.rval());
-        SE_PRECONDITION2(ok, false, "js_cocos2dx_extension_ControlSaturationBrightnessPicker_initWithTargetAndPos : Error processing arguments");
-        return true;
-    }
-    SE_REPORT_ERROR("wrong number of arguments: %d, was expecting %d", (int)argc, 2);
-    return false;
-}
-SE_BIND_FUNC(js_cocos2dx_extension_ControlSaturationBrightnessPicker_initWithTargetAndPos)
-
-static bool js_cocos2dx_extension_ControlSaturationBrightnessPicker_getStartPos(se::State& s)
-{
-    cocos2d::extension::ControlSaturationBrightnessPicker* cobj = (cocos2d::extension::ControlSaturationBrightnessPicker*)s.nativeThisObject();
-    SE_PRECONDITION2(cobj, false, "js_cocos2dx_extension_ControlSaturationBrightnessPicker_getStartPos : Invalid Native Object");
-    const auto& args = s.args();
-    size_t argc = args.size();
-    CC_UNUSED bool ok = true;
-    if (argc == 0) {
-        cocos2d::Vec2 result = cobj->getStartPos();
-        ok &= Vec2_to_seval(result, &s.rval());
-        SE_PRECONDITION2(ok, false, "js_cocos2dx_extension_ControlSaturationBrightnessPicker_getStartPos : Error processing arguments");
-        return true;
-    }
-    SE_REPORT_ERROR("wrong number of arguments: %d, was expecting %d", (int)argc, 0);
-    return false;
-}
-SE_BIND_FUNC(js_cocos2dx_extension_ControlSaturationBrightnessPicker_getStartPos)
-
-static bool js_cocos2dx_extension_ControlSaturationBrightnessPicker_getOverlay(se::State& s)
-{
-    cocos2d::extension::ControlSaturationBrightnessPicker* cobj = (cocos2d::extension::ControlSaturationBrightnessPicker*)s.nativeThisObject();
-    SE_PRECONDITION2(cobj, false, "js_cocos2dx_extension_ControlSaturationBrightnessPicker_getOverlay : Invalid Native Object");
-    const auto& args = s.args();
-    size_t argc = args.size();
-    CC_UNUSED bool ok = true;
-    if (argc == 0) {
-        cocos2d::Sprite* result = cobj->getOverlay();
-        ok &= native_ptr_to_seval<cocos2d::Sprite>((cocos2d::Sprite*)result, &s.rval());
-        SE_PRECONDITION2(ok, false, "js_cocos2dx_extension_ControlSaturationBrightnessPicker_getOverlay : Error processing arguments");
-        return true;
-    }
-    SE_REPORT_ERROR("wrong number of arguments: %d, was expecting %d", (int)argc, 0);
-    return false;
-}
-SE_BIND_FUNC(js_cocos2dx_extension_ControlSaturationBrightnessPicker_getOverlay)
-
-static bool js_cocos2dx_extension_ControlSaturationBrightnessPicker_getSlider(se::State& s)
-{
-    cocos2d::extension::ControlSaturationBrightnessPicker* cobj = (cocos2d::extension::ControlSaturationBrightnessPicker*)s.nativeThisObject();
-    SE_PRECONDITION2(cobj, false, "js_cocos2dx_extension_ControlSaturationBrightnessPicker_getSlider : Invalid Native Object");
-    const auto& args = s.args();
-    size_t argc = args.size();
-    CC_UNUSED bool ok = true;
-    if (argc == 0) {
-        cocos2d::Sprite* result = cobj->getSlider();
-        ok &= native_ptr_to_seval<cocos2d::Sprite>((cocos2d::Sprite*)result, &s.rval());
-        SE_PRECONDITION2(ok, false, "js_cocos2dx_extension_ControlSaturationBrightnessPicker_getSlider : Error processing arguments");
-        return true;
-    }
-    SE_REPORT_ERROR("wrong number of arguments: %d, was expecting %d", (int)argc, 0);
-    return false;
-}
-SE_BIND_FUNC(js_cocos2dx_extension_ControlSaturationBrightnessPicker_getSlider)
-
-static bool js_cocos2dx_extension_ControlSaturationBrightnessPicker_getBackground(se::State& s)
-{
-    cocos2d::extension::ControlSaturationBrightnessPicker* cobj = (cocos2d::extension::ControlSaturationBrightnessPicker*)s.nativeThisObject();
-    SE_PRECONDITION2(cobj, false, "js_cocos2dx_extension_ControlSaturationBrightnessPicker_getBackground : Invalid Native Object");
-    const auto& args = s.args();
-    size_t argc = args.size();
-    CC_UNUSED bool ok = true;
-    if (argc == 0) {
-        cocos2d::Sprite* result = cobj->getBackground();
-        ok &= native_ptr_to_seval<cocos2d::Sprite>((cocos2d::Sprite*)result, &s.rval());
-        SE_PRECONDITION2(ok, false, "js_cocos2dx_extension_ControlSaturationBrightnessPicker_getBackground : Error processing arguments");
-        return true;
-    }
-    SE_REPORT_ERROR("wrong number of arguments: %d, was expecting %d", (int)argc, 0);
-    return false;
-}
-SE_BIND_FUNC(js_cocos2dx_extension_ControlSaturationBrightnessPicker_getBackground)
-
-static bool js_cocos2dx_extension_ControlSaturationBrightnessPicker_getSaturation(se::State& s)
-{
-    cocos2d::extension::ControlSaturationBrightnessPicker* cobj = (cocos2d::extension::ControlSaturationBrightnessPicker*)s.nativeThisObject();
-    SE_PRECONDITION2(cobj, false, "js_cocos2dx_extension_ControlSaturationBrightnessPicker_getSaturation : Invalid Native Object");
-    const auto& args = s.args();
-    size_t argc = args.size();
-    CC_UNUSED bool ok = true;
-    if (argc == 0) {
-        float result = cobj->getSaturation();
-        ok &= float_to_seval(result, &s.rval());
-        SE_PRECONDITION2(ok, false, "js_cocos2dx_extension_ControlSaturationBrightnessPicker_getSaturation : Error processing arguments");
-        return true;
-    }
-    SE_REPORT_ERROR("wrong number of arguments: %d, was expecting %d", (int)argc, 0);
-    return false;
-}
-SE_BIND_FUNC(js_cocos2dx_extension_ControlSaturationBrightnessPicker_getSaturation)
-
-static bool js_cocos2dx_extension_ControlSaturationBrightnessPicker_getBrightness(se::State& s)
-{
-    cocos2d::extension::ControlSaturationBrightnessPicker* cobj = (cocos2d::extension::ControlSaturationBrightnessPicker*)s.nativeThisObject();
-    SE_PRECONDITION2(cobj, false, "js_cocos2dx_extension_ControlSaturationBrightnessPicker_getBrightness : Invalid Native Object");
-    const auto& args = s.args();
-    size_t argc = args.size();
-    CC_UNUSED bool ok = true;
-    if (argc == 0) {
-        float result = cobj->getBrightness();
-        ok &= float_to_seval(result, &s.rval());
-        SE_PRECONDITION2(ok, false, "js_cocos2dx_extension_ControlSaturationBrightnessPicker_getBrightness : Error processing arguments");
-        return true;
-    }
-    SE_REPORT_ERROR("wrong number of arguments: %d, was expecting %d", (int)argc, 0);
-    return false;
-}
-SE_BIND_FUNC(js_cocos2dx_extension_ControlSaturationBrightnessPicker_getBrightness)
-
-static bool js_cocos2dx_extension_ControlSaturationBrightnessPicker_create(se::State& s)
-{
-    const auto& args = s.args();
-    size_t argc = args.size();
-    CC_UNUSED bool ok = true;
-    if (argc == 2) {
-        cocos2d::Node* arg0 = nullptr;
-        cocos2d::Vec2 arg1;
-        ok &= seval_to_native_ptr(args[0], &arg0);
-        ok &= seval_to_Vec2(args[1], &arg1);
-        SE_PRECONDITION2(ok, false, "js_cocos2dx_extension_ControlSaturationBrightnessPicker_create : Error processing arguments");
-        auto result = cocos2d::extension::ControlSaturationBrightnessPicker::create(arg0, arg1);
-        result->retain();
-        auto obj = se::Object::createObjectWithClass(__jsb_cocos2d_extension_ControlSaturationBrightnessPicker_class);
-        obj->setPrivateData(result);
-        s.rval().setObject(obj);
-        return true;
-    }
-    SE_REPORT_ERROR("wrong number of arguments: %d, was expecting %d", (int)argc, 2);
-    return false;
-}
-SE_BIND_FUNC(js_cocos2dx_extension_ControlSaturationBrightnessPicker_create)
-
-SE_DECLARE_FINALIZE_FUNC(js_cocos2d_extension_ControlSaturationBrightnessPicker_finalize)
-
-static bool js_cocos2dx_extension_ControlSaturationBrightnessPicker_constructor(se::State& s)
-{
-    cocos2d::extension::ControlSaturationBrightnessPicker* cobj = new (std::nothrow) cocos2d::extension::ControlSaturationBrightnessPicker();
-    s.thisObject()->setPrivateData(cobj);
-    return true;
-}
-SE_BIND_CTOR(js_cocos2dx_extension_ControlSaturationBrightnessPicker_constructor, __jsb_cocos2d_extension_ControlSaturationBrightnessPicker_class, js_cocos2d_extension_ControlSaturationBrightnessPicker_finalize)
-
-
-
-extern se::Object* __jsb_cocos2d_extension_Control_proto;
-
-static bool js_cocos2d_extension_ControlSaturationBrightnessPicker_finalize(se::State& s)
-{
-    CCLOG("jsbindings: finalizing JS object %p (cocos2d::extension::ControlSaturationBrightnessPicker)", s.nativeThisObject());
-    cocos2d::extension::ControlSaturationBrightnessPicker* cobj = (cocos2d::extension::ControlSaturationBrightnessPicker*)s.nativeThisObject();
-    if (cobj->getReferenceCount() == 1)
-        cobj->autorelease();
-    else
-        cobj->release();
-    return true;
-}
-SE_BIND_FINALIZE_FUNC(js_cocos2d_extension_ControlSaturationBrightnessPicker_finalize)
-
-bool js_register_cocos2dx_extension_ControlSaturationBrightnessPicker(se::Object* obj)
-{
-    auto cls = se::Class::create("ControlSaturationBrightnessPicker", obj, __jsb_cocos2d_extension_Control_proto, _SE(js_cocos2dx_extension_ControlSaturationBrightnessPicker_constructor));
-
-    cls->defineFunction("getShadow", _SE(js_cocos2dx_extension_ControlSaturationBrightnessPicker_getShadow));
-    cls->defineFunction("initWithTargetAndPos", _SE(js_cocos2dx_extension_ControlSaturationBrightnessPicker_initWithTargetAndPos));
-    cls->defineFunction("getStartPos", _SE(js_cocos2dx_extension_ControlSaturationBrightnessPicker_getStartPos));
-    cls->defineFunction("getOverlay", _SE(js_cocos2dx_extension_ControlSaturationBrightnessPicker_getOverlay));
-    cls->defineFunction("getSlider", _SE(js_cocos2dx_extension_ControlSaturationBrightnessPicker_getSlider));
-    cls->defineFunction("getBackground", _SE(js_cocos2dx_extension_ControlSaturationBrightnessPicker_getBackground));
-    cls->defineFunction("getSaturation", _SE(js_cocos2dx_extension_ControlSaturationBrightnessPicker_getSaturation));
-    cls->defineFunction("getBrightness", _SE(js_cocos2dx_extension_ControlSaturationBrightnessPicker_getBrightness));
-    cls->defineStaticFunction("create", _SE(js_cocos2dx_extension_ControlSaturationBrightnessPicker_create));
-    cls->defineFinalizeFunction(_SE(js_cocos2d_extension_ControlSaturationBrightnessPicker_finalize));
-    cls->install();
-    JSBClassType::registerClass<cocos2d::extension::ControlSaturationBrightnessPicker>(cls);
-
-    __jsb_cocos2d_extension_ControlSaturationBrightnessPicker_proto = cls->getProto();
-    __jsb_cocos2d_extension_ControlSaturationBrightnessPicker_class = cls;
-
-    se::ScriptEngine::getInstance()->clearException();
-    return true;
-}
-
-se::Object* __jsb_cocos2d_extension_ControlColourPicker_proto = nullptr;
-se::Class* __jsb_cocos2d_extension_ControlColourPicker_class = nullptr;
-
-static bool js_cocos2dx_extension_ControlColourPicker_hueSliderValueChanged(se::State& s)
-{
-    cocos2d::extension::ControlColourPicker* cobj = (cocos2d::extension::ControlColourPicker*)s.nativeThisObject();
-    SE_PRECONDITION2(cobj, false, "js_cocos2dx_extension_ControlColourPicker_hueSliderValueChanged : Invalid Native Object");
-    const auto& args = s.args();
-    size_t argc = args.size();
-    CC_UNUSED bool ok = true;
-    if (argc == 2) {
-        cocos2d::Ref* arg0 = nullptr;
-        cocos2d::extension::Control::EventType arg1;
-        ok &= seval_to_native_ptr(args[0], &arg0);
-        ok &= seval_to_int32(args[1], (int32_t*)&arg1);
-        SE_PRECONDITION2(ok, false, "js_cocos2dx_extension_ControlColourPicker_hueSliderValueChanged : Error processing arguments");
-        cobj->hueSliderValueChanged(arg0, arg1);
-        return true;
-    }
-    SE_REPORT_ERROR("wrong number of arguments: %d, was expecting %d", (int)argc, 2);
-    return false;
-}
-SE_BIND_FUNC(js_cocos2dx_extension_ControlColourPicker_hueSliderValueChanged)
-
-static bool js_cocos2dx_extension_ControlColourPicker_getHuePicker(se::State& s)
-{
-    cocos2d::extension::ControlColourPicker* cobj = (cocos2d::extension::ControlColourPicker*)s.nativeThisObject();
-    SE_PRECONDITION2(cobj, false, "js_cocos2dx_extension_ControlColourPicker_getHuePicker : Invalid Native Object");
-    const auto& args = s.args();
-    size_t argc = args.size();
-    CC_UNUSED bool ok = true;
-    if (argc == 0) {
-        cocos2d::extension::ControlHuePicker* result = cobj->getHuePicker();
-        ok &= native_ptr_to_seval<cocos2d::extension::ControlHuePicker>((cocos2d::extension::ControlHuePicker*)result, &s.rval());
-        SE_PRECONDITION2(ok, false, "js_cocos2dx_extension_ControlColourPicker_getHuePicker : Error processing arguments");
-        return true;
-    }
-    SE_REPORT_ERROR("wrong number of arguments: %d, was expecting %d", (int)argc, 0);
-    return false;
-}
-SE_BIND_FUNC(js_cocos2dx_extension_ControlColourPicker_getHuePicker)
-
-static bool js_cocos2dx_extension_ControlColourPicker_getcolourPicker(se::State& s)
-{
-    cocos2d::extension::ControlColourPicker* cobj = (cocos2d::extension::ControlColourPicker*)s.nativeThisObject();
-    SE_PRECONDITION2(cobj, false, "js_cocos2dx_extension_ControlColourPicker_getcolourPicker : Invalid Native Object");
-    const auto& args = s.args();
-    size_t argc = args.size();
-    CC_UNUSED bool ok = true;
-    if (argc == 0) {
-        cocos2d::extension::ControlSaturationBrightnessPicker* result = cobj->getcolourPicker();
-        ok &= native_ptr_to_seval<cocos2d::extension::ControlSaturationBrightnessPicker>((cocos2d::extension::ControlSaturationBrightnessPicker*)result, &s.rval());
-        SE_PRECONDITION2(ok, false, "js_cocos2dx_extension_ControlColourPicker_getcolourPicker : Error processing arguments");
-        return true;
-    }
-    SE_REPORT_ERROR("wrong number of arguments: %d, was expecting %d", (int)argc, 0);
-    return false;
-}
-SE_BIND_FUNC(js_cocos2dx_extension_ControlColourPicker_getcolourPicker)
-
-static bool js_cocos2dx_extension_ControlColourPicker_setBackground(se::State& s)
-{
-    cocos2d::extension::ControlColourPicker* cobj = (cocos2d::extension::ControlColourPicker*)s.nativeThisObject();
-    SE_PRECONDITION2(cobj, false, "js_cocos2dx_extension_ControlColourPicker_setBackground : Invalid Native Object");
-    const auto& args = s.args();
-    size_t argc = args.size();
-    CC_UNUSED bool ok = true;
-    if (argc == 1) {
-        cocos2d::Sprite* arg0 = nullptr;
-        ok &= seval_to_native_ptr(args[0], &arg0);
-        SE_PRECONDITION2(ok, false, "js_cocos2dx_extension_ControlColourPicker_setBackground : Error processing arguments");
-        cobj->setBackground(arg0);
-        return true;
-    }
-    SE_REPORT_ERROR("wrong number of arguments: %d, was expecting %d", (int)argc, 1);
-    return false;
-}
-SE_BIND_FUNC(js_cocos2dx_extension_ControlColourPicker_setBackground)
-
-static bool js_cocos2dx_extension_ControlColourPicker_setcolourPicker(se::State& s)
-{
-    cocos2d::extension::ControlColourPicker* cobj = (cocos2d::extension::ControlColourPicker*)s.nativeThisObject();
-    SE_PRECONDITION2(cobj, false, "js_cocos2dx_extension_ControlColourPicker_setcolourPicker : Invalid Native Object");
-    const auto& args = s.args();
-    size_t argc = args.size();
-    CC_UNUSED bool ok = true;
-    if (argc == 1) {
-        cocos2d::extension::ControlSaturationBrightnessPicker* arg0 = nullptr;
-        ok &= seval_to_native_ptr(args[0], &arg0);
-        SE_PRECONDITION2(ok, false, "js_cocos2dx_extension_ControlColourPicker_setcolourPicker : Error processing arguments");
-        cobj->setcolourPicker(arg0);
-        return true;
-    }
-    SE_REPORT_ERROR("wrong number of arguments: %d, was expecting %d", (int)argc, 1);
-    return false;
-}
-SE_BIND_FUNC(js_cocos2dx_extension_ControlColourPicker_setcolourPicker)
-
-static bool js_cocos2dx_extension_ControlColourPicker_colourSliderValueChanged(se::State& s)
-{
-    cocos2d::extension::ControlColourPicker* cobj = (cocos2d::extension::ControlColourPicker*)s.nativeThisObject();
-    SE_PRECONDITION2(cobj, false, "js_cocos2dx_extension_ControlColourPicker_colourSliderValueChanged : Invalid Native Object");
-    const auto& args = s.args();
-    size_t argc = args.size();
-    CC_UNUSED bool ok = true;
-    if (argc == 2) {
-        cocos2d::Ref* arg0 = nullptr;
-        cocos2d::extension::Control::EventType arg1;
-        ok &= seval_to_native_ptr(args[0], &arg0);
-        ok &= seval_to_int32(args[1], (int32_t*)&arg1);
-        SE_PRECONDITION2(ok, false, "js_cocos2dx_extension_ControlColourPicker_colourSliderValueChanged : Error processing arguments");
-        cobj->colourSliderValueChanged(arg0, arg1);
-        return true;
-    }
-    SE_REPORT_ERROR("wrong number of arguments: %d, was expecting %d", (int)argc, 2);
-    return false;
-}
-SE_BIND_FUNC(js_cocos2dx_extension_ControlColourPicker_colourSliderValueChanged)
-
-static bool js_cocos2dx_extension_ControlColourPicker_setHuePicker(se::State& s)
-{
-    cocos2d::extension::ControlColourPicker* cobj = (cocos2d::extension::ControlColourPicker*)s.nativeThisObject();
-    SE_PRECONDITION2(cobj, false, "js_cocos2dx_extension_ControlColourPicker_setHuePicker : Invalid Native Object");
-    const auto& args = s.args();
-    size_t argc = args.size();
-    CC_UNUSED bool ok = true;
-    if (argc == 1) {
-        cocos2d::extension::ControlHuePicker* arg0 = nullptr;
-        ok &= seval_to_native_ptr(args[0], &arg0);
-        SE_PRECONDITION2(ok, false, "js_cocos2dx_extension_ControlColourPicker_setHuePicker : Error processing arguments");
-        cobj->setHuePicker(arg0);
-        return true;
-    }
-    SE_REPORT_ERROR("wrong number of arguments: %d, was expecting %d", (int)argc, 1);
-    return false;
-}
-SE_BIND_FUNC(js_cocos2dx_extension_ControlColourPicker_setHuePicker)
-
-static bool js_cocos2dx_extension_ControlColourPicker_getBackground(se::State& s)
-{
-    cocos2d::extension::ControlColourPicker* cobj = (cocos2d::extension::ControlColourPicker*)s.nativeThisObject();
-    SE_PRECONDITION2(cobj, false, "js_cocos2dx_extension_ControlColourPicker_getBackground : Invalid Native Object");
-    const auto& args = s.args();
-    size_t argc = args.size();
-    CC_UNUSED bool ok = true;
-    if (argc == 0) {
-        cocos2d::Sprite* result = cobj->getBackground();
-        ok &= native_ptr_to_seval<cocos2d::Sprite>((cocos2d::Sprite*)result, &s.rval());
-        SE_PRECONDITION2(ok, false, "js_cocos2dx_extension_ControlColourPicker_getBackground : Error processing arguments");
-        return true;
-    }
-    SE_REPORT_ERROR("wrong number of arguments: %d, was expecting %d", (int)argc, 0);
-    return false;
-}
-SE_BIND_FUNC(js_cocos2dx_extension_ControlColourPicker_getBackground)
-
-static bool js_cocos2dx_extension_ControlColourPicker_create(se::State& s)
-{
-    const auto& args = s.args();
-    size_t argc = args.size();
-    CC_UNUSED bool ok = true;
-    if (argc == 0) {
-        auto result = cocos2d::extension::ControlColourPicker::create();
-        result->retain();
-        auto obj = se::Object::createObjectWithClass(__jsb_cocos2d_extension_ControlColourPicker_class);
-        obj->setPrivateData(result);
-        s.rval().setObject(obj);
-        return true;
-    }
-    SE_REPORT_ERROR("wrong number of arguments: %d, was expecting %d", (int)argc, 0);
-    return false;
-}
-SE_BIND_FUNC(js_cocos2dx_extension_ControlColourPicker_create)
-
-SE_DECLARE_FINALIZE_FUNC(js_cocos2d_extension_ControlColourPicker_finalize)
-
-static bool js_cocos2dx_extension_ControlColourPicker_constructor(se::State& s)
-{
-    cocos2d::extension::ControlColourPicker* cobj = new (std::nothrow) cocos2d::extension::ControlColourPicker();
-    s.thisObject()->setPrivateData(cobj);
-    return true;
-}
-SE_BIND_CTOR(js_cocos2dx_extension_ControlColourPicker_constructor, __jsb_cocos2d_extension_ControlColourPicker_class, js_cocos2d_extension_ControlColourPicker_finalize)
-
-static bool js_cocos2dx_extension_ControlColourPicker_ctor(se::State& s)
-{
-    cocos2d::extension::ControlColourPicker* cobj = new (std::nothrow) cocos2d::extension::ControlColourPicker();
-    s.thisObject()->setPrivateData(cobj);
-    return true;
-}
-SE_BIND_SUB_CLS_CTOR(js_cocos2dx_extension_ControlColourPicker_ctor, __jsb_cocos2d_extension_ControlColourPicker_class, js_cocos2d_extension_ControlColourPicker_finalize)
-
-
-    
-
-extern se::Object* __jsb_cocos2d_extension_Control_proto;
-
-static bool js_cocos2d_extension_ControlColourPicker_finalize(se::State& s)
-{
-    CCLOG("jsbindings: finalizing JS object %p (cocos2d::extension::ControlColourPicker)", s.nativeThisObject());
-    cocos2d::extension::ControlColourPicker* cobj = (cocos2d::extension::ControlColourPicker*)s.nativeThisObject();
-    if (cobj->getReferenceCount() == 1)
-        cobj->autorelease();
-    else
-        cobj->release();
-    return true;
-}
-SE_BIND_FINALIZE_FUNC(js_cocos2d_extension_ControlColourPicker_finalize)
-
-bool js_register_cocos2dx_extension_ControlColourPicker(se::Object* obj)
-{
-    auto cls = se::Class::create("ControlColourPicker", obj, __jsb_cocos2d_extension_Control_proto, _SE(js_cocos2dx_extension_ControlColourPicker_constructor));
-
-    cls->defineFunction("hueSliderValueChanged", _SE(js_cocos2dx_extension_ControlColourPicker_hueSliderValueChanged));
-    cls->defineFunction("getHuePicker", _SE(js_cocos2dx_extension_ControlColourPicker_getHuePicker));
-    cls->defineFunction("getcolourPicker", _SE(js_cocos2dx_extension_ControlColourPicker_getcolourPicker));
-    cls->defineFunction("setBackground", _SE(js_cocos2dx_extension_ControlColourPicker_setBackground));
-    cls->defineFunction("setcolourPicker", _SE(js_cocos2dx_extension_ControlColourPicker_setcolourPicker));
-    cls->defineFunction("colourSliderValueChanged", _SE(js_cocos2dx_extension_ControlColourPicker_colourSliderValueChanged));
-    cls->defineFunction("setHuePicker", _SE(js_cocos2dx_extension_ControlColourPicker_setHuePicker));
-    cls->defineFunction("getBackground", _SE(js_cocos2dx_extension_ControlColourPicker_getBackground));
-    cls->defineFunction("ctor", _SE(js_cocos2dx_extension_ControlColourPicker_ctor));
-    cls->defineStaticFunction("create", _SE(js_cocos2dx_extension_ControlColourPicker_create));
-    cls->defineFinalizeFunction(_SE(js_cocos2d_extension_ControlColourPicker_finalize));
-    cls->install();
-    JSBClassType::registerClass<cocos2d::extension::ControlColourPicker>(cls);
-
-    __jsb_cocos2d_extension_ControlColourPicker_proto = cls->getProto();
-    __jsb_cocos2d_extension_ControlColourPicker_class = cls;
-
-    jsb_set_extend_property("cc", "ControlColourPicker");
-    se::ScriptEngine::getInstance()->clearException();
-    return true;
-}
-
-se::Object* __jsb_cocos2d_extension_ControlPotentiometer_proto = nullptr;
-se::Class* __jsb_cocos2d_extension_ControlPotentiometer_class = nullptr;
-
-static bool js_cocos2dx_extension_ControlPotentiometer_setPreviousLocation(se::State& s)
-{
-    cocos2d::extension::ControlPotentiometer* cobj = (cocos2d::extension::ControlPotentiometer*)s.nativeThisObject();
-    SE_PRECONDITION2(cobj, false, "js_cocos2dx_extension_ControlPotentiometer_setPreviousLocation : Invalid Native Object");
-    const auto& args = s.args();
-    size_t argc = args.size();
-    CC_UNUSED bool ok = true;
-    if (argc == 1) {
-        cocos2d::Vec2 arg0;
-        ok &= seval_to_Vec2(args[0], &arg0);
-        SE_PRECONDITION2(ok, false, "js_cocos2dx_extension_ControlPotentiometer_setPreviousLocation : Error processing arguments");
-        cobj->setPreviousLocation(arg0);
-        return true;
-    }
-    SE_REPORT_ERROR("wrong number of arguments: %d, was expecting %d", (int)argc, 1);
-    return false;
-}
-SE_BIND_FUNC(js_cocos2dx_extension_ControlPotentiometer_setPreviousLocation)
-
-static bool js_cocos2dx_extension_ControlPotentiometer_setValue(se::State& s)
-{
-    cocos2d::extension::ControlPotentiometer* cobj = (cocos2d::extension::ControlPotentiometer*)s.nativeThisObject();
-    SE_PRECONDITION2(cobj, false, "js_cocos2dx_extension_ControlPotentiometer_setValue : Invalid Native Object");
-    const auto& args = s.args();
-    size_t argc = args.size();
-    CC_UNUSED bool ok = true;
-    if (argc == 1) {
-        float arg0 = 0;
-        ok &= seval_to_float(args[0], &arg0);
-        SE_PRECONDITION2(ok, false, "js_cocos2dx_extension_ControlPotentiometer_setValue : Error processing arguments");
-        cobj->setValue(arg0);
-        return true;
-    }
-    SE_REPORT_ERROR("wrong number of arguments: %d, was expecting %d", (int)argc, 1);
-    return false;
-}
-SE_BIND_FUNC(js_cocos2dx_extension_ControlPotentiometer_setValue)
-
-static bool js_cocos2dx_extension_ControlPotentiometer_getProgressTimer(se::State& s)
-{
-    cocos2d::extension::ControlPotentiometer* cobj = (cocos2d::extension::ControlPotentiometer*)s.nativeThisObject();
-    SE_PRECONDITION2(cobj, false, "js_cocos2dx_extension_ControlPotentiometer_getProgressTimer : Invalid Native Object");
-    const auto& args = s.args();
-    size_t argc = args.size();
-    CC_UNUSED bool ok = true;
-    if (argc == 0) {
-        cocos2d::ProgressTimer* result = cobj->getProgressTimer();
-        ok &= native_ptr_to_seval<cocos2d::ProgressTimer>((cocos2d::ProgressTimer*)result, &s.rval());
-        SE_PRECONDITION2(ok, false, "js_cocos2dx_extension_ControlPotentiometer_getProgressTimer : Error processing arguments");
-        return true;
-    }
-    SE_REPORT_ERROR("wrong number of arguments: %d, was expecting %d", (int)argc, 0);
-    return false;
-}
-SE_BIND_FUNC(js_cocos2dx_extension_ControlPotentiometer_getProgressTimer)
-
-static bool js_cocos2dx_extension_ControlPotentiometer_getMaximumValue(se::State& s)
-{
-    cocos2d::extension::ControlPotentiometer* cobj = (cocos2d::extension::ControlPotentiometer*)s.nativeThisObject();
-    SE_PRECONDITION2(cobj, false, "js_cocos2dx_extension_ControlPotentiometer_getMaximumValue : Invalid Native Object");
-    const auto& args = s.args();
-    size_t argc = args.size();
-    CC_UNUSED bool ok = true;
-    if (argc == 0) {
-        float result = cobj->getMaximumValue();
-        ok &= float_to_seval(result, &s.rval());
-        SE_PRECONDITION2(ok, false, "js_cocos2dx_extension_ControlPotentiometer_getMaximumValue : Error processing arguments");
-        return true;
-    }
-    SE_REPORT_ERROR("wrong number of arguments: %d, was expecting %d", (int)argc, 0);
-    return false;
-}
-SE_BIND_FUNC(js_cocos2dx_extension_ControlPotentiometer_getMaximumValue)
-
-static bool js_cocos2dx_extension_ControlPotentiometer_angleInDegreesBetweenLineFromPoint_toPoint_toLineFromPoint_toPoint(se::State& s)
-{
-    cocos2d::extension::ControlPotentiometer* cobj = (cocos2d::extension::ControlPotentiometer*)s.nativeThisObject();
-    SE_PRECONDITION2(cobj, false, "js_cocos2dx_extension_ControlPotentiometer_angleInDegreesBetweenLineFromPoint_toPoint_toLineFromPoint_toPoint : Invalid Native Object");
-    const auto& args = s.args();
-    size_t argc = args.size();
-    CC_UNUSED bool ok = true;
-    if (argc == 4) {
-        cocos2d::Vec2 arg0;
-        cocos2d::Vec2 arg1;
-        cocos2d::Vec2 arg2;
-        cocos2d::Vec2 arg3;
-        ok &= seval_to_Vec2(args[0], &arg0);
-        ok &= seval_to_Vec2(args[1], &arg1);
-        ok &= seval_to_Vec2(args[2], &arg2);
-        ok &= seval_to_Vec2(args[3], &arg3);
-        SE_PRECONDITION2(ok, false, "js_cocos2dx_extension_ControlPotentiometer_angleInDegreesBetweenLineFromPoint_toPoint_toLineFromPoint_toPoint : Error processing arguments");
-        float result = cobj->angleInDegreesBetweenLineFromPoint_toPoint_toLineFromPoint_toPoint(arg0, arg1, arg2, arg3);
-        ok &= float_to_seval(result, &s.rval());
-        SE_PRECONDITION2(ok, false, "js_cocos2dx_extension_ControlPotentiometer_angleInDegreesBetweenLineFromPoint_toPoint_toLineFromPoint_toPoint : Error processing arguments");
-        return true;
-    }
-    SE_REPORT_ERROR("wrong number of arguments: %d, was expecting %d", (int)argc, 4);
-    return false;
-}
-SE_BIND_FUNC(js_cocos2dx_extension_ControlPotentiometer_angleInDegreesBetweenLineFromPoint_toPoint_toLineFromPoint_toPoint)
-
-static bool js_cocos2dx_extension_ControlPotentiometer_potentiometerBegan(se::State& s)
-{
-    cocos2d::extension::ControlPotentiometer* cobj = (cocos2d::extension::ControlPotentiometer*)s.nativeThisObject();
-    SE_PRECONDITION2(cobj, false, "js_cocos2dx_extension_ControlPotentiometer_potentiometerBegan : Invalid Native Object");
-    const auto& args = s.args();
-    size_t argc = args.size();
-    CC_UNUSED bool ok = true;
-    if (argc == 1) {
-        cocos2d::Vec2 arg0;
-        ok &= seval_to_Vec2(args[0], &arg0);
-        SE_PRECONDITION2(ok, false, "js_cocos2dx_extension_ControlPotentiometer_potentiometerBegan : Error processing arguments");
-        cobj->potentiometerBegan(arg0);
-        return true;
-    }
-    SE_REPORT_ERROR("wrong number of arguments: %d, was expecting %d", (int)argc, 1);
-    return false;
-}
-SE_BIND_FUNC(js_cocos2dx_extension_ControlPotentiometer_potentiometerBegan)
-
-static bool js_cocos2dx_extension_ControlPotentiometer_setMaximumValue(se::State& s)
-{
-    cocos2d::extension::ControlPotentiometer* cobj = (cocos2d::extension::ControlPotentiometer*)s.nativeThisObject();
-    SE_PRECONDITION2(cobj, false, "js_cocos2dx_extension_ControlPotentiometer_setMaximumValue : Invalid Native Object");
-    const auto& args = s.args();
-    size_t argc = args.size();
-    CC_UNUSED bool ok = true;
-    if (argc == 1) {
-        float arg0 = 0;
-        ok &= seval_to_float(args[0], &arg0);
-        SE_PRECONDITION2(ok, false, "js_cocos2dx_extension_ControlPotentiometer_setMaximumValue : Error processing arguments");
-        cobj->setMaximumValue(arg0);
-        return true;
-    }
-    SE_REPORT_ERROR("wrong number of arguments: %d, was expecting %d", (int)argc, 1);
-    return false;
-}
-SE_BIND_FUNC(js_cocos2dx_extension_ControlPotentiometer_setMaximumValue)
-
-static bool js_cocos2dx_extension_ControlPotentiometer_getMinimumValue(se::State& s)
-{
-    cocos2d::extension::ControlPotentiometer* cobj = (cocos2d::extension::ControlPotentiometer*)s.nativeThisObject();
-    SE_PRECONDITION2(cobj, false, "js_cocos2dx_extension_ControlPotentiometer_getMinimumValue : Invalid Native Object");
-    const auto& args = s.args();
-    size_t argc = args.size();
-    CC_UNUSED bool ok = true;
-    if (argc == 0) {
-        float result = cobj->getMinimumValue();
-        ok &= float_to_seval(result, &s.rval());
-        SE_PRECONDITION2(ok, false, "js_cocos2dx_extension_ControlPotentiometer_getMinimumValue : Error processing arguments");
-        return true;
-    }
-    SE_REPORT_ERROR("wrong number of arguments: %d, was expecting %d", (int)argc, 0);
-    return false;
-}
-SE_BIND_FUNC(js_cocos2dx_extension_ControlPotentiometer_getMinimumValue)
-
-static bool js_cocos2dx_extension_ControlPotentiometer_setThumbSprite(se::State& s)
-{
-    cocos2d::extension::ControlPotentiometer* cobj = (cocos2d::extension::ControlPotentiometer*)s.nativeThisObject();
-    SE_PRECONDITION2(cobj, false, "js_cocos2dx_extension_ControlPotentiometer_setThumbSprite : Invalid Native Object");
-    const auto& args = s.args();
-    size_t argc = args.size();
-    CC_UNUSED bool ok = true;
-    if (argc == 1) {
-        cocos2d::Sprite* arg0 = nullptr;
-        ok &= seval_to_native_ptr(args[0], &arg0);
-        SE_PRECONDITION2(ok, false, "js_cocos2dx_extension_ControlPotentiometer_setThumbSprite : Error processing arguments");
-        cobj->setThumbSprite(arg0);
-        return true;
-    }
-    SE_REPORT_ERROR("wrong number of arguments: %d, was expecting %d", (int)argc, 1);
-    return false;
-}
-SE_BIND_FUNC(js_cocos2dx_extension_ControlPotentiometer_setThumbSprite)
-
-static bool js_cocos2dx_extension_ControlPotentiometer_getValue(se::State& s)
-{
-    cocos2d::extension::ControlPotentiometer* cobj = (cocos2d::extension::ControlPotentiometer*)s.nativeThisObject();
-    SE_PRECONDITION2(cobj, false, "js_cocos2dx_extension_ControlPotentiometer_getValue : Invalid Native Object");
-    const auto& args = s.args();
-    size_t argc = args.size();
-    CC_UNUSED bool ok = true;
-    if (argc == 0) {
-        float result = cobj->getValue();
-        ok &= float_to_seval(result, &s.rval());
-        SE_PRECONDITION2(ok, false, "js_cocos2dx_extension_ControlPotentiometer_getValue : Error processing arguments");
-        return true;
-    }
-    SE_REPORT_ERROR("wrong number of arguments: %d, was expecting %d", (int)argc, 0);
-    return false;
-}
-SE_BIND_FUNC(js_cocos2dx_extension_ControlPotentiometer_getValue)
-
-static bool js_cocos2dx_extension_ControlPotentiometer_getPreviousLocation(se::State& s)
-{
-    cocos2d::extension::ControlPotentiometer* cobj = (cocos2d::extension::ControlPotentiometer*)s.nativeThisObject();
-    SE_PRECONDITION2(cobj, false, "js_cocos2dx_extension_ControlPotentiometer_getPreviousLocation : Invalid Native Object");
-    const auto& args = s.args();
-    size_t argc = args.size();
-    CC_UNUSED bool ok = true;
-    if (argc == 0) {
-        cocos2d::Vec2 result = cobj->getPreviousLocation();
-        ok &= Vec2_to_seval(result, &s.rval());
-        SE_PRECONDITION2(ok, false, "js_cocos2dx_extension_ControlPotentiometer_getPreviousLocation : Error processing arguments");
-        return true;
-    }
-    SE_REPORT_ERROR("wrong number of arguments: %d, was expecting %d", (int)argc, 0);
-    return false;
-}
-SE_BIND_FUNC(js_cocos2dx_extension_ControlPotentiometer_getPreviousLocation)
-
-static bool js_cocos2dx_extension_ControlPotentiometer_distanceBetweenPointAndPoint(se::State& s)
-{
-    cocos2d::extension::ControlPotentiometer* cobj = (cocos2d::extension::ControlPotentiometer*)s.nativeThisObject();
-    SE_PRECONDITION2(cobj, false, "js_cocos2dx_extension_ControlPotentiometer_distanceBetweenPointAndPoint : Invalid Native Object");
-    const auto& args = s.args();
-    size_t argc = args.size();
-    CC_UNUSED bool ok = true;
-    if (argc == 2) {
-        cocos2d::Vec2 arg0;
-        cocos2d::Vec2 arg1;
-        ok &= seval_to_Vec2(args[0], &arg0);
-        ok &= seval_to_Vec2(args[1], &arg1);
-        SE_PRECONDITION2(ok, false, "js_cocos2dx_extension_ControlPotentiometer_distanceBetweenPointAndPoint : Error processing arguments");
-        float result = cobj->distanceBetweenPointAndPoint(arg0, arg1);
-        ok &= float_to_seval(result, &s.rval());
-        SE_PRECONDITION2(ok, false, "js_cocos2dx_extension_ControlPotentiometer_distanceBetweenPointAndPoint : Error processing arguments");
-        return true;
-    }
-    SE_REPORT_ERROR("wrong number of arguments: %d, was expecting %d", (int)argc, 2);
-    return false;
-}
-SE_BIND_FUNC(js_cocos2dx_extension_ControlPotentiometer_distanceBetweenPointAndPoint)
-
-static bool js_cocos2dx_extension_ControlPotentiometer_potentiometerEnded(se::State& s)
-{
-    cocos2d::extension::ControlPotentiometer* cobj = (cocos2d::extension::ControlPotentiometer*)s.nativeThisObject();
-    SE_PRECONDITION2(cobj, false, "js_cocos2dx_extension_ControlPotentiometer_potentiometerEnded : Invalid Native Object");
-    const auto& args = s.args();
-    size_t argc = args.size();
-    CC_UNUSED bool ok = true;
-    if (argc == 1) {
-        cocos2d::Vec2 arg0;
-        ok &= seval_to_Vec2(args[0], &arg0);
-        SE_PRECONDITION2(ok, false, "js_cocos2dx_extension_ControlPotentiometer_potentiometerEnded : Error processing arguments");
-        cobj->potentiometerEnded(arg0);
-        return true;
-    }
-    SE_REPORT_ERROR("wrong number of arguments: %d, was expecting %d", (int)argc, 1);
-    return false;
-}
-SE_BIND_FUNC(js_cocos2dx_extension_ControlPotentiometer_potentiometerEnded)
-
-static bool js_cocos2dx_extension_ControlPotentiometer_setProgressTimer(se::State& s)
-{
-    cocos2d::extension::ControlPotentiometer* cobj = (cocos2d::extension::ControlPotentiometer*)s.nativeThisObject();
-    SE_PRECONDITION2(cobj, false, "js_cocos2dx_extension_ControlPotentiometer_setProgressTimer : Invalid Native Object");
-    const auto& args = s.args();
-    size_t argc = args.size();
-    CC_UNUSED bool ok = true;
-    if (argc == 1) {
-        cocos2d::ProgressTimer* arg0 = nullptr;
-        ok &= seval_to_native_ptr(args[0], &arg0);
-        SE_PRECONDITION2(ok, false, "js_cocos2dx_extension_ControlPotentiometer_setProgressTimer : Error processing arguments");
-        cobj->setProgressTimer(arg0);
-        return true;
-    }
-    SE_REPORT_ERROR("wrong number of arguments: %d, was expecting %d", (int)argc, 1);
-    return false;
-}
-SE_BIND_FUNC(js_cocos2dx_extension_ControlPotentiometer_setProgressTimer)
-
-static bool js_cocos2dx_extension_ControlPotentiometer_setMinimumValue(se::State& s)
-{
-    cocos2d::extension::ControlPotentiometer* cobj = (cocos2d::extension::ControlPotentiometer*)s.nativeThisObject();
-    SE_PRECONDITION2(cobj, false, "js_cocos2dx_extension_ControlPotentiometer_setMinimumValue : Invalid Native Object");
-    const auto& args = s.args();
-    size_t argc = args.size();
-    CC_UNUSED bool ok = true;
-    if (argc == 1) {
-        float arg0 = 0;
-        ok &= seval_to_float(args[0], &arg0);
-        SE_PRECONDITION2(ok, false, "js_cocos2dx_extension_ControlPotentiometer_setMinimumValue : Error processing arguments");
-        cobj->setMinimumValue(arg0);
-        return true;
-    }
-    SE_REPORT_ERROR("wrong number of arguments: %d, was expecting %d", (int)argc, 1);
-    return false;
-}
-SE_BIND_FUNC(js_cocos2dx_extension_ControlPotentiometer_setMinimumValue)
-
-static bool js_cocos2dx_extension_ControlPotentiometer_getThumbSprite(se::State& s)
-{
-    cocos2d::extension::ControlPotentiometer* cobj = (cocos2d::extension::ControlPotentiometer*)s.nativeThisObject();
-    SE_PRECONDITION2(cobj, false, "js_cocos2dx_extension_ControlPotentiometer_getThumbSprite : Invalid Native Object");
-    const auto& args = s.args();
-    size_t argc = args.size();
-    CC_UNUSED bool ok = true;
-    if (argc == 0) {
-        cocos2d::Sprite* result = cobj->getThumbSprite();
-        ok &= native_ptr_to_seval<cocos2d::Sprite>((cocos2d::Sprite*)result, &s.rval());
-        SE_PRECONDITION2(ok, false, "js_cocos2dx_extension_ControlPotentiometer_getThumbSprite : Error processing arguments");
-        return true;
-    }
-    SE_REPORT_ERROR("wrong number of arguments: %d, was expecting %d", (int)argc, 0);
-    return false;
-}
-SE_BIND_FUNC(js_cocos2dx_extension_ControlPotentiometer_getThumbSprite)
-
-static bool js_cocos2dx_extension_ControlPotentiometer_initWithTrackSprite_ProgressTimer_ThumbSprite(se::State& s)
-{
-    cocos2d::extension::ControlPotentiometer* cobj = (cocos2d::extension::ControlPotentiometer*)s.nativeThisObject();
-    SE_PRECONDITION2(cobj, false, "js_cocos2dx_extension_ControlPotentiometer_initWithTrackSprite_ProgressTimer_ThumbSprite : Invalid Native Object");
-    const auto& args = s.args();
-    size_t argc = args.size();
-    CC_UNUSED bool ok = true;
-    if (argc == 3) {
-        cocos2d::Sprite* arg0 = nullptr;
-        cocos2d::ProgressTimer* arg1 = nullptr;
-        cocos2d::Sprite* arg2 = nullptr;
-        ok &= seval_to_native_ptr(args[0], &arg0);
-        ok &= seval_to_native_ptr(args[1], &arg1);
-        ok &= seval_to_native_ptr(args[2], &arg2);
-        SE_PRECONDITION2(ok, false, "js_cocos2dx_extension_ControlPotentiometer_initWithTrackSprite_ProgressTimer_ThumbSprite : Error processing arguments");
-        bool result = cobj->initWithTrackSprite_ProgressTimer_ThumbSprite(arg0, arg1, arg2);
-        ok &= boolean_to_seval(result, &s.rval());
-        SE_PRECONDITION2(ok, false, "js_cocos2dx_extension_ControlPotentiometer_initWithTrackSprite_ProgressTimer_ThumbSprite : Error processing arguments");
-        return true;
-    }
-    SE_REPORT_ERROR("wrong number of arguments: %d, was expecting %d", (int)argc, 3);
-    return false;
-}
-SE_BIND_FUNC(js_cocos2dx_extension_ControlPotentiometer_initWithTrackSprite_ProgressTimer_ThumbSprite)
-
-static bool js_cocos2dx_extension_ControlPotentiometer_potentiometerMoved(se::State& s)
-{
-    cocos2d::extension::ControlPotentiometer* cobj = (cocos2d::extension::ControlPotentiometer*)s.nativeThisObject();
-    SE_PRECONDITION2(cobj, false, "js_cocos2dx_extension_ControlPotentiometer_potentiometerMoved : Invalid Native Object");
-    const auto& args = s.args();
-    size_t argc = args.size();
-    CC_UNUSED bool ok = true;
-    if (argc == 1) {
-        cocos2d::Vec2 arg0;
-        ok &= seval_to_Vec2(args[0], &arg0);
-        SE_PRECONDITION2(ok, false, "js_cocos2dx_extension_ControlPotentiometer_potentiometerMoved : Error processing arguments");
-        cobj->potentiometerMoved(arg0);
-        return true;
-    }
-    SE_REPORT_ERROR("wrong number of arguments: %d, was expecting %d", (int)argc, 1);
-    return false;
-}
-SE_BIND_FUNC(js_cocos2dx_extension_ControlPotentiometer_potentiometerMoved)
-
-static bool js_cocos2dx_extension_ControlPotentiometer_create(se::State& s)
-{
-    const auto& args = s.args();
-    size_t argc = args.size();
-    CC_UNUSED bool ok = true;
-    if (argc == 3) {
-        const char* arg0 = nullptr;
-        const char* arg1 = nullptr;
-        const char* arg2 = nullptr;
-        std::string arg0_tmp; ok &= seval_to_std_string(args[0], &arg0_tmp); arg0 = arg0_tmp.c_str();
-        std::string arg1_tmp; ok &= seval_to_std_string(args[1], &arg1_tmp); arg1 = arg1_tmp.c_str();
-        std::string arg2_tmp; ok &= seval_to_std_string(args[2], &arg2_tmp); arg2 = arg2_tmp.c_str();
-        SE_PRECONDITION2(ok, false, "js_cocos2dx_extension_ControlPotentiometer_create : Error processing arguments");
-        auto result = cocos2d::extension::ControlPotentiometer::create(arg0, arg1, arg2);
-        result->retain();
-        auto obj = se::Object::createObjectWithClass(__jsb_cocos2d_extension_ControlPotentiometer_class);
-        obj->setPrivateData(result);
-        s.rval().setObject(obj);
-        return true;
-    }
-    SE_REPORT_ERROR("wrong number of arguments: %d, was expecting %d", (int)argc, 3);
-    return false;
-}
-SE_BIND_FUNC(js_cocos2dx_extension_ControlPotentiometer_create)
-
-SE_DECLARE_FINALIZE_FUNC(js_cocos2d_extension_ControlPotentiometer_finalize)
-
-static bool js_cocos2dx_extension_ControlPotentiometer_constructor(se::State& s)
-{
-    cocos2d::extension::ControlPotentiometer* cobj = new (std::nothrow) cocos2d::extension::ControlPotentiometer();
-    s.thisObject()->setPrivateData(cobj);
-    return true;
-}
-SE_BIND_CTOR(js_cocos2dx_extension_ControlPotentiometer_constructor, __jsb_cocos2d_extension_ControlPotentiometer_class, js_cocos2d_extension_ControlPotentiometer_finalize)
-
-static bool js_cocos2dx_extension_ControlPotentiometer_ctor(se::State& s)
-{
-    cocos2d::extension::ControlPotentiometer* cobj = new (std::nothrow) cocos2d::extension::ControlPotentiometer();
-    s.thisObject()->setPrivateData(cobj);
-    return true;
-}
-SE_BIND_SUB_CLS_CTOR(js_cocos2dx_extension_ControlPotentiometer_ctor, __jsb_cocos2d_extension_ControlPotentiometer_class, js_cocos2d_extension_ControlPotentiometer_finalize)
-
-
-    
-
-extern se::Object* __jsb_cocos2d_extension_Control_proto;
-
-static bool js_cocos2d_extension_ControlPotentiometer_finalize(se::State& s)
-{
-    CCLOG("jsbindings: finalizing JS object %p (cocos2d::extension::ControlPotentiometer)", s.nativeThisObject());
-    cocos2d::extension::ControlPotentiometer* cobj = (cocos2d::extension::ControlPotentiometer*)s.nativeThisObject();
-    if (cobj->getReferenceCount() == 1)
-        cobj->autorelease();
-    else
-        cobj->release();
-    return true;
-}
-SE_BIND_FINALIZE_FUNC(js_cocos2d_extension_ControlPotentiometer_finalize)
-
-bool js_register_cocos2dx_extension_ControlPotentiometer(se::Object* obj)
-{
-    auto cls = se::Class::create("ControlPotentiometer", obj, __jsb_cocos2d_extension_Control_proto, _SE(js_cocos2dx_extension_ControlPotentiometer_constructor));
-
-    cls->defineFunction("setPreviousLocation", _SE(js_cocos2dx_extension_ControlPotentiometer_setPreviousLocation));
-    cls->defineFunction("setValue", _SE(js_cocos2dx_extension_ControlPotentiometer_setValue));
-    cls->defineFunction("getProgressTimer", _SE(js_cocos2dx_extension_ControlPotentiometer_getProgressTimer));
-    cls->defineFunction("getMaximumValue", _SE(js_cocos2dx_extension_ControlPotentiometer_getMaximumValue));
-    cls->defineFunction("angleInDegreesBetweenLineFromPoint_toPoint_toLineFromPoint_toPoint", _SE(js_cocos2dx_extension_ControlPotentiometer_angleInDegreesBetweenLineFromPoint_toPoint_toLineFromPoint_toPoint));
-    cls->defineFunction("potentiometerBegan", _SE(js_cocos2dx_extension_ControlPotentiometer_potentiometerBegan));
-    cls->defineFunction("setMaximumValue", _SE(js_cocos2dx_extension_ControlPotentiometer_setMaximumValue));
-    cls->defineFunction("getMinimumValue", _SE(js_cocos2dx_extension_ControlPotentiometer_getMinimumValue));
-    cls->defineFunction("setThumbSprite", _SE(js_cocos2dx_extension_ControlPotentiometer_setThumbSprite));
-    cls->defineFunction("getValue", _SE(js_cocos2dx_extension_ControlPotentiometer_getValue));
-    cls->defineFunction("getPreviousLocation", _SE(js_cocos2dx_extension_ControlPotentiometer_getPreviousLocation));
-    cls->defineFunction("distanceBetweenPointAndPoint", _SE(js_cocos2dx_extension_ControlPotentiometer_distanceBetweenPointAndPoint));
-    cls->defineFunction("potentiometerEnded", _SE(js_cocos2dx_extension_ControlPotentiometer_potentiometerEnded));
-    cls->defineFunction("setProgressTimer", _SE(js_cocos2dx_extension_ControlPotentiometer_setProgressTimer));
-    cls->defineFunction("setMinimumValue", _SE(js_cocos2dx_extension_ControlPotentiometer_setMinimumValue));
-    cls->defineFunction("getThumbSprite", _SE(js_cocos2dx_extension_ControlPotentiometer_getThumbSprite));
-    cls->defineFunction("initWithTrackSprite_ProgressTimer_ThumbSprite", _SE(js_cocos2dx_extension_ControlPotentiometer_initWithTrackSprite_ProgressTimer_ThumbSprite));
-    cls->defineFunction("potentiometerMoved", _SE(js_cocos2dx_extension_ControlPotentiometer_potentiometerMoved));
-    cls->defineFunction("ctor", _SE(js_cocos2dx_extension_ControlPotentiometer_ctor));
-    cls->defineStaticFunction("create", _SE(js_cocos2dx_extension_ControlPotentiometer_create));
-    cls->defineFinalizeFunction(_SE(js_cocos2d_extension_ControlPotentiometer_finalize));
-    cls->install();
-    JSBClassType::registerClass<cocos2d::extension::ControlPotentiometer>(cls);
-
-    __jsb_cocos2d_extension_ControlPotentiometer_proto = cls->getProto();
-    __jsb_cocos2d_extension_ControlPotentiometer_class = cls;
-
-    jsb_set_extend_property("cc", "ControlPotentiometer");
-    se::ScriptEngine::getInstance()->clearException();
-    return true;
-}
-
-se::Object* __jsb_cocos2d_extension_ControlSlider_proto = nullptr;
-se::Class* __jsb_cocos2d_extension_ControlSlider_class = nullptr;
-
-static bool js_cocos2dx_extension_ControlSlider_setBackgroundSprite(se::State& s)
-{
-    cocos2d::extension::ControlSlider* cobj = (cocos2d::extension::ControlSlider*)s.nativeThisObject();
-    SE_PRECONDITION2(cobj, false, "js_cocos2dx_extension_ControlSlider_setBackgroundSprite : Invalid Native Object");
-    const auto& args = s.args();
-    size_t argc = args.size();
-    CC_UNUSED bool ok = true;
-    if (argc == 1) {
-        cocos2d::Sprite* arg0 = nullptr;
-        ok &= seval_to_native_ptr(args[0], &arg0);
-        SE_PRECONDITION2(ok, false, "js_cocos2dx_extension_ControlSlider_setBackgroundSprite : Error processing arguments");
-        cobj->setBackgroundSprite(arg0);
-        return true;
-    }
-    SE_REPORT_ERROR("wrong number of arguments: %d, was expecting %d", (int)argc, 1);
-    return false;
-}
-SE_BIND_FUNC(js_cocos2dx_extension_ControlSlider_setBackgroundSprite)
-
-static bool js_cocos2dx_extension_ControlSlider_getMaximumAllowedValue(se::State& s)
-{
-    cocos2d::extension::ControlSlider* cobj = (cocos2d::extension::ControlSlider*)s.nativeThisObject();
-    SE_PRECONDITION2(cobj, false, "js_cocos2dx_extension_ControlSlider_getMaximumAllowedValue : Invalid Native Object");
-    const auto& args = s.args();
-    size_t argc = args.size();
-    CC_UNUSED bool ok = true;
-    if (argc == 0) {
-        float result = cobj->getMaximumAllowedValue();
-        ok &= float_to_seval(result, &s.rval());
-        SE_PRECONDITION2(ok, false, "js_cocos2dx_extension_ControlSlider_getMaximumAllowedValue : Error processing arguments");
-        return true;
-    }
-    SE_REPORT_ERROR("wrong number of arguments: %d, was expecting %d", (int)argc, 0);
-    return false;
-}
-SE_BIND_FUNC(js_cocos2dx_extension_ControlSlider_getMaximumAllowedValue)
-
-static bool js_cocos2dx_extension_ControlSlider_initWithSprites(se::State& s)
-{
-    CC_UNUSED bool ok = true;
-    cocos2d::extension::ControlSlider* cobj = (cocos2d::extension::ControlSlider*)s.nativeThisObject();
-    SE_PRECONDITION2( cobj, false, "js_cocos2dx_extension_ControlSlider_initWithSprites : Invalid Native Object");
-    const auto& args = s.args();
-    size_t argc = args.size();
-    do {
-        if (argc == 4) {
-            cocos2d::Sprite* arg0 = nullptr;
-            ok &= seval_to_native_ptr(args[0], &arg0);
-            if (!ok) { ok = true; break; }
-            cocos2d::Sprite* arg1 = nullptr;
-            ok &= seval_to_native_ptr(args[1], &arg1);
-            if (!ok) { ok = true; break; }
-            cocos2d::Sprite* arg2 = nullptr;
-            ok &= seval_to_native_ptr(args[2], &arg2);
-            if (!ok) { ok = true; break; }
-            cocos2d::Sprite* arg3 = nullptr;
-            ok &= seval_to_native_ptr(args[3], &arg3);
-            if (!ok) { ok = true; break; }
-            bool result = cobj->initWithSprites(arg0, arg1, arg2, arg3);
-            ok &= boolean_to_seval(result, &s.rval());
-            SE_PRECONDITION2(ok, false, "js_cocos2dx_extension_ControlSlider_initWithSprites : Error processing arguments");
-            return true;
-        }
-    } while(false);
-
-    do {
-        if (argc == 3) {
-            cocos2d::Sprite* arg0 = nullptr;
-            ok &= seval_to_native_ptr(args[0], &arg0);
-            if (!ok) { ok = true; break; }
-            cocos2d::Sprite* arg1 = nullptr;
-            ok &= seval_to_native_ptr(args[1], &arg1);
-            if (!ok) { ok = true; break; }
-            cocos2d::Sprite* arg2 = nullptr;
-            ok &= seval_to_native_ptr(args[2], &arg2);
-            if (!ok) { ok = true; break; }
-            bool result = cobj->initWithSprites(arg0, arg1, arg2);
-            ok &= boolean_to_seval(result, &s.rval());
-            SE_PRECONDITION2(ok, false, "js_cocos2dx_extension_ControlSlider_initWithSprites : Error processing arguments");
-            return true;
-        }
-    } while(false);
-
-    SE_REPORT_ERROR("wrong number of arguments: %d", (int)argc);
-    return false;
-}
-SE_BIND_FUNC(js_cocos2dx_extension_ControlSlider_initWithSprites)
-
-static bool js_cocos2dx_extension_ControlSlider_getMinimumAllowedValue(se::State& s)
-{
-    cocos2d::extension::ControlSlider* cobj = (cocos2d::extension::ControlSlider*)s.nativeThisObject();
-    SE_PRECONDITION2(cobj, false, "js_cocos2dx_extension_ControlSlider_getMinimumAllowedValue : Invalid Native Object");
-    const auto& args = s.args();
-    size_t argc = args.size();
-    CC_UNUSED bool ok = true;
-    if (argc == 0) {
-        float result = cobj->getMinimumAllowedValue();
-        ok &= float_to_seval(result, &s.rval());
-        SE_PRECONDITION2(ok, false, "js_cocos2dx_extension_ControlSlider_getMinimumAllowedValue : Error processing arguments");
-        return true;
-    }
-    SE_REPORT_ERROR("wrong number of arguments: %d, was expecting %d", (int)argc, 0);
-    return false;
-}
-SE_BIND_FUNC(js_cocos2dx_extension_ControlSlider_getMinimumAllowedValue)
-
-static bool js_cocos2dx_extension_ControlSlider_getMaximumValue(se::State& s)
-{
-    cocos2d::extension::ControlSlider* cobj = (cocos2d::extension::ControlSlider*)s.nativeThisObject();
-    SE_PRECONDITION2(cobj, false, "js_cocos2dx_extension_ControlSlider_getMaximumValue : Invalid Native Object");
-    const auto& args = s.args();
-    size_t argc = args.size();
-    CC_UNUSED bool ok = true;
-    if (argc == 0) {
-        float result = cobj->getMaximumValue();
-        ok &= float_to_seval(result, &s.rval());
-        SE_PRECONDITION2(ok, false, "js_cocos2dx_extension_ControlSlider_getMaximumValue : Error processing arguments");
-        return true;
-    }
-    SE_REPORT_ERROR("wrong number of arguments: %d, was expecting %d", (int)argc, 0);
-    return false;
-}
-SE_BIND_FUNC(js_cocos2dx_extension_ControlSlider_getMaximumValue)
-
-static bool js_cocos2dx_extension_ControlSlider_getSelectedThumbSprite(se::State& s)
-{
-    cocos2d::extension::ControlSlider* cobj = (cocos2d::extension::ControlSlider*)s.nativeThisObject();
-    SE_PRECONDITION2(cobj, false, "js_cocos2dx_extension_ControlSlider_getSelectedThumbSprite : Invalid Native Object");
-    const auto& args = s.args();
-    size_t argc = args.size();
-    CC_UNUSED bool ok = true;
-    if (argc == 0) {
-        cocos2d::Sprite* result = cobj->getSelectedThumbSprite();
-        ok &= native_ptr_to_seval<cocos2d::Sprite>((cocos2d::Sprite*)result, &s.rval());
-        SE_PRECONDITION2(ok, false, "js_cocos2dx_extension_ControlSlider_getSelectedThumbSprite : Error processing arguments");
-        return true;
-    }
-    SE_REPORT_ERROR("wrong number of arguments: %d, was expecting %d", (int)argc, 0);
-    return false;
-}
-SE_BIND_FUNC(js_cocos2dx_extension_ControlSlider_getSelectedThumbSprite)
-
-static bool js_cocos2dx_extension_ControlSlider_setProgressSprite(se::State& s)
-{
-    cocos2d::extension::ControlSlider* cobj = (cocos2d::extension::ControlSlider*)s.nativeThisObject();
-    SE_PRECONDITION2(cobj, false, "js_cocos2dx_extension_ControlSlider_setProgressSprite : Invalid Native Object");
-    const auto& args = s.args();
-    size_t argc = args.size();
-    CC_UNUSED bool ok = true;
-    if (argc == 1) {
-        cocos2d::Sprite* arg0 = nullptr;
-        ok &= seval_to_native_ptr(args[0], &arg0);
-        SE_PRECONDITION2(ok, false, "js_cocos2dx_extension_ControlSlider_setProgressSprite : Error processing arguments");
-        cobj->setProgressSprite(arg0);
-        return true;
-    }
-    SE_REPORT_ERROR("wrong number of arguments: %d, was expecting %d", (int)argc, 1);
-    return false;
-}
-SE_BIND_FUNC(js_cocos2dx_extension_ControlSlider_setProgressSprite)
-
-static bool js_cocos2dx_extension_ControlSlider_setMaximumValue(se::State& s)
-{
-    cocos2d::extension::ControlSlider* cobj = (cocos2d::extension::ControlSlider*)s.nativeThisObject();
-    SE_PRECONDITION2(cobj, false, "js_cocos2dx_extension_ControlSlider_setMaximumValue : Invalid Native Object");
-    const auto& args = s.args();
-    size_t argc = args.size();
-    CC_UNUSED bool ok = true;
-    if (argc == 1) {
-        float arg0 = 0;
-        ok &= seval_to_float(args[0], &arg0);
-        SE_PRECONDITION2(ok, false, "js_cocos2dx_extension_ControlSlider_setMaximumValue : Error processing arguments");
-        cobj->setMaximumValue(arg0);
-        return true;
-    }
-    SE_REPORT_ERROR("wrong number of arguments: %d, was expecting %d", (int)argc, 1);
-    return false;
-}
-SE_BIND_FUNC(js_cocos2dx_extension_ControlSlider_setMaximumValue)
-
-static bool js_cocos2dx_extension_ControlSlider_getMinimumValue(se::State& s)
-{
-    cocos2d::extension::ControlSlider* cobj = (cocos2d::extension::ControlSlider*)s.nativeThisObject();
-    SE_PRECONDITION2(cobj, false, "js_cocos2dx_extension_ControlSlider_getMinimumValue : Invalid Native Object");
-    const auto& args = s.args();
-    size_t argc = args.size();
-    CC_UNUSED bool ok = true;
-    if (argc == 0) {
-        float result = cobj->getMinimumValue();
-        ok &= float_to_seval(result, &s.rval());
-        SE_PRECONDITION2(ok, false, "js_cocos2dx_extension_ControlSlider_getMinimumValue : Error processing arguments");
-        return true;
-    }
-    SE_REPORT_ERROR("wrong number of arguments: %d, was expecting %d", (int)argc, 0);
-    return false;
-}
-SE_BIND_FUNC(js_cocos2dx_extension_ControlSlider_getMinimumValue)
-
-static bool js_cocos2dx_extension_ControlSlider_setThumbSprite(se::State& s)
-{
-    cocos2d::extension::ControlSlider* cobj = (cocos2d::extension::ControlSlider*)s.nativeThisObject();
-    SE_PRECONDITION2(cobj, false, "js_cocos2dx_extension_ControlSlider_setThumbSprite : Invalid Native Object");
-    const auto& args = s.args();
-    size_t argc = args.size();
-    CC_UNUSED bool ok = true;
-    if (argc == 1) {
-        cocos2d::Sprite* arg0 = nullptr;
-        ok &= seval_to_native_ptr(args[0], &arg0);
-        SE_PRECONDITION2(ok, false, "js_cocos2dx_extension_ControlSlider_setThumbSprite : Error processing arguments");
-        cobj->setThumbSprite(arg0);
-        return true;
-    }
-    SE_REPORT_ERROR("wrong number of arguments: %d, was expecting %d", (int)argc, 1);
-    return false;
-}
-SE_BIND_FUNC(js_cocos2dx_extension_ControlSlider_setThumbSprite)
-
-static bool js_cocos2dx_extension_ControlSlider_getValue(se::State& s)
-{
-    cocos2d::extension::ControlSlider* cobj = (cocos2d::extension::ControlSlider*)s.nativeThisObject();
-    SE_PRECONDITION2(cobj, false, "js_cocos2dx_extension_ControlSlider_getValue : Invalid Native Object");
-    const auto& args = s.args();
-    size_t argc = args.size();
-    CC_UNUSED bool ok = true;
-    if (argc == 0) {
-        float result = cobj->getValue();
-        ok &= float_to_seval(result, &s.rval());
-        SE_PRECONDITION2(ok, false, "js_cocos2dx_extension_ControlSlider_getValue : Error processing arguments");
-        return true;
-    }
-    SE_REPORT_ERROR("wrong number of arguments: %d, was expecting %d", (int)argc, 0);
-    return false;
-}
-SE_BIND_FUNC(js_cocos2dx_extension_ControlSlider_getValue)
-
-static bool js_cocos2dx_extension_ControlSlider_getBackgroundSprite(se::State& s)
-{
-    cocos2d::extension::ControlSlider* cobj = (cocos2d::extension::ControlSlider*)s.nativeThisObject();
-    SE_PRECONDITION2(cobj, false, "js_cocos2dx_extension_ControlSlider_getBackgroundSprite : Invalid Native Object");
-    const auto& args = s.args();
-    size_t argc = args.size();
-    CC_UNUSED bool ok = true;
-    if (argc == 0) {
-        cocos2d::Sprite* result = cobj->getBackgroundSprite();
-        ok &= native_ptr_to_seval<cocos2d::Sprite>((cocos2d::Sprite*)result, &s.rval());
-        SE_PRECONDITION2(ok, false, "js_cocos2dx_extension_ControlSlider_getBackgroundSprite : Error processing arguments");
-        return true;
-    }
-    SE_REPORT_ERROR("wrong number of arguments: %d, was expecting %d", (int)argc, 0);
-    return false;
-}
-SE_BIND_FUNC(js_cocos2dx_extension_ControlSlider_getBackgroundSprite)
-
-static bool js_cocos2dx_extension_ControlSlider_getThumbSprite(se::State& s)
-{
-    cocos2d::extension::ControlSlider* cobj = (cocos2d::extension::ControlSlider*)s.nativeThisObject();
-    SE_PRECONDITION2(cobj, false, "js_cocos2dx_extension_ControlSlider_getThumbSprite : Invalid Native Object");
-    const auto& args = s.args();
-    size_t argc = args.size();
-    CC_UNUSED bool ok = true;
-    if (argc == 0) {
-        cocos2d::Sprite* result = cobj->getThumbSprite();
-        ok &= native_ptr_to_seval<cocos2d::Sprite>((cocos2d::Sprite*)result, &s.rval());
-        SE_PRECONDITION2(ok, false, "js_cocos2dx_extension_ControlSlider_getThumbSprite : Error processing arguments");
-        return true;
-    }
-    SE_REPORT_ERROR("wrong number of arguments: %d, was expecting %d", (int)argc, 0);
-    return false;
-}
-SE_BIND_FUNC(js_cocos2dx_extension_ControlSlider_getThumbSprite)
-
-static bool js_cocos2dx_extension_ControlSlider_setValue(se::State& s)
-{
-    cocos2d::extension::ControlSlider* cobj = (cocos2d::extension::ControlSlider*)s.nativeThisObject();
-    SE_PRECONDITION2(cobj, false, "js_cocos2dx_extension_ControlSlider_setValue : Invalid Native Object");
-    const auto& args = s.args();
-    size_t argc = args.size();
-    CC_UNUSED bool ok = true;
-    if (argc == 1) {
-        float arg0 = 0;
-        ok &= seval_to_float(args[0], &arg0);
-        SE_PRECONDITION2(ok, false, "js_cocos2dx_extension_ControlSlider_setValue : Error processing arguments");
-        cobj->setValue(arg0);
-        return true;
-    }
-    SE_REPORT_ERROR("wrong number of arguments: %d, was expecting %d", (int)argc, 1);
-    return false;
-}
-SE_BIND_FUNC(js_cocos2dx_extension_ControlSlider_setValue)
-
-static bool js_cocos2dx_extension_ControlSlider_locationFromTouch(se::State& s)
-{
-    cocos2d::extension::ControlSlider* cobj = (cocos2d::extension::ControlSlider*)s.nativeThisObject();
-    SE_PRECONDITION2(cobj, false, "js_cocos2dx_extension_ControlSlider_locationFromTouch : Invalid Native Object");
-    const auto& args = s.args();
-    size_t argc = args.size();
-    CC_UNUSED bool ok = true;
-    if (argc == 1) {
-        cocos2d::Touch* arg0 = nullptr;
-        ok &= seval_to_native_ptr(args[0], &arg0);
-        SE_PRECONDITION2(ok, false, "js_cocos2dx_extension_ControlSlider_locationFromTouch : Error processing arguments");
-        cocos2d::Vec2 result = cobj->locationFromTouch(arg0);
-        ok &= Vec2_to_seval(result, &s.rval());
-        SE_PRECONDITION2(ok, false, "js_cocos2dx_extension_ControlSlider_locationFromTouch : Error processing arguments");
-        return true;
-    }
-    SE_REPORT_ERROR("wrong number of arguments: %d, was expecting %d", (int)argc, 1);
-    return false;
-}
-SE_BIND_FUNC(js_cocos2dx_extension_ControlSlider_locationFromTouch)
-
-static bool js_cocos2dx_extension_ControlSlider_setMinimumValue(se::State& s)
-{
-    cocos2d::extension::ControlSlider* cobj = (cocos2d::extension::ControlSlider*)s.nativeThisObject();
-    SE_PRECONDITION2(cobj, false, "js_cocos2dx_extension_ControlSlider_setMinimumValue : Invalid Native Object");
-    const auto& args = s.args();
-    size_t argc = args.size();
-    CC_UNUSED bool ok = true;
-    if (argc == 1) {
-        float arg0 = 0;
-        ok &= seval_to_float(args[0], &arg0);
-        SE_PRECONDITION2(ok, false, "js_cocos2dx_extension_ControlSlider_setMinimumValue : Error processing arguments");
-        cobj->setMinimumValue(arg0);
-        return true;
-    }
-    SE_REPORT_ERROR("wrong number of arguments: %d, was expecting %d", (int)argc, 1);
-    return false;
-}
-SE_BIND_FUNC(js_cocos2dx_extension_ControlSlider_setMinimumValue)
-
-static bool js_cocos2dx_extension_ControlSlider_setMinimumAllowedValue(se::State& s)
-{
-    cocos2d::extension::ControlSlider* cobj = (cocos2d::extension::ControlSlider*)s.nativeThisObject();
-    SE_PRECONDITION2(cobj, false, "js_cocos2dx_extension_ControlSlider_setMinimumAllowedValue : Invalid Native Object");
-    const auto& args = s.args();
-    size_t argc = args.size();
-    CC_UNUSED bool ok = true;
-    if (argc == 1) {
-        float arg0 = 0;
-        ok &= seval_to_float(args[0], &arg0);
-        SE_PRECONDITION2(ok, false, "js_cocos2dx_extension_ControlSlider_setMinimumAllowedValue : Error processing arguments");
-        cobj->setMinimumAllowedValue(arg0);
-        return true;
-    }
-    SE_REPORT_ERROR("wrong number of arguments: %d, was expecting %d", (int)argc, 1);
-    return false;
-}
-SE_BIND_FUNC(js_cocos2dx_extension_ControlSlider_setMinimumAllowedValue)
-
-static bool js_cocos2dx_extension_ControlSlider_getProgressSprite(se::State& s)
-{
-    cocos2d::extension::ControlSlider* cobj = (cocos2d::extension::ControlSlider*)s.nativeThisObject();
-    SE_PRECONDITION2(cobj, false, "js_cocos2dx_extension_ControlSlider_getProgressSprite : Invalid Native Object");
-    const auto& args = s.args();
-    size_t argc = args.size();
-    CC_UNUSED bool ok = true;
-    if (argc == 0) {
-        cocos2d::Sprite* result = cobj->getProgressSprite();
-        ok &= native_ptr_to_seval<cocos2d::Sprite>((cocos2d::Sprite*)result, &s.rval());
-        SE_PRECONDITION2(ok, false, "js_cocos2dx_extension_ControlSlider_getProgressSprite : Error processing arguments");
-        return true;
-    }
-    SE_REPORT_ERROR("wrong number of arguments: %d, was expecting %d", (int)argc, 0);
-    return false;
-}
-SE_BIND_FUNC(js_cocos2dx_extension_ControlSlider_getProgressSprite)
-
-static bool js_cocos2dx_extension_ControlSlider_setSelectedThumbSprite(se::State& s)
-{
-    cocos2d::extension::ControlSlider* cobj = (cocos2d::extension::ControlSlider*)s.nativeThisObject();
-    SE_PRECONDITION2(cobj, false, "js_cocos2dx_extension_ControlSlider_setSelectedThumbSprite : Invalid Native Object");
-    const auto& args = s.args();
-    size_t argc = args.size();
-    CC_UNUSED bool ok = true;
-    if (argc == 1) {
-        cocos2d::Sprite* arg0 = nullptr;
-        ok &= seval_to_native_ptr(args[0], &arg0);
-        SE_PRECONDITION2(ok, false, "js_cocos2dx_extension_ControlSlider_setSelectedThumbSprite : Error processing arguments");
-        cobj->setSelectedThumbSprite(arg0);
-        return true;
-    }
-    SE_REPORT_ERROR("wrong number of arguments: %d, was expecting %d", (int)argc, 1);
-    return false;
-}
-SE_BIND_FUNC(js_cocos2dx_extension_ControlSlider_setSelectedThumbSprite)
-
-static bool js_cocos2dx_extension_ControlSlider_setMaximumAllowedValue(se::State& s)
-{
-    cocos2d::extension::ControlSlider* cobj = (cocos2d::extension::ControlSlider*)s.nativeThisObject();
-    SE_PRECONDITION2(cobj, false, "js_cocos2dx_extension_ControlSlider_setMaximumAllowedValue : Invalid Native Object");
-    const auto& args = s.args();
-    size_t argc = args.size();
-    CC_UNUSED bool ok = true;
-    if (argc == 1) {
-        float arg0 = 0;
-        ok &= seval_to_float(args[0], &arg0);
-        SE_PRECONDITION2(ok, false, "js_cocos2dx_extension_ControlSlider_setMaximumAllowedValue : Error processing arguments");
-        cobj->setMaximumAllowedValue(arg0);
-        return true;
-    }
-    SE_REPORT_ERROR("wrong number of arguments: %d, was expecting %d", (int)argc, 1);
-    return false;
-}
-SE_BIND_FUNC(js_cocos2dx_extension_ControlSlider_setMaximumAllowedValue)
-
-static bool js_cocos2dx_extension_ControlSlider_create(se::State& s)
-{
-    CC_UNUSED bool ok = true;
-    const auto& args = s.args();
-    size_t argc = args.size();
-    do {
-        if (argc == 3) {
-            cocos2d::Sprite* arg0 = nullptr;
-            ok &= seval_to_native_ptr(args[0], &arg0);
-            if (!ok) { ok = true; break; }
-            cocos2d::Sprite* arg1 = nullptr;
-            ok &= seval_to_native_ptr(args[1], &arg1);
-            if (!ok) { ok = true; break; }
-            cocos2d::Sprite* arg2 = nullptr;
-            ok &= seval_to_native_ptr(args[2], &arg2);
-            if (!ok) { ok = true; break; }
-            cocos2d::extension::ControlSlider* result = cocos2d::extension::ControlSlider::create(arg0, arg1, arg2);
-            ok &= native_ptr_to_seval<cocos2d::extension::ControlSlider>((cocos2d::extension::ControlSlider*)result, &s.rval());
-            SE_PRECONDITION2(ok, false, "js_cocos2dx_extension_ControlSlider_create : Error processing arguments");
-            return true;
-        }
-    } while (false);
-    do {
-        if (argc == 3) {
-            const char* arg0 = nullptr;
-            std::string arg0_tmp; ok &= seval_to_std_string(args[0], &arg0_tmp); arg0 = arg0_tmp.c_str();
-            if (!ok) { ok = true; break; }
-            const char* arg1 = nullptr;
-            std::string arg1_tmp; ok &= seval_to_std_string(args[1], &arg1_tmp); arg1 = arg1_tmp.c_str();
-            if (!ok) { ok = true; break; }
-            const char* arg2 = nullptr;
-            std::string arg2_tmp; ok &= seval_to_std_string(args[2], &arg2_tmp); arg2 = arg2_tmp.c_str();
-            if (!ok) { ok = true; break; }
-            cocos2d::extension::ControlSlider* result = cocos2d::extension::ControlSlider::create(arg0, arg1, arg2);
-            ok &= native_ptr_to_seval<cocos2d::extension::ControlSlider>((cocos2d::extension::ControlSlider*)result, &s.rval());
-            SE_PRECONDITION2(ok, false, "js_cocos2dx_extension_ControlSlider_create : Error processing arguments");
-            return true;
-        }
-    } while (false);
-    do {
-        if (argc == 4) {
-            const char* arg0 = nullptr;
-            std::string arg0_tmp; ok &= seval_to_std_string(args[0], &arg0_tmp); arg0 = arg0_tmp.c_str();
-            if (!ok) { ok = true; break; }
-            const char* arg1 = nullptr;
-            std::string arg1_tmp; ok &= seval_to_std_string(args[1], &arg1_tmp); arg1 = arg1_tmp.c_str();
-            if (!ok) { ok = true; break; }
-            const char* arg2 = nullptr;
-            std::string arg2_tmp; ok &= seval_to_std_string(args[2], &arg2_tmp); arg2 = arg2_tmp.c_str();
-            if (!ok) { ok = true; break; }
-            const char* arg3 = nullptr;
-            std::string arg3_tmp; ok &= seval_to_std_string(args[3], &arg3_tmp); arg3 = arg3_tmp.c_str();
-            if (!ok) { ok = true; break; }
-            cocos2d::extension::ControlSlider* result = cocos2d::extension::ControlSlider::create(arg0, arg1, arg2, arg3);
-            ok &= native_ptr_to_seval<cocos2d::extension::ControlSlider>((cocos2d::extension::ControlSlider*)result, &s.rval());
-            SE_PRECONDITION2(ok, false, "js_cocos2dx_extension_ControlSlider_create : Error processing arguments");
-            return true;
-        }
-    } while (false);
-    do {
-        if (argc == 4) {
-            cocos2d::Sprite* arg0 = nullptr;
-            ok &= seval_to_native_ptr(args[0], &arg0);
-            if (!ok) { ok = true; break; }
-            cocos2d::Sprite* arg1 = nullptr;
-            ok &= seval_to_native_ptr(args[1], &arg1);
-            if (!ok) { ok = true; break; }
-            cocos2d::Sprite* arg2 = nullptr;
-            ok &= seval_to_native_ptr(args[2], &arg2);
-            if (!ok) { ok = true; break; }
-            cocos2d::Sprite* arg3 = nullptr;
-            ok &= seval_to_native_ptr(args[3], &arg3);
-            if (!ok) { ok = true; break; }
-            cocos2d::extension::ControlSlider* result = cocos2d::extension::ControlSlider::create(arg0, arg1, arg2, arg3);
-            ok &= native_ptr_to_seval<cocos2d::extension::ControlSlider>((cocos2d::extension::ControlSlider*)result, &s.rval());
-            SE_PRECONDITION2(ok, false, "js_cocos2dx_extension_ControlSlider_create : Error processing arguments");
-            return true;
-        }
-    } while (false);
-    SE_REPORT_ERROR("wrong number of arguments: %d", (int)argc);
-    return false;
-}
-SE_BIND_FUNC(js_cocos2dx_extension_ControlSlider_create)
-
-SE_DECLARE_FINALIZE_FUNC(js_cocos2d_extension_ControlSlider_finalize)
-
-static bool js_cocos2dx_extension_ControlSlider_constructor(se::State& s)
-{
-    cocos2d::extension::ControlSlider* cobj = new (std::nothrow) cocos2d::extension::ControlSlider();
-    s.thisObject()->setPrivateData(cobj);
-    return true;
-}
-SE_BIND_CTOR(js_cocos2dx_extension_ControlSlider_constructor, __jsb_cocos2d_extension_ControlSlider_class, js_cocos2d_extension_ControlSlider_finalize)
-
-static bool js_cocos2dx_extension_ControlSlider_ctor(se::State& s)
-{
-    cocos2d::extension::ControlSlider* cobj = new (std::nothrow) cocos2d::extension::ControlSlider();
-    s.thisObject()->setPrivateData(cobj);
-    return true;
-}
-SE_BIND_SUB_CLS_CTOR(js_cocos2dx_extension_ControlSlider_ctor, __jsb_cocos2d_extension_ControlSlider_class, js_cocos2d_extension_ControlSlider_finalize)
-
-
-    
-
-extern se::Object* __jsb_cocos2d_extension_Control_proto;
-
-static bool js_cocos2d_extension_ControlSlider_finalize(se::State& s)
-{
-    CCLOG("jsbindings: finalizing JS object %p (cocos2d::extension::ControlSlider)", s.nativeThisObject());
-    cocos2d::extension::ControlSlider* cobj = (cocos2d::extension::ControlSlider*)s.nativeThisObject();
-    if (cobj->getReferenceCount() == 1)
-        cobj->autorelease();
-    else
-        cobj->release();
-    return true;
-}
-SE_BIND_FINALIZE_FUNC(js_cocos2d_extension_ControlSlider_finalize)
-
-bool js_register_cocos2dx_extension_ControlSlider(se::Object* obj)
-{
-    auto cls = se::Class::create("ControlSlider", obj, __jsb_cocos2d_extension_Control_proto, _SE(js_cocos2dx_extension_ControlSlider_constructor));
-
-    cls->defineFunction("setBackgroundSprite", _SE(js_cocos2dx_extension_ControlSlider_setBackgroundSprite));
-    cls->defineFunction("getMaximumAllowedValue", _SE(js_cocos2dx_extension_ControlSlider_getMaximumAllowedValue));
-    cls->defineFunction("initWithSprites", _SE(js_cocos2dx_extension_ControlSlider_initWithSprites));
-    cls->defineFunction("getMinimumAllowedValue", _SE(js_cocos2dx_extension_ControlSlider_getMinimumAllowedValue));
-    cls->defineFunction("getMaximumValue", _SE(js_cocos2dx_extension_ControlSlider_getMaximumValue));
-    cls->defineFunction("getSelectedThumbSprite", _SE(js_cocos2dx_extension_ControlSlider_getSelectedThumbSprite));
-    cls->defineFunction("setProgressSprite", _SE(js_cocos2dx_extension_ControlSlider_setProgressSprite));
-    cls->defineFunction("setMaximumValue", _SE(js_cocos2dx_extension_ControlSlider_setMaximumValue));
-    cls->defineFunction("getMinimumValue", _SE(js_cocos2dx_extension_ControlSlider_getMinimumValue));
-    cls->defineFunction("setThumbSprite", _SE(js_cocos2dx_extension_ControlSlider_setThumbSprite));
-    cls->defineFunction("getValue", _SE(js_cocos2dx_extension_ControlSlider_getValue));
-    cls->defineFunction("getBackgroundSprite", _SE(js_cocos2dx_extension_ControlSlider_getBackgroundSprite));
-    cls->defineFunction("getThumbSprite", _SE(js_cocos2dx_extension_ControlSlider_getThumbSprite));
-    cls->defineFunction("setValue", _SE(js_cocos2dx_extension_ControlSlider_setValue));
-    cls->defineFunction("locationFromTouch", _SE(js_cocos2dx_extension_ControlSlider_locationFromTouch));
-    cls->defineFunction("setMinimumValue", _SE(js_cocos2dx_extension_ControlSlider_setMinimumValue));
-    cls->defineFunction("setMinimumAllowedValue", _SE(js_cocos2dx_extension_ControlSlider_setMinimumAllowedValue));
-    cls->defineFunction("getProgressSprite", _SE(js_cocos2dx_extension_ControlSlider_getProgressSprite));
-    cls->defineFunction("setSelectedThumbSprite", _SE(js_cocos2dx_extension_ControlSlider_setSelectedThumbSprite));
-    cls->defineFunction("setMaximumAllowedValue", _SE(js_cocos2dx_extension_ControlSlider_setMaximumAllowedValue));
-    cls->defineFunction("ctor", _SE(js_cocos2dx_extension_ControlSlider_ctor));
-    cls->defineStaticFunction("create", _SE(js_cocos2dx_extension_ControlSlider_create));
-    cls->defineFinalizeFunction(_SE(js_cocos2d_extension_ControlSlider_finalize));
-    cls->install();
-    JSBClassType::registerClass<cocos2d::extension::ControlSlider>(cls);
-
-    __jsb_cocos2d_extension_ControlSlider_proto = cls->getProto();
-    __jsb_cocos2d_extension_ControlSlider_class = cls;
-
-    jsb_set_extend_property("cc", "ControlSlider");
-    se::ScriptEngine::getInstance()->clearException();
-    return true;
-}
-
-se::Object* __jsb_cocos2d_extension_ControlStepper_proto = nullptr;
-se::Class* __jsb_cocos2d_extension_ControlStepper_class = nullptr;
-
-static bool js_cocos2dx_extension_ControlStepper_getMinusSprite(se::State& s)
-{
-    cocos2d::extension::ControlStepper* cobj = (cocos2d::extension::ControlStepper*)s.nativeThisObject();
-    SE_PRECONDITION2(cobj, false, "js_cocos2dx_extension_ControlStepper_getMinusSprite : Invalid Native Object");
-    const auto& args = s.args();
-    size_t argc = args.size();
-    CC_UNUSED bool ok = true;
-    if (argc == 0) {
-        cocos2d::Sprite* result = cobj->getMinusSprite();
-        ok &= native_ptr_to_seval<cocos2d::Sprite>((cocos2d::Sprite*)result, &s.rval());
-        SE_PRECONDITION2(ok, false, "js_cocos2dx_extension_ControlStepper_getMinusSprite : Error processing arguments");
-        return true;
-    }
-    SE_REPORT_ERROR("wrong number of arguments: %d, was expecting %d", (int)argc, 0);
-    return false;
-}
-SE_BIND_FUNC(js_cocos2dx_extension_ControlStepper_getMinusSprite)
-
-static bool js_cocos2dx_extension_ControlStepper_setValue(se::State& s)
-{
-    cocos2d::extension::ControlStepper* cobj = (cocos2d::extension::ControlStepper*)s.nativeThisObject();
-    SE_PRECONDITION2(cobj, false, "js_cocos2dx_extension_ControlStepper_setValue : Invalid Native Object");
-    const auto& args = s.args();
-    size_t argc = args.size();
-    CC_UNUSED bool ok = true;
-    if (argc == 1) {
-        double arg0 = 0;
-        ok &= seval_to_double(args[0], &arg0);
-        SE_PRECONDITION2(ok, false, "js_cocos2dx_extension_ControlStepper_setValue : Error processing arguments");
-        cobj->setValue(arg0);
-        return true;
-    }
-    SE_REPORT_ERROR("wrong number of arguments: %d, was expecting %d", (int)argc, 1);
-    return false;
-}
-SE_BIND_FUNC(js_cocos2dx_extension_ControlStepper_setValue)
-
-static bool js_cocos2dx_extension_ControlStepper_setStepValue(se::State& s)
-{
-    cocos2d::extension::ControlStepper* cobj = (cocos2d::extension::ControlStepper*)s.nativeThisObject();
-    SE_PRECONDITION2(cobj, false, "js_cocos2dx_extension_ControlStepper_setStepValue : Invalid Native Object");
-    const auto& args = s.args();
-    size_t argc = args.size();
-    CC_UNUSED bool ok = true;
-    if (argc == 1) {
-        double arg0 = 0;
-        ok &= seval_to_double(args[0], &arg0);
-        SE_PRECONDITION2(ok, false, "js_cocos2dx_extension_ControlStepper_setStepValue : Error processing arguments");
-        cobj->setStepValue(arg0);
-        return true;
-    }
-    SE_REPORT_ERROR("wrong number of arguments: %d, was expecting %d", (int)argc, 1);
-    return false;
-}
-SE_BIND_FUNC(js_cocos2dx_extension_ControlStepper_setStepValue)
-
-static bool js_cocos2dx_extension_ControlStepper_initWithMinusSpriteAndPlusSprite(se::State& s)
-{
-    cocos2d::extension::ControlStepper* cobj = (cocos2d::extension::ControlStepper*)s.nativeThisObject();
-    SE_PRECONDITION2(cobj, false, "js_cocos2dx_extension_ControlStepper_initWithMinusSpriteAndPlusSprite : Invalid Native Object");
-    const auto& args = s.args();
-    size_t argc = args.size();
-    CC_UNUSED bool ok = true;
-    if (argc == 2) {
-        cocos2d::Sprite* arg0 = nullptr;
-        cocos2d::Sprite* arg1 = nullptr;
-        ok &= seval_to_native_ptr(args[0], &arg0);
-        ok &= seval_to_native_ptr(args[1], &arg1);
-        SE_PRECONDITION2(ok, false, "js_cocos2dx_extension_ControlStepper_initWithMinusSpriteAndPlusSprite : Error processing arguments");
-        bool result = cobj->initWithMinusSpriteAndPlusSprite(arg0, arg1);
-        ok &= boolean_to_seval(result, &s.rval());
-        SE_PRECONDITION2(ok, false, "js_cocos2dx_extension_ControlStepper_initWithMinusSpriteAndPlusSprite : Error processing arguments");
-        return true;
-    }
-    SE_REPORT_ERROR("wrong number of arguments: %d, was expecting %d", (int)argc, 2);
-    return false;
-}
-SE_BIND_FUNC(js_cocos2dx_extension_ControlStepper_initWithMinusSpriteAndPlusSprite)
-
-static bool js_cocos2dx_extension_ControlStepper_setValueWithSendingEvent(se::State& s)
-{
-    cocos2d::extension::ControlStepper* cobj = (cocos2d::extension::ControlStepper*)s.nativeThisObject();
-    SE_PRECONDITION2(cobj, false, "js_cocos2dx_extension_ControlStepper_setValueWithSendingEvent : Invalid Native Object");
-    const auto& args = s.args();
-    size_t argc = args.size();
-    CC_UNUSED bool ok = true;
-    if (argc == 2) {
-        double arg0 = 0;
-        bool arg1;
-        ok &= seval_to_double(args[0], &arg0);
-        ok &= seval_to_boolean(args[1], &arg1);
-        SE_PRECONDITION2(ok, false, "js_cocos2dx_extension_ControlStepper_setValueWithSendingEvent : Error processing arguments");
-        cobj->setValueWithSendingEvent(arg0, arg1);
-        return true;
-    }
-    SE_REPORT_ERROR("wrong number of arguments: %d, was expecting %d", (int)argc, 2);
-    return false;
-}
-SE_BIND_FUNC(js_cocos2dx_extension_ControlStepper_setValueWithSendingEvent)
-
-static bool js_cocos2dx_extension_ControlStepper_setMaximumValue(se::State& s)
-{
-    cocos2d::extension::ControlStepper* cobj = (cocos2d::extension::ControlStepper*)s.nativeThisObject();
-    SE_PRECONDITION2(cobj, false, "js_cocos2dx_extension_ControlStepper_setMaximumValue : Invalid Native Object");
-    const auto& args = s.args();
-    size_t argc = args.size();
-    CC_UNUSED bool ok = true;
-    if (argc == 1) {
-        double arg0 = 0;
-        ok &= seval_to_double(args[0], &arg0);
-        SE_PRECONDITION2(ok, false, "js_cocos2dx_extension_ControlStepper_setMaximumValue : Error processing arguments");
-        cobj->setMaximumValue(arg0);
-        return true;
-    }
-    SE_REPORT_ERROR("wrong number of arguments: %d, was expecting %d", (int)argc, 1);
-    return false;
-}
-SE_BIND_FUNC(js_cocos2dx_extension_ControlStepper_setMaximumValue)
-
-static bool js_cocos2dx_extension_ControlStepper_getMinusLabel(se::State& s)
-{
-    cocos2d::extension::ControlStepper* cobj = (cocos2d::extension::ControlStepper*)s.nativeThisObject();
-    SE_PRECONDITION2(cobj, false, "js_cocos2dx_extension_ControlStepper_getMinusLabel : Invalid Native Object");
-    const auto& args = s.args();
-    size_t argc = args.size();
-    CC_UNUSED bool ok = true;
-    if (argc == 0) {
-        cocos2d::Label* result = cobj->getMinusLabel();
-        ok &= native_ptr_to_seval<cocos2d::Label>((cocos2d::Label*)result, &s.rval());
-        SE_PRECONDITION2(ok, false, "js_cocos2dx_extension_ControlStepper_getMinusLabel : Error processing arguments");
-        return true;
-    }
-    SE_REPORT_ERROR("wrong number of arguments: %d, was expecting %d", (int)argc, 0);
-    return false;
-}
-SE_BIND_FUNC(js_cocos2dx_extension_ControlStepper_getMinusLabel)
-
-static bool js_cocos2dx_extension_ControlStepper_getPlusLabel(se::State& s)
-{
-    cocos2d::extension::ControlStepper* cobj = (cocos2d::extension::ControlStepper*)s.nativeThisObject();
-    SE_PRECONDITION2(cobj, false, "js_cocos2dx_extension_ControlStepper_getPlusLabel : Invalid Native Object");
-    const auto& args = s.args();
-    size_t argc = args.size();
-    CC_UNUSED bool ok = true;
-    if (argc == 0) {
-        cocos2d::Label* result = cobj->getPlusLabel();
-        ok &= native_ptr_to_seval<cocos2d::Label>((cocos2d::Label*)result, &s.rval());
-        SE_PRECONDITION2(ok, false, "js_cocos2dx_extension_ControlStepper_getPlusLabel : Error processing arguments");
-        return true;
-    }
-    SE_REPORT_ERROR("wrong number of arguments: %d, was expecting %d", (int)argc, 0);
-    return false;
-}
-SE_BIND_FUNC(js_cocos2dx_extension_ControlStepper_getPlusLabel)
-
-static bool js_cocos2dx_extension_ControlStepper_setWraps(se::State& s)
-{
-    cocos2d::extension::ControlStepper* cobj = (cocos2d::extension::ControlStepper*)s.nativeThisObject();
-    SE_PRECONDITION2(cobj, false, "js_cocos2dx_extension_ControlStepper_setWraps : Invalid Native Object");
-    const auto& args = s.args();
-    size_t argc = args.size();
-    CC_UNUSED bool ok = true;
-    if (argc == 1) {
-        bool arg0;
-        ok &= seval_to_boolean(args[0], &arg0);
-        SE_PRECONDITION2(ok, false, "js_cocos2dx_extension_ControlStepper_setWraps : Error processing arguments");
-        cobj->setWraps(arg0);
-        return true;
-    }
-    SE_REPORT_ERROR("wrong number of arguments: %d, was expecting %d", (int)argc, 1);
-    return false;
-}
-SE_BIND_FUNC(js_cocos2dx_extension_ControlStepper_setWraps)
-
-static bool js_cocos2dx_extension_ControlStepper_setMinusLabel(se::State& s)
-{
-    cocos2d::extension::ControlStepper* cobj = (cocos2d::extension::ControlStepper*)s.nativeThisObject();
-    SE_PRECONDITION2(cobj, false, "js_cocos2dx_extension_ControlStepper_setMinusLabel : Invalid Native Object");
-    const auto& args = s.args();
-    size_t argc = args.size();
-    CC_UNUSED bool ok = true;
-    if (argc == 1) {
-        cocos2d::Label* arg0 = nullptr;
-        ok &= seval_to_native_ptr(args[0], &arg0);
-        SE_PRECONDITION2(ok, false, "js_cocos2dx_extension_ControlStepper_setMinusLabel : Error processing arguments");
-        cobj->setMinusLabel(arg0);
-        return true;
-    }
-    SE_REPORT_ERROR("wrong number of arguments: %d, was expecting %d", (int)argc, 1);
-    return false;
-}
-SE_BIND_FUNC(js_cocos2dx_extension_ControlStepper_setMinusLabel)
-
-static bool js_cocos2dx_extension_ControlStepper_startAutorepeat(se::State& s)
-{
-    cocos2d::extension::ControlStepper* cobj = (cocos2d::extension::ControlStepper*)s.nativeThisObject();
-    SE_PRECONDITION2(cobj, false, "js_cocos2dx_extension_ControlStepper_startAutorepeat : Invalid Native Object");
-    const auto& args = s.args();
-    size_t argc = args.size();
-    if (argc == 0) {
-        cobj->startAutorepeat();
-        return true;
-    }
-    SE_REPORT_ERROR("wrong number of arguments: %d, was expecting %d", (int)argc, 0);
-    return false;
-}
-SE_BIND_FUNC(js_cocos2dx_extension_ControlStepper_startAutorepeat)
-
-static bool js_cocos2dx_extension_ControlStepper_updateLayoutUsingTouchLocation(se::State& s)
-{
-    cocos2d::extension::ControlStepper* cobj = (cocos2d::extension::ControlStepper*)s.nativeThisObject();
-    SE_PRECONDITION2(cobj, false, "js_cocos2dx_extension_ControlStepper_updateLayoutUsingTouchLocation : Invalid Native Object");
-    const auto& args = s.args();
-    size_t argc = args.size();
-    CC_UNUSED bool ok = true;
-    if (argc == 1) {
-        cocos2d::Vec2 arg0;
-        ok &= seval_to_Vec2(args[0], &arg0);
-        SE_PRECONDITION2(ok, false, "js_cocos2dx_extension_ControlStepper_updateLayoutUsingTouchLocation : Error processing arguments");
-        cobj->updateLayoutUsingTouchLocation(arg0);
-        return true;
-    }
-    SE_REPORT_ERROR("wrong number of arguments: %d, was expecting %d", (int)argc, 1);
-    return false;
-}
-SE_BIND_FUNC(js_cocos2dx_extension_ControlStepper_updateLayoutUsingTouchLocation)
-
-static bool js_cocos2dx_extension_ControlStepper_isContinuous(se::State& s)
-{
-    cocos2d::extension::ControlStepper* cobj = (cocos2d::extension::ControlStepper*)s.nativeThisObject();
-    SE_PRECONDITION2(cobj, false, "js_cocos2dx_extension_ControlStepper_isContinuous : Invalid Native Object");
-    const auto& args = s.args();
-    size_t argc = args.size();
-    CC_UNUSED bool ok = true;
-    if (argc == 0) {
-        bool result = cobj->isContinuous();
-        ok &= boolean_to_seval(result, &s.rval());
-        SE_PRECONDITION2(ok, false, "js_cocos2dx_extension_ControlStepper_isContinuous : Error processing arguments");
-        return true;
-    }
-    SE_REPORT_ERROR("wrong number of arguments: %d, was expecting %d", (int)argc, 0);
-    return false;
-}
-SE_BIND_FUNC(js_cocos2dx_extension_ControlStepper_isContinuous)
-
-static bool js_cocos2dx_extension_ControlStepper_stopAutorepeat(se::State& s)
-{
-    cocos2d::extension::ControlStepper* cobj = (cocos2d::extension::ControlStepper*)s.nativeThisObject();
-    SE_PRECONDITION2(cobj, false, "js_cocos2dx_extension_ControlStepper_stopAutorepeat : Invalid Native Object");
-    const auto& args = s.args();
-    size_t argc = args.size();
-    if (argc == 0) {
-        cobj->stopAutorepeat();
-        return true;
-    }
-    SE_REPORT_ERROR("wrong number of arguments: %d, was expecting %d", (int)argc, 0);
-    return false;
-}
-SE_BIND_FUNC(js_cocos2dx_extension_ControlStepper_stopAutorepeat)
-
-static bool js_cocos2dx_extension_ControlStepper_setMinimumValue(se::State& s)
-{
-    cocos2d::extension::ControlStepper* cobj = (cocos2d::extension::ControlStepper*)s.nativeThisObject();
-    SE_PRECONDITION2(cobj, false, "js_cocos2dx_extension_ControlStepper_setMinimumValue : Invalid Native Object");
-    const auto& args = s.args();
-    size_t argc = args.size();
-    CC_UNUSED bool ok = true;
-    if (argc == 1) {
-        double arg0 = 0;
-        ok &= seval_to_double(args[0], &arg0);
-        SE_PRECONDITION2(ok, false, "js_cocos2dx_extension_ControlStepper_setMinimumValue : Error processing arguments");
-        cobj->setMinimumValue(arg0);
-        return true;
-    }
-    SE_REPORT_ERROR("wrong number of arguments: %d, was expecting %d", (int)argc, 1);
-    return false;
-}
-SE_BIND_FUNC(js_cocos2dx_extension_ControlStepper_setMinimumValue)
-
-static bool js_cocos2dx_extension_ControlStepper_setPlusLabel(se::State& s)
-{
-    cocos2d::extension::ControlStepper* cobj = (cocos2d::extension::ControlStepper*)s.nativeThisObject();
-    SE_PRECONDITION2(cobj, false, "js_cocos2dx_extension_ControlStepper_setPlusLabel : Invalid Native Object");
-    const auto& args = s.args();
-    size_t argc = args.size();
-    CC_UNUSED bool ok = true;
-    if (argc == 1) {
-        cocos2d::Label* arg0 = nullptr;
-        ok &= seval_to_native_ptr(args[0], &arg0);
-        SE_PRECONDITION2(ok, false, "js_cocos2dx_extension_ControlStepper_setPlusLabel : Error processing arguments");
-        cobj->setPlusLabel(arg0);
-        return true;
-    }
-    SE_REPORT_ERROR("wrong number of arguments: %d, was expecting %d", (int)argc, 1);
-    return false;
-}
-SE_BIND_FUNC(js_cocos2dx_extension_ControlStepper_setPlusLabel)
-
-static bool js_cocos2dx_extension_ControlStepper_getValue(se::State& s)
-{
-    cocos2d::extension::ControlStepper* cobj = (cocos2d::extension::ControlStepper*)s.nativeThisObject();
-    SE_PRECONDITION2(cobj, false, "js_cocos2dx_extension_ControlStepper_getValue : Invalid Native Object");
-    const auto& args = s.args();
-    size_t argc = args.size();
-    CC_UNUSED bool ok = true;
-    if (argc == 0) {
-        double result = cobj->getValue();
-        ok &= double_to_seval(result, &s.rval());
-        SE_PRECONDITION2(ok, false, "js_cocos2dx_extension_ControlStepper_getValue : Error processing arguments");
-        return true;
-    }
-    SE_REPORT_ERROR("wrong number of arguments: %d, was expecting %d", (int)argc, 0);
-    return false;
-}
-SE_BIND_FUNC(js_cocos2dx_extension_ControlStepper_getValue)
-
-static bool js_cocos2dx_extension_ControlStepper_getPlusSprite(se::State& s)
-{
-    cocos2d::extension::ControlStepper* cobj = (cocos2d::extension::ControlStepper*)s.nativeThisObject();
-    SE_PRECONDITION2(cobj, false, "js_cocos2dx_extension_ControlStepper_getPlusSprite : Invalid Native Object");
-    const auto& args = s.args();
-    size_t argc = args.size();
-    CC_UNUSED bool ok = true;
-    if (argc == 0) {
-        cocos2d::Sprite* result = cobj->getPlusSprite();
-        ok &= native_ptr_to_seval<cocos2d::Sprite>((cocos2d::Sprite*)result, &s.rval());
-        SE_PRECONDITION2(ok, false, "js_cocos2dx_extension_ControlStepper_getPlusSprite : Error processing arguments");
-        return true;
-    }
-    SE_REPORT_ERROR("wrong number of arguments: %d, was expecting %d", (int)argc, 0);
-    return false;
-}
-SE_BIND_FUNC(js_cocos2dx_extension_ControlStepper_getPlusSprite)
-
-static bool js_cocos2dx_extension_ControlStepper_setPlusSprite(se::State& s)
-{
-    cocos2d::extension::ControlStepper* cobj = (cocos2d::extension::ControlStepper*)s.nativeThisObject();
-    SE_PRECONDITION2(cobj, false, "js_cocos2dx_extension_ControlStepper_setPlusSprite : Invalid Native Object");
-    const auto& args = s.args();
-    size_t argc = args.size();
-    CC_UNUSED bool ok = true;
-    if (argc == 1) {
-        cocos2d::Sprite* arg0 = nullptr;
-        ok &= seval_to_native_ptr(args[0], &arg0);
-        SE_PRECONDITION2(ok, false, "js_cocos2dx_extension_ControlStepper_setPlusSprite : Error processing arguments");
-        cobj->setPlusSprite(arg0);
-        return true;
-    }
-    SE_REPORT_ERROR("wrong number of arguments: %d, was expecting %d", (int)argc, 1);
-    return false;
-}
-SE_BIND_FUNC(js_cocos2dx_extension_ControlStepper_setPlusSprite)
-
-static bool js_cocos2dx_extension_ControlStepper_setMinusSprite(se::State& s)
-{
-    cocos2d::extension::ControlStepper* cobj = (cocos2d::extension::ControlStepper*)s.nativeThisObject();
-    SE_PRECONDITION2(cobj, false, "js_cocos2dx_extension_ControlStepper_setMinusSprite : Invalid Native Object");
-    const auto& args = s.args();
-    size_t argc = args.size();
-    CC_UNUSED bool ok = true;
-    if (argc == 1) {
-        cocos2d::Sprite* arg0 = nullptr;
-        ok &= seval_to_native_ptr(args[0], &arg0);
-        SE_PRECONDITION2(ok, false, "js_cocos2dx_extension_ControlStepper_setMinusSprite : Error processing arguments");
-        cobj->setMinusSprite(arg0);
-        return true;
-    }
-    SE_REPORT_ERROR("wrong number of arguments: %d, was expecting %d", (int)argc, 1);
-    return false;
-}
-SE_BIND_FUNC(js_cocos2dx_extension_ControlStepper_setMinusSprite)
-
-static bool js_cocos2dx_extension_ControlStepper_create(se::State& s)
-{
-    const auto& args = s.args();
-    size_t argc = args.size();
-    CC_UNUSED bool ok = true;
-    if (argc == 2) {
-        cocos2d::Sprite* arg0 = nullptr;
-        cocos2d::Sprite* arg1 = nullptr;
-        ok &= seval_to_native_ptr(args[0], &arg0);
-        ok &= seval_to_native_ptr(args[1], &arg1);
-        SE_PRECONDITION2(ok, false, "js_cocos2dx_extension_ControlStepper_create : Error processing arguments");
-        auto result = cocos2d::extension::ControlStepper::create(arg0, arg1);
-        result->retain();
-        auto obj = se::Object::createObjectWithClass(__jsb_cocos2d_extension_ControlStepper_class);
-        obj->setPrivateData(result);
-        s.rval().setObject(obj);
-        return true;
-    }
-    SE_REPORT_ERROR("wrong number of arguments: %d, was expecting %d", (int)argc, 2);
-    return false;
-}
-SE_BIND_FUNC(js_cocos2dx_extension_ControlStepper_create)
-
-SE_DECLARE_FINALIZE_FUNC(js_cocos2d_extension_ControlStepper_finalize)
-
-static bool js_cocos2dx_extension_ControlStepper_constructor(se::State& s)
-{
-    cocos2d::extension::ControlStepper* cobj = new (std::nothrow) cocos2d::extension::ControlStepper();
-    s.thisObject()->setPrivateData(cobj);
-    return true;
-}
-SE_BIND_CTOR(js_cocos2dx_extension_ControlStepper_constructor, __jsb_cocos2d_extension_ControlStepper_class, js_cocos2d_extension_ControlStepper_finalize)
-
-static bool js_cocos2dx_extension_ControlStepper_ctor(se::State& s)
-{
-    cocos2d::extension::ControlStepper* cobj = new (std::nothrow) cocos2d::extension::ControlStepper();
-    s.thisObject()->setPrivateData(cobj);
-    return true;
-}
-SE_BIND_SUB_CLS_CTOR(js_cocos2dx_extension_ControlStepper_ctor, __jsb_cocos2d_extension_ControlStepper_class, js_cocos2d_extension_ControlStepper_finalize)
-
-
-    
-
-extern se::Object* __jsb_cocos2d_extension_Control_proto;
-
-static bool js_cocos2d_extension_ControlStepper_finalize(se::State& s)
-{
-    CCLOG("jsbindings: finalizing JS object %p (cocos2d::extension::ControlStepper)", s.nativeThisObject());
-    cocos2d::extension::ControlStepper* cobj = (cocos2d::extension::ControlStepper*)s.nativeThisObject();
-    if (cobj->getReferenceCount() == 1)
-        cobj->autorelease();
-    else
-        cobj->release();
-    return true;
-}
-SE_BIND_FINALIZE_FUNC(js_cocos2d_extension_ControlStepper_finalize)
-
-bool js_register_cocos2dx_extension_ControlStepper(se::Object* obj)
-{
-    auto cls = se::Class::create("ControlStepper", obj, __jsb_cocos2d_extension_Control_proto, _SE(js_cocos2dx_extension_ControlStepper_constructor));
-
-    cls->defineFunction("getMinusSprite", _SE(js_cocos2dx_extension_ControlStepper_getMinusSprite));
-    cls->defineFunction("setValue", _SE(js_cocos2dx_extension_ControlStepper_setValue));
-    cls->defineFunction("setStepValue", _SE(js_cocos2dx_extension_ControlStepper_setStepValue));
-    cls->defineFunction("initWithMinusSpriteAndPlusSprite", _SE(js_cocos2dx_extension_ControlStepper_initWithMinusSpriteAndPlusSprite));
-    cls->defineFunction("setValueWithSendingEvent", _SE(js_cocos2dx_extension_ControlStepper_setValueWithSendingEvent));
-    cls->defineFunction("setMaximumValue", _SE(js_cocos2dx_extension_ControlStepper_setMaximumValue));
-    cls->defineFunction("getMinusLabel", _SE(js_cocos2dx_extension_ControlStepper_getMinusLabel));
-    cls->defineFunction("getPlusLabel", _SE(js_cocos2dx_extension_ControlStepper_getPlusLabel));
-    cls->defineFunction("setWraps", _SE(js_cocos2dx_extension_ControlStepper_setWraps));
-    cls->defineFunction("setMinusLabel", _SE(js_cocos2dx_extension_ControlStepper_setMinusLabel));
-    cls->defineFunction("startAutorepeat", _SE(js_cocos2dx_extension_ControlStepper_startAutorepeat));
-    cls->defineFunction("updateLayoutUsingTouchLocation", _SE(js_cocos2dx_extension_ControlStepper_updateLayoutUsingTouchLocation));
-    cls->defineFunction("isContinuous", _SE(js_cocos2dx_extension_ControlStepper_isContinuous));
-    cls->defineFunction("stopAutorepeat", _SE(js_cocos2dx_extension_ControlStepper_stopAutorepeat));
-    cls->defineFunction("setMinimumValue", _SE(js_cocos2dx_extension_ControlStepper_setMinimumValue));
-    cls->defineFunction("setPlusLabel", _SE(js_cocos2dx_extension_ControlStepper_setPlusLabel));
-    cls->defineFunction("getValue", _SE(js_cocos2dx_extension_ControlStepper_getValue));
-    cls->defineFunction("getPlusSprite", _SE(js_cocos2dx_extension_ControlStepper_getPlusSprite));
-    cls->defineFunction("setPlusSprite", _SE(js_cocos2dx_extension_ControlStepper_setPlusSprite));
-    cls->defineFunction("setMinusSprite", _SE(js_cocos2dx_extension_ControlStepper_setMinusSprite));
-    cls->defineFunction("ctor", _SE(js_cocos2dx_extension_ControlStepper_ctor));
-    cls->defineStaticFunction("create", _SE(js_cocos2dx_extension_ControlStepper_create));
-    cls->defineFinalizeFunction(_SE(js_cocos2d_extension_ControlStepper_finalize));
-    cls->install();
-    JSBClassType::registerClass<cocos2d::extension::ControlStepper>(cls);
-
-    __jsb_cocos2d_extension_ControlStepper_proto = cls->getProto();
-    __jsb_cocos2d_extension_ControlStepper_class = cls;
-
-    jsb_set_extend_property("cc", "ControlStepper");
-    se::ScriptEngine::getInstance()->clearException();
-    return true;
-}
-
-se::Object* __jsb_cocos2d_extension_ControlSwitch_proto = nullptr;
-se::Class* __jsb_cocos2d_extension_ControlSwitch_class = nullptr;
-
-static bool js_cocos2dx_extension_ControlSwitch_setOn(se::State& s)
-{
-    CC_UNUSED bool ok = true;
-    cocos2d::extension::ControlSwitch* cobj = (cocos2d::extension::ControlSwitch*)s.nativeThisObject();
-    SE_PRECONDITION2( cobj, false, "js_cocos2dx_extension_ControlSwitch_setOn : Invalid Native Object");
-    const auto& args = s.args();
-    size_t argc = args.size();
-    do {
-        if (argc == 1) {
-            bool arg0;
-            ok &= seval_to_boolean(args[0], &arg0);
-            cobj->setOn(arg0);
-            return true;
-        }
-    } while(false);
-
-    do {
-        if (argc == 2) {
-            bool arg0;
-            ok &= seval_to_boolean(args[0], &arg0);
-            bool arg1;
-            ok &= seval_to_boolean(args[1], &arg1);
-            cobj->setOn(arg0, arg1);
-            return true;
-        }
-    } while(false);
-
-    SE_REPORT_ERROR("wrong number of arguments: %d", (int)argc);
-    return false;
-}
-SE_BIND_FUNC(js_cocos2dx_extension_ControlSwitch_setOn)
-
-static bool js_cocos2dx_extension_ControlSwitch_locationFromTouch(se::State& s)
-{
-    cocos2d::extension::ControlSwitch* cobj = (cocos2d::extension::ControlSwitch*)s.nativeThisObject();
-    SE_PRECONDITION2(cobj, false, "js_cocos2dx_extension_ControlSwitch_locationFromTouch : Invalid Native Object");
-    const auto& args = s.args();
-    size_t argc = args.size();
-    CC_UNUSED bool ok = true;
-    if (argc == 1) {
-        cocos2d::Touch* arg0 = nullptr;
-        ok &= seval_to_native_ptr(args[0], &arg0);
-        SE_PRECONDITION2(ok, false, "js_cocos2dx_extension_ControlSwitch_locationFromTouch : Error processing arguments");
-        cocos2d::Vec2 result = cobj->locationFromTouch(arg0);
-        ok &= Vec2_to_seval(result, &s.rval());
-        SE_PRECONDITION2(ok, false, "js_cocos2dx_extension_ControlSwitch_locationFromTouch : Error processing arguments");
-        return true;
-    }
-    SE_REPORT_ERROR("wrong number of arguments: %d, was expecting %d", (int)argc, 1);
-    return false;
-}
-SE_BIND_FUNC(js_cocos2dx_extension_ControlSwitch_locationFromTouch)
-
-static bool js_cocos2dx_extension_ControlSwitch_isOn(se::State& s)
-{
-    cocos2d::extension::ControlSwitch* cobj = (cocos2d::extension::ControlSwitch*)s.nativeThisObject();
-    SE_PRECONDITION2(cobj, false, "js_cocos2dx_extension_ControlSwitch_isOn : Invalid Native Object");
-    const auto& args = s.args();
-    size_t argc = args.size();
-    CC_UNUSED bool ok = true;
-    if (argc == 0) {
-        bool result = cobj->isOn();
-        ok &= boolean_to_seval(result, &s.rval());
-        SE_PRECONDITION2(ok, false, "js_cocos2dx_extension_ControlSwitch_isOn : Error processing arguments");
-        return true;
-    }
-    SE_REPORT_ERROR("wrong number of arguments: %d, was expecting %d", (int)argc, 0);
-    return false;
-}
-SE_BIND_FUNC(js_cocos2dx_extension_ControlSwitch_isOn)
-
-static bool js_cocos2dx_extension_ControlSwitch_initWithMaskSprite(se::State& s)
-{
-    CC_UNUSED bool ok = true;
-    cocos2d::extension::ControlSwitch* cobj = (cocos2d::extension::ControlSwitch*)s.nativeThisObject();
-    SE_PRECONDITION2( cobj, false, "js_cocos2dx_extension_ControlSwitch_initWithMaskSprite : Invalid Native Object");
-    const auto& args = s.args();
-    size_t argc = args.size();
-    do {
-        if (argc == 6) {
-            cocos2d::Sprite* arg0 = nullptr;
-            ok &= seval_to_native_ptr(args[0], &arg0);
-            if (!ok) { ok = true; break; }
-            cocos2d::Sprite* arg1 = nullptr;
-            ok &= seval_to_native_ptr(args[1], &arg1);
-            if (!ok) { ok = true; break; }
-            cocos2d::Sprite* arg2 = nullptr;
-            ok &= seval_to_native_ptr(args[2], &arg2);
-            if (!ok) { ok = true; break; }
-            cocos2d::Sprite* arg3 = nullptr;
-            ok &= seval_to_native_ptr(args[3], &arg3);
-            if (!ok) { ok = true; break; }
-            cocos2d::Label* arg4 = nullptr;
-            ok &= seval_to_native_ptr(args[4], &arg4);
-            if (!ok) { ok = true; break; }
-            cocos2d::Label* arg5 = nullptr;
-            ok &= seval_to_native_ptr(args[5], &arg5);
-            if (!ok) { ok = true; break; }
-            bool result = cobj->initWithMaskSprite(arg0, arg1, arg2, arg3, arg4, arg5);
-            ok &= boolean_to_seval(result, &s.rval());
-            SE_PRECONDITION2(ok, false, "js_cocos2dx_extension_ControlSwitch_initWithMaskSprite : Error processing arguments");
-            return true;
-        }
-    } while(false);
-
-    do {
-        if (argc == 4) {
-            cocos2d::Sprite* arg0 = nullptr;
-            ok &= seval_to_native_ptr(args[0], &arg0);
-            if (!ok) { ok = true; break; }
-            cocos2d::Sprite* arg1 = nullptr;
-            ok &= seval_to_native_ptr(args[1], &arg1);
-            if (!ok) { ok = true; break; }
-            cocos2d::Sprite* arg2 = nullptr;
-            ok &= seval_to_native_ptr(args[2], &arg2);
-            if (!ok) { ok = true; break; }
-            cocos2d::Sprite* arg3 = nullptr;
-            ok &= seval_to_native_ptr(args[3], &arg3);
-            if (!ok) { ok = true; break; }
-            bool result = cobj->initWithMaskSprite(arg0, arg1, arg2, arg3);
-            ok &= boolean_to_seval(result, &s.rval());
-            SE_PRECONDITION2(ok, false, "js_cocos2dx_extension_ControlSwitch_initWithMaskSprite : Error processing arguments");
-            return true;
-        }
-    } while(false);
-
-    SE_REPORT_ERROR("wrong number of arguments: %d", (int)argc);
-    return false;
-}
-SE_BIND_FUNC(js_cocos2dx_extension_ControlSwitch_initWithMaskSprite)
-
-static bool js_cocos2dx_extension_ControlSwitch_hasMoved(se::State& s)
-{
-    cocos2d::extension::ControlSwitch* cobj = (cocos2d::extension::ControlSwitch*)s.nativeThisObject();
-    SE_PRECONDITION2(cobj, false, "js_cocos2dx_extension_ControlSwitch_hasMoved : Invalid Native Object");
-    const auto& args = s.args();
-    size_t argc = args.size();
-    CC_UNUSED bool ok = true;
-    if (argc == 0) {
-        bool result = cobj->hasMoved();
-        ok &= boolean_to_seval(result, &s.rval());
-        SE_PRECONDITION2(ok, false, "js_cocos2dx_extension_ControlSwitch_hasMoved : Error processing arguments");
-        return true;
-    }
-    SE_REPORT_ERROR("wrong number of arguments: %d, was expecting %d", (int)argc, 0);
-    return false;
-}
-SE_BIND_FUNC(js_cocos2dx_extension_ControlSwitch_hasMoved)
-
-static bool js_cocos2dx_extension_ControlSwitch_create(se::State& s)
-{
-    CC_UNUSED bool ok = true;
-    const auto& args = s.args();
-    size_t argc = args.size();
-    do {
-        if (argc == 4) {
-            cocos2d::Sprite* arg0 = nullptr;
-            ok &= seval_to_native_ptr(args[0], &arg0);
-            if (!ok) { ok = true; break; }
-            cocos2d::Sprite* arg1 = nullptr;
-            ok &= seval_to_native_ptr(args[1], &arg1);
-            if (!ok) { ok = true; break; }
-            cocos2d::Sprite* arg2 = nullptr;
-            ok &= seval_to_native_ptr(args[2], &arg2);
-            if (!ok) { ok = true; break; }
-            cocos2d::Sprite* arg3 = nullptr;
-            ok &= seval_to_native_ptr(args[3], &arg3);
-            if (!ok) { ok = true; break; }
-            cocos2d::extension::ControlSwitch* result = cocos2d::extension::ControlSwitch::create(arg0, arg1, arg2, arg3);
-            ok &= native_ptr_to_seval<cocos2d::extension::ControlSwitch>((cocos2d::extension::ControlSwitch*)result, &s.rval());
-            SE_PRECONDITION2(ok, false, "js_cocos2dx_extension_ControlSwitch_create : Error processing arguments");
-            return true;
-        }
-    } while (false);
-    do {
-        if (argc == 6) {
-            cocos2d::Sprite* arg0 = nullptr;
-            ok &= seval_to_native_ptr(args[0], &arg0);
-            if (!ok) { ok = true; break; }
-            cocos2d::Sprite* arg1 = nullptr;
-            ok &= seval_to_native_ptr(args[1], &arg1);
-            if (!ok) { ok = true; break; }
-            cocos2d::Sprite* arg2 = nullptr;
-            ok &= seval_to_native_ptr(args[2], &arg2);
-            if (!ok) { ok = true; break; }
-            cocos2d::Sprite* arg3 = nullptr;
-            ok &= seval_to_native_ptr(args[3], &arg3);
-            if (!ok) { ok = true; break; }
-            cocos2d::Label* arg4 = nullptr;
-            ok &= seval_to_native_ptr(args[4], &arg4);
-            if (!ok) { ok = true; break; }
-            cocos2d::Label* arg5 = nullptr;
-            ok &= seval_to_native_ptr(args[5], &arg5);
-            if (!ok) { ok = true; break; }
-            cocos2d::extension::ControlSwitch* result = cocos2d::extension::ControlSwitch::create(arg0, arg1, arg2, arg3, arg4, arg5);
-            ok &= native_ptr_to_seval<cocos2d::extension::ControlSwitch>((cocos2d::extension::ControlSwitch*)result, &s.rval());
-            SE_PRECONDITION2(ok, false, "js_cocos2dx_extension_ControlSwitch_create : Error processing arguments");
-            return true;
-        }
-    } while (false);
-    SE_REPORT_ERROR("wrong number of arguments: %d", (int)argc);
-    return false;
-}
-SE_BIND_FUNC(js_cocos2dx_extension_ControlSwitch_create)
-
-SE_DECLARE_FINALIZE_FUNC(js_cocos2d_extension_ControlSwitch_finalize)
-
-static bool js_cocos2dx_extension_ControlSwitch_constructor(se::State& s)
-{
-    cocos2d::extension::ControlSwitch* cobj = new (std::nothrow) cocos2d::extension::ControlSwitch();
-    s.thisObject()->setPrivateData(cobj);
-    return true;
-}
-SE_BIND_CTOR(js_cocos2dx_extension_ControlSwitch_constructor, __jsb_cocos2d_extension_ControlSwitch_class, js_cocos2d_extension_ControlSwitch_finalize)
-
-static bool js_cocos2dx_extension_ControlSwitch_ctor(se::State& s)
-{
-    cocos2d::extension::ControlSwitch* cobj = new (std::nothrow) cocos2d::extension::ControlSwitch();
-    s.thisObject()->setPrivateData(cobj);
-    return true;
-}
-SE_BIND_SUB_CLS_CTOR(js_cocos2dx_extension_ControlSwitch_ctor, __jsb_cocos2d_extension_ControlSwitch_class, js_cocos2d_extension_ControlSwitch_finalize)
-
-
-    
-
-extern se::Object* __jsb_cocos2d_extension_Control_proto;
-
-static bool js_cocos2d_extension_ControlSwitch_finalize(se::State& s)
-{
-    CCLOG("jsbindings: finalizing JS object %p (cocos2d::extension::ControlSwitch)", s.nativeThisObject());
-    cocos2d::extension::ControlSwitch* cobj = (cocos2d::extension::ControlSwitch*)s.nativeThisObject();
-    if (cobj->getReferenceCount() == 1)
-        cobj->autorelease();
-    else
-        cobj->release();
-    return true;
-}
-SE_BIND_FINALIZE_FUNC(js_cocos2d_extension_ControlSwitch_finalize)
-
-bool js_register_cocos2dx_extension_ControlSwitch(se::Object* obj)
-{
-    auto cls = se::Class::create("ControlSwitch", obj, __jsb_cocos2d_extension_Control_proto, _SE(js_cocos2dx_extension_ControlSwitch_constructor));
-
-    cls->defineFunction("setOn", _SE(js_cocos2dx_extension_ControlSwitch_setOn));
-    cls->defineFunction("locationFromTouch", _SE(js_cocos2dx_extension_ControlSwitch_locationFromTouch));
-    cls->defineFunction("isOn", _SE(js_cocos2dx_extension_ControlSwitch_isOn));
-    cls->defineFunction("initWithMaskSprite", _SE(js_cocos2dx_extension_ControlSwitch_initWithMaskSprite));
-    cls->defineFunction("hasMoved", _SE(js_cocos2dx_extension_ControlSwitch_hasMoved));
-    cls->defineFunction("ctor", _SE(js_cocos2dx_extension_ControlSwitch_ctor));
-    cls->defineStaticFunction("create", _SE(js_cocos2dx_extension_ControlSwitch_create));
-    cls->defineFinalizeFunction(_SE(js_cocos2d_extension_ControlSwitch_finalize));
-    cls->install();
-    JSBClassType::registerClass<cocos2d::extension::ControlSwitch>(cls);
-
-    __jsb_cocos2d_extension_ControlSwitch_proto = cls->getProto();
-    __jsb_cocos2d_extension_ControlSwitch_class = cls;
-
-    jsb_set_extend_property("cc", "ControlSwitch");
-    se::ScriptEngine::getInstance()->clearException();
-    return true;
-}
-
-se::Object* __jsb_cocos2d_extension_ScrollView_proto = nullptr;
-se::Class* __jsb_cocos2d_extension_ScrollView_class = nullptr;
-
-static bool js_cocos2dx_extension_ScrollView_isClippingToBounds(se::State& s)
-{
-    cocos2d::extension::ScrollView* cobj = (cocos2d::extension::ScrollView*)s.nativeThisObject();
-    SE_PRECONDITION2(cobj, false, "js_cocos2dx_extension_ScrollView_isClippingToBounds : Invalid Native Object");
-    const auto& args = s.args();
-    size_t argc = args.size();
-    CC_UNUSED bool ok = true;
-    if (argc == 0) {
-        bool result = cobj->isClippingToBounds();
-        ok &= boolean_to_seval(result, &s.rval());
-        SE_PRECONDITION2(ok, false, "js_cocos2dx_extension_ScrollView_isClippingToBounds : Error processing arguments");
-        return true;
-    }
-    SE_REPORT_ERROR("wrong number of arguments: %d, was expecting %d", (int)argc, 0);
-    return false;
-}
-SE_BIND_FUNC(js_cocos2dx_extension_ScrollView_isClippingToBounds)
-
-static bool js_cocos2dx_extension_ScrollView_setContainer(se::State& s)
-{
-    cocos2d::extension::ScrollView* cobj = (cocos2d::extension::ScrollView*)s.nativeThisObject();
-    SE_PRECONDITION2(cobj, false, "js_cocos2dx_extension_ScrollView_setContainer : Invalid Native Object");
-    const auto& args = s.args();
-    size_t argc = args.size();
-    CC_UNUSED bool ok = true;
-    if (argc == 1) {
-        cocos2d::Node* arg0 = nullptr;
-        ok &= seval_to_native_ptr(args[0], &arg0);
-        SE_PRECONDITION2(ok, false, "js_cocos2dx_extension_ScrollView_setContainer : Error processing arguments");
-        cobj->setContainer(arg0);
-        return true;
-    }
-    SE_REPORT_ERROR("wrong number of arguments: %d, was expecting %d", (int)argc, 1);
-    return false;
-}
-SE_BIND_FUNC(js_cocos2dx_extension_ScrollView_setContainer)
-
-static bool js_cocos2dx_extension_ScrollView_setContentOffsetInDuration(se::State& s)
-{
-    cocos2d::extension::ScrollView* cobj = (cocos2d::extension::ScrollView*)s.nativeThisObject();
-    SE_PRECONDITION2(cobj, false, "js_cocos2dx_extension_ScrollView_setContentOffsetInDuration : Invalid Native Object");
-    const auto& args = s.args();
-    size_t argc = args.size();
-    CC_UNUSED bool ok = true;
-    if (argc == 2) {
-        cocos2d::Vec2 arg0;
-        float arg1 = 0;
-        ok &= seval_to_Vec2(args[0], &arg0);
-        ok &= seval_to_float(args[1], &arg1);
-        SE_PRECONDITION2(ok, false, "js_cocos2dx_extension_ScrollView_setContentOffsetInDuration : Error processing arguments");
-        cobj->setContentOffsetInDuration(arg0, arg1);
-        return true;
-    }
-    SE_REPORT_ERROR("wrong number of arguments: %d, was expecting %d", (int)argc, 2);
-    return false;
-}
-SE_BIND_FUNC(js_cocos2dx_extension_ScrollView_setContentOffsetInDuration)
-
-static bool js_cocos2dx_extension_ScrollView_setZoomScaleInDuration(se::State& s)
-{
-    cocos2d::extension::ScrollView* cobj = (cocos2d::extension::ScrollView*)s.nativeThisObject();
-    SE_PRECONDITION2(cobj, false, "js_cocos2dx_extension_ScrollView_setZoomScaleInDuration : Invalid Native Object");
-    const auto& args = s.args();
-    size_t argc = args.size();
-    CC_UNUSED bool ok = true;
-    if (argc == 2) {
-        float arg0 = 0;
-        float arg1 = 0;
-        ok &= seval_to_float(args[0], &arg0);
-        ok &= seval_to_float(args[1], &arg1);
-        SE_PRECONDITION2(ok, false, "js_cocos2dx_extension_ScrollView_setZoomScaleInDuration : Error processing arguments");
-        cobj->setZoomScaleInDuration(arg0, arg1);
-        return true;
-    }
-    SE_REPORT_ERROR("wrong number of arguments: %d, was expecting %d", (int)argc, 2);
-    return false;
-}
-SE_BIND_FUNC(js_cocos2dx_extension_ScrollView_setZoomScaleInDuration)
-
-static bool js_cocos2dx_extension_ScrollView_updateTweenAction(se::State& s)
-{
-    cocos2d::extension::ScrollView* cobj = (cocos2d::extension::ScrollView*)s.nativeThisObject();
-    SE_PRECONDITION2(cobj, false, "js_cocos2dx_extension_ScrollView_updateTweenAction : Invalid Native Object");
-    const auto& args = s.args();
-    size_t argc = args.size();
-    CC_UNUSED bool ok = true;
-    if (argc == 2) {
-        float arg0 = 0;
-        std::string arg1;
-        ok &= seval_to_float(args[0], &arg0);
-        ok &= seval_to_std_string(args[1], &arg1);
-        SE_PRECONDITION2(ok, false, "js_cocos2dx_extension_ScrollView_updateTweenAction : Error processing arguments");
-        cobj->updateTweenAction(arg0, arg1);
-        return true;
-    }
-    SE_REPORT_ERROR("wrong number of arguments: %d, was expecting %d", (int)argc, 2);
-    return false;
-}
-SE_BIND_FUNC(js_cocos2dx_extension_ScrollView_updateTweenAction)
-
-static bool js_cocos2dx_extension_ScrollView_setMaxScale(se::State& s)
-{
-    cocos2d::extension::ScrollView* cobj = (cocos2d::extension::ScrollView*)s.nativeThisObject();
-    SE_PRECONDITION2(cobj, false, "js_cocos2dx_extension_ScrollView_setMaxScale : Invalid Native Object");
-    const auto& args = s.args();
-    size_t argc = args.size();
-    CC_UNUSED bool ok = true;
-    if (argc == 1) {
-        float arg0 = 0;
-        ok &= seval_to_float(args[0], &arg0);
-        SE_PRECONDITION2(ok, false, "js_cocos2dx_extension_ScrollView_setMaxScale : Error processing arguments");
-        cobj->setMaxScale(arg0);
-        return true;
-    }
-    SE_REPORT_ERROR("wrong number of arguments: %d, was expecting %d", (int)argc, 1);
-    return false;
-}
-SE_BIND_FUNC(js_cocos2dx_extension_ScrollView_setMaxScale)
-
-static bool js_cocos2dx_extension_ScrollView_hasVisibleParents(se::State& s)
-{
-    cocos2d::extension::ScrollView* cobj = (cocos2d::extension::ScrollView*)s.nativeThisObject();
-    SE_PRECONDITION2(cobj, false, "js_cocos2dx_extension_ScrollView_hasVisibleParents : Invalid Native Object");
-    const auto& args = s.args();
-    size_t argc = args.size();
-    CC_UNUSED bool ok = true;
-    if (argc == 0) {
-        bool result = cobj->hasVisibleParents();
-        ok &= boolean_to_seval(result, &s.rval());
-        SE_PRECONDITION2(ok, false, "js_cocos2dx_extension_ScrollView_hasVisibleParents : Error processing arguments");
-        return true;
-    }
-    SE_REPORT_ERROR("wrong number of arguments: %d, was expecting %d", (int)argc, 0);
-    return false;
-}
-SE_BIND_FUNC(js_cocos2dx_extension_ScrollView_hasVisibleParents)
-
-static bool js_cocos2dx_extension_ScrollView_getDirection(se::State& s)
-{
-    cocos2d::extension::ScrollView* cobj = (cocos2d::extension::ScrollView*)s.nativeThisObject();
-    SE_PRECONDITION2(cobj, false, "js_cocos2dx_extension_ScrollView_getDirection : Invalid Native Object");
-    const auto& args = s.args();
-    size_t argc = args.size();
-    CC_UNUSED bool ok = true;
-    if (argc == 0) {
-        int result = (int)cobj->getDirection();
-        ok &= int32_to_seval(result, &s.rval());
-        SE_PRECONDITION2(ok, false, "js_cocos2dx_extension_ScrollView_getDirection : Error processing arguments");
-        return true;
-    }
-    SE_REPORT_ERROR("wrong number of arguments: %d, was expecting %d", (int)argc, 0);
-    return false;
-}
-SE_BIND_FUNC(js_cocos2dx_extension_ScrollView_getDirection)
-
-static bool js_cocos2dx_extension_ScrollView_getContainer(se::State& s)
-{
-    cocos2d::extension::ScrollView* cobj = (cocos2d::extension::ScrollView*)s.nativeThisObject();
-    SE_PRECONDITION2(cobj, false, "js_cocos2dx_extension_ScrollView_getContainer : Invalid Native Object");
-    const auto& args = s.args();
-    size_t argc = args.size();
-    CC_UNUSED bool ok = true;
-    if (argc == 0) {
-        cocos2d::Node* result = cobj->getContainer();
-        ok &= native_ptr_to_seval<cocos2d::Node>((cocos2d::Node*)result, &s.rval());
-        SE_PRECONDITION2(ok, false, "js_cocos2dx_extension_ScrollView_getContainer : Error processing arguments");
-        return true;
-    }
-    SE_REPORT_ERROR("wrong number of arguments: %d, was expecting %d", (int)argc, 0);
-    return false;
-}
-SE_BIND_FUNC(js_cocos2dx_extension_ScrollView_getContainer)
-
-static bool js_cocos2dx_extension_ScrollView_setMinScale(se::State& s)
-{
-    cocos2d::extension::ScrollView* cobj = (cocos2d::extension::ScrollView*)s.nativeThisObject();
-    SE_PRECONDITION2(cobj, false, "js_cocos2dx_extension_ScrollView_setMinScale : Invalid Native Object");
-    const auto& args = s.args();
-    size_t argc = args.size();
-    CC_UNUSED bool ok = true;
-    if (argc == 1) {
-        float arg0 = 0;
-        ok &= seval_to_float(args[0], &arg0);
-        SE_PRECONDITION2(ok, false, "js_cocos2dx_extension_ScrollView_setMinScale : Error processing arguments");
-        cobj->setMinScale(arg0);
-        return true;
-    }
-    SE_REPORT_ERROR("wrong number of arguments: %d, was expecting %d", (int)argc, 1);
-    return false;
-}
-SE_BIND_FUNC(js_cocos2dx_extension_ScrollView_setMinScale)
-
-static bool js_cocos2dx_extension_ScrollView_getZoomScale(se::State& s)
-{
-    cocos2d::extension::ScrollView* cobj = (cocos2d::extension::ScrollView*)s.nativeThisObject();
-    SE_PRECONDITION2(cobj, false, "js_cocos2dx_extension_ScrollView_getZoomScale : Invalid Native Object");
-    const auto& args = s.args();
-    size_t argc = args.size();
-    CC_UNUSED bool ok = true;
-    if (argc == 0) {
-        float result = cobj->getZoomScale();
-        ok &= float_to_seval(result, &s.rval());
-        SE_PRECONDITION2(ok, false, "js_cocos2dx_extension_ScrollView_getZoomScale : Error processing arguments");
-        return true;
-    }
-    SE_REPORT_ERROR("wrong number of arguments: %d, was expecting %d", (int)argc, 0);
-    return false;
-}
-SE_BIND_FUNC(js_cocos2dx_extension_ScrollView_getZoomScale)
-
-static bool js_cocos2dx_extension_ScrollView_updateInset(se::State& s)
-{
-    cocos2d::extension::ScrollView* cobj = (cocos2d::extension::ScrollView*)s.nativeThisObject();
-    SE_PRECONDITION2(cobj, false, "js_cocos2dx_extension_ScrollView_updateInset : Invalid Native Object");
-    const auto& args = s.args();
-    size_t argc = args.size();
-    if (argc == 0) {
-        cobj->updateInset();
-        return true;
-    }
-    SE_REPORT_ERROR("wrong number of arguments: %d, was expecting %d", (int)argc, 0);
-    return false;
-}
-SE_BIND_FUNC(js_cocos2dx_extension_ScrollView_updateInset)
-
-static bool js_cocos2dx_extension_ScrollView_initWithViewSize(se::State& s)
-{
-    cocos2d::extension::ScrollView* cobj = (cocos2d::extension::ScrollView*)s.nativeThisObject();
-    SE_PRECONDITION2(cobj, false, "js_cocos2dx_extension_ScrollView_initWithViewSize : Invalid Native Object");
-    const auto& args = s.args();
-    size_t argc = args.size();
-    CC_UNUSED bool ok = true;
-    if (argc == 2) {
-        cocos2d::Size arg0;
-        cocos2d::Node* arg1 = nullptr;
-        ok &= seval_to_Size(args[0], &arg0);
-        ok &= seval_to_native_ptr(args[1], &arg1);
-        SE_PRECONDITION2(ok, false, "js_cocos2dx_extension_ScrollView_initWithViewSize : Error processing arguments");
-        bool result = cobj->initWithViewSize(arg0, arg1);
-        ok &= boolean_to_seval(result, &s.rval());
-        SE_PRECONDITION2(ok, false, "js_cocos2dx_extension_ScrollView_initWithViewSize : Error processing arguments");
-        return true;
-    }
-    SE_REPORT_ERROR("wrong number of arguments: %d, was expecting %d", (int)argc, 2);
-    return false;
-}
-SE_BIND_FUNC(js_cocos2dx_extension_ScrollView_initWithViewSize)
-
-static bool js_cocos2dx_extension_ScrollView_pause(se::State& s)
-{
-    cocos2d::extension::ScrollView* cobj = (cocos2d::extension::ScrollView*)s.nativeThisObject();
-    SE_PRECONDITION2(cobj, false, "js_cocos2dx_extension_ScrollView_pause : Invalid Native Object");
-    const auto& args = s.args();
-    size_t argc = args.size();
-    CC_UNUSED bool ok = true;
-    if (argc == 1) {
-        cocos2d::Ref* arg0 = nullptr;
-        ok &= seval_to_native_ptr(args[0], &arg0);
-        SE_PRECONDITION2(ok, false, "js_cocos2dx_extension_ScrollView_pause : Error processing arguments");
-        cobj->pause(arg0);
-        return true;
-    }
-    SE_REPORT_ERROR("wrong number of arguments: %d, was expecting %d", (int)argc, 1);
-    return false;
-}
-SE_BIND_FUNC(js_cocos2dx_extension_ScrollView_pause)
-
-static bool js_cocos2dx_extension_ScrollView_setDirection(se::State& s)
-{
-    cocos2d::extension::ScrollView* cobj = (cocos2d::extension::ScrollView*)s.nativeThisObject();
-    SE_PRECONDITION2(cobj, false, "js_cocos2dx_extension_ScrollView_setDirection : Invalid Native Object");
-    const auto& args = s.args();
-    size_t argc = args.size();
-    CC_UNUSED bool ok = true;
-    if (argc == 1) {
-        cocos2d::extension::ScrollView::Direction arg0;
-        ok &= seval_to_int32(args[0], (int32_t*)&arg0);
-        SE_PRECONDITION2(ok, false, "js_cocos2dx_extension_ScrollView_setDirection : Error processing arguments");
-        cobj->setDirection(arg0);
-        return true;
-    }
-    SE_REPORT_ERROR("wrong number of arguments: %d, was expecting %d", (int)argc, 1);
-    return false;
-}
-SE_BIND_FUNC(js_cocos2dx_extension_ScrollView_setDirection)
-
-static bool js_cocos2dx_extension_ScrollView_stopAnimatedContentOffset(se::State& s)
-{
-    cocos2d::extension::ScrollView* cobj = (cocos2d::extension::ScrollView*)s.nativeThisObject();
-    SE_PRECONDITION2(cobj, false, "js_cocos2dx_extension_ScrollView_stopAnimatedContentOffset : Invalid Native Object");
-    const auto& args = s.args();
-    size_t argc = args.size();
-    if (argc == 0) {
-        cobj->stopAnimatedContentOffset();
-        return true;
-    }
-    SE_REPORT_ERROR("wrong number of arguments: %d, was expecting %d", (int)argc, 0);
-    return false;
-}
-SE_BIND_FUNC(js_cocos2dx_extension_ScrollView_stopAnimatedContentOffset)
-
-static bool js_cocos2dx_extension_ScrollView_setContentOffset(se::State& s)
-{
-    cocos2d::extension::ScrollView* cobj = (cocos2d::extension::ScrollView*)s.nativeThisObject();
-    SE_PRECONDITION2(cobj, false, "js_cocos2dx_extension_ScrollView_setContentOffset : Invalid Native Object");
-    const auto& args = s.args();
-    size_t argc = args.size();
-    CC_UNUSED bool ok = true;
-    if (argc == 1) {
-        cocos2d::Vec2 arg0;
-        ok &= seval_to_Vec2(args[0], &arg0);
-        SE_PRECONDITION2(ok, false, "js_cocos2dx_extension_ScrollView_setContentOffset : Error processing arguments");
-        cobj->setContentOffset(arg0);
-        return true;
-    }
-    if (argc == 2) {
-        cocos2d::Vec2 arg0;
-        bool arg1;
-        ok &= seval_to_Vec2(args[0], &arg0);
-        ok &= seval_to_boolean(args[1], &arg1);
-        SE_PRECONDITION2(ok, false, "js_cocos2dx_extension_ScrollView_setContentOffset : Error processing arguments");
-        cobj->setContentOffset(arg0, arg1);
-        return true;
-    }
-    SE_REPORT_ERROR("wrong number of arguments: %d, was expecting %d", (int)argc, 2);
-    return false;
-}
-SE_BIND_FUNC(js_cocos2dx_extension_ScrollView_setContentOffset)
-
-static bool js_cocos2dx_extension_ScrollView_isDragging(se::State& s)
-{
-    cocos2d::extension::ScrollView* cobj = (cocos2d::extension::ScrollView*)s.nativeThisObject();
-    SE_PRECONDITION2(cobj, false, "js_cocos2dx_extension_ScrollView_isDragging : Invalid Native Object");
-    const auto& args = s.args();
-    size_t argc = args.size();
-    CC_UNUSED bool ok = true;
-    if (argc == 0) {
-        bool result = cobj->isDragging();
-        ok &= boolean_to_seval(result, &s.rval());
-        SE_PRECONDITION2(ok, false, "js_cocos2dx_extension_ScrollView_isDragging : Error processing arguments");
-        return true;
-    }
-    SE_REPORT_ERROR("wrong number of arguments: %d, was expecting %d", (int)argc, 0);
-    return false;
-}
-SE_BIND_FUNC(js_cocos2dx_extension_ScrollView_isDragging)
-
-static bool js_cocos2dx_extension_ScrollView_isTouchEnabled(se::State& s)
-{
-    cocos2d::extension::ScrollView* cobj = (cocos2d::extension::ScrollView*)s.nativeThisObject();
-    SE_PRECONDITION2(cobj, false, "js_cocos2dx_extension_ScrollView_isTouchEnabled : Invalid Native Object");
-    const auto& args = s.args();
-    size_t argc = args.size();
-    CC_UNUSED bool ok = true;
-    if (argc == 0) {
-        bool result = cobj->isTouchEnabled();
-        ok &= boolean_to_seval(result, &s.rval());
-        SE_PRECONDITION2(ok, false, "js_cocos2dx_extension_ScrollView_isTouchEnabled : Error processing arguments");
-        return true;
-    }
-    SE_REPORT_ERROR("wrong number of arguments: %d, was expecting %d", (int)argc, 0);
-    return false;
-}
-SE_BIND_FUNC(js_cocos2dx_extension_ScrollView_isTouchEnabled)
-
-static bool js_cocos2dx_extension_ScrollView_isBounceable(se::State& s)
-{
-    cocos2d::extension::ScrollView* cobj = (cocos2d::extension::ScrollView*)s.nativeThisObject();
-    SE_PRECONDITION2(cobj, false, "js_cocos2dx_extension_ScrollView_isBounceable : Invalid Native Object");
-    const auto& args = s.args();
-    size_t argc = args.size();
-    CC_UNUSED bool ok = true;
-    if (argc == 0) {
-        bool result = cobj->isBounceable();
-        ok &= boolean_to_seval(result, &s.rval());
-        SE_PRECONDITION2(ok, false, "js_cocos2dx_extension_ScrollView_isBounceable : Error processing arguments");
-        return true;
-    }
-    SE_REPORT_ERROR("wrong number of arguments: %d, was expecting %d", (int)argc, 0);
-    return false;
-}
-SE_BIND_FUNC(js_cocos2dx_extension_ScrollView_isBounceable)
-
-static bool js_cocos2dx_extension_ScrollView_setTouchEnabled(se::State& s)
-{
-    cocos2d::extension::ScrollView* cobj = (cocos2d::extension::ScrollView*)s.nativeThisObject();
-    SE_PRECONDITION2(cobj, false, "js_cocos2dx_extension_ScrollView_setTouchEnabled : Invalid Native Object");
-    const auto& args = s.args();
-    size_t argc = args.size();
-    CC_UNUSED bool ok = true;
-    if (argc == 1) {
-        bool arg0;
-        ok &= seval_to_boolean(args[0], &arg0);
-        SE_PRECONDITION2(ok, false, "js_cocos2dx_extension_ScrollView_setTouchEnabled : Error processing arguments");
-        cobj->setTouchEnabled(arg0);
-        return true;
-    }
-    SE_REPORT_ERROR("wrong number of arguments: %d, was expecting %d", (int)argc, 1);
-    return false;
-}
-SE_BIND_FUNC(js_cocos2dx_extension_ScrollView_setTouchEnabled)
-
-static bool js_cocos2dx_extension_ScrollView_getContentOffset(se::State& s)
-{
-    cocos2d::extension::ScrollView* cobj = (cocos2d::extension::ScrollView*)s.nativeThisObject();
-    SE_PRECONDITION2(cobj, false, "js_cocos2dx_extension_ScrollView_getContentOffset : Invalid Native Object");
-    const auto& args = s.args();
-    size_t argc = args.size();
-    CC_UNUSED bool ok = true;
-    if (argc == 0) {
-        cocos2d::Vec2 result = cobj->getContentOffset();
-        ok &= Vec2_to_seval(result, &s.rval());
-        SE_PRECONDITION2(ok, false, "js_cocos2dx_extension_ScrollView_getContentOffset : Error processing arguments");
-        return true;
-    }
-    SE_REPORT_ERROR("wrong number of arguments: %d, was expecting %d", (int)argc, 0);
-    return false;
-}
-SE_BIND_FUNC(js_cocos2dx_extension_ScrollView_getContentOffset)
-
-static bool js_cocos2dx_extension_ScrollView_resume(se::State& s)
-{
-    cocos2d::extension::ScrollView* cobj = (cocos2d::extension::ScrollView*)s.nativeThisObject();
-    SE_PRECONDITION2(cobj, false, "js_cocos2dx_extension_ScrollView_resume : Invalid Native Object");
-    const auto& args = s.args();
-    size_t argc = args.size();
-    CC_UNUSED bool ok = true;
-    if (argc == 1) {
-        cocos2d::Ref* arg0 = nullptr;
-        ok &= seval_to_native_ptr(args[0], &arg0);
-        SE_PRECONDITION2(ok, false, "js_cocos2dx_extension_ScrollView_resume : Error processing arguments");
-        cobj->resume(arg0);
-        return true;
-    }
-    SE_REPORT_ERROR("wrong number of arguments: %d, was expecting %d", (int)argc, 1);
-    return false;
-}
-SE_BIND_FUNC(js_cocos2dx_extension_ScrollView_resume)
-
-static bool js_cocos2dx_extension_ScrollView_setClippingToBounds(se::State& s)
-{
-    cocos2d::extension::ScrollView* cobj = (cocos2d::extension::ScrollView*)s.nativeThisObject();
-    SE_PRECONDITION2(cobj, false, "js_cocos2dx_extension_ScrollView_setClippingToBounds : Invalid Native Object");
-    const auto& args = s.args();
-    size_t argc = args.size();
-    CC_UNUSED bool ok = true;
-    if (argc == 1) {
-        bool arg0;
-        ok &= seval_to_boolean(args[0], &arg0);
-        SE_PRECONDITION2(ok, false, "js_cocos2dx_extension_ScrollView_setClippingToBounds : Error processing arguments");
-        cobj->setClippingToBounds(arg0);
-        return true;
-    }
-    SE_REPORT_ERROR("wrong number of arguments: %d, was expecting %d", (int)argc, 1);
-    return false;
-}
-SE_BIND_FUNC(js_cocos2dx_extension_ScrollView_setClippingToBounds)
-
-static bool js_cocos2dx_extension_ScrollView_setViewSize(se::State& s)
-{
-    cocos2d::extension::ScrollView* cobj = (cocos2d::extension::ScrollView*)s.nativeThisObject();
-    SE_PRECONDITION2(cobj, false, "js_cocos2dx_extension_ScrollView_setViewSize : Invalid Native Object");
-    const auto& args = s.args();
-    size_t argc = args.size();
-    CC_UNUSED bool ok = true;
-    if (argc == 1) {
-        cocos2d::Size arg0;
-        ok &= seval_to_Size(args[0], &arg0);
-        SE_PRECONDITION2(ok, false, "js_cocos2dx_extension_ScrollView_setViewSize : Error processing arguments");
-        cobj->setViewSize(arg0);
-        return true;
-    }
-    SE_REPORT_ERROR("wrong number of arguments: %d, was expecting %d", (int)argc, 1);
-    return false;
-}
-SE_BIND_FUNC(js_cocos2dx_extension_ScrollView_setViewSize)
-
-static bool js_cocos2dx_extension_ScrollView_getViewSize(se::State& s)
-{
-    cocos2d::extension::ScrollView* cobj = (cocos2d::extension::ScrollView*)s.nativeThisObject();
-    SE_PRECONDITION2(cobj, false, "js_cocos2dx_extension_ScrollView_getViewSize : Invalid Native Object");
-    const auto& args = s.args();
-    size_t argc = args.size();
-    CC_UNUSED bool ok = true;
-    if (argc == 0) {
-        cocos2d::Size result = cobj->getViewSize();
-        ok &= Size_to_seval(result, &s.rval());
-        SE_PRECONDITION2(ok, false, "js_cocos2dx_extension_ScrollView_getViewSize : Error processing arguments");
-        return true;
-    }
-    SE_REPORT_ERROR("wrong number of arguments: %d, was expecting %d", (int)argc, 0);
-    return false;
-}
-SE_BIND_FUNC(js_cocos2dx_extension_ScrollView_getViewSize)
-
-static bool js_cocos2dx_extension_ScrollView_maxContainerOffset(se::State& s)
-{
-    cocos2d::extension::ScrollView* cobj = (cocos2d::extension::ScrollView*)s.nativeThisObject();
-    SE_PRECONDITION2(cobj, false, "js_cocos2dx_extension_ScrollView_maxContainerOffset : Invalid Native Object");
-    const auto& args = s.args();
-    size_t argc = args.size();
-    CC_UNUSED bool ok = true;
-    if (argc == 0) {
-        cocos2d::Vec2 result = cobj->maxContainerOffset();
-        ok &= Vec2_to_seval(result, &s.rval());
-        SE_PRECONDITION2(ok, false, "js_cocos2dx_extension_ScrollView_maxContainerOffset : Error processing arguments");
-        return true;
-    }
-    SE_REPORT_ERROR("wrong number of arguments: %d, was expecting %d", (int)argc, 0);
-    return false;
-}
-SE_BIND_FUNC(js_cocos2dx_extension_ScrollView_maxContainerOffset)
-
-static bool js_cocos2dx_extension_ScrollView_setBounceable(se::State& s)
-{
-    cocos2d::extension::ScrollView* cobj = (cocos2d::extension::ScrollView*)s.nativeThisObject();
-    SE_PRECONDITION2(cobj, false, "js_cocos2dx_extension_ScrollView_setBounceable : Invalid Native Object");
-    const auto& args = s.args();
-    size_t argc = args.size();
-    CC_UNUSED bool ok = true;
-    if (argc == 1) {
-        bool arg0;
-        ok &= seval_to_boolean(args[0], &arg0);
-        SE_PRECONDITION2(ok, false, "js_cocos2dx_extension_ScrollView_setBounceable : Error processing arguments");
-        cobj->setBounceable(arg0);
-        return true;
-    }
-    SE_REPORT_ERROR("wrong number of arguments: %d, was expecting %d", (int)argc, 1);
-    return false;
-}
-SE_BIND_FUNC(js_cocos2dx_extension_ScrollView_setBounceable)
-
-static bool js_cocos2dx_extension_ScrollView_isTouchMoved(se::State& s)
-{
-    cocos2d::extension::ScrollView* cobj = (cocos2d::extension::ScrollView*)s.nativeThisObject();
-    SE_PRECONDITION2(cobj, false, "js_cocos2dx_extension_ScrollView_isTouchMoved : Invalid Native Object");
-    const auto& args = s.args();
-    size_t argc = args.size();
-    CC_UNUSED bool ok = true;
-    if (argc == 0) {
-        bool result = cobj->isTouchMoved();
-        ok &= boolean_to_seval(result, &s.rval());
-        SE_PRECONDITION2(ok, false, "js_cocos2dx_extension_ScrollView_isTouchMoved : Error processing arguments");
-        return true;
-    }
-    SE_REPORT_ERROR("wrong number of arguments: %d, was expecting %d", (int)argc, 0);
-    return false;
-}
-SE_BIND_FUNC(js_cocos2dx_extension_ScrollView_isTouchMoved)
-
-static bool js_cocos2dx_extension_ScrollView_isNodeVisible(se::State& s)
-{
-    cocos2d::extension::ScrollView* cobj = (cocos2d::extension::ScrollView*)s.nativeThisObject();
-    SE_PRECONDITION2(cobj, false, "js_cocos2dx_extension_ScrollView_isNodeVisible : Invalid Native Object");
-    const auto& args = s.args();
-    size_t argc = args.size();
-    CC_UNUSED bool ok = true;
-    if (argc == 1) {
-        cocos2d::Node* arg0 = nullptr;
-        ok &= seval_to_native_ptr(args[0], &arg0);
-        SE_PRECONDITION2(ok, false, "js_cocos2dx_extension_ScrollView_isNodeVisible : Error processing arguments");
-        bool result = cobj->isNodeVisible(arg0);
-        ok &= boolean_to_seval(result, &s.rval());
-        SE_PRECONDITION2(ok, false, "js_cocos2dx_extension_ScrollView_isNodeVisible : Error processing arguments");
-        return true;
-    }
-    SE_REPORT_ERROR("wrong number of arguments: %d, was expecting %d", (int)argc, 1);
-    return false;
-}
-SE_BIND_FUNC(js_cocos2dx_extension_ScrollView_isNodeVisible)
-
-static bool js_cocos2dx_extension_ScrollView_minContainerOffset(se::State& s)
-{
-    cocos2d::extension::ScrollView* cobj = (cocos2d::extension::ScrollView*)s.nativeThisObject();
-    SE_PRECONDITION2(cobj, false, "js_cocos2dx_extension_ScrollView_minContainerOffset : Invalid Native Object");
-    const auto& args = s.args();
-    size_t argc = args.size();
-    CC_UNUSED bool ok = true;
-    if (argc == 0) {
-        cocos2d::Vec2 result = cobj->minContainerOffset();
-        ok &= Vec2_to_seval(result, &s.rval());
-        SE_PRECONDITION2(ok, false, "js_cocos2dx_extension_ScrollView_minContainerOffset : Error processing arguments");
-        return true;
-    }
-    SE_REPORT_ERROR("wrong number of arguments: %d, was expecting %d", (int)argc, 0);
-    return false;
-}
-SE_BIND_FUNC(js_cocos2dx_extension_ScrollView_minContainerOffset)
-
-static bool js_cocos2dx_extension_ScrollView_setZoomScale(se::State& s)
-{
-    CC_UNUSED bool ok = true;
-    cocos2d::extension::ScrollView* cobj = (cocos2d::extension::ScrollView*)s.nativeThisObject();
-    SE_PRECONDITION2( cobj, false, "js_cocos2dx_extension_ScrollView_setZoomScale : Invalid Native Object");
-    const auto& args = s.args();
-    size_t argc = args.size();
-    do {
-        if (argc == 2) {
-            float arg0 = 0;
-            ok &= seval_to_float(args[0], &arg0);
-            if (!ok) { ok = true; break; }
-            bool arg1;
-            ok &= seval_to_boolean(args[1], &arg1);
-            cobj->setZoomScale(arg0, arg1);
-            return true;
-        }
-    } while(false);
-
-    do {
-        if (argc == 1) {
-            float arg0 = 0;
-            ok &= seval_to_float(args[0], &arg0);
-            if (!ok) { ok = true; break; }
-            cobj->setZoomScale(arg0);
-            return true;
-        }
-    } while(false);
-
-    SE_REPORT_ERROR("wrong number of arguments: %d", (int)argc);
-    return false;
-}
-SE_BIND_FUNC(js_cocos2dx_extension_ScrollView_setZoomScale)
-
-static bool js_cocos2dx_extension_ScrollView_create(se::State& s)
-{
-    CC_UNUSED bool ok = true;
-    const auto& args = s.args();
-    size_t argc = args.size();
-    do {
-        if (argc == 0) {
-            cocos2d::extension::ScrollView* result = cocos2d::extension::ScrollView::create();
-            ok &= native_ptr_to_seval<cocos2d::extension::ScrollView>((cocos2d::extension::ScrollView*)result, &s.rval());
-            SE_PRECONDITION2(ok, false, "js_cocos2dx_extension_ScrollView_create : Error processing arguments");
-            return true;
-        }
-    } while (false);
-    do {
-        if (argc == 2) {
-            cocos2d::Size arg0;
-            ok &= seval_to_Size(args[0], &arg0);
-            if (!ok) { ok = true; break; }
-            cocos2d::Node* arg1 = nullptr;
-            ok &= seval_to_native_ptr(args[1], &arg1);
-            if (!ok) { ok = true; break; }
-            cocos2d::extension::ScrollView* result = cocos2d::extension::ScrollView::create(arg0, arg1);
-            ok &= native_ptr_to_seval<cocos2d::extension::ScrollView>((cocos2d::extension::ScrollView*)result, &s.rval());
-            SE_PRECONDITION2(ok, false, "js_cocos2dx_extension_ScrollView_create : Error processing arguments");
-            return true;
-        }
-    } while (false);
-    SE_REPORT_ERROR("wrong number of arguments: %d", (int)argc);
-    return false;
-}
-SE_BIND_FUNC(js_cocos2dx_extension_ScrollView_create)
-
-SE_DECLARE_FINALIZE_FUNC(js_cocos2d_extension_ScrollView_finalize)
-
-static bool js_cocos2dx_extension_ScrollView_constructor(se::State& s)
-{
-    cocos2d::extension::ScrollView* cobj = new (std::nothrow) cocos2d::extension::ScrollView();
-    s.thisObject()->setPrivateData(cobj);
-    return true;
-}
-SE_BIND_CTOR(js_cocos2dx_extension_ScrollView_constructor, __jsb_cocos2d_extension_ScrollView_class, js_cocos2d_extension_ScrollView_finalize)
-
-static bool js_cocos2dx_extension_ScrollView_ctor(se::State& s)
-{
-    cocos2d::extension::ScrollView* cobj = new (std::nothrow) cocos2d::extension::ScrollView();
-    s.thisObject()->setPrivateData(cobj);
-    return true;
-}
-SE_BIND_SUB_CLS_CTOR(js_cocos2dx_extension_ScrollView_ctor, __jsb_cocos2d_extension_ScrollView_class, js_cocos2d_extension_ScrollView_finalize)
-
-
-    
-
-extern se::Object* __jsb_cocos2d_Layer_proto;
-
-static bool js_cocos2d_extension_ScrollView_finalize(se::State& s)
-{
-    CCLOG("jsbindings: finalizing JS object %p (cocos2d::extension::ScrollView)", s.nativeThisObject());
-    cocos2d::extension::ScrollView* cobj = (cocos2d::extension::ScrollView*)s.nativeThisObject();
-    if (cobj->getReferenceCount() == 1)
-        cobj->autorelease();
-    else
-        cobj->release();
-    return true;
-}
-SE_BIND_FINALIZE_FUNC(js_cocos2d_extension_ScrollView_finalize)
-
-bool js_register_cocos2dx_extension_ScrollView(se::Object* obj)
-{
-    auto cls = se::Class::create("ScrollView", obj, __jsb_cocos2d_Layer_proto, _SE(js_cocos2dx_extension_ScrollView_constructor));
-
-    cls->defineFunction("isClippingToBounds", _SE(js_cocos2dx_extension_ScrollView_isClippingToBounds));
-    cls->defineFunction("setContainer", _SE(js_cocos2dx_extension_ScrollView_setContainer));
-    cls->defineFunction("setContentOffsetInDuration", _SE(js_cocos2dx_extension_ScrollView_setContentOffsetInDuration));
-    cls->defineFunction("setZoomScaleInDuration", _SE(js_cocos2dx_extension_ScrollView_setZoomScaleInDuration));
-    cls->defineFunction("updateTweenAction", _SE(js_cocos2dx_extension_ScrollView_updateTweenAction));
-    cls->defineFunction("setMaxScale", _SE(js_cocos2dx_extension_ScrollView_setMaxScale));
-    cls->defineFunction("hasVisibleParents", _SE(js_cocos2dx_extension_ScrollView_hasVisibleParents));
-    cls->defineFunction("getDirection", _SE(js_cocos2dx_extension_ScrollView_getDirection));
-    cls->defineFunction("getContainer", _SE(js_cocos2dx_extension_ScrollView_getContainer));
-    cls->defineFunction("setMinScale", _SE(js_cocos2dx_extension_ScrollView_setMinScale));
-    cls->defineFunction("getZoomScale", _SE(js_cocos2dx_extension_ScrollView_getZoomScale));
-    cls->defineFunction("updateInset", _SE(js_cocos2dx_extension_ScrollView_updateInset));
-    cls->defineFunction("initWithViewSize", _SE(js_cocos2dx_extension_ScrollView_initWithViewSize));
-    cls->defineFunction("pause", _SE(js_cocos2dx_extension_ScrollView_pause));
-    cls->defineFunction("setDirection", _SE(js_cocos2dx_extension_ScrollView_setDirection));
-    cls->defineFunction("stopAnimatedContentOffset", _SE(js_cocos2dx_extension_ScrollView_stopAnimatedContentOffset));
-    cls->defineFunction("setContentOffset", _SE(js_cocos2dx_extension_ScrollView_setContentOffset));
-    cls->defineFunction("isDragging", _SE(js_cocos2dx_extension_ScrollView_isDragging));
-    cls->defineFunction("isTouchEnabled", _SE(js_cocos2dx_extension_ScrollView_isTouchEnabled));
-    cls->defineFunction("isBounceable", _SE(js_cocos2dx_extension_ScrollView_isBounceable));
-    cls->defineFunction("setTouchEnabled", _SE(js_cocos2dx_extension_ScrollView_setTouchEnabled));
-    cls->defineFunction("getContentOffset", _SE(js_cocos2dx_extension_ScrollView_getContentOffset));
-    cls->defineFunction("resume", _SE(js_cocos2dx_extension_ScrollView_resume));
-    cls->defineFunction("setClippingToBounds", _SE(js_cocos2dx_extension_ScrollView_setClippingToBounds));
-    cls->defineFunction("setViewSize", _SE(js_cocos2dx_extension_ScrollView_setViewSize));
-    cls->defineFunction("getViewSize", _SE(js_cocos2dx_extension_ScrollView_getViewSize));
-    cls->defineFunction("maxContainerOffset", _SE(js_cocos2dx_extension_ScrollView_maxContainerOffset));
-    cls->defineFunction("setBounceable", _SE(js_cocos2dx_extension_ScrollView_setBounceable));
-    cls->defineFunction("isTouchMoved", _SE(js_cocos2dx_extension_ScrollView_isTouchMoved));
-    cls->defineFunction("isNodeVisible", _SE(js_cocos2dx_extension_ScrollView_isNodeVisible));
-    cls->defineFunction("minContainerOffset", _SE(js_cocos2dx_extension_ScrollView_minContainerOffset));
-    cls->defineFunction("setZoomScale", _SE(js_cocos2dx_extension_ScrollView_setZoomScale));
-    cls->defineFunction("ctor", _SE(js_cocos2dx_extension_ScrollView_ctor));
-    cls->defineStaticFunction("create", _SE(js_cocos2dx_extension_ScrollView_create));
-    cls->defineFinalizeFunction(_SE(js_cocos2d_extension_ScrollView_finalize));
-    cls->install();
-    JSBClassType::registerClass<cocos2d::extension::ScrollView>(cls);
-
-    __jsb_cocos2d_extension_ScrollView_proto = cls->getProto();
-    __jsb_cocos2d_extension_ScrollView_class = cls;
-
-    jsb_set_extend_property("cc", "ScrollView");
-    se::ScriptEngine::getInstance()->clearException();
-    return true;
-}
-
-se::Object* __jsb_cocos2d_extension_TableViewCell_proto = nullptr;
-se::Class* __jsb_cocos2d_extension_TableViewCell_class = nullptr;
-
-static bool js_cocos2dx_extension_TableViewCell_reset(se::State& s)
-{
-    cocos2d::extension::TableViewCell* cobj = (cocos2d::extension::TableViewCell*)s.nativeThisObject();
-    SE_PRECONDITION2(cobj, false, "js_cocos2dx_extension_TableViewCell_reset : Invalid Native Object");
-    const auto& args = s.args();
-    size_t argc = args.size();
-    if (argc == 0) {
-        cobj->reset();
-        return true;
-    }
-    SE_REPORT_ERROR("wrong number of arguments: %d, was expecting %d", (int)argc, 0);
-    return false;
-}
-SE_BIND_FUNC(js_cocos2dx_extension_TableViewCell_reset)
-
-static bool js_cocos2dx_extension_TableViewCell_getIdx(se::State& s)
-{
-    cocos2d::extension::TableViewCell* cobj = (cocos2d::extension::TableViewCell*)s.nativeThisObject();
-    SE_PRECONDITION2(cobj, false, "js_cocos2dx_extension_TableViewCell_getIdx : Invalid Native Object");
-    const auto& args = s.args();
-    size_t argc = args.size();
-    CC_UNUSED bool ok = true;
-    if (argc == 0) {
-        ssize_t result = cobj->getIdx();
-        ok &= ssize_to_seval(result, &s.rval());
-        SE_PRECONDITION2(ok, false, "js_cocos2dx_extension_TableViewCell_getIdx : Error processing arguments");
-        return true;
-    }
-    SE_REPORT_ERROR("wrong number of arguments: %d, was expecting %d", (int)argc, 0);
-    return false;
-}
-SE_BIND_FUNC(js_cocos2dx_extension_TableViewCell_getIdx)
-
-static bool js_cocos2dx_extension_TableViewCell_setIdx(se::State& s)
-{
-    cocos2d::extension::TableViewCell* cobj = (cocos2d::extension::TableViewCell*)s.nativeThisObject();
-    SE_PRECONDITION2(cobj, false, "js_cocos2dx_extension_TableViewCell_setIdx : Invalid Native Object");
-    const auto& args = s.args();
-    size_t argc = args.size();
-    CC_UNUSED bool ok = true;
-    if (argc == 1) {
-        ssize_t arg0 = 0;
-        ok &= seval_to_ssize(args[0], &arg0);
-        SE_PRECONDITION2(ok, false, "js_cocos2dx_extension_TableViewCell_setIdx : Error processing arguments");
-        cobj->setIdx(arg0);
-        return true;
-    }
-    SE_REPORT_ERROR("wrong number of arguments: %d, was expecting %d", (int)argc, 1);
-    return false;
-}
-SE_BIND_FUNC(js_cocos2dx_extension_TableViewCell_setIdx)
-
-static bool js_cocos2dx_extension_TableViewCell_create(se::State& s)
-{
-    const auto& args = s.args();
-    size_t argc = args.size();
-    CC_UNUSED bool ok = true;
-    if (argc == 0) {
-        auto result = cocos2d::extension::TableViewCell::create();
-        result->retain();
-        auto obj = se::Object::createObjectWithClass(__jsb_cocos2d_extension_TableViewCell_class);
-        obj->setPrivateData(result);
-        s.rval().setObject(obj);
-        return true;
-    }
-    SE_REPORT_ERROR("wrong number of arguments: %d, was expecting %d", (int)argc, 0);
-    return false;
-}
-SE_BIND_FUNC(js_cocos2dx_extension_TableViewCell_create)
-
-SE_DECLARE_FINALIZE_FUNC(js_cocos2d_extension_TableViewCell_finalize)
-
-static bool js_cocos2dx_extension_TableViewCell_constructor(se::State& s)
-{
-    cocos2d::extension::TableViewCell* cobj = new (std::nothrow) cocos2d::extension::TableViewCell();
-    s.thisObject()->setPrivateData(cobj);
-    return true;
-}
-SE_BIND_CTOR(js_cocos2dx_extension_TableViewCell_constructor, __jsb_cocos2d_extension_TableViewCell_class, js_cocos2d_extension_TableViewCell_finalize)
-
-static bool js_cocos2dx_extension_TableViewCell_ctor(se::State& s)
-{
-    cocos2d::extension::TableViewCell* cobj = new (std::nothrow) cocos2d::extension::TableViewCell();
-    s.thisObject()->setPrivateData(cobj);
-    return true;
-}
-SE_BIND_SUB_CLS_CTOR(js_cocos2dx_extension_TableViewCell_ctor, __jsb_cocos2d_extension_TableViewCell_class, js_cocos2d_extension_TableViewCell_finalize)
-
-
-    
-
-extern se::Object* __jsb_cocos2d_Node_proto;
-
-static bool js_cocos2d_extension_TableViewCell_finalize(se::State& s)
-{
-    CCLOG("jsbindings: finalizing JS object %p (cocos2d::extension::TableViewCell)", s.nativeThisObject());
-    cocos2d::extension::TableViewCell* cobj = (cocos2d::extension::TableViewCell*)s.nativeThisObject();
-    if (cobj->getReferenceCount() == 1)
-        cobj->autorelease();
-    else
-        cobj->release();
-    return true;
-}
-SE_BIND_FINALIZE_FUNC(js_cocos2d_extension_TableViewCell_finalize)
-
-bool js_register_cocos2dx_extension_TableViewCell(se::Object* obj)
-{
-    auto cls = se::Class::create("TableViewCell", obj, __jsb_cocos2d_Node_proto, _SE(js_cocos2dx_extension_TableViewCell_constructor));
-
-    cls->defineFunction("reset", _SE(js_cocos2dx_extension_TableViewCell_reset));
-    cls->defineFunction("getIdx", _SE(js_cocos2dx_extension_TableViewCell_getIdx));
-    cls->defineFunction("setIdx", _SE(js_cocos2dx_extension_TableViewCell_setIdx));
-    cls->defineFunction("ctor", _SE(js_cocos2dx_extension_TableViewCell_ctor));
-    cls->defineStaticFunction("create", _SE(js_cocos2dx_extension_TableViewCell_create));
-    cls->defineFinalizeFunction(_SE(js_cocos2d_extension_TableViewCell_finalize));
-    cls->install();
-    JSBClassType::registerClass<cocos2d::extension::TableViewCell>(cls);
-
-    __jsb_cocos2d_extension_TableViewCell_proto = cls->getProto();
-    __jsb_cocos2d_extension_TableViewCell_class = cls;
-
-    jsb_set_extend_property("cc", "TableViewCell");
-    se::ScriptEngine::getInstance()->clearException();
-    return true;
-}
-
-se::Object* __jsb_cocos2d_extension_TableView_proto = nullptr;
-se::Class* __jsb_cocos2d_extension_TableView_class = nullptr;
-
-static bool js_cocos2dx_extension_TableView_updateCellAtIndex(se::State& s)
-{
-    cocos2d::extension::TableView* cobj = (cocos2d::extension::TableView*)s.nativeThisObject();
-    SE_PRECONDITION2(cobj, false, "js_cocos2dx_extension_TableView_updateCellAtIndex : Invalid Native Object");
-    const auto& args = s.args();
-    size_t argc = args.size();
-    CC_UNUSED bool ok = true;
-    if (argc == 1) {
-        ssize_t arg0 = 0;
-        ok &= seval_to_ssize(args[0], &arg0);
-        SE_PRECONDITION2(ok, false, "js_cocos2dx_extension_TableView_updateCellAtIndex : Error processing arguments");
-        cobj->updateCellAtIndex(arg0);
-        return true;
-    }
-    SE_REPORT_ERROR("wrong number of arguments: %d, was expecting %d", (int)argc, 1);
-    return false;
-}
-SE_BIND_FUNC(js_cocos2dx_extension_TableView_updateCellAtIndex)
-
-static bool js_cocos2dx_extension_TableView_setVerticalFillOrder(se::State& s)
-{
-    cocos2d::extension::TableView* cobj = (cocos2d::extension::TableView*)s.nativeThisObject();
-    SE_PRECONDITION2(cobj, false, "js_cocos2dx_extension_TableView_setVerticalFillOrder : Invalid Native Object");
-    const auto& args = s.args();
-    size_t argc = args.size();
-    CC_UNUSED bool ok = true;
-    if (argc == 1) {
-        cocos2d::extension::TableView::VerticalFillOrder arg0;
-        ok &= seval_to_int32(args[0], (int32_t*)&arg0);
-        SE_PRECONDITION2(ok, false, "js_cocos2dx_extension_TableView_setVerticalFillOrder : Error processing arguments");
-        cobj->setVerticalFillOrder(arg0);
-        return true;
-    }
-    SE_REPORT_ERROR("wrong number of arguments: %d, was expecting %d", (int)argc, 1);
-    return false;
-}
-SE_BIND_FUNC(js_cocos2dx_extension_TableView_setVerticalFillOrder)
-
-static bool js_cocos2dx_extension_TableView_scrollViewDidZoom(se::State& s)
-{
-    cocos2d::extension::TableView* cobj = (cocos2d::extension::TableView*)s.nativeThisObject();
-    SE_PRECONDITION2(cobj, false, "js_cocos2dx_extension_TableView_scrollViewDidZoom : Invalid Native Object");
-    const auto& args = s.args();
-    size_t argc = args.size();
-    CC_UNUSED bool ok = true;
-    if (argc == 1) {
-        cocos2d::extension::ScrollView* arg0 = nullptr;
-        ok &= seval_to_native_ptr(args[0], &arg0);
-        SE_PRECONDITION2(ok, false, "js_cocos2dx_extension_TableView_scrollViewDidZoom : Error processing arguments");
-        cobj->scrollViewDidZoom(arg0);
-        return true;
-    }
-    SE_REPORT_ERROR("wrong number of arguments: %d, was expecting %d", (int)argc, 1);
-    return false;
-}
-SE_BIND_FUNC(js_cocos2dx_extension_TableView_scrollViewDidZoom)
-
-static bool js_cocos2dx_extension_TableView__updateContentSize(se::State& s)
-{
-    cocos2d::extension::TableView* cobj = (cocos2d::extension::TableView*)s.nativeThisObject();
-    SE_PRECONDITION2(cobj, false, "js_cocos2dx_extension_TableView__updateContentSize : Invalid Native Object");
-    const auto& args = s.args();
-    size_t argc = args.size();
-    if (argc == 0) {
-        cobj->_updateContentSize();
-        return true;
-    }
-    SE_REPORT_ERROR("wrong number of arguments: %d, was expecting %d", (int)argc, 0);
-    return false;
-}
-SE_BIND_FUNC(js_cocos2dx_extension_TableView__updateContentSize)
-
-static bool js_cocos2dx_extension_TableView_getVerticalFillOrder(se::State& s)
-{
-    cocos2d::extension::TableView* cobj = (cocos2d::extension::TableView*)s.nativeThisObject();
-    SE_PRECONDITION2(cobj, false, "js_cocos2dx_extension_TableView_getVerticalFillOrder : Invalid Native Object");
-    const auto& args = s.args();
-    size_t argc = args.size();
-    CC_UNUSED bool ok = true;
-    if (argc == 0) {
-        int result = (int)cobj->getVerticalFillOrder();
-        ok &= int32_to_seval(result, &s.rval());
-        SE_PRECONDITION2(ok, false, "js_cocos2dx_extension_TableView_getVerticalFillOrder : Error processing arguments");
-        return true;
-    }
-    SE_REPORT_ERROR("wrong number of arguments: %d, was expecting %d", (int)argc, 0);
-    return false;
-}
-SE_BIND_FUNC(js_cocos2dx_extension_TableView_getVerticalFillOrder)
-
-static bool js_cocos2dx_extension_TableView_removeCellAtIndex(se::State& s)
-{
-    cocos2d::extension::TableView* cobj = (cocos2d::extension::TableView*)s.nativeThisObject();
-    SE_PRECONDITION2(cobj, false, "js_cocos2dx_extension_TableView_removeCellAtIndex : Invalid Native Object");
-    const auto& args = s.args();
-    size_t argc = args.size();
-    CC_UNUSED bool ok = true;
-    if (argc == 1) {
-        ssize_t arg0 = 0;
-        ok &= seval_to_ssize(args[0], &arg0);
-        SE_PRECONDITION2(ok, false, "js_cocos2dx_extension_TableView_removeCellAtIndex : Error processing arguments");
-        cobj->removeCellAtIndex(arg0);
-        return true;
-    }
-    SE_REPORT_ERROR("wrong number of arguments: %d, was expecting %d", (int)argc, 1);
-    return false;
-}
-SE_BIND_FUNC(js_cocos2dx_extension_TableView_removeCellAtIndex)
-
-static bool js_cocos2dx_extension_TableView_initWithViewSize(se::State& s)
-{
-    cocos2d::extension::TableView* cobj = (cocos2d::extension::TableView*)s.nativeThisObject();
-    SE_PRECONDITION2(cobj, false, "js_cocos2dx_extension_TableView_initWithViewSize : Invalid Native Object");
-    const auto& args = s.args();
-    size_t argc = args.size();
-    CC_UNUSED bool ok = true;
-    if (argc == 2) {
-        cocos2d::Size arg0;
-        cocos2d::Node* arg1 = nullptr;
-        ok &= seval_to_Size(args[0], &arg0);
-        ok &= seval_to_native_ptr(args[1], &arg1);
-        SE_PRECONDITION2(ok, false, "js_cocos2dx_extension_TableView_initWithViewSize : Error processing arguments");
-        bool result = cobj->initWithViewSize(arg0, arg1);
-        ok &= boolean_to_seval(result, &s.rval());
-        SE_PRECONDITION2(ok, false, "js_cocos2dx_extension_TableView_initWithViewSize : Error processing arguments");
-        return true;
-    }
-    SE_REPORT_ERROR("wrong number of arguments: %d, was expecting %d", (int)argc, 2);
-    return false;
-}
-SE_BIND_FUNC(js_cocos2dx_extension_TableView_initWithViewSize)
-
-static bool js_cocos2dx_extension_TableView_scrollViewDidScroll(se::State& s)
-{
-    cocos2d::extension::TableView* cobj = (cocos2d::extension::TableView*)s.nativeThisObject();
-    SE_PRECONDITION2(cobj, false, "js_cocos2dx_extension_TableView_scrollViewDidScroll : Invalid Native Object");
-    const auto& args = s.args();
-    size_t argc = args.size();
-    CC_UNUSED bool ok = true;
-    if (argc == 1) {
-        cocos2d::extension::ScrollView* arg0 = nullptr;
-        ok &= seval_to_native_ptr(args[0], &arg0);
-        SE_PRECONDITION2(ok, false, "js_cocos2dx_extension_TableView_scrollViewDidScroll : Error processing arguments");
-        cobj->scrollViewDidScroll(arg0);
-        return true;
-    }
-    SE_REPORT_ERROR("wrong number of arguments: %d, was expecting %d", (int)argc, 1);
-    return false;
-}
-SE_BIND_FUNC(js_cocos2dx_extension_TableView_scrollViewDidScroll)
-
-static bool js_cocos2dx_extension_TableView_reloadData(se::State& s)
-{
-    cocos2d::extension::TableView* cobj = (cocos2d::extension::TableView*)s.nativeThisObject();
-    SE_PRECONDITION2(cobj, false, "js_cocos2dx_extension_TableView_reloadData : Invalid Native Object");
-    const auto& args = s.args();
-    size_t argc = args.size();
-    if (argc == 0) {
-        cobj->reloadData();
-        return true;
-    }
-    SE_REPORT_ERROR("wrong number of arguments: %d, was expecting %d", (int)argc, 0);
-    return false;
-}
-SE_BIND_FUNC(js_cocos2dx_extension_TableView_reloadData)
-
-static bool js_cocos2dx_extension_TableView_insertCellAtIndex(se::State& s)
-{
-    cocos2d::extension::TableView* cobj = (cocos2d::extension::TableView*)s.nativeThisObject();
-    SE_PRECONDITION2(cobj, false, "js_cocos2dx_extension_TableView_insertCellAtIndex : Invalid Native Object");
-    const auto& args = s.args();
-    size_t argc = args.size();
-    CC_UNUSED bool ok = true;
-    if (argc == 1) {
-        ssize_t arg0 = 0;
-        ok &= seval_to_ssize(args[0], &arg0);
-        SE_PRECONDITION2(ok, false, "js_cocos2dx_extension_TableView_insertCellAtIndex : Error processing arguments");
-        cobj->insertCellAtIndex(arg0);
-        return true;
-    }
-    SE_REPORT_ERROR("wrong number of arguments: %d, was expecting %d", (int)argc, 1);
-    return false;
-}
-SE_BIND_FUNC(js_cocos2dx_extension_TableView_insertCellAtIndex)
-
-static bool js_cocos2dx_extension_TableView_cellAtIndex(se::State& s)
-{
-    cocos2d::extension::TableView* cobj = (cocos2d::extension::TableView*)s.nativeThisObject();
-    SE_PRECONDITION2(cobj, false, "js_cocos2dx_extension_TableView_cellAtIndex : Invalid Native Object");
-    const auto& args = s.args();
-    size_t argc = args.size();
-    CC_UNUSED bool ok = true;
-    if (argc == 1) {
-        ssize_t arg0 = 0;
-        ok &= seval_to_ssize(args[0], &arg0);
-        SE_PRECONDITION2(ok, false, "js_cocos2dx_extension_TableView_cellAtIndex : Error processing arguments");
-        cocos2d::extension::TableViewCell* result = cobj->cellAtIndex(arg0);
-        ok &= native_ptr_to_seval<cocos2d::extension::TableViewCell>((cocos2d::extension::TableViewCell*)result, &s.rval());
-        SE_PRECONDITION2(ok, false, "js_cocos2dx_extension_TableView_cellAtIndex : Error processing arguments");
-        return true;
-    }
-    SE_REPORT_ERROR("wrong number of arguments: %d, was expecting %d", (int)argc, 1);
-    return false;
-}
-SE_BIND_FUNC(js_cocos2dx_extension_TableView_cellAtIndex)
-
-static bool js_cocos2dx_extension_TableView_dequeueCell(se::State& s)
-{
-    cocos2d::extension::TableView* cobj = (cocos2d::extension::TableView*)s.nativeThisObject();
-    SE_PRECONDITION2(cobj, false, "js_cocos2dx_extension_TableView_dequeueCell : Invalid Native Object");
-    const auto& args = s.args();
-    size_t argc = args.size();
-    CC_UNUSED bool ok = true;
-    if (argc == 0) {
-        cocos2d::extension::TableViewCell* result = cobj->dequeueCell();
-        ok &= native_ptr_to_seval<cocos2d::extension::TableViewCell>((cocos2d::extension::TableViewCell*)result, &s.rval());
-        SE_PRECONDITION2(ok, false, "js_cocos2dx_extension_TableView_dequeueCell : Error processing arguments");
-        return true;
-    }
-    SE_REPORT_ERROR("wrong number of arguments: %d, was expecting %d", (int)argc, 0);
-    return false;
-}
-SE_BIND_FUNC(js_cocos2dx_extension_TableView_dequeueCell)
-
-SE_DECLARE_FINALIZE_FUNC(js_cocos2d_extension_TableView_finalize)
-
-static bool js_cocos2dx_extension_TableView_constructor(se::State& s)
-{
-    cocos2d::extension::TableView* cobj = new (std::nothrow) cocos2d::extension::TableView();
-    s.thisObject()->setPrivateData(cobj);
-    return true;
-}
-SE_BIND_CTOR(js_cocos2dx_extension_TableView_constructor, __jsb_cocos2d_extension_TableView_class, js_cocos2d_extension_TableView_finalize)
-
-static bool js_cocos2dx_extension_TableView_ctor(se::State& s)
-{
-    cocos2d::extension::TableView* cobj = new (std::nothrow) cocos2d::extension::TableView();
-    s.thisObject()->setPrivateData(cobj);
-    return true;
-}
-SE_BIND_SUB_CLS_CTOR(js_cocos2dx_extension_TableView_ctor, __jsb_cocos2d_extension_TableView_class, js_cocos2d_extension_TableView_finalize)
-
-
-    
-
-extern se::Object* __jsb_cocos2d_extension_ScrollView_proto;
-
-static bool js_cocos2d_extension_TableView_finalize(se::State& s)
-{
-    CCLOG("jsbindings: finalizing JS object %p (cocos2d::extension::TableView)", s.nativeThisObject());
-    cocos2d::extension::TableView* cobj = (cocos2d::extension::TableView*)s.nativeThisObject();
-    if (cobj->getReferenceCount() == 1)
-        cobj->autorelease();
-    else
-        cobj->release();
-    return true;
-}
-SE_BIND_FINALIZE_FUNC(js_cocos2d_extension_TableView_finalize)
-
-bool js_register_cocos2dx_extension_TableView(se::Object* obj)
-{
-    auto cls = se::Class::create("TableView", obj, __jsb_cocos2d_extension_ScrollView_proto, _SE(js_cocos2dx_extension_TableView_constructor));
-
-    cls->defineFunction("updateCellAtIndex", _SE(js_cocos2dx_extension_TableView_updateCellAtIndex));
-    cls->defineFunction("setVerticalFillOrder", _SE(js_cocos2dx_extension_TableView_setVerticalFillOrder));
-    cls->defineFunction("scrollViewDidZoom", _SE(js_cocos2dx_extension_TableView_scrollViewDidZoom));
-    cls->defineFunction("_updateContentSize", _SE(js_cocos2dx_extension_TableView__updateContentSize));
-    cls->defineFunction("getVerticalFillOrder", _SE(js_cocos2dx_extension_TableView_getVerticalFillOrder));
-    cls->defineFunction("removeCellAtIndex", _SE(js_cocos2dx_extension_TableView_removeCellAtIndex));
-    cls->defineFunction("initWithViewSize", _SE(js_cocos2dx_extension_TableView_initWithViewSize));
-    cls->defineFunction("scrollViewDidScroll", _SE(js_cocos2dx_extension_TableView_scrollViewDidScroll));
-    cls->defineFunction("reloadData", _SE(js_cocos2dx_extension_TableView_reloadData));
-    cls->defineFunction("insertCellAtIndex", _SE(js_cocos2dx_extension_TableView_insertCellAtIndex));
-    cls->defineFunction("cellAtIndex", _SE(js_cocos2dx_extension_TableView_cellAtIndex));
-    cls->defineFunction("dequeueCell", _SE(js_cocos2dx_extension_TableView_dequeueCell));
-    cls->defineFunction("ctor", _SE(js_cocos2dx_extension_TableView_ctor));
-    cls->defineFinalizeFunction(_SE(js_cocos2d_extension_TableView_finalize));
-    cls->install();
-    JSBClassType::registerClass<cocos2d::extension::TableView>(cls);
-
-    __jsb_cocos2d_extension_TableView_proto = cls->getProto();
-    __jsb_cocos2d_extension_TableView_class = cls;
-
-    jsb_set_extend_property("cc", "TableView");
-    se::ScriptEngine::getInstance()->clearException();
-    return true;
-}
-
-=======
->>>>>>> 2acff945
 bool register_all_cocos2dx_extension(se::Object* obj)
 {
     // Get the ns
