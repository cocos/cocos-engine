--- conflicted
+++ resolved
@@ -235,9 +235,6 @@
 		1AFD37011EF116190097DBB1 /* ScriptingCore.h in Headers */ = {isa = PBXBuildFile; fileRef = 1AFD36C11EF116190097DBB1 /* ScriptingCore.h */; };
 		4BE089E41ADF965E00D65D4B /* jsb_cocos2dx_experimental_webView_auto.cpp in Sources */ = {isa = PBXBuildFile; fileRef = 4BE089E01ADF965E00D65D4B /* jsb_cocos2dx_experimental_webView_auto.cpp */; };
 		4BE089E51ADF965E00D65D4B /* jsb_cocos2dx_experimental_webView_auto.hpp in Headers */ = {isa = PBXBuildFile; fileRef = 4BE089E11ADF965E00D65D4B /* jsb_cocos2dx_experimental_webView_auto.hpp */; };
-<<<<<<< HEAD
-=======
-		4BE089EC1ADF967400D65D4B /* jsb_cocos2dx_experimental_webView_manual.h in Headers */ = {isa = PBXBuildFile; fileRef = 4BE089EA1ADF967400D65D4B /* jsb_cocos2dx_experimental_webView_manual.h */; };
 		4D3EB2641F8F7358007DA644 /* jsb_creator_manual.cpp in Sources */ = {isa = PBXBuildFile; fileRef = 4D3EB2621F8F7358007DA644 /* jsb_creator_manual.cpp */; };
 		4D3EB2651F8F7358007DA644 /* jsb_creator_manual.hpp in Headers */ = {isa = PBXBuildFile; fileRef = 4D3EB2631F8F7358007DA644 /* jsb_creator_manual.hpp */; };
 		4D3EB2661F8F779B007DA644 /* jsb_creator_manual.hpp in Headers */ = {isa = PBXBuildFile; fileRef = 4D3EB2631F8F7358007DA644 /* jsb_creator_manual.hpp */; };
@@ -251,7 +248,6 @@
 		4D672A8A1F8E0EE30073B9A4 /* jsb_creator_graphics_auto.hpp in Headers */ = {isa = PBXBuildFile; fileRef = 4D672A841F8E0EE30073B9A4 /* jsb_creator_graphics_auto.hpp */; };
 		4D672A8B1F8E0EE30073B9A4 /* jsb_creator_physics_auto.cpp in Sources */ = {isa = PBXBuildFile; fileRef = 4D672A851F8E0EE30073B9A4 /* jsb_creator_physics_auto.cpp */; };
 		4D672A8C1F8E0EE30073B9A4 /* jsb_creator_physics_auto.hpp in Headers */ = {isa = PBXBuildFile; fileRef = 4D672A861F8E0EE30073B9A4 /* jsb_creator_physics_auto.hpp */; };
->>>>>>> 0b776889
 		4D6E0D5F1E0384CC00DA5DB6 /* jsb_box2d_auto.hpp in Headers */ = {isa = PBXBuildFile; fileRef = 4D9BB1F71DFAB8B300B58565 /* jsb_box2d_auto.hpp */; };
 		4D6E0D601E0384CF00DA5DB6 /* jsb_box2d_auto.cpp in Sources */ = {isa = PBXBuildFile; fileRef = 4D9BB1F61DFAB8B300B58565 /* jsb_box2d_auto.cpp */; };
 		4D9BB1F81DFAB8B300B58565 /* jsb_box2d_auto.cpp in Sources */ = {isa = PBXBuildFile; fileRef = 4D9BB1F61DFAB8B300B58565 /* jsb_box2d_auto.cpp */; };
@@ -408,9 +404,6 @@
 		1AFD36C11EF116190097DBB1 /* ScriptingCore.h */ = {isa = PBXFileReference; fileEncoding = 4; lastKnownFileType = sourcecode.c.h; path = ScriptingCore.h; sourceTree = "<group>"; };
 		4BE089E01ADF965E00D65D4B /* jsb_cocos2dx_experimental_webView_auto.cpp */ = {isa = PBXFileReference; fileEncoding = 4; lastKnownFileType = sourcecode.cpp.cpp; path = jsb_cocos2dx_experimental_webView_auto.cpp; sourceTree = "<group>"; };
 		4BE089E11ADF965E00D65D4B /* jsb_cocos2dx_experimental_webView_auto.hpp */ = {isa = PBXFileReference; fileEncoding = 4; lastKnownFileType = sourcecode.cpp.h; path = jsb_cocos2dx_experimental_webView_auto.hpp; sourceTree = "<group>"; };
-<<<<<<< HEAD
-=======
-		4BE089EA1ADF967400D65D4B /* jsb_cocos2dx_experimental_webView_manual.h */ = {isa = PBXFileReference; fileEncoding = 4; lastKnownFileType = sourcecode.c.h; path = jsb_cocos2dx_experimental_webView_manual.h; sourceTree = "<group>"; };
 		4D3EB2621F8F7358007DA644 /* jsb_creator_manual.cpp */ = {isa = PBXFileReference; fileEncoding = 4; lastKnownFileType = sourcecode.cpp.cpp; path = jsb_creator_manual.cpp; sourceTree = "<group>"; };
 		4D3EB2631F8F7358007DA644 /* jsb_creator_manual.hpp */ = {isa = PBXFileReference; fileEncoding = 4; lastKnownFileType = sourcecode.cpp.h; path = jsb_creator_manual.hpp; sourceTree = "<group>"; };
 		4D672A811F8E0EE30073B9A4 /* jsb_creator_camera_auto.cpp */ = {isa = PBXFileReference; fileEncoding = 4; lastKnownFileType = sourcecode.cpp.cpp; path = jsb_creator_camera_auto.cpp; sourceTree = "<group>"; };
@@ -419,7 +412,6 @@
 		4D672A841F8E0EE30073B9A4 /* jsb_creator_graphics_auto.hpp */ = {isa = PBXFileReference; fileEncoding = 4; lastKnownFileType = sourcecode.cpp.h; path = jsb_creator_graphics_auto.hpp; sourceTree = "<group>"; };
 		4D672A851F8E0EE30073B9A4 /* jsb_creator_physics_auto.cpp */ = {isa = PBXFileReference; fileEncoding = 4; lastKnownFileType = sourcecode.cpp.cpp; path = jsb_creator_physics_auto.cpp; sourceTree = "<group>"; };
 		4D672A861F8E0EE30073B9A4 /* jsb_creator_physics_auto.hpp */ = {isa = PBXFileReference; fileEncoding = 4; lastKnownFileType = sourcecode.cpp.h; path = jsb_creator_physics_auto.hpp; sourceTree = "<group>"; };
->>>>>>> 0b776889
 		4D9BB1F61DFAB8B300B58565 /* jsb_box2d_auto.cpp */ = {isa = PBXFileReference; fileEncoding = 4; lastKnownFileType = sourcecode.cpp.cpp; path = jsb_box2d_auto.cpp; sourceTree = "<group>"; };
 		4D9BB1F71DFAB8B300B58565 /* jsb_box2d_auto.hpp */ = {isa = PBXFileReference; fileEncoding = 4; lastKnownFileType = sourcecode.cpp.h; path = jsb_box2d_auto.hpp; sourceTree = "<group>"; };
 		4DFA4C0E1CBCC49000E3B736 /* jsb_creator_auto.cpp */ = {isa = PBXFileReference; fileEncoding = 4; lastKnownFileType = sourcecode.cpp.cpp; path = jsb_creator_auto.cpp; sourceTree = "<group>"; };
