--- conflicted
+++ resolved
@@ -1756,7 +1756,7 @@
     return true;
 }
 
-bool seval_to_EffectProperty(const se::Value& v, std::unordered_map<std::string, cocos2d::renderer::Effect::Property>* ret)
+bool seval_to_EffectProperty(const cocos2d::Vector<cocos2d::renderer::Technique *>& techniqes, const se::Value& v, std::unordered_map<std::string, cocos2d::renderer::Effect::Property>* ret)
 {
     assert(ret != nullptr);
     if (v.isNullOrUndefined())
@@ -1984,11 +1984,7 @@
                     ok = (type == cocos2d::renderer::Technique::Parameter::Type::TEXTURE_2D ||
                            type == cocos2d::renderer::Technique::Parameter::Type::TEXTURE_CUBE);
                     
-<<<<<<< HEAD
-                    //SE_PRECONDITION2(ok, false, "Convert Parameter val failed!");
-=======
                     SE_PRECONDITION2(ok, false, "Convert Parameter val failed!");
->>>>>>> b00bc552
                     if (ok)
                     {
                         seval_to_native_ptr(tmp, &texture);
@@ -1997,7 +1993,7 @@
             }
             else
             {
-                //assert(false);
+                assert(false);
             }
         }
     }
