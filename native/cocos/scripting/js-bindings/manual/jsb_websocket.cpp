--- conflicted
+++ resolved
@@ -31,13 +31,7 @@
 
 #include "cocos/network/WebSocket.h"
 #include "base/ccUTF8.h"
-<<<<<<< HEAD
-//#include "base/CCDirector.h"
-
-#include <stdint.h>
-=======
 #include "platform/CCApplication.h"
->>>>>>> 0d483a9b
 
 using namespace cocos2d;
 using namespace cocos2d::network;
@@ -90,12 +84,9 @@
         se::ScriptEngine::getInstance()->clearException();
         se::AutoHandleScope hs;
 
-<<<<<<< HEAD
-=======
         if (cocos2d::Application::getInstance() == nullptr)
             return;
 
->>>>>>> 0d483a9b
         auto iter = se::NativePtrToObjectMap::find(ws);
         if (iter == se::NativePtrToObjectMap::end())
             return;
@@ -128,12 +119,9 @@
         se::ScriptEngine::getInstance()->clearException();
         se::AutoHandleScope hs;
 
-<<<<<<< HEAD
-=======
         if (cocos2d::Application::getInstance() == nullptr)
             return;
 
->>>>>>> 0d483a9b
         auto iter = se::NativePtrToObjectMap::find(ws);
         if (iter == se::NativePtrToObjectMap::end())
             return;
@@ -193,12 +181,9 @@
         se::ScriptEngine::getInstance()->clearException();
         se::AutoHandleScope hs;
 
-<<<<<<< HEAD
-=======
         if (cocos2d::Application::getInstance() == nullptr)
             return;
 
->>>>>>> 0d483a9b
         auto iter = se::NativePtrToObjectMap::find(ws);
         do
         {
@@ -239,12 +224,9 @@
         se::ScriptEngine::getInstance()->clearException();
         se::AutoHandleScope hs;
 
-<<<<<<< HEAD
-=======
         if (cocos2d::Application::getInstance() == nullptr)
             return;
 
->>>>>>> 0d483a9b
         auto iter = se::NativePtrToObjectMap::find(ws);
         if (iter == se::NativePtrToObjectMap::end())
             return;
