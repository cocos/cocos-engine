--- conflicted
+++ resolved
@@ -187,11 +187,7 @@
     }
 }
 
-<<<<<<< HEAD
-TextureCube* SkyboxInfo::getReflectionMap() const {
-=======
 TextureCube *SkyboxInfo::getReflectionMap() const {
->>>>>>> 73d80047
     const bool isHDR = Root::getInstance()->getPipeline()->getPipelineSceneData()->isHDR();
     if (isHDR) {
         return _reflectionHDR;
