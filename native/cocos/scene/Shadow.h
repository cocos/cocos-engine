--- conflicted
+++ resolved
@@ -398,21 +398,6 @@
     inline void setMaxReceived(uint32_t val) { _maxReceived = val; }
     inline uint32_t getMaxReceived() const { return _maxReceived; }
 
-<<<<<<< HEAD
-=======
-    inline float getShadowCameraFar() const { return _shadowCameraFar; }
-    inline void setShadowCameraFar(float shadowDistance) { _shadowCameraFar = shadowDistance; }
-
-    inline const Mat4 &getMatShadowView() const { return _matShadowView; }
-    inline void setMatShadowView(const Mat4 &matShadowView) { _matShadowView = matShadowView; }
-
-    inline const Mat4 &getMatShadowProj() const { return _matShadowProj; }
-    inline void setMatShadowProj(const Mat4 &matShadowProj) { _matShadowProj = matShadowProj; }
-
-    inline const Mat4 &getMatShadowViewProj() const { return _matShadowViewProj; }
-    inline void setMatShadowViewProj(const Mat4 &matShadowViewProj) { _matShadowViewProj = matShadowViewProj; }
-
->>>>>>> cb713a75
 private:
     void updatePlanarInfo();
     void createInstanceMaterial();
