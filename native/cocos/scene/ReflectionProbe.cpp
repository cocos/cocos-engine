/****************************************************************************
 Copyright (c) 2021 Xiamen Yaji Software Co., Ltd.

 http://www.cocos.com

 Permission is hereby granted, free of charge, to any person obtaining a copy
 of this software and associated engine source code (the "Software"), a limited,
 worldwide, royalty-free, non-assignable, revocable and non-exclusive license
 to use Cocos Creator solely to develop games on your target platforms. You shall
 not use Cocos Creator software for developing other software or tools that's
 used for developing games. You are not granted to publish, distribute,
 sublicense, and/or sell copies of Cocos Creator.

 The software or tools in this License Agreement are licensed, not sold.
 Xiamen Yaji Software Co., Ltd. reserves all rights not expressly granted to you.

 THE SOFTWARE IS PROVIDED "AS IS", WITHOUT WARRANTY OF ANY KIND, EXPRESS OR
 IMPLIED, INCLUDING BUT NOT LIMITED TO THE WARRANTIES OF MERCHANTABILITY,
 FITNESS FOR A PARTICULAR PURPOSE AND NONINFRINGEMENT. IN NO EVENT SHALL THE
 AUTHORS OR COPYRIGHT HOLDERS BE LIABLE FOR ANY CLAIM, DAMAGES OR OTHER
 LIABILITY, WHETHER IN AN ACTION OF CONTRACT, TORT OR OTHERWISE, ARISING FROM,
 OUT OF OR IN CONNECTION WITH THE SOFTWARE OR THE USE OR OTHER DEALINGS IN
 THE SOFTWARE.
 ****************************************************************************/

#include "scene/ReflectionProbe.h"
#include "Define.h"
#include "core/scene-graph/Scene.h"
#include "math/Quaternion.h"
#include "renderer/pipeline/ReflectionProbeManager.h"
namespace cc {
namespace scene {
ReflectionProbe::ReflectionProbe(int32_t id) {
    _probeId = id;
    pipeline::ReflectionProbeManager::getInstance()->registerProbe(this);
}

const ccstd::vector<Model*>& ReflectionProbe::getRenderObjects() const {
    return _renderObjects;
}

void ReflectionProbe::addRenderObject(Model* model) {
    _renderObjects.push_back(model);
}

void ReflectionProbe::initialize(Node* node) {
    _node = node;
    _cameraNode = new Node("ReflectionProbeCamera");
    Scene* c = _node->getScene();
    c->addChild(_cameraNode);

    const Vec3 pos = node->getWorldPosition();
    _boundingBox = geometry::AABB::create(pos.x, pos.y, pos.z, _size.x, _size.y, _size.z);

    if (!_camera) {
        _camera = Root::getInstance()->createCamera();
        scene::ICameraInfo info;
        info.name = _cameraNode->getName();
        info.node = _cameraNode;
        info.projection = CameraProjection::PERSPECTIVE;
        info.window = Root::getInstance()->getTempWindow();
        info.priority = 0;
        info.cameraType = CameraType::DEFAULT;
        info.trackingType = TrackingType::NO_TRACKING;
        _camera->initialize(info);
    }
    _camera->setViewportInOrientedSpace(Rect(0, 0, 1, 1));
    _camera->setFovAxis(CameraFOVAxis::VERTICAL);
    _camera->setFov(static_cast<float>(mathutils::toRadian(90.0)));
    _camera->setOrthoHeight(10.0f);

    _camera->setNearClip(1.0);
    _camera->setFarClip(1000.0);
    _camera->setClearColor(_backgroundColor);
    _camera->setClearDepth(1.0);
    _camera->setClearStencil(0.0);
    _camera->setClearFlag(_clearFlag);
    _camera->setVisibility(_visibility);
    _camera->setAperture(CameraAperture::F16_0);
    _camera->setShutter(CameraShutter::D125);
    _camera->setIso(CameraISO::ISO100);

    RenderWindow* win = Root::getInstance()->getMainWindow();
    _realtimePlanarTexture = ccnew RenderTexture();
    IRenderTextureCreateInfo info;
    info.name = "realtimePlanarTexture";
    info.height = win->getHeight();
    info.width = win->getWidth();
    _realtimePlanarTexture->initialize(info);
}

void ReflectionProbe::syncCameraParams(const Camera* camera) {
    _camera->setProjectionType(camera->getProjectionType());
    _camera->setOrthoHeight(camera->getOrthoHeight());
    _camera->setNearClip(camera->getNearClip());
    _camera->setFarClip(camera->getFarClip());
    _camera->setFov(camera->getFov());
    _camera->setVisibility(camera->getVisibility());
    _camera->setClearFlag(camera->getClearFlag());
    _camera->setClearColor(camera->getClearColor());
    _camera->setPriority(camera->getPriority() - 1);
}

void ReflectionProbe::renderPlanarReflection(const Camera* sourceCamera) {
    if (!sourceCamera) return;
    syncCameraParams(sourceCamera);
    transformReflectionCamera(sourceCamera);
    _needRender = true;
}

void ReflectionProbe::transformReflectionCamera(const Camera* sourceCamera) {
    int32_t offset = Vec3::dot(_node->getWorldPosition(), Vec3::UNIT_Y);
    _cameraWorldPos = reflect(sourceCamera->getNode()->getWorldPosition(), Vec3::UNIT_Y, offset);
    _cameraNode->setWorldPosition(_cameraWorldPos);

    _forward = Vec3::FORWARD;
    _forward.transformQuat(sourceCamera->getNode()->getWorldRotation());
    _forward.normalize();
    _forward = reflect(_forward, Vec3::UNIT_Y, 0);
    _forward.normalize();
    _forward *= -1;

    _up = Vec3::UNIT_Y;
    _up.transformQuat(sourceCamera->getNode()->getWorldRotation());
    _up.normalize();
    _up = reflect(_up, Vec3::UNIT_Y, 0);
    _up.normalize();

    Quaternion::fromViewUp(_forward, _up, &_cameraWorldRotation);

    _cameraNode->setWorldRotation(_cameraWorldRotation);
    _camera->update(true);
}

Vec3 ReflectionProbe::reflect(const Vec3& point, const Vec3& normal, int32_t offset) {
    Vec3 n = normal;
    n.normalize();
    float dist = Vec3::dot(n, point) - offset;
    n = n * 2.0 * dist;
    Vec3 mirrorPos = point;
    mirrorPos.subtract(n);
    return mirrorPos;
}

void ReflectionProbe::updateBoundingBox() {
    if (_node) {
        auto pos = _node->getWorldPosition();
        _boundingBox = geometry::AABB::set(_boundingBox, pos.x, pos.y, pos.z, _size.x, _size.y, _size.z);
    }
}

<<<<<<< HEAD
void ReflectionProbe::updatePlanarTexture(const Camera* camera, const cc::pipeline::RenderObjectList& renderObjects)
{
    const scene::RenderScene *const scene = camera->getScene();

    for (const auto &ro : renderObjects) {
        const auto *const model = ro.model;
        const auto *modelWorldBounds = model->getWorldBounds();
        if (!modelWorldBounds) {
            continue;
        }
        auto probeBoundingBox = getBoundingBox();
        if (modelWorldBounds->aabbAabb(*probeBoundingBox)) {
            //model->updateReflctionProbePlanarMap(_realtimePlanarTexture->getGFXTexture());
=======
void ReflectionProbe::updatePlanarTexture(const scene::RenderScene* scene)
{
    if (!scene) return;
    for (const auto &model : scene->getModels()) {
        // filter model by view visibility
        uint32_t useProbeType = static_cast<uint32_t>(scene::ReflectionProbe::UseProbeType::PLANAR_REFLECTION);
        if (model->isEnabled() && model->getReflectionProbeType() == useProbeType) {
            const auto visibility = _camera->getVisibility();
            const auto *const node = model->getNode();
            if ((model->getNode() && ((visibility & node->getLayer()) == node->getLayer())) ||
                (visibility & static_cast<uint32_t>(model->getVisFlags()))) {
                const auto *modelWorldBounds = model->getWorldBounds();
                if (!modelWorldBounds) {
                    continue;
                }
                auto probeBoundingBox = getBoundingBox();
                if (modelWorldBounds->aabbAabb(*probeBoundingBox)) {
                    model->updateReflctionProbePlanarMap(_realtimePlanarTexture->getGFXTexture());
                }
            }
>>>>>>> 949ac69b
        }
    }
}

void ReflectionProbe::destroy() {
    if (_camera) {
        _camera->destroy();
        _camera = nullptr;
    }
    if (_cameraNode)
    {
        _cameraNode->destroy();
        _cameraNode = nullptr;
    }
    if (_realtimePlanarTexture) {
        _realtimePlanarTexture->destroy();
        _realtimePlanarTexture = nullptr;
    }
}

} // namespace scene
} // namespace cc<|MERGE_RESOLUTION|>--- conflicted
+++ resolved
@@ -149,21 +149,6 @@
     }
 }
 
-<<<<<<< HEAD
-void ReflectionProbe::updatePlanarTexture(const Camera* camera, const cc::pipeline::RenderObjectList& renderObjects)
-{
-    const scene::RenderScene *const scene = camera->getScene();
-
-    for (const auto &ro : renderObjects) {
-        const auto *const model = ro.model;
-        const auto *modelWorldBounds = model->getWorldBounds();
-        if (!modelWorldBounds) {
-            continue;
-        }
-        auto probeBoundingBox = getBoundingBox();
-        if (modelWorldBounds->aabbAabb(*probeBoundingBox)) {
-            //model->updateReflctionProbePlanarMap(_realtimePlanarTexture->getGFXTexture());
-=======
 void ReflectionProbe::updatePlanarTexture(const scene::RenderScene* scene)
 {
     if (!scene) return;
@@ -184,7 +169,6 @@
                     model->updateReflctionProbePlanarMap(_realtimePlanarTexture->getGFXTexture());
                 }
             }
->>>>>>> 949ac69b
         }
     }
 }
