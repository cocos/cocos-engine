--- conflicted
+++ resolved
@@ -718,15 +718,9 @@
         rootBlock = ccnew ArrayBuffer(totalSize);
     }
 }
-<<<<<<< HEAD
 
 } // namespace
 
-=======
-
-} // namespace
-
->>>>>>> 7f9934e9
 void Pass::buildUniformBlock(
     uint32_t binding, int32_t size,
     gfx::BufferViewInfo &bufferViewInfo,
