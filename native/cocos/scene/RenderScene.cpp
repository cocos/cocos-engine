--- conflicted
+++ resolved
@@ -201,11 +201,8 @@
     removeSpotLights();
     removeLODGroups();
     removeModels();
-<<<<<<< HEAD
     CC_SAFE_DELETE(_sceneAccel)
-=======
     _lodStateCache->clearCache();
->>>>>>> ada1792e
 }
 
 void RenderScene::addCamera(Camera *camera) {
