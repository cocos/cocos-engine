/****************************************************************************
 Copyright (c) 2021-2023 Xiamen Yaji Software Co., Ltd.

 http://www.cocos.com

 Permission is hereby granted, free of charge, to any person obtaining a copy
 of this software and associated documentation files (the "Software"), to deal
 in the Software without restriction, including without limitation the rights to
 use, copy, modify, merge, publish, distribute, sublicense, and/or sell copies
 of the Software, and to permit persons to whom the Software is furnished to do so,
 subject to the following conditions:

 The above copyright notice and this permission notice shall be included in
 all copies or substantial portions of the Software.

 THE SOFTWARE IS PROVIDED "AS IS", WITHOUT WARRANTY OF ANY KIND, EXPRESS OR
 IMPLIED, INCLUDING BUT NOT LIMITED TO THE WARRANTIES OF MERCHANTABILITY,
 FITNESS FOR A PARTICULAR PURPOSE AND NONINFRINGEMENT. IN NO EVENT SHALL THE
 AUTHORS OR COPYRIGHT HOLDERS BE LIABLE FOR ANY CLAIM, DAMAGES OR OTHER
 LIABILITY, WHETHER IN AN ACTION OF CONTRACT, TORT OR OTHERWISE, ARISING FROM,
 OUT OF OR IN CONNECTION WITH THE SOFTWARE OR THE USE OR OTHER DEALINGS IN
 THE SOFTWARE.
****************************************************************************/

#include "scene/RenderScene.h"
#include "scene/Camera.h"

#include <utility>
#include "3d/models/BakedSkinningModel.h"
#include "3d/models/SkinningModel.h"
#include "base/Log.h"
#include "core/Root.h"
#include "core/scene-graph/Node.h"
#include "RayTracingScene.h"
#include "profiler/Profiler.h"
#include "renderer/pipeline/PipelineSceneData.h"
#include "renderer/pipeline/custom/RenderInterfaceTypes.h"
#include "scene/Camera.h"
#include "scene/DirectionalLight.h"
#include "scene/DrawBatch2D.h"
#include "scene/LODGroup.h"
#include "scene/Model.h"
#include "scene/Octree.h"
#include "scene/PointLight.h"
#include "scene/RangedDirectionalLight.h"
#include "scene/SphereLight.h"
#include "scene/SpotLight.h"

namespace cc {
namespace scene {

/**
 * @zh 管理LODGroup的使用状态，包含使用层级及其上的model可见相机列表；便于判断当前model是否被LODGroup裁剪
 * @en Manage the usage status of LODGroup, including the usage level and the list of visible cameras on its models; easy to determine whether the current mod is cropped by LODGroup。
 */
class LodStateCache : public RefCounted {
public:
    struct LODInfo {
        /**
         * @zh 当前使用哪一级的 LOD, -1 表示没有层级被使用
         * @en Which level of LOD is currently in use, -1 means no levels are used
         */
        int8_t usedLevel{-1};
        int8_t lastUsedLevel{-1};
        bool transformDirty{true};
    };

    explicit LodStateCache(RenderScene *scene) : _renderScene(scene){};
    ~LodStateCache() override = default;

    void addCamera(const Camera *camera);

    void removeCamera(const Camera *camera);

    void addLodGroup(const LODGroup *lodGroup);

    void removeLodGroup(const LODGroup *lodGroup);

    void removeModel(const Model *model);

    void updateLodState();

    bool isLodModelCulled(const Camera *camera, const Model *model);

    void clearCache();

private:
    /**
     * @zh LOD使用的model集合以及每个model当前能被看到的相机列表；包含每个LODGroup的每一级LOD
     * @en The set of models used by the LOD and the list of cameras that each models can currently be seen, contains each level of LOD for each LODGroup.
     */
    ccstd::unordered_map<const Model *, ccstd::unordered_map<const Camera *, bool>> _modelsInLODGroup;

    /**
     * @zh 指定相机下，LODGroup使用哪一级的LOD
     * @en Specify which level of LOD is used by the LODGroup under the camera.
     */
    ccstd::unordered_map<const Camera *, ccstd::unordered_map<const LODGroup *, LODInfo>> _lodStateInCamera;

    /**
     * @zh 上一帧添加的LODGroup
     * @en The LODGroup added in the previous frame.
     */
    ccstd::vector<const LODGroup *> _newAddedLodGroupVec;

    /**
     * @zh 每个LOD上的所有models，包含所有LODGroup中的所有LOD
     * @en All mods on each LOD, containing all LODs in all LODGroups.
     */
    ccstd::unordered_map<const LODGroup *, ccstd::unordered_map<uint8_t, ccstd::vector<const Model *>>> _levelModels;

    RenderScene *_renderScene{nullptr};
};

RenderScene::RenderScene() = default;

RenderScene::~RenderScene() = default;

void RenderScene::activate() {
    const auto *sceneData = Root::getInstance()->getPipeline()->getPipelineSceneData();
    _octree = sceneData->getOctree();
<<<<<<< HEAD
    _rayTracing->activate();
=======
    _sceneAccel = ccnew RayTracingScene;
>>>>>>> c7c47ab8
}

bool RenderScene::initialize(const IRenderSceneInfo &info) {
    _name = info.name;
    _lodStateCache = ccnew LodStateCache(this);
    _rayTracing = ccnew raytracing::RayTracing(this);
    return true;
}

void RenderScene::addLODGroup(LODGroup *group) {
    group->attachToScene(this);
    _lodGroups.emplace_back(group);
    _lodStateCache->addLodGroup(group);
}

void RenderScene::removeLODGroup(LODGroup *group) {
    auto iter = std::find(_lodGroups.begin(), _lodGroups.end(), group);
    if (iter != _lodGroups.end()) {
        _lodStateCache->removeLodGroup(group);
        group->detachFromScene();
        _lodGroups.erase(iter);
    } else {
        CC_LOG_WARNING("Try to remove invalid LODGroup.");
    }
}

void RenderScene::removeLODGroups() {
    for (const auto &group : _lodGroups) {
        _lodStateCache->removeLodGroup(group);
        group->detachFromScene();
    }
    _lodGroups.clear();
}

bool RenderScene::isCulledByLod(const Camera *camera, const Model *model) const {
    return _lodStateCache->isLodModelCulled(camera, model);
}

void RenderScene::setMainLight(DirectionalLight *dl) {
    _mainLight = dl;
    if (_mainLight) _mainLight->activate();
}

void RenderScene::update(uint32_t stamp) {
    CC_PROFILE(RenderSceneUpdate);

    if (_mainLight) {
        _mainLight->update();
    }
    for (const auto &light : _sphereLights) {
        light->update();
    }
    for (const auto &light : _spotLights) {
        light->update();
    }
    for (const auto &light : _pointLights) {
        light->update();
    }
    for (const auto &light : _rangedDirLights) {
        light->update();
    }
    for (const auto &model : _models) {
        if (model->isEnabled()) {
            model->updateTransform(stamp);
            model->updateUBOs(stamp);
            model->updateOctree();
        }
    }

    _sceneAccel->update(this);

    CC_PROFILE_OBJECT_UPDATE(Models, _models.size());
    CC_PROFILE_OBJECT_UPDATE(Cameras, _cameras.size());
    CC_PROFILE_OBJECT_UPDATE(DrawBatch2D, _batches.size());

    _lodStateCache->updateLodState();
}

void RenderScene::destroy() {
    removeCameras();
    removeSphereLights();
    removeSpotLights();
    removePointLights();
    removeLODGroups();
    removeModels();
    CC_SAFE_DELETE(_sceneAccel)
    _lodStateCache->clearCache();
}

void RenderScene::addCamera(Camera *camera) {
    camera->attachToScene(this);
    _cameras.emplace_back(camera);
    _lodStateCache->addCamera(camera);
}

void RenderScene::removeCamera(Camera *camera) {
    auto iter = std::find(_cameras.begin(), _cameras.end(), camera);
    if (iter != _cameras.end()) {
        _lodStateCache->removeCamera(camera);
        (*iter)->detachFromScene();
        _cameras.erase(iter);
    }
}

void RenderScene::removeCameras() {
    for (const auto &camera : _cameras) {
        _lodStateCache->removeCamera(camera);
        camera->detachFromScene();
        camera->destroy();
    }
    _cameras.clear();
}

void RenderScene::unsetMainLight(DirectionalLight *dl) {
    if (_mainLight == dl) {
        const auto &dlList = _directionalLights;
        if (!dlList.empty()) {
            setMainLight(dlList[dlList.size() - 1]);
            if (_mainLight->getNode() != nullptr) {
                uint32_t flag = _mainLight->getNode()->getChangedFlags();
                _mainLight->getNode()->setChangedFlags(flag | static_cast<uint32_t>(TransformBit::ROTATION));
            }
            return;
        }
        setMainLight(nullptr);
    }
}

void RenderScene::addDirectionalLight(DirectionalLight *dl) {
    dl->attachToScene(this);
    _directionalLights.emplace_back(dl);
}

void RenderScene::removeDirectionalLight(DirectionalLight *dl) {
    auto iter = std::find(_directionalLights.begin(), _directionalLights.end(), dl);
    if (iter != _directionalLights.end()) {
        (*iter)->detachFromScene();
        _directionalLights.erase(iter);
        return;
    }
}

void RenderScene::addSphereLight(SphereLight *light) {
    light->attachToScene(this);
    _sphereLights.emplace_back(light);
}

void RenderScene::removeSphereLight(SphereLight *sphereLight) {
    auto iter = std::find(_sphereLights.begin(), _sphereLights.end(), sphereLight);
    if (iter != _sphereLights.end()) {
        (*iter)->detachFromScene();
        _sphereLights.erase(iter);
    } else {
        CC_LOG_WARNING("Try to remove invalid sphere light.");
    }
}

void RenderScene::addSpotLight(SpotLight *spotLight) {
    spotLight->attachToScene(this);
    _spotLights.emplace_back(spotLight);
}

void RenderScene::removeSpotLight(SpotLight *spotLight) {
    auto iter = std::find(_spotLights.begin(), _spotLights.end(), spotLight);
    if (iter != _spotLights.end()) {
        (*iter)->detachFromScene();
        _spotLights.erase(iter);
    } else {
        CC_LOG_WARNING("Try to remove invalid spot light.");
    }
}

void RenderScene::removeSphereLights() {
    for (const auto &sphereLight : _sphereLights) {
        sphereLight->detachFromScene();
    }
    _sphereLights.clear();
}

void RenderScene::removeSpotLights() {
    for (const auto &spotLight : _spotLights) {
        spotLight->detachFromScene();
    }
    _spotLights.clear();
}

void RenderScene::addPointLight(PointLight *light) {
    _pointLights.emplace_back(light);
}

void RenderScene::removePointLight(PointLight *pointLight) {
    auto iter = std::find(_pointLights.begin(), _pointLights.end(), pointLight);
    if (iter != _pointLights.end()) {
        _pointLights.erase(iter);
    } else {
        CC_LOG_WARNING("Try to remove invalid point light.");
    }
}

void RenderScene::removePointLights() {
    for (const auto &pointLight : _pointLights) {
        pointLight->detachFromScene();
    }
    _pointLights.clear();
}

void RenderScene::addRangedDirLight(RangedDirectionalLight *rangedDirLight) {
    _rangedDirLights.emplace_back(rangedDirLight);
}

void RenderScene::removeRangedDirLight(RangedDirectionalLight *rangedDirLight) {
    const auto iter = std::find(_rangedDirLights.begin(), _rangedDirLights.end(), rangedDirLight);
    if (iter != _rangedDirLights.end()) {
        _rangedDirLights.erase(iter);
    } else {
        CC_LOG_WARNING("Try to remove invalid ranged directional light.");
    }
}

void RenderScene::removeRangedDirLights() {
    for (const auto &rangedDirLight : _rangedDirLights) {
        rangedDirLight->detachFromScene();
    }
    _rangedDirLights.clear();
}

void RenderScene::addModel(Model *model) {
    model->attachToScene(this);
    _models.emplace_back(model);

    if (_octree && _octree->isEnabled()) {
        _octree->insert(model);
    }
}

void RenderScene::removeModel(Model *model) {
    auto iter = std::find(_models.begin(), _models.end(), model);
    if (iter != _models.end()) {
        if (_octree && _octree->isEnabled()) {
            _octree->remove(*iter);
        }
        _lodStateCache->removeModel(model);
        model->detachFromScene();
        _models.erase(iter);
    } else {
        CC_LOG_WARNING("Try to remove invalid model.");
    }
}

void RenderScene::removeModels() {
    for (const auto &model : _models) {
        if (_octree && _octree->isEnabled()) {
            _octree->remove(model);
        }
        _lodStateCache->removeModel(model);
        model->detachFromScene();
        CC_SAFE_DESTROY(model);
    }
    _models.clear();
}
void RenderScene::addBatch(DrawBatch2D *drawBatch2D) {
    _batches.emplace_back(drawBatch2D);
}

void RenderScene::removeBatch(DrawBatch2D *drawBatch2D) {
    auto iter = std::find(_batches.begin(), _batches.end(), drawBatch2D);
    if (iter != _batches.end()) {
        _batches.erase(iter);
    } else {
        CC_LOG_WARNING("Try to remove invalid DrawBatch2D.");
    }
}

void RenderScene::removeBatches() {
    _batches.clear();
}

void RenderScene::updateOctree(Model *model) {
    if (_octree && _octree->isEnabled()) {
        _octree->update(model);
    }
}

void RenderScene::onGlobalPipelineStateChanged() {
    for (const auto &model : _models) {
        model->onGlobalPipelineStateChanged();
    }
}

void LodStateCache::addCamera(const Camera *camera) {
    for (const auto &lodGroup : _renderScene->getLODGroups()) {
        auto layer = lodGroup->getNode()->getLayer();
        if ((camera->getVisibility() & layer) == layer) {
            if (_lodStateInCamera.count(camera) == 0) {
                _lodStateInCamera[camera] = {};
            }
            break;
        }
    }
}

void LodStateCache::removeCamera(const Camera *camera) {
    if (_lodStateInCamera.count(camera) != 0) {
        _lodStateInCamera.erase(camera);
    }
}

void LodStateCache::addLodGroup(const LODGroup *lodGroup) {
    _newAddedLodGroupVec.push_back(lodGroup);

    for (const auto &camera : _renderScene->getCameras()) {
        if (_lodStateInCamera.count(camera)) {
            continue;
        }
        auto layer = lodGroup->getNode()->getLayer();
        if ((camera->getVisibility() & layer) == layer) {
            _lodStateInCamera[camera] = {};
        }
    }
}

void LodStateCache::removeLodGroup(const LODGroup *lodGroup) {
    for (auto index = 0; index < lodGroup->getLodCount(); index++) {
        const auto &lod = lodGroup->getLodDataArray()[index];
        for (const auto &model : lod->getModels()) {
            _modelsInLODGroup.erase(model);
        }
    }
    for (auto &visibleCamera : _lodStateInCamera) {
        visibleCamera.second.erase(lodGroup);
    }
    _levelModels.erase(lodGroup);
}

void LodStateCache::removeModel(const Model *model) {
    if (_modelsInLODGroup.count(model) != 0) {
        _modelsInLODGroup.erase(model);
    }
}

// Update list of visible cameras on _modelsInLODGroup and update lod usage level under specified camera.
void LodStateCache::updateLodState() {
    //insert _newAddedLodGroupVec's model into _modelsInLODGroup
    for (const auto &addedLodGroup : _newAddedLodGroupVec) {
        auto &lodModels = _levelModels[addedLodGroup];
        for (uint8_t index = 0; index < addedLodGroup->getLodCount(); index++) {
            auto &vecModels = lodModels[index];
            const auto &lod = addedLodGroup->getLodDataArray()[index];
            for (const auto &model : lod->getModels()) {
                auto &modelInfo = _modelsInLODGroup[model];
                vecModels.push_back(model);
            }
        }
    }
    _newAddedLodGroupVec.clear();

    //update current visible lod index & model's visible cameras list
    for (const auto &lodGroup : _renderScene->getLODGroups()) {
        if (lodGroup->isEnabled()) {
            const auto &lodLevels = lodGroup->getLockedLODLevels();
            // lodLevels is not empty, indicating that the user force to use certain layers of LOD
            if (!lodLevels.empty()) {
                //Update the dirty flag to make it easier to update the visible index of lod after lifting the forced use of lod.
                if (lodGroup->getNode()->getChangedFlags() > 0) {
                    for (auto &visibleCamera : _lodStateInCamera) {
                        auto &lodInfo = visibleCamera.second[lodGroup];
                        lodInfo.transformDirty = true;
                    }
                }
                //Update the visible camera list of all models on lodGroup when the visible level changes.
                if (lodGroup->isLockLevelChanged()) {
                    lodGroup->resetLockChangeFlag();
                    const auto &lodModels = _levelModels[lodGroup];
                    for (const auto &level : lodModels) {
                        const auto &vecModels = lodModels.at(level.first);
                        for (const auto &model : vecModels) {
                            _modelsInLODGroup[model].clear();
                        }
                    }

                    for (uint8_t visibleIndex : lodLevels) {
                        const auto &vecModels = lodModels.at(visibleIndex);
                        for (const auto &model : vecModels) {
                            if (model->getNode() && model->getNode()->isActive()) {
                                auto &modelInfo = _modelsInLODGroup[model];
                                for (const auto &visibleCamera : _lodStateInCamera) {
                                    modelInfo.emplace(visibleCamera.first, true);
                                }
                            }
                        }
                    }
                }
                continue;
            }

            //Normal Process, no LOD is forced.
            bool hasUpdated = false;
            for (auto &visibleCamera : _lodStateInCamera) {
                auto cameraChangeFlags = visibleCamera.first->getNode()->getChangedFlags();
                auto lodGroupChangeFlags = lodGroup->getNode()->getChangedFlags();
                auto &lodInfo = visibleCamera.second[lodGroup];
                //Changes in the camera matrix or changes in the matrix of the node where lodGroup is located or the transformDirty marker is true, etc. All need to recalculate the visible level of LOD.
                if (cameraChangeFlags > 0 || lodGroupChangeFlags > 0 || lodInfo.transformDirty) {
                    if (lodInfo.transformDirty) {
                        lodInfo.transformDirty = false;
                    }

                    int8_t index = lodGroup->getVisibleLODLevel(visibleCamera.first);
                    if (index != lodInfo.usedLevel) {
                        lodInfo.lastUsedLevel = lodInfo.usedLevel;
                        lodInfo.usedLevel = index;
                        hasUpdated = true;
                    }
                }
            }

            //The LOD of the last frame is forced to be used, the list of visible cameras of modelInfo needs to be updated.
            const auto &lodModels = _levelModels[lodGroup];
            if (lodGroup->isLockLevelChanged()) {
                lodGroup->resetLockChangeFlag();

                for (const auto &level : lodModels) {
                    const auto &vecModels = lodModels.at(level.first);
                    for (const auto &model : vecModels) {
                        _modelsInLODGroup[model].clear();
                    }
                }
                hasUpdated = true;
            } else if (hasUpdated) {
                for (auto &visibleCamera : _lodStateInCamera) {
                    const auto &lodInfo = visibleCamera.second[lodGroup];
                    int8_t usedLevel = lodInfo.usedLevel;
                    if (lodInfo.usedLevel != lodInfo.lastUsedLevel && lodInfo.lastUsedLevel >= 0) {
                        const auto &vecModels = lodModels.at(static_cast<uint8_t>(lodInfo.lastUsedLevel));
                        for (const auto &model : vecModels) {
                            _modelsInLODGroup[model].clear();
                        }
                    }
                }
            }
            //Update the visible camera list of all models on lodGroup.
            if (hasUpdated) {
                for (auto &visibleCamera : _lodStateInCamera) {
                    int8_t usedLevel = visibleCamera.second[lodGroup].usedLevel;
                    if (usedLevel >= 0) {
                        const auto &vecModels = lodModels.at(static_cast<uint8_t>(usedLevel));
                        for (const auto &model : vecModels) {
                            if (model->getNode() && model->getNode()->isActive()) {
                                auto &modelInfo = _modelsInLODGroup[model];
                                modelInfo.emplace(visibleCamera.first, true);
                            }
                        }
                    }
                }
            }
        }
    }
}

bool LodStateCache::isLodModelCulled(const Camera *camera, const Model *model) {
    const auto &itModel = _modelsInLODGroup.find(model);
    if (itModel == _modelsInLODGroup.end()) {
        return false;
    }

    const auto &visibleCamera = itModel->second;
    return visibleCamera.count(camera) == 0;
}

void LodStateCache::clearCache() {
    _levelModels.clear();
    _modelsInLODGroup.clear();
    _lodStateInCamera.clear();
    _newAddedLodGroupVec.clear();
}

} // namespace scene
} // namespace cc<|MERGE_RESOLUTION|>--- conflicted
+++ resolved
@@ -119,11 +119,7 @@
 void RenderScene::activate() {
     const auto *sceneData = Root::getInstance()->getPipeline()->getPipelineSceneData();
     _octree = sceneData->getOctree();
-<<<<<<< HEAD
-    _rayTracing->activate();
-=======
     _sceneAccel = ccnew RayTracingScene;
->>>>>>> c7c47ab8
 }
 
 bool RenderScene::initialize(const IRenderSceneInfo &info) {
