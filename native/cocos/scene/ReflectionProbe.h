/****************************************************************************
 Copyright (c) 2021 Xiamen Yaji Software Co., Ltd.

 http://www.cocos.com

 Permission is hereby granted, free of charge, to any person obtaining a copy
 of this software and associated engine source code (the "Software"), a limited,
 worldwide, royalty-free, non-assignable, revocable and non-exclusive license
 to use Cocos Creator solely to develop games on your target platforms. You shall
 not use Cocos Creator software for developing other software or tools that's
 used for developing games. You are not granted to publish, distribute,
 sublicense, and/or sell copies of Cocos Creator.

 The software or tools in this License Agreement are licensed, not sold.
 Xiamen Yaji Software Co., Ltd. reserves all rights not expressly granted to you.

 THE SOFTWARE IS PROVIDED "AS IS", WITHOUT WARRANTY OF ANY KIND, EXPRESS OR
 IMPLIED, INCLUDING BUT NOT LIMITED TO THE WARRANTIES OF MERCHANTABILITY,
 FITNESS FOR A PARTICULAR PURPOSE AND NONINFRINGEMENT. IN NO EVENT SHALL THE
 AUTHORS OR COPYRIGHT HOLDERS BE LIABLE FOR ANY CLAIM, DAMAGES OR OTHER
 LIABILITY, WHETHER IN AN ACTION OF CONTRACT, TORT OR OTHERWISE, ARISING FROM,
 OUT OF OR IN CONNECTION WITH THE SOFTWARE OR THE USE OR OTHER DEALINGS IN
 THE SOFTWARE.
 ****************************************************************************/

#pragma once

#include "base/Macros.h"
#include "base/Ptr.h"
#include "base/RefCounted.h"
#include "core/Root.h"
#include "core/assets/RenderTexture.h"
#include "core/assets/TextureCube.h"
#include "renderer/pipeline/Define.h"
#include "scene/Camera.h"
namespace cc {
namespace scene {
struct RenderObject;
class ReflectionProbe final {
public:
    ReflectionProbe(int32_t id);
    ~ReflectionProbe() = default;
    void initialize(Node* node);
    enum class ProbeType {
        CUBE = 0,
        PLANAR = 1,
    };
    enum class UseProbeType {
        NONE = 0,
        BAKED_CUBEMAP = 1,
        PLANAR_REFLECTION = 2,
    };
    /**
     * @en Set probe type,cube or planar.
     * @zh 设置探针类型，cube或者planar
     */
    inline void setProbeType(ProbeType type) {
        _probeType = type;
    }
    inline ProbeType getProbeType() const { return _probeType; }

    inline void setResolution(int32_t resolution) { _resolution = resolution; }
    inline int32_t getResolution() const { return _resolution; }
    /**
     * @en Clearing flags of the camera, specifies which part of the framebuffer will be actually cleared every frame.
     * @zh 相机的缓冲清除标志位，指定帧缓冲的哪部分要每帧清除。
     */
    inline void setClearFlag(gfx::ClearFlagBit value) { _clearFlag = value; }
    inline gfx::ClearFlagBit getClearFlag() const { return _clearFlag; }

    /**
     * @en Clearing color of the camera.
     * @zh 相机的颜色缓冲默认值。
     */
    inline void setBackgroundColor(gfx::Color& val) { _backgroundColor = val; }
    inline const gfx::Color& getBackgroundColor() const { return _backgroundColor; }

    /**
    * @en Visibility mask, declaring a set of node layers that will be visible to this camera.
    * @zh 可见性掩码，声明在当前相机中可见的节点层级集合。
    */
    inline void setVisibility(int32_t val) { _visibility = val; }
    inline int32_t getVisibility() const { return _visibility; }

    /**
    * @en Gets or sets the size of the bouding box, in local space.
    * @zh 获取或设置包围盒的大小。
    */
    inline void setBoudingSize(Vec3& value) {
        _size = value;
        const Vec3 pos = _node->getWorldPosition();
        geometry::AABB::set(_boundingBox, pos.x, pos.y, pos.z, _size.x, _size.y, _size.z);
    }
    inline const Vec3& getBoudingSize() const { return _size; }
    /**
    * @en Object to be render by probe
    * @zh probe需要渲染的物体。
    */
    const ccstd::vector<Model*>& getRenderObjects() const;
    void addRenderObject(Model* model);
    /**
     * @en The node of the probe.
     * @zh probe绑定的节点
     */
    inline Node* getNode() { return _node; }
    inline Camera* getCamera() { return _camera; }
    inline bool needRender() const { return _needRender; }
    inline const geometry::AABB* getBoundingBox() const { return _boundingBox; }
    inline Node* getCameraNode() { return _cameraNode; }

    inline RenderTexture* getRealtimePlanarTexture() const { return _realtimePlanarTexture; }
    void updateBoundingBox();
    void syncCameraParams(const Camera* camera);
    void transformReflectionCamera(const Camera* sourceCamera);
    void renderPlanarReflection(const Camera* camera);
    Vec3 reflect(const Vec3& point, const Vec3& normal, int32_t offset);

<<<<<<< HEAD
    void updatePlanarTexture(const Camera* camera, const cc::pipeline::RenderObjectList& _shadowObjects);
=======
    void updatePlanarTexture(const scene::RenderScene* scene);
>>>>>>> 949ac69b

    void destroy();

private:
    IntrusivePtr<cc::RenderTexture> _realtimePlanarTexture{nullptr};

    int32_t _resolution = 512;
    gfx::ClearFlagBit _clearFlag = gfx::ClearFlagBit::NONE;
    gfx::Color _backgroundColor{1.0, 1.0, 1.0, 1.0};
    int32_t _visibility = 0;
    ProbeType _probeType = ProbeType::CUBE;
    IntrusivePtr<TextureCube> _cubemap{nullptr};
    Vec3 _size;
    /**
     * @en Objects inside bouding box.
     * @zh 包围盒范围内的物体
     */
    ccstd::vector<Model*> _renderObjects;

    /**
     * @en Render cubemap's camera
     * @zh 渲染cubemap的相机
     */
    IntrusivePtr<scene::Camera> _camera{nullptr};

    /**
     * @en Unique id of probe.
     * @zh probe的唯一id
     */
    int32_t _probeId = 0;

    bool _needRender = false;

    IntrusivePtr<Node> _node;

    IntrusivePtr<Node> _cameraNode;

    /**
     * @en The AABB bounding box and probe only render the objects inside the bounding box.
     * @zh AABB包围盒，probe只渲染包围盒内的物体
     */
    IntrusivePtr<geometry::AABB> _boundingBox{nullptr};

    /**
     * @en The position of the camera in world space.
     * @zh 世界空间相机的位置
     */
    Vec3 _cameraWorldPos;

    /**
     * @en The rotation of the camera in world space.
     * @zh 世界空间相机的旋转
     */
    Quaternion _cameraWorldRotation;

    /**
     * @en The forward direction vertor of the camera in world space.
     * @zh 世界空间相机朝前的方向向量
     */
    Vec3 _forward;
    /**
     * @en The up direction vertor of the camera in world space.
     * @zh 世界空间相机朝上的方向向量
     */
    Vec3 _up;

    CC_DISALLOW_COPY_MOVE_ASSIGN(ReflectionProbe);
};

} // namespace scene
} // namespace cc<|MERGE_RESOLUTION|>--- conflicted
+++ resolved
@@ -115,11 +115,7 @@
     void renderPlanarReflection(const Camera* camera);
     Vec3 reflect(const Vec3& point, const Vec3& normal, int32_t offset);
 
-<<<<<<< HEAD
-    void updatePlanarTexture(const Camera* camera, const cc::pipeline::RenderObjectList& _shadowObjects);
-=======
     void updatePlanarTexture(const scene::RenderScene* scene);
->>>>>>> 949ac69b
 
     void destroy();
 
