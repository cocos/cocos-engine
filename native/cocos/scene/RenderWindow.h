/****************************************************************************
 Copyright (c) 2021-2023 Xiamen Yaji Software Co., Ltd.

 http://www.cocos.com

 Permission is hereby granted, free of charge, to any person obtaining a copy
 of this software and associated documentation files (the "Software"), to deal
 in the Software without restriction, including without limitation the rights to
 use, copy, modify, merge, publish, distribute, sublicense, and/or sell copies
 of the Software, and to permit persons to whom the Software is furnished to do so,
 subject to the following conditions:

 The above copyright notice and this permission notice shall be included in
 all copies or substantial portions of the Software.

 THE SOFTWARE IS PROVIDED "AS IS", WITHOUT WARRANTY OF ANY KIND, EXPRESS OR
 IMPLIED, INCLUDING BUT NOT LIMITED TO THE WARRANTIES OF MERCHANTABILITY,
 FITNESS FOR A PARTICULAR PURPOSE AND NONINFRINGEMENT. IN NO EVENT SHALL THE
 AUTHORS OR COPYRIGHT HOLDERS BE LIABLE FOR ANY CLAIM, DAMAGES OR OTHER
 LIABILITY, WHETHER IN AN ACTION OF CONTRACT, TORT OR OTHERWISE, ARISING FROM,
 OUT OF OR IN CONNECTION WITH THE SOFTWARE OR THE USE OR OTHER DEALINGS IN
 THE SOFTWARE.
****************************************************************************/

#pragma once

#include "base/Macros.h"
#include "base/Ptr.h"
#include "base/RefVector.h"
#include "base/std/optional.h"
#include "renderer/gfx-base/GFXDef-common.h"

namespace cc {
namespace scene {
class Camera;

struct IRenderWindowInfo {
    ccstd::optional<ccstd::string> title;
    uint32_t width{0};
    uint32_t height{0};
    gfx::RenderPassInfo renderPassInfo;
    gfx::Swapchain *swapchain{nullptr};
    ccstd::optional<uint32_t> externalResLow{0};                              // for vulkan vkImage/opengl es texture created from external
    ccstd::optional<uint32_t> externalResHigh{0};                             // for vulkan vkImage created from external
    ccstd::optional<gfx::TextureFlags> externalFlag{gfx::TextureFlags::NONE}; // external texture type normal or oes
    gfx::SampleCount sampleCount{gfx::SampleCount::X1};
};

/**
 * @en The render window represents the render target, it could be an off screen frame buffer or the on screen buffer.
 * @zh 渲染窗口代表了一个渲染目标，可以是离屏的帧缓冲，也可以是屏幕缓冲
 */
class RenderWindow : public RefCounted {
public:
    RenderWindow();
    ~RenderWindow() override;

    bool initialize(gfx::Device *device, IRenderWindowInfo &info);
    void destroy();

    /**
     * @en Resize window.
     * @zh 重置窗口大小。
     * @param width The new width.
     * @param height The new height.
     */
    void resize(uint32_t width, uint32_t height);

    void extractRenderCameras(ccstd::vector<Camera *> &cameras);

    void onNativeWindowDestroy(uint32_t windowId);
    void onNativeWindowResume(uint32_t windowId);

    /**
     * @zh
     * 添加渲染相机
     * @param camera 渲染相机
     */
    void attachCamera(Camera *camera);

    /**
     * @zh
     * 移除渲染相机
     * @param camera 相机
     */
    void detachCamera(Camera *camera);

    /**
     * @zh
     * 销毁全部渲染相机
     */
    void clearCameras();

    void sortCameras();

    /**
     * @en Get window width. Pre-rotated (i.e. rotationally invariant, always in identity/portrait mode) if possible.
     * If you want to get oriented size instead, you should use [[Camera.width]] which corresponds to the current screen rotation.
     * @zh 获取窗口宽度。如果支持交换链预变换，返回值将始终处于单位旋转（竖屏）坐标系下。如果需要获取旋转后的尺寸，请使用 [[Camera.width]]。
     */
    inline uint32_t getWidth() const { return _width; }

    /**
     * @en Get window height. Pre-rotated (i.e. rotationally invariant, always in identity/portrait mode) if possible.
     * If you want to get oriented size instead, you should use [[Camera.width]] which corresponds to the current screen rotation.
     * @zh 获取窗口高度。如果支持交换链预变换，返回值将始终处于单位旋转（竖屏）坐标系下。如果需要获取旋转后的尺寸，请使用 [[Camera.height]]。
     */
    inline uint32_t getHeight() const { return _height; }

    /**
     * @en Get the swapchain for this window, if there is one
     * @zh 如果存在的话，获取此窗口的交换链
     */
    inline gfx::Swapchain *getSwapchain() {
        return _swapchain;
    }

    /**
     * @en Get window frame buffer.
     * @zh 帧缓冲对象。
     */
    inline gfx::Framebuffer *getFramebuffer() const { return _frameBuffer.get(); }

    inline const ccstd::vector<IntrusivePtr<Camera>> &getCameras() const { return _cameras; }

<<<<<<< HEAD
    /**
     * @en Get render window Id.
     * Render windowd Id is used to identify the render window in the render pipeline.
     * @zh 获得渲染窗口Id。渲染窗口Id用于在渲染管线中标识渲染窗口。
     */
    inline uint32_t getRenderWindowId() const noexcept { return _renderWindowId; }

    /**
     * @en Get the name of the color attachment.
     * The name is used to identify the color attachment in the render pipeline.
     * @zh 获取颜色附件的名称。用于自定义渲染管线中的资源注册。
     */
    const ccstd::string &getColorName() const noexcept { return _colorName; }

    /**
     * @en Get the name of the depth stencil attachment.
     * The name is used to identify the depth stencil attachment in the render pipeline.
     * @zh 获取深度模板附件的名称。用于自定义渲染管线中的资源注册。
     */
    const ccstd::string &getDepthStencilName() const noexcept { return _depthStencilName; }

    /**
     * @en The render pipeline should handle the resize event properly
     * @zh 渲染管线应该正确处理窗口大小变化事件
     */
    bool isRenderWindowResized() const noexcept { return _isResized; }

    /**
     * @en The render pipeline should set this value to false after handling the resize event
     * @zh 渲染管线应该在处理完窗口大小变化事件后将此值设置为 false
     */
    void setRenderWindowResizeHandled() noexcept { _isResized = false; }

=======
    gfx::SampleCount getSamplerCount() const { return _sampleCount; }
>>>>>>> 5985187a
private:
    void generateFrameBuffer();

    uint32_t _width{1};
    uint32_t _height{1};
    gfx::Swapchain *_swapchain{nullptr};
    ccstd::string _title;
    IntrusivePtr<gfx::RenderPass> _renderPass;
    IntrusivePtr<gfx::Texture> _depthStencilTexture;
    IntrusivePtr<gfx::Framebuffer> _frameBuffer;
    ccstd::vector<IntrusivePtr<Camera>> _cameras;
    RefVector<gfx::Texture *> _colorTextures;
<<<<<<< HEAD
    uint32_t _renderWindowId{0};
    bool _isResized{true};
    ccstd::string _colorName;
    ccstd::string _depthStencilName;
=======
    gfx::SampleCount _sampleCount = gfx::SampleCount::X1;
>>>>>>> 5985187a

    CC_DISALLOW_COPY_MOVE_ASSIGN(RenderWindow);
};

} // namespace scene
} // namespace cc<|MERGE_RESOLUTION|>--- conflicted
+++ resolved
@@ -123,7 +123,8 @@
 
     inline const ccstd::vector<IntrusivePtr<Camera>> &getCameras() const { return _cameras; }
 
-<<<<<<< HEAD
+    gfx::SampleCount getSamplerCount() const { return _sampleCount; }
+
     /**
      * @en Get render window Id.
      * Render windowd Id is used to identify the render window in the render pipeline.
@@ -157,9 +158,6 @@
      */
     void setRenderWindowResizeHandled() noexcept { _isResized = false; }
 
-=======
-    gfx::SampleCount getSamplerCount() const { return _sampleCount; }
->>>>>>> 5985187a
 private:
     void generateFrameBuffer();
 
@@ -172,14 +170,11 @@
     IntrusivePtr<gfx::Framebuffer> _frameBuffer;
     ccstd::vector<IntrusivePtr<Camera>> _cameras;
     RefVector<gfx::Texture *> _colorTextures;
-<<<<<<< HEAD
+    gfx::SampleCount _sampleCount = gfx::SampleCount::X1;
     uint32_t _renderWindowId{0};
     bool _isResized{true};
     ccstd::string _colorName;
     ccstd::string _depthStencilName;
-=======
-    gfx::SampleCount _sampleCount = gfx::SampleCount::X1;
->>>>>>> 5985187a
 
     CC_DISALLOW_COPY_MOVE_ASSIGN(RenderWindow);
 };
