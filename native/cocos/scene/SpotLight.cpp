/****************************************************************************
<<<<<<< HEAD
 Copyright (c) 2021 Xiamen Yaji Software Co., Ltd.
=======
 Copyright (c) 2021-2022 Xiamen Yaji Software Co., Ltd.
>>>>>>> 77097c0d

 http://www.cocos.com

 Permission is hereby granted, free of charge, to any person obtaining a copy
 of this software and associated engine source code (the "Software"), a limited,
 worldwide, royalty-free, non-assignable, revocable and non-exclusive license
 to use Cocos Creator solely to develop games on your target platforms. You shall
 not use Cocos Creator software for developing other software or tools that's
 used for developing games. You are not granted to publish, distribute,
 sublicense, and/or sell copies of Cocos Creator.

 The software or tools in this License Agreement are licensed, not sold.
 Xiamen Yaji Software Co., Ltd. reserves all rights not expressly granted to you.

 THE SOFTWARE IS PROVIDED "AS IS", WITHOUT WARRANTY OF ANY KIND, EXPRESS OR
 IMPLIED, INCLUDING BUT NOT LIMITED TO THE WARRANTIES OF MERCHANTABILITY,
 FITNESS FOR A PARTICULAR PURPOSE AND NONINFRINGEMENT. IN NO EVENT SHALL THE
 AUTHORS OR COPYRIGHT HOLDERS BE LIABLE FOR ANY CLAIM, DAMAGES OR OTHER
 LIABILITY, WHETHER IN AN ACTION OF CONTRACT, TORT OR OTHERWISE, ARISING FROM,
 OUT OF OR IN CONNECTION WITH THE SOFTWARE OR THE USE OR OTHER DEALINGS IN
 THE SOFTWARE.
****************************************************************************/

#include "scene/SpotLight.h"
#include <cmath>
#include "core/Root.h"
#include "core/scene-graph/Node.h"
#include "math/Math.h"

namespace cc {
namespace scene {

SpotLight::SpotLight() {
    _type = LightType::SPOT;
    _aabb = new geometry::AABB();
    _aabb->addRef();
    _frustum = new geometry::Frustum();
    _frustum->addRef();
}

SpotLight::~SpotLight() {
    _aabb->release();
    _frustum->release();
}

void SpotLight::initialize() {
    Light::initialize();

    _size   = 0.15F;
    _aspect = 1.0F;
    setLuminance(1700 / Light::nt2lm(_size));
    setLuminanceLDR(1.F);
    _range = cos(math::PI / 6);
    _dir.set(1.0, -1.0, -1.0);
}

float SpotLight::getLuminance() const {
    const bool isHDR = Root::getInstance()->getPipeline()->getPipelineSceneData()->isHDR();
    return isHDR ? _luminanceHDR : _luminanceLDR;
}

void SpotLight::setLuminance(float value) {
    const bool isHDR = Root::getInstance()->getPipeline()->getPipelineSceneData()->isHDR();
    if (isHDR) {
        setLuminanceHDR(value);
    } else {
        setLuminanceLDR(value);
    }
}

void SpotLight::update() {
    if (_node && (_node->getChangedFlags() || _needUpdate)) {
        _pos = _node->getWorldPosition();

        Mat4 matView;
        Mat4 matProj;
        Mat4 matViewProj;
        Mat4 matViewProjInv;

        _dir = _forward;
        _dir.transformQuat(_node->getWorldRotation());
        _dir.normalize();
        _aabb->set(_pos, {_range, _range, _range});

        // view matrix
        matView = _node->getWorldRT();
        matView.inverse();

        Mat4::createPerspective(_angle, 1.0F, 0.001F, _range, &matProj);

        Mat4::multiply(matProj, matView, &matViewProj);

        _frustum->update(matViewProj, matViewProjInv);

        _needUpdate = false;
    }
}

} // namespace scene
} // namespace cc<|MERGE_RESOLUTION|>--- conflicted
+++ resolved
@@ -1,9 +1,5 @@
 /****************************************************************************
-<<<<<<< HEAD
- Copyright (c) 2021 Xiamen Yaji Software Co., Ltd.
-=======
  Copyright (c) 2021-2022 Xiamen Yaji Software Co., Ltd.
->>>>>>> 77097c0d
 
  http://www.cocos.com
 
@@ -35,7 +31,6 @@
 
 namespace cc {
 namespace scene {
-
 SpotLight::SpotLight() {
     _type = LightType::SPOT;
     _aabb = new geometry::AABB();
@@ -76,19 +71,15 @@
 
 void SpotLight::update() {
     if (_node && (_node->getChangedFlags() || _needUpdate)) {
-        _pos = _node->getWorldPosition();
-
         Mat4 matView;
         Mat4 matProj;
         Mat4 matViewProj;
         Mat4 matViewProjInv;
-
+        _pos = _node->getWorldPosition();
         _dir = _forward;
         _dir.transformQuat(_node->getWorldRotation());
         _dir.normalize();
         _aabb->set(_pos, {_range, _range, _range});
-
-        // view matrix
         matView = _node->getWorldRT();
         matView.inverse();
 
@@ -101,6 +92,5 @@
         _needUpdate = false;
     }
 }
-
 } // namespace scene
 } // namespace cc