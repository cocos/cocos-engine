/****************************************************************************
 Copyright (c) 2021-2023 Xiamen Yaji Software Co., Ltd.

 http://www.cocos.com

 Permission is hereby granted, free of charge, to any person obtaining a copy
 of this software and associated documentation files (the "Software"), to deal
 in the Software without restriction, including without limitation the rights to
 use, copy, modify, merge, publish, distribute, sublicense, and/or sell copies
 of the Software, and to permit persons to whom the Software is furnished to do so,
 subject to the following conditions:

 The above copyright notice and this permission notice shall be included in
 all copies or substantial portions of the Software.

 THE SOFTWARE IS PROVIDED "AS IS", WITHOUT WARRANTY OF ANY KIND, EXPRESS OR
 IMPLIED, INCLUDING BUT NOT LIMITED TO THE WARRANTIES OF MERCHANTABILITY,
 FITNESS FOR A PARTICULAR PURPOSE AND NONINFRINGEMENT. IN NO EVENT SHALL THE
 AUTHORS OR COPYRIGHT HOLDERS BE LIABLE FOR ANY CLAIM, DAMAGES OR OTHER
 LIABILITY, WHETHER IN AN ACTION OF CONTRACT, TORT OR OTHERWISE, ARISING FROM,
 OUT OF OR IN CONNECTION WITH THE SOFTWARE OR THE USE OR OTHER DEALINGS IN
 THE SOFTWARE.
****************************************************************************/

#pragma once

#include <cmath>
#include <tuple>
#include "base/Ptr.h"
#include "base/RefCounted.h"
#include "core/TypedArray.h"
#include "core/assets/RenderingSubMesh.h"
#include "core/assets/Texture2D.h"
#include "core/assets/TextureCube.h"
#include "core/builtin/BuiltinResMgr.h"
#include "core/event/EventTarget.h"
#include "core/geometry/AABB.h"
#include "core/scene-graph/Layers.h"
#include "core/scene-graph/Node.h"
#include "renderer/gfx-base/GFXBuffer.h"
#include "renderer/gfx-base/GFXDef-common.h"
#include "renderer/gfx-base/GFXTexture.h"
#include "scene/SubModel.h"

namespace cc {

class Material;

namespace scene {

// SubModel.h -> Define.h -> Model.h, so do not include SubModel.h here.
class SubModel;
// RenderScene.h <-> Model.h, so do not include RenderScene.h here.
class RenderScene;
class OctreeNode;
class Octree;
class Pass;
struct IMacroPatch;

class Model : public RefCounted {
    IMPL_EVENT_TARGET(Model)

    DECLARE_TARGET_EVENT_BEGIN(Model)
    TARGET_EVENT_ARG1(UpdateTransform, uint32_t)
    TARGET_EVENT_ARG1(UpdateUBO, uint32_t)
    TARGET_EVENT_ARG2(UpdateLocalSHDescriptor, index_t, gfx::DescriptorSet *)
    TARGET_EVENT_ARG2(UpdateLocalDescriptors, index_t, gfx::DescriptorSet *)
    TARGET_EVENT_ARG2(UpdateWorldBound, index_t, gfx::DescriptorSet *)
    TARGET_EVENT_ARG2(UpdateInstancedAttributes, const std::vector<gfx::Attribute> &, SubModel *)
    TARGET_EVENT_ARG2(GetMacroPatches, index_t, std::vector<IMacroPatch> *)
    DECLARE_TARGET_EVENT_END()
public:
    enum class Type {
        DEFAULT,
        SKINNING,
        BAKED_SKINNING,
        BATCH_2D,
        PARTICLE_BATCH,
        LINE,
    };

    Model();
    ~Model() override;

    virtual void destroy();
    virtual void initSubModel(index_t idx, RenderingSubMesh *subMeshData, Material *mat);
    virtual ccstd::vector<IMacroPatch> getMacroPatches(index_t subModelIndex);
    virtual void setSubModelMaterial(index_t idx, Material *mat);
    virtual void updateInstancedAttributes(const ccstd::vector<gfx::Attribute> &attributes, SubModel *subModel);
    virtual void updateTransform(uint32_t stamp);
    virtual void updateUBOs(uint32_t stamp);
    virtual void updateLocalDescriptors(index_t subModelIndex, gfx::DescriptorSet *descriptorSet);
    virtual void updateLocalSHDescriptors(index_t subModelIndex, gfx::DescriptorSet *descriptorSet);
    virtual void updateWorldBoundDescriptors(index_t subModelIndex, gfx::DescriptorSet *descriptorSet);

    void createBoundingShape(const ccstd::optional<Vec3> &minPos, const ccstd::optional<Vec3> &maxPos);
    void initialize();
    void initLightingmap(Texture2D *texture, const Vec4 &uvParam);
    void initLocalDescriptors(index_t subModelIndex);
    void initLocalSHDescriptors(index_t subModelIndex);
    void initWorldBoundDescriptors(index_t subModelIndex);
    void onGlobalPipelineStateChanged() const;
    void onMacroPatchesStateChanged();
    void onGeometryChanged();
    void setSubModelMesh(index_t idx, RenderingSubMesh *subMesh) const;
    void setInstancedAttribute(const ccstd::string &name, const float *value, uint32_t byteLength);
    void updateWorldBound();
    void updateWorldBoundsForJSSkinningModel(const Vec3 &min, const Vec3 &max);
    void updateWorldBoundsForJSBakedSkinningModel(geometry::AABB *aabb);
    void updateLightingmap(Texture2D *texture, const Vec4 &uvParam);
    void clearSHUBOs();
    void updateSHUBOs();
    void updateOctree();
    void updateWorldBoundUBOs();
    void updateLocalShadowBias();
    void updateReflectionProbeCubemap(TextureCube *texture);
    void updateReflectionProbePlanarMap(gfx::Texture *texture);
    void updateReflectionProbeId();
    void updateReflectionProbeDataMap(Texture2D *texture);

    inline void attachToScene(RenderScene *scene) {
        _scene = scene;
        _localDataUpdated = true;
    }
    inline void detachFromScene() { _scene = nullptr; };
    inline void setCastShadow(bool value) { _castShadow = value; }
    inline void setEnabled(bool value) { _enabled = value; }
    inline void setLocalBuffer(gfx::Buffer *buffer) { _localBuffer = buffer; }
    inline void setLocalSHBuffer(gfx::Buffer *buffer) { _localSHBuffer = buffer; }
    inline void setWorldBoundBuffer(gfx::Buffer *buffer) { _worldBoundBuffer = buffer; }

    inline void setNode(Node *node) { _node = node; }
    inline void setReceiveShadow(bool value) {
        _receiveShadow = value;
        onMacroPatchesStateChanged();
    }
    inline void setShadowBias(float bias) { _shadowBias.x = bias; }
    inline void setShadowNormalBias(float normalBias) { _shadowBias.y = normalBias; }
    inline void setTransform(Node *node) { _transform = node; }
    inline void setVisFlags(Layers::Enum flags) { _visFlags = flags; }
    inline void setBounds(geometry::AABB *world) {
        _worldBounds = world;
        _modelBounds->set(_worldBounds->getCenter(), _worldBounds->getHalfExtents());
        _worldBoundsDirty = true;
    }
    inline void setOctreeNode(OctreeNode *node) { _octreeNode = node; }
    inline void setScene(RenderScene *scene) {
        _scene = scene;
        if (scene) _localDataUpdated = true;
    }

    inline bool isInited() const { return _inited; }
    inline bool isCastShadow() const { return _castShadow; }
    inline bool isEnabled() const { return _enabled; }
    inline bool getUseLightProbe() const { return _useLightProbe; }
    inline void setUseLightProbe(bool val) {
        _useLightProbe = val;
        onMacroPatchesStateChanged();
    }
    inline bool getBakeToReflectionProbe() const { return _bakeToReflectionProbe; }
    inline void setBakeToReflectionProbe(bool val) {
        _bakeToReflectionProbe = val;
    }
    inline int32_t getReflectionProbeType() const { return _reflectionProbeType; }
    void setReflectionProbeType(int32_t val);
    inline int32_t getReflectionProbeId() const { return _reflectionProbeId; }
    inline void setReflectionProbeId(int32_t reflectionProbeId) { _reflectionProbeId = reflectionProbeId; }
    inline int32_t getTetrahedronIndex() const { return _tetrahedronIndex; }
    inline void setTetrahedronIndex(int32_t index) { _tetrahedronIndex = index; }
    inline bool showTetrahedron() const { return isLightProbeAvailable(); }
    inline gfx::Buffer *getLocalBuffer() const { return _localBuffer.get(); }
    inline gfx::Buffer *getLocalSHBuffer() const { return _localSHBuffer.get(); }
    inline gfx::Buffer *getWorldBoundBuffer() const { return _worldBoundBuffer.get(); }
    inline Float32Array getLocalSHData() const { return _localSHData; }
    inline geometry::AABB *getModelBounds() const { return _modelBounds; }
    inline Node *getNode() const { return _node.get(); }
    inline bool isReceiveShadow() const { return _receiveShadow; }
    inline const ccstd::vector<IntrusivePtr<SubModel>> &getSubModels() const { return _subModels; }
    inline Node *getTransform() const { return _transform.get(); }
    inline bool isLocalDataUpdated() const { return _localDataUpdated; }
    inline uint32_t getUpdateStamp() const { return _updateStamp; }
    inline Layers::Enum getVisFlags() const { return _visFlags; }
    inline geometry::AABB *getWorldBounds() const { return _worldBounds; }
    inline Type getType() const { return _type; };
    inline void setType(Type type) { _type = type; }
    inline OctreeNode *getOctreeNode() const { return _octreeNode; }
    inline RenderScene *getScene() const { return _scene; }
    inline void setDynamicBatching(bool val) { _isDynamicBatching = val; }
    inline bool isDynamicBatching() const { return _isDynamicBatching; }
    inline float getShadowBias() const { return _shadowBias.x; }
    inline float getShadowNormalBias() const { return _shadowBias.y; }
    inline uint32_t getPriority() const { return _priority; }
    inline void setPriority(uint32_t value) { _priority = value; }
    inline bool isReceiveDirLight() const { return _receiveDirLight; }
    inline void setReceiveDirLight(bool value) {
        _receiveDirLight = value;
        onMacroPatchesStateChanged();
    }

    // For JS
    inline void setCalledFromJS(bool v) { _isCalledFromJS = v; }
    inline void setLocalDataUpdated(bool v) { _localDataUpdated = v; }
    inline void setWorldBounds(geometry::AABB *bounds) {
        _worldBounds = bounds;
        _worldBoundsDirty = true;
    }
    inline void setModelBounds(geometry::AABB *bounds) { _modelBounds = bounds; }
    inline bool isModelImplementedInJS() const { return (_type != Type::DEFAULT && _type != Type::SKINNING && _type != Type::BAKED_SKINNING); };

protected:
    static SubModel *createSubModel();

    void updateAttributesAndBinding(index_t subModelIndex);
    bool isLightProbeAvailable() const;
    void updateSHBuffer();

    // Please declare variables in descending order of memory size occupied by variables.
    Type _type{Type::DEFAULT};
    Layers::Enum _visFlags{Layers::Enum::NONE};

    int32_t _reflectionProbeType{0};
    int32_t _tetrahedronIndex{-1};
    uint32_t _descriptorSetCount{1};
    uint32_t _priority{0};
    uint32_t _updateStamp{0};

    OctreeNode *_octreeNode{nullptr};
    RenderScene *_scene{nullptr};
    gfx::Device *_device{nullptr};

    IntrusivePtr<Node> _transform;
    IntrusivePtr<Node> _node;
    IntrusivePtr<gfx::Buffer> _localBuffer;
    IntrusivePtr<gfx::Buffer> _localSHBuffer;
    IntrusivePtr<gfx::Buffer> _worldBoundBuffer;
    IntrusivePtr<geometry::AABB> _worldBounds;
    IntrusivePtr<geometry::AABB> _modelBounds;
    IntrusivePtr<Texture2D> _lightmap;

<<<<<<< HEAD
    int32_t _tetrahedronIndex{-1};
    Vec3 _lastWorldBoundCenter{INFINITY, INFINITY, INFINITY};
    bool _useLightProbe = false;

    bool _bakeToReflectionProbe{true};
    int32_t _reflectionProbeType{0};
    int32_t _reflectionProbeId{-1};

=======
>>>>>>> 03fe6aca
    bool _enabled{false};
    bool _castShadow{false};
    bool _receiveShadow{false};
    bool _isDynamicBatching{false};
    bool _inited{false};
    bool _localDataUpdated{false};
    bool _worldBoundsDirty{true};
    bool _useLightProbe = false;
    bool _bakeToReflectionProbe{true};
    bool _receiveDirLight{true};
    // For JS
    bool _isCalledFromJS{false};

    Vec3 _lastWorldBoundCenter{INFINITY, INFINITY, INFINITY};

    Vec4 _shadowBias;
    Vec4 _lightmapUVParam;

    // For JS
    // CallbacksInvoker _eventProcessor;
    ccstd::vector<IntrusivePtr<SubModel>> _subModels;

    Float32Array _localSHData;

private:
    CC_DISALLOW_COPY_MOVE_ASSIGN(Model);
};

} // namespace scene
} // namespace cc<|MERGE_RESOLUTION|>--- conflicted
+++ resolved
@@ -236,18 +236,12 @@
     IntrusivePtr<geometry::AABB> _worldBounds;
     IntrusivePtr<geometry::AABB> _modelBounds;
     IntrusivePtr<Texture2D> _lightmap;
-
-<<<<<<< HEAD
     int32_t _tetrahedronIndex{-1};
     Vec3 _lastWorldBoundCenter{INFINITY, INFINITY, INFINITY};
     bool _useLightProbe = false;
-
     bool _bakeToReflectionProbe{true};
     int32_t _reflectionProbeType{0};
     int32_t _reflectionProbeId{-1};
-
-=======
->>>>>>> 03fe6aca
     bool _enabled{false};
     bool _castShadow{false};
     bool _receiveShadow{false};
