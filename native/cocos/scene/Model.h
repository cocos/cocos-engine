--- conflicted
+++ resolved
@@ -1,11 +1,6 @@
 /****************************************************************************
-<<<<<<< HEAD
- Copyright (c) 2021 Xiamen Yaji Software Co., Ltd.
- 
-=======
  Copyright (c) 2021-2022 Xiamen Yaji Software Co., Ltd.
 
->>>>>>> 77097c0d
  http://www.cocos.com
  
  Permission is hereby granted, free of charge, to any person obtaining a copy
@@ -131,7 +126,6 @@
     inline void setOctreeNode(OctreeNode *node) { _octreeNode = node; }
     inline void setScene(RenderScene *scene) {
         _scene = scene;
-<<<<<<< HEAD
         if (scene) _localDataUpdated = true;
     }
 
@@ -179,36 +173,6 @@
     inline void              setWorldBounds(geometry::AABB *bounds) { _worldBounds = bounds; }
     inline void              setModelBounds(geometry::AABB *bounds) { _modelBounds = bounds; }
     inline bool              isModelImplementedInJS() const { return (_type != Type::DEFAULT && _type != Type::SKINNING && _type != Type::BAKED_SKINNING); };
-    //
-=======
-        if (scene) _transformUpdated = true;
-    }
-
-    inline bool                               getCastShadow() const { return _castShadow; }
-    inline bool                               getEnabled() const { return _enabled; }
-    inline int32_t                            getInstMatWorldIdx() const { return _instMatWorldIdx; }
-    inline const std::vector<gfx::Attribute> &getInstanceAttributes() const { return _instanceAttributes; }
-    inline InstancedAttributeBlock *          getInstancedAttributeBlock() { return &_instanceAttributeBlock; }
-    inline uint8_t *                          getInstancedBuffer() const { return std::get<0>(_instancedBuffer); }
-    inline uint32_t                           getInstancedBufferSize() const { return std::get<1>(_instancedBuffer); }
-    inline gfx::Buffer *                      getLocalBuffer() const { return _localBuffer; }
-    inline gfx::Buffer *                      getWorldBoundBuffer() const { return _worldBoundBuffer; }
-    inline float *                            getLocalData() const { return _localData; }
-    inline const AABB &                       getModelBounds() const { return _modelBounds; }
-    inline Node *                             getNode() const { return _node; }
-    inline bool                               getReceiveShadow() const { return _receiveShadow; }
-    inline const std::vector<SubModel *> &    getSubModels() const { return _subModels; }
-    inline Node *                             getTransform() const { return _transform; }
-    inline bool                               getTransformUpdated() const { return _transformUpdated; }
-    inline int32_t                            getUpdatStamp() const { return _updateStamp; }
-    inline uint32_t                           getVisFlags() const { return _visFlags; }
-    inline AABB *                             getWorldBounds() const { return _worldBounds; }
-    inline ModelType                          getType() const { return _type; }
-    inline OctreeNode *                       getOctreeNode() const { return _octreeNode; }
-    inline RenderScene *                      getScene() const { return _scene; }
->>>>>>> 77097c0d
-
-    void updateLightingmap(const Vec4 &lightmapUVParam, gfx::Sampler *sampler, gfx::Texture *lightmap);
 
 protected:
     static void uploadMat4AsVec4x3(const Mat4 &mat, Float32Array &v1, Float32Array &v2, Float32Array &v3);
@@ -254,30 +218,8 @@
     bool             _isCalledFromJS{false};
     //
 
-<<<<<<< HEAD
 private:
     CC_DISALLOW_COPY_MOVE_ASSIGN(Model);
-=======
-    int32_t                         _instMatWorldIdx{-1};
-    uint32_t                        _visFlags;
-    int32_t                         _updateStamp{-1};
-    Node *                          _transform{nullptr};
-    Node *                          _node{nullptr};
-    float *                         _localData{nullptr};
-    std::tuple<uint8_t *, uint32_t> _instancedBuffer{nullptr, 0};
-    gfx::Buffer *                   _localBuffer{nullptr};
-    gfx::Buffer *                   _worldBoundBuffer{nullptr};
-    InstancedAttributeBlock         _instanceAttributeBlock{};
-    std::vector<SubModel *>         _subModels;
-    std::vector<gfx::Attribute>     _instanceAttributes;
-    static void                     uploadMat4AsVec4x3(const Mat4 &mat, float *v1, float *v2, float *v3);
-
-    struct LightmapSettings {
-        Vec4          _lightmapUVParam;
-        gfx::Texture *_lightmap{nullptr};
-        gfx::Sampler *_sampler{nullptr};
-    } _lightmapSettings{};
->>>>>>> 77097c0d
 };
 
 } // namespace scene
