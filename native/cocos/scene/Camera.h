--- conflicted
+++ resolved
@@ -312,7 +312,7 @@
 
     inline gfx::SurfaceTransform getSurfaceTransform() const { return _curTransform; }
 
-<<<<<<< HEAD
+    void initGeometryRenderer();
     inline pipeline::GeometryRenderer *getGeometryRenderer() const {
 #if CC_USE_GEOMETRY_RENDERER
         return _geometryRenderer.get();
@@ -320,10 +320,6 @@
         return nullptr;
 #endif
     }
-=======
-    void initGeometryRenderer();
-    inline pipeline::GeometryRenderer *getGeometryRenderer() const { return _geometryRenderer.get(); }
->>>>>>> 04c86b66
 
     void detachCamera();
 
