/****************************************************************************
 Copyright (c) 2021-2022 Xiamen Yaji Software Co., Ltd.

 http://www.cocos.com

 Permission is hereby granted, free of charge, to any person obtaining a copy
 of this software and associated engine source code (the "Software"), a limited,
 worldwide, royalty-free, non-assignable, revocable and non-exclusive license
 to use Cocos Creator solely to develop games on your target platforms. You shall
 not use Cocos Creator software for developing other software or tools that's
 used for developing games. You are not granted to publish, distribute,
 sublicense, and/or sell copies of Cocos Creator.

 The software or tools in this License Agreement are licensed, not sold.
 Xiamen Yaji Software Co., Ltd. reserves all rights not expressly granted to you.

 THE SOFTWARE IS PROVIDED "AS IS", WITHOUT WARRANTY OF ANY KIND, EXPRESS OR
 IMPLIED, INCLUDING BUT NOT LIMITED TO THE WARRANTIES OF MERCHANTABILITY,
 FITNESS FOR A PARTICULAR PURPOSE AND NONINFRINGEMENT. IN NO EVENT SHALL THE
 AUTHORS OR COPYRIGHT HOLDERS BE LIABLE FOR ANY CLAIM, DAMAGES OR OTHER
 LIABILITY, WHETHER IN AN ACTION OF CONTRACT, TORT OR OTHERWISE, ARISING FROM,
 OUT OF OR IN CONNECTION WITH THE SOFTWARE OR THE USE OR OTHER DEALINGS IN
 THE SOFTWARE.
****************************************************************************/

#pragma once

#include "core/Root.h"
#include "math/Vec3.h"
#include "scene/Ambient.h"
#include "scene/Light.h"

namespace cc {
namespace scene {

class DirectionalLight final : public Light {
public:
    DirectionalLight() { _type = LightType::DIRECTIONAL; }
    ~DirectionalLight() override = default;

    void initialize() override;
    void update() override;

<<<<<<< HEAD
=======
    inline void setDirection(const Vec3 &dir) { _dir = dir; }
    inline void setIlluminanceHDR(float illum) { _illuminanceHDR = illum; }
    inline void setIlluminanceLDR(float illum) { _illuminanceLDR = illum; }
    inline void setShadowEnabled(bool enabled) { _shadowEnabled = enabled; }
    inline void setShadowPcf(float pcf) { _shadowPcf = pcf; }
    inline void setShadowBias(float bias) { _shadowBias = bias; }
    inline void setShadowNormalBias(float normalBias) { _shadowNormalBias = normalBias; }
    inline void setShadowSaturation(float saturation) { _shadowSaturation = saturation; }
    inline void setShadowDistance(float distance) { _shadowDistance = distance; }
    inline void setShadowInvisibleOcclusionRange(float invisibleOcclusionRange) { _shadowInvisibleOcclusionRange = invisibleOcclusionRange; }
    inline void setShadowFixedArea(bool fixedArea) { _shadowFixedArea = fixedArea; }
    inline void setShadowNear(float nearValue) { _shadowNear = nearValue; }
    inline void setShadowFar(float farValue) { _shadowFar = farValue; }
    inline void setShadowOrthoSize(float orthoSize) { _shadowOrthoSize = orthoSize; }

>>>>>>> 77097c0d
    inline const Vec3 &getDirection() const { return _dir; }
    inline void        setDirection(const Vec3 &dir) { _dir = dir; }
    inline void        setIlluminanceHDR(float value) { _illuminanceHDR = value; }
    inline void        setIlluminanceLDR(float value) { _illuminanceLDR = value; }
    inline float       getIlluminanceHDR() const { return _illuminanceHDR; }
    inline float       getIlluminanceLDR() const { return _illuminanceLDR; }
<<<<<<< HEAD
    inline float       getIlluminance() const {
        const bool isHDR = Root::getInstance()->getPipeline()->getPipelineSceneData()->isHDR();
        if (isHDR) {
            return _illuminanceHDR;
        }
        return _illuminanceLDR;
    }
    inline void setIlluminance(float value) {
        const bool isHDR = Root::getInstance()->getPipeline()->getPipelineSceneData()->isHDR();
        if (isHDR) {
            _illuminanceHDR = value;
        } else {
            _illuminanceLDR = value;
        }
    }

private:
    float _illuminanceHDR{Ambient::SUN_ILLUM};
    float _illuminanceLDR{1.F};
    Vec3  _dir{1.0F, -1.0F, -1.0F};

    CC_DISALLOW_COPY_MOVE_ASSIGN(DirectionalLight);
=======
    inline bool        getShadowEnabled() const { return _shadowEnabled; }
    inline float       getShadowPcf() const { return _shadowPcf; }
    inline float       getShadowBias() const { return _shadowBias; }
    inline float       getShadowNormalBias() const { return _shadowNormalBias; }
    inline float       getShadowSaturation() const { return _shadowSaturation; }
    inline float       getShadowDistance() const { return _shadowDistance; }
    inline float       getShadowInvisibleOcclusionRange() const { return _shadowInvisibleOcclusionRange; }
    inline bool        getShadowFixedArea() const { return _shadowFixedArea; }
    inline float       getShadowNear() const { return _shadowNear; }
    inline float       getShadowFar() const { return _shadowFar; }
    inline float       getShadowOrthoSize() const { return _shadowOrthoSize; }

private:
    float _illuminanceHDR{0.F};
    float _illuminanceLDR{0.F};
    Vec3  _dir;

    // shadow info
    bool  _shadowEnabled{false};
    float _shadowPcf{0.0F};
    float _shadowBias{0.0F};
    float _shadowNormalBias{0.0F};
    float _shadowSaturation{0.75F};
    float _shadowDistance{100.0F};
    float _shadowInvisibleOcclusionRange{200.0F};
    bool  _shadowFixedArea{false};
    float _shadowNear{0.1F};
    float _shadowFar{10.0F};
    float _shadowOrthoSize{1.0F};
>>>>>>> 77097c0d
};

} // namespace scene
} // namespace cc<|MERGE_RESOLUTION|>--- conflicted
+++ resolved
@@ -41,11 +41,6 @@
     void initialize() override;
     void update() override;
 
-<<<<<<< HEAD
-=======
-    inline void setDirection(const Vec3 &dir) { _dir = dir; }
-    inline void setIlluminanceHDR(float illum) { _illuminanceHDR = illum; }
-    inline void setIlluminanceLDR(float illum) { _illuminanceLDR = illum; }
     inline void setShadowEnabled(bool enabled) { _shadowEnabled = enabled; }
     inline void setShadowPcf(float pcf) { _shadowPcf = pcf; }
     inline void setShadowBias(float bias) { _shadowBias = bias; }
@@ -58,14 +53,24 @@
     inline void setShadowFar(float farValue) { _shadowFar = farValue; }
     inline void setShadowOrthoSize(float orthoSize) { _shadowOrthoSize = orthoSize; }
 
->>>>>>> 77097c0d
+    inline bool  getShadowEnabled() const { return _shadowEnabled; }
+    inline float getShadowPcf() const { return _shadowPcf; }
+    inline float getShadowBias() const { return _shadowBias; }
+    inline float getShadowNormalBias() const { return _shadowNormalBias; }
+    inline float getShadowSaturation() const { return _shadowSaturation; }
+    inline float getShadowDistance() const { return _shadowDistance; }
+    inline float getShadowInvisibleOcclusionRange() const { return _shadowInvisibleOcclusionRange; }
+    inline bool  getShadowFixedArea() const { return _shadowFixedArea; }
+    inline float getShadowNear() const { return _shadowNear; }
+    inline float getShadowFar() const { return _shadowFar; }
+    inline float getShadowOrthoSize() const { return _shadowOrthoSize; }
+
     inline const Vec3 &getDirection() const { return _dir; }
     inline void        setDirection(const Vec3 &dir) { _dir = dir; }
     inline void        setIlluminanceHDR(float value) { _illuminanceHDR = value; }
     inline void        setIlluminanceLDR(float value) { _illuminanceLDR = value; }
     inline float       getIlluminanceHDR() const { return _illuminanceHDR; }
     inline float       getIlluminanceLDR() const { return _illuminanceLDR; }
-<<<<<<< HEAD
     inline float       getIlluminance() const {
         const bool isHDR = Root::getInstance()->getPipeline()->getPipelineSceneData()->isHDR();
         if (isHDR) {
@@ -87,27 +92,9 @@
     float _illuminanceLDR{1.F};
     Vec3  _dir{1.0F, -1.0F, -1.0F};
 
-    CC_DISALLOW_COPY_MOVE_ASSIGN(DirectionalLight);
-=======
-    inline bool        getShadowEnabled() const { return _shadowEnabled; }
-    inline float       getShadowPcf() const { return _shadowPcf; }
-    inline float       getShadowBias() const { return _shadowBias; }
-    inline float       getShadowNormalBias() const { return _shadowNormalBias; }
-    inline float       getShadowSaturation() const { return _shadowSaturation; }
-    inline float       getShadowDistance() const { return _shadowDistance; }
-    inline float       getShadowInvisibleOcclusionRange() const { return _shadowInvisibleOcclusionRange; }
-    inline bool        getShadowFixedArea() const { return _shadowFixedArea; }
-    inline float       getShadowNear() const { return _shadowNear; }
-    inline float       getShadowFar() const { return _shadowFar; }
-    inline float       getShadowOrthoSize() const { return _shadowOrthoSize; }
-
-private:
-    float _illuminanceHDR{0.F};
-    float _illuminanceLDR{0.F};
-    Vec3  _dir;
-
     // shadow info
-    bool  _shadowEnabled{false};
+    bool _shadowEnabled{false};
+    //TODO(minggo): use PCFType.HARD instead
     float _shadowPcf{0.0F};
     float _shadowBias{0.0F};
     float _shadowNormalBias{0.0F};
@@ -118,7 +105,8 @@
     float _shadowNear{0.1F};
     float _shadowFar{10.0F};
     float _shadowOrthoSize{1.0F};
->>>>>>> 77097c0d
+
+    CC_DISALLOW_COPY_MOVE_ASSIGN(DirectionalLight);
 };
 
 } // namespace scene
