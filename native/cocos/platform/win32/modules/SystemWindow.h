/****************************************************************************
 Copyright (c) 2021-2022 Xiamen Yaji Software Co., Ltd.

 http://www.cocos.com

 Permission is hereby granted, free of charge, to any person obtaining a copy
 of this software and associated engine source code (the "Software"), a limited,
 worldwide, royalty-free, non-assignable, revocable and non-exclusive license
 to use Cocos Creator solely to develop games on your target platforms. You shall
 not use Cocos Creator software for developing other software or tools that's
 used for developing games. You are not granted to publish, distribute,
 sublicense, and/or sell copies of Cocos Creator.

 The software or tools in this License Agreement are licensed, not sold.
 Xiamen Yaji Software Co., Ltd. reserves all rights not expressly granted to you.

 THE SOFTWARE IS PROVIDED "AS IS", WITHOUT WARRANTY OF ANY KIND, EXPRESS OR
 IMPLIED, INCLUDING BUT NOT LIMITED TO THE WARRANTIES OF MERCHANTABILITY,
 FITNESS FOR A PARTICULAR PURPOSE AND NONINFRINGEMENT. IN NO EVENT SHALL THE
 AUTHORS OR COPYRIGHT HOLDERS BE LIABLE FOR ANY CLAIM, DAMAGES OR OTHER
 LIABILITY, WHETHER IN AN ACTION OF CONTRACT, TORT OR OTHERWISE, ARISING FROM,
 OUT OF OR IN CONNECTION WITH THE SOFTWARE OR THE USE OR OTHER DEALINGS IN
 THE SOFTWARE.
****************************************************************************/

#pragma once

#include <iostream>

#include "platform/interfaces/modules/ISystemWindow.h"

namespace cc {
class SDLHelper;
class CC_DLL SystemWindow : public ISystemWindow {
public:
    explicit SystemWindow(IEventDispatch* delegate);
    ~SystemWindow() override;

<<<<<<< HEAD
    class Delegate {
    public:
        virtual ~Delegate()                              = default;
        virtual bool      createWindow(const char *title,
                                       int x, int y, int w,
                                       int h, int flags) = 0;
        virtual uintptr_t getWindowHandler() const       = 0;
    };

    bool      createWindow(const char *title,
=======
    int       init();
    void      pollEvent(bool* quit);
    void      swapWindow();
	
    bool      createWindow(const char* title, 
                           int w, int h, int flags) override;
    bool      createWindow(const char* title,
>>>>>>> e0d52b3a
                           int x, int y, int w,
                           int h, int flags) override;
    uintptr_t getWindowHandler() const override;
    Size getViewSize() const override;
    /*
     @brief enable/disable(lock) the cursor, default is enabled
     */
    void setCursorEnabled(bool value) override;
    void copyTextToClipboard(const ccstd::string &text) override;

private:
    int _width{0};
    int _height{0};
    std::unique_ptr<SDLHelper> _sdl;
};

} // namespace cc<|MERGE_RESOLUTION|>--- conflicted
+++ resolved
@@ -36,18 +36,6 @@
     explicit SystemWindow(IEventDispatch* delegate);
     ~SystemWindow() override;
 
-<<<<<<< HEAD
-    class Delegate {
-    public:
-        virtual ~Delegate()                              = default;
-        virtual bool      createWindow(const char *title,
-                                       int x, int y, int w,
-                                       int h, int flags) = 0;
-        virtual uintptr_t getWindowHandler() const       = 0;
-    };
-
-    bool      createWindow(const char *title,
-=======
     int       init();
     void      pollEvent(bool* quit);
     void      swapWindow();
@@ -55,7 +43,6 @@
     bool      createWindow(const char* title, 
                            int w, int h, int flags) override;
     bool      createWindow(const char* title,
->>>>>>> e0d52b3a
                            int x, int y, int w,
                            int h, int flags) override;
     uintptr_t getWindowHandler() const override;
@@ -64,7 +51,7 @@
      @brief enable/disable(lock) the cursor, default is enabled
      */
     void setCursorEnabled(bool value) override;
-    void copyTextToClipboard(const ccstd::string &text) override;
+    void copyTextToClipboard(const std::string& text) override;
 
 private:
     int _width{0};
