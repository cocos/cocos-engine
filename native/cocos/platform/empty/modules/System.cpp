--- conflicted
+++ resolved
@@ -38,39 +38,11 @@
 }
 
 System::LanguageType System::getCurrentLanguage() const {
-<<<<<<< HEAD
-    char *pLanguageName = getenv("LANG");
-    if (!pLanguageName) {
-        return LanguageType::ENGLISH;
-    }
-    strtok(pLanguageName, "_");
-    if (!pLanguageName) {
-        return LanguageType::ENGLISH;
-    }
-
-    return getLanguageTypeByISO2(pLanguageName);
+    return LanguageType::ENGLISH;
 }
 
 ccstd::string System::getCurrentLanguageCode() const {
-    static char code[3] = {0};
-    char *pLanguageName = getenv("LANG");
-    if (!pLanguageName) {
-        return "en";
-    }
-    strtok(pLanguageName, "_");
-    if (!pLanguageName) {
-        return "en";
-    }
-    strncpy(code, pLanguageName, 2);
-    code[2] = '\0';
-    return code;
-=======
-    return LanguageType::ENGLISH;
-}
-
-std::string System::getCurrentLanguageCode() const {
     return "en";
->>>>>>> b6f189f0
 }
 
 ccstd::string System::getSystemVersion() const {
