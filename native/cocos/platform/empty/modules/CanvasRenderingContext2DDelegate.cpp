--- conflicted
+++ resolved
@@ -81,11 +81,7 @@
 }
 
 CanvasRenderingContext2DDelegate::Size CanvasRenderingContext2DDelegate::measureText(const ccstd::string &text) {
-<<<<<<< HEAD
-    return {0, 0};
-=======
     return Size{0, 0};
->>>>>>> ab626a44
 }
 
 void CanvasRenderingContext2DDelegate::updateFont(const ccstd::string &fontName,
