--- conflicted
+++ resolved
@@ -25,10 +25,7 @@
 #include <iostream>
 #include <string>
 #include "JsbBridge.h"
-<<<<<<< HEAD
-=======
 #include "JsbBridgeWrapper.h"
->>>>>>> 83ecd197
 
 @implementation JsbBridgeWrapper {
     JsbBridge* jb;
