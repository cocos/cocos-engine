--- conflicted
+++ resolved
@@ -86,80 +86,57 @@
                                         Device::TextAlign eAlignMask,
                       const FontDefinition& textDefinition )
     {
-<<<<<<< HEAD
-           JniMethodInfo methodInfo;
-           if (! JniHelper::getStaticMethodInfo(methodInfo, "org/cocos2dx/lib/Cocos2dxBitmap", "createTextBitmapShadowStroke",
-               "([BLjava/lang/String;IIIIIIIIZFFFFZIIIIFZI)Z"))
-           {
-               CCLOG("%s %d: error to get methodInfo", __FILE__, __LINE__);
-               return false;
-           }
-=======
-            JniMethodInfo methodInfo;
-            if (! JniHelper::getStaticMethodInfo(methodInfo, "org/cocos2dx/lib/Cocos2dxBitmap", "createTextBitmapShadowStroke",
-                                                 "(Ljava/lang/String;Ljava/lang/String;IIIIIIIIZIIIIFZIZ)Z"))
+        JniMethodInfo methodInfo;
+        if (! JniHelper::getStaticMethodInfo(methodInfo, "org/cocos2dx/lib/Cocos2dxBitmap", "createTextBitmapShadowStroke",
+                                             "(Ljava/lang/String;Ljava/lang/String;IIIIIIIIZIIIIFZIZ)Z"))
+        {
+            CCLOG("%s %d: error to get methodInfo", __FILE__, __LINE__);
+            return false;
+        }
+
+        // Do a full lookup for the font path using FileUtils in case the given font name is a relative path to a font file asset,
+        // or the path has been mapped to a different location in the app package:
+        std::string fullPathOrFontName = textDefinition._fontName;
+        if(FileUtils::getInstance()->isFileExist(fullPathOrFontName)) {
+            fullPathOrFontName = FileUtils::getInstance()->fullPathForFilename(textDefinition._fontName);
+            // If the path name returned includes the 'assets' dir then that needs to be removed, because the android.content.Context
+            // requires this portion of the path to be omitted for assets inside the app package.
+            if (fullPathOrFontName.find("assets/") == 0)
             {
-                CCLOG("%s %d: error to get methodInfo", __FILE__, __LINE__);
-                return false;
+                fullPathOrFontName = fullPathOrFontName.substr(strlen("assets/"));   // Chop out the 'assets/' portion of the path.
             }
->>>>>>> b2b92626
-
-           // Do a full lookup for the font path using FileUtils in case the given font name is a relative path to a font file asset,
-           // or the path has been mapped to a different location in the app package:
-           std::string fullPathOrFontName = textDefinition._fontName;
-           if(FileUtils::getInstance()->isFileExist(fullPathOrFontName)) {
-               fullPathOrFontName = FileUtils::getInstance()->fullPathForFilename(textDefinition._fontName);
-               // If the path name returned includes the 'assets' dir then that needs to be removed, because the android.content.Context
-               // requires this portion of the path to be omitted for assets inside the app package.
-               if (fullPathOrFontName.find("assets/") == 0)
-               {
-                   fullPathOrFontName = fullPathOrFontName.substr(strlen("assets/"));   // Chop out the 'assets/' portion of the path.
-               }
-           }
-
-           /**create bitmap
-            * this method call Cococs2dx.createBitmap()(java code) to create the bitmap, the java code
-            * will call Java_org_cocos2dx_lib_Cocos2dxBitmap_nativeInitBitmapDC() to init the width, height
-            * and data.
-            * use this approach to decrease the jni call number
-           */
-           int count = strlen(text);
-           jbyteArray strArray = methodInfo.env->NewByteArray(count);
-           methodInfo.env->SetByteArrayRegion(strArray, 0, count, reinterpret_cast<const jbyte*>(text));
-           jstring jstrFont = methodInfo.env->NewStringUTF(fullPathOrFontName.c_str());
-<<<<<<< HEAD
-
-           if(!methodInfo.env->CallStaticBooleanMethod(methodInfo.classID, methodInfo.methodID, strArray,
-               jstrFont, textDefinition._fontSize, textDefinition._fontFillColor.r, textDefinition._fontFillColor.g, 
-               textDefinition._fontFillColor.b, textDefinition._fontAlpha,
-               eAlignMask, nWidth, nHeight, 
-               textDefinition._shadow._shadowEnabled, textDefinition._shadow._shadowOffset.width, -textDefinition._shadow._shadowOffset.height, 
-               textDefinition._shadow._shadowBlur, textDefinition._shadow._shadowOpacity, 
-               textDefinition._stroke._strokeEnabled, textDefinition._stroke._strokeColor.r, textDefinition._stroke._strokeColor.g, 
-                                                       textDefinition._stroke._strokeColor.b, textDefinition._stroke._strokeAlpha, textDefinition._stroke._strokeSize,
-                                                       textDefinition._enableWrap, textDefinition._overflow))
-=======
-           bool ret = true;
-           if(!methodInfo.env->CallStaticBooleanMethod(methodInfo.classID, methodInfo.methodID, jstrText,
-                                                       jstrFont, textDefinition._fontSize,
-                                                       textDefinition._fontFillColor.r, textDefinition._fontFillColor.g,
-                                                       textDefinition._fontFillColor.b, textDefinition._fontAlpha,
-                                                       eAlignMask, nWidth, nHeight,
-                                                       textDefinition._stroke._strokeEnabled,
-                                                       textDefinition._stroke._strokeColor.r, textDefinition._stroke._strokeColor.g,
-                                                       textDefinition._stroke._strokeColor.b, textDefinition._stroke._strokeAlpha,
-                                                       textDefinition._stroke._strokeSize,
-                                                       textDefinition._enableWrap, textDefinition._overflow, textDefinition._enableBold))
->>>>>>> b2b92626
-           {
-                return false;
-           }
-
-           methodInfo.env->DeleteLocalRef(strArray);
-           methodInfo.env->DeleteLocalRef(jstrFont);
-           methodInfo.env->DeleteLocalRef(methodInfo.classID);
-
-           return true;
+        }
+
+        /**create bitmap
+         * this method call Cococs2dx.createBitmap()(java code) to create the bitmap, the java code
+         * will call Java_org_cocos2dx_lib_Cocos2dxBitmap_nativeInitBitmapDC() to init the width, height
+         * and data.
+         * use this approach to decrease the jni call number
+         */
+        int count = strlen(text);
+        jbyteArray strArray = methodInfo.env->NewByteArray(count);
+        methodInfo.env->SetByteArrayRegion(strArray, 0, count, reinterpret_cast<const jbyte*>(text));
+        jstring jstrFont = methodInfo.env->NewStringUTF(fullPathOrFontName.c_str());
+        bool ret = true;
+        if(!methodInfo.env->CallStaticBooleanMethod(methodInfo.classID, methodInfo.methodID, jstrText,
+                                                    jstrFont, textDefinition._fontSize,
+                                                    textDefinition._fontFillColor.r, textDefinition._fontFillColor.g,
+                                                    textDefinition._fontFillColor.b, textDefinition._fontAlpha,
+                                                    eAlignMask, nWidth, nHeight,
+                                                    textDefinition._stroke._strokeEnabled,
+                                                    textDefinition._stroke._strokeColor.r, textDefinition._stroke._strokeColor.g,
+                                                    textDefinition._stroke._strokeColor.b, textDefinition._stroke._strokeAlpha,
+                                                    textDefinition._stroke._strokeSize,
+                                                    textDefinition._enableWrap, textDefinition._overflow, textDefinition._enableBold))
+        {
+            return false;
+        }
+
+        methodInfo.env->DeleteLocalRef(strArray);
+        methodInfo.env->DeleteLocalRef(jstrFont);
+        methodInfo.env->DeleteLocalRef(methodInfo.classID);
+
+        return true;
     }
 
 public:
