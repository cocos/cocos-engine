--- conflicted
+++ resolved
@@ -25,10 +25,7 @@
 #include "platform/java/jni/glue/JniNativeGlue.h"
 #include <functional>
 #include <future>
-<<<<<<< HEAD
-=======
 #include "application/ApplicationManager.h"
->>>>>>> 73d80047
 #include "engine/EngineEvents.h"
 #include "platform/BasePlatform.h"
 #include "platform/java/jni/JniImp.h"
@@ -36,10 +33,6 @@
 #include "platform/java/jni/log.h"
 #include "platform/java/modules/SystemWindow.h"
 #include "platform/java/modules/SystemWindowManager.h"
-<<<<<<< HEAD
-#include "application/ApplicationManager.h"
-=======
->>>>>>> 73d80047
 
 namespace cc {
 JniNativeGlue::~JniNativeGlue() = default;
@@ -224,15 +217,9 @@
     switch (cmd) {
         case JniCommand::JNI_CMD_INIT_WINDOW: {
             if (isWindowInitialized) {
-<<<<<<< HEAD
-			    return;
-            } 
-			isWindowInitialized = true;
-=======
                 return;
             }
             isWindowInitialized = true;
->>>>>>> 73d80047
             // cc::CustomEvent event;
             // event.name = EVENT_RECREATE_WINDOW;
             // event.args->ptrVal = reinterpret_cast<void*>(getWindowHandle());
@@ -241,11 +228,7 @@
             info.height = getHeight();
             info.externalHandle = getWindowHandle();
             BasePlatform* platform = cc::BasePlatform::getPlatform();
-<<<<<<< HEAD
-            auto *windowMgr = platform->getInterface<SystemWindowManager>();
-=======
             auto* windowMgr = platform->getInterface<SystemWindowManager>();
->>>>>>> 73d80047
             CC_ASSERT(windowMgr != nullptr);
             windowMgr->createWindow(info);
             events::WindowRecreated::broadcast(ISystemWindow::mainWindowId);
