--- conflicted
+++ resolved
@@ -25,13 +25,10 @@
 
 #pragma once
 
+#include <functional>
 #include <future>
 #include <memory>
-<<<<<<< HEAD
-#include <functional>
-=======
 #include "base/Macros.h"
->>>>>>> ab82e1b4
 #include "platform/java/jni/glue/MessagePipe.h"
 
 #if (CC_PLATFORM == CC_PLATFORM_ANDROID)
@@ -49,8 +46,8 @@
 using NativeWindowType    = NativeLayer;
 #endif
 
-using NativeActivity      = void*; //jobject
-using NativeEnv           = void*; //jnienv
+using NativeActivity = void*; //jobject
+using NativeEnv      = void*; //jnienv
 
 namespace cc {
 
@@ -139,8 +136,8 @@
     IEventDispatch*              _eventDispatcher{nullptr};
     std::unique_ptr<MessagePipe> _messagePipe{nullptr};
 
-    std::function<NativeEnv(void)>          _envGetter;
-    std::function<NativeActivity (void)>    _activityGetter;
+    std::function<NativeEnv(void)>      _envGetter;
+    std::function<NativeActivity(void)> _activityGetter;
 };
 
 } // namespace cc
