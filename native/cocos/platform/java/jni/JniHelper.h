--- conflicted
+++ resolved
@@ -29,13 +29,6 @@
 
 #include <jni.h>
 #include <functional>
-<<<<<<< HEAD
-=======
-#include <string>
-#include <type_traits>
-#include <unordered_map>
-#include <vector>
->>>>>>> e0d52b3a
 #include "base/Log.h"
 #include "base/Macros.h"
 #include "base/std/container/string.h"
@@ -163,12 +156,7 @@
         return ret;
     }
 
-    template <typename... Ts>
-<<<<<<< HEAD
-    static jbyteArray callObjectByteArrayMethod(jobject              object,
-                                                const ccstd::string &className,
-                                                const ccstd::string &methodName,
-=======
+    template <typename... Ts
     static jlong callObjectLongMethod(jobject            object,
                                       const std::string &className,
                                       const std::string &methodName,
@@ -192,9 +180,8 @@
 
     template <typename... Ts>
     static jbyteArray callObjectByteArrayMethod(jobject            object,
-                                                const std::string &className,
-                                                const std::string &methodName,
->>>>>>> e0d52b3a
+                                                const ccstd::string &className,
+                                                const ccstd::string &methodName,
                                                 Ts... xs) {
         jbyteArray        ret = nullptr;
         cc::JniMethodInfo t;
@@ -494,15 +481,11 @@
         return "C";
     }
 
-<<<<<<< HEAD
+    static ccstd::string getJNISignature(unsigned char /*unused*/) {
+        return "B"; // same as jbyte
+    }
+
     static ccstd::string getJNISignature(int16_t /*unused*/) {
-=======
-    static std::string getJNISignature(unsigned char /*unused*/) {
-        return "B"; // same as jbyte
-    }
-
-    static std::string getJNISignature(int16_t /*unused*/) {
->>>>>>> e0d52b3a
         return "S";
     }
 
