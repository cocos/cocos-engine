--- conflicted
+++ resolved
@@ -138,13 +138,8 @@
 }
 
 void JniHelper::onDestroy() {
-<<<<<<< HEAD
-    if(JniHelper::sJavaVM) {
-        if(JniHelper::sActivity) {
-=======
     if (JniHelper::sJavaVM) {
         if (JniHelper::sActivity) {
->>>>>>> 73d80047
             cc::JniHelper::getEnv()->DeleteGlobalRef(JniHelper::sActivity);
             JniHelper::sActivity = nullptr;
         }
@@ -203,11 +198,7 @@
 
 #if CC_PLATFORM == CC_PLATFORM_OHOS
 bool JniHelper::setClassLoaderFrom(jobject activityinstance) {
-<<<<<<< HEAD
-    if(!JniHelper::classloader) {
-=======
     if (!JniHelper::classloader) {
->>>>>>> 73d80047
         JniMethodInfo getclassloaderMethod;
         if (!JniHelper::getMethodInfoDefaultClassLoader(getclassloaderMethod,
                                                         "ohos/app/AbilityContext",
