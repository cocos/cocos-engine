/****************************************************************************
 Copyright (c) 2021-2023 Xiamen Yaji Software Co., Ltd.

 http://www.cocos.com

 Permission is hereby granted, free of charge, to any person obtaining a copy
 of this software and associated documentation files (the "Software"), to deal
 in the Software without restriction, including without limitation the rights to
 use, copy, modify, merge, publish, distribute, sublicense, and/or sell copies
 of the Software, and to permit persons to whom the Software is furnished to do so,
 subject to the following conditions:

 The above copyright notice and this permission notice shall be included in
 all copies or substantial portions of the Software.

 THE SOFTWARE IS PROVIDED "AS IS", WITHOUT WARRANTY OF ANY KIND, EXPRESS OR
 IMPLIED, INCLUDING BUT NOT LIMITED TO THE WARRANTIES OF MERCHANTABILITY,
 FITNESS FOR A PARTICULAR PURPOSE AND NONINFRINGEMENT. IN NO EVENT SHALL THE
 AUTHORS OR COPYRIGHT HOLDERS BE LIABLE FOR ANY CLAIM, DAMAGES OR OTHER
 LIABILITY, WHETHER IN AN ACTION OF CONTRACT, TORT OR OTHERWISE, ARISING FROM,
 OUT OF OR IN CONNECTION WITH THE SOFTWARE OR THE USE OR OTHER DEALINGS IN
 THE SOFTWARE.
****************************************************************************/

#pragma once

#include "base/Ptr.h"
#include "base/ThreadPool.h"
#include "platform/interfaces/modules/IXRInterface.h"
#if CC_USE_XR_REMOTE_PREVIEW
    #include "xr/XRRemotePreviewManager.h"
#endif
namespace se {
class Object;
}

namespace cc {

class XRInterface : public IXRInterface {
public:
    xr::XRVendor getVendor() override;
    xr::XRConfigValue getXRConfig(xr::XRConfigKey key) override;
    void setXRConfig(xr::XRConfigKey key, xr::XRConfigValue value) override;

    uint32_t getRuntimeVersion() override;
    void initialize(void *javaVM, void *activity) override;

    // render thread lifecycle
    void onRenderPause() override;
    void onRenderResume() override;
    void onRenderDestroy() override;
    // render thread lifecycle

    // gfx
    void preGFXDeviceInitialize(gfx::API gfxApi) override;
    void postGFXDeviceInitialize(gfx::API gfxApi) override;
    const xr::XRSwapchain &doGFXDeviceAcquire(gfx::API gfxApi) override;
    bool isGFXDeviceNeedsPresent(gfx::API gfxApi) override;
    void postGFXDevicePresent(gfx::API gfxApi) override;
    void createXRSwapchains() override;
    const std::vector<cc::xr::XRSwapchain> &getXRSwapchains() override;
    gfx::Format getXRSwapchainFormat() override;
    void updateXRSwapchainTypedID(uint32_t typedID) override;
    // gfx

    // vulkan
#ifdef CC_USE_VULKAN
    uint32_t getXRVkApiVersion(uint32_t engineVkApiVersion) override;
    void initializeVulkanData(const PFN_vkGetInstanceProcAddr &addr) override;
    VkInstance createXRVulkanInstance(const VkInstanceCreateInfo &instInfo) override;
    VkDevice createXRVulkanDevice(const VkDeviceCreateInfo *deviceInfo) override;
    VkPhysicalDevice getXRVulkanGraphicsDevice() override;
    void getXRSwapchainVkImages(std::vector<VkImage> &vkImages, uint32_t eye) override;
#endif
    // vulkan

    // gles
#ifdef CC_USE_GLES3
    void initializeGLESData(xr::PFNGLES3WLOADPROC gles3wLoadFuncProc, gfx::GLES3GPUContext *gpuContext) override;
    void attachGLESFramebufferTexture2D() override;
    EGLSurfaceType acquireEGLSurfaceType(uint32_t typedID) override;
#endif
    // gles

    // stereo render loop
    bool platformLoopStart() override;
    bool beginRenderFrame() override;
    bool isRenderAllowable() override;
    bool beginRenderEyeFrame(uint32_t eye) override;
    bool endRenderEyeFrame(uint32_t eye) override;
    bool endRenderFrame() override;
    bool platformLoopEnd() override;
    // stereo render loop

    ccstd::vector<float> getHMDViewPosition(uint32_t eye, int trackingType) override;
    ccstd::vector<float> getXRViewProjectionData(uint32_t eye, float near, float far) override;
    ccstd::vector<float> getXREyeFov(uint32_t eye) override;
    // renderwindow
    xr::XREye getXREyeByRenderWindow(void *window) override;
    void bindXREyeWithRenderWindow(void *window, xr::XREye eye) override;
    void handleAppCommand(int appCmd) override;
    void adaptOrthographicMatrix(cc::scene::Camera *camera, const ccstd::array<float, 4> &preTransform, Mat4 &proj, Mat4 &view) override;
private:
    void loadImageTrackingData(const std::string &imageInfo);
    void asyncLoadAssetsImage(const std::string &imagePath);
    void dispatchGamepadEventInternal(const xr::XRControllerEvent &xrControllerEvent);
    void dispatchHandleEventInternal(const xr::XRControllerEvent &xrControllerEvent);
    void dispatchHMDEventInternal(const xr::XRControllerEvent &xrControllerEvent);
    ControllerEvent _controllerEvent;
    se::Object *_jsPoseEventArray{nullptr};

#if CC_USE_VULKAN
    PFN_vkGetInstanceProcAddr _vkGetInstanceProcAddr{nullptr};
    VkPhysicalDevice _vkPhysicalDevice{nullptr};
    VkInstance _vkInstance{nullptr};
    VkDevice _vkDevice{nullptr};
#endif

#if CC_USE_GLES3
    xr::PFNGLES3WLOADPROC _gles3wLoadFuncProc{nullptr};
    gfx::GLES3GPUContext *_gles3GPUContext{nullptr};
#endif
    xr::XRSwapchain _acquireSwapchain;
    std::vector<cc::xr::XRSwapchain> _xrSwapchains;
    bool _renderPaused{false};
    bool _renderResumed{false};
    bool _isXrEntryInstanceValid{false};
    std::unordered_map<void *, xr::XREye> _xrWindowMap;
    std::unordered_map<uint32_t, EGLSurfaceType> _eglSurfaceTypeMap;
    bool _committedFrame{false};
#if CC_USE_XR_REMOTE_PREVIEW
    cc::IntrusivePtr<XRRemotePreviewManager> _xrRemotePreviewManager{nullptr};
#endif
    LegacyThreadPool *_gThreadPool{nullptr};
<<<<<<< HEAD
    bool _isFlipPixelY{false};
=======
    bool _isEnabledEyeRenderJsCallback{false};
>>>>>>> 26d6d555
};

} // namespace cc<|MERGE_RESOLUTION|>--- conflicted
+++ resolved
@@ -100,6 +100,7 @@
     void bindXREyeWithRenderWindow(void *window, xr::XREye eye) override;
     void handleAppCommand(int appCmd) override;
     void adaptOrthographicMatrix(cc::scene::Camera *camera, const ccstd::array<float, 4> &preTransform, Mat4 &proj, Mat4 &view) override;
+
 private:
     void loadImageTrackingData(const std::string &imageInfo);
     void asyncLoadAssetsImage(const std::string &imagePath);
@@ -132,11 +133,8 @@
     cc::IntrusivePtr<XRRemotePreviewManager> _xrRemotePreviewManager{nullptr};
 #endif
     LegacyThreadPool *_gThreadPool{nullptr};
-<<<<<<< HEAD
     bool _isFlipPixelY{false};
-=======
     bool _isEnabledEyeRenderJsCallback{false};
->>>>>>> 26d6d555
 };
 
 } // namespace cc