/****************************************************************************
 Copyright (c) 2010-2012 cocos2d-x.org
 Copyright (c) 2013-2017 Chukong Technologies Inc.

 http://www.cocos2d-x.org

 Permission is hereby granted, free of charge, to any person obtaining a copy
 of this software and associated documentation files (the "Software"), to deal
 in the Software without restriction, including without limitation the rights
 to use, copy, modify, merge, publish, distribute, sublicense, and/or sell
 copies of the Software, and to permit persons to whom the Software is
 furnished to do so, subject to the following conditions:

 The above copyright notice and this permission notice shall be included in
 all copies or substantial portions of the Software.

 THE SOFTWARE IS PROVIDED "AS IS", WITHOUT WARRANTY OF ANY KIND, EXPRESS OR
 IMPLIED, INCLUDING BUT NOT LIMITED TO THE WARRANTIES OF MERCHANTABILITY,
 FITNESS FOR A PARTICULAR PURPOSE AND NONINFRINGEMENT. IN NO EVENT SHALL THE
 AUTHORS OR COPYRIGHT HOLDERS BE LIABLE FOR ANY CLAIM, DAMAGES OR OTHER
 LIABILITY, WHETHER IN AN ACTION OF CONTRACT, TORT OR OTHERWISE, ARISING FROM,
 OUT OF OR IN CONNECTION WITH THE SOFTWARE OR THE USE OR OTHER DEALINGS IN
 THE SOFTWARE.
 ****************************************************************************/
#import "Application.h"
#import <UIKit/UIKit.h>
#include "base/Scheduler.h"
#include "base/AutoreleasePool.h"
#include "bindings/event/EventDispatcher.h"
#include "bindings/jswrapper/SeApi.h"
#include "audio/include/AudioEngine.h"
#include "platform/Device.h"

@interface MyTimer : NSObject {
    cc::Application *_app;
    CADisplayLink *_displayLink;
    int _fps;
}
- (instancetype)initWithApp:(cc::Application *)app fps:(int)fps;
- (void)start;
- (void)changeFPS:(int)fps;
- (void)pause;
- (void)resume;
@end

@implementation MyTimer

- (instancetype)initWithApp:(cc::Application *)app fps:(int)fps {
    if (self = [super init]) {
        _fps = fps;
        _app = app;
        _displayLink = [NSClassFromString(@"CADisplayLink") displayLinkWithTarget:self selector:@selector(renderScene:)];
        _displayLink.preferredFramesPerSecond = _fps;
    }
    return self;
}

- (void)start {
    [_displayLink addToRunLoop:[NSRunLoop currentRunLoop] forMode:NSDefaultRunLoopMode];
}

- (void)pause {
    _displayLink.paused = TRUE;
}

- (void)resume {
    _displayLink.paused = FALSE;
}

- (void)changeFPS:(int)fps {
    _displayLink.preferredFramesPerSecond = fps;
}

- (void)renderScene:(id)sender {
    _app->tick();
}

@end

namespace cc {

namespace {
<<<<<<< HEAD
    bool setCanvasCallback(se::Object* global) {
        auto viewLogicalSize = cc::Application::getInstance()->getViewLogicalSize();
        
        CGRect nativeBounds = [[UIScreen mainScreen] nativeBounds];
        int nativeWidth = static_cast<int>(nativeBounds.size.width);
        int nativeHeight = static_cast<int>(nativeBounds.size.height);
        auto orientation = cc::Device::getDeviceOrientation();
        bool isLandscape = (orientation == cc::Device::Orientation::LANDSCAPE_RIGHT || orientation == cc::Device::Orientation::LANDSCAPE_LEFT);
        if (isLandscape) std::swap(nativeWidth, nativeHeight);
        
        char commandBuf[200] = {0};
        // https://stackoverflow.com/questions/5795978/string-format-for-intptr-t-and-uintptr-t/41897226#41897226
        // format intptr_t
        //set window.innerWidth/innerHeight in css pixel units
        sprintf(commandBuf, "window.innerWidth = %d; window.innerHeight = %d; window.nativeWidth = %d; window.nativeHeight = %d; window.windowHandler = 0x%" PRIxPTR ";",
                static_cast<int>(viewLogicalSize.x),
                static_cast<int>(viewLogicalSize.y),
                nativeWidth,
                nativeHeight,
                reinterpret_cast<uintptr_t>(UIApplication.sharedApplication.delegate.window.rootViewController.view));
        
        se::ScriptEngine* se = se::ScriptEngine::getInstance();
        se->evalString(commandBuf);
        return true;
    }

    MyTimer* _timer;
}
=======
bool setCanvasCallback(se::Object *global) {
    auto viewLogicalSize = cc::Application::getInstance()->getViewLogicalSize();

    CGRect nativeBounds = [[UIScreen mainScreen] nativeBounds];
    int nativeWidth = static_cast<int>(nativeBounds.size.width);
    int nativeHeight = static_cast<int>(nativeBounds.size.height);
    auto orientation = cc::Device::getDeviceOrientation();
    bool isLandscape = (orientation == cc::Device::Orientation::LANDSCAPE_RIGHT || orientation == cc::Device::Orientation::LANDSCAPE_LEFT);
    if (isLandscape) std::swap(nativeWidth, nativeHeight);

    char commandBuf[200] = {0};
    // https://stackoverflow.com/questions/5795978/string-format-for-intptr-t-and-uintptr-t/41897226#41897226
    // format intptr_t
    //set window.innerWidth/innerHeight in css pixel units
    sprintf(commandBuf, "window.innerWidth = %d; window.innerHeight = %d; window.nativeWidth = %d; window.nativeHeight = %d; window.windowHandler = 0x%" PRIxPTR ";",
            static_cast<int>(viewLogicalSize.x),
            static_cast<int>(viewLogicalSize.y),
            nativeWidth,
            nativeHeight,
            reinterpret_cast<uintptr_t>(UIApplication.sharedApplication.delegate.window.rootViewController.view));

    se::ScriptEngine *se = se::ScriptEngine::getInstance();
    se->evalString(commandBuf);
    return true;
}

#ifndef CC_USE_METAL
MyTimer *_timer;
#endif
} // namespace
>>>>>>> ba9587bb

Application *Application::_instance = nullptr;
std::shared_ptr<Scheduler> Application::_scheduler = nullptr;

Application::Application(int width, int height) {
    Application::_instance = this;
    _scheduler = std::make_shared<Scheduler>();
    EventDispatcher::init();
    _viewLogicalSize.x = width;
    _viewLogicalSize.y = height;

<<<<<<< HEAD
=======
#ifndef CC_USE_METAL
>>>>>>> ba9587bb
    _timer = [[MyTimer alloc] initWithApp:this fps:_fps];
}

Application::~Application() {
#if USE_AUDIO
    AudioEngine::end();
#endif

    EventDispatcher::destroy();
    se::ScriptEngine::destroyInstance();

    Application::_instance = nullptr;

<<<<<<< HEAD
=======
#ifndef CC_USE_METAL
>>>>>>> ba9587bb
    [_timer release];
}

std::string Application::getCurrentLanguageCode() const {
    NSUserDefaults *defaults = [NSUserDefaults standardUserDefaults];
    NSArray *languages = [defaults objectForKey:@"AppleLanguages"];
    NSString *currentLanguage = [languages objectAtIndex:0];
    return [currentLanguage UTF8String];
}

bool Application::isDisplayStats() {
    se::AutoHandleScope hs;
    se::Value ret;
    char commandBuf[100] = "cc.debug.isDisplayStats();";
    se::ScriptEngine::getInstance()->evalString(commandBuf, 100, &ret);
    return ret.toBoolean();
}

void Application::setDisplayStats(bool isShow) {
    se::AutoHandleScope hs;
    char commandBuf[100] = {0};
    sprintf(commandBuf, "cc.debug.setDisplayStats(%s);", isShow ? "true" : "false");
    se::ScriptEngine::getInstance()->evalString(commandBuf);
}

void Application::setCursorEnabled(bool value) {
}

Application::LanguageType Application::getCurrentLanguage() const {
    // get the current language and country config
    NSUserDefaults *defaults = [NSUserDefaults standardUserDefaults];
    NSArray *languages = [defaults objectForKey:@"AppleLanguages"];
    NSString *currentLanguage = [languages objectAtIndex:0];

    // get the current language code.(such as English is "en", Chinese is "zh" and so on)
    NSDictionary *temp = [NSLocale componentsFromLocaleIdentifier:currentLanguage];
    NSString *languageCode = [temp objectForKey:NSLocaleLanguageCode];

    if ([languageCode isEqualToString:@"zh"]) return LanguageType::CHINESE;
    if ([languageCode isEqualToString:@"en"]) return LanguageType::ENGLISH;
    if ([languageCode isEqualToString:@"fr"]) return LanguageType::FRENCH;
    if ([languageCode isEqualToString:@"it"]) return LanguageType::ITALIAN;
    if ([languageCode isEqualToString:@"de"]) return LanguageType::GERMAN;
    if ([languageCode isEqualToString:@"es"]) return LanguageType::SPANISH;
    if ([languageCode isEqualToString:@"nl"]) return LanguageType::DUTCH;
    if ([languageCode isEqualToString:@"ru"]) return LanguageType::RUSSIAN;
    if ([languageCode isEqualToString:@"ko"]) return LanguageType::KOREAN;
    if ([languageCode isEqualToString:@"ja"]) return LanguageType::JAPANESE;
    if ([languageCode isEqualToString:@"hu"]) return LanguageType::HUNGARIAN;
    if ([languageCode isEqualToString:@"pt"]) return LanguageType::PORTUGUESE;
    if ([languageCode isEqualToString:@"ar"]) return LanguageType::ARABIC;
    if ([languageCode isEqualToString:@"nb"]) return LanguageType::NORWEGIAN;
    if ([languageCode isEqualToString:@"pl"]) return LanguageType::POLISH;
    if ([languageCode isEqualToString:@"tr"]) return LanguageType::TURKISH;
    if ([languageCode isEqualToString:@"uk"]) return LanguageType::UKRAINIAN;
    if ([languageCode isEqualToString:@"ro"]) return LanguageType::ROMANIAN;
    if ([languageCode isEqualToString:@"bg"]) return LanguageType::BULGARIAN;
    return LanguageType::ENGLISH;
}

Application::Platform Application::getPlatform() const {
    if (UI_USER_INTERFACE_IDIOM() == UIUserInterfaceIdiomPad) // idiom for iOS <= 3.2, otherwise: [UIDevice userInterfaceIdiom] is faster.
        return Platform::IPAD;
    else
        return Platform::IPHONE;
}

bool Application::openURL(const std::string &url) {
    NSString *msg = [NSString stringWithCString:url.c_str() encoding:NSUTF8StringEncoding];
    NSURL *nsUrl = [NSURL URLWithString:msg];
    return [[UIApplication sharedApplication] openURL:nsUrl];
}

void Application::copyTextToClipboard(const std::string &text) {
    UIPasteboard *pasteboard = [UIPasteboard generalPasteboard];
    pasteboard.string = [NSString stringWithCString:text.c_str() encoding:NSUTF8StringEncoding];
}

bool Application::init() {
    se::ScriptEngine *se = se::ScriptEngine::getInstance();
    se->addRegisterCallback(setCanvasCallback);

<<<<<<< HEAD
    [_timer start];
=======
#ifndef CC_USE_METAL
    [_timer start];
#endif

>>>>>>> ba9587bb
    return true;
}

void Application::onPause() {
    [_timer pause];
}

void Application::onResume() {
    [_timer resume];
}

std::string Application::getSystemVersion() {
    NSString *systemVersion = [UIDevice currentDevice].systemVersion;
    return [systemVersion UTF8String];
}

void Application::setPreferredFramesPerSecond(int fps) {
    _fps = fps;
    [_timer changeFPS:_fps];
}

} // namespace cc<|MERGE_RESOLUTION|>--- conflicted
+++ resolved
@@ -80,7 +80,6 @@
 namespace cc {
 
 namespace {
-<<<<<<< HEAD
     bool setCanvasCallback(se::Object* global) {
         auto viewLogicalSize = cc::Application::getInstance()->getViewLogicalSize();
         
@@ -109,38 +108,6 @@
 
     MyTimer* _timer;
 }
-=======
-bool setCanvasCallback(se::Object *global) {
-    auto viewLogicalSize = cc::Application::getInstance()->getViewLogicalSize();
-
-    CGRect nativeBounds = [[UIScreen mainScreen] nativeBounds];
-    int nativeWidth = static_cast<int>(nativeBounds.size.width);
-    int nativeHeight = static_cast<int>(nativeBounds.size.height);
-    auto orientation = cc::Device::getDeviceOrientation();
-    bool isLandscape = (orientation == cc::Device::Orientation::LANDSCAPE_RIGHT || orientation == cc::Device::Orientation::LANDSCAPE_LEFT);
-    if (isLandscape) std::swap(nativeWidth, nativeHeight);
-
-    char commandBuf[200] = {0};
-    // https://stackoverflow.com/questions/5795978/string-format-for-intptr-t-and-uintptr-t/41897226#41897226
-    // format intptr_t
-    //set window.innerWidth/innerHeight in css pixel units
-    sprintf(commandBuf, "window.innerWidth = %d; window.innerHeight = %d; window.nativeWidth = %d; window.nativeHeight = %d; window.windowHandler = 0x%" PRIxPTR ";",
-            static_cast<int>(viewLogicalSize.x),
-            static_cast<int>(viewLogicalSize.y),
-            nativeWidth,
-            nativeHeight,
-            reinterpret_cast<uintptr_t>(UIApplication.sharedApplication.delegate.window.rootViewController.view));
-
-    se::ScriptEngine *se = se::ScriptEngine::getInstance();
-    se->evalString(commandBuf);
-    return true;
-}
-
-#ifndef CC_USE_METAL
-MyTimer *_timer;
-#endif
-} // namespace
->>>>>>> ba9587bb
 
 Application *Application::_instance = nullptr;
 std::shared_ptr<Scheduler> Application::_scheduler = nullptr;
@@ -152,10 +119,6 @@
     _viewLogicalSize.x = width;
     _viewLogicalSize.y = height;
 
-<<<<<<< HEAD
-=======
-#ifndef CC_USE_METAL
->>>>>>> ba9587bb
     _timer = [[MyTimer alloc] initWithApp:this fps:_fps];
 }
 
@@ -169,10 +132,6 @@
 
     Application::_instance = nullptr;
 
-<<<<<<< HEAD
-=======
-#ifndef CC_USE_METAL
->>>>>>> ba9587bb
     [_timer release];
 }
 
@@ -255,14 +214,7 @@
     se::ScriptEngine *se = se::ScriptEngine::getInstance();
     se->addRegisterCallback(setCanvasCallback);
 
-<<<<<<< HEAD
     [_timer start];
-=======
-#ifndef CC_USE_METAL
-    [_timer start];
-#endif
-
->>>>>>> ba9587bb
     return true;
 }
 
