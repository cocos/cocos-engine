--- conflicted
+++ resolved
@@ -45,15 +45,9 @@
     int x = 0;
     int y = 0;
     if(w < screenFrame.size.width)
-<<<<<<< HEAD
-      x = screenFrame.origin.x + (screenFrame.size.width - w)/2;
-    if(h < screenFrame.size.height)
-      y = screenFrame.origin.y + (screenFrame.size.height - h)/2;
-=======
         x = screenFrame.origin.x + (screenFrame.size.width - w)/2;
     if(h < screenFrame.size.height)
         y = screenFrame.origin.y + (screenFrame.size.height - h)/2;
->>>>>>> 749226ee
     [self createWindow :title xPos:x yPos:y width:w height:h];
 }
 
