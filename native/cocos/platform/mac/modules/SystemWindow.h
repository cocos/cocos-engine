/****************************************************************************
 Copyright (c) 2021-2022 Xiamen Yaji Software Co., Ltd.

 http://www.cocos.com

 Permission is hereby granted, free of charge, to any person obtaining a copy
 of this software and associated engine source code (the "Software"), a limited,
 worldwide, royalty-free, non-assignable, revocable and non-exclusive license
 to use Cocos Creator solely to develop games on your target platforms. You shall
 not use Cocos Creator software for developing other software or tools that's
 used for developing games. You are not granted to publish, distribute,
 sublicense, and/or sell copies of Cocos Creator.

 The software or tools in this License Agreement are licensed, not sold.
 Xiamen Yaji Software Co., Ltd. reserves all rights not expressly granted to you.

 THE SOFTWARE IS PROVIDED "AS IS", WITHOUT WARRANTY OF ANY KIND, EXPRESS OR
 IMPLIED, INCLUDING BUT NOT LIMITED TO THE WARRANTIES OF MERCHANTABILITY,
 FITNESS FOR A PARTICULAR PURPOSE AND NONINFRINGEMENT. IN NO EVENT SHALL THE
 AUTHORS OR COPYRIGHT HOLDERS BE LIABLE FOR ANY CLAIM, DAMAGES OR OTHER
 LIABILITY, WHETHER IN AN ACTION OF CONTRACT, TORT OR OTHERWISE, ARISING FROM,
 OUT OF OR IN CONNECTION WITH THE SOFTWARE OR THE USE OR OTHER DEALINGS IN
 THE SOFTWARE.
****************************************************************************/

#pragma once

#include <iostream>

#include "platform/interfaces/modules/ISystemWindow.h"

namespace cc {

class SystemWindow : public ISystemWindow {
public:
    SystemWindow();
    ~SystemWindow() override;

    bool      createWindow(const char* title,
                           int x, int y, int w,
                           int h, int flags) override;
    bool      createWindow(const char* title,
<<<<<<< HEAD
                           int         w,
                           int h, int flags) override;
=======
                           int w,int h, int flags) override;
>>>>>>> 749226ee
    
    uintptr_t getWindowHandler() const override;

    Size getViewSize() const override;
    /*
     @brief enable/disable(lock) the cursor, default is enabled
     */
    void setCursorEnabled(bool value) override;
    void copyTextToClipboard(const std::string& text) override;

private:
    int32_t _width{0};
    int32_t _height{0};
    bool    isInit{false};
};
} // namespace cc<|MERGE_RESOLUTION|>--- conflicted
+++ resolved
@@ -40,12 +40,7 @@
                            int x, int y, int w,
                            int h, int flags) override;
     bool      createWindow(const char* title,
-<<<<<<< HEAD
-                           int         w,
-                           int h, int flags) override;
-=======
                            int w,int h, int flags) override;
->>>>>>> 749226ee
     
     uintptr_t getWindowHandler() const override;
 
