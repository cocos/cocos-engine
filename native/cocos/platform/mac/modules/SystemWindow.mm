--- conflicted
+++ resolved
@@ -39,12 +39,7 @@
 SystemWindow::~SystemWindow() = default;
 
 bool SystemWindow::createWindow(const char* title,
-<<<<<<< HEAD
-                                int         w,
-                                int h, int flags) {
-=======
                                 int w, int h, int flags) {
->>>>>>> 749226ee
     _width                = w;
     _height               = h;
     AppDelegate *delegate = [[NSApplication sharedApplication] delegate];
