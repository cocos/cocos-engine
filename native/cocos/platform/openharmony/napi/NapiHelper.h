/****************************************************************************
 Copyright (c) 2022 Xiamen Yaji Software Co., Ltd.

 http://www.cocos.com

 Permission is hereby granted, free of charge, to any person obtaining a copy
 of this software and associated engine source code (the "Software"), a limited,
 worldwide, royalty-free, non-assignable, revocable and non-exclusive license
 to use Cocos Creator solely to develop games on your target platforms. You shall
 not use Cocos Creator software for developing other software or tools that's
 used for developing games. You are not granted to publish, distribute,
 sublicense, and/or sell copies of Cocos Creator.

 The software or tools in this License Agreement are licensed, not sold.
 Xiamen Yaji Software Co., Ltd. reserves all rights not expressly granted to you.

 THE SOFTWARE IS PROVIDED "AS IS", WITHOUT WARRANTY OF ANY KIND, EXPRESS OR
 IMPLIED, INCLUDING BUT NOT LIMITED TO THE WARRANTIES OF MERCHANTABILITY,
 FITNESS FOR A PARTICULAR PURPOSE AND NONINFRINGEMENT. IN NO EVENT SHALL THE
 AUTHORS OR COPYRIGHT HOLDERS BE LIABLE FOR ANY CLAIM, DAMAGES OR OTHER
 LIABILITY, WHETHER IN AN ACTION OF CONTRACT, TORT OR OTHERWISE, ARISING FROM,
 OUT OF OR IN CONNECTION WITH THE SOFTWARE OR THE USE OR OTHER DEALINGS IN
 THE SOFTWARE.
****************************************************************************/

#pragma once

#include <napi/native_api.h>
#include "cocos/bindings/jswrapper/SeApi.h"
#include "cocos/bindings/manual/jsb_conversions.h"

namespace cc {

class NapiHelper {
public:

    static napi_value getContext(napi_env env, napi_callback_info info);

    // APP Lifecycle
    static napi_value napiOnCreate(napi_env env, napi_callback_info info);
    static napi_value napiOnShow(napi_env env, napi_callback_info info);
    static napi_value napiOnHide(napi_env env, napi_callback_info info);
    static napi_value napiOnDestroy(napi_env env, napi_callback_info info);

    // JS Page : Lifecycle
    static napi_value napiOnPageShow(napi_env env, napi_callback_info info);
    static napi_value napiOnPageHide(napi_env env, napi_callback_info info);

    // Worker Func
    static napi_value napiWorkerInit(napi_env env, napi_callback_info info);
    static napi_value napiASend(napi_env env, napi_callback_info info);
    static napi_value napiNativeEngineInit(napi_env env, napi_callback_info info);
    static napi_value napiNativeEngineStart(napi_env env, napi_callback_info info);

    static napi_value napiWritablePathInit(napi_env env, napi_callback_info info);
    static napi_value napiResourceManagerInit(napi_env env, napi_callback_info info);

<<<<<<< HEAD
    template <class ReturnType>
    static napi_value napiCallFunction(const std::string& functionName, ReturnType* value) {
        if (!se::ScriptEngine::getInstance()->isValid()) {
            return nullptr;
        }
        se::Value tickVal;
        se::AutoHandleScope scope;
        if (tickVal.isUndefined()) {
            se::ScriptEngine::getInstance()->getGlobalObject()->getProperty(functionName, &tickVal);
        }
        se::Value rval;
        se::ValueArray tickArgsValArr(1);
        if (!tickVal.isUndefined()) {
            tickVal.toObject()->call(tickArgsValArr, nullptr, &rval);
        }
        if(rval.isNullOrUndefined()) {
            return nullptr;
        }
        CC_UNUSED bool ok = true;
        ok &= sevalue_to_native(rval, value, nullptr);
        return nullptr;
    }
=======
    static napi_value napiNoImplementation(napi_env env, napi_callback_info info);
>>>>>>> d7b258b6
    // Napi export
    static bool exportFunctions(napi_env env, napi_value exports);
};

}<|MERGE_RESOLUTION|>--- conflicted
+++ resolved
@@ -55,7 +55,6 @@
     static napi_value napiWritablePathInit(napi_env env, napi_callback_info info);
     static napi_value napiResourceManagerInit(napi_env env, napi_callback_info info);
 
-<<<<<<< HEAD
     template <class ReturnType>
     static napi_value napiCallFunction(const std::string& functionName, ReturnType* value) {
         if (!se::ScriptEngine::getInstance()->isValid()) {
@@ -78,9 +77,7 @@
         ok &= sevalue_to_native(rval, value, nullptr);
         return nullptr;
     }
-=======
     static napi_value napiNoImplementation(napi_env env, napi_callback_info info);
->>>>>>> d7b258b6
     // Napi export
     static bool exportFunctions(napi_env env, napi_value exports);
 };
