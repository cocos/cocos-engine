/****************************************************************************
 Copyright (c) 2021-2022 Xiamen Yaji Software Co., Ltd.

 http://www.cocos.com

 Permission is hereby granted, free of charge, to any person obtaining a copy
 of this software and associated engine source code (the "Software"), a limited,
 worldwide, royalty-free, non-assignable, revocable and non-exclusive license
 to use Cocos Creator solely to develop games on your target platforms. You shall
 not use Cocos Creator software for developing other software or tools that's
 used for developing games. You are not granted to publish, distribute,
 sublicense, and/or sell copies of Cocos Creator.

 The software or tools in this License Agreement are licensed, not sold.
 Xiamen Yaji Software Co., Ltd. reserves all rights not expressly granted to you.

 THE SOFTWARE IS PROVIDED "AS IS", WITHOUT WARRANTY OF ANY KIND, EXPRESS OR
 IMPLIED, INCLUDING BUT NOT LIMITED TO THE WARRANTIES OF MERCHANTABILITY,
 FITNESS FOR A PARTICULAR PURPOSE AND NONINFRINGEMENT. IN NO EVENT SHALL THE
 AUTHORS OR COPYRIGHT HOLDERS BE LIABLE FOR ANY CLAIM, DAMAGES OR OTHER
 LIABILITY, WHETHER IN AN ACTION OF CONTRACT, TORT OR OTHERWISE, ARISING FROM,
 OUT OF OR IN CONNECTION WITH THE SOFTWARE OR THE USE OR OTHER DEALINGS IN
 THE SOFTWARE.
****************************************************************************/

#pragma once

#include <iostream>
#include "base/std/container/array.h"
#include "math/Vec2.h"
#include "platform/interfaces/OSInterface.h"

namespace cc {

class CC_DLL ISystemWindow : public OSInterface {
public:
    using Size        = cc::Vec2;
    using WindowFlags = enum {
        /* !!! FIXME: change this to name = (1<<x). */
        CC_WINDOW_FULLSCREEN         = 0x00000001, /**< fullscreen window */
        CC_WINDOW_OPENGL             = 0x00000002, /**< window usable with OpenGL context */
        CC_WINDOW_SHOWN              = 0x00000004, /**< window is visible */
        CC_WINDOW_HIDDEN             = 0x00000008, /**< window is not visible */
        CC_WINDOW_BORDERLESS         = 0x00000010, /**< no window decoration */
        CC_WINDOW_RESIZABLE          = 0x00000020, /**< window can be resized */
        CC_WINDOW_MINIMIZED          = 0x00000040, /**< window is minimized */
        CC_WINDOW_MAXIMIZED          = 0x00000080, /**< window is maximized */
        CC_WINDOW_INPUT_GRABBED      = 0x00000100, /**< window has grabbed input focus */
        CC_WINDOW_INPUT_FOCUS        = 0x00000200, /**< window has input focus */
        CC_WINDOW_MOUSE_FOCUS        = 0x00000400, /**< window has mouse focus */
        CC_WINDOW_FULLSCREEN_DESKTOP = (CC_WINDOW_FULLSCREEN | 0x00001000),
        CC_WINDOW_FOREIGN            = 0x00000800, /**< window not created by SDL */
        CC_WINDOW_ALLOW_HIGHDPI      = 0x00002000, /**< window should be created in high-DPI mode if supported.
                                                     On macOS NSHighResolutionCapable must be set true in the
                                                     application's Info.plist for this to have any effect. */
        CC_WINDOW_MOUSE_CAPTURE      = 0x00004000, /**< window has mouse captured (unrelated to INPUT_GRABBED) */
        CC_WINDOW_ALWAYS_ON_TOP      = 0x00008000, /**< window should always be above others */
        CC_WINDOW_SKIP_TASKBAR       = 0x00010000, /**< window should not be added to the taskbar */
        CC_WINDOW_UTILITY            = 0x00020000, /**< window should be treated as a utility window */
        CC_WINDOW_TOOLTIP            = 0x00040000, /**< window should be treated as a tooltip */
        CC_WINDOW_POPUP_MENU         = 0x00080000, /**< window should be treated as a popup menu */
        CC_WINDOW_VULKAN             = 0x10000000  /**< window usable for Vulkan surface */
    };

    /**
     * @brief Create window.
     *@param title: Window title
     *@param x: x-axis coordinate
     *@param y: y-axis coordinate
     *@param w: Window width
     *@param h: Window height
     *@param flags: Window flag
     */
<<<<<<< HEAD
    virtual bool      createWindow(const char *title,
                                   int x, int y, int w,
                                   int h, int flags) = 0;
    virtual uintptr_t getWindowHandler() const       = 0;
    virtual Size      getViewSize() const            = 0;
=======
    virtual bool createWindow(const char* title,
                              int x, int y, int w,
                              int h, int flags) {
        return true;
    }
    /**
     * @brief Create a window displayed in the bottom left.
     *@param title: Window title
     *@param w: Window width
     *@param h: Window height
     *@param flags: Window flag
     */
    virtual bool createWindow(const char* title,
                              int w, int h, int flags) {
        return true;
    }
    virtual uintptr_t getWindowHandler() const = 0;
    virtual Size      getViewSize() const      = 0;
>>>>>>> e0d52b3a
    /**
     @brief enable/disable(lock) the cursor, default is enabled
     */
    virtual void setCursorEnabled(bool value) = 0;

<<<<<<< HEAD
    virtual void copyTextToClipboard(const ccstd::string &text) = 0;
    /**
     @brief Create default sytem window interface.
     @return sytem window interface.
     */
    static OSInterface::Ptr createSystemWindowInterface();

private:
=======
    virtual void copyTextToClipboard(const std::string& text) = 0;
>>>>>>> e0d52b3a
};

} // namespace cc<|MERGE_RESOLUTION|>--- conflicted
+++ resolved
@@ -71,13 +71,6 @@
      *@param h: Window height
      *@param flags: Window flag
      */
-<<<<<<< HEAD
-    virtual bool      createWindow(const char *title,
-                                   int x, int y, int w,
-                                   int h, int flags) = 0;
-    virtual uintptr_t getWindowHandler() const       = 0;
-    virtual Size      getViewSize() const            = 0;
-=======
     virtual bool createWindow(const char* title,
                               int x, int y, int w,
                               int h, int flags) {
@@ -96,24 +89,12 @@
     }
     virtual uintptr_t getWindowHandler() const = 0;
     virtual Size      getViewSize() const      = 0;
->>>>>>> e0d52b3a
     /**
      @brief enable/disable(lock) the cursor, default is enabled
      */
     virtual void setCursorEnabled(bool value) = 0;
 
-<<<<<<< HEAD
-    virtual void copyTextToClipboard(const ccstd::string &text) = 0;
-    /**
-     @brief Create default sytem window interface.
-     @return sytem window interface.
-     */
-    static OSInterface::Ptr createSystemWindowInterface();
-
-private:
-=======
-    virtual void copyTextToClipboard(const std::string& text) = 0;
->>>>>>> e0d52b3a
+    virtual void copyTextToClipboard(const ccstd::string& text) = 0;
 };
 
 } // namespace cc