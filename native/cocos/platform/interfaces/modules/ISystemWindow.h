/****************************************************************************
 Copyright (c) 2021-2022 Xiamen Yaji Software Co., Ltd.

 http://www.cocos.com

 Permission is hereby granted, free of charge, to any person obtaining a copy
 of this software and associated engine source code (the "Software"), a limited,
 worldwide, royalty-free, non-assignable, revocable and non-exclusive license
 to use Cocos Creator solely to develop games on your target platforms. You shall
 not use Cocos Creator software for developing other software or tools that's
 used for developing games. You are not granted to publish, distribute,
 sublicense, and/or sell copies of Cocos Creator.

 The software or tools in this License Agreement are licensed, not sold.
 Xiamen Yaji Software Co., Ltd. reserves all rights not expressly granted to you.

 THE SOFTWARE IS PROVIDED "AS IS", WITHOUT WARRANTY OF ANY KIND, EXPRESS OR
 IMPLIED, INCLUDING BUT NOT LIMITED TO THE WARRANTIES OF MERCHANTABILITY,
 FITNESS FOR A PARTICULAR PURPOSE AND NONINFRINGEMENT. IN NO EVENT SHALL THE
 AUTHORS OR COPYRIGHT HOLDERS BE LIABLE FOR ANY CLAIM, DAMAGES OR OTHER
 LIABILITY, WHETHER IN AN ACTION OF CONTRACT, TORT OR OTHERWISE, ARISING FROM,
 OUT OF OR IN CONNECTION WITH THE SOFTWARE OR THE USE OR OTHER DEALINGS IN
 THE SOFTWARE.
****************************************************************************/

#pragma once

#include <array>
#include <iostream>
#include "math/Vec2.h"
#include "platform/interfaces/OSInterface.h"

namespace cc {

class CC_DLL ISystemWindow : public OSInterface {
public:
    using Size        = cc::Vec2;
    using WindowFlags = enum {
        /* !!! FIXME: change this to name = (1<<x). */
        CC_WINDOW_FULLSCREEN         = 0x00000001, /**< fullscreen window */
        CC_WINDOW_OPENGL             = 0x00000002, /**< window usable with OpenGL context */
        CC_WINDOW_SHOWN              = 0x00000004, /**< window is visible */
        CC_WINDOW_HIDDEN             = 0x00000008, /**< window is not visible */
        CC_WINDOW_BORDERLESS         = 0x00000010, /**< no window decoration */
        CC_WINDOW_RESIZABLE          = 0x00000020, /**< window can be resized */
        CC_WINDOW_MINIMIZED          = 0x00000040, /**< window is minimized */
        CC_WINDOW_MAXIMIZED          = 0x00000080, /**< window is maximized */
        CC_WINDOW_INPUT_GRABBED      = 0x00000100, /**< window has grabbed input focus */
        CC_WINDOW_INPUT_FOCUS        = 0x00000200, /**< window has input focus */
        CC_WINDOW_MOUSE_FOCUS        = 0x00000400, /**< window has mouse focus */
        CC_WINDOW_FULLSCREEN_DESKTOP = (CC_WINDOW_FULLSCREEN | 0x00001000),
        CC_WINDOW_FOREIGN            = 0x00000800, /**< window not created by SDL */
        CC_WINDOW_ALLOW_HIGHDPI      = 0x00002000, /**< window should be created in high-DPI mode if supported.
                                                     On macOS NSHighResolutionCapable must be set true in the
                                                     application's Info.plist for this to have any effect. */
        CC_WINDOW_MOUSE_CAPTURE      = 0x00004000, /**< window has mouse captured (unrelated to INPUT_GRABBED) */
        CC_WINDOW_ALWAYS_ON_TOP      = 0x00008000, /**< window should always be above others */
        CC_WINDOW_SKIP_TASKBAR       = 0x00010000, /**< window should not be added to the taskbar */
        CC_WINDOW_UTILITY            = 0x00020000, /**< window should be treated as a utility window */
        CC_WINDOW_TOOLTIP            = 0x00040000, /**< window should be treated as a tooltip */
        CC_WINDOW_POPUP_MENU         = 0x00080000, /**< window should be treated as a popup menu */
        CC_WINDOW_VULKAN             = 0x10000000  /**< window usable for Vulkan surface */
    };

    /**
     * @brief Create window.
     *@param title: Window title
     *@param x: x-axis coordinate
     *@param y: y-axis coordinate
     *@param w: Window width
     *@param h: Window height
     *@param flags: Window flag
     */
    virtual bool createWindow(const char* title,
                              int x, int y, int w,
                              int h, int flags) {
        return true;
    }
    /**
<<<<<<< HEAD
     * @briefCreate a centered window.
=======
     * @brief Create a centered window.
>>>>>>> 749226ee
     *@param title: Window title
     *@param w: Window width
     *@param h: Window height
     *@param flags: Window flag
     */
    virtual bool      createWindow(const char* title,
<<<<<<< HEAD
                                   int         w,
                                   int h, int flags) {
=======
                                   int w, int h, int flags) {
>>>>>>> 749226ee
        return true;
    }
    virtual uintptr_t getWindowHandler() const       = 0;
    virtual Size      getViewSize() const            = 0;
    /**
     @brief enable/disable(lock) the cursor, default is enabled
     */
    virtual void setCursorEnabled(bool value) = 0;

    virtual void copyTextToClipboard(const std::string& text) = 0;
};

} // namespace cc<|MERGE_RESOLUTION|>--- conflicted
+++ resolved
@@ -77,23 +77,14 @@
         return true;
     }
     /**
-<<<<<<< HEAD
-     * @briefCreate a centered window.
-=======
      * @brief Create a centered window.
->>>>>>> 749226ee
      *@param title: Window title
      *@param w: Window width
      *@param h: Window height
      *@param flags: Window flag
      */
     virtual bool      createWindow(const char* title,
-<<<<<<< HEAD
-                                   int         w,
-                                   int h, int flags) {
-=======
                                    int w, int h, int flags) {
->>>>>>> 749226ee
         return true;
     }
     virtual uintptr_t getWindowHandler() const       = 0;
