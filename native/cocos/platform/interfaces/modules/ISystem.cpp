--- conflicted
+++ resolved
@@ -28,19 +28,9 @@
 namespace cc {
 ISystem::~ISystem() = default;
 
-<<<<<<< HEAD
-ISystem::Ptr ISystem::createSystemInterface() {
-    return std::make_shared<System>();
-}
-
 ccstd::string ISystem::getCurrentLanguageToString() {
-    LanguageType  language    = getCurrentLanguage();
-    ccstd::string languageStr = ""; // NOLINT
-=======
-std::string ISystem::getCurrentLanguageToString() {
     LanguageType language    = getCurrentLanguage();
-    std::string  languageStr = ""; // NOLINT
->>>>>>> e0d52b3a
+    ccstd::string  languageStr = ""; // NOLINT
     switch (language) {
         case ISystem::LanguageType::ENGLISH:
             languageStr = "en";
