--- conflicted
+++ resolved
@@ -1011,41 +1011,11 @@
 }
 
 ccstd::string FileUtils::getFileDir(const ccstd::string &path) const {
-<<<<<<< HEAD
-    ccstd::string ret;
-    size_t pos = path.rfind('/');
-    if (pos != ccstd::string::npos) {
-        ret = path.substr(0, pos);
-    }
-
-    normalizePath(ret);
-
-    return ret;
-}
-
-ccstd::string FileUtils::normalizePath(const ccstd::string &path) const {
-    ccstd::string ret;
-    // Normalize: remove . and ..
-    ret = std::regex_replace(path, std::regex("/\\./"), "/");
-    ret = std::regex_replace(ret, std::regex("/\\.$"), "");
-
-    size_t pos;
-    while ((pos = ret.find("..")) != ccstd::string::npos && pos > 2) {
-        size_t prevSlash = ret.rfind('/', pos - 2);
-        if (prevSlash == ccstd::string::npos) {
-            break;
-        }
-
-        ret = ret.replace(prevSlash, pos - prevSlash + 2, "");
-    }
-    return ret;
-=======
     return cc::FilePath(path).dirName().value();
 }
 
 ccstd::string FileUtils::normalizePath(const ccstd::string &path) const {
      return cc::FilePath(path).normalizePath();
->>>>>>> 6ba7c17c
 }
 
 } // namespace cc