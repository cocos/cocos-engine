/****************************************************************************
 Copyright (c) 2021-2022 Xiamen Yaji Software Co., Ltd.

 http://www.cocos.com

 Permission is hereby granted, free of charge, to any person obtaining a copy
 of this software and associated engine source code (the "Software"), a limited,
 worldwide, royalty-free, non-assignable, revocable and non-exclusive license
 to use Cocos Creator solely to develop games on your target platforms. You shall
 not use Cocos Creator software for developing other software or tools that's
 used for developing games. You are not granted to publish, distribute,
 sublicense, and/or sell copies of Cocos Creator.

 The software or tools in this License Agreement are licensed, not sold.
 Xiamen Yaji Software Co., Ltd. reserves all rights not expressly granted to you.

 THE SOFTWARE IS PROVIDED "AS IS", WITHOUT WARRANTY OF ANY KIND, EXPRESS OR
 IMPLIED, INCLUDING BUT NOT LIMITED TO THE WARRANTIES OF MERCHANTABILITY,
 FITNESS FOR A PARTICULAR PURPOSE AND NONINFRINGEMENT. IN NO EVENT SHALL THE
 AUTHORS OR COPYRIGHT HOLDERS BE LIABLE FOR ANY CLAIM, DAMAGES OR OTHER
 LIABILITY, WHETHER IN AN ACTION OF CONTRACT, TORT OR OTHERWISE, ARISING FROM,
 OUT OF OR IN CONNECTION WITH THE SOFTWARE OR THE USE OR OTHER DEALINGS IN
 THE SOFTWARE.
****************************************************************************/

#pragma once

#include "base/Macros.h"
#include "bindings/event/EventDispatcher.h"

namespace cc {
class CC_DLL IEventDispatch {
public:
    /**
     * Destructor of EventDispatchInterface.
     */
    virtual ~IEventDispatch() = default;
    /**
     * Dispatch event interface.
     */
    virtual void dispatchEvent(const OSEvent &ev) = 0;
    /**
     * Dispatch touch event interface.
     */
<<<<<<< HEAD
    virtual void dispatchTouchEvent(const OSEvent &ev) = 0;
=======
    virtual void dispatchTouchEvent(const TouchEvent& ev) = 0;
>>>>>>> 32812789
};

} // namespace cc<|MERGE_RESOLUTION|>--- conflicted
+++ resolved
@@ -42,11 +42,7 @@
     /**
      * Dispatch touch event interface.
      */
-<<<<<<< HEAD
-    virtual void dispatchTouchEvent(const OSEvent &ev) = 0;
-=======
     virtual void dispatchTouchEvent(const TouchEvent& ev) = 0;
->>>>>>> 32812789
 };
 
 } // namespace cc