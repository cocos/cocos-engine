/* eslint-disable no-console */
import fs from 'fs-extra';
import ps from 'path';
import * as babel from '@babel/core';
import rpBabel, { RollupBabelInputPluginOptions } from '@rollup/plugin-babel';
import json from '@rollup/plugin-json';
import resolve from '@rollup/plugin-node-resolve';
import commonjs from '@rollup/plugin-commonjs';
import { terser as rpTerser } from 'rollup-plugin-terser';
import babelPresetEnv from '@babel/preset-env';
import type { Options as babelPresetEnvOptions } from '@babel/preset-env';
import { babelPresetCC, helpers } from '@cocos/creator-programming-babel-preset-cc'
// @ts-expect-error: No typing
import babelPluginTransformForOf from '@babel/plugin-transform-for-of';
import * as rollup from 'rollup';
// @ts-expect-error: No typing
import rpProgress from 'rollup-plugin-progress';
import rpVirtual from '@rollup/plugin-virtual';
import nodeResolve from 'resolve';
import babelPluginDynamicImportVars from '@cocos/babel-plugin-dynamic-import-vars';
import realFs from 'fs';
import { URL, pathToFileURL, fileURLToPath } from 'url';
import { ModuleOption, enumerateModuleOptionReps, parseModuleOption } from './module-option';
import tsConfigPaths from './ts-paths';
import { getPlatformConstantNames, IBuildTimeConstants } from './build-time-constants';
import removeDeprecatedFeatures from './remove-deprecated-features';
import { StatsQuery } from './stats-query';
import { filePathToModuleRequest } from './utils';
import { assetRef as rpAssetRef, pathToAssetRefURL } from './rollup-plugins/asset-ref';
import { codeAsset } from './rollup-plugins/code-asset';
import { ModeType, PlatformType } from './constant-manager';
import { assetUrl } from './rollup-plugins/asset-url';

import * as decoratorRecorder from './babel-plugins/decorator-parser';

export { IOptimizeDecorators } from './config-interface';
export { ModeType, PlatformType, FlagType, ConstantOptions, BuildTimeConstants, CCEnvConstants } from './constant-manager';
export { StatsQuery };
export { ModuleOption, enumerateModuleOptionReps, parseModuleOption };

function equalPathIgnoreDriverLetterCase(lhs: string, rhs: string) {
    if (lhs.length !== rhs.length) {
        return false;
    }
    if (lhs.length < 2 || lhs[1] !== '.' || rhs[1] !== '.') {
        return lhs === rhs;
    }
    if (lhs[0].toLowerCase() !== rhs[0].toLowerCase()) {
        return false;
    }
    return lhs.indexOf(rhs.substr(2), 2) === 2;
}

const equalPath = process.platform === 'win32'
    ? equalPathIgnoreDriverLetterCase
    : (lhs: string, rhs: string) => lhs === rhs;

function makePathEqualityKey(path: string) {
    return process.platform === 'win32' ? path.toLocaleLowerCase() : path;
}

async function build(options: build.Options) {
    console.debug(`Build-engine options: ${JSON.stringify(options, undefined, 2)}`);
    return doBuild({
        options,
    });
}

// eslint-disable-next-line @typescript-eslint/no-namespace
namespace build {
    export interface Options {
        /**
         * 引擎仓库目录。
         */
        engine: string;

        /**
         * 包含的功能。
         */
        features?: string[];

        /**
         * 输出目录。
         */
        out: string;

        /**
         * 输出模块格式。
         * @default ModuleOption.system
         */
        moduleFormat?: ModuleOption;

        /**
         * 是否对生成结果进行压缩。
         * @default false
         */
        compress?: boolean;

        /**
         * 是否生成 source map。
         * 若为 `inline` 则生成内联的 source map。
         * @default false
         */
        sourceMap?: boolean | 'inline';

        /**
         * 若 `sourceMap` 为 `true`，此选项指定了 source map 的路径。
         * @default `${outputPath.map}`
         */
        sourceMapFile?: string;

        /**
         * 若为 `true`，分割出 **所有** 引擎子模块。
         * 否则，`.moduleEntries` 指定的所有子模块将被合并成一个单独的 `"cc"` 模块。
         * @default false
         */
        split?: boolean;

        mode?: string;

        platform?: string;

        /**
         * 使用的 ammo.js 版本，也即 `@cocos/ammo` 映射到的版本。
         * - 为 `true` 时使用 WebAssembly 版本的 ammo.js；
         * - 为 `false` 时使用 asm.js 版本的 ammo.js；
         * - 为 `'fallback` 时同时在结果中包含两个版本的 ammo.js，并自动根据环境 fallback 选择。
         *
         * 注意，`'fallback'` 只有在 SystemJS 和 Async functions 同时支持时才有效。
         * @default false
         */
        ammoJsWasm?: boolean | 'fallback';

        /**
         * If true, all deprecated features/API are excluded.
         * You can also specify a version range(in semver range) to exclude deprecations in specified version(s).
         * @default false
         */
        noDeprecatedFeatures?: string | boolean;

        /**
         * Experimental.
         */
        incremental?: string;

        progress?: boolean;

        /**
         * BrowsersList targets.
         */
        targets?: string | string[] | Record<string, string>;

        /**
         * Enable loose compilation.
         */
        loose?: boolean;

        /**
         * How to generate the URL of external assets.
         */
        assetURLFormat?: rpAssetRef.Format;

        visualize?: boolean | {
            file?: string;
        };

        buildTimeConstants: IBuildTimeConstants;

        /**
<<<<<<< HEAD
         * Generate cocos/native-binding/decorators.ts for native platforms
         */
        generateDecoratorsForJSB?: boolean;
=======
         * Whether force SUPPORT_JIT to the specified value.
         */
        forceJitValue?: boolean,
>>>>>>> 0bfc1ab8
    }

    export interface Result {
        /**
         * Mappings between feature unit name and their actual chunk file, for example:
         * ```js
         * {
         *   "core": "./core.js",
         *   "gfx-webgl": "./gfx-webgl.js",
         * }
         * ```
         */
        exports: Record<string, string>;

        /**
         * The compulsory import mappings that should be applied.
         */
        chunkAliases: Record<string, string>;

        dependencyGraph?: Record<string, string[]>;

        hasCriticalWarns: boolean;
    }

    export async function transform(code: string, moduleOption: ModuleOption, loose?: boolean) {
        const babelFormat = moduleOptionsToBabelEnvModules(moduleOption);
        const babelFileResult = await babel.transformAsync(code, {
            presets: [[babelPresetEnv, { modules: babelFormat, loose: loose ?? true } as babelPresetEnv.Options]],
        });
        if (!babelFileResult || !babelFileResult.code) {
            throw new Error(`Failed to transform!`);
        }
        return {
            code: babelFileResult.code,
        };
    }
}

export { build };

async function doBuild({
    options,
}: {
    options: build.Options;
}): Promise<build.Result> {
    const realpath = typeof realFs.realpath.native === 'function' ? realFs.realpath.native : realFs.realpath;
    const realPath = (file: string) => new Promise<string>((resolve, reject) => {
        realpath(file, (err, path) => {
            if (err && err.code !== 'ENOENT') {
                reject(err);
            } else {
                resolve(err ? file : path);
            }
        });
    });

    const doUglify = !!options.compress;
    const engineRoot = ps.resolve(options.engine);

    const moduleOption = options.moduleFormat ?? ModuleOption.iife;
    const rollupFormat = moduleOptionsToRollupFormat(moduleOption);

    let { ammoJsWasm } = options;
    if (ammoJsWasm === 'fallback'
        && moduleOption !== ModuleOption.system) {
        console.warn('--ammojs-wasm=fallback is only available under SystemJS target.');
        ammoJsWasm = false;
    }

    const statsQuery = await StatsQuery.create(engineRoot);

    if (options.features) {
        for (const feature of options.features) {
            if (!statsQuery.hasFeature(feature)) {
                console.warn(`'${feature}' is not a valid feature.`);
            }
        }
    }

    let features: string[];
    let split = options.split ?? false;
    if (options.features && options.features.length !== 0) {
        features = options.features;
    } else {
        features = statsQuery.getFeatures();
        if (split !== true) {
            split = true;
            console.warn(
                `You did not specify features which implies 'split: true'. `
                + `Explicitly set 'split: true' to suppress this warning.`,
            );
        }
    }

    const intrinsicFlags = statsQuery.getIntrinsicFlagsOfFeatures(features);

    const buildTimeConstants = {
        ...intrinsicFlags,
        ...options.buildTimeConstants,
    };
    if (typeof options.forceJitValue !== undefined) {
        buildTimeConstants['SUPPORT_JIT'] = options.forceJitValue as boolean;
    }

    const moduleOverrides = Object.entries(statsQuery.evaluateModuleOverrides({
        mode: options.mode,
        platform: options.platform,
        buildTimeConstants,
    })).reduce((result, [k, v]) => {
        result[makePathEqualityKey(k)] = v;
        return result;
    }, {} as Record<string, string>);

    const featureUnits = statsQuery.getUnitsOfFeatures(features);

    // HACK: get platform, mode, flags from build time constants
    const flags: Record<string, any> = {};
<<<<<<< HEAD
    ['SERVER_MODE', 'NOT_PACK_PHYSX_LIBS', 'DEBUG', 'NET_MODE', 'WEBGPU'].forEach((key) => {
        flags[key] = buildTimeConstants[key];
=======
    ['SERVER_MODE', 'NOT_PACK_PHYSX_LIBS', 'DEBUG', 'NET_MODE', 'SUPPORT_JIT'].forEach((key) => {
        if (key !== 'SUPPORT_JIT' || typeof buildTimeConstants['SUPPORT_JIT'] !== 'undefined') {
            flags[key] = buildTimeConstants[key];
        }
>>>>>>> 0bfc1ab8
    });
    // Wether use webgpu
    const useWebGPU = flags['WEBGPU'];
    let platform = options.platform as PlatformType;
    if (!platform) {
        ["HTML5", "NATIVE", "WECHAT", "BAIDU", "XIAOMI", "ALIPAY", "BYTEDANCE", "OPPO", "VIVO", "HUAWEI", "COCOSPLAY", "QTT", "LINKSURE"].some(key => {
            if (buildTimeConstants[key]) {
                platform = key as PlatformType;
                return true;
            }
            return false;
        });
    }
    let mode = options.mode as ModeType;
    if (!mode) {
        ["EDITOR", "PREVIEW", "BUILD", "TEST"].some((key) => {
            if (buildTimeConstants[key]) {
                mode = key as ModeType;
                return true;
            }
            return false;
        });
    }

    const rpVirtualOptions: Record<string, string> = {};

    const vmInternalConstants = statsQuery.constantManager.exportStaticConstants({
        platform,
        mode,
        flags,
    });
    console.debug(`Module source "internal-constants":\n${vmInternalConstants}`);
    rpVirtualOptions['internal:constants'] = vmInternalConstants;
    rpVirtualOptions[helpers.CC_HELPER_MODULE] = helpers.generateHelperModuleSource();

    const forceStandaloneModules = ['wait-for-ammo-instantiation', 'decorator'];

    let rollupEntries: NonNullable<rollup.RollupOptions['input']> | undefined;
    if (split) {
        rollupEntries = featureUnits.reduce((result, featureUnit) => {
            result[featureUnit] = statsQuery.getFeatureUnitFile(featureUnit);
            return result;
        }, {} as Record<string, string>);
    } else {
        rollupEntries = {
            cc: 'cc',
        };
        const selectedFeatureUnits = [];
        for (const featureUnit of featureUnits) {
            if (forceStandaloneModules.includes(featureUnit)) {
                rollupEntries[featureUnit] = statsQuery.getFeatureUnitFile(featureUnit);
            } else {
                selectedFeatureUnits.push(featureUnit);
            }
        }

        rpVirtualOptions.cc = statsQuery.evaluateIndexModuleSource(
            selectedFeatureUnits,
            (featureUnit) => filePathToModuleRequest(statsQuery.getFeatureUnitFile(featureUnit)),
        );
        rollupEntries.cc = 'cc';

        console.debug(`Module source "cc":\n${rpVirtualOptions.cc}`);
    }

    const presetEnvOptions: babelPresetEnvOptions = {
        loose: options.loose ?? true,
        // We need explicitly specified targets.
        // Ignore it to avoid the engine's parent dirs contain unexpected config.
        ignoreBrowserslistConfig: true,
    };
    if (options.targets !== undefined) {
        presetEnvOptions.targets = options.targets;
    }

    const babelPlugins: any[] = [];
    if (options.targets === undefined) {
        babelPlugins.push([babelPluginTransformForOf, {
            loose: true,
        }]);
    }

    babelPlugins.push(
        [babelPluginDynamicImportVars, {
            resolve: {
                forwardExt: 'resolved',
            },
        }],
    );

    interface BabelOverrides {
        overrides?: Array<{
            test: RegExp | string;
        } & babel.TransformOptions>,
    }

    const { fieldDecorators, editorDecorators } = statsQuery.getOptimizeDecorators();

    const babelOptions: RollupBabelInputPluginOptions & BabelOverrides = {
        babelHelpers: 'bundled',
        extensions: ['.js', '.ts'],
        exclude: [
            /node_modules[/\\]@cocos[/\\]ammo/,
            /node_modules[/\\]@cocos[/\\]cannon/,
            /node_modules[/\\]@cocos[/\\]physx/,
        ],
        comments: false, // Do not preserve comments, even in debug build since we have source map
        overrides: [{
            // Eliminates the babel compact warning:
            // 'The code generator has deoptimised the styling of ...'
            // that came from node_modules/@cocos
            test: /node_modules[/\\]@cocos[/\\]/,
            compact: true,
        }],
        plugins: babelPlugins,
        presets: [
            [babelPresetEnv, presetEnvOptions],
            [babelPresetCC, {
                allowDeclareFields: true,
                ccDecoratorHelpers: 'external',
                fieldDecorators,
                editorDecorators,
            } as babelPresetCC.Options],
        ],
    };
    
    if (options.generateDecoratorsForJSB) {
        babelOptions.presets?.push([() => ({ plugins: [[decoratorRecorder]] })]);
    }

    const rollupPlugins: rollup.Plugin[] = [];

    const codeAssetMapping: Record<string, string> = {};
    if (rollupFormat === 'system' || rollupFormat === 'systemjs') {
        // `@cocos/physx` is too big(~6Mb) and cause memory crash.
        // Our temporary solution: exclude @cocos/physx from bundling and connect it with source map.
        rollupPlugins.push(codeAsset({
            resultMapping: codeAssetMapping,
            include: [
                /node_modules[/\\]@cocos[/\\]physx/,
            ],
        }));
    }

    if (options.noDeprecatedFeatures) {
        rollupPlugins.push(removeDeprecatedFeatures(
            typeof options.noDeprecatedFeatures === 'string' ? options.noDeprecatedFeatures : undefined,
        ));
    }

    rollupPlugins.push(
        rpAssetRef({
            format: options.assetURLFormat,
        }),

        {
            name: '@cocos/build-engine|module-overrides',
            resolveId(source, importer) {
                if (moduleOverrides[source]) {
                    return source;
                } else {
                    return null;
                }
            },
            load(this, id: string) {
                const key = makePathEqualityKey(id);
                if (!(key in moduleOverrides)) {
                    return null;
                }
                const replacement = moduleOverrides[key];
                console.debug(`Redirect module ${id} to ${replacement}`);
                return `export * from '${filePathToModuleRequest(replacement)}';`;
            },
        },

        rpVirtual(rpVirtualOptions),

        tsConfigPaths({
            configFileName: ps.resolve(options.engine, 'tsconfig.json'),
        }),

        resolve({
            extensions: ['.js', '.ts', '.json'],
            jail: await realPath(engineRoot),
            rootDir: engineRoot,
        }),

        json({
            preferConst: true,
        }),


        commonjs({
            include: [
                /node_modules[/\\]/,
            ],
            sourceMap: false,
        }),

        rpBabel({
            skipPreflightCheck: true,
            ...babelOptions,
        }),
    );

    if (options.progress) {
        rollupPlugins.unshift(rpProgress());
    }

    if (doUglify) { // TODO: tree-shaking not clear!
        rollupPlugins.push(rpTerser({
            // see https://github.com/terser/terser#compress-options
            compress: {
                reduce_funcs: false, // reduce_funcs not suitable for ammo.js
                keep_fargs: false,
                unsafe_Function: true,
                unsafe_math: true,
                unsafe_methods: true,
                passes: 2,  // first: remove deadcodes and const objects, second: drop variables
            },
            mangle: doUglify,
            keep_fnames: !doUglify,
            output: {
                beautify: !doUglify,
            },

            // https://github.com/rollup/rollup/issues/3315
            // We only do this for CommonJS.
            // Especially, we cannot do this for IIFE.
            toplevel: rollupFormat === 'cjs',
        }));
    }

    const visualizeOptions = typeof options.visualize === 'object'
        ? options.visualize
        : (options.visualize ? {} : undefined);
    if (visualizeOptions) {
        let rpVisualizer;
        try {
            // @ts-expect-error: No typing
            rpVisualizer = await import('rollup-plugin-visualizer');
        } catch {
            console.warn('Visualizing needs \'rollup-plugin-visualizer\' to be installed. It\'s installed as dev-dependency.');
        }
        if (rpVisualizer) {
            const visualizeFile = visualizeOptions.file ?? ps.join(options.out, 'visualize.html');
            rollupPlugins.push(rpVisualizer({
                filename: visualizeFile,
                title: 'Cocos Creator build visualizer',
                template: 'treemap',
            }));
        }
    }

    let hasCriticalWarns = false;

    const rollupWarningHandler: rollup.WarningHandlerWithDefault = (warning, defaultHandler) => {
        if (typeof warning !== 'string') {
            if (warning.code === 'CIRCULAR_DEPENDENCY') {
                hasCriticalWarns = true;
            } else if (warning.code === 'THIS_IS_UNDEFINED') {
                // TODO: It's really inappropriate to do this...
                // Let's fix these files instead of suppressing rollup.
                if (warning.id?.match(/(?:spine-core\.js$)|(?:dragonBones\.js$)/)) {
                    console.debug(`Rollup warning 'THIS_IS_UNDEFINED' is omitted for ${warning.id}`);
                    return;
                }
            }
        }

        defaultHandler(warning);
    };

    rollupPlugins.unshift(assetUrl({
        engineRoot,
        useWebGPU,
    }));

    const rollupOptions: rollup.InputOptions = {
        input: rollupEntries,
        plugins: rollupPlugins,
        cache: false,
        onwarn: rollupWarningHandler,
    };

    const perf = true;

    if (perf) {
        rollupOptions.perf = true;
    }

    const bulletAsmJsModule = await nodeResolveAsync('@cocos/bullet/bullet.cocos.js');
    const wasmBinaryPath = ps.join(bulletAsmJsModule, '..', 'bullet.wasm.wasm');
    if (ammoJsWasm === true) {
        rpVirtualOptions['@cocos/bullet'] = `
import wasmBinaryURL from '${pathToAssetRefURL(wasmBinaryPath)}';
export const bulletType = 'wasm';
export default wasmBinaryURL;
`;
    } else if (ammoJsWasm === 'fallback') {
        rpVirtualOptions['@cocos/bullet'] = `
export async function initialize(isWasm) {
    let ammo;
    if (isWasm) {
        ammo = await import('${pathToAssetRefURL(wasmBinaryPath)}');
    } else {
        ammo = await import('${filePathToModuleRequest(bulletAsmJsModule)}');
    }
    return ammo.default;
}
export const bulletType = 'fallback';
export default initialize;
        `;
    } else {
        rpVirtualOptions['@cocos/bullet'] = `
import Bullet from '${filePathToModuleRequest(bulletAsmJsModule)}';
export const bulletType = 'asmjs';
export default Bullet;
`;
    }

    const rollupBuild = await rollup.rollup(rollupOptions);

    const timing = rollupBuild.getTimings?.();
    if (timing) {
        console.debug(`==== Performance ====`);
        console.debug(JSON.stringify(timing));
        console.debug(`====             ====`);
    }

    const { incremental: incrementalFile } = options;
    if (incrementalFile) {
        const watchFiles: Record<string, number> = {};
        const files = rollupBuild.watchFiles;
        await Promise.all(files.map(async (watchFile) => {
            try {
                const stat = await fs.stat(watchFile);
                watchFiles[watchFile] = stat.mtimeMs;
            } catch {
                // the `watchFiles` may contain non-fs modules.
            }
        }));
        await fs.ensureDir(ps.dirname(incrementalFile));
        await fs.writeFile(incrementalFile, JSON.stringify(watchFiles, undefined, 2));
    }

    const result: build.Result = {
        chunkAliases: {},
        exports: {},
        hasCriticalWarns: false,
    };

    const rollupOutputOptions: rollup.OutputOptions = {
        format: rollupFormat,
        sourcemap: options.sourceMap,
        sourcemapFile: options.sourceMapFile,
        name: (rollupFormat === 'iife' ? 'ccm' : undefined),
        dir: options.out,
        // minifyInternalExports: false,
        // preserveEntrySignatures: "allow-extension",
    };

    const rollupOutput = await rollupBuild.write(rollupOutputOptions);

    const validEntryChunks: Record<string, string> = {};
    for (const output of rollupOutput.output) {
        if (output.type === 'chunk') {
            if (output.isEntry) {
                const chunkName = output.name;
                if (chunkName in rollupEntries || chunkName === 'cc') {
                    validEntryChunks[chunkName] = output.fileName;
                }
            }
        }
    }

    Object.assign(result.exports, validEntryChunks);

    Object.assign(result.chunkAliases, codeAssetMapping);

    result.dependencyGraph = {};
    for (const output of rollupOutput.output) {
        if (output.type === 'chunk') {
            result.dependencyGraph[output.fileName] = output.imports.concat(output.dynamicImports);
        }
    }

    result.hasCriticalWarns = hasCriticalWarns;

    return result;

    async function nodeResolveAsync(specifier: string) {
        return new Promise<string>((r, reject) => {
            nodeResolve(specifier, {
                basedir: engineRoot,
            }, (err, resolved, pkg) => {
                if (err) {
                    reject(err);
                } else {
                    r(resolved as string);
                }
            });
        });
    }
}

function moduleOptionsToRollupFormat(moduleOptions: ModuleOption): rollup.ModuleFormat {
    switch (moduleOptions) {
        case ModuleOption.cjs: return 'cjs';
        case ModuleOption.esm: return 'esm';
        case ModuleOption.system: return 'system';
        case ModuleOption.iife: return 'iife';
        // eslint-disable-next-line @typescript-eslint/restrict-template-expressions
        default: throw new Error(`Unknown module format ${moduleOptions}`);
    }
}

function moduleOptionsToBabelEnvModules(moduleOptions: ModuleOption):
    | false
    | 'commonjs'
    | 'amd'
    | 'umd'
    | 'systemjs'
    | 'auto' {
    switch (moduleOptions) {
        case ModuleOption.cjs: return 'commonjs';
        case ModuleOption.system: return 'systemjs';
        case ModuleOption.iife:
        case ModuleOption.esm: return false;
        // eslint-disable-next-line @typescript-eslint/restrict-template-expressions
        default: throw new Error(`Unknown module format ${moduleOptions}`);
    }
}

export async function isSourceChanged(incrementalFile: string) {
    let record: Record<string, number>;
    try {
        record = await fs.readJSON(incrementalFile);
    } catch {
        console.debug(`Failed to read incremental file: ${incrementalFile} - rebuild is needed.`);
        return true;
    }
    for (const file of Object.keys(record)) {
        const mtime = record[file];
        try {
            /* eslint-disable-next-line no-await-in-loop */
            const mtimeNow = (await fs.stat(file)).mtimeMs;
            if (mtimeNow !== mtime) {
                console.debug(`Source ${file} in watch files record ${incrementalFile} has a different time stamp - rebuild is needed.`);
                return true;
            }
        } catch {
            console.debug(`Failed to read source ${file} in watch files record ${incrementalFile} - rebuild is needed.`);
            return true;
        }
    }
    return false;
}

async function getDefaultModuleEntries(engine: string) {
    type ModuleDivision = any; // import('../../scripts/module-division/tools/division-config').ModuleDivision;
    type GroupItem = any; // import('../../scripts/module-division/tools/division-config').GroupItem;
    type Item = any; // import('../../scripts/module-division/tools/division-config').Item;

    const isGroupItem = (item: Item): item is GroupItem => 'options' in item;

    const divisionConfig: ModuleDivision = await fs.readJSON(ps.join(engine, 'scripts', 'module-division', 'division-config.json'));
    const result: string[] = [];
    const addEntry = (entry: string | string[]) => {
        if (Array.isArray(entry)) {
            result.push(...entry);
        } else {
            result.push(entry);
        }
    };
    for (const groupOrItem of divisionConfig.groupOrItems) {
        const items = 'items' in groupOrItem ? groupOrItem.items : [groupOrItem];
        for (const item of items) {
            if (item.required || item.default) {
                if (isGroupItem(item)) {
                    addEntry(item.options[item.defaultOption || 0].entry);
                } else {
                    // @ts-expect-error: By convention
                    addEntry(item.entry);
                }
            }
        }
    }
    return result;
}<|MERGE_RESOLUTION|>--- conflicted
+++ resolved
@@ -167,15 +167,14 @@
         buildTimeConstants: IBuildTimeConstants;
 
         /**
-<<<<<<< HEAD
          * Generate cocos/native-binding/decorators.ts for native platforms
          */
         generateDecoratorsForJSB?: boolean;
-=======
+
+        /**
          * Whether force SUPPORT_JIT to the specified value.
          */
         forceJitValue?: boolean,
->>>>>>> 0bfc1ab8
     }
 
     export interface Result {
@@ -293,15 +292,10 @@
 
     // HACK: get platform, mode, flags from build time constants
     const flags: Record<string, any> = {};
-<<<<<<< HEAD
-    ['SERVER_MODE', 'NOT_PACK_PHYSX_LIBS', 'DEBUG', 'NET_MODE', 'WEBGPU'].forEach((key) => {
-        flags[key] = buildTimeConstants[key];
-=======
-    ['SERVER_MODE', 'NOT_PACK_PHYSX_LIBS', 'DEBUG', 'NET_MODE', 'SUPPORT_JIT'].forEach((key) => {
+    ['SERVER_MODE', 'NOT_PACK_PHYSX_LIBS', 'DEBUG', 'NET_MODE', 'WEBGPU', 'SUPPORT_JIT'].forEach((key) => {
         if (key !== 'SUPPORT_JIT' || typeof buildTimeConstants['SUPPORT_JIT'] !== 'undefined') {
             flags[key] = buildTimeConstants[key];
         }
->>>>>>> 0bfc1ab8
     });
     // Wether use webgpu
     const useWebGPU = flags['WEBGPU'];
@@ -332,6 +326,7 @@
         platform,
         mode,
         flags,
+        forceJitValue: options.forceJitValue,
     });
     console.debug(`Module source "internal-constants":\n${vmInternalConstants}`);
     rpVirtualOptions['internal:constants'] = vmInternalConstants;
