{
  "name": "@cocos/build-engine",
<<<<<<< HEAD
  "version": "4.3.16-alpha.0",
=======
  "version": "4.3.17",
>>>>>>> 32e057ba
  "description": "",
  "repository": {
    "type": "git",
    "url": "https://github.com/cocos-creator/engine.git",
    "directory": "scripts/build-engine"
  },
  "main": "dist/index.js",
  "files": [
    "dist/",
    "static/"
  ],
  "dependencies": {
    "@babel/core": "^7.13.10",
    "@babel/plugin-transform-classes": "^7.8.6",
    "@babel/plugin-transform-for-of": "^7.9.0",
    "@babel/preset-env": "^7.8.7",
    "@cocos/babel-plugin-dynamic-import-vars": "^1.0.2",
    "@cocos/babel-preset-cc": "2.2.0",
    "@rollup/plugin-babel": "^5.2.2",
    "@rollup/plugin-commonjs": "^11.0.2",
    "@rollup/plugin-json": "^4.0.2",
    "@rollup/plugin-node-resolve": "^7.1.1",
    "@rollup/plugin-virtual": "^2.0.1",
    "@rollup/pluginutils": "^4.1.0",
    "dedent": "^0.7.0",
    "fs-extra": "^8.1.0",
    "json5": "^2.1.3",
    "resolve": "^1.17.0",
    "rollup": "2.26.6",
    "rollup-plugin-progress": "^1.1.1",
    "rollup-plugin-terser": "^7.0.2",
    "semver": "^7.3.2",
    "tfig": "^3.2.5",
    "typescript": "^4.3.5",
    "yargs": "^15.1.0"
  },
  "devDependencies": {
    "@types/babel__core": "^7.1.3",
    "@types/babel__preset-env": "^7.9.1",
    "@types/dedent": "^0.7.0",
    "@types/fs-extra": "^8.0.1",
    "@types/jest": "^28.1.1",
    "@types/json5": "0.0.30",
    "@types/node": "^13.1.7",
    "@types/resolve": "^1.17.1",
    "@types/semver": "^7.3.4",
    "@types/yargs": "^15.0.4",
    "jest": "^28.1.1",
    "ts-jest": "^28.0.4",
    "ts-json-schema-generator": "~1.0.0"
  },
  "peerDependencies": {
    "typescript": "^3.7.2"
  },
  "scripts": {
    "build": "npx tsc",
    "clear": "node ./scripts/clear.mjs",
    "prepublishOnly": "npm run clear & npm run build",
    "gen-config-json-schema": "npx ts-json-schema-generator -t Config -p ./src/config-interface.ts -o ./cc.config.schema.json",
    "test": "jest"
  },
  "author": "",
  "license": "MIT",
  "optionalDependencies": {
    "rollup-plugin-visualizer": "^4.2.0"
  }
}<|MERGE_RESOLUTION|>--- conflicted
+++ resolved
@@ -1,10 +1,6 @@
 {
   "name": "@cocos/build-engine",
-<<<<<<< HEAD
-  "version": "4.3.16-alpha.0",
-=======
   "version": "4.3.17",
->>>>>>> 32e057ba
   "description": "",
   "repository": {
     "type": "git",
