--- conflicted
+++ resolved
@@ -1,10 +1,6 @@
 {
   "name": "@cocos/build-engine",
-<<<<<<< HEAD
-  "version": "4.3.17-oh.1",
-=======
   "version": "4.4.0",
->>>>>>> 44dd12a6
   "description": "",
   "repository": {
     "type": "git",
