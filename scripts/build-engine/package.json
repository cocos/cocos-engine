{
  "name": "@cocos/build-engine",
<<<<<<< HEAD
  "version": "4.2.19-patch.5",
=======
  "version": "4.2.19-patch.4",
>>>>>>> 6167bab1
  "description": "",
  "repository": {
    "type": "git",
    "url": "https://github.com/cocos-creator/engine.git",
    "directory": "scripts/build-engine"
  },
  "main": "dist/index.js",
  "files": [
    "dist/"
  ],
  "dependencies": {
    "@babel/core": "^7.13.10",
    "@babel/plugin-transform-classes": "^7.8.6",
    "@babel/plugin-transform-for-of": "^7.9.0",
    "@babel/preset-env": "^7.8.7",
    "@cocos/babel-plugin-dynamic-import-vars": "^1.0.2",
    "@cocos/babel-preset-cc": "2.2.0",
    "@rollup/plugin-babel": "^5.2.2",
    "@rollup/plugin-commonjs": "^11.0.2",
    "@rollup/plugin-json": "^4.0.2",
    "@rollup/plugin-node-resolve": "^7.1.1",
    "@rollup/plugin-virtual": "^2.0.1",
    "@rollup/pluginutils": "^4.1.0",
    "dedent": "^0.7.0",
    "fs-extra": "^8.1.0",
    "json5": "^2.1.3",
    "resolve": "^1.17.0",
    "rollup": "2.26.6",
    "rollup-plugin-progress": "^1.1.1",
    "rollup-plugin-terser": "^7.0.2",
    "semver": "^7.3.2",
    "tfig": "^3.2.4",
    "typescript": "^4.3.5",
    "yargs": "^15.1.0"
  },
  "devDependencies": {
    "@types/babel__core": "^7.1.3",
    "@types/babel__preset-env": "^7.9.1",
    "@types/dedent": "^0.7.0",
    "@types/fs-extra": "^8.0.1",
    "@types/json5": "0.0.30",
    "@types/node": "^13.1.7",
    "@types/resolve": "^1.17.1",
    "@types/semver": "^7.3.4",
    "@types/yargs": "^15.0.4"
  },
  "peerDependencies": {
    "typescript": "^3.7.2"
  },
  "scripts": {
    "build": "npx tsc",
    "clear": "node ./scripts/clear.mjs",
    "prepublishOnly": "npm run clear & npm run build"
  },
  "author": "",
  "license": "MIT",
  "optionalDependencies": {
    "rollup-plugin-visualizer": "^4.2.0"
  }
}<|MERGE_RESOLUTION|>--- conflicted
+++ resolved
@@ -1,10 +1,6 @@
 {
   "name": "@cocos/build-engine",
-<<<<<<< HEAD
   "version": "4.2.19-patch.5",
-=======
-  "version": "4.2.19-patch.4",
->>>>>>> 6167bab1
   "description": "",
   "repository": {
     "type": "git",
