--- conflicted
+++ resolved
@@ -291,13 +291,8 @@
                     continue;
                 }
                 const printUnableResolve = (iSegment: number) => {
-<<<<<<< HEAD
                     _context.logger.warn(`Failed to resolve ${segments[iSegment]} in ${match[0]} `
                         + `referenced in ${!node ? '<unknown-location>' : node.getText()}`);
-=======
-                    _context.logger.error(`Failed to resolve ${segments[iSegment]} in ${match[0]} `
-                        + `referenced in ${getLocation()}`);
->>>>>>> f6d686f7
                 };
                 let targetReflection = resolveUnqualifiedReflection(segments[0]);
                 if (!targetReflection) {
