{
    "files.exclude": {
        ".git": true,
        "node_modules": true,
    },
    "search.exclude": {
        ".git": true,
        "node_modules": true,
        ".github": true,
        "bin": true
    },
    "typescript.preferences.importModuleSpecifier": "relative",
    "typescript.tsdk": "node_modules/typescript/lib",
    "eslint.validate": [
        "javascript",
        "typescript"
    ],
    "editor.codeActionsOnSave": {
        "source.fixAll": true,
    },
    "files.associations": {
<<<<<<< HEAD
        "chrono": "cpp"
=======
        "iterator": "cpp"
>>>>>>> d08a1124
    },
}<|MERGE_RESOLUTION|>--- conflicted
+++ resolved
@@ -19,10 +19,6 @@
         "source.fixAll": true,
     },
     "files.associations": {
-<<<<<<< HEAD
-        "chrono": "cpp"
-=======
         "iterator": "cpp"
->>>>>>> d08a1124
     },
 }