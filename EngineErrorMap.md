--- conflicted
+++ resolved
@@ -1837,14 +1837,12 @@
 
 Instancing/Batching enabled for non-baked skinning model '%s', this may result in unexpected rendering artifacts. Consider turning it off in the material if you do not intend to do this.
 
-<<<<<<< HEAD
 ### 3937
 Previous error occurred when instantiating animation clip %s on node %s.
-=======
+
 ### 3938
 
 '%s' is not found from '%s'. It's specified as the root node to play animation clip '%s'.
->>>>>>> 265ba47c
 
 ### 4000
 
