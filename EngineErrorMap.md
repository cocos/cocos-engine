# Cocos Creator Engine Errors

### 0100

%s not yet implemented.

### 0200

You should specify a valid DOM canvas element.

### 1000

<!-- DEPRECATED -->
cc.ActionManager.addAction(): action must be non-null

### 1001

<!-- DEPRECATED -->
cocos2d: removeAction: Target not found

### 1002

<!-- DEPRECATED -->
cc.ActionManager.removeActionByTag(): an invalid tag

### 1003

<!-- DEPRECATED -->
cc.ActionManager.removeActionByTag(): target must be non-null

### 1004

<!-- DEPRECATED -->
cc.ActionManager.getActionByTag(): an invalid tag

### 1005

<!-- DEPRECATED -->
cocos2d : getActionByTag(tag = %s): Action not found

### 1006

[Action step]. override me

### 1007

[Action update]. override me

### 1008

[Action reverse]. override me

### 1009

<!-- DEPRECATED -->
cc.EaseElastic.reverse(): it should be overridden in subclass.

### 1010

<!-- DEPRECATED -->
cc.IntervalAction: reverse not implemented.

### 1011

<!-- DEPRECATED -->
cc.ActionInterval.setAmplitudeRate(): it should be overridden in subclass.

### 1012

<!-- DEPRECATED -->
cc.ActionInterval.getAmplitudeRate(): it should be overridden in subclass.

### 1013

<!-- DEPRECATED -->
The speed parameter error

### 1014

<!-- DEPRECATED -->
The repeat parameter error

### 1015

<!-- DEPRECATED -->
parameters should not be ending with null in Javascript

### 1016

<!-- DEPRECATED -->
cc.RotateTo.reverse(): it should be overridden in subclass.

### 1017

<!-- DEPRECATED -->
cc.GridAction.getGrid(): it should be overridden in subclass.

### 1018

<!-- DEPRECATED -->
Grid size must be (1,1)

### 1019

<!-- DEPRECATED -->
Failed to construct, Sequence construction needs two or more actions.

### 1020

<!-- DEPRECATED -->
Failed to construct, Spawn construction needs two or more actions.

### 1021

<!-- DEPRECATED -->
cc.Speed.initWithAction(): action must be non nil

### 1022

<!-- DEPRECATED -->
cc.Follow.initWithAction(): followedNode must be non nil

### 1023

<!-- DEPRECATED -->
cc.ActionEase.initWithAction(): action must be non nil

### 1024

<!-- DEPRECATED -->
Invalid configuration. It must at least have one control point

### 1025

<!-- DEPRECATED -->
cc.Sequence.initWithTwoActions(): arguments must all be non nil

### 1026

<!-- DEPRECATED -->
cc.RepeatForever.initWithAction(): action must be non null

### 1027

<!-- DEPRECATED -->
cc.Spawn.initWithTwoActions(): arguments must all be non null

### 1028

<!-- DEPRECATED -->
cc.ReverseTime.initWithAction(): action must be non null

### 1029

<!-- DEPRECATED -->
cc.ReverseTime.initWithAction(): the action was already passed in.

### 1030

<!-- DEPRECATED -->
cc.Animate.initWithAnimation(): animation must be non-NULL

### 1100

Expected 'data' dict, but not found. Config file: %s

### 1101

Please load the resource first : %s

### 1102

Effect settings not found, effects will not be imported.

### 1103

Success to load scene: %s

### 1200

cocos2d: Director: Error in gettimeofday

### 1201

<!-- DEPRECATED -->
cocos2d: Director: unrecognized projection

### 1202

<!-- DEPRECATED -->
cocos2d: Director: unrecognized projection

### 1203

<!-- DEPRECATED -->
cocos2d: Director: Error in gettimeofday

### 1204

Running scene should not be null

### 1205

The scene should not be null

### 1206

loadScene: The scene index to load (%s) is out of range.

### 1207

loadScene: Unknown name type to load: '%s'

### 1208

loadScene: Failed to load scene '%s' because '%s' is already being loaded.

### 1209

loadScene: Can not load the scene '%s' because it was not in the build settings before playing.

### 1210

Failed to preload '%s', %s

### 1211

loadScene: The scene index to load (%s) is out of range.

### 1212

loadScene: Unknown name type to load: '%s'

### 1213

loadScene: Failed to load scene '%s' because '%s' is already loading

### 1214

loadScene: Can not load the scene '%s' because it was not in the build settings before playing.

### 1215

Failed to preload '%s', %s

### 1216

Director.runSceneImmediate: scene is not valid

### 1217

Director._initOnEngineInitialized: renderer root initialization failed

### 1218

Forward render pipeline initialized.

### 1219

Deferred render pipeline initialized. Note that non-transparent materials with no lighting will not be rendered, such as builtin-unlit.

### 1220

Failed to set shading scale, pipelineSceneData is invalid.

### 1221

Setting orientation is not supported yet.

### 1222

Failed to initialize render pipeline.

### 1223

Custom pipeline and legacy pipeline are all culled. 

### 1300

%s is not in the model pool and cannot be destroyed by destroyModel.

### 1400

'%s' is deprecated, please use '%s' instead.

### 1401

<!-- DEPRECATED -->
The first argument should be the destination object

### 1402

<!-- DEPRECATED -->
The 'visible' property of %s is deprecated, use 'enabled' instead please.

### 1403

<!-- DEPRECATED -->
Sorry, cc.audioEngine.willPlayMusic is removed.

### 1404

cc.spriteFrameCache is removed, please use cc.loader to load and cache sprite frames of atlas format.

### 1405

<!-- DEPRECATED -->
The '%s' will be removed in v2.0, please use '%s' instead.

### 1406

'%s.%s' is removed

### 1407

<!-- DEPRECATED -->
cc.pool is being removed from v2.0, you are getting cc.js.Pool instead

### 1408

'%s' is removed

### 1409

element type is wrong!

### 1500

<!-- DEPRECATED -->
CCSheduler#scheduleCallback. Callback already scheduled. Updating interval from:%s to %s

### 1501

<!-- DEPRECATED -->
cc.scheduler.scheduleCallbackForTarget(): callback_fn should be non-null.

### 1502

cc.scheduler.scheduleCallbackForTarget(): target should be non-null.

### 1503

cc.Scheduler.pauseTarget():target should be non-null

### 1504

cc.Scheduler.resumeTarget():target should be non-null

### 1505

cc.Scheduler.isTargetPaused():target should be non-null

### 1506

warning: you CANNOT change update priority in scheduled function

### 1507

scheduler#scheduleSelector. Selector already scheduled. Updating interval from: %.4f to %.4f

### 1508

Argument callback must not be empty

### 1509

Argument target must be non-nullptr

### 1510

cc.Scheduler: Illegal target which doesn't have id, you should do Scheduler.enableForTarget(target) before all scheduler API usage on target

### 1511

cc.Scheduler: pause state of the scheduled task doesn't match the element pause state in Scheduler, the given paused state will be ignored.

### 1512

<!-- DEPRECATED -->
cc.Scheduler: updateFunc parameter is deprecated in scheduleUpdate function, and will be removed in v2.0

### 1513

cc.Scheduler: scheduler stopped using `__instanceId` as id since v2.0, you should do Scheduler.enableForTarget(target) before all scheduler API usage on target

### 1514

since v3.8.0, `Scheduler.schedule(target, callback, interval)` is deprecated, please use `Scheduler.schedule(callback, target, interval)` instead.

### 1600

<!-- DEPRECATED -->
getZOrder is deprecated. Please use getLocalZOrder instead.

### 1601

<!-- DEPRECATED -->
setZOrder is deprecated. Please use setLocalZOrder instead.

### 1602

<!-- DEPRECATED -->
RotationX != RotationY. Don't know which one to return

### 1603

<!-- DEPRECATED -->
ScaleX != ScaleY. Don't know which one to return

### 1604

<!-- DEPRECATED -->
An Node can't be added as a child of itself.

### 1605

<!-- DEPRECATED -->
child already added. It can't be added again

### 1606

<!-- DEPRECATED -->
child must be non-null

### 1607

removeFromParentAndCleanup is deprecated. Use removeFromParent instead

### 1608

<!-- DEPRECATED -->
boundingBox is deprecated. Use getBoundingBox instead

### 1609

<!-- DEPRECATED -->
argument tag is an invalid tag

### 1610

<!-- DEPRECATED -->
cocos2d: removeChildByTag(tag = %s): child not found!

### 1611

<!-- DEPRECATED -->
removeAllChildrenWithCleanup is deprecated. Use removeAllChildren instead

### 1612

<!-- DEPRECATED -->
cc.Node.stopActionBy(): argument tag an invalid tag

### 1613

<!-- DEPRECATED -->
cc.Node.getActionByTag(): argument tag is an invalid tag

### 1614

<!-- DEPRECATED -->
resumeSchedulerAndActions is deprecated, please use resume instead.

### 1615

<!-- DEPRECATED -->
pauseSchedulerAndActions is deprecated, please use pause instead.

### 1616

<!-- DEPRECATED -->
Unknown callback function

### 1617

<!-- DEPRECATED -->
child must be non-null

### 1618

<!-- DEPRECATED -->
cc.Node.runAction(): action must be non-null

### 1619

callback function must be non-null

### 1620

interval must be positive

### 1621

<!-- DEPRECATED -->
cocos2d: Could not initialize cc.AtlasNode. Invalid Texture.

### 1622

<!-- DEPRECATED -->
_ccsg.Node._requestDirtyFlag: failed to satisfy the request, key (%s) for flag have already been taken

### 1623

Set '%s' to normal node (not persist root node).

### 1624

Replacing with the same sgNode

### 1625

The replacement sgNode should not contain any child.

### 1626

Should not set alpha via 'color', set 'opacity' please.

### 1627

Not support for asynchronous creating node in SG

### 1628

<!-- DEPRECATED -->
Renderer error: Size of the cc._RendererInSG._sgNode must be zero

### 1629

<!-- DEPRECATED -->
The node '%s' has a component inherited from 'cc._RendererInSG'

### 1630

<!-- DEPRECATED -->
JSB environment is not support invoke node.runAction before the 'cc._RendererInSG' component enabled.

### 1631

<!-- DEPRECATED -->
Please use runAction in the method 'start' instead.

### 1632

Node name can not include '/'.

### 1633

Internal error, should not remove unknown node from parent.

### 1634

<!-- DEPRECATED -->
addChild: The child to add must be instance of cc.Node, not %s.

### 1635

reorderChild: this child is not in children list.

### 1636

Node's zIndex value can't be greater than cc.macro.MAX_ZINDEX, setting to the maximum value

### 1637

Node's zIndex value can't be smaller than cc.macro.MIN_ZINDEX, setting to the minimum value

### 1638

Private node's zIndex can't be set, it will keep cc.macro.MIN_ZINDEX as its value

### 1639

<!-- DEPRECATED -->
cc.Action is deprecated, please use cc.Tween instead

### 1640

Node %s(%s) has not attached to a scene.

### 1700

<!-- DEPRECATED -->
cc.AtlasNode.updateAtlasValues(): Shall be overridden in subclasses

### 1701

<!-- DEPRECATED -->

### 1702

<!-- DEPRECATED -->
cocos2d: Could not initialize cc.AtlasNode. Invalid Texture.

### 1703

<!-- DEPRECATED -->
The new text must be String

### 1800

cc._EventListenerKeyboard.checkAvailable(): Invalid EventListenerKeyboard!

### 1801

cc._EventListenerTouchOneByOne.checkAvailable(): Invalid EventListenerTouchOneByOne!

### 1802

cc._EventListenerTouchAllAtOnce.checkAvailable(): Invalid EventListenerTouchAllAtOnce!

### 1803

cc._EventListenerAcceleration.checkAvailable():_onAccelerationEvent must be non-nil

### 1900

Invalid parameter.

### 2000

<!-- DEPRECATED -->
Don't call this method if the event is for touch.

### 2100

<!-- DEPRECATED -->
parameters should not be ending with null in Javascript

### 2101

<!-- DEPRECATED -->
Invalid index in MultiplexLayer switchTo message

### 2102

<!-- DEPRECATED -->
Invalid index in MultiplexLayer switchTo message

### 2103

<!-- DEPRECATED -->
cc.Layer.addLayer(): layer should be non-null

### 2104

Layer collision. The name of layer (%s) is collided with the name or value of some layer

### 2200

Design resolution not valid

### 2201

should set resolutionPolicy

### 2300

The touches is more than MAX_TOUCHES.

### 2301

Cannot create the same touch object.

### 2302

The touches is more than MAX_TOUCHES, release touch id %s.

### 2400

<!-- DEPRECATED -->
WebGL error %s

### 2401

<!-- DEPRECATED -->
Too many graphics vertices generated, only 65536 vertices support.

### 2402

Forward pipeline startup failed!

### 2500

<!-- DEPRECATED -->
cocos2d: cc.SpriteFrameAnimationCache: No animations were found in provided dictionary.

### 2501

<!-- DEPRECATED -->
cc.SpriteFrameAnimationCache. Invalid animation format

### 2502

<!-- DEPRECATED -->
cc.SpriteFrameAnimationCache.addAnimations(): File could not be found

### 2503

<!-- DEPRECATED -->
cocos2d: cc.SpriteFrameAnimationCache: Animation '%s' found in dictionary without any frames - cannot add to animation cache.

### 2504

<!-- DEPRECATED -->
cocos2d: cc.SpriteFrameAnimationCache: Animation '%s' refers to frame '%s' which is not currently in the cc.SpriteFrameCache. This frame will not be added to the animation.

### 2505

<!-- DEPRECATED -->
cocos2d: cc.SpriteFrameAnimationCache: None of the frames for animation '%s' were found in the cc.SpriteFrameCache. Animation is not being added to the Animation Cache.

### 2506

<!-- DEPRECATED -->
cocos2d: cc.SpriteFrameAnimationCache: An animation in your dictionary refers to a frame which is not in the cc.SpriteFrameCache. Some or all of the frames for the animation '%s' may be missing.

### 2507

<!-- DEPRECATED -->
cocos2d: CCAnimationCache: Animation '%s' found in dictionary without any frames - cannot add to animation cache.

### 2508

<!-- DEPRECATED -->
cocos2d: cc.SpriteFrameAnimationCache: Animation '%s' refers to frame '%s' which is not currently in the cc.SpriteFrameCache. This frame will not be added to the animation.

### 2509

<!-- DEPRECATED -->
cc.SpriteFrameAnimationCache.addAnimations(): Invalid texture file name

### 2600

<!-- DEPRECATED -->
cc.Sprite.reorderChild(): this child is not in children list

### 2601

<!-- DEPRECATED -->
cc.Sprite.setIgnoreAnchorPointForPosition(): it is invalid in cc.Sprite when using SpriteBatchNode

### 2602

<!-- DEPRECATED -->
cc.Sprite.setDisplayFrameWithAnimationName(): Frame not found

### 2603

<!-- DEPRECATED -->
cc.Sprite.setDisplayFrameWithAnimationName(): Invalid frame index

### 2604

<!-- DEPRECATED -->
setDisplayFrame is deprecated, please use setSpriteFrame instead.

### 2605

<!-- DEPRECATED -->
cc.Sprite._updateBlendFunc():_updateBlendFunc doesn't work when the sprite is rendered using a cc.CCSpriteBatchNode

### 2606

<!-- DEPRECATED -->
cc.Sprite.initWithSpriteFrame(): spriteFrame should be non-null

### 2607

<!-- DEPRECATED -->
cc.Sprite.initWithSpriteFrameName(): spriteFrameName should be non-null

### 2608

<!-- DEPRECATED -->
%s is null, please check.

### 2609

<!-- DEPRECATED -->
cc.Sprite.initWithFile(): filename should be non-null

### 2610

<!-- DEPRECATED -->
cc.Sprite.setDisplayFrameWithAnimationName(): animationName must be non-null

### 2611

<!-- DEPRECATED -->
cc.Sprite.reorderChild(): child should be non-null

### 2612

<!-- DEPRECATED -->
cc.Sprite.addChild(): cc.Sprite only supports cc.Sprites as children when using cc.SpriteBatchNode

### 2613

<!-- DEPRECATED -->
cc.Sprite.addChild(): cc.Sprite only supports a sprite using same texture as children when using cc.SpriteBatchNode

### 2614

<!-- DEPRECATED -->
cc.Sprite.addChild(): child should be non-null

### 2615

<!-- DEPRECATED -->
cc.Sprite.texture setter: Batched sprites should use the same texture as the batchnode

### 2616

<!-- DEPRECATED -->
cc.SpriteBatchNode.updateQuadFromSprite(): cc.SpriteBatchNode only supports cc.Sprites as children

### 2617

<!-- DEPRECATED -->
cc.SpriteBatchNode.insertQuadFromSprite(): cc.SpriteBatchNode only supports cc.Sprites as children

### 2618

<!-- DEPRECATED -->
cc.SpriteBatchNode.addChild(): cc.SpriteBatchNode only supports cc.Sprites as children

### 2619

<!-- DEPRECATED -->
cc.SpriteBatchNode.addChild(): cc.Sprite is not using the same texture

### 2620

<!-- DEPRECATED -->
Sprite.initWithTexture(): Argument must be non-nil

### 2621

<!-- DEPRECATED -->
Invalid spriteFrameName

### 2622

<!-- DEPRECATED -->
Invalid argument: cc.Sprite.texture setter expects a cc.Texture2D.

### 2623

<!-- DEPRECATED -->
cc.SpriteBatchNode.updateQuadFromSprite(): sprite should be non-null

### 2624

<!-- DEPRECATED -->
cc.SpriteBatchNode.insertQuadFromSprite(): sprite should be non-null

### 2625

<!-- DEPRECATED -->
too many tiles, only 16384 tiles will be show

### 2626

<!-- DEPRECATED -->
Unrecognized fill type in bar fill

### 2627

<!-- DEPRECATED -->
Can not generate quad

### 2628

<!-- DEPRECATED -->
%s does not exist

### 2700

<!-- DEPRECATED -->
cc.SpriteBatchNode.addQuadFromSprite(): SpriteBatchNode only supports cc.Sprites as children

### 2701

<!-- DEPRECATED -->
cocos2d: CCSpriteBatchNode: resizing TextureAtlas capacity from %s to %s.

### 2702

<!-- DEPRECATED -->
cocos2d: WARNING: Not enough memory to resize the atlas

### 2703

<!-- DEPRECATED -->
cc.SpriteBatchNode.addChild(): Child doesn't belong to Sprite

### 2704

<!-- DEPRECATED -->
cc.SpriteBatchNode.addChild(): sprite batch node should contain the child

### 2705

<!-- DEPRECATED -->
cc.SpriteBatchNode.addQuadFromSprite(): child should be non-null

### 2706

<!-- DEPRECATED -->
cc.SpriteBatchNode.addChild(): child should be non-null

### 2707

<!-- DEPRECATED -->
cc.SpriteBatchNode.updateQuadFromSprite(): cc.SpriteBatchNode only supports cc.Sprites as children

### 2708

<!-- DEPRECATED -->
cc.SpriteBatchNode.insertQuadFromSprite(): cc.SpriteBatchNode only supports cc.Sprites as children

### 2709

<!-- DEPRECATED -->
cc.SpriteBatchNode.addChild(): cc.SpriteBatchNode only supports cc.Sprites as children

### 2710

<!-- DEPRECATED -->
Sprite.initWithTexture(): Argument must be non-nil

### 2711

<!-- DEPRECATED -->
cc.Sprite.addChild(): child should be non-null

### 2712

<!-- DEPRECATED -->
Invalid spriteFrameName

### 2713

<!-- DEPRECATED -->
Invalid argument: cc.Sprite texture setter expects a cc.Texture2D.

### 2714

<!-- DEPRECATED -->
cc.SpriteBatchNode.updateQuadFromSprite(): sprite should be non-null

### 2715

<!-- DEPRECATED -->
cc.SpriteBatchNode.insertQuadFromSprite(): sprite should be non-null

### 2716

<!-- DEPRECATED -->
cc.SpriteBatchNode.addChild(): child should be non-null

### 2728

<!-- DEPRECATED -->
%s does not exist

### 2800

<!-- DEPRECATED -->
cocos2d: WARNING: originalWidth/Height not found on the cc.SpriteFrame. AnchorPoint won't work as expected. Regenrate the .plist

### 2801

<!-- DEPRECATED -->
cocos2d: WARNING: an alias with name %s already exists

### 2802

<!-- DEPRECATED -->
cocos2d: WARNING: Sprite frame: %s has already been added by another source, please fix name conflit

### 2803

<!-- DEPRECATED -->
cocos2d: cc.SpriteFrameCahce: Frame %s not found

### 2804

<!-- DEPRECATED -->
Please load the resource first : %s

### 2805

<!-- DEPRECATED -->
cc.SpriteFrameCache.addSpriteFrames(): plist should be non-null

### 2806

<!-- DEPRECATED -->
Argument must be non-nil

### 2900

<!-- DEPRECATED -->
cocos2d: Could not open file: %s

### 2901

<!-- DEPRECATED -->
cc.TextureAtlas.insertQuad(): invalid totalQuads

### 2902

<!-- DEPRECATED -->
cc.TextureAtlas.initWithTexture():texture should be non-null

### 2903

<!-- DEPRECATED -->
cc.TextureAtlas.updateQuad(): quad should be non-null

### 2904

<!-- DEPRECATED -->
cc.TextureAtlas.updateQuad(): Invalid index

### 2905

<!-- DEPRECATED -->
cc.TextureAtlas.insertQuad(): Invalid index

### 2906

<!-- DEPRECATED -->
cc.TextureAtlas.insertQuad(): Invalid index + amount

### 2907

<!-- DEPRECATED -->
cc.TextureAtlas.insertQuadFromIndex(): Invalid newIndex

### 2908

<!-- DEPRECATED -->
cc.TextureAtlas.insertQuadFromIndex(): Invalid fromIndex

### 2909

<!-- DEPRECATED -->
cc.TextureAtlas.removeQuadAtIndex(): Invalid index

### 2910

<!-- DEPRECATED -->
cc.TextureAtlas.removeQuadsAtIndex(): index + amount out of bounds

### 2911

<!-- DEPRECATED -->
cc.TextureAtlas.moveQuadsFromIndex(): move is out of bounds

### 2912

<!-- DEPRECATED -->
cc.TextureAtlas.moveQuadsFromIndex(): Invalid newIndex

### 2913

<!-- DEPRECATED -->
cc.TextureAtlas.moveQuadsFromIndex(): Invalid oldIndex

### 3000

<!-- DEPRECATED -->
TextureCache:addPVRTCImage does not support on HTML5

### 3001

<!-- DEPRECATED -->
TextureCache:addPVRTCImage does not support on HTML5

### 3002

<!-- DEPRECATED -->
textureForKey is deprecated. Please use getTextureForKey instead.

### 3003

<!-- DEPRECATED -->
addPVRImage does not support on HTML5

### 3004

<!-- DEPRECATED -->
cocos2d: Couldn't add UIImage in TextureCache

### 3005

<!-- DEPRECATED -->
cocos2d: '%s' id=%s %s x %s

### 3006

<!-- DEPRECATED -->
cocos2d: '%s' id= HTMLCanvasElement %s x %s

### 3007

<!-- DEPRECATED -->
cocos2d: TextureCache dumpDebugInfo: %s textures, HTMLCanvasElement for %s KB (%s MB)

### 3008

<!-- DEPRECATED -->
cc.Texture.addUIImage(): image should be non-null

### 3009

<!-- DEPRECATED -->
TextureCache: url should be non-null

### 3100

<!-- DEPRECATED -->
initWithETCFile does not support on HTML5

### 3101

<!-- DEPRECATED -->
initWithPVRFile does not support on HTML5

### 3102

<!-- DEPRECATED -->
initWithPVRTCData does not support on HTML5

### 3103

cc.Texture.addImage(): path should be non-null

### 3104

<!-- DEPRECATED -->
cocos2d: cc.Texture2D. Can't create Texture. UIImage is nil

### 3105

<!-- DEPRECATED -->
cocos2d: WARNING: Image (%s x %s) is bigger than the supported %s x %s

### 3106

<!-- DEPRECATED -->
initWithString isn't supported on cocos2d-html5

### 3107

<!-- DEPRECATED -->
initWithETCFile does not support on HTML5

### 3108

<!-- DEPRECATED -->
initWithPVRFile does not support on HTML5

### 3109

<!-- DEPRECATED -->
initWithPVRTCData does not support on HTML5

### 3110

<!-- DEPRECATED -->
bitsPerPixelForFormat: %s, cannot give useful result, it's a illegal pixel format

### 3111

<!-- DEPRECATED -->
cocos2d: cc.Texture2D: Using RGB565 texture since image has no alpha

### 3112

<!-- DEPRECATED -->
cc.Texture.addImage(): path should be non-null

### 3113

<!-- DEPRECATED -->
NSInternalInconsistencyException

### 3114

<!-- DEPRECATED -->
SpriteFrame: Failed to load sprite texture '%s'

### 3115

<!-- DEPRECATED -->
Frame Grabber: could not attach texture to framebuffer

### 3116

<!-- DEPRECATED -->
WebGLRenderingContext.CLAMP_TO_EDGE should be used in NPOT textures

### 3117

<!-- DEPRECATED -->
Mimpap texture only works in POT textures

### 3118

<!-- DEPRECATED -->
contentSize parameter is deprecated and ignored for cc.Texture2D initWithData function.

### 3119

Lazy init texture with image element failed due to image loading failure: %s

### 3120

Loading texture with unsupported type: '%s'. Add '%s' into 'cc.macro.SUPPORT_TEXTURE_FORMATS' please.

### 3121

Can't find a texture format supported by the current platform! Please add a fallback format in the editor.

### 3122

Error Texture in %s.

### 3123

Set same texture %s.

### 3124

Texture: setMipRange failed because base level is larger than max level

### 3200

<!-- DEPRECATED -->
Missing file: %s

### 3300

Rect width exceeds maximum margin: %s

### 3301

Rect height exceeds maximum margin: %s

### 3500

0 priority is forbidden for fixed priority since it's used for scene graph based priority.

### 3501

Invalid listener type!

### 3502

Can't set fixed priority with scene graph based listener.

### 3503

Invalid parameters.

### 3504

listener must be a cc.EventListener object when adding a fixed priority listener

### 3505

The listener has been registered, please don't register it again.

### 3506

Unsupported listener target.

### 3507

Invalid scene graph priority!

### 3508

If program goes here, there should be event in dispatch.

### 3509

_inDispatch should be 1 here.

### 3510

%s's scene graph node not contains in the parent's children

### 3511

event is undefined

### 3512

Event manager only support scene graph priority for ui nodes which contain UIComponent

### 3520

Device Motion Event request permission: %s

### 3521

Device Motion Event request permission failed: %s

### 3600

<!-- DEPRECATED -->
cc.Class will automatically call super constructor of %s, you should not call it manually.

### 3601

The editor property 'playOnFocus' should be used with 'executeInEditMode' in class '%s'

### 3602

Unknown editor property '%s' in class '%s'.

### 3603

Use 'cc.Float' or 'cc.Integer' instead of 'cc.Number' please.

### 3604

Can only indicate one type attribute for %s.

### 3605

The default value of %s is not instance of %s.

### 3606

No needs to indicate the '%s' attribute for %s, which its default value is type of %s.

### 3607

The default value of %s must be an empty string.

### 3608

The type of %s must be CCString, not String.

### 3609

The type of %s must be CCBoolean, not Boolean.

### 3610

The type of %s must be CCFloat or CCInteger, not Number.

### 3611

Can not indicate the '%s' attribute for %s, which its default value is type of %s.

### 3612

%s Just set the default value to 'new %s()' and it will be handled properly.

### 3613

'No need to use 'serializable: false' or 'editorOnly: true' for the getter of '%s.%s', every getter is actually non-serialized.

### 3614

Should not define constructor for cc.Component %s.

### 3615

Each script can have at most one Component.

### 3616

Should not specify class name %s for Component which defines in project.

### 3617

<!-- DEPRECATED -->
Can not instantiate CCClass '%s' with arguments.

### 3618

ctor of '%s' can not be another CCClass

### 3619

<!-- DEPRECATED -->
ctor of '%s' must be function type

### 3620

<!-- DEPRECATED -->
this._super declared in '%s.%s' but no super method defined

### 3621

<!-- DEPRECATED -->
Unknown type of %s.%s, maybe you want is '%s'.

### 3622

<!-- DEPRECATED -->
Unknown type of %s.%s, property should be defined in 'properties' or 'ctor'

### 3623

Can not use 'editor' attribute, '%s' not inherits from Components.

### 3624

<!-- DEPRECATED -->
'%s' overrided '%s' but '%s' is defined as 'false' so the super method will not be called. You can set '%s' to null to disable this warning.

### 3625

[isChildClassOf] superclass should be function type, not

### 3626

Can't remove '%s' because '%s' depends on it.

### 3627

Should not add renderer component (%s) to a Canvas node.

### 3628

Should not add %s to a node which size is already used by its other component.

### 3629

<!-- DEPRECATED -->
attribute must be type object

### 3630

<!-- DEPRECATED -->
RawType is only available for Assets

### 3631

<!-- DEPRECATED -->
RawType name cannot contain uppercase

### 3632

<!-- DEPRECATED -->
Each asset cannot have more than one RawType

### 3633

Properties function of '%s' should return an object!

### 3634

Disallow to use '.' in property name

### 3635

<!-- DEPRECATED -->
Default array must be empty, set default value of %s.%s to [], and initialize in 'onLoad' or 'ctor' please. (just like 'this.%s = [...];')

### 3636

<!-- DEPRECATED -->
Do not set default value to non-empty object, unless the object defines its own 'clone' function. Set default value of %s.%s to null or {}, and initialize in 'onLoad' or 'ctor' please. (just like 'this.%s = {foo: bar};')

### 3637

Can not declare %s.%s, it is already defined in the prototype of %s

### 3638

<!-- DEPRECATED -->
'%s': the getter of '%s' is already defined!

### 3639

Can not apply the specified attribute to the getter of '%s.%s', attribute index: %s

### 3640

'%s': the setter of '%s' is already defined!

### 3641

Can not construct %s because it contains object property.

### 3642

<!-- DEPRECATED -->
Cannot define %s.%s because static member name can not be '%s'.

### 3643

<!-- DEPRECATED -->
Can not define a member called 'constructor' in the class '%s', please use 'ctor' instead.

### 3644

Please define 'type' parameter of %s.%s as the actual constructor.

### 3645

Please define 'type' parameter of %s.%s as the constructor of %s.

### 3646

Unknown 'type' parameter of %s.%s：%s

### 3647

The length of range array must be equal or greater than 2

### 3648

Can not declare %s.%s method, it is already defined in the properties of %s.

### 3649

<!-- DEPRECATED -->
CCClass %s have conflict between its ctor and __ctor__.

### 3650

<!-- DEPRECATED -->
No need to specify "%s" attribute for "%s" property in "%s" class.

### 3651

<!-- DEPRECATED -->
Can not call `_super` or `prototype.ctor` in ES6 Classes "%s", use `super` instead please.

### 3652

Failed to `new %s()` under the hood, %s
It is used for getting default values declared in TypeScript in the first place.
Please ensure the constructor can be called during the script's initialization.

### 3653

Please do not specify "default" attribute in decorator of "%s" property in "%s" class.
Default value must be initialized at their declaration:

```
// Before:
@property({
  type: cc.SpriteFrame
  default: null  // <--
})
myProp;
// After:
@property({
  type: cc.SpriteFrame
})
myProp = null;   // <--
```

### 3654

Please specify a default value for "%s.%s" property at its declaration:

```
// Before:
@property(...)
myProp;
// After:
@property(...)
myProp = 0;
```

### 3655

Can not specify "get" or "set"  attribute in decorator for "%s" property in "%s" class.
Please use:

```
@property(...)
get %s () {
    ...
}
@property
set %s (value) {
    ...
}
```

### 3656

<!-- DEPRECATED -->
The default value of %s.%s must be an empty string.

### 3657

<!-- DEPRECATED -->
The value assigned to %s should be Texture2D object, not url string. Since 1.8,
you can declare a texture object directly in properties by using:

```
{
    default: null,
    type: cc.Texture2D, // use 'type:' instead of 'url:'
}
```

### 3658

<!-- DEPRECATED -->
browser does not support getters

### 3659

Violation error: extending enumerations shall have non-overlaped member names or member values

### 3660

You are explicitly specifying `undefined` type to cc property "%s" of cc class "%s".
Is this intended? If not, this may indicate a circular reference.
For example:

```
// foo.ts
import { _decorator } from 'cc';
import { Bar } from './bar';  // Given that './bar' also reference 'foo.ts'.
                              // When importing './bar', execution of './bar' is hung on to wait execution of 'foo.ts',
                              // the `Bar` imported here is `undefined` until './bar' finish its execution.
                              // It leads to that
@_decorator.ccclass           //  ↓
export class Foo {            //  ↓
    @_decorator.type(Bar)     //  → is equivalent to `@_decorator.type(undefined)`
    public bar: Bar;          // To eliminate this error, either:
                              // - Refactor your module structure(recommended), or
                              // - specify the type as cc class name: `@_decorator.type('Bar'/* or any name you specified for `Bar` */)`
}
```

### 3661

<!-- DEPRECATED -->
Register a cc-class through `cc.Class({ /* ... */ })` is deprecated (when registering cc-class "%s"). Use ES6 class syntax and decorators for that purpose instead.

### 3700

internal error: _prefab is undefined

### 3701

Failed to load prefab asset for node '%s'

### 3800

The target can not be made persist because it's not a cc.Node or it doesn't have _id property.

### 3801

The node can not be made persist because it's not under root node.

### 3802

The node can not be made persist because it's not in current scene.

### 3803

The target can not be made persist because it's not a cc.Node or it doesn't have _id property.

### 3804

getComponent: Type must be non-nil

### 3805

Can't add component '%s' because %s already contains the same component.

### 3806

Can't add component '%s' to %s because it conflicts with the existing '%s' derived component.

### 3807

addComponent: Failed to get class '%s'

### 3808

addComponent: Should not add component ('%s') when the scripts are still loading.

### 3809

addComponent: The component to add must be a constructor

### 3810

addComponent: The component to add must be child class of cc.Component

### 3811

_addComponentAt: The component to add must be a constructor

### 3812

_addComponentAt: Index out of range

### 3813

removeComponent: Component must be non-nil

### 3814

Argument must be non-nil

### 3815

Component not owned by this entity

### 3816

Node '%s' is already activating

### 3817

Sorry, the component of '%s' which with an index of %s is corrupted! It has been removed.

### 3818

Failed to read or parse project.json

### 3819

Warning: target element is not a DIV or CANVAS

### 3820

The renderer doesn't support the renderMode %s

### 3821

Cannot change hierarchy while activating or deactivating the parent.

### 3822

addComponent: Cannot add any component to the scene.

### 3823

The enabled component (id: %s, name: %s) doesn't have a valid node

### 3900

Invalid clip to add

### 3901

Invalid clip to remove

### 3902

clip is defaultClip, set force to true to force remove clip and animation state

### 3903

animation state is playing, set force to true to force stop and remove clip and animation state

### 3904

motion path of target [%s] in prop [%s] frame [%s] is not valid

### 3905

sprite frames must be an Array.

### 3906

Can't find easing type [%s]

### 3907

Animation state is not playing or already removed

### 3908

<!-- DEPRECATED -->
animation not added or already removed

### 3909

<!-- DEPRECATED -->
[animate] keyFrames must be non-nil

### 3910

<!-- DEPRECATED -->
[animate] ratio should >= 0!

### 3911

<!-- DEPRECATED -->
[animate] ratio should in the order of smallest to largest!

### 3912

already-playing

### 3920

Current context does not allow root motion.

### 3921

You provided a ill-formed track path. The last component of track path should be property key, or the setter should not be empty.

### 3923

Root motion is ignored since root bone could not be located in animation.

### 3924

Root motion is ignored since the root bone could not be located in scene.

### 3925

Target of hierarchy path should be of type Node.

### 3926

Node "%s" has no path "%s".

### 3927

Target of component path should be of type Node.

### 3928

Node "%s" has no component "%s".

### 3929

Target object has no property "%s".

### 3930

Can not decide type for untyped track: runtime binding does not provide a getter.

### 3931

Can not decide type for untyped track: got a unsupported value from runtime binding.

### 3932

Common targets should only target Vectors/`Size`/`Color`.

### 3933

Each curve that has common target should be numeric curve and targets string property.

### 3934

Misconfigured legacy curve: the first keyframe value is number but others aren't.

### 3935

We don't currently support conversion of \`CubicSplineQuatValue\`.

### 3936

Instancing/Batching enabled for non-baked skinning model '%s', this may result in unexpected rendering artifacts. Consider turning it off in the material if you do not intend to do this.

### 3937

Previous error occurred when instantiating animation clip %s on node %s.

### 3938

'%s' is not found from '%s'. It's specified as the root node to play animation clip '%s'.

### 3940

Error when animation attempted to bind material uniform target: target %s is not a material.

### 3941

Error when animation attempted to bind material uniform target: material %s has no recorded pass %s.

### 3942

Error when animation attempted to bind material uniform target: material %s at pass %s has no recorded uniform %s.

### 3943

Error when animation attempted to bind material uniform target: material %s at pass %s's uniform %s has no recorded channel %s.

### 4000

<!-- DEPRECATED -->
Sorry, the cc.Font has been modified from Raw Asset to Asset. Please load the font asset before using.

### 4001

<!-- DEPRECATED -->
_ccsg.Label._initBMFontWithString(): Impossible to create font. Please check file

### 4002

<!-- DEPRECATED -->
_ccsg.Label._initBMFontWithString(): re-init is no longer supported

### 4003

Label font size can't be shirnked less than 0!

### 4004

force notify all fonts loaded!

### 4005

<!-- DEPRECATED -->
cc.LabelAtlas.initWithString(): Unsupported version. Upgrade cocos2d version

### 4006

<!-- DEPRECATED -->
cc.LabelAtlas._updateAtlasValues(): Invalid String length

### 4007

<!-- DEPRECATED -->
cc.LabelBMFont.initWithString(): re-init is no longer supported

### 4008

<!-- DEPRECATED -->
cc.LabelBMFont.initWithString(): Impossible to create font. Please check file

### 4009

<!-- DEPRECATED -->
cocos2d: LabelBMFont: character not found %s

### 4010

<!-- DEPRECATED -->
cc.LabelBMFont.setFntFile() : Impossible to create font. Please check file

### 4011

Property spriteFrame of Font '%s' is invalid. Using system font instead.

### 4012

The texture of Font '%s' must be already loaded on JSB. Using system font instead.

### 4013

Sorry, lineHeight of system font not supported on JSB.

### 4100

<!-- DEPRECATED -->
Property padding is deprecated, please use paddingLeft, paddingRight, paddingTop and paddingBottom instead

### 4200

MaskType: IMAGE_STENCIL only support WebGL mode.

### 4201

The alphaThreshold invalid in Canvas Mode.

### 4202

The inverted invalid in Canvas Mode.

### 4300

Can not found the %s page.

### 4301

Can not add a page without UITransform.

### 4302

Can not set the scroll view content when it hasn't UITransform or its parent hasn't UITransform.

### 4303

The %s scrollBar on the '%s' node is not available, please check it.

### 4400

Invalid RichText img tag! The sprite frame name can't be found in the ImageAtlas!

### 4500

Graphics: There is no model in %s.

### 4600

Script attached to '%s' is missing or invalid.

### 4601

Failed to load wasm module, WebAssembly is not supported on this platform, but as a fallback Asm.js module is culled by mistake.

### 4700

The dom control is not created!

### 4800

unknown asset type

### 4901

loadRes: should not specify the extname in %s %s

### 4902

No need to release non-cached asset.

### 4903

<!-- DEPRECATED -->
Can not get class '%s'

### 4904

<!-- DEPRECATED -->
%s does not exist

### 4905

<!-- DEPRECATED -->
%s load error, must be json file

### 4906

<!-- DEPRECATED -->
Can't find the parser : %s

### 4907

<!-- DEPRECATED -->
%s is armature. please use:

### 4908

<!-- DEPRECATED -->
ccs.armatureDataManager.addArmatureFileInfoAsync(%s);

### 4909

<!-- DEPRECATED -->
var armature = new ccs.Armature('name');

### 4910

<!-- DEPRECATED -->
Can't find the parser : %s

### 4911

<!-- DEPRECATED -->
register parser error

### 4912

<!-- DEPRECATED -->
Can't find the parser : %s

### 4913

<!-- DEPRECATED -->
Group versions haven't been loaded, you can also set group data with 'cc.LoaderLayer.groups'

### 4914

Resources url '%s' does not exist.

### 4915

Pack indices and data do not match in size

### 4916

Failed to download package for %s

### 4917

<!-- DEPRECATED -->
cc.LabelBMFont._parseCommonArguments(): page can't be larger than supported

### 4918

<!-- DEPRECATED -->
cc.LabelBMFont._parseCommonArguments(): only supports 1 page

### 4919

<!-- DEPRECATED -->
cc.LabelBMFont._parseImageFileName() : file could not be found

### 4920

<!-- DEPRECATED -->
Sorry, you shouldn't use id as item identity any more, please use url or uuid instead, the current id is being set as url: (%s)

### 4921

Invalid pipe or invalid index provided!

### 4922

The pipe to be inserted is already in the pipeline!

### 4923

Uuid Loader: Parse asset [ %s ] failed : %s

### 4924

JSON Loader: Input item doesn't contain string content

### 4925

Uuid Loader: Deserialize asset [ %s ] failed : %s

### 4926

Audio Downloader: no web audio context.

### 4927

Audio Downloader: audio not supported on this browser!

### 4928

Load %s failed!

### 4929

Load Webp ( %s ) failed

### 4930

Load image ( %s ) failed

### 4931

<!-- DEPRECATED -->
Download Uuid: can not find type of raw asset[ %s ]: %s

### 4932

Since v1.10, for any atlas ("%s") in the "resources" directory, it is not possible to find the contained SpriteFrames via `loadRes`, `getRes` or `releaseRes`. Load the SpriteAtlas first and then use `spriteAtlas.getSpriteFrame(name)` instead please.

### 4933

Download Font [ %s ] failed, using Arial or system default font instead

### 4934

Please assure that the full path of sub asset is correct!

### 4935

Failed to skip prefab asset while deserializing PrefabInfo

### 5000

You are trying to destroy a object twice or more.

### 5001

object not yet destroyed

### 5100

Not a plist file!

### 5200

Warning: localStorage isn't enabled. Please confirm browser cookie or privacy option

### 5201

browser don't support web audio

### 5202

This feature supports WebGL render mode only.

### 5300

Type of target to deserialize not matched with data: target is %s, data is %s

### 5301

Can not find script '%s'

### 5302

Can not find class '%s'

### 5303

Failed to deserialize %s, missing _deserialize function.

### 5304

Unable to deserialize version %s data.

### 5400

<!-- DEPRECATED -->
'%s' is deprecated, use '%s' instead please.

### 5401

<!-- DEPRECATED -->
'%s' is deprecated, use '%s' instead please.

### 5402

cc.js.addon called on non-object:

### 5403

cc.js.mixin: arguments must be type object:

### 5404

The base class to extend from must be non-nil

### 5405

The class to extend must be non-nil

### 5406

Class should be extended before assigning any prototype members.

### 5500

'notify' can not be used in 'get/set' !

### 5501

'notify' must be used with 'default' !

### 5502

<!-- DEPRECATED -->
Invalid url of %s.%s

### 5503

<!-- DEPRECATED -->
The 'url' attribute of '%s.%s' is undefined when loading script.

### 5504

<!-- DEPRECATED -->
The 'url' type of '%s.%s' must be child class of cc.RawAsset.

### 5505

<!-- DEPRECATED -->
The 'url' type of '%s.%s' must not be child class of cc.Asset, otherwise you should use 'type: %s' instead.

### 5506

<!-- DEPRECATED -->
Can not specify 'type' attribute for '%s.%s', because its 'url' is already defined.

### 5507

The 'default' attribute of '%s.%s' must be an array

### 5508

Invalid type of %s.%s

### 5509

<!-- DEPRECATED -->
The 'type' attribute of '%s.%s' must be child class of cc.Asset, otherwise you should use 'url: %s' instead

### 5510

The 'type' attribute of '%s.%s' can not be 'Number', use cc.Float or cc.Integer instead please.

### 5511

The 'type' attribute of '%s.%s' is undefined when loading script

### 5512

Can not serialize '%s.%s' because the specified type is anonymous, please provide a class name or set the 'serializable' attribute of '%s.%s' to 'false'.

### 5513

The 'default' value of '%s.%s' should not be used with a 'get' function.

### 5514

The 'default' value of '%s.%s' should not be used with a 'set' function.

### 5515

The 'default' value of '%s.%s' can not be an constructor. Set default to null please.

### 5516

<!-- DEPRECATED -->
Property '%s.%s' must define at least one of 'default', 'get' or 'set'.

### 5517

'%s.%s' hides inherited property '%s.%s'. To make the current property override that implementation, add the `override: true` attribute please.

### 5600

<!-- DEPRECATED -->
Argument must be non-nil

### 5601

Can not get current scene.

### 5602

Scene is destroyed

### 5603

reference node is destroyed

### 5700

no %s or %s on %s

### 5800

%s.lerp not yet implemented.

### 5801

%s.clone not yet implemented.

### 5802

%s.equals not yet implemented.

### 5900

MotionStreak only support WebGL mode.

### 5901

cc.MotionStreak.getOpacity has not been supported.

### 5902

cc.MotionStreak.setOpacity has not been supported.

### 6000

Custom should not be false if file is not specified.

### 6001

The new %s must not be NaN

### 6002

<!-- DEPRECATED -->
_ccsg.ParticleSystem.addChild() : Can't add a ParticleSystem that uses a different blending function

### 6003

<!-- DEPRECATED -->
cc.ParticleBatchNode.removeChild(): doesn't contain the sprite. Can't remove it

### 6004

<!-- DEPRECATED -->
cc.ParticleBatchNode.reorderChild(): Child doesn't belong to batch

### 6005

<!-- DEPRECATED -->
cc.ParticleBatchNode._increaseAtlasCapacityTo() : WARNING: Not enough memory to resize the atlas

### 6006

<!-- DEPRECATED -->
cocos2d: cc.ParticleBatchNode: resizing TextureAtlas capacity from [%d] to [%d]

### 6007

<!-- DEPRECATED -->
cc.ParticleBatchNode._addChildHelper(): child already added. It can't be added again

### 6008

<!-- DEPRECATED -->
_ccsg.ParticleSystem.initWithFile(): Particles: file not found

### 6009

<!-- DEPRECATED -->
_ccsg.ParticleSystem.initWithDictionary(): Invalid emitterType in config file

### 6010

<!-- DEPRECATED -->
_ccsg.ParticleSystem: error decoding or ungzipping textureImageData

### 6011

<!-- DEPRECATED -->
_ccsg.ParticleSystem: unknown image format with Data

### 6012

<!-- DEPRECATED -->
_ccsg.ParticleSystem.initWithDictionary() : error loading the texture

### 6013

<!-- DEPRECATED -->
Particle system: not enough memory

### 6014

<!-- DEPRECATED -->
Can't change blending functions when the particle is being batched

### 6015

<!-- DEPRECATED -->
_ccsg.ParticleSystem.setDisplayFrame(): QuadParticle only supports SpriteFrames with no offsets

### 6016

<!-- DEPRECATED -->
_ccsg.ParticleSystem._allocMemory(): Memory should not be allocated when not using batchNode

### 6017

Incomplete or corrupt PNG file

### 6018

Invalid filter algorithm: %s

### 6019

Invalid byte order value.

### 6020

You forgot your towel!

### 6021

Unknown Field Tag: %s

### 6022

Too many bits requested

### 6023

No bits requested

### 6024

Cannot recover from missing StripByteCounts

### 6025

Cannot handle sub-byte bits per sample

### 6026

Cannot handle sub-byte bits per pixel

### 6027

Palette image missing color map

### 6028

Unknown Photometric Interpretation: %s

### 6029

Unkown error

### 6030

cc.ParticleSystem: error decoding or ungzipping textureImageData

### 6031

cc.ParticleSystem: unknown image format with Data

### 6032

cc.ParticleSystem.initWithDictionary() : error loading the texture

### 6033

cc.ParticleSystem: not allowing create to be invoked twice with different particle system

### 6034

cc.ParticleSystem: shouldn't be initialized repetitively, otherwise there will be potential leak

### 6035

cc.ParticleSystem: change material failed, please use proper particle material

### 6036

cc.ParticleSystem: life time should bigger than 1 or buffer will be insufficient

### 6100

<!-- DEPRECATED -->
Not supported file types, Please try use the ccs.load

### 6200

<!-- DEPRECATED -->
Canvas doesn't support mesh slot!

### 6300

<!-- DEPRECATED -->
only cc.DrawNode is accepted as stencil

### 6301

<!-- DEPRECATED -->
Stencil buffer is not enabled.

### 6302

<!-- DEPRECATED -->
Nesting more than %d stencils is not supported. Everything will be drawn without stencil for this node and its children.

### 6400

asset.url is not usable in core process

### 6401

<!-- DEPRECATED -->
asset.urls is not usable in core process

### 6402

AssetLibrary has already been initialized!

### 6500

Widget target must be one of the parent nodes of it

### 6501

<!-- DEPRECATED -->
%s's widget target must have UITransform, Please add it in target

### 6600

collider not added or already removed

### 6601

Can't find testFunc for (%s, $s).

### 6700

Can't init canvas '%s' because it conflicts with the existing '%s', the scene should only have one active canvas at the same time.

### 6701

<!-- DEPRECATED -->
Should not add Canvas to a node which already contains a renderer component (%s).

### 6702

<!-- DEPRECATED -->
Should not add Canvas to a node which size is already used by its other component.

### 6703

<!-- DEPRECATED -->
Can't initialise DrawingPrimitiveWebGL. context need is WebGLRenderingContext.

### 6704

<!-- DEPRECATED -->
Polygon's point must greater than 2

### 6705

Argument must be non-nil

### 6706

Priority can't be set in RenderRoot2D node

### 6800

Callback of event must be non-nil

### 6801

The message must be provided

### 6900

The thing you want to instantiate must be an object

### 6901

The thing you want to instantiate is nil

### 6902

The thing you want to instantiate is destroyed

### 6903

The instantiate method for given asset do not implemented

### 6904

Can not instantiate array

### 6905

Can not instantiate DOM element

### 7000

<!-- DEPRECATED -->
Failed to init asset's raw path.

### 7001

<!-- DEPRECATED -->
Should not load '%s' from script dynamically, unless it is placed in the 'resources' folder.

### 7002

<!-- DEPRECATED -->
Sorry can not load '%s' because it is not placed in the 'resources' folder.

### 7003

<!-- DEPRECATED -->
Failed to init builtin asset's raw path.

### 7100

%s already defined in Enum.

### 7101

Sorry, 'cc.Enum' not available on this platform, please report this error here: <https://github.com/cocos-creator/engine/issues/new>

### 7200

Method 'initWithTMXFile' is no effect now, please set property 'tmxAsset' instead.

### 7201

Method 'initWithXML' is no effect now, please set property 'tmxAsset' instead.

### 7202

Add component TiledLayer into node failed.

### 7203

Property 'mapLoaded' is unused now. Please write the logic to the callback 'start'.

### 7204

<!-- DEPRECATED -->
_ccsg.TMXLayer.getTileAt(): TMXLayer: the tiles map has been released

### 7205

<!-- DEPRECATED -->
_ccsg.TMXLayer.getTileGIDAt(): TMXLayer: the tiles map has been released

### 7206

<!-- DEPRECATED -->
_ccsg.TMXLayer.setTileGID(): TMXLayer: the tiles map has been released

### 7207

<!-- DEPRECATED -->
_ccsg.TMXLayer.setTileGID(): invalid gid: %s

### 7208

<!-- DEPRECATED -->
_ccsg.TMXLayer.getTileFlagsAt(): TMXLayer: the tiles map has been released

### 7209

<!-- DEPRECATED -->
_ccsg.TMXLayer.removeTileAt(): TMXLayer: the tiles map has been released

### 7210

TMX Hexa zOrder not supported

### 7211

TMX invalid value

### 7212

<!-- DEPRECATED -->
_ccsg.TMXTiledMap.initWithTMXFile(): Map not found. Please check the filename.

### 7213

<!-- DEPRECATED -->
_ccsg.TMXTiledMap.initWithXML(): Map not found. Please check the filename.

### 7214

<!-- DEPRECATED -->
propertiesForGID is deprecated. Please use getPropertiesForGID instead.

### 7215

cocos2d: Warning: TMX Layer %s has no tiles

### 7216

cocos2d: TMXFormat: Unsupported TMX version: %s

### 7217

cocos2d: TMXFomat: Unsupported orientation: %s

### 7218

cc.TMXMapInfo.parseXMLFile(): unsupported compression method

### 7219

cc.TMXMapInfo.parseXMLFile(): Only base64 and/or gzip/zlib maps are supported

### 7220

<!-- DEPRECATED -->
TMX Parser: please load the xml resource first: %s

### 7221

cc.TMXMapInfo.parseXMLFile(): Texture '%s' not found.

### 7222

Parse %s failed.

### 7223

<!-- DEPRECATED -->
_ccsg.TMXLayer.setTileGID(): pos should be non-null

### 7224

<!-- DEPRECATED -->
_ccsg.TMXTiledMap.getLayer(): layerName should be non-null or non-empty string.

### 7225

<!-- DEPRECATED -->
_ccsg.TMXTiledMap.getObjectGroup(): groupName should be non-null or non-empty string.

### 7226

<!-- DEPRECATED -->
_ccsg.TMXLayer.getTileAt(): pos should be non-null

### 7227

<!-- DEPRECATED -->
_ccsg.TMXLayer.getTileAt(): invalid position

### 7228

<!-- DEPRECATED -->
_ccsg.TMXLayer.getTileGIDAt(): pos should be non-null

### 7229

<!-- DEPRECATED -->
_ccsg.TMXLayer.getTileGIDAt(): invalid position

### 7230

<!-- DEPRECATED -->
_ccsg.TMXLayer.setTileGID(): pos should be non-null

### 7231

<!-- DEPRECATED -->
_ccsg.TMXLayer.setTileGID(): invalid position

### 7232

<!-- DEPRECATED -->
_ccsg.TMXLayer.getTileFlagsAt(): pos should be non-null

### 7233

<!-- DEPRECATED -->
_ccsg.TMXLayer.getTileFlagsAt(): invalid position

### 7234

<!-- DEPRECATED -->
_ccsg.TMXLayer.removeTileAt(): pos should be non-null

### 7235

<!-- DEPRECATED -->
_ccsg.TMXLayer.removeTileAt(): invalid position

### 7236

cc.TMXLayer.getTileAt(): TMXLayer: the tiles map has been released

### 7237

cc.TMXLayer.getTileGIDAt(): TMXLayer: the tiles map has been released

### 7238

cc.TMXLayer.setTileGID(): TMXLayer: the tiles map has been released

### 7239

cc.TMXLayer.setTileGID(): invalid gid: %s

### 7240

cc.TMXLayer.getTileFlagsAt(): TMXLayer: the tiles map has been released

### 7241

cc.TiledMap.initWithXML(): Map not found. Please check the filename.

### 7300

<!-- DEPRECATED -->
The new selected must be number

### 7301

<!-- DEPRECATED -->
The new bake must be boolean

### 7400

<!-- DEPRECATED -->
Failed to set _defaultArmatureIndex for '%s' because its dragonAsset is invalid.

### 7401

Failed to set _defaultArmatureIndex for '%s' because the index is out of range.

### 7402

Failed to set _animationIndex for '%s' because the index is out of range.

### 7500

<!-- DEPRECATED -->
Failed to set _defaultSkinIndex for '%s' because its skeletonData is invalid.

### 7501

Failed to set _defaultSkinIndex for '%s' because the index is out of range.

### 7502

Failed to set _animationIndex for '%s' because its skeletonData is invalid.

### 7503

Failed to set _animationIndex for '%s' because the index is out of range.

### 7504

Can not render dynamic created SkeletonData

### 7505

<!-- DEPRECATED -->
Invalid type of atlasFile, atlas should be registered as raw asset.

### 7506

Failed to load spine atlas '$s'

### 7507

Please re-import '%s' because its textures is not initialized! (This workflow will be improved in the future.)

### 7508

The atlas asset of '%s' is not exists!

### 7509

Spine: Animation not found: %s

### 7510

Spine: Animation not found: %s

### 7511

Spine: Invalid input!

### 7600

The context of RenderTexture is invalid.

### 7601

cc.RenderTexture._initWithWidthAndHeightForWebGL() : only RGB and RGBA formats are valid for a render texture;

### 7602

Could not attach texture to the framebuffer

### 7603

clearDepth isn't supported on Cocos2d-Html5

### 7604

saveToFile isn't supported on Cocos2d-Html5

### 7605

newCCImage isn't supported on Cocos2d-Html5

### 7606

GFXTexture is null

### 7607

readPixels buffer size smaller than %d

### 7700

On the web is always keep the aspect ratio

### 7701

Can't know status

### 7702

Video player's duration is not ready to get now!

### 7703

Video Downloader: video not supported on this browser!

### 7800

Web does not support loading

### 7801

Web does not support query history

### 7802

Web does not support query history

### 7803

The current browser does not support the GoBack

### 7804

The current browser does not support the GoForward

### 7805

Web does not support zoom

### 7900

cc.math.Matrix3.assign(): current matrix equals matIn

### 7901

cc.math.mat4Assign(): pOut equals pIn

### 7902

cc.mat.Matrix4.assignFrom(): mat4 equals current matrix

### 7903

cc.math.Matrix4 equal: pMat1 and pMat2 are same object.

### 7904

cc.math.Matrix4.extractPlane: Invalid plane index

### 7905

cc.math.mat4Assign(): pOut equals pIn

### 7906

cc.mat.Matrix4.assignFrom(): mat4 equals current matrix

### 7907

cc.math.Matrix4 equals: pMat1 and pMat2 are same object.

### 7908

Invalid matrix mode specified

### 7909

current quaternion is an invalid value

### 8000

Can't handle this field type or size

### 8001

No bytes requested

### 8002

Too many bytes requested

### 8003

Missing StripByteCounts!

### 8100

cocos2d: ERROR: Failed to compile shader:
 %s

### 8101

cocos2d: ERROR: Failed to compile vertex shader

### 8102

cocos2d: ERROR: Failed to compile fragment shader

### 8103

cc.GLProgram.link(): Cannot link invalid program

### 8104

cocos2d: ERROR: Failed to link program: %s

### 8105

cocos2d: cc.shaderCache._loadDefaultShader, error shader type

### 8106

Please load the resource firset : %s

### 8107

cc.GLProgram.getUniformLocationForName(): uniform name should be non-null

### 8108

cc.GLProgram.getUniformLocationForName(): Invalid operation. Cannot get uniform location when program is not initialized

### 8109

modelView matrix is undefined.

### 8200

Please set node's active instead of rigidbody's enabled.

### 8300

Should only one camera exists, please check your project.

### 8301

Camera does not support Canvas Mode.

### 8302

Camera.viewport is deprecated, please use setViewportInOrientedSpace instead.

### 8400

Wrong type arguments, 'filePath' must be a String.

### 8401

<!-- DEPRECATED -->
Since 1.10, `%s` accept %s instance directly, not a URL string. Please directly reference the %s object in your script, or load %s by loader first. Don't use %s's URL anymore.

### 9000

Stencil manager does not support level bigger than %d in this device.

### 9001

Stencil manager is already empty, cannot pop any mask

### 9002

Failed to request any buffer from a mesh buffer without accessor

### 9003

The internal state of LinearBufferAccessor have severe issue and irreversible, please check the reason

### 9004

Failed to allocate chunk in StaticVBAccessor, the requested buffer might be too large: %d bytes

### 9005

BATCHER2D_MEM_INCREMENT is too large, the Max value for BATCHER2D_MEM_INCREMENT is 2303KB (smaller than 65536 *9* 4 / 1024 = 2304KB)

### 9006

QuadRenderData is removed, please use MeshRenderData instead.

### 9007

Since v3.6, Because mask changes the inheritance relationship, you can directly manipulate the rendering components under the same node to complete the operation.

### 9100

texture size exceeds current device limits %d/%d

### 9101

The length of the TypedArrayBuffer must be an integer.

### 9200

<!-- DEPRECATED -->
cc.view.enableAntiAlias is deprecated, please use cc.Texture2D.setFilters instead

### 9201

Cannot access game frame or container.

### 9202

Setting window size is not supported.

### 9300

The current buffer beyond the limit in ui static component, please reduce the amount

### 9301

The UI has not been initialized

### 9302

Can't getGFXSampler with out device

### 9600

[Physics]: please check to see if physics modules are included

### 9610

[Physics]: cannon.js physics system doesn't support capsule collider

### 9611

[Physics]: builtin physics system doesn't support mesh collider

### 9612

[Physics]: builtin physics system doesn't support cylinder collider

### 9613

[Physics]: cannon.js physics system doesn't support hinge drive and angular limit

### 9620

[Physics][Ammo]: changing the mesh is not supported after the initialization is completed

### 9630

[Physics]: A dynamic rigid body can not have the following collider shapes: Terrain, Plane and Non-convex Mesh. Node name: %s

### 9640

[Physics][builtin]: sweep functions are not supported in builtin

### 9641

[Physics][cannon.js]: sweep functions are not supported in cannon.js

### 10001

The sub-mesh contains %d vertices, which beyonds the capability (%d vertices most) of renderer of your platform.

### 10002

Sub-mesh may include at most %d morph targets, but you specified %d.

### 11000

WebGL context lost.

### 12001

BlendFactors are disabled when using custom material, please modify the blend state in the material instead.

### 12002

Can't add renderable component to this node because it already have one.

### 12003

<!-- DEPRECATED -->
The PrivateNode is deprecated, please use Node directly with CCObject.Flags.DontSave | CCObject.Flags.HideInHierarchy flags activated.

### 12004

SubModel can only support %d passes.

### 12005

Material already initialized, request aborted.

### 12006

Pass already destroyed.

### 12007

This is old usage, please swap the parameters.

### 12008

GeometryRenderer: too many lines.

### 12009

GeometryRenderer: too many triangles.

### 12010

PassUtils: illegal uniform handle, accessing uniform at offset %d

### 12011

Pass: setUniform is invoked with incompatible uniform data type for binding %d, expected type is %s

### 12012

Can't set a material instance to a sharedMaterial slot

### 12100

The font size is too big to be fitted into texture atlas. Please switch to other label cache modes or choose a smaller font size.

### 12101

The asset %s has been destroyed!

### 12102

Base pass cannot override states, please use pass instance instead.

### 12103

Custom pipeline create shader %s failed. Please reimport all effects (Menu->Developer->Refresh All Effect) and restart creator.

### 12104

Create shader %s failed.

### 12105

Pass resources incomplete.

### 12106

Cannot patch non-builtin macros.

### 12107

Custom pipeline invalid render pass, program: %s. Please reimport all effects (Menu->Developer->Refresh All Effect) and restart creator.

### 12108

Custom pipeline invalid render phase, program: %s. Please reimport all effects (Menu->Developer->Refresh All Effect) and restart creator.

### 12109

custom-pipeline module not available.

### 13100

Incorrect CCON magic.

### 13101

Unknown CCON version number: %d.

### 13102

CCON Format error.

### 13103

Can not encode CCON binary: lack of text encoder.

### 13104

Can not decode CCON binary: lack of text decoder.

### 14000

State machine matched too many transitions(greater than %s) during this frame: %s.

### 14100

Pool.destroy no longer take a function as parameter, Please specify destruct function in the construction of Pool instead

### 14200

Can not update a static mesh.

### 14201

The primitiveIndex is out of range.

### 14202

meshopt asm decoder initialized

### 14203

meshopt wasm decoder initialized

### 14204

meshopt decoder error: %d

### 14300

Can not keep world transform due to the zero scaling of parent node

### 14400

Spline error: less than 2 knots.

### 14401

Spline error: less than 4 knots or not a multiple of 4.

<!-- Rendering algorithm reserved: 15000 - 16000 -->

### 15000

Can not find corresponding diffuse map for environment lighting, use hemisphere diffuse instead, change environment lighting type to regenerate diffuse map

### 15001

Can not find environment map, disable IBL lighting

### 15002

Diffuse map resource is missing, please change environment lighting type to regenerate resource

### 15003

The shadow visible distance is so small that CSM stratification is not effective, Please change the value of shadowDistance so that it is 10 times greater than 0.1

### 15004

The native folder may be generated from older versions, please refer https://docs.cocos.com/creator/manual/en/release-notes/ to upgrade.

### 15100

Camera '%s' clear flag is skybox, but skybox is disabled,  may cause strange background effect, please set camera clear flag to solid color.

### 16000

'%s' is deprecated since v%s.

### 16001

'%s' is deprecated since v%s, please use '%s' instead.

### 16002

'%s' is removed since v%s.

### 16003

'%s' is removed since v%s, please use '%s' instead.

### 16101

The effect('%s') you are looking for does not exist, please confirm the effect name in the editor. NOTE: Since 3.6, the name of the built-in effect has been changed to its name in the editor, please check it out. More information please refer to https://docs.cocos.com/creator/manual/en/shader/effect-inspector.html

### 16201

The asset replacing failed, can not found override asset('%s') for '%s' 

### 16301

node '%s' doesn't have any ModelRenderer component, this component will not work. please add ModelRenderer component first

### 16302

There is no reflection probe in the scene or no probe is near the current object. No reflection probe will take effect on this object. Please create a new reflection probe or move existing ones closer.

### 16303

Skin material needs floating-point render target, please check ENABLE_FLOAT_OUTPUT define in Project Settings--Macro

### 16304

Skin material may need more accurate calculations, please select a head model of standard size, check the isGlobalStandardSkinObject option in the MeshRender component.

### 16305

failed to stop accelerometer

### 16306

The data must have positions field

### 16307

please change type to sprite_stencil first

### 16308

illegal index count!

### 16309

Unsupported Format, convert to WebGL internal format failed.

### 16310

Unsupported Format, convert to WebGL format failed.

### 16311

Unsupported GLType, convert to GL type failed.

### 16312

Unsupported GLType, convert to TypedArrayConstructor failed.

### 16313

Unsupported GLType, convert to Type failed.

### 16314

Unsupported GLType, get type failed.

### 16315

Unsupported BufferType, create buffer failed.

### 16316

Unsupported BufferType, update buffer failed.

### 16317

Unsupported TextureType, create texture failed.

### 16318

glCheckFramebufferStatus() - FRAMEBUFFER_INCOMPLETE_ATTACHMENT

### 16319

glCheckFramebufferStatus() - FRAMEBUFFER_INCOMPLETE_MISSING_ATTACHMENT

### 16320

glCheckFramebufferStatus() - FRAMEBUFFER_INCOMPLETE_DIMENSIONS

### 16321

glCheckFramebufferStatus() - FRAMEBUFFER_UNSUPPORTED

### 16322

Unsupported ShaderType.

### 16323

 %s in '%s' compilation failed.

### 16324

Shader source dump: %s

### 16325

Shader '%s' compilation succeeded.

### 16326

Failed to link shader: %s

### 16327

Unsupported GL texture type, copy buffer to texture failed.

### 16328

Command 'draw' must be recorded inside a render pass.

### 16329

Command 'updateBuffer' must be recorded outside a render pass.

### 16330

Command 'copyBufferToTexture' must be recorded outside a render pass.

### 16331

InputAssemblerInfo.vertexBuffers is null.

### 16332

Illegal index buffer stride.

### 16333

This device does not support WebGL.

### 16334

A Class already exists with the same %s : %s. %s

### 16335

"%s" has already been set as name or alias of another class.

### 16336

"%s" has already been set as id or alias of another class.

### 16337

can not support canvas rendering in 3D

### 16338

The '_$erialized' prop in MissingScript is missing. Please contact jare.

### 16339

Error props: ['%s']

### 16340

Error when checking MissingScript 5, %s

### 16341

The '_$erialized' prop of MissingScript is missing. Will force the raw data to be save.

### 16342

Error props: ['%s']. Please contact jare.

### 16343

Unable to stash previously serialized data. %s

### 16344

Error when checking MissingScript 6, %s

### 16345

uniform '%s' must have a count

### 16346

Invalid GFX API!

### 16347

The number of mipmaps of each face is different.

### 16348

builtin UBO '%s' not available!

### 16349

builtin samplerTexture '%s' not available!

### 16350

The asset %s is missing!

### 16351

the native asset of %s is missing!

### 16352

The asset %s is invalid for some reason, detail message: %s, stack: %s

### 16353

Can't find letter in this bitmap-font

### 16354

Can't find letter definition in texture atlas %s for letter:%s

### 16355

Can't find letter definition in font family %s for letter: %s

### 16356

wrong format of version when compare version

### 16357

should use Vec3.multiply for vector * vector operation

### 16358

should use Vec3.scale for vector * scalar operation

### 16359

should use Vec2.multiply for vector * vector operation

### 16360

should use Vec2.scale for vector * scalar operation

### 16361

should use Vec4.multiply for vector * vector operation

### 16362

should use Vec4.scale for vector * scalar operation

### 16363

Unable to get device

### 16364

bitNum can't be undefined

### 16365

maximum layers reached.

### 16366

do not change buildin layers.

### 16367

name can't be undefined

### 16368

Unable to access unknown layer.

### 16369

unknown define type '%s'

### 16370

Shaders in material asset '%s' cannot be modified at runtime, please instantiate the material first.

### 16371

Pipeline states in material asset '%s' cannot be modified at runtime, please instantiate the material first.

### 16372

illegal pass index: %s.

### 16373

illegal property name: %s.

### 16374

Unexpected attribute!

### 16375

Unexpected: failed to create morph texture?

### 16376

The fnt config is not exists!

### 16377

SpriteAtlas is null.

### 16378

node '%s' doesn't have any renderable component

### 16379

cannot resize buffer views!

### 16380

cannot update through buffer views!

### 16381

Profiler._stats is deprecated, please use Profiler.stats instead.

### 16382

reverse: could not reverse a non-relative action

### 16383

Need 'clone' for custom prop '%s'

### 16384

Need 'add' for custom prop '%s'

### 16385

Need 'sub' for custom prop '%s' in reverse mode

### 16386

TweenAction: '%s' can't be converted to number

### 16387

Wrong return type for 'progress', number or string needed

### 16388

reverse: current tween could not be reversed, empty actions

### 16389

pause: tween wasn't started, can't pause

### 16390

resume: tween wasn't started, can't resume

### 16391

reverse: could not find action id %s

### 16392

Please set target to tween first

### 16393

start: no actions in Tween

### 16394

repeatForever: the last action is not ActionInterval

### 16395

reverseTime: the last action is not ActionInterval

### 16396

tweenUtil' is deprecated, please use 'tween' instead

### 16397

ProgressBar FILLED mode only works when barSprite's Type is FILLED!

### 16398

ProgressBar non-FILLED mode only works when barSprite's Type is non-FILLED!

### 16399

<<<<<<< HEAD
Unsupported GL texture type, copy texture to buffers failed.

### 16400

Limit values to be greater than 0

### 16401

Only PrimaryCommandBuffer supports this

### 16402

execute is not supported
=======
CopyTextureToBuffers: not supported texture target.

### 16401

beginRenderPass: Only primary command buffer is supported.

### 16402

execute is not supported.

### 16403

GPU memory alias is not supported
>>>>>>> 3f28f590
<|MERGE_RESOLUTION|>--- conflicted
+++ resolved
@@ -3843,7 +3843,6 @@
 
 ### 16399
 
-<<<<<<< HEAD
 Unsupported GL texture type, copy texture to buffers failed.
 
 ### 16400
@@ -3852,23 +3851,12 @@
 
 ### 16401
 
-Only PrimaryCommandBuffer supports this
+beginRenderPass: Only primary command buffer is supported.
 
 ### 16402
 
-execute is not supported
-=======
-CopyTextureToBuffers: not supported texture target.
-
-### 16401
-
-beginRenderPass: Only primary command buffer is supported.
-
-### 16402
-
 execute is not supported.
 
 ### 16403
 
-GPU memory alias is not supported
->>>>>>> 3f28f590
+GPU memory alias is not supported