--- conflicted
+++ resolved
@@ -126,15 +126,10 @@
             effect.hideInEditor = true;
             effect.onLoaded();
         });
-<<<<<<< HEAD
-        effect.hideInEditor = true;
-        effect.onLoaded();
+        initBuiltinMaterial()
     });
+
     initBuiltinPhysicsMaterial();
-=======
-        initBuiltinMaterial()
-   });
->>>>>>> cae515bd
     await game.init(config);
     await game.run();
 })());