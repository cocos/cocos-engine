--- conflicted
+++ resolved
@@ -1,10 +1,6 @@
 import { Node, Scene } from "../../cocos/core/scene-graph"
 import { Vec3 } from "../../cocos/core/math"
-<<<<<<< HEAD
-import { BaseNode, director } from "../../cocos/core";
-=======
 import { CCObject, director, game } from "../../cocos/core";
->>>>>>> 731fe833
 import { NodeEventType } from "../../cocos/core/scene-graph/node-event";
 import { NodeUIProperties } from "../../cocos/core/scene-graph/node-ui-properties";
 import { Batcher2D } from "../../cocos/2d/renderer/batcher-2d";
@@ -121,7 +117,6 @@
         expect(cb1).toBeCalledTimes(2);
     });
 
-<<<<<<< HEAD
     test('active-undefined', () => {
         let scene = new Scene('temp');
         let node = new Node();
@@ -142,7 +137,8 @@
 
         node.active = true;
         expect(node.active).toBe(true);
-=======
+    });
+
     test('hierarchy-changed', () => {
         const scene = new Scene('');
         director.runSceneImmediate(scene);
@@ -264,6 +260,5 @@
         expect(node1.hasChildTreeUpdated()).toBeFalsy();
         expect(scene.hasChildTreeUpdated()).toBeTruthy();
         expect(childNode.hasChildTreeUpdated()).toBeFalsy();
->>>>>>> 731fe833
     });
 });