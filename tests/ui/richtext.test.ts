import { HtmlTextParser } from "../../cocos/2d";
import { CacheMode, HorizontalTextAlignment, RichText, Sprite } from "../../cocos/2d/components";
import { Node } from "../../cocos/core/scene-graph/node";

test('parse-richtext', () => {
    const htmlTextParser = new HtmlTextParser();
    let node =new Node();
    node.addComponent(RichText);
    let richtext = node.getComponent(RichText) as RichText;

    let attribute = "<img src='1 23' width=80 height=89 align=top />这是一段文本";
    richtext.string = attribute;
    let htmlAttrArray = htmlTextParser.parse(attribute);
    expect(htmlAttrArray.length).toStrictEqual(2);
    expect(htmlAttrArray[0].style.src).toStrictEqual('1 23');
    expect(htmlAttrArray[0].style.imageWidth).toStrictEqual(80);
    expect(htmlAttrArray[0].style.imageHeight).toStrictEqual(89);
    expect(htmlAttrArray[0].style.imageAlign).toStrictEqual('top');
    expect(htmlAttrArray[1].text).toStrictEqual('这是一段文本');

    attribute = "<img src='123'   width=80  height=89    align=top />这是一段文本";
    htmlAttrArray = htmlTextParser.parse(attribute);
    expect(htmlAttrArray.length).toStrictEqual(2);
    expect(htmlAttrArray[0].style.src).toStrictEqual('123');
    expect(htmlAttrArray[0].style.imageWidth).toStrictEqual(80);
    expect(htmlAttrArray[0].style.imageHeight).toStrictEqual(89);
    expect(htmlAttrArray[0].style.imageAlign).toStrictEqual('top');
    expect(htmlAttrArray[1].text).toStrictEqual('这是一段文本');

    attribute = "<img src=\"12 3\" width  =  80 height= 89 align  =top />   前面有三个空格，这是一段文本";
    htmlAttrArray = htmlTextParser.parse(attribute);
    expect(htmlAttrArray.length).toStrictEqual(2);
    expect(htmlAttrArray[0].style.src).toStrictEqual('12 3');
    expect(htmlAttrArray[0].style.imageWidth).toStrictEqual(80);
    expect(htmlAttrArray[0].style.imageHeight).toStrictEqual(89);
    expect(htmlAttrArray[0].style.imageAlign).toStrictEqual('top');
    expect(htmlAttrArray[1].text).toStrictEqual('   前面有三个空格，这是一段文本');
<<<<<<< HEAD

    attribute = "<img src='1 23'/>";
=======
    
    attribute = "<img src=   '12 3' width  =  80 height= 89 align  =top click='onClick' />文本中有两组单引号，但是图片名仅包含在第一组单引号内";
    htmlAttrArray = htmlTextParser.parse(attribute);
    expect(htmlAttrArray.length).toStrictEqual(2);
    expect(htmlAttrArray[0].style.src).toStrictEqual('12 3');
    expect(htmlAttrArray[0].style.imageWidth).toStrictEqual(80);
    expect(htmlAttrArray[0].style.imageHeight).toStrictEqual(89);
    expect(htmlAttrArray[0].style.imageAlign).toStrictEqual('top');
    expect(htmlAttrArray[0].style.event.click).toStrictEqual('onClick');
    expect(htmlAttrArray[1].text).toStrictEqual('文本中有两组单引号，但是图片名仅包含在第一组单引号内');
    
    attribute = "<img src=\"12 3\" width  =  80 height= 89 align  =top click='onClick' />文本中有一组单引号和一组双引号，但是图片名仅包含在前面这组双引号内";
    htmlAttrArray = htmlTextParser.parse(attribute);
    expect(htmlAttrArray.length).toStrictEqual(2);
    expect(htmlAttrArray[0].style.src).toStrictEqual('12 3');
    expect(htmlAttrArray[0].style.imageWidth).toStrictEqual(80);
    expect(htmlAttrArray[0].style.imageHeight).toStrictEqual(89);
    expect(htmlAttrArray[0].style.imageAlign).toStrictEqual('top');
    expect(htmlAttrArray[0].style.event.click).toStrictEqual('onClick');
    expect(htmlAttrArray[1].text).toStrictEqual('文本中有一组单引号和一组双引号，但是图片名仅包含在前面这组双引号内');
    
    attribute = "<img src =  '1 23'/>";
>>>>>>> cfed2a21
    htmlAttrArray = htmlTextParser.parse(attribute);
    expect(htmlAttrArray.length).toStrictEqual(1);
    expect(htmlAttrArray[0].style.src).toStrictEqual('1 23');

<<<<<<< HEAD
=======
    attribute = "<img src = click = 'onclick' />文本中没有图片名，无法生成style对象";
    htmlAttrArray = htmlTextParser.parse(attribute);
    expect(htmlAttrArray.length).toStrictEqual(1);
    expect(htmlAttrArray[0].text).toStrictEqual('文本中没有图片名，无法生成style对象');
    
>>>>>>> cfed2a21
    // following tests are exceptional writing

    attribute = "<img ='1 23'/>"; // 'src' missing 
    htmlAttrArray = htmlTextParser.parse(attribute);
    expect(htmlAttrArray.length).toStrictEqual(0);

    attribute = "<img src='123'>"; // '/' missing 
    htmlAttrArray = htmlTextParser.parse(attribute);
    expect(htmlAttrArray.length).toStrictEqual(0);

    attribute = "<img src='1 23\" />"; // quotations don't match
    htmlAttrArray = htmlTextParser.parse(attribute);
    expect(htmlAttrArray.length).toStrictEqual(1);
    expect(htmlAttrArray[0].style.src).toStrictEqual('');
});

test('label.string.setter', () => {
    let node = new Node();
    node.addComponent(RichText);
    let richtext = node.getComponent(RichText) as RichText;
    let childNode = new Node();
    childNode.addComponent(Sprite);
    childNode.parent = node;
    expect(node.children.length).toStrictEqual(1);

    node.active = false;
    node.active = true;
    expect(node.children.length).toStrictEqual(1);

    richtext.string = 'new rich text';
    expect(node.children.length).toStrictEqual(1);

    richtext.horizontalAlign = HorizontalTextAlignment.RIGHT;
    expect(node.children.length).toStrictEqual(1);

    richtext.fontSize = 20;
    expect(node.children.length).toStrictEqual(1);

    richtext.fontFamily = 'Arial';
    expect(node.children.length).toStrictEqual(1);

    richtext.useSystemFont = false;
    expect(node.children.length).toStrictEqual(1);

    richtext.cacheMode = CacheMode.CHAR;
    expect(node.children.length).toStrictEqual(1);

    richtext.maxWidth = 100;
    expect(node.children.length).toStrictEqual(1);

    richtext.lineHeight = 30;
    expect(node.children.length).toStrictEqual(1);
});<|MERGE_RESOLUTION|>--- conflicted
+++ resolved
@@ -35,10 +35,6 @@
     expect(htmlAttrArray[0].style.imageHeight).toStrictEqual(89);
     expect(htmlAttrArray[0].style.imageAlign).toStrictEqual('top');
     expect(htmlAttrArray[1].text).toStrictEqual('   前面有三个空格，这是一段文本');
-<<<<<<< HEAD
-
-    attribute = "<img src='1 23'/>";
-=======
     
     attribute = "<img src=   '12 3' width  =  80 height= 89 align  =top click='onClick' />文本中有两组单引号，但是图片名仅包含在第一组单引号内";
     htmlAttrArray = htmlTextParser.parse(attribute);
@@ -61,19 +57,15 @@
     expect(htmlAttrArray[1].text).toStrictEqual('文本中有一组单引号和一组双引号，但是图片名仅包含在前面这组双引号内');
     
     attribute = "<img src =  '1 23'/>";
->>>>>>> cfed2a21
     htmlAttrArray = htmlTextParser.parse(attribute);
     expect(htmlAttrArray.length).toStrictEqual(1);
     expect(htmlAttrArray[0].style.src).toStrictEqual('1 23');
 
-<<<<<<< HEAD
-=======
     attribute = "<img src = click = 'onclick' />文本中没有图片名，无法生成style对象";
     htmlAttrArray = htmlTextParser.parse(attribute);
     expect(htmlAttrArray.length).toStrictEqual(1);
     expect(htmlAttrArray[0].text).toStrictEqual('文本中没有图片名，无法生成style对象');
     
->>>>>>> cfed2a21
     // following tests are exceptional writing
 
     attribute = "<img ='1 23'/>"; // 'src' missing 
