--- conflicted
+++ resolved
@@ -4205,39 +4205,6 @@
     director.unregisterSystem(sys);
 });
 
-<<<<<<< HEAD
-test('update destroyed node', function () {
-    const sys = new TweenSystem();
-    (TweenSystem.instance as any) = sys;
-    director.registerSystem(TweenSystem.ID, sys, System.Priority.MEDIUM);
-
-    const node = new Node();
-
-    tween(node).to(1, { position: new Vec3(100, 100, 100) }).start();
-
-    runFrames(1);// Start
-
-    runFrames(30);
-    expect(node.position.equals(v3(50, 50, 50))).toBeTruthy();
-
-    node._destroyImmediate();
-
-    expect(node.position).toBeNull();
-    expect(node.scale).toBeNull();
-
-    Tween.stopAllByTarget(node);
-
-    runFrames(30);
-
-    // node was destroyed, it should not be updated any more.
-    tween(node).to(1, { scale: new Vec3(3, 3, 3) }).start();
-
-    runFrames(30);
-
-    expect(node.position).toBeNull();
-    expect(node.scale).toBeNull();
-
-=======
 test('test stop and running', function () {
     const sys = new TweenSystem();
     (TweenSystem.instance as any) = sys;
@@ -4491,6 +4458,39 @@
     }
 
     //
->>>>>>> 2c70c77d
+    director.unregisterSystem(sys);
+});
+
+test('update destroyed node', function () {
+    const sys = new TweenSystem();
+    (TweenSystem.instance as any) = sys;
+    director.registerSystem(TweenSystem.ID, sys, System.Priority.MEDIUM);
+
+    const node = new Node();
+
+    tween(node).to(1, { position: new Vec3(100, 100, 100) }).start();
+
+    runFrames(1);// Start
+
+    runFrames(30);
+    expect(node.position.equals(v3(50, 50, 50))).toBeTruthy();
+
+    node._destroyImmediate();
+
+    expect(node.position).toBeNull();
+    expect(node.scale).toBeNull();
+
+    Tween.stopAllByTarget(node);
+
+    runFrames(30);
+
+    // node was destroyed, it should not be updated any more.
+    tween(node).to(1, { scale: new Vec3(3, 3, 3) }).start();
+
+    runFrames(30);
+
+    expect(node.position).toBeNull();
+    expect(node.scale).toBeNull();
+
     director.unregisterSystem(sys);
 });