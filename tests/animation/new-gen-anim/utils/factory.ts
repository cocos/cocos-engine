--- conflicted
+++ resolved
@@ -1,12 +1,8 @@
 import { AnimationClip } from "../../../../cocos/animation/animation-clip";
-<<<<<<< HEAD
 import { AnimationGraph, AnimationTransition, EmptyStateTransition, isAnimationTransition, PoseState, PoseTransition, State, StateMachine, SubStateMachine, Transition } from "../../../../cocos/animation/marionette/animation-graph";
 import { PoseGraph, PoseNode } from "../../../../cocos/animation/marionette/asset-creation";
-=======
 import { AnimationBlend1D } from "../../../../cocos/animation/marionette/animation-blend-1d";
 import { AnimationBlend2D } from "../../../../cocos/animation/marionette/animation-blend-2d";
-import { AnimationGraph, AnimationTransition, EmptyStateTransition, isAnimationTransition, State, StateMachine, SubStateMachine, Transition } from "../../../../cocos/animation/marionette/animation-graph";
->>>>>>> d76a8ae2
 import { ClipMotion } from "../../../../cocos/animation/marionette/clip-motion";
 import { BinaryCondition, TriggerCondition, UnaryCondition } from "../../../../cocos/animation/marionette/condition";
 import { Motion } from "../../../../cocos/animation/marionette/motion";
@@ -345,27 +341,6 @@
     clip?: AnimationClip | {
         duration: number;
     };
-<<<<<<< HEAD
-};
-
-export interface PoseGraphParams {
-    rootNode?: PoseNodeParams;
-}
-
-export type PoseNodeParams = PoseNode;
-
-function fillPoseGraph(poseGraph: PoseGraph, params: PoseGraphParams) {
-    if (params.rootNode) {
-        const root = createPoseNode(poseGraph, params.rootNode);
-        poseGraph.main = root;
-    }
-}
-
-export function createPoseNode(poseGraph: PoseGraph, params: PoseNodeParams): NonNullable<PoseGraph['main']> {
-    poseGraph.addNode(params);
-    return params;
-}
-=======
 } | {
     type: 'animation-blend-1d',
     param: BindableParams<number>;
@@ -382,4 +357,21 @@
         threshold: { x: number; y: number; };
     }>;
 };
->>>>>>> d76a8ae2
+
+export interface PoseGraphParams {
+    rootNode?: PoseNodeParams;
+}
+
+export type PoseNodeParams = PoseNode;
+
+function fillPoseGraph(poseGraph: PoseGraph, params: PoseGraphParams) {
+    if (params.rootNode) {
+        const root = createPoseNode(poseGraph, params.rootNode);
+        poseGraph.main = root;
+    }
+}
+
+export function createPoseNode(poseGraph: PoseGraph, params: PoseNodeParams): NonNullable<PoseGraph['main']> {
+    poseGraph.addNode(params);
+    return params;
+}
