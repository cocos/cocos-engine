--- conflicted
+++ resolved
@@ -16,11 +16,8 @@
 import VolumeTest from "./volume";
 import FilterTest from "./filtering";
 import DynamicTest from "./dynamic";
-<<<<<<< HEAD
 import ConstraintTest from "./constraint";
-=======
 import CharacterController from "./characterController";
->>>>>>> 4dec756a
 import { Node, Scene } from "../../cocos/scene-graph";
 import { builtinResMgr } from "../../exports/base";
 
@@ -81,15 +78,12 @@
         // test rigid body
         DynamicTest(temp0);
 
-<<<<<<< HEAD
         // test constraint
         ConstraintTest(temp0);
 
-=======
         // test character controller
         CharacterController(temp0);
         
->>>>>>> 4dec756a
         temp0.destroy();
         scene.destroy();
         // all works done
