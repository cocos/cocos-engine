/****************************************************************************
 Copyright (c) 2008-2010 Ricardo Quesada
 Copyright (c) 2011-2012 cocos2d-x.org
 Copyright (c) 2013-2016 Chukong Technologies Inc.
 Copyright (c) 2017-2018 Xiamen Yaji Software Co., Ltd.

 http://www.cocos2d-x.org

 Permission is hereby granted, free of charge, to any person obtaining a copy
 of this software and associated documentation files (the "Software"), to deal
 in the Software without restriction, including without limitation the rights
 to use, copy, modify, merge, publish, distribute, sublicense, and/or sell
 copies of the Software, and to permit persons to whom the Software is
 furnished to do so, subject to the following conditions:

 The above copyright notice and this permission notice shall be included in
 all copies or substantial portions of the Software.

 THE SOFTWARE IS PROVIDED "AS IS", WITHOUT WARRANTY OF ANY KIND, EXPRESS OR
 IMPLIED, INCLUDING BUT NOT LIMITED TO THE WARRANTIES OF MERCHANTABILITY,
 FITNESS FOR A PARTICULAR PURPOSE AND NONINFRINGEMENT. IN NO EVENT SHALL THE
 AUTHORS OR COPYRIGHT HOLDERS BE LIABLE FOR ANY CLAIM, DAMAGES OR OTHER
 LIABILITY, WHETHER IN AN ACTION OF CONTRACT, TORT OR OTHERWISE, ARISING FROM,
 OUT OF OR IN CONNECTION WITH THE SOFTWARE OR THE USE OR OTHER DEALINGS IN
 THE SOFTWARE.
 ****************************************************************************/

var Audio = require('./CCAudio');
var AudioClip = require('../core/assets/CCAudioClip');

var instanceId = 0;
var id2audio = {};
var url2id = {};

var getAudioFromPath = function (path) {
    var id = instanceId++;
    var list = url2id[path];
    if (!list) {
        list = url2id[path] = [];
    }
    if (audioEngine._maxAudioInstance <= list.length) {
        var oldId = list.shift();
        var oldAudio = id2audio[oldId];
        oldAudio.stop();
        oldAudio.destroy();
    }

    var audio = new Audio();
    var callback = function () {
        delete id2audio[this.id];
        var index = list.indexOf(this.id);
        cc.js.array.fastRemoveAt(list, index);
    };
    audio.on('ended', callback);
    audio.on('stop', callback);
    id2audio[id] = audio;

    audio.id = id;
    list.push(id);

    return audio;
};

var getAudioFromId = function (id) {
    return id2audio[id];
};

/**
 * !#en cc.audioEngine is the singleton object, it provide simple audio APIs.
 * !#zh
 * cc.audioengine是单例对象。<br/>
 * 主要用来播放音频，播放的时候会返回一个 audioID，之后都可以通过这个 audioID 来操作这个音频对象。<br/>
 * 不使用的时候，请使用 cc.audioEngine.uncache(filePath); 进行资源释放 <br/>
 * 注意：<br/>
 * 在 Android 系统浏览器上，不同浏览器，不同版本的效果不尽相同。<br/>
 * 比如说：大多数浏览器都需要用户物理交互才可以开始播放音效，有一些不支持 WebAudio，<br/>
 * 有一些不支持多音轨播放。总之如果对音乐依赖比较强，请做尽可能多的测试。
 * @class audioEngine
 * @static
 */
var audioEngine = {

    AudioState: Audio.State,

    _maxWebAudioSize: 2097152, // 2048kb * 1024
    _maxAudioInstance: 24,

    _id2audio: id2audio,

    /**
     * !#en Play audio.
     * !#zh 播放音频
     * @method play
     * @param {AudioClip} clip - The audio clip to play.
     * @param {Boolean} loop - Whether the music loop or not.
     * @param {Number} volume - Volume size.
     * @return {Number} audioId
     * @example
     * cc.loader.loadRes(url, cc.AudioClip, function (err, clip) {
     *     var audioID = cc.audioEngine.play(clip, false, 0.5);
     * });
     */
    play: function (clip, loop, volume/*, profile*/) {
        var path = clip;
        var audio;
        if (typeof clip === 'string') {
            // backward compatibility since 1.10
            cc.warnID(8401, 'cc.audioEngine', 'cc.AudioClip', 'AudioClip', 'cc.AudioClip', 'audio');
            path = clip;
            // load clip
            audio = getAudioFromPath(path);
            AudioClip._loadByUrl(path, function (err, clip) {
                if (clip) {
                    audio.src = clip;
                }
            });
        }
        else {
            if (!clip) {
                return;
            }
            path = clip.nativeUrl;
            audio = getAudioFromPath(path);
            audio.src = clip;
        }

        audio.setLoop(loop || false);
        if (typeof volume !== 'number') {
            volume = 1;
        }
        audio.setVolume(volume);
        audio.play();

        return audio.id;
    },

    /**
     * !#en Set audio loop.
     * !#zh 设置音频是否循环。
     * @method setLoop
     * @param {Number} audioID - audio id.
     * @param {Boolean} loop - Whether cycle.
     * @example
     * cc.audioEngine.setLoop(id, true);
     */
    setLoop: function (audioID, loop) {
        var audio = getAudioFromId(audioID);
        if (!audio || !audio.setLoop)
            return;
        audio.setLoop(loop);
    },

    /**
     * !#en Get audio cycle state.
     * !#zh 获取音频的循环状态。
     * @method isLoop
     * @param {Number} audioID - audio id.
     * @return {Boolean} Whether cycle.
     * @example
     * cc.audioEngine.isLoop(id);
     */
    isLoop: function (audioID) {
        var audio = getAudioFromId(audioID);
        if (!audio || !audio.isLoop)
            return false;
        return audio.isLoop();
    },

    /**
     * !#en Set the volume of audio.
     * !#zh 设置音量（0.0 ~ 1.0）。
     * @method setVolume
     * @param {Number} audioID - audio id.
     * @param {Number} volume - Volume must be in 0.0~1.0 .
     * @example
     * cc.audioEngine.setVolume(id, 0.5);
     */
    setVolume: function (audioID, volume) {
        var audio = getAudioFromId(audioID);
        if (audio) {
            audio.setVolume(volume);
        }
    },

    /**
     * !#en The volume of the music max value is 1.0,the min value is 0.0 .
     * !#zh 获取音量（0.0 ~ 1.0）。
     * @method getVolume
     * @param {Number} audioID - audio id.
     * @return {Number}
     * @example
     * var volume = cc.audioEngine.getVolume(id);
     */
    getVolume: function (audioID) {
        var audio = getAudioFromId(audioID);
        return audio ? audio.getVolume() : 1;
    },

    /**
     * !#en Set current time
     * !#zh 设置当前的音频时间。
     * @method setCurrentTime
     * @param {Number} audioID - audio id.
     * @param {Number} sec - current time.
     * @return {Boolean}
     * @example
     * cc.audioEngine.setCurrentTime(id, 2);
     */
    setCurrentTime: function (audioID, sec) {
        var audio = getAudioFromId(audioID);
        if (audio) {
            audio.setCurrentTime(sec);
            return true;
        }
        else {
            return false;
        }
    },

    /**
     * !#en Get current time
     * !#zh 获取当前的音频播放时间。
     * @method getCurrentTime
     * @param {Number} audioID - audio id.
     * @return {Number} audio current time.
     * @example
     * var time = cc.audioEngine.getCurrentTime(id);
     */
    getCurrentTime: function (audioID) {
        var audio = getAudioFromId(audioID);
        return audio ? audio.getCurrentTime() : 0;
    },

    /**
     * !#en Get audio duration
     * !#zh 获取音频总时长。
     * @method getDuration
     * @param {Number} audioID - audio id.
     * @return {Number} audio duration.
     * @example
     * var time = cc.audioEngine.getDuration(id);
     */
    getDuration: function (audioID) {
        var audio = getAudioFromId(audioID);
        return audio ? audio.getDuration() : 0;
    },

    /**
     * !#en Get audio state
     * !#zh 获取音频状态。
     * @method getState
     * @param {Number} audioID - audio id.
     * @return {audioEngine.AudioState} audio duration.
     * @example
     * var state = cc.audioEngine.getState(id);
     */
    getState: function (audioID) {
        var audio = getAudioFromId(audioID);
        return audio ? audio.getState() : this.AudioState.ERROR;
    },

    /**
     * !#en Set Audio finish callback
     * !#zh 设置一个音频结束后的回调
     * @method setFinishCallback
     * @param {Number} audioID - audio id.
     * @param {Function} callback - loaded callback.
     * @example
     * cc.audioEngine.setFinishCallback(id, function () {});
     */
    setFinishCallback: function (audioID, callback) {
        var audio = getAudioFromId(audioID);
        if (!audio)
            return;
        audio.off('ended', audio._finishCallback);

        audio._finishCallback = callback;
        audio.on('ended', audio._finishCallback);
    },

    /**
     * !#en Pause playing audio.
     * !#zh 暂停正在播放音频。
     * @method pause
     * @param {Number} audioID - The return value of function play.
     * @example
     * cc.audioEngine.pause(audioID);
     */
    pause: function (audioID) {
        var audio = getAudioFromId(audioID);
        if (audio) {
            audio.pause();
            return true;
        }
        else {
            return false;
        }
    },

    _pauseIDCache: [],
    /**
     * !#en Pause all playing audio
     * !#zh 暂停现在正在播放的所有音频。
     * @method pauseAll
     * @example
     * cc.audioEngine.pauseAll();
     */
    pauseAll: function () {
        for (var id in id2audio) {
            var audio = id2audio[id];
            var state = audio.getState();
            if (state === Audio.State.PLAYING) {
                this._pauseIDCache.push(id);
                audio.pause();
            }
        }
    },

    /**
     * !#en Resume playing audio.
     * !#zh 恢复播放指定的音频。
     * @method resume
     * @param {Number} audioID - The return value of function play.
     * @example
     * cc.audioEngine.resume(audioID);
     */
    resume: function (audioID) {
        var audio = getAudioFromId(audioID);
<<<<<<< HEAD
        if (audio) {
            if (audio.getCurrentTime() === 0) {
                audio.play();
            }
            else {
                audio.resume();
            }
        }
=======
        if (!audio || !audio.resume)
            return false;

        audio.resume();
>>>>>>> 3afbc285
    },

    /**
     * !#en Resume all playing audio.
     * !#zh 恢复播放所有之前暂停的所有音频。
     * @method resumeAll
     * @example
     * cc.audioEngine.resumeAll();
     */
    resumeAll: function () {
        for (var i = 0; i < this._pauseIDCache.length; ++i) {
            var id = this._pauseIDCache[i];
            var audio = getAudioFromId(id);
            if (audio)
                audio.resume();
        }
        this._pauseIDCache.length = 0;
    },

    /**
     * !#en Stop playing audio.
     * !#zh 停止播放指定音频。
     * @method stop
     * @param {Number} audioID - The return value of function play.
     * @example
     * cc.audioEngine.stop(audioID);
     */
    stop: function (audioID) {
        var audio = getAudioFromId(audioID);
        if (audio) {
            audio.stop();
            audio.destroy();
            return true;
        }
        else {
            return false;
        }
    },

    /**
     * !#en Stop all playing audio.
     * !#zh 停止正在播放的所有音频。
     * @method stopAll
     * @example
     * cc.audioEngine.stopAll();
     */
    stopAll: function () {
        for (var id in id2audio) {
            var audio = id2audio[id];
            if (audio) {
                audio.stop();
                audio.destroy();
            }
        }
    },

    /**
     * !#en Set up an audio can generate a few examples.
     * !#zh 设置一个音频可以设置几个实例
     * @method setMaxAudioInstance
     * @param {Number} num - a number of instances to be created from within an audio
     * @example
     * cc.audioEngine.setMaxAudioInstance(20);
     */
    setMaxAudioInstance: function (num) {
        return this._maxAudioInstance = num;
    },

    /**
     * !#en Getting audio can produce several examples.
     * !#zh 获取一个音频可以设置几个实例
     * @method getMaxAudioInstance
     * @return {Number} a - number of instances to be created from within an audio
     * @example
     * cc.audioEngine.getMaxAudioInstance();
     */
    getMaxAudioInstance: function () {
        return this._maxAudioInstance;
    },

    /**
     * !#en Unload the preloaded audio from internal buffer.
     * !#zh 卸载预加载的音频。
     * @method uncache
     * @param {AudioClip} clip
     * @example
     * cc.audioEngine.uncache(filePath);
     */
    uncache: function (clip) {
        var filePath = clip;
        if (typeof clip === 'string') {
            // backward compatibility since 1.10
            cc.warnID(8401, 'cc.audioEngine', 'cc.AudioClip', 'AudioClip', 'cc.AudioClip', 'audio');
            filePath = clip;
        }
        else {
            if (!clip) {
                return;
            }
            filePath = clip.nativeUrl;
        }

        var list = url2id[filePath];
        if (!list) return;
        while (list.length > 0) {
            var id = list.pop();
            var audio = id2audio[id];
            if (audio) {
                audio.stop();
                audio.destroy();
                delete id2audio[id];
            }
        }
    },

    /**
     * !#en Unload all audio from internal buffer.
     * !#zh 卸载所有音频。
     * @method uncacheAll
     * @example
     * cc.audioEngine.uncacheAll();
     */
    uncacheAll: function () {
        this.stopAll();
        for (var id in id2audio) {
            var audio = id2audio[id];
            if (audio) {
                audio.destroy();
            }
        }
        id2audio = {};
        url2id = {};
    },

    /**
     * !#en Gets an audio profile by name.
     *
     * @param profileName A name of audio profile.
     * @return The audio profile.
     */
    getProfile: function (profileName) {},

    /**
     * !#en Preload audio file.
     * !#zh 预加载一个音频
     * @method preload
     * @param {String} filePath - The file path of an audio.
     * @param {Function} [callback] - The callback of an audio.
     * @example
     * cc.audioEngine.preload(path);
     * @deprecated `cc.audioEngine.preload` is deprecated, use `cc.loader.loadRes(url, cc.AudioClip)` instead please.
     */
    preload: function (filePath, callback) {
        if (CC_DEBUG) {
            cc.warn('`cc.audioEngine.preload` is deprecated, use `cc.loader.loadRes(url, cc.AudioClip)` instead please.');
        }

        cc.loader.load(filePath, callback && function (error) {
            if (!error) {
                callback();
            }
        });
    },

    /**
     * !#en Set a size, the unit is KB. Over this size is directly resolved into DOM nodes.
     * !#zh 设置一个以 KB 为单位的尺寸，大于这个尺寸的音频在加载的时候会强制使用 dom 方式加载
     * @method setMaxWebAudioSize
     * @param {Number} kb - The file path of an audio.
     * @example
     * cc.audioEngine.setMaxWebAudioSize(300);
     */
    // Because webAudio takes up too much memory，So allow users to manually choose
    setMaxWebAudioSize: function (kb) {
        this._maxWebAudioSize = kb * 1024;
    },

    _breakCache: null,
    _break: function () {
        this._breakCache = [];
        for (var id in id2audio) {
            var audio = id2audio[id];
            var state = audio.getState();
            if (state === Audio.State.PLAYING) {
                this._breakCache.push(id);
                audio.pause();
            }
        }
    },

    _restore: function () {
        if (!this._breakCache) return;

        while (this._breakCache.length > 0) {
            var id = this._breakCache.pop();
            var audio = getAudioFromId(id);
            if (audio && audio.resume)
                audio.resume();
        }
        this._breakCache = null;
    },

    ///////////////////////////////
    // Classification of interface

    _music: {
        id: -1,
        loop: false,
        volume: 1,
    },

    _effect: {
        volume: 1,
        pauseCache: [],
    },

    /**
     * !#en Play background music
     * !#zh 播放背景音乐
     * @method playMusic
     * @param {AudioClip} clip - The audio clip to play.
     * @param {Boolean} loop - Whether the music loop or not.
     * @return {Number} audioId
     * @example
     * cc.loader.loadRes(url, cc.AudioClip, function (err, clip) {
     *     var audioID = cc.audioEngine.playMusic(clip, false);
     * });
     */
    playMusic: function (clip, loop) {
        var music = this._music;
        this.stop(music.id);
        music.id = this.play(clip, loop, music.volume);
        music.loop = loop;
        return music.id;
    },

    /**
     * !#en Stop background music.
     * !#zh 停止播放背景音乐。
     * @method stopMusic
     * @example
     * cc.audioEngine.stopMusic();
     */
    stopMusic: function () {
        this.stop(this._music.id);
    },

    /**
     * !#en Pause the background music.
     * !#zh 暂停播放背景音乐。
     * @method pauseMusic
     * @example
     * cc.audioEngine.pauseMusic();
     */
    pauseMusic: function () {
        this.pause(this._music.id);
        return this._music.id;
    },

    /**
     * !#en Resume playing background music.
     * !#zh 恢复播放背景音乐。
     * @method resumeMusic
     * @example
     * cc.audioEngine.resumeMusic();
     */
    resumeMusic: function () {
        this.resume(this._music.id);
        return this._music.id;
    },

    /**
     * !#en Get the volume(0.0 ~ 1.0).
     * !#zh 获取音量（0.0 ~ 1.0）。
     * @method getMusicVolume
     * @return {Number}
     * @example
     * var volume = cc.audioEngine.getMusicVolume();
     */
    getMusicVolume: function () {
        return this._music.volume;
    },

    /**
     * !#en Set the background music volume.
     * !#zh 设置背景音乐音量（0.0 ~ 1.0）。
     * @method setMusicVolume
     * @param {Number} volume - Volume must be in 0.0~1.0.
     * @example
     * cc.audioEngine.setMusicVolume(0.5);
     */
    setMusicVolume: function (volume) {
        var music = this._music;
        music.volume = volume;
        this.setVolume(music.id, music.volume);
        return music.volume;
    },

    /**
     * !#en Background music playing state
     * !#zh 背景音乐是否正在播放
     * @method isMusicPlaying
     * @return {Boolean}
     * @example
     * cc.audioEngine.isMusicPlaying();
     */
    isMusicPlaying: function () {
        return this.getState(this._music.id) === this.AudioState.PLAYING;
    },

    /**
     * !#en Play effect audio.
     * !#zh 播放音效
     * @method playEffect
     * @param {AudioClip} clip - The audio clip to play.
     * @param {Boolean} loop - Whether the music loop or not.
     * @return {Number} audioId
     * @example
     * cc.loader.loadRes(url, cc.AudioClip, function (err, clip) {
     *     var audioID = cc.audioEngine.playEffect(clip, false);
     * });
     */
    playEffect: function (clip, loop) {
        return this.play(clip, loop || false, this._effect.volume);
    },

    /**
     * !#en Set the volume of effect audio.
     * !#zh 设置音效音量（0.0 ~ 1.0）。
     * @method setEffectsVolume
     * @param {Number} volume - Volume must be in 0.0~1.0.
     * @example
     * cc.audioEngine.setEffectsVolume(0.5);
     */
    setEffectsVolume: function (volume) {
        var musicId = this._music.id;
        this._effect.volume = volume;
        for (var id in id2audio) {
            if (id === musicId) continue;
            audioEngine.setVolume(id, volume);
        }
    },

    /**
     * !#en The volume of the effect audio max value is 1.0,the min value is 0.0 .
     * !#zh 获取音效音量（0.0 ~ 1.0）。
     * @method getEffectsVolume
     * @return {Number}
     * @example
     * var volume = cc.audioEngine.getEffectsVolume();
     */
    getEffectsVolume: function () {
        return this._effect.volume;
    },

    /**
     * !#en Pause effect audio.
     * !#zh 暂停播放音效。
     * @method pauseEffect
     * @param {Number} audioID - audio id.
     * @example
     * cc.audioEngine.pauseEffect(audioID);
     */
    pauseEffect: function (audioID) {
        return this.pause(audioID);
    },

    /**
     * !#en Stop playing all the sound effects.
     * !#zh 暂停播放所有音效。
     * @method pauseAllEffects
     * @example
     * cc.audioEngine.pauseAllEffects();
     */
    pauseAllEffects: function () {
        var musicId = this._music.id;
        var effect = this._effect;
        effect.pauseCache.length = 0;

        for (var id in id2audio) {
            if (id === musicId) continue;
            var audio = id2audio[id];
            var state = audio.getState();
            if (state === this.AudioState.PLAYING) {
                effect.pauseCache.push(id);
                audio.pause();
            }
        }
    },

    /**
     * !#en Resume effect audio.
     * !#zh 恢复播放音效音频。
     * @method resumeEffect
     * @param {Number} audioID - The return value of function play.
     * @example
     * cc.audioEngine.resumeEffect(audioID);
     */
    resumeEffect: function (id) {
        this.resume(id);
    },

    /**
     * !#en Resume all effect audio.
     * !#zh 恢复播放所有之前暂停的音效。
     * @method resumeAllEffects
     * @example
     * cc.audioEngine.resumeAllEffects();
     */
    resumeAllEffects: function () {
        var pauseIDCache = this._effect.pauseCache;
        for (var i = 0; i < pauseIDCache.length; ++i) {
            var id = pauseIDCache[i];
            var audio = id2audio[id];
            if (audio)
                audio.resume();
        }
    },

    /**
     * !#en Stop playing the effect audio.
     * !#zh 停止播放音效。
     * @method stopEffect
     * @param {Number} audioID - audio id.
     * @example
     * cc.audioEngine.stopEffect(id);
     */
    stopEffect: function (audioID) {
        return this.stop(audioID);
    },

    /**
     * !#en Stop playing all the effects.
     * !#zh 停止播放所有音效。
     * @method stopAllEffects
     * @example
     * cc.audioEngine.stopAllEffects();
     */
    stopAllEffects: function () {
        var musicId = this._music.id;
        for (var id in id2audio) {
            if (id === musicId) continue;
            var audio = id2audio[id];
            var state = audio.getState();
            if (state === audioEngine.AudioState.PLAYING) {
                audio.stop();
            }
        }
    }
};

module.exports = cc.audioEngine = audioEngine;

// deprecated
var Module = require('./deprecated');
Module.removed(audioEngine);
Module.deprecated(audioEngine);<|MERGE_RESOLUTION|>--- conflicted
+++ resolved
@@ -326,21 +326,9 @@
      */
     resume: function (audioID) {
         var audio = getAudioFromId(audioID);
-<<<<<<< HEAD
         if (audio) {
-            if (audio.getCurrentTime() === 0) {
-                audio.play();
-            }
-            else {
-                audio.resume();
-            }
-        }
-=======
-        if (!audio || !audio.resume)
-            return false;
-
-        audio.resume();
->>>>>>> 3afbc285
+            audio.resume();
+        }
     },
 
     /**
