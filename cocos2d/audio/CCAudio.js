--- conflicted
+++ resolved
@@ -138,11 +138,7 @@
     };
 
     proto.mount = function (elem) {
-<<<<<<< HEAD
-        if (cc.sys.browserType === cc.sys.BROWSER_TYPE_WECHAT_GAME || elem instanceof HTMLElement) {
-=======
         if (sys.platform === sys.WECHAT_GAME || elem instanceof HTMLElement) {
->>>>>>> ff975841
             this._element = document.createElement('audio');
             this._element.src = elem.src;
             this._audioType = Audio.Type.DOM;
@@ -161,11 +157,7 @@
         this.emit('play');
         this._state = Audio.State.PLAYING;
 
-<<<<<<< HEAD
-        if (cc.sys.browserType !== cc.sys.BROWSER_TYPE_WECHAT_GAME && 
-=======
         if (sys.platform !== sys.WECHAT_GAME && 
->>>>>>> ff975841
             this._audioType === Audio.Type.DOM && 
             this._element.paused) {
             touchPlayList.push({ instance: this, offset: 0, audio: this._element });
@@ -236,11 +228,7 @@
     proto.setCurrentTime = function (num) {
         if (!this._element) return;
         this._unbindEnded();
-<<<<<<< HEAD
-        if (cc.sys.browserType !== cc.sys.BROWSER_TYPE_WECHAT_GAME) {
-=======
         if (sys.platform !== sys.WECHAT_GAME) {
->>>>>>> ff975841
             this._bindEnded(function () {
                 this._bindEnded();
             }.bind(this));
@@ -364,11 +352,7 @@
             var self = this;
             clearTimeout(this._currextTimer);
             this._currextTimer = setTimeout(function () {
-<<<<<<< HEAD
-                if (cc.sys.browserType !== cc.sys.BROWSER_TYPE_WECHAT_GAME && self._context.currentTime === 0) {
-=======
                 if (sys.platform === sys.WECHAT_GAME && self._context.currentTime === 0) {
->>>>>>> ff975841
                     touchPlayList.push({
                         instance: self._audio,
                         offset: offset,
