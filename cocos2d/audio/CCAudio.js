/****************************************************************************
 Copyright (c) 2008-2010 Ricardo Quesada
 Copyright (c) 2011-2012 cocos2d-x.org
 Copyright (c) 2013-2016 Chukong Technologies Inc.
 Copyright (c) 2017-2018 Xiamen Yaji Software Co., Ltd.

 http://www.cocos2d-x.org

 Permission is hereby granted, free of charge, to any person obtaining a copy
 of this software and associated documentation files (the "Software"), to deal
 in the Software without restriction, including without limitation the rights
 to use, copy, modify, merge, publish, distribute, sublicense, and/or sell
 copies of the Software, and to permit persons to whom the Software is
 furnished to do so, subject to the following conditions:

 The above copyright notice and this permission notice shall be included in
 all copies or substantial portions of the Software.

 THE SOFTWARE IS PROVIDED "AS IS", WITHOUT WARRANTY OF ANY KIND, EXPRESS OR
 IMPLIED, INCLUDING BUT NOT LIMITED TO THE WARRANTIES OF MERCHANTABILITY,
 FITNESS FOR A PARTICULAR PURPOSE AND NONINFRINGEMENT. IN NO EVENT SHALL THE
 AUTHORS OR COPYRIGHT HOLDERS BE LIABLE FOR ANY CLAIM, DAMAGES OR OTHER
 LIABILITY, WHETHER IN AN ACTION OF CONTRACT, TORT OR OTHERWISE, ARISING FROM,
 OUT OF OR IN CONNECTION WITH THE SOFTWARE OR THE USE OR OTHER DEALINGS IN
 THE SOFTWARE.
 ****************************************************************************/

var EventTarget = require('../core/event/event-target');
var sys = require('../core/platform/CCSys');
var LoadMode = require('../core/assets/CCAudioClip').LoadMode;

var touchBinded = false;
var touchPlayList = [
    //{ instance: Audio, offset: 0, audio: audio }
];

var Audio = function (src) {
    EventTarget.call(this);

    this._src = src;
    this._element = null;
    this.id = 0;

    this._volume = 1;
    this._loop = false;
    this._nextTime = 0;  // playback position to set

    this._state = Audio.State.INITIALZING;

    this._onended = function () {
        this.emit('ended');
    }.bind(this);
};

cc.js.extend(Audio, EventTarget);

/**
 * !#en Audio state.
 * !#zh 声音播放状态
 * @enum audioEngine.AudioState
 * @memberof cc
 */
// TODO - At present, the state is mixed with two states of users and systems, and it is best to split into two types. A "loading" should also be added to the system state.
Audio.State = {
    /**
     * @property {Number} ERROR
     */
    ERROR : -1,
    /**
     * @property {Number} INITIALZING
     */
    INITIALZING: 0,
    /**
     * @property {Number} PLAYING
     */
    PLAYING: 1,
    /**
     * @property {Number} PAUSED
     */
    PAUSED: 2
};

(function (proto) {

<<<<<<< HEAD
    proto.preload = function () {
        var src = this._src, audio = this;

        if (!src) {
            this._src = '';
            this._audioType = Audio.Type.UNKNOWN;
            this._element = null;
            this._state = Audio.State.INITIALZING;
            this._loaded = false;
            return;
        }
            
        var item = cc.loader.getItem(src);

        if (!item) {
            item = cc.loader.getItem(src + '?useDom=1');
        }

        // If the resource does not exist
        if (!item || !item.complete) {
            return cc.loader.load(src, function (error) {
                if (!error) {
                    var item = cc.loader.getItem(src);
                    audio.mount(item.element || item.buffer);
                    audio.emit('load');
                }
            });
        } else {
            audio.mount(item.element || item.buffer);
            audio.emit('load');
        }

        // current and  volume
    };

=======
>>>>>>> 2d1d8543
    proto._bindEnded = function (callback) {
        callback = callback || this._onended;
        var elem = this._element;
        if (this._src && (elem instanceof HTMLAudioElement)) {
            elem.addEventListener('ended', callback);
        } else {
            elem.onended = callback;
        }
    };

    proto._unbindEnded = function () {
        var elem = this._element;
        if (this._src && (elem instanceof HTMLAudioElement)) {
            elem.removeEventListener('ended', this._onended);
        } else if (elem) {
            elem.onended = null;
        }
    };

<<<<<<< HEAD
    proto.mount = function (elem) {
        if (elem instanceof HTMLElement) {
            CC_WECHATGAME && this._element && this._element.destroy();
            this._element = document.createElement('audio');
=======
    // proto.mount = function (elem) {
    //     if (CC_DEBUG) {
    //         cc.warn('Audio.mount(value) is deprecated. Please use Audio._onLoaded().');
    //     }
    // };

    proto._onLoaded = function () {
        var elem = this._src._nativeAsset;
        if (elem instanceof HTMLAudioElement) {
            // Reuse dom audio element
            if (!this._element) {
                this._element = document.createElement('audio');
            }
>>>>>>> 2d1d8543
            this._element.src = elem.src;
        }
        else {
            this._element = new WebAudioElement(elem, this);
        }

        this.setVolume(this._volume);
        this.setLoop(this._loop);
        if (this._nextTime !== 0) {
            this.setCurrentTime(this._nextTime);
        }
        if (this._state === Audio.State.PLAYING) {
            this.play();
        }
        else {
            this._state = Audio.State.INITIALZING;
        }
    };

    proto.play = function () {
        // marked as playing so it will playOnLoad
        this._state = Audio.State.PLAYING;

        if (!this._element) {
            return;
        }

        this._bindEnded();
        this._element.play();

        if (!CC_QQPLAY && !CC_WECHATGAME) {
            if (this._src && this._src.loadMode === LoadMode.DOM_AUDIO &&
                this._element.paused) {
                touchPlayList.push({instance: this, offset: 0, audio: this._element});
            }
        }

        if (touchBinded) return;
        touchBinded = true;

        // Listen to the touchstart body event and play the audio when necessary.
        cc.game.canvas.addEventListener('touchstart', function () {
            var item;
            while (item = touchPlayList.pop()) {
                item.audio.play(item.offset);
            }
        });
    };

    proto.destroy = function () {
        if (CC_WECHATGAME) {
            this._element && this._element.destroy();
        }
        this._element = null;
    };

    proto.pause = function () {
        if (!this._element) return;
        this._unbindEnded();
        this._element.pause();
        this._state = Audio.State.PAUSED;
    };

    proto.resume = function () {
        if (!this._element || this._state === Audio.State.PLAYING) return;
        this._bindEnded();
        this._element.play();
        this._state = Audio.State.PLAYING;
    };

    proto.stop = function () {
        if (!this._element) return;
        try {
            this._element.currentTime = 0;
        } catch (error) {}
        this._element.pause();
        // remove touchPlayList
        for (var i=0; i<touchPlayList.length; i++) {
            if (touchPlayList[i].instance === this) {
                touchPlayList.splice(i, 1);
                break;
            }
        }
        this._unbindEnded();
        this.emit('stop');
        this._state = Audio.State.PAUSED;
    };

    proto.setLoop = function (loop) {
        this._loop = loop;
        if (this._element) {
            this._element.loop = loop;
        }
    };
    proto.getLoop = function () {
        return this._loop;
    };

    proto.setVolume = function (num) {
        this._volume = num;
        if (this._element) {
            this._element.volume = num;
        }
    };
    proto.getVolume = function () {
        return this._volume;
    };

    proto.setCurrentTime = function (num) {
        if (this._element) {
            this._nextTime = 0;
        }
        else {
            this._nextTime = num;
            return;
        }

        this._unbindEnded();
        if (!(CC_QQPLAY || CC_WECHATGAME)) {
            this._bindEnded(function () {
                this._bindEnded();
            }.bind(this));
        }
        try {
            this._element.currentTime = num;
        }
        catch (err) {
            var _element = this._element;
            if (_element.addEventListener) {
                var func = function () {
                    _element.removeEventListener('loadedmetadata', func);
                    _element.currentTime = num;
                };
                _element.addEventListener('loadedmetadata', func);
            }
        }
    };
    proto.getCurrentTime = function () {
        return this._element ? this._element.currentTime : 0;
    };

    proto.getDuration = function () {
        return this._element ? this._element.duration : 0;
    };

    proto.getState = function () {
        if (!CC_WECHATGAME) {
            var elem = this._element;
            if (elem && Audio.State.PLAYING === this._state && elem.paused) {
                this._state = Audio.State.PAUSED;
            }
        }
        return this._state;
    };

    proto.__defineGetter__('src', function () {
        return this._src;
    });
    proto.__defineSetter__('src', function (clip) {
        this._unbindEnded();
        if (clip) {
            this._src = clip;
            if (clip.loaded) {
                this._onLoaded();
            }
            else {
                var self = this;
                clip.once('load', function () {
                    if (clip === self._src) {
                        self._onLoaded();
                    }
                });
            }
        }
        else {
            this._src = null;
            if (this._element instanceof HTMLAudioElement) {
                this._element.src = '';
            }
            else {
                this._element = null;
            }
            this._state = Audio.State.INITIALZING;
        }
        return clip;
    });

    proto.__defineGetter__('paused', function () {
        return this._element ? this._element.paused : true;
    });

    // setFinishCallback

})(Audio.prototype);

// Encapsulated WebAudio interface
var WebAudioElement = function (buffer, audio) {
    this._audio = audio;
    this._context = sys.__audioSupport.context;
    this._buffer = buffer;

    this._gainObj = this._context['createGain']();
    this._volume = 1;
    // https://www.chromestatus.com/features/5287995770929152
    if (this._gainObj['gain'].setTargetAtTime) {
        this._gainObj['gain'].setTargetAtTime(this._volume, this._context.currentTime, 0.01);
    } else {
        this._gainObj['gain'].value = 1;
    }
    this._gainObj['connect'](this._context['destination']);

    this._loop = false;
    // The time stamp on the audio time axis when the recording begins to play.
    this._startTime = -1;
    // Record the currently playing 'Source'
    this._currentSource = null;
    // Record the time has been played
    this.playedLength = 0;

    this._currextTimer = null;

    this._endCallback = function () {
        if (this.onended) {
            this.onended(this);
        }
    }.bind(this);
};

(function (proto) {
    proto.play = function (offset) {
        // If repeat play, you need to stop before an audio
        if (this._currentSource && !this.paused) {
            this._currentSource.onended = null;
            this._currentSource.stop(0);
            this.playedLength = 0;
        }

        var audio = this._context["createBufferSource"]();
        audio.buffer = this._buffer;
        audio["connect"](this._gainObj);
        audio.loop = this._loop;

        this._startTime = this._context.currentTime;
        offset = offset || this.playedLength;
        if (offset) {
            this._startTime -= offset;
        }
        var duration = this._buffer.duration;

        var startTime = offset;
        var endTime;
        if (this._loop) {
            if (audio.start)
                audio.start(0, startTime);
            else if (audio["notoGrainOn"])
                audio["noteGrainOn"](0, startTime);
            else
                audio["noteOn"](0, startTime);
        } else {
            endTime = duration - offset;
            if (audio.start)
                audio.start(0, startTime, endTime);
            else if (audio["notoGrainOn"])
                audio["noteGrainOn"](0, startTime, endTime);
            else
                audio["noteOn"](0, startTime, endTime);
        }

        this._currentSource = audio;

        audio.onended = this._endCallback;

        // If the current audio context time stamp is 0 and audio context state is suspended
        // There may be a need to touch events before you can actually start playing audio
        if ((!audio.context.state || audio.context.state === "suspended") && this._context.currentTime === 0) {
            var self = this;
            clearTimeout(this._currextTimer);
            this._currextTimer = setTimeout(function () {
                if (!(CC_QQPLAY || CC_WECHATGAME) && self._context.currentTime === 0) {
                    touchPlayList.push({
                        instance: self._audio,
                        offset: offset,
                        audio: self
                    });
                }
            }, 10);
        }
    };

    proto.pause = function () {
        clearTimeout(this._currextTimer);
        if (this.paused) return;
        // Record the time the current has been played
        this.playedLength = this._context.currentTime - this._startTime;
        // If more than the duration of the audio, Need to take the remainder
        this.playedLength %= this._buffer.duration;
        var audio = this._currentSource;
        this._currentSource = null;
        this._startTime = -1;
        if (audio)
            audio.stop(0);
    };

    proto.__defineGetter__('paused', function () {
        // If the current audio is a loop, paused is false
        if (this._currentSource && this._currentSource.loop)
            return false;

        // startTime default is -1
        if (this._startTime === -1)
            return true;

        // Current time -  Start playing time > Audio duration
        return this._context.currentTime - this._startTime > this._buffer.duration;
    });

    proto.__defineGetter__('loop', function () { return this._loop; });
    proto.__defineSetter__('loop', function (bool) {
        if (this._currentSource)
            this._currentSource.loop = bool;

        return this._loop = bool;
    });

    proto.__defineGetter__('volume', function () {
        return this._volume;
    });
    proto.__defineSetter__('volume', function (num) {
        this._volume = num;
        if (this._gainObj['gain'].setTargetAtTime) {
            this._gainObj['gain'].setTargetAtTime(this._volume, this._context.currentTime, 0.01);
        } else {
            this._volume['gain'].value = num;
        }
        if (sys.os === sys.OS_IOS && !this.paused && this._currentSource) {
            // IOS must be stop webAudio
            this._currentSource.onended = null;
            this.pause();
            this.play();
        }
        return num;
    });

    proto.__defineGetter__('currentTime', function () {
        if (this.paused) {
            return this.playedLength;
        }
        // Record the time the current has been played
        this.playedLength = this._context.currentTime - this._startTime;
        // If more than the duration of the audio, Need to take the remainder
        this.playedLength %= this._buffer.duration;
        return this.playedLength;
    });
    proto.__defineSetter__('currentTime', function (num) {
        if (!this.paused) {
            this.pause();
            this.playedLength = num;
            this.play();
        } else {
            this.playedLength = num;
        }
        return num;
    });

    proto.__defineGetter__('duration', function () {
        return this._buffer.duration;
    });

})(WebAudioElement.prototype);

module.exports = cc.Audio =  Audio;<|MERGE_RESOLUTION|>--- conflicted
+++ resolved
@@ -82,44 +82,6 @@
 
 (function (proto) {
 
-<<<<<<< HEAD
-    proto.preload = function () {
-        var src = this._src, audio = this;
-
-        if (!src) {
-            this._src = '';
-            this._audioType = Audio.Type.UNKNOWN;
-            this._element = null;
-            this._state = Audio.State.INITIALZING;
-            this._loaded = false;
-            return;
-        }
-            
-        var item = cc.loader.getItem(src);
-
-        if (!item) {
-            item = cc.loader.getItem(src + '?useDom=1');
-        }
-
-        // If the resource does not exist
-        if (!item || !item.complete) {
-            return cc.loader.load(src, function (error) {
-                if (!error) {
-                    var item = cc.loader.getItem(src);
-                    audio.mount(item.element || item.buffer);
-                    audio.emit('load');
-                }
-            });
-        } else {
-            audio.mount(item.element || item.buffer);
-            audio.emit('load');
-        }
-
-        // current and  volume
-    };
-
-=======
->>>>>>> 2d1d8543
     proto._bindEnded = function (callback) {
         callback = callback || this._onended;
         var elem = this._element;
@@ -139,12 +101,6 @@
         }
     };
 
-<<<<<<< HEAD
-    proto.mount = function (elem) {
-        if (elem instanceof HTMLElement) {
-            CC_WECHATGAME && this._element && this._element.destroy();
-            this._element = document.createElement('audio');
-=======
     // proto.mount = function (elem) {
     //     if (CC_DEBUG) {
     //         cc.warn('Audio.mount(value) is deprecated. Please use Audio._onLoaded().');
@@ -158,7 +114,6 @@
             if (!this._element) {
                 this._element = document.createElement('audio');
             }
->>>>>>> 2d1d8543
             this._element.src = elem.src;
         }
         else {
