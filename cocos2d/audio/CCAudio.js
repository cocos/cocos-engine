/****************************************************************************
 Copyright (c) 2008-2010 Ricardo Quesada
 Copyright (c) 2011-2012 cocos2d-x.org
 Copyright (c) 2013-2016 Chukong Technologies Inc.
 Copyright (c) 2017-2018 Xiamen Yaji Software Co., Ltd.

 http://www.cocos2d-x.org

 Permission is hereby granted, free of charge, to any person obtaining a copy
 of this software and associated documentation files (the "Software"), to deal
 in the Software without restriction, including without limitation the rights
 to use, copy, modify, merge, publish, distribute, sublicense, and/or sell
 copies of the Software, and to permit persons to whom the Software is
 furnished to do so, subject to the following conditions:

 The above copyright notice and this permission notice shall be included in
 all copies or substantial portions of the Software.

 THE SOFTWARE IS PROVIDED "AS IS", WITHOUT WARRANTY OF ANY KIND, EXPRESS OR
 IMPLIED, INCLUDING BUT NOT LIMITED TO THE WARRANTIES OF MERCHANTABILITY,
 FITNESS FOR A PARTICULAR PURPOSE AND NONINFRINGEMENT. IN NO EVENT SHALL THE
 AUTHORS OR COPYRIGHT HOLDERS BE LIABLE FOR ANY CLAIM, DAMAGES OR OTHER
 LIABILITY, WHETHER IN AN ACTION OF CONTRACT, TORT OR OTHERWISE, ARISING FROM,
 OUT OF OR IN CONNECTION WITH THE SOFTWARE OR THE USE OR OTHER DEALINGS IN
 THE SOFTWARE.
 ****************************************************************************/

var EventTarget = require('../core/event/event-target');
var sys = require('../core/platform/CCSys');
var LoadMode = require('../core/assets/CCAudioClip').LoadMode;

var touchBinded = false;
var touchPlayList = [
    //{ instance: Audio, offset: 0, audio: audio }
];

var Audio = function (src) {
    EventTarget.call(this);

    this._src = src;
    this._element = null;
    this.id = 0;

    this._volume = 1;
    this._loop = false;
    this._nextTime = 0;  // playback position to set

    this._state = Audio.State.INITIALZING;

    this._onended = function () {
        this.emit('ended');
    }.bind(this);
};

cc.js.extend(Audio, EventTarget);

/**
 * !#en Audio state.
 * !#zh 声音播放状态
 * @enum audioEngine.AudioState
 * @memberof cc
 */
// TODO - At present, the state is mixed with two states of users and systems, and it is best to split into two types. A "loading" should also be added to the system state.
Audio.State = {
    /**
     * @property {Number} ERROR
     */
    ERROR : -1,
    /**
     * @property {Number} INITIALZING
     */
    INITIALZING: 0,
    /**
     * @property {Number} PLAYING
     */
    PLAYING: 1,
    /**
     * @property {Number} PAUSED
     */
    PAUSED: 2
};

(function (proto) {

    proto._bindEnded = function (callback) {
        callback = callback || this._onended;
        if (this._src && this._src.loadMode === LoadMode.DOM_AUDIO) {
            this._element.addEventListener('ended', callback);
        } else {
            this._element.onended = callback;
        }
    };

    proto._unbindEnded = function () {
        if (this._src && this._src.loadMode === LoadMode.DOM_AUDIO) {
            this._element.removeEventListener('ended', this._onended);
        } else {
            this._element.onended = null;
        }
    };

<<<<<<< HEAD
    // proto.mount = function (elem) {
    //     if (CC_DEBUG) {
    //         cc.warn('Audio.mount(value) is deprecated. Please use Audio._onLoaded().');
    //     }
    // };

    proto._onLoaded = function () {
        var elem = this._src._nativeAsset;
        if (CC_QQPLAY || CC_WECHATGAME) {
            this._element = elem;
        }
        else {
            if (this._src.loadMode === LoadMode.DOM_AUDIO) {
                this._element = document.createElement('audio');
                this._element.src = elem.src;
            }
            else {
                this._element = new WebAudioElement(elem, this);
            }
        }

        this.setVolume(this._volume);
        this.setLoop(this._loop);
        if (this._nextTime !== 0) {
            this.setCurrentTime(this._nextTime);
        }
        if (this._state === Audio.State.PLAYING) {
            this.play();
        }
        else {
            this._state = Audio.State.INITIALZING;
=======
    proto.mount = function (elem) {
        if (elem instanceof HTMLElement) {
            this._element = document.createElement('audio');
            this._element.src = elem.src;
            this._audioType = Audio.Type.DOM;
        } else {
            this._element = new WebAudioElement(elem, this);
            this._audioType = Audio.Type.WEBAUDIO;
>>>>>>> 00174400
        }
    };

    proto.play = function () {
        // marked as playing so it will playOnLoad
        this._state = Audio.State.PLAYING;

        if (!this._element) {
            return;
        }

        this._bindEnded();
        this._element.play();

        if (!(CC_QQPLAY || CC_WECHATGAME) &&
            this._src && this._src.loadMode === LoadMode.DOM_AUDIO &&
            this._element.paused) {
            touchPlayList.push({ instance: this, offset: 0, audio: this._element });
        }

        if (touchBinded) return;
        touchBinded = true;

        // Listen to the touchstart body event and play the audio when necessary.
        cc.game.canvas.addEventListener('touchstart', function () {
            var item;
            while (item = touchPlayList.pop()) {
                item.audio.play(item.offset);
            }
        });
    };

    proto.destroy = function () {

    };

    proto.pause = function () {
        if (!this._element) return;
        this._unbindEnded();
        this._element.pause();
        this._state = Audio.State.PAUSED;
    };

    proto.resume = function () {
        if (!this._element || this._state === Audio.State.PLAYING) return;
        this._bindEnded();
        this._element.play();
        this._state = Audio.State.PLAYING;
    };

    proto.stop = function () {
        if (!this._element) return;
        try {
            this._element.currentTime = 0;
        } catch (error) {}
        this._element.pause();
        // remove touchPlayList
        for (var i=0; i<touchPlayList.length; i++) {
            if (touchPlayList[i].instance === this) {
                touchPlayList.splice(i, 1);
                break;
            }
        }
        this._unbindEnded();
        this.emit('stop');
        this._state = Audio.State.PAUSED;
    };

    proto.setLoop = function (loop) {
        this._loop = loop;
        if (this._element) {
            this._element.loop = loop;
        }
    };
    proto.getLoop = function () {
        return this._loop;
    };

    proto.setVolume = function (num) {
        this._volume = num;
        if (this._element) {
            this._element.volume = num;
        }
    };
    proto.getVolume = function () {
        return this._volume;
    };

    proto.setCurrentTime = function (num) {
        if (this._element) {
            this._nextTime = 0;
        }
        else {
            this._nextTime = num;
            return;
        }

        this._unbindEnded();
        if (!(CC_QQPLAY || CC_WECHATGAME)) {
            this._bindEnded(function () {
                this._bindEnded();
            }.bind(this));
        }
        try {
            this._element.currentTime = num;
        }
        catch (err) {
            var _element = this._element;
            if (_element.addEventListener) {
                var func = function () {
                    _element.removeEventListener('loadedmetadata', func);
                    _element.currentTime = num;
                };
                _element.addEventListener('loadedmetadata', func);
            }
        }
    };
    proto.getCurrentTime = function () {
        return this._element ? this._element.currentTime : 0;
    };

    proto.getDuration = function () {
        return this._element ? this._element.duration : 0;
    };

    proto.getState = function () {
        if (!CC_WECHATGAME) {
            var elem = this._element;
            if (elem && Audio.State.PLAYING === this._state && elem.paused) {
                this._state = Audio.State.PAUSED;
            }
        }
        return this._state;
    };

    proto.__defineGetter__('src', function () {
        return this._src;
    });
    proto.__defineSetter__('src', function (clip) {
        if (clip) {
            this._src = clip;
            if (clip.loaded) {
                this._onLoaded();
            }
            else {
                var self = this;
                clip.once('load', function () {
                    if (clip === self._src) {
                        self._onLoaded();
                    }
                });
            }
        }
        else {
            this._src = null;
            this._element = null;
            this._state = Audio.State.INITIALZING;
        }
        return clip;
    });

    proto.__defineGetter__('paused', function () {
        return this._element ? this._element.paused : true;
    });

    // setFinishCallback

})(Audio.prototype);

// Encapsulated WebAudio interface
var WebAudioElement = function (buffer, audio) {
    this._audio = audio;
    this._context = sys.__audioSupport.context;
    this._buffer = buffer;

    this._gainObj = this._context['createGain']();
    this._volume = 1;
    // https://www.chromestatus.com/features/5287995770929152
    if (this._gainObj['gain'].setTargetAtTime) {
        this._gainObj['gain'].setTargetAtTime(this._volume, this._context.currentTime, 0.01);
    } else {
        this._gainObj['gain'].value = 1;
    }
    this._gainObj['connect'](this._context['destination']);

    this._loop = false;
    // The time stamp on the audio time axis when the recording begins to play.
    this._startTime = -1;
    // Record the currently playing 'Source'
    this._currentSource = null;
    // Record the time has been played
    this.playedLength = 0;

    this._currextTimer = null;

    this._endCallback = function () {
        if (this.onended) {
            this.onended(this);
        }
    }.bind(this);
};

(function (proto) {
    proto.play = function (offset) {
        // If repeat play, you need to stop before an audio
        if (this._currentSource && !this.paused) {
            this._currentSource.onended = null;
            this._currentSource.stop(0);
            this.playedLength = 0;
        }

        var audio = this._context["createBufferSource"]();
        audio.buffer = this._buffer;
        audio["connect"](this._gainObj);
        audio.loop = this._loop;

        this._startTime = this._context.currentTime;
        offset = offset || this.playedLength;
        if (offset) {
            this._startTime -= offset;
        }
        var duration = this._buffer.duration;

        var startTime = offset;
        var endTime;
        if (this._loop) {
            if (audio.start)
                audio.start(0, startTime);
            else if (audio["notoGrainOn"])
                audio["noteGrainOn"](0, startTime);
            else
                audio["noteOn"](0, startTime);
        } else {
            endTime = duration - offset;
            if (audio.start)
                audio.start(0, startTime, endTime);
            else if (audio["notoGrainOn"])
                audio["noteGrainOn"](0, startTime, endTime);
            else
                audio["noteOn"](0, startTime, endTime);
        }

        this._currentSource = audio;

        audio.onended = this._endCallback;

        // If the current audio context time stamp is 0 and audio context state is suspended
        // There may be a need to touch events before you can actually start playing audio
        if ((!audio.context.state || audio.context.state === "suspended") && this._context.currentTime === 0) {
            var self = this;
            clearTimeout(this._currextTimer);
            this._currextTimer = setTimeout(function () {
                if (!(CC_QQPLAY || CC_WECHATGAME) && self._context.currentTime === 0) {
                    touchPlayList.push({
                        instance: self._audio,
                        offset: offset,
                        audio: self
                    });
                }
            }, 10);
        }
    };

    proto.pause = function () {
        clearTimeout(this._currextTimer);
        if (this.paused) return;
        // Record the time the current has been played
        this.playedLength = this._context.currentTime - this._startTime;
        // If more than the duration of the audio, Need to take the remainder
        this.playedLength %= this._buffer.duration;
        var audio = this._currentSource;
        this._currentSource = null;
        this._startTime = -1;
        if (audio)
            audio.stop(0);
    };

    proto.__defineGetter__('paused', function () {
        // If the current audio is a loop, paused is false
        if (this._currentSource && this._currentSource.loop)
            return false;

        // startTime default is -1
        if (this._startTime === -1)
            return true;

        // Current time -  Start playing time > Audio duration
        return this._context.currentTime - this._startTime > this._buffer.duration;
    });

    proto.__defineGetter__('loop', function () { return this._loop; });
    proto.__defineSetter__('loop', function (bool) {
        if (this._currentSource)
            this._currentSource.loop = bool;

        return this._loop = bool;
    });

    proto.__defineGetter__('volume', function () {
        return this._volume;
    });
    proto.__defineSetter__('volume', function (num) {
        this._volume = num;
        if (this._gainObj['gain'].setTargetAtTime) {
            this._gainObj['gain'].setTargetAtTime(this._volume, this._context.currentTime, 0.01);
        } else {
            this._volume['gain'].value = num;
        }
        if (sys.os === sys.OS_IOS && !this.paused && this._currentSource) {
            // IOS must be stop webAudio
            this._currentSource.onended = null;
            this.pause();
            this.play();
        }
        return num;
    });

    proto.__defineGetter__('currentTime', function () {
        if (this.paused) {
            return this.playedLength;
        }
        // Record the time the current has been played
        this.playedLength = this._context.currentTime - this._startTime;
        // If more than the duration of the audio, Need to take the remainder
        this.playedLength %= this._buffer.duration;
        return this.playedLength;
    });
    proto.__defineSetter__('currentTime', function (num) {
        if (!this.paused) {
            this.pause();
            this.playedLength = num;
            this.play();
        } else {
            this.playedLength = num;
        }
        return num;
    });

    proto.__defineGetter__('duration', function () {
        return this._buffer.duration;
    });

})(WebAudioElement.prototype);

module.exports = cc.Audio =  Audio;<|MERGE_RESOLUTION|>--- conflicted
+++ resolved
@@ -99,7 +99,6 @@
         }
     };
 
-<<<<<<< HEAD
     // proto.mount = function (elem) {
     //     if (CC_DEBUG) {
     //         cc.warn('Audio.mount(value) is deprecated. Please use Audio._onLoaded().');
@@ -108,17 +107,12 @@
 
     proto._onLoaded = function () {
         var elem = this._src._nativeAsset;
-        if (CC_QQPLAY || CC_WECHATGAME) {
-            this._element = elem;
+        if (elem instanceof HTMLElement) {
+            this._element = document.createElement('audio');
+            this._element.src = elem.src;
         }
         else {
-            if (this._src.loadMode === LoadMode.DOM_AUDIO) {
-                this._element = document.createElement('audio');
-                this._element.src = elem.src;
-            }
-            else {
-                this._element = new WebAudioElement(elem, this);
-            }
+            this._element = new WebAudioElement(elem, this);
         }
 
         this.setVolume(this._volume);
@@ -131,16 +125,6 @@
         }
         else {
             this._state = Audio.State.INITIALZING;
-=======
-    proto.mount = function (elem) {
-        if (elem instanceof HTMLElement) {
-            this._element = document.createElement('audio');
-            this._element.src = elem.src;
-            this._audioType = Audio.Type.DOM;
-        } else {
-            this._element = new WebAudioElement(elem, this);
-            this._audioType = Audio.Type.WEBAUDIO;
->>>>>>> 00174400
         }
     };
 
