/****************************************************************************
 Copyright (c) 2008-2010 Ricardo Quesada
 Copyright (c) 2011-2012 cocos2d-x.org
 Copyright (c) 2013-2016 Chukong Technologies Inc.
 Copyright (c) 2017-2018 Xiamen Yaji Software Co., Ltd.

 http://www.cocos2d-x.org

 Permission is hereby granted, free of charge, to any person obtaining a copy
 of this software and associated documentation files (the "Software"), to deal
 in the Software without restriction, including without limitation the rights
 to use, copy, modify, merge, publish, distribute, sublicense, and/or sell
 copies of the Software, and to permit persons to whom the Software is
 furnished to do so, subject to the following conditions:

 The above copyright notice and this permission notice shall be included in
 all copies or substantial portions of the Software.

 THE SOFTWARE IS PROVIDED "AS IS", WITHOUT WARRANTY OF ANY KIND, EXPRESS OR
 IMPLIED, INCLUDING BUT NOT LIMITED TO THE WARRANTIES OF MERCHANTABILITY,
 FITNESS FOR A PARTICULAR PURPOSE AND NONINFRINGEMENT. IN NO EVENT SHALL THE
 AUTHORS OR COPYRIGHT HOLDERS BE LIABLE FOR ANY CLAIM, DAMAGES OR OTHER
 LIABILITY, WHETHER IN AN ACTION OF CONTRACT, TORT OR OTHERWISE, ARISING FROM,
 OUT OF OR IN CONNECTION WITH THE SOFTWARE OR THE USE OR OTHER DEALINGS IN
 THE SOFTWARE.
 ****************************************************************************/

const EventTarget = require('../core/event/event-target');
const sys = require('../core/platform/CCSys');
const LoadMode = require('../core/assets/CCAudioClip').LoadMode;

let touchBinded = false;
let touchPlayList = [
    //{ instance: Audio, offset: 0, audio: audio }
];

let Audio = function (src) {
    EventTarget.call(this);

    this._src = src;
    this._element = null;
    this.id = 0;

    this._volume = 1;
    this._loop = false;
    this._nextTime = 0;  // playback position to set

    this._state = Audio.State.INITIALZING;

    this._onended = function () {
        this._state = Audio.State.STOPPED;
        this.emit('ended');
    }.bind(this);
};

cc.js.extend(Audio, EventTarget);

/**
 * !#en Audio state.
 * !#zh 声音播放状态
 * @enum audioEngine.AudioState
 * @memberof cc
 */
// TODO - At present, the state is mixed with two states of users and systems, and it is best to split into two types. A "loading" should also be added to the system state.
Audio.State = {
    /**
     * @property {Number} ERROR
     */
    ERROR : -1,
    /**
     * @property {Number} INITIALZING
     */
    INITIALZING: 0,
    /**
     * @property {Number} PLAYING
     */
    PLAYING: 1,
    /**
     * @property {Number} PAUSED
     */
    PAUSED: 2,
    /**
     * @property {Number} STOPPED
     */
    STOPPED: 3,
};

(function (proto) {

    proto._bindEnded = function (callback) {
        callback = callback || this._onended;
        let elem = this._element;
        if (this._src && (elem instanceof HTMLAudioElement)) {
            elem.addEventListener('ended', callback);
        } else {
            elem.onended = callback;
        }
    };

    proto._unbindEnded = function () {
        let elem = this._element;
        if (elem instanceof HTMLAudioElement) {
            elem.removeEventListener('ended', this._onended);
        } else if (elem) {
            elem.onended = null;
        }
    };

    // proto.mount = function (elem) {
    //     if (CC_DEBUG) {
    //         cc.warn('Audio.mount(value) is deprecated. Please use Audio._onLoaded().');
    //     }
    // };

    proto._onLoaded = function () {
        this._createElement();
        
        this.setVolume(this._volume);
        this.setLoop(this._loop);
        if (this._nextTime !== 0) {
            this.setCurrentTime(this._nextTime);
        }
        if (this._state === Audio.State.PLAYING) {
            this.play();
        }
        else {
            this._state = Audio.State.INITIALZING;
        }
    };

    proto._createElement = function () {
        let elem = this._src._nativeAsset;
        if (elem instanceof HTMLAudioElement) {
            // Reuse dom audio element
            if (!this._element) {
                this._element = document.createElement('audio');
            }
            this._element.src = elem.src;
        }
        else {
            this._element = new WebAudioElement(elem, this);
        }
    };

    proto.play = function () {
        // marked as playing so it will playOnLoad
        this._state = Audio.State.PLAYING;

        if (!this._element) {
            return;
        }

        this._bindEnded();
        this._element.play();

        this._touchToPlay();
    };

    proto._touchToPlay = function () {
        if (this._src && this._src.loadMode === LoadMode.DOM_AUDIO &&
            this._element.paused) {
            touchPlayList.push({ instance: this, offset: 0, audio: this._element });
        }

        if (touchBinded) return;
        touchBinded = true;

        // Listen to the touchstart body event and play the audio when necessary.
        cc.game.canvas.addEventListener('touchstart', function () {
            let item;
            while (item = touchPlayList.pop()) {
                item.audio.play(item.offset);
            }
        });
    };

    proto.destroy = function () {
        this._element = null;
    };

    proto.pause = function () {
        if (!this._element || this._state !== Audio.State.PLAYING) return;
        this._unbindEnded();
        this._element.pause();
        this._state = Audio.State.PAUSED;
    };

    proto.resume = function () {
        if (!this._element || this._state !== Audio.State.PAUSED) return;
        this._bindEnded();
        this._element.play();
        this._state = Audio.State.PLAYING;
    };

    proto.stop = function () {
        if (!this._element) return;
        this._element.pause();
        try {
            this._element.currentTime = 0;
        } catch (error) {}
        // remove touchPlayList
        for (let i = 0; i < touchPlayList.length; i++) {
            if (touchPlayList[i].instance === this) {
                touchPlayList.splice(i, 1);
                break;
            }
        }
        this._unbindEnded();
        this.emit('stop');
        this._state = Audio.State.STOPPED;
    };

    proto.setLoop = function (loop) {
        this._loop = loop;
        if (this._element) {
            this._element.loop = loop;
        }
    };
    proto.getLoop = function () {
        return this._loop;
    };

    proto.setVolume = function (num) {
        this._volume = num;
        if (this._element) {
            this._element.volume = num;
        }
    };
    proto.getVolume = function () {
        return this._volume;
    };

    proto.setCurrentTime = function (num) {
        if (this._element) {
            this._nextTime = 0;
        }
        else {
            this._nextTime = num;
            return;
        }

        // setCurrentTime would fire 'ended' event
        // so we need to change the callback to rebind ended callback after setCurrentTime
        this._unbindEnded();
        this._bindEnded(function () {
            this._bindEnded();
        }.bind(this));

        try {
            this._element.currentTime = num;
        }
        catch (err) {
            let _element = this._element;
            if (_element.addEventListener) {
                let func = function () {
                    _element.removeEventListener('loadedmetadata', func);
                    _element.currentTime = num;
                };
                _element.addEventListener('loadedmetadata', func);
            }
        }
    };

    proto.getCurrentTime = function () {
        return this._element ? this._element.currentTime : 0;
    };

    proto.getDuration = function () {
        return this._element ? this._element.duration : 0;
    };

    proto.getState = function () {
        // HACK: in some browser, audio may not fire 'ended' event
        // so we need to force updating the Audio state
        this._forceUpdatingState();
        
        return this._state;
    };

    proto._forceUpdatingState = function () {
        let elem = this._element;
        if (elem) {
            if (Audio.State.PLAYING === this._state && elem.paused) {
                this._state = Audio.State.STOPPED;
            }
            else if (Audio.State.STOPPED === this._state && !elem.paused) {
                this._state = Audio.State.PLAYING;
            }
        }
    };

    Object.defineProperty(proto, 'src', {
        get: function () {
            return this._src;
        },
        set: function (clip) {
            this._unbindEnded();
            if (clip) {
                this._src = clip;
                if (clip.loaded) {
                    this._onLoaded();
                }
                else {
                    let self = this;
                    clip.once('load', function () {
                        if (clip === self._src) {
                            self._onLoaded();
                        }
                    });
                    cc.loader.load({
                            url: clip.nativeUrl,
                            // For audio, we should skip loader otherwise it will load a new audioClip.
                            skips: ['Loader'],
                        },
                        function (err, audioNativeAsset) {
                            if (err) {
                                cc.error(err);
                                return;
                            }
                            if (!clip.loaded) {
                                clip._nativeAsset = audioNativeAsset;
                            }
                        });
                }
            }
            else {
                this._src = null;
                if (this._element instanceof HTMLAudioElement) {
                    this._element.src = '';
                }
                else {
                    this._element = null;
                }
                this._state = Audio.State.INITIALZING;
            }
            return clip;
        },
        enumerable: true,
        configurable: true
    });

    Object.defineProperty(proto, 'paused', {
        get: function () {
            return this._element ? this._element.paused : true;
        },
        enumerable: true,
        configurable: true
    });

    // setFinishCallback

})(Audio.prototype);

// Encapsulated WebAudio interface
let WebAudioElement = function (buffer, audio) {
    this._audio = audio;
    this._context = sys.__audioSupport.context;
    this._buffer = buffer;

    this._gainObj = this._context['createGain']();
    this._volume = 1;
    // https://www.chromestatus.com/features/5287995770929152
    if (this._gainObj['gain'].setTargetAtTime) {
        this._gainObj['gain'].setTargetAtTime(this._volume, this._context.currentTime, 0.01);
    } else {
        this._gainObj['gain'].value = 1;
    }
    this._gainObj['connect'](this._context['destination']);

    this._loop = false;
    // The time stamp on the audio time axis when the recording begins to play.
    this._startTime = -1;
    // Record the currently playing 'Source'
    this._currentSource = null;
    // Record the time has been played
    this.playedLength = 0;

    this._currentTimer = null;

    this._endCallback = function () {
        if (this.onended) {
            this.onended(this);
        }
    }.bind(this);
};

(function (proto) {
    proto.play = function (offset) {
        // If repeat play, you need to stop before an audio
        if (this._currentSource && !this.paused) {
            this._currentSource.onended = null;
            this._currentSource.stop(0);
            this.playedLength = 0;
        }

        let audio = this._context["createBufferSource"]();
        audio.buffer = this._buffer;
        audio["connect"](this._gainObj);
        audio.loop = this._loop;

        this._startTime = this._context.currentTime;
        offset = offset || this.playedLength;
        if (offset) {
            this._startTime -= offset;
        }
        let duration = this._buffer.duration;

        let startTime = offset;
        let endTime;
        if (this._loop) {
            if (audio.start)
                audio.start(0, startTime);
            else if (audio["notoGrainOn"])
                audio["noteGrainOn"](0, startTime);
            else
                audio["noteOn"](0, startTime);
        } else {
            endTime = duration - offset;
            if (audio.start)
                audio.start(0, startTime, endTime);
            else if (audio["noteGrainOn"])
                audio["noteGrainOn"](0, startTime, endTime);
            else
                audio["noteOn"](0, startTime, endTime);
        }

        this._currentSource = audio;

        audio.onended = this._endCallback;

        // If the current audio context time stamp is 0 and audio context state is suspended
        // There may be a need to touch events before you can actually start playing audio
        if ((!audio.context.state || audio.context.state === "suspended") && this._context.currentTime === 0) {
            let self = this;
<<<<<<< HEAD
            clearTimeout(this._currentTimer);
            this._currentTimer = setTimeout(function () {
                if (!(CC_QQPLAY || CC_WECHATGAME) && self._context.currentTime === 0) {
=======
            clearTimeout(this._currextTimer);
            this._currextTimer = setTimeout(function () {
                if (self._context.currentTime === 0) {
>>>>>>> d9eda013
                    touchPlayList.push({
                        instance: self._audio,
                        offset: offset,
                        audio: self
                    });
                }
            }, 10);
        }
    };

    proto.pause = function () {
        clearTimeout(this._currentTimer);
        if (this.paused) return;
        // Record the time the current has been played
        this.playedLength = this._context.currentTime - this._startTime;
        // If more than the duration of the audio, Need to take the remainder
        this.playedLength %= this._buffer.duration;
        let audio = this._currentSource;
        this._currentSource = null;
        this._startTime = -1;
        if (audio)
            audio.stop(0);
    };

    Object.defineProperty(proto, 'paused', {
        get: function () {
            // If the current audio is a loop, paused is false
            if (this._currentSource && this._currentSource.loop)
                return false;

            // startTime default is -1
            if (this._startTime === -1)
                return true;

            // Current time -  Start playing time > Audio duration
            return this._context.currentTime - this._startTime > this._buffer.duration;
        },
        enumerable: true,
        configurable: true
    });

    Object.defineProperty(proto, 'loop', {
        get: function () {
            return this._loop;
        },
        set: function (bool) {
            if (this._currentSource)
                this._currentSource.loop = bool;

            return this._loop = bool;
        },
        enumerable: true,
        configurable: true
    });

    Object.defineProperty(proto, 'volume', {
        get: function () {
            return this._volume;
        },
        set: function (num) {
            this._volume = num;
            if (this._gainObj['gain'].setTargetAtTime) {
                this._gainObj['gain'].setTargetAtTime(this._volume, this._context.currentTime, 0.01);
            } else {
                this._volume['gain'].value = num;
            }
            if (sys.os === sys.OS_IOS && !this.paused && this._currentSource) {
                // IOS must be stop webAudio
                this._currentSource.onended = null;
                this.pause();
                this.play();
            }
            return num;
        },
        enumerable: true,
        configurable: true
    });

    Object.defineProperty(proto, 'currentTime', {
        get: function () {
            if (this.paused) {
                return this.playedLength;
            }
            // Record the time the current has been played
            this.playedLength = this._context.currentTime - this._startTime;
            // If more than the duration of the audio, Need to take the remainder
            this.playedLength %= this._buffer.duration;
            return this.playedLength;
        },
        set: function (num) {
            if (!this.paused) {
                this.pause();
                this.playedLength = num;
                this.play();
            } else {
                this.playedLength = num;
            }
            return num;
        },
        enumerable: true,
        configurable: true
    });

    Object.defineProperty(proto, 'duration', {
        get: function () {
            return this._buffer.duration;
        },
        enumerable: true,
        configurable: true
    });

})(WebAudioElement.prototype);

module.exports = cc.Audio = Audio;<|MERGE_RESOLUTION|>--- conflicted
+++ resolved
@@ -432,15 +432,9 @@
         // There may be a need to touch events before you can actually start playing audio
         if ((!audio.context.state || audio.context.state === "suspended") && this._context.currentTime === 0) {
             let self = this;
-<<<<<<< HEAD
             clearTimeout(this._currentTimer);
             this._currentTimer = setTimeout(function () {
-                if (!(CC_QQPLAY || CC_WECHATGAME) && self._context.currentTime === 0) {
-=======
-            clearTimeout(this._currextTimer);
-            this._currextTimer = setTimeout(function () {
                 if (self._context.currentTime === 0) {
->>>>>>> d9eda013
                     touchPlayList.push({
                         instance: self._audio,
                         offset: offset,
