/****************************************************************************
 Copyright (c) 2013-2016 Chukong Technologies Inc.
 Copyright (c) 2017-2018 Xiamen Yaji Software Co., Ltd.

 https://www.cocos.com/

 Permission is hereby granted, free of charge, to any person obtaining a copy
 of this software and associated engine source code (the "Software"), a limited,
  worldwide, royalty-free, non-assignable, revocable and non-exclusive license
 to use Cocos Creator solely to develop games on your target platforms. You shall
  not use Cocos Creator software for developing other software or tools that's
  used for developing games. You are not granted to publish, distribute,
  sublicense, and/or sell copies of Cocos Creator.

 The software or tools in this License Agreement are licensed, not sold.
 Xiamen Yaji Software Co., Ltd. reserves all rights not expressly granted to you.

 THE SOFTWARE IS PROVIDED "AS IS", WITHOUT WARRANTY OF ANY KIND, EXPRESS OR
 IMPLIED, INCLUDING BUT NOT LIMITED TO THE WARRANTIES OF MERCHANTABILITY,
 FITNESS FOR A PARTICULAR PURPOSE AND NONINFRINGEMENT. IN NO EVENT SHALL THE
 AUTHORS OR COPYRIGHT HOLDERS BE LIABLE FOR ANY CLAIM, DAMAGES OR OTHER
 LIABILITY, WHETHER IN AN ACTION OF CONTRACT, TORT OR OTHERWISE, ARISING FROM,
 OUT OF OR IN CONNECTION WITH THE SOFTWARE OR THE USE OR OTHER DEALINGS IN
 THE SOFTWARE.
 ****************************************************************************/

const macro = require('../core/platform/CCMacro');
const ParticleAsset = require('./CCParticleAsset');
const RenderComponent = require('../core/components/CCRenderComponent');
const codec = require('../compression/ZipUtils');
const PNGReader = require('./CCPNGReader');
const tiffReader = require('./CCTIFFReader');
const textureUtil = require('../core/utils/texture-util');
const RenderFlow = require('../core/renderer/render-flow');
const ParticleSimulator = require('./particle-simulator');
const Material = require('../core/assets/material/CCMaterial');
const BlendFunc = require('../core/utils/blend-func');

function getImageFormatByData (imgData) {
    // if it is a png file buffer.
    if (imgData.length > 8 && imgData[0] === 0x89
        && imgData[1] === 0x50
        && imgData[2] === 0x4E
        && imgData[3] === 0x47
        && imgData[4] === 0x0D
        && imgData[5] === 0x0A
        && imgData[6] === 0x1A
        && imgData[7] === 0x0A) {
        return macro.ImageFormat.PNG;
    }

    // if it is a tiff file buffer.
    if (imgData.length > 2 && ((imgData[0] === 0x49 && imgData[1] === 0x49)
        || (imgData[0] === 0x4d && imgData[1] === 0x4d)
        || (imgData[0] === 0xff && imgData[1] === 0xd8))) {
        return macro.ImageFormat.TIFF;
    }
    return macro.ImageFormat.UNKNOWN;
}

/**
 * !#en Enum for emitter modes
 * !#zh 发射模式
 * @enum ParticleSystem.EmitterMode
 */
var EmitterMode = cc.Enum({
    /**
     * !#en Uses gravity, speed, radial and tangential acceleration.
     * !#zh 重力模式，模拟重力，可让粒子围绕一个中心点移近或移远。
     * @property {Number} GRAVITY
     */
    GRAVITY: 0,
    /**
     * !#en Uses radius movement + rotation.
     * !#zh 半径模式，可以使粒子以圆圈方式旋转，它也可以创造螺旋效果让粒子急速前进或后退。
     * @property {Number} RADIUS - Uses radius movement + rotation.
     */
    RADIUS: 1
});

/**
 * !#en Enum for particles movement type.
 * !#zh 粒子位置类型
 * @enum ParticleSystem.PositionType
 */
var PositionType = cc.Enum({
    /**
     * !#en
     * Living particles are attached to the world and are unaffected by emitter repositioning.
     * !#zh
     * 自由模式，相对于世界坐标，不会随粒子节点移动而移动。（可产生火焰、蒸汽等效果）
     * @property {Number} FREE
     */
    FREE: 0,

    /**
     * !#en
     * Living particles are attached to the world but will follow the emitter repositioning.<br/>
     * Use case: Attach an emitter to an sprite, and you want that the emitter follows the sprite.
     * !#zh
     * 相对模式，粒子会随父节点移动而移动，可用于制作移动角色身上的特效等等。（该选项在 Creator 中暂时不支持）
     * @property {Number} RELATIVE
     */
    RELATIVE: 1,

    /**
     * !#en
     * Living particles are attached to the emitter and are translated along with it.
     * !#zh
     * 整组模式，粒子跟随发射器移动。（不会发生拖尾）
     * @property {Number} GROUPED
     */
    GROUPED: 2
});

/**
 * @class ParticleSystem
 */

var properties = {
    /**
     * !#en Play particle in edit mode.
     * !#zh 在编辑器模式下预览粒子，启用后选中粒子时，粒子将自动播放。
     * @property {Boolean} preview
     * @default false
     */
    preview: {
        default: true,
        editorOnly: true,
        notify: CC_EDITOR && function () {
            this.resetSystem();
            if ( !this.preview ) {
                this.stopSystem();
                this.disableRender();
            }
            cc.engine.repaintInEditMode();
        },
        animatable: false,
        tooltip: CC_DEV && 'i18n:COMPONENT.particle_system.preview'
    },

    /**
     * !#en
     * If set custom to true, then use custom properties insteadof read particle file.
     * !#zh 是否自定义粒子属性。
     * @property {Boolean} custom
     * @default false
     */
    _custom: false,
    custom: {
        get: function () {
            return this._custom;
        },
        set: function (value) {
            if (CC_EDITOR && !value && !this._file) {
                return cc.warnID(6000);
            }
            if (this._custom !== value) {
                this._custom = value;
                this._applyFile();
                if (CC_EDITOR) {
                    cc.engine.repaintInEditMode();
                }
            }
        },
        animatable: false,
        tooltip: CC_DEV && 'i18n:COMPONENT.particle_system.custom'
    },

    /**
     * !#en The plist file.
     * !#zh plist 格式的粒子配置文件。
     * @property {string} file
     * @default ""
     */
    _file: {
        default: null,
        type: ParticleAsset
    },
    file: {
        get: function () {
            return this._file;
        },
        set: function (value, force) {
            if (this._file !== value || (CC_EDITOR && force)) {
                this._file = value;
                if (value) {
                    this._applyFile();
                    if (CC_EDITOR) {
                        cc.engine.repaintInEditMode();
                    }
                }
                else {
                    this.custom = true;
                }
            }
        },
        animatable: false,
        type: ParticleAsset,
        tooltip: CC_DEV && 'i18n:COMPONENT.particle_system.file'
    },

    /**
     * !#en SpriteFrame used for particles display
     * !#zh 用于粒子呈现的 SpriteFrame
     * @property spriteFrame
     * @type {SpriteFrame}
     */
    _spriteFrame: {
        default: null,
        type: cc.SpriteFrame
    },
    spriteFrame: {
        get: function () {
            return this._spriteFrame;
        },
        set: function (value, force) {
            var lastSprite = this._renderSpriteFrame;
            if (CC_EDITOR) {
                if (!force && lastSprite === value) {
                    return;
                }
            }
            else {
                if (lastSprite === value) {
                    return;
                }
            }
            this._renderSpriteFrame = value;

            if (!value || value._uuid) {
                this._spriteFrame = value;
            }

            if ((lastSprite && lastSprite.getTexture()) !== (value && value.getTexture())) {
                this._texture = null;
                this._applySpriteFrame(lastSprite);
            }
            if (CC_EDITOR) {
                this.node.emit('spriteframe-changed', this);
            }
        },
        type: cc.SpriteFrame,
        tooltip: CC_DEV && 'i18n:COMPONENT.particle_system.spriteFrame'
    },


    // just used to read data from 1.x
    _texture: {
        default: null,
        type: cc.Texture2D,
        editorOnly: true,
    },

    /**
     * !#en Texture of Particle System, readonly, please use spriteFrame to setup new texture。
     * !#zh 粒子贴图，只读属性，请使用 spriteFrame 属性来替换贴图。
     * @property texture
     * @type {String}
     * @readonly
     */
    texture: {
        get: function () {
            return this._texture;
        },
        set: function (value) {
            if (value) {
                cc.warnID(6017);
            }
        },
        type: cc.Texture2D,
        tooltip: CC_DEV && 'i18n:COMPONENT.particle_system.texture',
        readonly: true,
        visible: false,
        animatable: false
    },

    /**
     * !#en Current quantity of particles that are being simulated.
     * !#zh 当前播放的粒子数量。
     * @property {Number} particleCount
     * @readonly
     */
    particleCount: {
        visible: false,
        get () {
            return this._simulator.particles.length;
        },
        readonly: true
    },

    /**
     * !#en Indicate whether the system simulation have stopped.
     * !#zh 指示粒子播放是否完毕。
     * @property {Boolean} stopped
     */
    _stopped: true,
    stopped: {
        get () {
            return this._stopped;
        },
        animatable: false,
        visible: false
    },

    /**
     * !#en If set to true, the particle system will automatically start playing on onLoad.
     * !#zh 如果设置为 true 运行时会自动发射粒子。
     * @property playOnLoad
     * @type {boolean}
     * @default true
     */
    playOnLoad: true,

    /**
     * !#en Indicate whether the owner node will be auto-removed when it has no particles left.
     * !#zh 粒子播放完毕后自动销毁所在的节点。
     * @property {Boolean} autoRemoveOnFinish
     */
    autoRemoveOnFinish: {
        default: false,
        animatable: false,
        tooltip: CC_DEV && 'i18n:COMPONENT.particle_system.autoRemoveOnFinish'
    },

    /**
     * !#en Indicate whether the particle system is activated.
     * !#zh 是否激活粒子。
     * @property {Boolean} active
     * @readonly
     */
    active: {
        get: function () {
            return this._simulator.active;
        },
        visible: false
    },

    /**
     * !#en Maximum particles of the system.
     * !#zh 粒子最大数量。
     * @property {Number} totalParticles
     * @default 150
     */
    totalParticles: 150,
    /**
     * !#en How many seconds the emitter wil run. -1 means 'forever'.
     * !#zh 发射器生存时间，单位秒，-1表示持续发射。
     * @property {Number} duration
     * @default ParticleSystem.DURATION_INFINITY
     */
    duration: -1,
    /**
     * !#en Emission rate of the particles.
     * !#zh 每秒发射的粒子数目。
     * @property {Number} emissionRate
     * @default 10
     */
    emissionRate: 10,
    /**
     * !#en Life of each particle setter.
     * !#zh 粒子的运行时间。
     * @property {Number} life
     * @default 1
     */
    life: 1,
    /**
     * !#en Variation of life.
     * !#zh 粒子的运行时间变化范围。
     * @property {Number} lifeVar
     * @default 0
     */
    lifeVar: 0,

    /**
     * !#en Start color of each particle.
     * !#zh 粒子初始颜色。
     * @property {cc.Color} startColor
     * @default {r: 255, g: 255, b: 255, a: 255}
     */
    _startColor: null,
    startColor: {
        type: cc.Color,
        get () {
            return this._startColor;
        },
        set (val) {
            this._startColor.r = val.r;
            this._startColor.g = val.g;
            this._startColor.b = val.b;
            this._startColor.a = val.a;
        }
    },
    /**
     * !#en Variation of the start color.
     * !#zh 粒子初始颜色变化范围。
     * @property {cc.Color} startColorVar
     * @default {r: 0, g: 0, b: 0, a: 0}
     */
    _startColorVar: null,
    startColorVar: {
        type: cc.Color,
        get () {
            return this._startColorVar;
        },
        set (val) {
            this._startColorVar.r = val.r;
            this._startColorVar.g = val.g;
            this._startColorVar.b = val.b;
            this._startColorVar.a = val.a;
        }
    },
    /**
     * !#en Ending color of each particle.
     * !#zh 粒子结束颜色。
     * @property {cc.Color} endColor
     * @default {r: 255, g: 255, b: 255, a: 0}
     */
    _endColor: null,
    endColor: {
        type: cc.Color,
        get () {
            return this._endColor;
        },
        set (val) {
            this._endColor.r = val.r;
            this._endColor.g = val.g;
            this._endColor.b = val.b;
            this._endColor.a = val.a;
        }
    },
    /**
     * !#en Variation of the end color.
     * !#zh 粒子结束颜色变化范围。
     * @property {cc.Color} endColorVar
     * @default {r: 0, g: 0, b: 0, a: 0}
     */
    _endColorVar: null,
    endColorVar: {
        type: cc.Color,
        get () {
            return this._endColorVar;
        },
        set (val) {
            this._endColorVar.r = val.r;
            this._endColorVar.g = val.g;
            this._endColorVar.b = val.b;
            this._endColorVar.a = val.a;
        }
    },

    /**
     * !#en Angle of each particle setter.
     * !#zh 粒子角度。
     * @property {Number} angle
     * @default 90
     */
    angle: 90,
    /**
     * !#en Variation of angle of each particle setter.
     * !#zh 粒子角度变化范围。
     * @property {Number} angleVar
     * @default 20
     */
    angleVar: 20,
    /**
     * !#en Start size in pixels of each particle.
     * !#zh 粒子的初始大小。
     * @property {Number} startSize
     * @default 50
     */
    startSize: 50,
    /**
     * !#en Variation of start size in pixels.
     * !#zh 粒子初始大小的变化范围。
     * @property {Number} startSizeVar
     * @default 0
     */
    startSizeVar: 0,
    /**
     * !#en End size in pixels of each particle.
     * !#zh 粒子结束时的大小。
     * @property {Number} endSize
     * @default 0
     */
    endSize: 0,
    /**
     * !#en Variation of end size in pixels.
     * !#zh 粒子结束大小的变化范围。
     * @property {Number} endSizeVar
     * @default 0
     */
    endSizeVar: 0,
    /**
     * !#en Start angle of each particle.
     * !#zh 粒子开始自旋角度。
     * @property {Number} startSpin
     * @default 0
     */
    startSpin: 0,
    /**
     * !#en Variation of start angle.
     * !#zh 粒子开始自旋角度变化范围。
     * @property {Number} startSpinVar
     * @default 0
     */
    startSpinVar: 0,
    /**
     * !#en End angle of each particle.
     * !#zh 粒子结束自旋角度。
     * @property {Number} endSpin
     * @default 0
     */
    endSpin: 0,
    /**
     * !#en Variation of end angle.
     * !#zh 粒子结束自旋角度变化范围。
     * @property {Number} endSpinVar
     * @default 0
     */
    endSpinVar: 0,

    /**
     * !#en Source position of the emitter.
     * !#zh 发射器位置。
     * @property {Vec2} sourcePos
     * @default cc.Vec2.ZERO
     */
    sourcePos: cc.Vec2.ZERO,

    /**
     * !#en Variation of source position.
     * !#zh 发射器位置的变化范围。（横向和纵向）
     * @property {Vec2} posVar
     * @default cc.Vec2.ZERO
     */
    posVar: cc.Vec2.ZERO,

    /**
     * !#en Particles movement type.
     * !#zh 粒子位置类型。
     * @property {ParticleSystem.PositionType} positionType
     * @default ParticleSystem.PositionType.FREE
     */
    positionType: {
        default: PositionType.FREE,
        type: PositionType
    },

    /**
     * !#en Particles emitter modes.
     * !#zh 发射器类型。
     * @property {ParticleSystem.EmitterMode} emitterMode
     * @default ParticleSystem.EmitterMode.GRAVITY
     */
    emitterMode: {
        default: EmitterMode.GRAVITY,
        type: EmitterMode
    },

    // GRAVITY MODE

    /**
     * !#en Gravity of the emitter.
     * !#zh 重力。
     * @property {Vec2} gravity
     * @default cc.Vec2.ZERO
     */
    gravity: cc.Vec2.ZERO,
    /**
     * !#en Speed of the emitter.
     * !#zh 速度。
     * @property {Number} speed
     * @default 180
     */
    speed: 180,
    /**
     * !#en Variation of the speed.
     * !#zh 速度变化范围。
     * @property {Number} speedVar
     * @default 50
     */
    speedVar: 50,
    /**
     * !#en Tangential acceleration of each particle. Only available in 'Gravity' mode.
     * !#zh 每个粒子的切向加速度，即垂直于重力方向的加速度，只有在重力模式下可用。
     * @property {Number} tangentialAccel
     * @default 80
     */
    tangentialAccel: 80,
    /**
     * !#en Variation of the tangential acceleration.
     * !#zh 每个粒子的切向加速度变化范围。
     * @property {Number} tangentialAccelVar
     * @default 0
     */
    tangentialAccelVar: 0,
    /**
     * !#en Acceleration of each particle. Only available in 'Gravity' mode.
     * !#zh 粒子径向加速度，即平行于重力方向的加速度，只有在重力模式下可用。
     * @property {Number} radialAccel
     * @default 0
     */
    radialAccel: 0,
    /**
     * !#en Variation of the radial acceleration.
     * !#zh 粒子径向加速度变化范围。
     * @property {Number} radialAccelVar
     * @default 0
     */
    radialAccelVar: 0,

    /**
     * !#en Indicate whether the rotation of each particle equals to its direction. Only available in 'Gravity' mode.
     * !#zh 每个粒子的旋转是否等于其方向，只有在重力模式下可用。
     * @property {Boolean} rotationIsDir
     * @default false
     */
    rotationIsDir: false,

    // RADIUS MODE

    /**
     * !#en Starting radius of the particles. Only available in 'Radius' mode.
     * !#zh 初始半径，表示粒子出生时相对发射器的距离，只有在半径模式下可用。
     * @property {Number} startRadius
     * @default 0
     */
    startRadius: 0,
    /**
     * !#en Variation of the starting radius.
     * !#zh 初始半径变化范围。
     * @property {Number} startRadiusVar
     * @default 0
     */
    startRadiusVar: 0,
    /**
     * !#en Ending radius of the particles. Only available in 'Radius' mode.
     * !#zh 结束半径，只有在半径模式下可用。
     * @property {Number} endRadius
     * @default 0
     */
    endRadius: 0,
    /**
     * !#en Variation of the ending radius.
     * !#zh 结束半径变化范围。
     * @property {Number} endRadiusVar
     * @default 0
     */
    endRadiusVar: 0,
    /**
     * !#en Number of degress to rotate a particle around the source pos per second. Only available in 'Radius' mode.
     * !#zh 粒子每秒围绕起始点的旋转角度，只有在半径模式下可用。
     * @property {Number} rotatePerS
     * @default 0
     */
    rotatePerS: 0,
    /**
     * !#en Variation of the degress to rotate a particle around the source pos per second.
     * !#zh 粒子每秒围绕起始点的旋转角度变化范围。
     * @property {Number} rotatePerSVar
     * @default 0
     */
    rotatePerSVar: 0

};

/**
 * Particle System base class. <br/>
 * Attributes of a Particle System:<br/>
 *  - emmision rate of the particles<br/>
 *  - Gravity Mode (Mode A): <br/>
 *  - gravity <br/>
 *  - direction <br/>
 *  - speed +-  variance <br/>
 *  - tangential acceleration +- variance<br/>
 *  - radial acceleration +- variance<br/>
 *  - Radius Mode (Mode B):      <br/>
 *  - startRadius +- variance    <br/>
 *  - endRadius +- variance      <br/>
 *  - rotate +- variance         <br/>
 *  - Properties common to all modes: <br/>
 *  - life +- life variance      <br/>
 *  - start spin +- variance     <br/>
 *  - end spin +- variance       <br/>
 *  - start size +- variance     <br/>
 *  - end size +- variance       <br/>
 *  - start color +- variance    <br/>
 *  - end color +- variance      <br/>
 *  - life +- variance           <br/>
 *  - blending function          <br/>
 *  - texture                    <br/>
 * <br/>
 * cocos2d also supports particles generated by Particle Designer (http://particledesigner.71squared.com/).<br/>
 * 'Radius Mode' in Particle Designer uses a fixed emit rate of 30 hz. Since that can't be guarateed in cocos2d,  <br/>
 * cocos2d uses a another approach, but the results are almost identical.<br/>
 * cocos2d supports all the variables used by Particle Designer plus a bit more:  <br/>
 *  - spinning particles (supported when using ParticleSystem)       <br/>
 *  - tangential acceleration (Gravity mode)                               <br/>
 *  - radial acceleration (Gravity mode)                                   <br/>
 *  - radius direction (Radius mode) (Particle Designer supports outwards to inwards direction only) <br/>
 * It is possible to customize any of the above mentioned properties in runtime. Example:   <br/>
 *
 * @example
 * emitter.radialAccel = 15;
 * emitter.startSpin = 0;
 *
 * @class ParticleSystem
 * @extends RenderComponent
 */
var ParticleSystem = cc.Class({
    name: 'cc.ParticleSystem',
    extends: RenderComponent,
    mixins: [BlendFunc],
    editor: CC_EDITOR && {
        menu: 'i18n:MAIN_MENU.component.renderers/ParticleSystem',
        inspector: 'packages://inspector/inspectors/comps/particle-system.js',
        playOnFocus: true,
        executeInEditMode: true
    },

    ctor: function () {
        this._previewTimer = null;
        this._focused = false;

        this._simulator = new ParticleSimulator(this);

        // colors
        this._startColor = cc.color(255, 255, 255, 255);
        this._startColorVar = cc.color(0, 0, 0, 0);
        this._endColor = cc.color(255, 255, 255, 0);
        this._endColorVar = cc.color(0, 0, 0, 0);

        // The temporary SpriteFrame object used for the renderer. Because there is no corresponding asset, it can't be serialized.
        this._renderSpriteFrame = null;
    },

    properties: properties,

    statics: {

        /**
         * !#en The Particle emitter lives forever.
         * !#zh 表示发射器永久存在
         * @property {Number} DURATION_INFINITY
         * @default -1
         * @static
         * @readonly
         */
        DURATION_INFINITY: -1,

        /**
         * !#en The starting size of the particle is equal to the ending size.
         * !#zh 表示粒子的起始大小等于结束大小。
         * @property {Number} START_SIZE_EQUAL_TO_END_SIZE
         * @default -1
         * @static
         * @readonly
         */
        START_SIZE_EQUAL_TO_END_SIZE: -1,

        /**
         * !#en The starting radius of the particle is equal to the ending radius.
         * !#zh 表示粒子的起始半径等于结束半径。
         * @property {Number} START_RADIUS_EQUAL_TO_END_RADIUS
         * @default -1
         * @static
         * @readonly
         */
        START_RADIUS_EQUAL_TO_END_RADIUS: -1,

        EmitterMode: EmitterMode,
        PositionType: PositionType,


        _PNGReader: PNGReader,
        _TIFFReader: tiffReader,
    },

    // EDITOR RELATED METHODS

    onFocusInEditor: CC_EDITOR && function () {
        this._focused = true;
        if (this.preview) {
            this.resetSystem();
        }
    },

    onLostFocusInEditor: CC_EDITOR && function () {
        this._focused = false;
        if (this.preview) {
            this.resetSystem();
            this.stopSystem();
            this.disableRender();
            cc.engine.repaintInEditMode();
        }
        if (this._previewTimer) {
            clearInterval(this._previewTimer);
        }
    },

    // LIFE-CYCLE METHODS

    // just used to read data from 1.x
    _convertTextureToSpriteFrame: CC_EDITOR && function () {
        if (this._spriteFrame) {
            return;
        }
        let texture = this.texture;
        if (!texture || !texture._uuid) {
            return;
        }

        let _this = this;
        Editor.assetdb.queryMetaInfoByUuid(texture._uuid, function (err, metaInfo) {
            if (err) return Editor.error(err);
            let meta = JSON.parse(metaInfo.json);
            if (meta.type === 'raw') {
                const NodeUtils = Editor.require('app://editor/page/scene-utils/utils/node');
                let nodePath = NodeUtils.getNodePath(_this.node);
                return Editor.warn(`The texture ${metaInfo.assetUrl} used by particle ${nodePath} does not contain any SpriteFrame, please set the texture type to Sprite and reassign the SpriteFrame to the particle component.`);
            }
            else {
                let Url = require('fire-url');
                let name = Url.basenameNoExt(metaInfo.assetPath);
                let uuid = meta.subMetas[name].uuid;
                cc.AssetLibrary.loadAsset(uuid, function (err, sp) {
                    if (err) return Editor.error(err);
                    _this._texture = null;
                    _this.spriteFrame = sp;
                });
            }
        });
    },

    __preload: function () {

        if (CC_EDITOR) {
            this._convertTextureToSpriteFrame();
        }

        if (this._custom && this.spriteFrame && !this._renderSpriteFrame) {
            this._applySpriteFrame(this.spriteFrame);
        }
        else if (this._file) {
            if (this._custom) {
                let missCustomTexture = !this._texture;
                if (missCustomTexture) { 
                    this._applyFile();
                }
            }
            else {
                this._applyFile();
            }
        }
        // auto play
        if (!CC_EDITOR || cc.engine.isPlaying) {
            if (this.playOnLoad) {
                this.resetSystem();
            }
        }
        // Upgrade color type from v2.0.0
        if (CC_EDITOR && !(this._startColor instanceof cc.Color)) {
            this._startColor = cc.color(this._startColor);
            this._startColorVar = cc.color(this._startColorVar);
            this._endColor = cc.color(this._endColor);
            this._endColorVar = cc.color(this._endColorVar);
        }
    },

    onLoad () {
        if (!this._ia) {
            ParticleSystem._assembler.createIA(this);
        }
    },

    onEnable () {
        this._super();
        this.node._renderFlag &= ~RenderFlow.FLAG_RENDER;
        this._activateMaterial();
    },

    onDestroy () {
        if (this.autoRemoveOnFinish) {
            this.autoRemoveOnFinish = false;    // already removed
        }
        this._super();
    },
    
    lateUpdate (dt) {
        if (!this._simulator.finished && this.sharedMaterials[0]) {
            this._simulator.step(dt);
        }
    },

    // APIS

    /*
     * !#en Add a particle to the emitter.
     * !#zh 添加一个粒子到发射器中。
     * @method addParticle
     * @return {Boolean}
     */
    addParticle: function () {
        // Not implemented
    },

    /**
     * !#en Stop emitting particles. Running particles will continue to run until they die.
     * !#zh 停止发射器发射粒子，发射出去的粒子将继续运行，直至粒子生命结束。
     * @method stopSystem
     * @example
     * // stop particle system.
     * myParticleSystem.stopSystem();
     */
    stopSystem: function () {
        this._stopped = true;
        this._simulator.stop();
    },

    /**
     * !#en Kill all living particles.
     * !#zh 杀死所有存在的粒子，然后重新启动粒子发射器。
     * @method resetSystem
     * @example
     * // play particle system.
     * myParticleSystem.resetSystem();
     */
    resetSystem: function () {
        this._stopped = false;
        this._simulator.reset();
        this._activateMaterial();
    },

    /**
     * !#en Whether or not the system is full.
     * !#zh 发射器中粒子是否大于等于设置的总粒子数量。
     * @method isFull
     * @return {Boolean}
     */
    isFull: function () {
        return (this.particleCount >= this.totalParticles);
    },

    /**
     * !#en Sets a new texture with a rect. The rect is in texture position and size.
     * Please use spriteFrame property instead, this function is deprecated since v1.9
     * !#zh 设置一张新贴图和关联的矩形。
     * 请直接设置 spriteFrame 属性，这个函数从 v1.9 版本开始已经被废弃
     * @method setTextureWithRect
     * @param {Texture2D} texture
     * @param {Rect} rect
     * @deprecated since v1.9
     */
    setTextureWithRect: function (texture, rect) {
        if (texture instanceof cc.Texture2D) {
            this.spriteFrame = new cc.SpriteFrame(texture, rect);
        }
    },

    // PRIVATE METHODS

    _applyFile: function () {
        let file = this._file;
        if (file) {
            let self = this;
            cc.loader.load(file.nativeUrl, function (err, content) {
                if (err || !content) {
                    cc.errorID(6029);
                    return;
                }
                if (!self.isValid) {
                    return;
                }

                self._plistFile = file.nativeUrl;
                if (!self._custom) {
                    self._initWithDictionary(content);
                }

                if (!self._spriteFrame) {
                    if (file.spriteFrame) {
                        self.spriteFrame = file.spriteFrame;
                    }
                    else if (self._custom) {
                        self._initTextureWithDictionary(content);
                    }
                }
                else if (!self._renderSpriteFrame && self._spriteFrame) {
                    self._applySpriteFrame(self.spriteFrame);
                }
            });
        }
    },

    _initTextureWithDictionary: function (dict) {
        let imgPath = cc.path.changeBasename(this._plistFile, dict["textureFileName"] || '');
        // texture
        if (dict["textureFileName"]) {
            // Try to get the texture from the cache
            textureUtil.loadImage(imgPath, function (error, texture) {
                if (error) {
                    dict["textureFileName"] = undefined;
                    this._initTextureWithDictionary(dict);
                }
                else {
                    this.spriteFrame = new cc.SpriteFrame(texture);
                }
            }, this);
        } else if (dict["textureImageData"]) {
            let textureData = dict["textureImageData"];

            if (textureData && textureData.length > 0) {
                let tex = cc.loader.getRes(imgPath);
                
                if (!tex) {
                    let buffer = codec.unzipBase64AsArray(textureData, 1);
                    if (!buffer) {
                        cc.logID(6030);
                        return false;
                    }

                    let imageFormat = getImageFormatByData(buffer);
                    if (imageFormat !== macro.ImageFormat.TIFF && imageFormat !== macro.ImageFormat.PNG) {
                        cc.logID(6031);
                        return false;
                    }

                    let canvasObj = document.createElement("canvas");
                    if(imageFormat === macro.ImageFormat.PNG){
                        let myPngObj = new PNGReader(buffer);
                        myPngObj.render(canvasObj);
                    } else {
                        tiffReader.parseTIFF(buffer,canvasObj);
                    }
                    tex = textureUtil.cacheImage(imgPath, canvasObj);
                }
                
                if (!tex)
                    cc.logID(6032);
                // TODO: Use cc.loader to load asynchronously the SpriteFrame object, avoid using textureUtil
                this.spriteFrame = new cc.SpriteFrame(tex);
            }
            else {
                return false;
            }
        }
        return true;
    },

    // parsing process
    _initWithDictionary: function (dict) {
        this.totalParticles = parseInt(dict["maxParticles"] || 0);

        // life span
        this.life = parseFloat(dict["particleLifespan"] || 0);
        this.lifeVar = parseFloat(dict["particleLifespanVariance"] || 0);

        // emission Rate
        let _tempEmissionRate = dict["emissionRate"];
        if (_tempEmissionRate) {
            this.emissionRate = _tempEmissionRate;
        }
        else {
            this.emissionRate = Math.min(this.totalParticles / this.life, Number.MAX_VALUE);
        }

        // duration
        this.duration = parseFloat(dict["duration"] || 0);

        // blend function
        this.srcBlendFactor = parseInt(dict["blendFuncSource"] || macro.SRC_ALPHA);
        this.dstBlendFactor = parseInt(dict["blendFuncDestination"] || macro.ONE_MINUS_SRC_ALPHA);

        // color
        let locStartColor = this._startColor;
        locStartColor.r = parseFloat(dict["startColorRed"] || 0) * 255;
        locStartColor.g = parseFloat(dict["startColorGreen"] || 0) * 255;
        locStartColor.b = parseFloat(dict["startColorBlue"] || 0) * 255;
        locStartColor.a = parseFloat(dict["startColorAlpha"] || 0) * 255;

        let locStartColorVar = this._startColorVar;
        locStartColorVar.r = parseFloat(dict["startColorVarianceRed"] || 0) * 255;
        locStartColorVar.g = parseFloat(dict["startColorVarianceGreen"] || 0) * 255;
        locStartColorVar.b = parseFloat(dict["startColorVarianceBlue"] || 0) * 255;
        locStartColorVar.a = parseFloat(dict["startColorVarianceAlpha"] || 0) * 255;

        let locEndColor = this._endColor;
        locEndColor.r = parseFloat(dict["finishColorRed"] || 0) * 255;
        locEndColor.g = parseFloat(dict["finishColorGreen"] || 0) * 255;
        locEndColor.b = parseFloat(dict["finishColorBlue"] || 0) * 255;
        locEndColor.a = parseFloat(dict["finishColorAlpha"] || 0) * 255;

        let locEndColorVar = this._endColorVar;
        locEndColorVar.r = parseFloat(dict["finishColorVarianceRed"] || 0) * 255;
        locEndColorVar.g = parseFloat(dict["finishColorVarianceGreen"] || 0) * 255;
        locEndColorVar.b = parseFloat(dict["finishColorVarianceBlue"] || 0) * 255;
        locEndColorVar.a = parseFloat(dict["finishColorVarianceAlpha"] || 0) * 255;

        // particle size
        this.startSize = parseFloat(dict["startParticleSize"] || 0);
        this.startSizeVar = parseFloat(dict["startParticleSizeVariance"] || 0);
        this.endSize = parseFloat(dict["finishParticleSize"] || 0);
        this.endSizeVar = parseFloat(dict["finishParticleSizeVariance"] || 0);

        // position
        // for 
        this.sourcePos.x = 0;
        this.sourcePos.y = 0;
        this.posVar.x = parseFloat(dict["sourcePositionVariancex"] || 0);
        this.posVar.y = parseFloat(dict["sourcePositionVariancey"] || 0);
        
        // angle
        this.angle = parseFloat(dict["angle"] || 0);
        this.angleVar = parseFloat(dict["angleVariance"] || 0);

        // Spinning
        this.startSpin = parseFloat(dict["rotationStart"] || 0);
        this.startSpinVar = parseFloat(dict["rotationStartVariance"] || 0);
        this.endSpin = parseFloat(dict["rotationEnd"] || 0);
        this.endSpinVar = parseFloat(dict["rotationEndVariance"] || 0);

        this.emitterMode = parseInt(dict["emitterType"] || EmitterMode.GRAVITY);

        // Mode A: Gravity + tangential accel + radial accel
        if (this.emitterMode === EmitterMode.GRAVITY) {
            // gravity
            this.gravity.x = parseFloat(dict["gravityx"] || 0);
            this.gravity.y = parseFloat(dict["gravityy"] || 0);

            // speed
            this.speed = parseFloat(dict["speed"] || 0);
            this.speedVar = parseFloat(dict["speedVariance"] || 0);

            // radial acceleration
            this.radialAccel = parseFloat(dict["radialAcceleration"] || 0);
            this.radialAccelVar = parseFloat(dict["radialAccelVariance"] || 0);

            // tangential acceleration
            this.tangentialAccel = parseFloat(dict["tangentialAcceleration"] || 0);
            this.tangentialAccelVar = parseFloat(dict["tangentialAccelVariance"] || 0);

            // rotation is dir
            let locRotationIsDir = dict["rotationIsDir"] || "";
            if (locRotationIsDir !== null) {
                locRotationIsDir = locRotationIsDir.toString().toLowerCase();
                this.rotationIsDir = (locRotationIsDir === "true" || locRotationIsDir === "1");
            }
            else {
                this.rotationIsDir = false;
            }
        } else if (this.emitterMode === EmitterMode.RADIUS) {
            // or Mode B: radius movement
            this.startRadius = parseFloat(dict["maxRadius"] || 0);
            this.startRadiusVar = parseFloat(dict["maxRadiusVariance"] || 0);
            this.endRadius = parseFloat(dict["minRadius"] || 0);
            this.endRadiusVar = parseFloat(dict["minRadiusVariance"] || 0);
            this.rotatePerS = parseFloat(dict["rotatePerSecond"] || 0);
            this.rotatePerSVar = parseFloat(dict["rotatePerSecondVariance"] || 0);
        } else {
            cc.warnID(6009);
            return false;
        }

        this._initTextureWithDictionary(dict);
        return true;
    },

    _onTextureLoaded: function () {
        this._texture = this._renderSpriteFrame.getTexture();
        this._simulator.updateUVs(true);
        // Reactivate material
        this._activateMaterial();
    },

    _applySpriteFrame: function (oldFrame) {
        if (oldFrame && oldFrame.off) {
            oldFrame.off('load', this._onTextureLoaded, this);
        }

        let spriteFrame = this._renderSpriteFrame = this._renderSpriteFrame || this._spriteFrame;
        if (spriteFrame) {
            if (spriteFrame.textureLoaded()) {
                this._onTextureLoaded(null);
            }
            else {
                spriteFrame.once('load', this._onTextureLoaded, this);
                spriteFrame.ensureLoadTexture();
            }
        }
    },

<<<<<<< HEAD
=======
    _updateMaterial (material) {
        this._material = material;
        this._updateBlendFunc();
        material.updateHash();
    },

    _updateBlendFunc: function (updateHash) {
        if (this._material) {
            let pass = this._material._mainTech.passes[0];
            pass.setBlend(
                gfx.BLEND_FUNC_ADD,
                this._srcBlendFactor, this._dstBlendFactor,
                gfx.BLEND_FUNC_ADD,
                this._srcBlendFactor, this._dstBlendFactor
            );
            if (updateHash) {
                this._material.updateHash();
            }
        }
    },

>>>>>>> 3a1e289a
    _activateMaterial: function () {
        let material = this.sharedMaterials[0];
        if (!material) {
            material = Material.getInstantiatedBuiltinMaterial('sprite', this);
            material.define('USE_TEXTURE', true);
            material.define('_USE_MODEL', true);
        }

        if (!this._texture || !this._texture.loaded) {
            this.markForCustomIARender(false);
            if (this._renderSpriteFrame) {
                this._applySpriteFrame();
            }
        }
        else {
            this.markForUpdateRenderData(true);
            this.markForCustomIARender(true);
            material.setProperty('texture', this._texture);
            this.setMaterial(0, material);
        }
    },
    
    _finishedSimulation: function () {
        if (CC_EDITOR) {
            if (this.preview && this._focused && !this.active && !cc.engine.isPlaying) {
                this.resetSystem();
            }
            return;
        }
        this.disableRender();
        if (this.autoRemoveOnFinish && this._stopped) {
            this.node.destroy();
        }
    }
});

cc.ParticleSystem = module.exports = ParticleSystem;
<|MERGE_RESOLUTION|>--- conflicted
+++ resolved
@@ -1190,30 +1190,6 @@
         }
     },
 
-<<<<<<< HEAD
-=======
-    _updateMaterial (material) {
-        this._material = material;
-        this._updateBlendFunc();
-        material.updateHash();
-    },
-
-    _updateBlendFunc: function (updateHash) {
-        if (this._material) {
-            let pass = this._material._mainTech.passes[0];
-            pass.setBlend(
-                gfx.BLEND_FUNC_ADD,
-                this._srcBlendFactor, this._dstBlendFactor,
-                gfx.BLEND_FUNC_ADD,
-                this._srcBlendFactor, this._dstBlendFactor
-            );
-            if (updateHash) {
-                this._material.updateHash();
-            }
-        }
-    },
-
->>>>>>> 3a1e289a
     _activateMaterial: function () {
         let material = this.sharedMaterials[0];
         if (!material) {
