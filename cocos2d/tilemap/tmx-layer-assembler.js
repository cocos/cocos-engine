/****************************************************************************
 Copyright (c) 2017-2018 Xiamen Yaji Software Co., Ltd.

 https://www.cocos.com/

 Permission is hereby granted, free of charge, to any person obtaining a copy
 of this software and associated engine source code (the "Software"), a limited,
 worldwide, royalty-free, non-assignable, revocable and non-exclusive license
 to use Cocos Creator solely to develop games on your target platforms. You shall
 not use Cocos Creator software for developing other software or tools that's
 used for developing games. You are not granted to publish, distribute,
 sublicense, and/or sell copies of Cocos Creator.

 The software or tools in this License Agreement are licensed, not sold.
 Xiamen Yaji Software Co., Ltd. reserves all rights not expressly granted to you.

 THE SOFTWARE IS PROVIDED "AS IS", WITHOUT WARRANTY OF ANY KIND, EXPRESS OR
 IMPLIED, INCLUDING BUT NOT LIMITED TO THE WARRANTIES OF MERCHANTABILITY,
 FITNESS FOR A PARTICULAR PURPOSE AND NONINFRINGEMENT. IN NO EVENT SHALL THE
 AUTHORS OR COPYRIGHT HOLDERS BE LIABLE FOR ANY CLAIM, DAMAGES OR OTHER
 LIABILITY, WHETHER IN AN ACTION OF CONTRACT, TORT OR OTHERWISE, ARISING FROM,
 OUT OF OR IN CONNECTION WITH THE SOFTWARE OR THE USE OR OTHER DEALINGS IN
 THE SOFTWARE.
 ****************************************************************************/

const TiledLayer = require('./CCTiledLayer');
const TiledMap = require('./CCTiledMap');

const RenderFlow = require('../core/renderer/render-flow');

const Orientation = TiledMap.Orientation;
const TileFlag = TiledMap.TileFlag;
const FLIPPED_MASK = TileFlag.FLIPPED_MASK;
const StaggerAxis = TiledMap.StaggerAxis;
const StaggerIndex = TiledMap.StaggerIndex;

import { mat4, vec3 } from '../core/vmath';

let _mat4_temp = mat4.create();
let _mat4_temp2 = mat4.create();
let _vec3_temp = vec3.create();

let tmxAssembler = {
    updateRenderData (comp) {
        let renderData = comp._renderData;
        if (!renderData) {
            renderData = comp._renderData = comp.requestRenderData();
        }
<<<<<<< HEAD
        renderData.material = comp.getMaterial();

=======

        let size = comp.node._contentSize;
        let anchor = comp.node._anchorPoint;
        renderData.updateSizeNPivot(size.width, size.height, anchor.x, anchor.y);
        renderData.material = comp.sharedMaterials[0];
        
>>>>>>> f3824926
        this.updateVertices(comp);
    },

    fillBuffers (comp, renderer) {
        let renderData = comp._renderData;
        let verts = renderData.vertices;

        let buffer = renderer._meshBuffer,
            vertexOffset = buffer.byteOffset >> 2,
            vertexCount = renderData.vertexCount;
        
        let indiceOffset = buffer.indiceOffset,
            vertexId = buffer.vertexOffset;
            
        buffer.request(vertexCount, renderData.indiceCount);

        // buffer data may be realloc, need get reference after request.
        let vbuf = buffer._vData,
            ibuf = buffer._iData,
            uintbuf = buffer._uintVData;
        
        for (let i = 0, l = renderData.vertexCount; i < l; i++) {
            let vert = verts[i];
            vbuf[vertexOffset++] = vert.x;
            vbuf[vertexOffset++] = vert.y;
            vbuf[vertexOffset++] = vert.u;
            vbuf[vertexOffset++] = vert.v;
            uintbuf[vertexOffset++] = vert.color;
        }

        for (let i = 0, l = renderData.indiceCount; i < l; i+=6) {
            ibuf[indiceOffset++] = vertexId;
            ibuf[indiceOffset++] = vertexId+1;
            ibuf[indiceOffset++] = vertexId+2;
            ibuf[indiceOffset++] = vertexId+1;
            ibuf[indiceOffset++] = vertexId+3;
            ibuf[indiceOffset++] = vertexId+2;
            vertexId += 4;
        }

        comp.node._renderFlag |= RenderFlow.FLAG_UPDATE_RENDER_DATA;
    },

    updateVertices (comp) {
        let node = comp.node;
        let renderData = comp._renderData;
        let verts = renderData.vertices;
        let color = node._color._val;
        let opacity = node._color.a;

        renderData.dataLength = renderData.vertexCount = renderData.indiceCount = 0;

        let layerOrientation = comp._layerOrientation,
        tiles = comp._tiles;

        if (!tiles || !comp._tileset) {
            return;
        }
        
        let appx = node._anchorPoint.x * node._contentSize.width,
            appy = node._anchorPoint.y * node._contentSize.height;

        mat4.copy(_mat4_temp, node._worldMatrix);
        vec3.set(_vec3_temp, -appx, -appy, 0);
        mat4.translate(_mat4_temp, _mat4_temp, _vec3_temp);

        let a = _mat4_temp.m00, b = _mat4_temp.m01, c = _mat4_temp.m04, d = _mat4_temp.m05,
            tx = _mat4_temp.m12, ty = _mat4_temp.m13;

        let maptw = comp._mapTileSize.width,
            mapth = comp._mapTileSize.height,
            tilew = comp._tileset._tileSize.width,
            tileh = comp._tileset._tileSize.height,
            extw = tilew - maptw,
            exth = tileh - mapth,
            winw = cc.winSize.width,
            winh = cc.winSize.height,
            rows = comp._layerSize.height,
            cols = comp._layerSize.width,
            grids = comp._texGrids,
            tiledTiles = comp._tiledTiles,
            ox = comp._offset.x,
            oy = comp._offset.y,
            w = tilew * a, h = tileh * d;

        tx += ox * a + oy * c;
        ty += ox * b + oy * d;
        // Culling
        let startCol = 0, startRow = 0,
            maxCol = cols, maxRow = rows;

        let cullingA = a, cullingD = d,
            cullingMapx = tx, cullingMapy = ty,
            cullingW = w, cullingH = h;
        let enabledCulling = !CC_EDITOR && cc.macro.ENABLE_TILEDMAP_CULLING;
        
        if (enabledCulling) {
            let camera = cc.Camera.findCamera(comp.node);
            if (camera) {
                camera.getWorldToCameraMatrix(_mat4_temp2);
                mat4.mul(_mat4_temp, _mat4_temp2, _mat4_temp);
                cullingA = _mat4_temp.m00;
                cullingD = _mat4_temp.m05;
                cullingMapx = ox * cullingA + oy * _mat4_temp.m04 + _mat4_temp.m12;
                cullingMapy = ox * _mat4_temp.m01 + oy * cullingD + _mat4_temp.m13;
                cullingW = tilew * cullingA;
                cullingH = tileh * cullingD;
            }
                
            if (layerOrientation === Orientation.ORTHO) {
                mat4.invert(_mat4_temp, _mat4_temp);

                let rect = cc.visibleRect;
                let a = _mat4_temp.m00, b = _mat4_temp.m01, c = _mat4_temp.m04, d = _mat4_temp.m05,
                    tx = _mat4_temp.m12, ty = _mat4_temp.m13;
                let v0x = rect.topLeft.x * a + rect.topLeft.y * c + tx;
                let v0y = rect.topLeft.x * b + rect.topLeft.y * d + ty;
                let v1x = rect.bottomLeft.x * a + rect.bottomLeft.y * c + tx;
                let v1y = rect.bottomLeft.x * b + rect.bottomLeft.y * d + ty;
                let v2x = rect.topRight.x * a + rect.topRight.y * c + tx;
                let v2y = rect.topRight.x * b + rect.topRight.y * d + ty;
                let v3x = rect.bottomRight.x * a + rect.bottomRight.y * c + tx;
                let v3y = rect.bottomRight.x * b + rect.bottomRight.y * d + ty;
                let minx = Math.min(v0x, v1x, v2x, v3x),
                    maxx = Math.max(v0x, v1x, v2x, v3x),
                    miny = Math.min(v0y, v1y, v2y, v3y),
                    maxy = Math.max(v0y, v1y, v2y, v3y);
                
                startCol = Math.floor(minx / maptw);
                startRow = rows - Math.ceil(maxy / mapth);
                maxCol = Math.ceil((maxx + extw) / maptw);
                maxRow = rows - Math.floor((miny - exth) / mapth);

                // Adjustment
                if (startCol < 0) startCol = 0;
                if (startRow < 0) startRow = 0;
                if (maxCol > cols) maxCol = cols;
                if (maxRow > rows) maxRow = rows;
            }
        }

        let colOffset = startRow * cols, gid, grid,
            top, left, bottom, right, 
            gt, gl, gb, gr,
            axis, tileOffset, diffX1, diffY1, odd_even;

        if (layerOrientation === Orientation.HEX) {
            let hexSideLength = comp._hexSideLength;
            axis = comp._staggerAxis;
            tileOffset = comp._tileset.tileOffset;
            odd_even = (comp._staggerIndex === StaggerIndex.STAGGERINDEX_ODD) ? 1 : -1;
            diffX1 = (axis === StaggerAxis.STAGGERAXIS_X) ? ((maptw - hexSideLength)/2) : 0;
            diffY1 = (axis === StaggerAxis.STAGGERAXIS_Y) ? ((mapth - hexSideLength)/2) : 0;
        }

        let dataOffset = 0;
        let a2, b2, c2, d2, tx2, ty2, color2;
        for (let row = startRow; row < maxRow; ++row) {
            for (let col = startCol; col < maxCol; ++col) {
                let index = colOffset + col;
                let flippedX = false, flippedY = false;

                let tiledTile = tiledTiles[index];
                if (tiledTile) {
                    gid = tiledTile.gid;
                }
                else {
                    gid = comp._tiles[index];
                }
                
                grid = grids[(gid & FLIPPED_MASK) >>> 0];
                if (!grid) {
                    continue;
                }

                switch (layerOrientation) {
                    case Orientation.ORTHO:
                        left = col * maptw;
                        bottom = (rows - row - 1) * mapth;
                        break;
                    case Orientation.ISO:
                        left = maptw / 2 * ( cols + col - row - 1);
                        bottom = mapth / 2 * ( rows * 2 - col - row - 2);
                        break;
                    case Orientation.HEX:
                        let diffX2 = (axis === StaggerAxis.STAGGERAXIS_Y && row % 2 === 1) ? (maptw / 2 * odd_even) : 0;
                        left = col * (maptw - diffX1) + diffX2 + tileOffset.x;
                        let diffY2 = (axis === StaggerAxis.STAGGERAXIS_X && col % 2 === 1) ? (mapth/2 * -odd_even) : 0;
                        bottom = (rows - row - 1) * (mapth -diffY1) + diffY2 - tileOffset.y;
                        break;
                }

                if (tiledTile) {
                    let tiledNode = tiledTile.node;

                    // use tiled tile properties

                    // color
                    color2 = color;
                    let newOpacity = (tiledNode.opacity * opacity) / 255;
                    color = tiledNode.color.setA(newOpacity)._val;

                    // transform
                    a2 = a; b2 = b; c2 = c; d2 = d; tx2 = tx; ty2 = ty;
                    tiledNode._updateLocalMatrix();
                    mat4.copy(_mat4_temp, tiledNode._matrix);
                    vec3.set(_vec3_temp, -left, -bottom, 0);
                    mat4.translate(_mat4_temp, _mat4_temp, _vec3_temp);
                    mat4.multiply(_mat4_temp, node._worldMatrix, _mat4_temp);
                    a = _mat4_temp.m00; b = _mat4_temp.m01; c = _mat4_temp.m04; d = _mat4_temp.m05;
                    tx = _mat4_temp.m12; ty = _mat4_temp.m13;
                }

                right = left + tilew;
                top = bottom + tileh;

                // TMX_ORIENTATION_ISO trim
                if (enabledCulling && layerOrientation === Orientation.ISO) {
                    gb = cullingMapy + bottom*cullingD;
                    if (gb > winh+cullingH) {
                        col += Math.floor((gb-winh)*2/cullingH) - 1;
                        continue;
                    }
                    gr = cullingMapx + right*cullingA;
                    if (gr < -cullingW) {
                        col += Math.floor((-gr)*2/cullingW) - 1;
                        continue;
                    }
                    gl = cullingMapx + left*cullingA;
                    gt = cullingMapy + top*cullingD;
                    if (gl > winw || gt < 0) {
                        col = maxCol;
                        continue;
                    }
                }

                // Rotation and Flip
                if (gid > TileFlag.DIAGONAL) {
                    flippedX = (gid & TileFlag.HORIZONTAL) >>> 0;
                    flippedY = (gid & TileFlag.VERTICAL) >>> 0;
                }

                renderData.vertexCount += 4;
                renderData.indiceCount += 6;
                renderData.dataLength = renderData.vertexCount;

                // tl
                verts[dataOffset].x = left * a + top * c + tx;
                verts[dataOffset].y = left * b + top * d + ty;
                verts[dataOffset].u = flippedX ? grid.r : grid.l;
                verts[dataOffset].v = flippedY ? grid.b : grid.t;
                verts[dataOffset].color = color;
                dataOffset++;

                // bl
                verts[dataOffset].x = left * a + bottom * c + tx;
                verts[dataOffset].y = left * b + bottom * d + ty;
                verts[dataOffset].u = flippedX ? grid.r : grid.l;
                verts[dataOffset].v = flippedY ? grid.t : grid.b;
                verts[dataOffset].color = color;
                dataOffset++;

                // tr
                verts[dataOffset].x = right * a + top * c + tx;
                verts[dataOffset].y = right * b + top * d + ty;
                verts[dataOffset].u = flippedX ? grid.l : grid.r;
                verts[dataOffset].v = flippedY ? grid.b : grid.t;
                verts[dataOffset].color = color;
                dataOffset++;

                // br
                verts[dataOffset].x = right * a + bottom * c + tx;
                verts[dataOffset].y = right * b + bottom * d + ty;
                verts[dataOffset].u = flippedX ? grid.l : grid.r;
                verts[dataOffset].v = flippedY ? grid.t : grid.b;
                verts[dataOffset].color = color;
                dataOffset++;

                if (tiledTile) {
                    color = color2;
                    a = a2; b = b2; c = c2; d = d2; tx = tx2; ty = ty2;
                }
            }
            colOffset += cols;
        }
    },
};

module.exports = TiledLayer._assembler = tmxAssembler;<|MERGE_RESOLUTION|>--- conflicted
+++ resolved
@@ -46,17 +46,7 @@
         if (!renderData) {
             renderData = comp._renderData = comp.requestRenderData();
         }
-<<<<<<< HEAD
-        renderData.material = comp.getMaterial();
-
-=======
-
-        let size = comp.node._contentSize;
-        let anchor = comp.node._anchorPoint;
-        renderData.updateSizeNPivot(size.width, size.height, anchor.x, anchor.y);
         renderData.material = comp.sharedMaterials[0];
-        
->>>>>>> f3824926
         this.updateVertices(comp);
     },
 
