/****************************************************************************
 Copyright (c) 2013-2016 Chukong Technologies Inc.
 Copyright (c) 2017-2018 Xiamen Yaji Software Co., Ltd.

 https://www.cocos.com/

 Permission is hereby granted, free of charge, to any person obtaining a copy
 of this software and associated engine source code (the "Software"), a limited,
  worldwide, royalty-free, non-assignable, revocable and non-exclusive license
 to use Cocos Creator solely to develop games on your target platforms. You shall
  not use Cocos Creator software for developing other software or tools that's
  used for developing games. You are not granted to publish, distribute,
  sublicense, and/or sell copies of Cocos Creator.

 The software or tools in this License Agreement are licensed, not sold.
 Xiamen Yaji Software Co., Ltd. reserves all rights not expressly granted to you.

 THE SOFTWARE IS PROVIDED "AS IS", WITHOUT WARRANTY OF ANY KIND, EXPRESS OR
 IMPLIED, INCLUDING BUT NOT LIMITED TO THE WARRANTIES OF MERCHANTABILITY,
 FITNESS FOR A PARTICULAR PURPOSE AND NONINFRINGEMENT. IN NO EVENT SHALL THE
 AUTHORS OR COPYRIGHT HOLDERS BE LIABLE FOR ANY CLAIM, DAMAGES OR OTHER
 LIABILITY, WHETHER IN AN ACTION OF CONTRACT, TORT OR OTHERWISE, ARISING FROM,
 OUT OF OR IN CONNECTION WITH THE SOFTWARE OR THE USE OR OTHER DEALINGS IN
 THE SOFTWARE.
 ****************************************************************************/
const RenderComponent = require('../core/components/CCRenderComponent');
const Material = require('../core/assets/material/CCMaterial');
const RenderFlow = require('../core/renderer/render-flow');

import { mat4, vec2 } from '../core/vmath';
let _mat4_temp = mat4.create();
let _vec2_temp = vec2.create();
let _vec2_temp2 = vec2.create();
let _tempRowCol = {row:0, col:0};

let TiledUserNodeData = cc.Class({
    name: 'cc.TiledUserNodeData',
    extends: cc.Component,

    ctor () {
        this._index = -1;
        this._row = -1;
        this._col = -1;
        this._tiledLayer = null;
    }

});

/**
 * !#en Render the TMX layer.
 * !#zh 渲染 TMX layer。
 * @class TiledLayer
 * @extends Component
 */
let TiledLayer = cc.Class({
    name: 'cc.TiledLayer',

    // Inherits from the abstract class directly,
    // because TiledLayer not create or maintains the sgNode by itself.
    extends: RenderComponent,

    editor: {
        inspector: 'packages://inspector/inspectors/comps/tiled-layer.js',
    },

    ctor () {
        this._userNodeGrid = {};// [row][col] = {count: 0, nodesList: []};
        this._userNodeMap = {};// [id] = node;
        this._userNodeDirty = false;

        // store the layer tiles node, index is caculated by 'x + width * y', format likes '[0]=tileNode0,[1]=tileNode1, ...'
        this._tiledTiles = [];

        // store the layer tilesets index array
        this._tilesetIndexArr = [];
        // texture id to material index
        this._texIdToMatIndex = {};

        this._viewPort = {x:-1, y:-1, width:-1, height:-1};
        this._cullingRect = {
            leftDown:{row:-1, col:-1},
            rightTop:{row:-1, col:-1}
        };
        this._cullingDirty = true;
        this._rightTop = {row:-1, col:-1};

        this._layerInfo = null;
        this._mapInfo = null;

        // record max or min tile texture offset, 
        // it will make culling rect more large, which insure culling rect correct.
        this._topOffset = 0;
        this._downOffset = 0;
        this._leftOffset = 0;
        this._rightOffset = 0;

        // store the layer tiles, index is caculated by 'x + width * y', format likes '[0]=gid0,[1]=gid1, ...'
        this._tiles = [];
        // vertex array
        this._vertices = [];
        // vertices dirty
        this._verticesDirty = true;

        this._layerName = '';
        this._layerOrientation = null;

        // store all layer gid corresponding texture info, index is gid, format likes '[gid0]=tex-info,[gid1]=tex-info, ...'
        this._texGrids = null;
        // store all tileset texture, index is tileset index, format likes '[0]=texture0, [1]=texture1, ...'
        this._textures = null;
        this._tilesets = null;

        this._leftDownToCenterX = 0;
        this._leftDownToCenterY = 0;

        this._hasTiledNodeGrid = false;
        this._hasAniGrid = false;
        this._animations = null;

        // switch of culling
        this._enableCulling = cc.macro.ENABLE_TILEDMAP_CULLING;
    },

    _hasTiledNode () {
        return this._hasTiledNodeGrid;
    },

    _hasAnimation () {
        return this._hasAniGrid;
    },

    /**
     * !#en enable or disable culling
     * !#zh 开启或关闭裁剪。
     * @method enableCulling
     * @param value
     */
    enableCulling (value) {
        if (this._enableCulling != value) {
            this._enableCulling = value;
            this._cullingDirty = true;
        }
    },

    /**
     * !#en Adds user's node into layer.
     * !#zh 添加用户节点。
     * @method addUserNode
     * @param {cc.Node} node
     * @return {Boolean}
     */
    addUserNode (node) {
        let dataComp = node.getComponent(TiledUserNodeData);
        if (dataComp) {
            cc.warn("CCTiledLayer:insertUserNode node has insert");
            return false;
        }

        dataComp = node.addComponent(TiledUserNodeData);
        node.parent = this.node;
        node._renderFlag |= RenderFlow.FLAG_BREAK_FLOW;
        this._userNodeMap[node._id] = dataComp;

        dataComp._row = -1;
        dataComp._col = -1;
        dataComp._tiledLayer = this;
        
        this._positionToRowCol(node.x, node.y, _tempRowCol);
        this._addUserNodeToGrid(dataComp, _tempRowCol);
        this._updateCullingOffsetByUserNode(node);
        node.on(cc.Node.EventType.POSITION_CHANGED, this._userNodePosChange, dataComp);
        node.on(cc.Node.EventType.SIZE_CHANGED, this._userNodeSizeChange, dataComp);
        return true;
    },

    /**
     * !#en Removes user's node.
     * !#zh 移除用户节点。
     * @method removeUserNode
     * @param {cc.Node} node
     * @return {Boolean}
     */
    removeUserNode (node) {
        let dataComp = node.getComponent(TiledUserNodeData);
        if (!dataComp) {
            cc.warn("CCTiledLayer:removeUserNode node is not exist");
            return false;
        }
        node.off(cc.Node.EventType.POSITION_CHANGED, this._userNodePosChange, dataComp);
        node.off(cc.Node.EventType.SIZE_CHANGED, this._userNodeSizeChange, dataComp);
        this._removeUserNodeFromGrid(dataComp);
        delete this._userNodeMap[node._id];
        node.removeComponent(dataComp);
        node.removeFromParent(true);
        node._renderFlag &= ~RenderFlow.FLAG_BREAK_FLOW;
        return true;
    },

    /**
     * !#en Destroy user's node.
     * !#zh 销毁用户节点。
     * @method destroyUserNode
     * @param {cc.Node} node
     */
    destroyUserNode (node) {
        this.removeUserNode(node);
        node.destroy();
    },

    _getNodesByRowCol (row, col) {
        let rowData = this._userNodeGrid[row];
        if (!rowData) return null;
        return rowData[col];
    },

    _getNodesCountByRow (row) {
        let rowData = this._userNodeGrid[row];
        if (!rowData) return 0;
        return rowData.count;
    },

    _updateAllUserNode () {
        this._userNodeGrid = {};
        for (let dataId in this._userNodeMap) {
            let dataComp = this._userNodeMap[dataId];
            this._positionToRowCol(dataComp.node.x, dataComp.node.y, _tempRowCol);
            this._addUserNodeToGrid(dataComp, _tempRowCol);
            this._updateCullingOffsetByUserNode(dataComp.node);
        }
    },

    _updateCullingOffsetByUserNode (node) {
        if (this._topOffset < node.height) {
            this._topOffset = node.height;
        }
        if (this._downOffset < node.height) {
            this._downOffset = node.height;
        }
        if (this._leftOffset < node.width) {
            this._leftOffset = node.width;
        }
        if (this._rightOffset < node.width) {
            this._rightOffset = node.width;
        }
    },

    _userNodeSizeChange () {
        let dataComp = this;
        let node = dataComp.node;
        let self = dataComp._tiledLayer;
        self._updateCullingOffsetByUserNode(node);
    },

    _userNodePosChange () {
        let dataComp = this;
        let node = dataComp.node;
        let self = dataComp._tiledLayer;
        self._positionToRowCol(node.x, node.y, _tempRowCol);
        // users pos not change
        if (_tempRowCol.row === dataComp._row && _tempRowCol.col === dataComp._col) return;

        self._removeUserNodeFromGrid(dataComp);
        self._addUserNodeToGrid(dataComp, _tempRowCol);
    },

    _removeUserNodeFromGrid (dataComp) {
        let row = dataComp._row;
        let col = dataComp._col;
        let index = dataComp._index;

        let rowData = this._userNodeGrid[row];
        let colData = rowData && rowData[col];
        if (colData) {
            rowData.count --;
            colData.count --;
            colData.list[index] = null;
            if (colData.count <= 0) {
                colData.list.length = 0;
                colData.count = 0;
            }
        }

        dataComp._row = -1;
        dataComp._col = -1;
        dataComp._index = -1;
        this._userNodeDirty = true;
    },

    _isInLayer (row, col) {
        return row >= 0 && col >= 0 && row <= this._rightTop.row && col <= this._rightTop.col;
    },

    _addUserNodeToGrid (dataComp, tempRowCol) {
        let row = tempRowCol.row;
        let col = tempRowCol.col;
        if (this._isInLayer(row, col)) {
            let rowData = this._userNodeGrid[row] = this._userNodeGrid[row] || {count : 0};
            let colData = rowData[col] = rowData[col] || {count : 0, list: []};
            dataComp._row = row;
            dataComp._col = col;
            dataComp._index = colData.list.length;
            rowData.count++;
            colData.count++;
            colData.list.push(dataComp);
        } else {
            dataComp._row = -1;
            dataComp._col = -1;
            dataComp._index = -1;
        }
        this._userNodeDirty = true;
    },

    _isUserNodeDirty () {
        return this._userNodeDirty;
    },

    _setUserNodeDirty (value) {
        this._userNodeDirty = value;
    },

    onEnable () {
        this._super();
        this.node.on(cc.Node.EventType.ANCHOR_CHANGED, this._syncAnchorPoint, this);
        this._activateMaterial();
    },

    onDisable () {
        this.node.off(cc.Node.EventType.ANCHOR_CHANGED, this._syncAnchorPoint, this);
    },

    _syncAnchorPoint () {
        this._leftDownToCenterX = this.node.width * this.node.anchorX;
        this._leftDownToCenterY = this.node.height * this.node.anchorY;
        this._cullingDirty = true;
    },

    onDestroy () {
        this._super();
        if (this._buffer) {
            this._buffer.destroy();
            this._buffer = null;
        }
        this._renderDataList = null;
    },

    /**
     * !#en Gets the layer name.
     * !#zh 获取层的名称。
     * @method getLayerName
     * @return {String}
     * @example
     * let layerName = tiledLayer.getLayerName();
     * cc.log(layerName);
     */
    getLayerName () {
        return this._layerName;
    },

    /**
     * !#en Set the layer name.
     * !#zh 设置层的名称
     * @method SetLayerName
     * @param {String} layerName
     * @example
     * tiledLayer.setLayerName("New Layer");
     */
    setLayerName (layerName) {
        this._layerName = layerName;
    },

    /**
     * !#en Return the value for the specific property name.
     * !#zh 获取指定属性名的值。
     * @method getProperty
     * @param {String} propertyName
     * @return {*}
     * @example
     * let property = tiledLayer.getProperty("info");
     * cc.log(property);
     */
    getProperty (propertyName) {
        return this._properties[propertyName];
    },

    /**
     * !#en Returns the position in pixels of a given tile coordinate.
     * !#zh 获取指定 tile 的像素坐标。
     * @method getPositionAt
     * @param {Vec2|Number} pos position or x
     * @param {Number} [y]
     * @return {Vec2}
     * @example
     * let pos = tiledLayer.getPositionAt(cc.v2(0, 0));
     * cc.log("Pos: " + pos);
     * let pos = tiledLayer.getPositionAt(0, 0);
     * cc.log("Pos: " + pos);
     */
    getPositionAt (pos, y) {
        let x;
        if (y !== undefined) {
            x = Math.floor(pos);
            y = Math.floor(y);
        }
        else {
            x = Math.floor(pos.x);
            y = Math.floor(pos.y);
        }
        
        let ret;
        switch (this._layerOrientation) {
            case cc.TiledMap.Orientation.ORTHO:
                ret = this._positionForOrthoAt(x, y);
                break;
            case cc.TiledMap.Orientation.ISO:
                ret = this._positionForIsoAt(x, y);
                break;
            case cc.TiledMap.Orientation.HEX:
                ret = this._positionForHexAt(x, y);
                break;
        }
        return ret;
    },

    _isInvalidPosition (x, y) {
        if (x && typeof x === 'object') {
            let pos = x;
            y = pos.y;
            x = pos.x;
        }
        return x >= this._layerSize.width || y >= this._layerSize.height || x < 0 || y < 0;
    },

    _positionForIsoAt (x, y) {
        return cc.v2(
            this._mapTileSize.width / 2 * ( this._layerSize.width + x - y - 1),
            this._mapTileSize.height / 2 * (( this._layerSize.height * 2 - x - y) - 2)
        );
    },

    _positionForOrthoAt (x, y) {
        return cc.v2(
            x * this._mapTileSize.width,
            (this._layerSize.height - y - 1) * this._mapTileSize.height
        );
    },

    _positionForHexAt (col, row) {
        let tileWidth = this._mapTileSize.width;
        let tileHeight = this._mapTileSize.height;
        let rows = this._layerSize.height;

        let index = Math.floor(col) + Math.floor(row) * this._layerSize.width;
        let gid = this._tiles[index];
        let tileset = this._texGrids[gid].tileset;
        let offset = tileset.tileOffset;

        let centerWidth = this.node.width / 2;
        let centerHeight = this.node.height / 2;
        let odd_even = (this._staggerIndex === cc.TiledMap.StaggerIndex.STAGGERINDEX_ODD) ? 1 : -1;
        let x = 0, y = 0;
        let diffX = 0;
        let diffX1 = 0;
        let diffY = 0;
        let diffY1 = 0;
        switch (this._staggerAxis) {
            case cc.TiledMap.StaggerAxis.STAGGERAXIS_Y:
                diffX = 0;
                diffX1 = (this._staggerIndex === cc.TiledMap.StaggerIndex.STAGGERINDEX_ODD) ? 0 : tileWidth / 2;
                if (row % 2 === 1) {
                    diffX = tileWidth / 2 * odd_even;
                }
                x = col * tileWidth + diffX + diffX1 + offset.x - centerWidth;
                y = (rows - row - 1) * (tileHeight - (tileHeight - this._hexSideLength) / 2) - offset.y - centerHeight;
                break;
            case cc.TiledMap.StaggerAxis.STAGGERAXIS_X:
                diffY = 0;
                diffY1 = (this._staggerIndex === cc.TiledMap.StaggerIndex.STAGGERINDEX_ODD) ? tileHeight / 2 : 0;
                if (col % 2 === 1) {
                    diffY = tileHeight / 2 * -odd_even;
                }
                x = col * (tileWidth - (tileWidth - this._hexSideLength) / 2) + offset.x - centerWidth;
                y = (rows - row - 1) * tileHeight + diffY + diffY1 - offset.y - centerHeight;
                break;
        }
        return cc.v2(x, y);
    },

    /**
     * !#en
     * Sets the tile gid (gid = tile global id) at a given tile coordinate.<br />
     * The Tile GID can be obtained by using the method "tileGIDAt" or by using the TMX editor . Tileset Mgr +1.<br />
     * If a tile is already placed at that position, then it will be removed.
     * !#zh
     * 设置给定坐标的 tile 的 gid (gid = tile 全局 id)，
     * tile 的 GID 可以使用方法 “tileGIDAt” 来获得。<br />
     * 如果一个 tile 已经放在那个位置，那么它将被删除。
     * @method setTileGIDAt
     * @param {Number} gid
     * @param {Vec2|Number} posOrX position or x
     * @param {Number} flagsOrY flags or y
     * @param {Number} [flags]
     * @example
     * tiledLayer.setTileGIDAt(1001, 10, 10, 1)
     */
    setTileGIDAt (gid, posOrX, flagsOrY, flags) {
        if (posOrX === undefined) {
            throw new Error("cc.TiledLayer.setTileGIDAt(): pos should be non-null");
        }
        let pos;
        if (flags !== undefined || !(posOrX instanceof cc.Vec2)) {
            // four parameters or posOrX is not a Vec2 object
            pos = cc.v2(posOrX, flagsOrY);
        } else {
            pos = posOrX;
            flags = flagsOrY;
        }

        pos.x = Math.floor(pos.x);
        pos.y = Math.floor(pos.y);
        if (this._isInvalidPosition(pos)) {
            throw new Error("cc.TiledLayer.setTileGIDAt(): invalid position");
        }
        if (!this._tiles || !this._tilesets || this._tilesets.length == 0) {
            cc.logID(7238);
            return;
        }
        if (gid !== 0 && gid < this._tilesets[0].firstGid) {
            cc.logID(7239, gid);
            return;
        }

        flags = flags || 0;
        let currentFlags = this.getTileFlagsAt(pos);
        let currentGID = this.getTileGIDAt(pos);

        if (currentGID === gid && currentFlags === flags) return;

        let gidAndFlags = (gid | flags) >>> 0;
        this._updateTileForGID(gidAndFlags, pos);
    },

    _updateTileForGID (gid, pos) {
        if (gid !== 0 && !this._texGrids[gid]) {
            return;
        }

        let idx = 0 | (pos.x + pos.y * this._layerSize.width);
        if (idx < this._tiles.length) {
            this._tiles[idx] = gid;
        }
    },

    /**
     * !#en
     * Returns the tile gid at a given tile coordinate. <br />
     * if it returns 0, it means that the tile is empty. <br />
     * !#zh
     * 通过给定的 tile 坐标、flags（可选）返回 tile 的 GID. <br />
     * 如果它返回 0，则表示该 tile 为空。<br />
     * @method getTileGIDAt
     * @param {Vec2|Number} pos or x
     * @param {Number} [y]
     * @return {Number}
     * @example
     * let tileGid = tiledLayer.getTileGIDAt(0, 0);
     */
    getTileGIDAt (pos, y) {
        if (pos === undefined) {
            throw new Error("cc.TiledLayer.getTileGIDAt(): pos should be non-null");
        }
        let x = pos;
        if (y === undefined) {
            x = pos.x;
            y = pos.y;
        }
        if (this._isInvalidPosition(x, y)) {
            throw new Error("cc.TiledLayer.getTileGIDAt(): invalid position");
        }
        if (!this._tiles) {
            cc.logID(7237);
            return null;
        }

        let index = Math.floor(x) + Math.floor(y) * this._layerSize.width;
        // Bits on the far end of the 32-bit global tile ID are used for tile flags
        let tile = this._tiles[index];

        return (tile & cc.TiledMap.TileFlag.FLIPPED_MASK) >>> 0;
    },

    getTileFlagsAt (pos, y) {
        if (!pos) {
            throw new Error("TiledLayer.getTileFlagsAt: pos should be non-null");
        }
        if (y !== undefined) {
            pos = cc.v2(pos, y);
        }
        if (this._isInvalidPosition(pos)) {
            throw new Error("TiledLayer.getTileFlagsAt: invalid position");
        }
        if (!this._tiles) {
            cc.logID(7240);
            return null;
        }

        let idx = Math.floor(pos.x) + Math.floor(pos.y) * this._layerSize.width;
        // Bits on the far end of the 32-bit global tile ID are used for tile flags
        let tile = this._tiles[idx];

        return (tile & cc.TiledMap.TileFlag.FLIPPED_ALL) >>> 0;
    },

    _setCullingDirty (value) {
        this._cullingDirty = value;
    },

    _isCullingDirty () {
        return this._cullingDirty;
    },

    // 'x, y' is the position of viewPort, which's anchor point is at the center of rect.
    // 'width, height' is the size of viewPort.
    _updateViewPort (x, y, width, height) {
        if (this._viewPort.width === width && 
            this._viewPort.height === height &&
            this._viewPort.x === x &&
            this._viewPort.y === y) {
            return;
        }
        this._viewPort.x = x;
        this._viewPort.y = y;
        this._viewPort.width = width;
        this._viewPort.height = height;

        // if map's type is iso, reserve bottom line is 2 to avoid show empty grid because of iso grid arithmetic
        let reserveLine = 1;
        if (this._layerOrientation === cc.TiledMap.Orientation.ISO) {
            reserveLine = 2;
        }

        let vpx = this._viewPort.x - this._offset.x + this._leftDownToCenterX;
        let vpy = this._viewPort.y - this._offset.y + this._leftDownToCenterY;

        let leftDownX = vpx - this._leftOffset;
        let leftDownY = vpy - this._downOffset;
        let rightTopX = vpx + width + this._rightOffset;
        let rightTopY = vpy + height + this._topOffset;

        let leftDown = this._cullingRect.leftDown;
        let rightTop = this._cullingRect.rightTop;

        if (leftDownX < 0) leftDownX = 0;
        if (leftDownY < 0) leftDownY = 0;

        // calc left down
        this._positionToRowCol(leftDownX, leftDownY, _tempRowCol);
        // make range large
        _tempRowCol.row-=reserveLine;
        _tempRowCol.col-=reserveLine;
        // insure left down row col greater than 0
        _tempRowCol.row = _tempRowCol.row > 0 ? _tempRowCol.row : 0;
        _tempRowCol.col = _tempRowCol.col > 0 ? _tempRowCol.col : 0;        

        if (_tempRowCol.row !== leftDown.row || _tempRowCol.col !== leftDown.col) {
            leftDown.row = _tempRowCol.row;
            leftDown.col = _tempRowCol.col;
            this._cullingDirty = true;
        }

        // show nothing
        if (rightTopX < 0 || rightTopY < 0) {
            _tempRowCol.row = -1;
            _tempRowCol.col = -1;
        } else {
            // calc right top
            this._positionToRowCol(rightTopX, rightTopY, _tempRowCol);
            // make range large
            _tempRowCol.row++;
            _tempRowCol.col++;
        }

        // avoid range out of max rect
        if (_tempRowCol.row > this._rightTop.row) _tempRowCol.row = this._rightTop.row;
        if (_tempRowCol.col > this._rightTop.col) _tempRowCol.col = this._rightTop.col;

        if (_tempRowCol.row !== rightTop.row || _tempRowCol.col !== rightTop.col) {
            rightTop.row = _tempRowCol.row;
            rightTop.col = _tempRowCol.col;
            this._cullingDirty = true;
        }
    },

    // the result may not precise, but it dose't matter, it just uses to be got range
    _positionToRowCol (x, y, result) {
        const TiledMap = cc.TiledMap;
        const Orientation = TiledMap.Orientation;
        const StaggerAxis = TiledMap.StaggerAxis;

        let maptw = this._mapTileSize.width,
            mapth = this._mapTileSize.height,
            maptw2 = maptw * 0.5,
            mapth2 = mapth * 0.5;
        let row = 0, col = 0, diffX2 = 0, diffY2 = 0, axis = this._staggerAxis;
        let cols = this._layerSize.width;

        switch (this._layerOrientation) {
            // left top to right dowm
            case Orientation.ORTHO:
                col = Math.floor(x / maptw);
                row = Math.floor(y / mapth);
                break;
            // right top to left down
            // iso can be treat as special hex whose hex side length is 0
            case Orientation.ISO:
                col = Math.floor(x / maptw2);
                row = Math.floor(y / mapth2);
                break;
            // left top to right dowm
            case Orientation.HEX:
                if (axis === StaggerAxis.STAGGERAXIS_Y) {
                    row = Math.floor(y / (mapth - this._diffY1));
                    diffX2 = row % 2 === 1 ? maptw2 * this._odd_even : 0;
                    col = Math.floor((x - diffX2) / maptw);
                } else {
                    col = Math.floor(x / (maptw - this._diffX1));
                    diffY2 = col % 2 === 1 ? mapth2 * -this._odd_even : 0;
                    row = Math.floor((y - diffY2) / mapth);
                }
                break;
        }
        result.row = row;
        result.col = col;
        return result;
    },

    _updateCulling () {
        if (CC_EDITOR) {
            this.enableCulling(false);
        } else if (this._enableCulling) {
            this.node._updateWorldMatrix();
            mat4.invert(_mat4_temp, this.node._worldMatrix);
            let rect = cc.visibleRect;
            let camera = cc.Camera.findCamera(this.node);
            if (camera) {
                _vec2_temp.x = 0;
                _vec2_temp.y = 0;
                camera.getCameraToWorldPoint(_vec2_temp, _vec2_temp);
                _vec2_temp2.x = _vec2_temp.x + rect.width;
                _vec2_temp2.y = _vec2_temp.y + rect.height;
                vec2.transformMat4(_vec2_temp, _vec2_temp, _mat4_temp);
                vec2.transformMat4(_vec2_temp2, _vec2_temp2, _mat4_temp);
                this._updateViewPort(_vec2_temp.x, _vec2_temp.y, _vec2_temp2.x - _vec2_temp.x, _vec2_temp2.y - _vec2_temp.y);
            }
        }
    },

    /**
     * !#en Layer orientation, which is the same as the map orientation.
     * !#zh 获取 Layer 方向(同地图方向)。
     * @method getLayerOrientation
     * @return {Number}
     * @example
     * let orientation = tiledLayer.getLayerOrientation();
     * cc.log("Layer Orientation: " + orientation);
     */
    getLayerOrientation () {
        return this._layerOrientation;
    },

    /**
     * !#en properties from the layer. They can be added using Tiled.
     * !#zh 获取 layer 的属性，可以使用 Tiled 编辑器添加属性。
     * @method getProperties
     * @return {Array}
     * @example
     * let properties = tiledLayer.getProperties();
     * cc.log("Properties: " + properties);
     */
    getProperties () {
        return this._properties;
    },

    _updateVertices () {
        const TiledMap = cc.TiledMap;
        const TileFlag = TiledMap.TileFlag;
        const FLIPPED_MASK = TileFlag.FLIPPED_MASK;
        const StaggerAxis = TiledMap.StaggerAxis;
        const Orientation = TiledMap.Orientation;

        let vertices = this._vertices;
        vertices.length = 0;

        let layerOrientation = this._layerOrientation,
            tiles = this._tiles;

        if (!tiles) {
            return;
        }

        let rightTop = this._rightTop;
        rightTop.row = -1;
        rightTop.col = -1;

        let maptw = this._mapTileSize.width,
            mapth = this._mapTileSize.height,
            maptw2 = maptw * 0.5,
            mapth2 = mapth * 0.5,
            rows = this._layerSize.height,
            cols = this._layerSize.width,
            grids = this._texGrids;
        
        let colOffset = 0, gid, grid, left, bottom,
            axis, diffX1, diffY1, odd_even, diffX2, diffY2;

        if (layerOrientation === Orientation.HEX) {
            axis = this._staggerAxis;
            diffX1 = this._diffX1;
            diffY1 = this._diffY1;
            odd_even = this._odd_even;
        }

        let cullingCol = 0, cullingRow = 0;
        let tileOffset = null, gridGID = 0;

        this._topOffset = 0;
        this._downOffset = 0;
        this._leftOffset = 0;
        this._rightOffset = 0;
        this._hasAniGrid = false;

        // grid border
        let topBorder = 0, downBorder = 0, leftBorder = 0, rightBorder = 0;

        for (let row = 0; row < rows; ++row) {
            for (let col = 0; col < cols; ++col) {
                let index = colOffset + col;
                gid = tiles[index];
                gridGID = ((gid & FLIPPED_MASK) >>> 0);
                grid = grids[gridGID];

                // if has animation, grid must be updated per frame
                if (this._animations[gridGID]) {
                    this._hasAniGrid = true;
                }

                if (!grid) {
                    continue;
                }

                switch (layerOrientation) {
                    // left top to right dowm
                    case Orientation.ORTHO:
                        cullingCol = col;
                        cullingRow = rows - row - 1;
                        left = cullingCol * maptw;
                        bottom = cullingRow * mapth;
                        break;
                    // right top to left down
                    case Orientation.ISO:
                        // if not consider about col, then left is 'w/2 * (rows - row - 1)'
                        // if consider about col then left must add 'w/2 * col'
                        // so left is 'w/2 * (rows - row - 1) + w/2 * col'
                        // combine expression is 'w/2 * (rows - row + col -1)'
                        cullingCol = rows + col - row - 1;
                        // if not consider about row, then bottom is 'h/2 * (cols - col -1)'
                        // if consider about row then bottom must add 'h/2 * (rows - row - 1)'
                        // so bottom is 'h/2 * (cols - col -1) + h/2 * (rows - row - 1)'
                        // combine expressionn is 'h/2 * (rows + cols - col - row - 2)'
                        cullingRow = rows + cols - col - row - 2;
                        left = maptw2 * cullingCol;
                        bottom = mapth2 * cullingRow;
                        break;
                    // left top to right dowm
                    case Orientation.HEX:
                        diffX2 = (axis === StaggerAxis.STAGGERAXIS_Y && row % 2 === 1) ? maptw2 * odd_even : 0;
                        diffY2 = (axis === StaggerAxis.STAGGERAXIS_X && col % 2 === 1) ? mapth2 * -odd_even : 0;

                        left = col * (maptw - diffX1) + diffX2;
                        bottom = (rows - row - 1) * (mapth - diffY1) + diffY2;
                        cullingCol = col;
                        cullingRow = rows - row - 1;
                        break;
                }

                let rowData = vertices[cullingRow] = vertices[cullingRow] || {minCol:0, maxCol:0};
                let colData = rowData[cullingCol] = rowData[cullingCol] || {};
                
                // record each row range, it will faster when culling grid
                if (rowData.minCol > cullingCol) {
                    rowData.minCol = cullingCol;
                }

                if (rowData.maxCol < cullingCol) {
                    rowData.maxCol = cullingCol;
                }

                // record max rect, when viewPort is bigger than layer, can make it smaller
                if (rightTop.row < cullingRow) {
                    rightTop.row = cullingRow;
                }

                if (rightTop.col < cullingCol) {
                    rightTop.col = cullingCol;
                }

                // _offset is whole layer offset
                // tileOffset is tileset offset which is related to each grid
                // tileOffset coordinate system's y axis is opposite with engine's y axis.
                tileOffset = grid.tileset.tileOffset;
                left += this._offset.x + tileOffset.x;
                bottom += this._offset.y - tileOffset.y;
                
                topBorder = -tileOffset.y + grid.tileset._tileSize.height - mapth;
                topBorder = topBorder < 0 ? 0 : topBorder;
                downBorder = tileOffset.y < 0 ? 0 : tileOffset.y;
                leftBorder = -tileOffset.x < 0 ? 0 : -tileOffset.x;
                rightBorder = tileOffset.x + grid.tileset._tileSize.width - maptw;
                rightBorder = rightBorder < 0 ? 0 : rightBorder;

                if (this._rightOffset < leftBorder) {
                    this._rightOffset = leftBorder;
                }

                if (this._leftOffset < rightBorder) {
                    this._leftOffset = rightBorder;
                }

                if (this._topOffset < downBorder) {
                    this._topOffset = downBorder;
                }

                if (this._downOffset < topBorder) {
                    this._downOffset = topBorder;
                }

                colData.left = left;
                colData.bottom = bottom;
                // this index is tiledmap grid index
                colData.index = index; 
            }
            colOffset += cols;
        }
        this._verticesDirty = false;
    },

    /**
     * !#en
     * Get the TiledTile with the tile coordinate.<br/>
     * If there is no tile in the specified coordinate and forceCreate parameter is true, <br/>
     * then will create a new TiledTile at the coordinate.
     * The renderer will render the tile with the rotation, scale, position and color property of the TiledTile.
     * !#zh
     * 通过指定的 tile 坐标获取对应的 TiledTile。 <br/>
     * 如果指定的坐标没有 tile，并且设置了 forceCreate 那么将会在指定的坐标创建一个新的 TiledTile 。<br/>
     * 在渲染这个 tile 的时候，将会使用 TiledTile 的节点的旋转、缩放、位移、颜色属性。<br/>
     * @method getTiledTileAt
     * @param {Integer} x
     * @param {Integer} y
     * @param {Boolean} forceCreate
     * @return {cc.TiledTile}
     * @example
     * let tile = tiledLayer.getTiledTileAt(100, 100, true);
     * cc.log(tile);
     */
    getTiledTileAt (x, y, forceCreate) {
        if (this._isInvalidPosition(x, y)) {
            throw new Error("TiledLayer.getTiledTileAt: invalid position");
        }
        if (!this._tiles) {
            cc.logID(7236);
            return null;
        }

        let index = Math.floor(x) + Math.floor(y) * this._layerSize.width;
        let tile = this._tiledTiles[index];
        if (!tile && forceCreate) {
            let node = new cc.Node();
            tile = node.addComponent(cc.TiledTile);
            tile._x = x;
            tile._y = y;
            tile._layer = this;
            tile._updateInfo();
            node.parent = this.node;
            return tile;
        }
        return tile;
    },

    /** 
     * !#en
     * Change tile to TiledTile at the specified coordinate.
     * !#zh
     * 将指定的 tile 坐标替换为指定的 TiledTile。
     * @method setTiledTileAt
     * @param {Integer} x
     * @param {Integer} y
     * @param {cc.TiledTile} tiledTile
     * @return {cc.TiledTile}
     */
    setTiledTileAt (x, y, tiledTile) {
        if (this._isInvalidPosition(x, y)) {
            throw new Error("TiledLayer.setTiledTileAt: invalid position");
        }
        if (!this._tiles) {
            cc.logID(7236);
            return null;
        }

        let index = Math.floor(x) + Math.floor(y) * this._layerSize.width;
        this._tiledTiles[index] = tiledTile;

        if (tiledTile) {
            this._hasTiledNodeGrid = true;
        } else {
            this._hasTiledNodeGrid = this._tiledTiles.some(function (tiledNode, index) {
                return !!tiledNode;
            });
        }

        return tiledTile;
    },

    /**
     * !#en Return texture.
     * !#zh 获取纹理。
     * @method getTexture
     * @param index The index of textures
     * @return {Texture2D}
     */
    getTexture (index) {
        index = index || 0;
        if (this._textures && index >= 0 && this._textures.length > index) {
            return this._textures[index];
        }
        return null;
    },

    /**
     * !#en Return texture.
     * !#zh 获取纹理。
     * @method getTextures
     * @return {Texture2D}
     */
    getTextures () {
        return this._textures;
    },

    /**
     * !#en Set the texture.
     * !#zh 设置纹理。
     * @method setTexture
     * @param {Texture2D} texture
     */
    setTexture (texture){
        this.setTextures([texture]);
    },

    /**
     * !#en Set the texture.
     * !#zh 设置纹理。
     * @method setTexture
     * @param {Texture2D} textures
     */
    setTextures (textures) {
        this._textures = textures;
        this._activateMaterial();
    },

    /**
     * !#en Gets layer size.
     * !#zh 获得层大小。
     * @method getLayerSize
     * @return {Size}
     * @example
     * let size = tiledLayer.getLayerSize();
     * cc.log("layer size: " + size);
     */
    getLayerSize () {
        return this._layerSize;
    },

    /**
     * !#en Size of the map's tile (could be different from the tile's size).
     * !#zh 获取 tile 的大小( tile 的大小可能会有所不同)。
     * @method getMapTileSize
     * @return {Size}
     * @example
     * let mapTileSize = tiledLayer.getMapTileSize();
     * cc.log("MapTile size: " + mapTileSize);
     */
    getMapTileSize () {
        return this._mapTileSize;
    },

    /**
     * !#en Gets Tile set first information for the layer.
     * !#zh 获取 layer 索引位置为0的 Tileset 信息。
     * @method getTileSet
     * @param index The index of tilesets
     * @return {TMXTilesetInfo}
     */
    getTileSet (index) {
        index = index || 0;
        if (this._tilesets && index >= 0 && this._tilesets.length > index) {
            return this._tilesets[index];
        }
        return null;
    },

    /**
     * !#en Gets tile set all information for the layer.
     * !#zh 获取 layer 所有的 Tileset 信息。
     * @method getTileSet
     * @return {TMXTilesetInfo}
     */
    getTileSets () {
        return this._tilesets;
    },

    /**
     * !#en Sets tile set information for the layer.
     * !#zh 设置 layer 的 tileset 信息。
     * @method setTileSet
     * @param {TMXTilesetInfo} tileset
     */
    setTileSet (tileset) {
        this.setTileSets([tileset]);
    },

    /**
     * !#en Sets Tile set information for the layer.
     * !#zh 设置 layer 的 Tileset 信息。
     * @method setTileSets
     * @param {TMXTilesetInfo} tilesets
     */
    setTileSets (tilesets) {
        this._tilesets = tilesets;
        let textures = this._textures = [];
        let texGrids = this._texGrids = [];
        for (let i = 0; i < tilesets.length; i++) {
            let tileset = tilesets[i];
            if (tileset) {
                textures[i] = tileset.sourceImage;
            }
        }

        cc.TiledMap.loadAllTextures (textures, function () {
            for (let i = 0, l = tilesets.length; i < l; ++i) {
                let tilesetInfo = tilesets[i];
                if (!tilesetInfo) continue;
                cc.TiledMap.fillTextureGrids(tilesetInfo, texGrids, i);
            }
            this._prepareToRender();
        }.bind(this));
    },

    _traverseAllGrid () {
        let tiles = this._tiles;
        let texGrids = this._texGrids;
        let tilesetIndexArr = this._tilesetIndexArr;
        let tilesetIdxMap = {};

        const TiledMap = cc.TiledMap;
        const TileFlag = TiledMap.TileFlag;
        const FLIPPED_MASK = TileFlag.FLIPPED_MASK;

        tilesetIndexArr.length = 0;
        for (let i = 0; i < tiles.length; i++) {
            let gid = tiles[i];
            if (gid === 0) continue;
            gid = ((gid & FLIPPED_MASK) >>> 0);
            let grid = texGrids[gid];
            if (!grid) {
                cc.error("CCTiledLayer:_traverseAllGrid grid is null, gid is:", gid);
                continue;
            }
            let tilesetIdx = grid.texId;
            if (tilesetIdxMap[tilesetIdx]) continue;
            tilesetIdxMap[tilesetIdx] = true;
            tilesetIndexArr.push(tilesetIdx);
        }
    },

    _init (layerInfo, mapInfo, tilesets, textures, texGrids) {
        
        this._layerInfo = layerInfo;
        this._mapInfo = mapInfo;

        let size = layerInfo._layerSize;

        // layerInfo
        this._layerName = layerInfo.name;
        this._tiles = layerInfo._tiles;
        this._properties = layerInfo.properties;
        this._layerSize = size;
        this._minGID = layerInfo._minGID;
        this._maxGID = layerInfo._maxGID;
        this._opacity = layerInfo._opacity;
        this._renderOrder = mapInfo.renderOrder;
        this._staggerAxis = mapInfo.getStaggerAxis();
        this._staggerIndex = mapInfo.getStaggerIndex();
        this._hexSideLength = mapInfo.getHexSideLength();
        this._animations = mapInfo.getTileAnimations();

        // tilesets
        this._tilesets = tilesets;
        // textures
        this._textures = textures;
        // grid texture
        this._texGrids = texGrids;

        // mapInfo
        this._layerOrientation = mapInfo.orientation;
        this._mapTileSize = mapInfo.getTileSize();

        if (this._layerOrientation === cc.TiledMap.Orientation.HEX) {
            // handle hex map
            const TiledMap = cc.TiledMap;
            const StaggerAxis = TiledMap.StaggerAxis;
            const StaggerIndex = TiledMap.StaggerIndex;

            let maptw = this._mapTileSize.width;
            let mapth = this._mapTileSize.height;
            let width = 0, height = 0;

            this._odd_even = (this._staggerIndex === StaggerIndex.STAGGERINDEX_ODD) ? 1 : -1;

            if (this._staggerAxis === StaggerAxis.STAGGERAXIS_X) {
                this._diffX1 = (maptw - this._hexSideLength) / 2;
                this._diffY1 = 0;
                height = mapth * (this._layerSize.height + 0.5);
                width = (maptw + this._hexSideLength) * Math.floor(this._layerSize.width / 2) + maptw * (this._layerSize.width % 2);
            } else {
                this._diffX1 = 0;
                this._diffY1 = (mapth - this._hexSideLength) / 2;
                width = maptw * (this._layerSize.width + 0.5);
                height = (mapth + this._hexSideLength) * Math.floor(this._layerSize.height / 2) + mapth * (this._layerSize.height % 2);
            }
            this.node.setContentSize(width, height);
        } else {
            this.node.setContentSize(this._layerSize.width * this._mapTileSize.width,
                this._layerSize.height * this._mapTileSize.height);
        }

        // offset (after layer orientation is set);
        this._offset = cc.v2(layerInfo.offset.x, -layerInfo.offset.y);
        this._useAutomaticVertexZ = false;
        this._vertexZvalue = 0;
        this._syncAnchorPoint();
        this._prepareToRender();
    },

    _prepareToRender () {
        this._updateVertices();
        this._traverseAllGrid();
        this._updateAllUserNode();
        this._activateMaterial();
    },

    _activateMaterial () {
        let tilesetIndexArr = this._tilesetIndexArr;
        if (tilesetIndexArr.length === 0) {
            this.disableRender();
            return;
        }

        let texIdMatIdx = this._texIdToMatIndex = {};
        let textures = this._textures;

        for (let i = 0; i < tilesetIndexArr.length; i++) {
            let tilesetIdx = tilesetIndexArr[i];
            let texture = textures[tilesetIdx];

            let material = this.sharedMaterials[i];
            if (!material) {
<<<<<<< HEAD
                material = Material.getInstantiatedBuiltinMaterial('sprite', this);
=======
                material = Material.getInstantiatedBuiltinMaterial('2d-sprite', this);
>>>>>>> c52cd92c
            }
            else {
                material = Material.getInstantiatedMaterial(material, this);
            }

            material.define('USE_TEXTURE', true);
<<<<<<< HEAD
            material.define('CC_USE_MODEL', true);
            material.setProperty('texture', texture);
            this.setMaterial(i, material);
=======
            material.define('_USE_MODEL', true);
            material.setProperty('texture', texture);
            this.setMaterial(i, material);

>>>>>>> c52cd92c
            texIdMatIdx[tilesetIdx] = i;
        }

        this.markForUpdateRenderData(true);
<<<<<<< HEAD
        this.markForRender(true);
=======
        this.markForRender(false);
        this.markForCustomIARender(true);
>>>>>>> c52cd92c
    },
});

cc.TiledLayer = module.exports = TiledLayer;<|MERGE_RESOLUTION|>--- conflicted
+++ resolved
@@ -1273,37 +1273,21 @@
 
             let material = this.sharedMaterials[i];
             if (!material) {
-<<<<<<< HEAD
-                material = Material.getInstantiatedBuiltinMaterial('sprite', this);
-=======
                 material = Material.getInstantiatedBuiltinMaterial('2d-sprite', this);
->>>>>>> c52cd92c
             }
             else {
                 material = Material.getInstantiatedMaterial(material, this);
             }
 
             material.define('USE_TEXTURE', true);
-<<<<<<< HEAD
             material.define('CC_USE_MODEL', true);
             material.setProperty('texture', texture);
             this.setMaterial(i, material);
-=======
-            material.define('_USE_MODEL', true);
-            material.setProperty('texture', texture);
-            this.setMaterial(i, material);
-
->>>>>>> c52cd92c
             texIdMatIdx[tilesetIdx] = i;
         }
 
         this.markForUpdateRenderData(true);
-<<<<<<< HEAD
         this.markForRender(true);
-=======
-        this.markForRender(false);
-        this.markForCustomIARender(true);
->>>>>>> c52cd92c
     },
 });
 
