/****************************************************************************
 Copyright (c) 2013-2016 Chukong Technologies Inc.
 Copyright (c) 2017-2018 Xiamen Yaji Software Co., Ltd.

 https://www.cocos.com/

 Permission is hereby granted, free of charge, to any person obtaining a copy
 of this software and associated engine source code (the "Software"), a limited,
  worldwide, royalty-free, non-assignable, revocable and non-exclusive license
 to use Cocos Creator solely to develop games on your target platforms. You shall
  not use Cocos Creator software for developing other software or tools that's
  used for developing games. You are not granted to publish, distribute,
  sublicense, and/or sell copies of Cocos Creator.

 The software or tools in this License Agreement are licensed, not sold.
 Xiamen Yaji Software Co., Ltd. reserves all rights not expressly granted to you.

 THE SOFTWARE IS PROVIDED "AS IS", WITHOUT WARRANTY OF ANY KIND, EXPRESS OR
 IMPLIED, INCLUDING BUT NOT LIMITED TO THE WARRANTIES OF MERCHANTABILITY,
 FITNESS FOR A PARTICULAR PURPOSE AND NONINFRINGEMENT. IN NO EVENT SHALL THE
 AUTHORS OR COPYRIGHT HOLDERS BE LIABLE FOR ANY CLAIM, DAMAGES OR OTHER
 LIABILITY, WHETHER IN AN ACTION OF CONTRACT, TORT OR OTHERWISE, ARISING FROM,
 OUT OF OR IN CONNECTION WITH THE SOFTWARE OR THE USE OR OTHER DEALINGS IN
 THE SOFTWARE.
 ****************************************************************************/
const RenderComponent = require('../core/components/CCRenderComponent');
const Material = require('../core/assets/material/CCMaterial');
const RenderFlow = require('../core/renderer/render-flow');

import { Mat4, Vec2 } from '../core/value-types';
import MaterialVariant from '../core/assets/material/material-variant';
let _mat4_temp = cc.mat4();
let _vec2_temp = cc.v2();
let _vec2_temp2 = cc.v2();
let _vec2_temp3 = cc.v2();
let _tempRowCol = {row:0, col:0};

let TiledUserNodeData = cc.Class({
    name: 'cc.TiledUserNodeData',
    extends: cc.Component,

    ctor () {
        this._index = -1;
        this._row = -1;
        this._col = -1;
        this._tiledLayer = null;
    }

});

/**
 * !#en Render the TMX layer.
 * !#zh 渲染 TMX layer。
 * @class TiledLayer
 * @extends Component
 */
let TiledLayer = cc.Class({
    name: 'cc.TiledLayer',

    // Inherits from the abstract class directly,
    // because TiledLayer not create or maintains the sgNode by itself.
    extends: RenderComponent,

    editor: {
        inspector: 'packages://inspector/inspectors/comps/tiled-layer.js',
    },

    ctor () {
        this._userNodeGrid = {};// [row][col] = {count: 0, nodesList: []};
        this._userNodeMap = {};// [id] = node;
        this._userNodeDirty = false;

        // store the layer tiles node, index is caculated by 'x + width * y', format likes '[0]=tileNode0,[1]=tileNode1, ...'
        this._tiledTiles = [];

        // store the layer tilesets index array
        this._tilesetIndexArr = [];
        // tileset index to array index
        this._tilesetIndexToArrIndex = {};
        // texture id to material index
        this._texIdToMatIndex = {};

        this._viewPort = {x:-1, y:-1, width:-1, height:-1};
        this._cullingRect = {
            leftDown:{row:-1, col:-1},
            rightTop:{row:-1, col:-1}
        };
        this._cullingDirty = true;
        this._rightTop = {row:-1, col:-1};

        this._layerInfo = null;
        this._mapInfo = null;

        // record max or min tile texture offset, 
        // it will make culling rect more large, which insure culling rect correct.
        this._topOffset = 0;
        this._downOffset = 0;
        this._leftOffset = 0;
        this._rightOffset = 0;

        // store the layer tiles, index is caculated by 'x + width * y', format likes '[0]=gid0,[1]=gid1, ...'
        this._tiles = [];
        // vertex array
        this._vertices = [];
        // vertices dirty
        this._verticesDirty = true;

        this._layerName = '';
        this._layerOrientation = null;

        // store all layer gid corresponding texture info, index is gid, format likes '[gid0]=tex-info,[gid1]=tex-info, ...'
        this._texGrids = null;
        // store all tileset texture, index is tileset index, format likes '[0]=texture0, [1]=texture1, ...'
        this._textures = null;
        this._tilesets = null;

        this._leftDownToCenterX = 0;
        this._leftDownToCenterY = 0;

        this._hasTiledNodeGrid = false;
        this._hasAniGrid = false;
        this._animations = null;

        // switch of culling
        this._enableCulling = cc.macro.ENABLE_TILEDMAP_CULLING;
    },

    _hasTiledNode () {
        return this._hasTiledNodeGrid;
    },

    _hasAnimation () {
        return this._hasAniGrid;
    },

    /**
     * !#en enable or disable culling
     * !#zh 开启或关闭裁剪。
     * @method enableCulling
     * @param value
     */
    enableCulling (value) {
        if (this._enableCulling != value) {
            this._enableCulling = value;
            this._cullingDirty = true;
        }
    },

    /**
     * !#en Adds user's node into layer.
     * !#zh 添加用户节点。
     * @method addUserNode
     * @param {cc.Node} node
     * @return {Boolean}
     */
    addUserNode (node) {
        let dataComp = node.getComponent(TiledUserNodeData);
        if (dataComp) {
            cc.warn("CCTiledLayer:addUserNode node has been added");
            return false;
        }

        dataComp = node.addComponent(TiledUserNodeData);
        node.parent = this.node;
        node._renderFlag |= RenderFlow.FLAG_BREAK_FLOW;
        this._userNodeMap[node._id] = dataComp;

        dataComp._row = -1;
        dataComp._col = -1;
        dataComp._tiledLayer = this;
        
        this._nodeLocalPosToLayerPos(node, _vec2_temp);
        this._positionToRowCol(_vec2_temp.x, _vec2_temp.y, _tempRowCol);
        this._addUserNodeToGrid(dataComp, _tempRowCol);
        this._updateCullingOffsetByUserNode(node);
        node.on(cc.Node.EventType.POSITION_CHANGED, this._userNodePosChange, dataComp);
        node.on(cc.Node.EventType.SIZE_CHANGED, this._userNodeSizeChange, dataComp);
        return true;
    },

    /**
     * !#en Removes user's node.
     * !#zh 移除用户节点。
     * @method removeUserNode
     * @param {cc.Node} node
     * @return {Boolean}
     */
    removeUserNode (node) {
        let dataComp = node.getComponent(TiledUserNodeData);
        if (!dataComp) {
            cc.warn("CCTiledLayer:removeUserNode node is not exist");
            return false;
        }
        node.off(cc.Node.EventType.POSITION_CHANGED, this._userNodePosChange, dataComp);
        node.off(cc.Node.EventType.SIZE_CHANGED, this._userNodeSizeChange, dataComp);
        this._removeUserNodeFromGrid(dataComp);
        delete this._userNodeMap[node._id];
        node._removeComponent(dataComp);
        dataComp.destroy();
        node.removeFromParent(true);
        node._renderFlag &= ~RenderFlow.FLAG_BREAK_FLOW;
        return true;
    },

    /**
     * !#en Destroy user's node.
     * !#zh 销毁用户节点。
     * @method destroyUserNode
     * @param {cc.Node} node
     */
    destroyUserNode (node) {
        this.removeUserNode(node);
        node.destroy();
    },

    // acording layer anchor point to calculate node layer pos
    _nodeLocalPosToLayerPos (nodePos, out) {
        out.x = nodePos.x + this._leftDownToCenterX;
        out.y = nodePos.y + this._leftDownToCenterY;
    },

    _getNodesByRowCol (row, col) {
        let rowData = this._userNodeGrid[row];
        if (!rowData) return null;
        return rowData[col];
    },

    _getNodesCountByRow (row) {
        let rowData = this._userNodeGrid[row];
        if (!rowData) return 0;
        return rowData.count;
    },

    _updateAllUserNode () {
        this._userNodeGrid = {};
        for (let dataId in this._userNodeMap) {
            let dataComp = this._userNodeMap[dataId];
            this._nodeLocalPosToLayerPos(dataComp.node, _vec2_temp);
            this._positionToRowCol(_vec2_temp.x, _vec2_temp.y, _tempRowCol);
            this._addUserNodeToGrid(dataComp, _tempRowCol);
            this._updateCullingOffsetByUserNode(dataComp.node);
        }
    },

    _updateCullingOffsetByUserNode (node) {
        if (this._topOffset < node.height) {
            this._topOffset = node.height;
        }
        if (this._downOffset < node.height) {
            this._downOffset = node.height;
        }
        if (this._leftOffset < node.width) {
            this._leftOffset = node.width;
        }
        if (this._rightOffset < node.width) {
            this._rightOffset = node.width;
        }
    },

    _userNodeSizeChange () {
        let dataComp = this;
        let node = dataComp.node;
        let self = dataComp._tiledLayer;
        self._updateCullingOffsetByUserNode(node);
    },

    _userNodePosChange () {
        let dataComp = this;
        let node = dataComp.node;
        let self = dataComp._tiledLayer;
        self._nodeLocalPosToLayerPos(node, _vec2_temp);
        self._positionToRowCol(_vec2_temp.x, _vec2_temp.y, _tempRowCol);
        self._limitInLayer(_tempRowCol);
        // users pos not change
        if (_tempRowCol.row === dataComp._row && _tempRowCol.col === dataComp._col) return;

        self._removeUserNodeFromGrid(dataComp);
        self._addUserNodeToGrid(dataComp, _tempRowCol);
    },

    _removeUserNodeFromGrid (dataComp) {
        let row = dataComp._row;
        let col = dataComp._col;
        let index = dataComp._index;

        let rowData = this._userNodeGrid[row];
        let colData = rowData && rowData[col];
        if (colData) {
            rowData.count --;
            colData.count --;
            colData.list[index] = null;
            if (colData.count <= 0) {
                colData.list.length = 0;
                colData.count = 0;
            }
        }

        dataComp._row = -1;
        dataComp._col = -1;
        dataComp._index = -1;
        this._userNodeDirty = true;
    },

    _limitInLayer (rowCol) {
        let row = rowCol.row;
        let col = rowCol.col;
        if (row < 0) rowCol.row = 0;
        if (row > this._rightTop.row) rowCol.row = this._rightTop.row;
        if (col < 0) rowCol.col = 0;
        if (col > this._rightTop.col) rowCol.col = this._rightTop.col;
    },

    _addUserNodeToGrid (dataComp, tempRowCol) {
        let row = tempRowCol.row;
        let col = tempRowCol.col;
        let rowData = this._userNodeGrid[row] = this._userNodeGrid[row] || {count : 0};
        let colData = rowData[col] = rowData[col] || {count : 0, list: []};
        dataComp._row = row;
        dataComp._col = col;
        dataComp._index = colData.list.length;
        rowData.count++;
        colData.count++;
        colData.list.push(dataComp);
        this._userNodeDirty = true;
    },

    _isUserNodeDirty () {
        return this._userNodeDirty;
    },

    _setUserNodeDirty (value) {
        this._userNodeDirty = value;
    },

    onEnable () {
        this._super();
        this.node.on(cc.Node.EventType.ANCHOR_CHANGED, this._syncAnchorPoint, this);
        this._activateMaterial();
    },

    onDisable () {
        this._super();
        this.node.off(cc.Node.EventType.ANCHOR_CHANGED, this._syncAnchorPoint, this);
    },

    _syncAnchorPoint () {
        let node = this.node;
        this._leftDownToCenterX = node.width * node.anchorX * node.scaleX;
        this._leftDownToCenterY = node.height * node.anchorY * node.scaleY;
        this._cullingDirty = true;
    },

    onDestroy () {
        this._super();
        if (this._buffer) {
            this._buffer.destroy();
            this._buffer = null;
        }
        this._renderDataList = null;
    },

    /**
     * !#en Gets the layer name.
     * !#zh 获取层的名称。
     * @method getLayerName
     * @return {String}
     * @example
     * let layerName = tiledLayer.getLayerName();
     * cc.log(layerName);
     */
    getLayerName () {
        return this._layerName;
    },

    /**
     * !#en Set the layer name.
     * !#zh 设置层的名称
     * @method SetLayerName
     * @param {String} layerName
     * @example
     * tiledLayer.setLayerName("New Layer");
     */
    setLayerName (layerName) {
        this._layerName = layerName;
    },

    /**
     * !#en Return the value for the specific property name.
     * !#zh 获取指定属性名的值。
     * @method getProperty
     * @param {String} propertyName
     * @return {*}
     * @example
     * let property = tiledLayer.getProperty("info");
     * cc.log(property);
     */
    getProperty (propertyName) {
        return this._properties[propertyName];
    },

    /**
     * !#en Returns the position in pixels of a given tile coordinate.
     * !#zh 获取指定 tile 的像素坐标。
     * @method getPositionAt
     * @param {Vec2|Number} pos position or x
     * @param {Number} [y]
     * @return {Vec2}
     * @example
     * let pos = tiledLayer.getPositionAt(cc.v2(0, 0));
     * cc.log("Pos: " + pos);
     * let pos = tiledLayer.getPositionAt(0, 0);
     * cc.log("Pos: " + pos);
     */
    getPositionAt (pos, y) {
        let x;
        if (y !== undefined) {
            x = Math.floor(pos);
            y = Math.floor(y);
        }
        else {
            x = Math.floor(pos.x);
            y = Math.floor(pos.y);
        }
        
        let ret;
        switch (this._layerOrientation) {
            case cc.TiledMap.Orientation.ORTHO:
                ret = this._positionForOrthoAt(x, y);
                break;
            case cc.TiledMap.Orientation.ISO:
                ret = this._positionForIsoAt(x, y);
                break;
            case cc.TiledMap.Orientation.HEX:
                ret = this._positionForHexAt(x, y);
                break;
        }
        return ret;
    },

    _isInvalidPosition (x, y) {
        if (x && typeof x === 'object') {
            let pos = x;
            y = pos.y;
            x = pos.x;
        }
        return x >= this._layerSize.width || y >= this._layerSize.height || x < 0 || y < 0;
    },

    _positionForIsoAt (x, y) {
        let offsetX = 0, offsetY = 0;
        let index = Math.floor(x) + Math.floor(y) * this._layerSize.width;
        let gidAndFlags = this._tiles[index];
        if (gidAndFlags) {
            let gid = ((gidAndFlags & cc.TiledMap.TileFlag.FLIPPED_MASK) >>> 0);
            let tileset = this._texGrids[gid].tileset;
            let offset = tileset.tileOffset;
            offsetX = offset.x;
            offsetY = offset.y;
        }

        return cc.v2(
            this._mapTileSize.width * 0.5 * (this._layerSize.height + x - y - 1) + offsetX,
            this._mapTileSize.height * 0.5 * (this._layerSize.width - x + this._layerSize.height - y - 2) - offsetY
        );
    },

    _positionForOrthoAt (x, y) {
        let offsetX = 0, offsetY = 0;
        let index = Math.floor(x) + Math.floor(y) * this._layerSize.width;
        let gidAndFlags = this._tiles[index];
        if (gidAndFlags) {
            let gid = ((gidAndFlags & cc.TiledMap.TileFlag.FLIPPED_MASK) >>> 0);
            let tileset = this._texGrids[gid].tileset;
            let offset = tileset.tileOffset;
            offsetX = offset.x;
            offsetY = offset.y;
        }

        return cc.v2(
            x * this._mapTileSize.width + offsetX,
            (this._layerSize.height - y - 1) * this._mapTileSize.height - offsetY
        );
    },

    _positionForHexAt (col, row) {
        let tileWidth = this._mapTileSize.width;
        let tileHeight = this._mapTileSize.height;
        let rows = this._layerSize.height;

        let index = Math.floor(col) + Math.floor(row) * this._layerSize.width;
        let gid = this._tiles[index];
        let tileset = this._texGrids[gid].tileset;
        let offset = tileset.tileOffset;

        let odd_even = (this._staggerIndex === cc.TiledMap.StaggerIndex.STAGGERINDEX_ODD) ? 1 : -1;
        let x = 0, y = 0;
        let diffX = 0;
        let diffY = 0;
        switch (this._staggerAxis) {
            case cc.TiledMap.StaggerAxis.STAGGERAXIS_Y:
                diffX = 0;
                if (row % 2 === 1) {
                    diffX = tileWidth / 2 * odd_even;
                }
                x = col * tileWidth + diffX + offset.x;
                y = (rows - row - 1) * (tileHeight - (tileHeight - this._hexSideLength) / 2) - offset.y;
                break;
            case cc.TiledMap.StaggerAxis.STAGGERAXIS_X:
                diffY = 0;
                if (col % 2 === 1) {
                    diffY = tileHeight / 2 * -odd_even;
                }
                x = col * (tileWidth - (tileWidth - this._hexSideLength) / 2) + offset.x;
                y = (rows - row - 1) * tileHeight + diffY - offset.y;
                break;
        }
        return cc.v2(x, y);
    },

    /**
     * !#en
     * Sets the tiles gid (gid = tile global id) at a given tiles rect.
     * !#zh
     * 设置给定区域的 tile 的 gid (gid = tile 全局 id)，
     * @method setTilesGIDAt
     * @param {Array} gids an array contains gid
     * @param {Number} beginCol begin col number
     * @param {Number} beginRow begin row number
     * @param {Number} totalCols count of column
     * @example
     * tiledLayer.setTilesGIDAt([1, 1, 1, 1], 10, 10, 2)
     */
    setTilesGIDAt (gids, beginCol, beginRow, totalCols) {
        if (!gids || gids.length === 0 || totalCols <= 0) return;
        if (beginRow < 0) beginRow = 0;
        if (beginCol < 0) beginCol = 0;
        let gidsIdx = 0;
        let endCol = beginCol + totalCols;
        for (let row = beginRow; ; row++) {
            for (let col = beginCol; col < endCol; col++) {
                if (gidsIdx >= gids.length) return;
                this._updateTileForGID(gids[gidsIdx], col, row);
                gidsIdx++;
            }
        }
    },

    /**
     * !#en
     * Sets the tile gid (gid = tile global id) at a given tile coordinate.<br />
     * The Tile GID can be obtained by using the method "tileGIDAt" or by using the TMX editor . Tileset Mgr +1.<br />
     * If a tile is already placed at that position, then it will be removed.
     * !#zh
     * 设置给定坐标的 tile 的 gid (gid = tile 全局 id)，
     * tile 的 GID 可以使用方法 “tileGIDAt” 来获得。<br />
     * 如果一个 tile 已经放在那个位置，那么它将被删除。
     * @method setTileGIDAt
     * @param {Number} gid
     * @param {Vec2|Number} posOrX position or x
     * @param {Number} flagsOrY flags or y
     * @param {Number} [flags]
     * @example
     * tiledLayer.setTileGIDAt(1001, 10, 10, 1)
     */
    setTileGIDAt (gid, posOrX, flagsOrY, flags) {
        if (posOrX === undefined) {
            throw new Error("cc.TiledLayer.setTileGIDAt(): pos should be non-null");
        }
        let pos;
        if (flags !== undefined || !(posOrX instanceof cc.Vec2)) {
            // four parameters or posOrX is not a Vec2 object
            _vec2_temp3.x = posOrX;
            _vec2_temp3.y = flagsOrY;
            pos = _vec2_temp3;
        } else {
            pos = posOrX;
            flags = flagsOrY;
        }
        
        let ugid = gid & cc.TiledMap.TileFlag.FLIPPED_MASK;

        pos.x = Math.floor(pos.x);
        pos.y = Math.floor(pos.y);
        if (this._isInvalidPosition(pos)) {
            throw new Error("cc.TiledLayer.setTileGIDAt(): invalid position");
        }
        if (!this._tiles || !this._tilesets || this._tilesets.length == 0) {
            cc.logID(7238);
            return;
        }
        if (ugid !== 0 && ugid < this._tilesets[0].firstGid) {
            cc.logID(7239, gid);
            return;
        }

        flags = flags || 0;
        this._updateTileForGID( (gid | flags) >>> 0, pos.x, pos.y);
    },

<<<<<<< HEAD
    _updateTileForGID (gidAndFlags, x, y) {
        let idx = 0 | (x + y * this._layerSize.width);
        if (idx >= this._tiles.length) return;
=======
    _updateTileForGID (gid, pos) {
        let ugid = gid & cc.TiledMap.TileFlag.FLIPPED_MASK;
        if (ugid !== 0 && !this._texGrids[ugid]) {
            return;
        }
>>>>>>> a1a8887f

        let oldGIDAndFlags = this._tiles[idx];
        if (gidAndFlags === oldGIDAndFlags) return;

        let gid = ((gidAndFlags & cc.TiledMap.TileFlag.FLIPPED_MASK) >>> 0);
        let grid = this._texGrids[gid];
        let tilesetIdx = grid && grid.texId;
        
        if (grid) {
            this._tiles[idx] = gidAndFlags;
            this._updateVertex(x, y);
            this._buildMaterial(tilesetIdx);
        } else {
            this._tiles[idx] = 0;
        }
        this._cullingDirty = true;
    },

    /**
     * !#en
     * Returns the tile gid at a given tile coordinate. <br />
     * if it returns 0, it means that the tile is empty. <br />
     * !#zh
     * 通过给定的 tile 坐标、flags（可选）返回 tile 的 GID. <br />
     * 如果它返回 0，则表示该 tile 为空。<br />
     * @method getTileGIDAt
     * @param {Vec2|Number} pos or x
     * @param {Number} [y]
     * @return {Number}
     * @example
     * let tileGid = tiledLayer.getTileGIDAt(0, 0);
     */
    getTileGIDAt (pos, y) {
        if (pos === undefined) {
            throw new Error("cc.TiledLayer.getTileGIDAt(): pos should be non-null");
        }
        let x = pos;
        if (y === undefined) {
            x = pos.x;
            y = pos.y;
        }
        if (this._isInvalidPosition(x, y)) {
            throw new Error("cc.TiledLayer.getTileGIDAt(): invalid position");
        }
        if (!this._tiles) {
            cc.logID(7237);
            return null;
        }

        let index = Math.floor(x) + Math.floor(y) * this._layerSize.width;
        // Bits on the far end of the 32-bit global tile ID are used for tile flags
        let tile = this._tiles[index];

        return (tile & cc.TiledMap.TileFlag.FLIPPED_MASK) >>> 0;
    },

    getTileFlagsAt (pos, y) {
        if (!pos) {
            throw new Error("TiledLayer.getTileFlagsAt: pos should be non-null");
        }
        if (y !== undefined) {
            pos = cc.v2(pos, y);
        }
        if (this._isInvalidPosition(pos)) {
            throw new Error("TiledLayer.getTileFlagsAt: invalid position");
        }
        if (!this._tiles) {
            cc.logID(7240);
            return null;
        }

        let idx = Math.floor(pos.x) + Math.floor(pos.y) * this._layerSize.width;
        // Bits on the far end of the 32-bit global tile ID are used for tile flags
        let tile = this._tiles[idx];

        return (tile & cc.TiledMap.TileFlag.FLIPPED_ALL) >>> 0;
    },

    _setCullingDirty (value) {
        this._cullingDirty = value;
    },

    _isCullingDirty () {
        return this._cullingDirty;
    },

    // 'x, y' is the position of viewPort, which's anchor point is at the center of rect.
    // 'width, height' is the size of viewPort.
    _updateViewPort (x, y, width, height) {
        if (this._viewPort.width === width && 
            this._viewPort.height === height &&
            this._viewPort.x === x &&
            this._viewPort.y === y) {
            return;
        }
        this._viewPort.x = x;
        this._viewPort.y = y;
        this._viewPort.width = width;
        this._viewPort.height = height;

        // if map's type is iso, reserve bottom line is 2 to avoid show empty grid because of iso grid arithmetic
        let reserveLine = 1;
        if (this._layerOrientation === cc.TiledMap.Orientation.ISO) {
            reserveLine = 2;
        }

        let vpx = this._viewPort.x - this._offset.x + this._leftDownToCenterX;
        let vpy = this._viewPort.y - this._offset.y + this._leftDownToCenterY;

        let leftDownX = vpx - this._leftOffset;
        let leftDownY = vpy - this._downOffset;
        let rightTopX = vpx + width + this._rightOffset;
        let rightTopY = vpy + height + this._topOffset;

        let leftDown = this._cullingRect.leftDown;
        let rightTop = this._cullingRect.rightTop;

        if (leftDownX < 0) leftDownX = 0;
        if (leftDownY < 0) leftDownY = 0;

        // calc left down
        this._positionToRowCol(leftDownX, leftDownY, _tempRowCol);
        // make range large
        _tempRowCol.row-=reserveLine;
        _tempRowCol.col-=reserveLine;
        // insure left down row col greater than 0
        _tempRowCol.row = _tempRowCol.row > 0 ? _tempRowCol.row : 0;
        _tempRowCol.col = _tempRowCol.col > 0 ? _tempRowCol.col : 0;        

        if (_tempRowCol.row !== leftDown.row || _tempRowCol.col !== leftDown.col) {
            leftDown.row = _tempRowCol.row;
            leftDown.col = _tempRowCol.col;
            this._cullingDirty = true;
        }

        // show nothing
        if (rightTopX < 0 || rightTopY < 0) {
            _tempRowCol.row = -1;
            _tempRowCol.col = -1;
        } else {
            // calc right top
            this._positionToRowCol(rightTopX, rightTopY, _tempRowCol);
            // make range large
            _tempRowCol.row++;
            _tempRowCol.col++;
        }

        // avoid range out of max rect
        if (_tempRowCol.row > this._rightTop.row) _tempRowCol.row = this._rightTop.row;
        if (_tempRowCol.col > this._rightTop.col) _tempRowCol.col = this._rightTop.col;

        if (_tempRowCol.row !== rightTop.row || _tempRowCol.col !== rightTop.col) {
            rightTop.row = _tempRowCol.row;
            rightTop.col = _tempRowCol.col;
            this._cullingDirty = true;
        }
    },

    // the result may not precise, but it dose't matter, it just uses to be got range
    _positionToRowCol (x, y, result) {
        const TiledMap = cc.TiledMap;
        const Orientation = TiledMap.Orientation;
        const StaggerAxis = TiledMap.StaggerAxis;

        let maptw = this._mapTileSize.width,
            mapth = this._mapTileSize.height,
            maptw2 = maptw * 0.5,
            mapth2 = mapth * 0.5;
        let row = 0, col = 0, diffX2 = 0, diffY2 = 0, axis = this._staggerAxis;
        let cols = this._layerSize.width;

        switch (this._layerOrientation) {
            // left top to right dowm
            case Orientation.ORTHO:
                col = Math.floor(x / maptw);
                row = Math.floor(y / mapth);
                break;
            // right top to left down
            // iso can be treat as special hex whose hex side length is 0
            case Orientation.ISO:
                col = Math.floor(x / maptw2);
                row = Math.floor(y / mapth2);
                break;
            // left top to right dowm
            case Orientation.HEX:
                if (axis === StaggerAxis.STAGGERAXIS_Y) {
                    row = Math.floor(y / (mapth - this._diffY1));
                    diffX2 = row % 2 === 1 ? maptw2 * this._odd_even : 0;
                    col = Math.floor((x - diffX2) / maptw);
                } else {
                    col = Math.floor(x / (maptw - this._diffX1));
                    diffY2 = col % 2 === 1 ? mapth2 * -this._odd_even : 0;
                    row = Math.floor((y - diffY2) / mapth);
                }
                break;
        }
        result.row = row;
        result.col = col;
        return result;
    },

    _updateCulling () {
        if (CC_EDITOR) {
            this.enableCulling(false);
        } else if (this._enableCulling) {
            this.node._updateWorldMatrix();
            Mat4.invert(_mat4_temp, this.node._worldMatrix);
            let rect = cc.visibleRect;
            let camera = cc.Camera.findCamera(this.node);
            if (camera) {
                _vec2_temp.x = 0;
                _vec2_temp.y = 0;
                _vec2_temp2.x = _vec2_temp.x + rect.width;
                _vec2_temp2.y = _vec2_temp.y + rect.height;
                camera.getScreenToWorldPoint(_vec2_temp, _vec2_temp);
                camera.getScreenToWorldPoint(_vec2_temp2, _vec2_temp2);
                Vec2.transformMat4(_vec2_temp, _vec2_temp, _mat4_temp);
                Vec2.transformMat4(_vec2_temp2, _vec2_temp2, _mat4_temp);
                this._updateViewPort(_vec2_temp.x, _vec2_temp.y, _vec2_temp2.x - _vec2_temp.x, _vec2_temp2.y - _vec2_temp.y);
            }
        }
    },

    /**
     * !#en Layer orientation, which is the same as the map orientation.
     * !#zh 获取 Layer 方向(同地图方向)。
     * @method getLayerOrientation
     * @return {Number}
     * @example
     * let orientation = tiledLayer.getLayerOrientation();
     * cc.log("Layer Orientation: " + orientation);
     */
    getLayerOrientation () {
        return this._layerOrientation;
    },

    /**
     * !#en properties from the layer. They can be added using Tiled.
     * !#zh 获取 layer 的属性，可以使用 Tiled 编辑器添加属性。
     * @method getProperties
     * @return {Object}
     * @example
     * let properties = tiledLayer.getProperties();
     * cc.log("Properties: " + properties);
     */
    getProperties () {
        return this._properties;
    },

    _updateVertex (col, row) {
        const TiledMap = cc.TiledMap;
        const TileFlag = TiledMap.TileFlag;
        const FLIPPED_MASK = TileFlag.FLIPPED_MASK;
        const StaggerAxis = TiledMap.StaggerAxis;
        const Orientation = TiledMap.Orientation;

        let vertices = this._vertices;

        let layerOrientation = this._layerOrientation,
            tiles = this._tiles;

        if (!tiles) {
            return;
        }

        let rightTop = this._rightTop;
        let maptw = this._mapTileSize.width,
            mapth = this._mapTileSize.height,
            maptw2 = maptw * 0.5,
            mapth2 = mapth * 0.5,
            rows = this._layerSize.height,
            cols = this._layerSize.width,
            grids = this._texGrids;
        
        let gid, grid, left, bottom,
            axis, diffX1, diffY1, odd_even, diffX2, diffY2;

        if (layerOrientation === Orientation.HEX) {
            axis = this._staggerAxis;
            diffX1 = this._diffX1;
            diffY1 = this._diffY1;
            odd_even = this._odd_even;
        }

        let cullingCol = 0, cullingRow = 0;
        let tileOffset = null, gridGID = 0;

        // grid border
        let topBorder = 0, downBorder = 0, leftBorder = 0, rightBorder = 0;
        let index = row * cols + col;
        gid = tiles[index];
        gridGID = ((gid & FLIPPED_MASK) >>> 0);
        grid = grids[gridGID];
        if (!grid) {
            return;
        }

        // if has animation, grid must be updated per frame
        if (this._animations[gridGID]) {
            this._hasAniGrid = this._hasAniGrid || true;
        }

        switch (layerOrientation) {
            // left top to right dowm
            case Orientation.ORTHO:
                cullingCol = col;
                cullingRow = rows - row - 1;
                left = cullingCol * maptw;
                bottom = cullingRow * mapth;
                break;
            // right top to left down
            case Orientation.ISO:
            	// if not consider about col, then left is 'w/2 * (rows - row - 1)'
                // if consider about col then left must add 'w/2 * col'
                // so left is 'w/2 * (rows - row - 1) + w/2 * col'
                // combine expression is 'w/2 * (rows - row + col -1)'
                cullingCol = rows + col - row - 1;
                // if not consider about row, then bottom is 'h/2 * (cols - col -1)'
                // if consider about row then bottom must add 'h/2 * (rows - row - 1)'
                // so bottom is 'h/2 * (cols - col -1) + h/2 * (rows - row - 1)'
                // combine expressionn is 'h/2 * (rows + cols - col - row - 2)'
                cullingRow = rows + cols - col - row - 2;
                left = maptw2 * cullingCol;
                bottom = mapth2 * cullingRow;
                break;
            // left top to right dowm
            case Orientation.HEX:
                diffX2 = (axis === StaggerAxis.STAGGERAXIS_Y && row % 2 === 1) ? maptw2 * odd_even : 0;
                diffY2 = (axis === StaggerAxis.STAGGERAXIS_X && col % 2 === 1) ? mapth2 * -odd_even : 0;

                left = col * (maptw - diffX1) + diffX2;
                bottom = (rows - row - 1) * (mapth - diffY1) + diffY2;
                cullingCol = col;
                cullingRow = rows - row - 1;
                break;
        }

        let rowData = vertices[cullingRow] = vertices[cullingRow] || {minCol:0, maxCol:0};
        let colData = rowData[cullingCol] = rowData[cullingCol] || {};
        
        // record each row range, it will faster when culling grid
        if (rowData.minCol > cullingCol) {
            rowData.minCol = cullingCol;
        }

        if (rowData.maxCol < cullingCol) {
            rowData.maxCol = cullingCol;
        }

        // record max rect, when viewPort is bigger than layer, can make it smaller
        if (rightTop.row < cullingRow) {
            rightTop.row = cullingRow;
        }

        if (rightTop.col < cullingCol) {
            rightTop.col = cullingCol;
        }

        // _offset is whole layer offset
        // tileOffset is tileset offset which is related to each grid
        // tileOffset coordinate system's y axis is opposite with engine's y axis.
        tileOffset = grid.tileset.tileOffset;
        left += this._offset.x + tileOffset.x;
        bottom += this._offset.y - tileOffset.y;
        
        topBorder = -tileOffset.y + grid.tileset._tileSize.height - mapth;
        topBorder = topBorder < 0 ? 0 : topBorder;
        downBorder = tileOffset.y < 0 ? 0 : tileOffset.y;
        leftBorder = -tileOffset.x < 0 ? 0 : -tileOffset.x;
        rightBorder = tileOffset.x + grid.tileset._tileSize.width - maptw;
        rightBorder = rightBorder < 0 ? 0 : rightBorder;

        if (this._rightOffset < leftBorder) {
            this._rightOffset = leftBorder;
        }

        if (this._leftOffset < rightBorder) {
            this._leftOffset = rightBorder;
        }

        if (this._topOffset < downBorder) {
            this._topOffset = downBorder;
        }

        if (this._downOffset < topBorder) {
            this._downOffset = topBorder;
        }

        colData.left = left;
        colData.bottom = bottom;
        // this index is tiledmap grid index
        colData.index = index; 

        this._cullingDirty = true;
    },

    _updateVertices () {
        let vertices = this._vertices;
        vertices.length = 0;

        let tiles = this._tiles;
        if (!tiles) {
            return;
        }

        let rightTop = this._rightTop;
        rightTop.row = -1;
        rightTop.col = -1;

        let rows = this._layerSize.height,
            cols = this._layerSize.width;

        this._topOffset = 0;
        this._downOffset = 0;
        this._leftOffset = 0;
        this._rightOffset = 0;
        this._hasAniGrid = false;

        for (let row = 0; row < rows; ++row) {
            for (let col = 0; col < cols; ++col) {
                this._updateVertex(col, row);
            }
        }
        this._verticesDirty = false;
    },

    /**
     * !#en
     * Get the TiledTile with the tile coordinate.<br/>
     * If there is no tile in the specified coordinate and forceCreate parameter is true, <br/>
     * then will create a new TiledTile at the coordinate.
     * The renderer will render the tile with the rotation, scale, position and color property of the TiledTile.
     * !#zh
     * 通过指定的 tile 坐标获取对应的 TiledTile。 <br/>
     * 如果指定的坐标没有 tile，并且设置了 forceCreate 那么将会在指定的坐标创建一个新的 TiledTile 。<br/>
     * 在渲染这个 tile 的时候，将会使用 TiledTile 的节点的旋转、缩放、位移、颜色属性。<br/>
     * @method getTiledTileAt
     * @param {Integer} x
     * @param {Integer} y
     * @param {Boolean} forceCreate
     * @return {cc.TiledTile}
     * @example
     * let tile = tiledLayer.getTiledTileAt(100, 100, true);
     * cc.log(tile);
     */
    getTiledTileAt (x, y, forceCreate) {
        if (this._isInvalidPosition(x, y)) {
            throw new Error("TiledLayer.getTiledTileAt: invalid position");
        }
        if (!this._tiles) {
            cc.logID(7236);
            return null;
        }

        let index = Math.floor(x) + Math.floor(y) * this._layerSize.width;
        let tile = this._tiledTiles[index];
        if (!tile && forceCreate) {
            let node = new cc.Node();
            tile = node.addComponent(cc.TiledTile);
            tile._x = x;
            tile._y = y;
            tile._layer = this;
            tile._updateInfo();
            node.parent = this.node;
            return tile;
        }
        return tile;
    },

    /** 
     * !#en
     * Change tile to TiledTile at the specified coordinate.
     * !#zh
     * 将指定的 tile 坐标替换为指定的 TiledTile。
     * @method setTiledTileAt
     * @param {Integer} x
     * @param {Integer} y
     * @param {cc.TiledTile} tiledTile
     * @return {cc.TiledTile}
     */
    setTiledTileAt (x, y, tiledTile) {
        if (this._isInvalidPosition(x, y)) {
            throw new Error("TiledLayer.setTiledTileAt: invalid position");
        }
        if (!this._tiles) {
            cc.logID(7236);
            return null;
        }

        let index = Math.floor(x) + Math.floor(y) * this._layerSize.width;
        this._tiledTiles[index] = tiledTile;
        this._cullingDirty = true;

        if (tiledTile) {
            this._hasTiledNodeGrid = true;
        } else {
            this._hasTiledNodeGrid = this._tiledTiles.some(function (tiledNode, index) {
                return !!tiledNode;
            });
        }

        return tiledTile;
    },

    /**
     * !#en Return texture.
     * !#zh 获取纹理。
     * @method getTexture
     * @param index The index of textures
     * @return {Texture2D}
     */
    getTexture (index) {
        index = index || 0;
        if (this._textures && index >= 0 && this._textures.length > index) {
            return this._textures[index];
        }
        return null;
    },

    /**
     * !#en Return texture.
     * !#zh 获取纹理。
     * @method getTextures
     * @return {Texture2D}
     */
    getTextures () {
        return this._textures;
    },

    /**
     * !#en Set the texture.
     * !#zh 设置纹理。
     * @method setTexture
     * @param {Texture2D} texture
     */
    setTexture (texture){
        this.setTextures([texture]);
    },

    /**
     * !#en Set the texture.
     * !#zh 设置纹理。
     * @method setTexture
     * @param {Texture2D} textures
     */
    setTextures (textures) {
        this._textures = textures;
        this._activateMaterial();
    },

    /**
     * !#en Gets layer size.
     * !#zh 获得层大小。
     * @method getLayerSize
     * @return {Size}
     * @example
     * let size = tiledLayer.getLayerSize();
     * cc.log("layer size: " + size);
     */
    getLayerSize () {
        return this._layerSize;
    },

    /**
     * !#en Size of the map's tile (could be different from the tile's size).
     * !#zh 获取 tile 的大小( tile 的大小可能会有所不同)。
     * @method getMapTileSize
     * @return {Size}
     * @example
     * let mapTileSize = tiledLayer.getMapTileSize();
     * cc.log("MapTile size: " + mapTileSize);
     */
    getMapTileSize () {
        return this._mapTileSize;
    },

    /**
     * !#en Gets Tile set first information for the layer.
     * !#zh 获取 layer 索引位置为0的 Tileset 信息。
     * @method getTileSet
     * @param index The index of tilesets
     * @return {TMXTilesetInfo}
     */
    getTileSet (index) {
        index = index || 0;
        if (this._tilesets && index >= 0 && this._tilesets.length > index) {
            return this._tilesets[index];
        }
        return null;
    },

    /**
     * !#en Gets tile set all information for the layer.
     * !#zh 获取 layer 所有的 Tileset 信息。
     * @method getTileSet
     * @return {TMXTilesetInfo}
     */
    getTileSets () {
        return this._tilesets;
    },

    /**
     * !#en Sets tile set information for the layer.
     * !#zh 设置 layer 的 tileset 信息。
     * @method setTileSet
     * @param {TMXTilesetInfo} tileset
     */
    setTileSet (tileset) {
        this.setTileSets([tileset]);
    },

    /**
     * !#en Sets Tile set information for the layer.
     * !#zh 设置 layer 的 Tileset 信息。
     * @method setTileSets
     * @param {TMXTilesetInfo} tilesets
     */
    setTileSets (tilesets) {
        this._tilesets = tilesets;
        let textures = this._textures = [];
        let texGrids = this._texGrids = [];
        for (let i = 0; i < tilesets.length; i++) {
            let tileset = tilesets[i];
            if (tileset) {
                textures[i] = tileset.sourceImage;
            }
        }

        cc.TiledMap.loadAllTextures (textures, function () {
            for (let i = 0, l = tilesets.length; i < l; ++i) {
                let tilesetInfo = tilesets[i];
                if (!tilesetInfo) continue;
                cc.TiledMap.fillTextureGrids(tilesetInfo, texGrids, i);
            }
            this._prepareToRender();
        }.bind(this));
    },

    _traverseAllGrid () {
        let tiles = this._tiles;
        let texGrids = this._texGrids;
        let tilesetIndexArr = this._tilesetIndexArr;
        let tilesetIndexToArrIndex = this._tilesetIndexToArrIndex = {};

        const TiledMap = cc.TiledMap;
        const TileFlag = TiledMap.TileFlag;
        const FLIPPED_MASK = TileFlag.FLIPPED_MASK;

        tilesetIndexArr.length = 0;
        for (let i = 0; i < tiles.length; i++) {
            let gid = tiles[i];
            if (gid === 0) continue;
            gid = ((gid & FLIPPED_MASK) >>> 0);
            let grid = texGrids[gid];
            if (!grid) {
                cc.error("CCTiledLayer:_traverseAllGrid grid is null, gid is:", gid);
                continue;
            }
            let tilesetIdx = grid.texId;
            if (tilesetIndexToArrIndex[tilesetIdx] !== undefined) continue;
            tilesetIndexToArrIndex[tilesetIdx] = tilesetIndexArr.length;
            tilesetIndexArr.push(tilesetIdx);
        }
    },

    _init (layerInfo, mapInfo, tilesets, textures, texGrids) {
        
        this._cullingDirty = true;
        this._layerInfo = layerInfo;
        this._mapInfo = mapInfo;

        let size = layerInfo._layerSize;

        // layerInfo
        this._layerName = layerInfo.name;
        this._tiles = layerInfo._tiles;
        this._properties = layerInfo.properties;
        this._layerSize = size;
        this._minGID = layerInfo._minGID;
        this._maxGID = layerInfo._maxGID;
        this._opacity = layerInfo._opacity;
        this._renderOrder = mapInfo.renderOrder;
        this._staggerAxis = mapInfo.getStaggerAxis();
        this._staggerIndex = mapInfo.getStaggerIndex();
        this._hexSideLength = mapInfo.getHexSideLength();
        this._animations = mapInfo.getTileAnimations();

        // tilesets
        this._tilesets = tilesets;
        // textures
        this._textures = textures;
        // grid texture
        this._texGrids = texGrids;

        // mapInfo
        this._layerOrientation = mapInfo.orientation;
        this._mapTileSize = mapInfo.getTileSize();

        let maptw = this._mapTileSize.width;
        let mapth = this._mapTileSize.height;
        let layerW = this._layerSize.width;
        let layerH = this._layerSize.height;

        if (this._layerOrientation === cc.TiledMap.Orientation.HEX) {
            // handle hex map
            const TiledMap = cc.TiledMap;
            const StaggerAxis = TiledMap.StaggerAxis;
            const StaggerIndex = TiledMap.StaggerIndex;            
            let width = 0, height = 0;

            this._odd_even = (this._staggerIndex === StaggerIndex.STAGGERINDEX_ODD) ? 1 : -1;
            if (this._staggerAxis === StaggerAxis.STAGGERAXIS_X) {
                this._diffX1 = (maptw - this._hexSideLength) / 2;
                this._diffY1 = 0;
                height = mapth * (layerH + 0.5);
                width = (maptw + this._hexSideLength) * Math.floor(layerW / 2) + maptw * (layerW % 2);
            } else {
                this._diffX1 = 0;
                this._diffY1 = (mapth - this._hexSideLength) / 2;
                width = maptw * (layerW + 0.5);
                height = (mapth + this._hexSideLength) * Math.floor(layerH / 2) + mapth * (layerH % 2);
            }
            this.node.setContentSize(width, height);
        } else if (this._layerOrientation === cc.TiledMap.Orientation.ISO) {
            let wh = layerW + layerH;
            this.node.setContentSize(maptw * 0.5 * wh, mapth * 0.5 * wh);
        } else {
            this.node.setContentSize(layerW * maptw, layerH * mapth);
        }

        // offset (after layer orientation is set);
        this._offset = cc.v2(layerInfo.offset.x, -layerInfo.offset.y);
        this._useAutomaticVertexZ = false;
        this._vertexZvalue = 0;
        this._syncAnchorPoint();
        this._prepareToRender();
    },

    _prepareToRender () {
        this._updateVertices();
        this._traverseAllGrid();
        this._updateAllUserNode();
        this._activateMaterial();
    },

    _buildMaterial (tilesetIdx) {
        let texIdMatIdx = this._texIdToMatIndex;
        if (texIdMatIdx[tilesetIdx] !== undefined) {
            return null;
        }

        let tilesetIndexArr = this._tilesetIndexArr;
        let tilesetIndexToArrIndex = this._tilesetIndexToArrIndex;
        let index = tilesetIndexToArrIndex[tilesetIdx];
        if (index === undefined) {
            tilesetIndexToArrIndex[tilesetIdx] = index = tilesetIndexArr.length;
            tilesetIndexArr.push(tilesetIdx);
        }

        let texture = this._textures[tilesetIdx];
        let material = this._materials[index];
        if (!material) {
            material = Material.getBuiltinMaterial('2d-sprite');
        }
        material = MaterialVariant.create(material, this);

        material.define('CC_USE_MODEL', true);
        material.setProperty('texture', texture);

        this._materials[index] = material;
        texIdMatIdx[tilesetIdx] = index;
        return material;
    },

    _activateMaterial () {
        let tilesetIndexArr = this._tilesetIndexArr;
        if (tilesetIndexArr.length === 0) {
            this.disableRender();
            return;
        }

        let matLen = tilesetIndexArr.length;
        for (let i = 0; i < matLen; i++) {
            this._buildMaterial(tilesetIndexArr[i]);
        }
        this._materials.length = matLen;
        this.markForRender(true);
    }
});

cc.TiledLayer = module.exports = TiledLayer;<|MERGE_RESOLUTION|>--- conflicted
+++ resolved
@@ -597,17 +597,9 @@
         this._updateTileForGID( (gid | flags) >>> 0, pos.x, pos.y);
     },
 
-<<<<<<< HEAD
     _updateTileForGID (gidAndFlags, x, y) {
         let idx = 0 | (x + y * this._layerSize.width);
         if (idx >= this._tiles.length) return;
-=======
-    _updateTileForGID (gid, pos) {
-        let ugid = gid & cc.TiledMap.TileFlag.FLIPPED_MASK;
-        if (ugid !== 0 && !this._texGrids[ugid]) {
-            return;
-        }
->>>>>>> a1a8887f
 
         let oldGIDAndFlags = this._tiles[idx];
         if (gidAndFlags === oldGIDAndFlags) return;
