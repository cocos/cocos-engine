/****************************************************************************
 Copyright (c) 2013-2016 Chukong Technologies Inc.
 Copyright (c) 2017-2018 Xiamen Yaji Software Co., Ltd.

 https://www.cocos.com/

 Permission is hereby granted, free of charge, to any person obtaining a copy
 of this software and associated engine source code (the "Software"), a limited,
  worldwide, royalty-free, non-assignable, revocable and non-exclusive license
 to use Cocos Creator solely to develop games on your target platforms. You shall
  not use Cocos Creator software for developing other software or tools that's
  used for developing games. You are not granted to publish, distribute,
  sublicense, and/or sell copies of Cocos Creator.

 The software or tools in this License Agreement are licensed, not sold.
 Xiamen Yaji Software Co., Ltd. reserves all rights not expressly granted to you.

 THE SOFTWARE IS PROVIDED "AS IS", WITHOUT WARRANTY OF ANY KIND, EXPRESS OR
 IMPLIED, INCLUDING BUT NOT LIMITED TO THE WARRANTIES OF MERCHANTABILITY,
 FITNESS FOR A PARTICULAR PURPOSE AND NONINFRINGEMENT. IN NO EVENT SHALL THE
 AUTHORS OR COPYRIGHT HOLDERS BE LIABLE FOR ANY CLAIM, DAMAGES OR OTHER
 LIABILITY, WHETHER IN AN ACTION OF CONTRACT, TORT OR OTHERWISE, ARISING FROM,
 OUT OF OR IN CONNECTION WITH THE SOFTWARE OR THE USE OR OTHER DEALINGS IN
 THE SOFTWARE.
 ****************************************************************************/
const RenderComponent = require('../core/components/CCRenderComponent');
const Material = require('../core/assets/material/CCMaterial');
const RenderFlow = require('../core/renderer/render-flow');

import { mat4, vec2 } from '../core/vmath';
let _mat4_temp = mat4.create();
let _vec2_temp = vec2.create();
let _tempRowCol = {row:0, col:0};

let TiledUserNodeData = cc.Class({
    name: 'cc.TiledUserNodeData',
    extends: cc.Component,

    ctor () {
        this._index = -1;
        this._row = -1;
        this._col = -1;
        this._dataId = -1;
        this._tiledLayer = null;
    }

});

/**
 * !#en Render the TMX layer.
 * !#zh 渲染 TMX layer。
 * @class TiledLayer
 * @extends Component
 */
let TiledLayer = cc.Class({
    name: 'cc.TiledLayer',

    // Inherits from the abstract class directly,
    // because TiledLayer not create or maintains the sgNode by itself.
    extends: RenderComponent,

    editor: {
        inspector: 'packages://inspector/inspectors/comps/tiled-layer.js',
    },

    ctor () {
        this._userNodeGrid = {};// [row][col] = {count: 0, nodesList: []};
        this._userNodeMap = {};// [id] = node;
        this._userDataId = 1;
        this._userNodeDirty = false;

        // store the layer tiles node, index is caculated by 'x + width * y', format likes '[0]=tileNode0,[1]=tileNode1, ...'
        this._tiledTiles = [];

        // store the layer tilesets index array
        this._tilesetIndexArr = [];
        // texture id to material index
        this._texIdToMatIndex = {};

        this._viewPort = {x:-1, y:-1, width:-1, height:-1};
        this._cullingRect = {
            leftDown:{row:-1, col:-1},
            rightTop:{row:-1, col:-1}
        };
        this._cullingDirty = true;
        this._rightTop = {row:-1, col:-1};

        this._layerInfo = null;
        this._mapInfo = null;

        // record max or min tile texture offset, 
        // it will make culling rect more large, which insure culling rect correct.
        this._topOffset = 0;
        this._downOffset = 0;
        this._leftOffset = 0;
        this._rightOffset = 0;

        // store the layer tiles, index is caculated by 'x + width * y', format likes '[0]=gid0,[1]=gid1, ...'
        this._tiles = [];
        // vertex array
        this._vertices = [];
        // vertices dirty
        this._verticesDirty = true;

        this._layerName = '';
        this._layerOrientation = null;
        // store all layer gid corresponding texture info, index is gid, format likes '[gid0]=tex-info,[gid1]=tex-info, ...'
        this._texGrids = null;
        // store all tileset texture, index is tileset index, format likes '[0]=texture0, [1]=texture1, ...'
        this._textures = null;
        this._tilesets = null;

        this._leftDownToCenterX = 0;
        this._leftDownToCenterY = 0;

        this._hasTiledNodeGrid = false;
        this._hasAniGrid = false;
        this._animations = null;

        // switch of culling
        this._enableCulling = cc.macro.ENABLE_TILEDMAP_CULLING;
    },

    _hasTiledNode () {
        return this._hasTiledNodeGrid;
    },

    _hasAnimation () {
        return this._hasAniGrid;
    },

    /**
     * !#en enable or disable culling
     * !#zh 开启或关闭裁剪。
     * @method enableCulling
     * @param value
     */
    enableCulling (value) {
        if (this._enableCulling != value) {
            this._enableCulling = value;
            this._cullingDirty = true;
        }
    },

    /**
     * !#en Adds user's node into layer.
     * !#zh 添加用户节点。
     * @method addUserNode
     * @param {cc.Node} node
     */
    addUserNode (node) {
        let dataComp = node.getComponent(TiledUserNodeData);
        if (dataComp) {
            cc.warn("CCTiledLayer:insertUserNode node has insert");
            return;
        }

        dataComp = node.addComponent(TiledUserNodeData);
        node.parent = this.node;
        node._renderFlag |= RenderFlow.FLAG_BREAK_FLOW;
        this._userNodeMap[this._userDataId] = dataComp;

        dataComp._dataId = this._userDataId;
        dataComp._row = -1;
        dataComp._col = -1;
        dataComp._tiledLayer = this;
        
        this._positionToRowCol(node.x, node.y, _tempRowCol);
        this._addUserNodeToGrid(dataComp, _tempRowCol);
        this._updateCullingOffsetByUserNode(node);
        node.on(cc.Node.EventType.POSITION_CHANGED, this._userNodePosChange, dataComp);
        node.on(cc.Node.EventType.SIZE_CHANGED, this._userNodeSizeChange, dataComp);
        this._userDataId++;
        // user data Id is too large
        if (this._userDataId >= Number.MAX_SAFE_INTEGER) {
            this._updateAllUserNode();
        }
    },

    /**
     * !#en Removes user's node.
     * !#zh 移除用户节点。
     * @method removeUserNode
     * @param {cc.Node} node
     */
    removeUserNode (node) {
        let dataComp = node.getComponent(TiledUserNodeData);
        if (!dataComp) {
            cc.warn("CCTiledLayer:removeUserNode node is not exist");
            return;
        }
        node.off(cc.Node.EventType.POSITION_CHANGED, this._userNodePosChange, dataComp);
        node.off(cc.Node.EventType.SIZE_CHANGED, this._userNodeSizeChange, dataComp);
        this._removeUserNodeFromGrid(dataComp);
        delete this._userNodeMap[dataComp._dataId];
        node.removeComponent(dataComp);
        node.removeFromParent(true);
        node._renderFlag &= ~RenderFlow.FLAG_BREAK_FLOW;
    },

    /**
     * !#en Destroy user's node.
     * !#zh 销毁用户节点。
     * @method destroyUserNode
     * @param {cc.Node} node
     */
    destroyUserNode (node) {
        this.removeUserNode(node);
        node.destroy();
    },

    _getNodesByRowCol (row, col) {
        let rowData = this._userNodeGrid[row];
        if (!rowData) return null;
        return rowData[col];
    },

    _getNodesCountByRow (row) {
        let rowData = this._userNodeGrid[row];
        if (!rowData) return 0;
        return rowData.count;
    },

    _updateAllUserNode () {
        let oldUserNodeMap = this._userNodeMap;
        this._userNodeGrid = {};
        let newUserNodeMap = this._userNodeMap = {};
        this._userDataId = 1;
        for (let dataId in oldUserNodeMap) {
            let dataComp = oldUserNodeMap[dataId];
            dataComp._dataId = this._userDataId;
            this._userDataId ++;
            newUserNodeMap[dataComp._dataId] = dataComp;

            this._positionToRowCol(dataComp.node.x, dataComp.node.y, _tempRowCol);
            this._addUserNodeToGrid(dataComp, _tempRowCol);
            this._updateCullingOffsetByUserNode(dataComp.node);
        }
    },

    _updateCullingOffsetByUserNode (node) {
        if (this._topOffset < node.height) {
            this._topOffset = node.height;
        }
        if (this._downOffset < node.height) {
            this._downOffset = node.height;
        }
        if (this._leftOffset < node.width) {
            this._leftOffset = node.width;
        }
        if (this._rightOffset < node.width) {
            this._rightOffset = node.width;
        }
    },

    _userNodeSizeChange () {
        let dataComp = this;
        let node = dataComp.node;
        let self = dataComp._tiledLayer;
        self._updateCullingOffsetByUserNode(node);
    },

    _userNodePosChange () {
        let dataComp = this;
        let node = dataComp.node;
        let self = dataComp._tiledLayer;
        self._positionToRowCol(node.x, node.y, _tempRowCol);
        // users pos not change
        if (_tempRowCol.row === dataComp._row && _tempRowCol.col === dataComp._col) return;

        self._removeUserNodeFromGrid(dataComp);
        self._addUserNodeToGrid(dataComp, _tempRowCol);
    },

    _removeUserNodeFromGrid (dataComp) {
        let row = dataComp._row;
        let col = dataComp._col;
        let index = dataComp._index;

        let rowData = this._userNodeGrid[row];
        let colData = rowData && rowData[col];
        if (colData) {
            rowData.count --;
            colData.count --;
            colData.list[index] = null;
            if (colData.count <= 0) {
                colData.list.length = 0;
                colData.count = 0;
            }
        }

        dataComp._row = -1;
        dataComp._col = -1;
        dataComp._index = -1;
        this._userNodeDirty = true;
    },

    _isInLayer (row, col) {
        return row >= 0 && col >= 0 && row <= this._rightTop.row && col <= this._rightTop.col;
    },

    _addUserNodeToGrid (dataComp, tempRowCol) {
        let row = tempRowCol.row;
        let col = tempRowCol.col;
        if (this._isInLayer(row, col)) {
            let rowData = this._userNodeGrid[row] = this._userNodeGrid[row] || {count : 0};
            let colData = rowData[col] = rowData[col] || {count : 0, list: []};
            dataComp._row = row;
            dataComp._col = col;
            dataComp._index = colData.list.length;
            rowData.count++;
            colData.count++;
            colData.list.push(dataComp);
        } else {
            dataComp._row = -1;
            dataComp._col = -1;
            dataComp._index = -1;
        }
        this._userNodeDirty = true;
    },

    _isUserNodeDirty () {
        return this._userNodeDirty;
    },

    _setUserNodeDirty (value) {
        this._userNodeDirty = value;
    },

    onEnable () {
        this._super();
        this.node.on(cc.Node.EventType.ANCHOR_CHANGED, this._syncAnchorPoint, this);
        this._activateMaterial();
    },

    onDisable () {
        this.node.off(cc.Node.EventType.ANCHOR_CHANGED, this._syncAnchorPoint, this);
    },

    _syncAnchorPoint () {
        this._leftDownToCenterX = this.node.width * this.node.anchorX;
        this._leftDownToCenterY = this.node.height * this.node.anchorY;
        this._cullingDirty = true;
    },

    onDestroy () {
        this._super();
        if (this._buffer) {
            this._buffer.destroy();
            this._buffer = null;
        }
        this._renderDataList = null;
    },

    /**
     * !#en Gets the layer name.
     * !#zh 获取层的名称。
     * @method getLayerName
     * @return {String}
     * @example
     * let layerName = tiledLayer.getLayerName();
     * cc.log(layerName);
     */
    getLayerName () {
        return this._layerName;
    },

    /**
     * !#en Set the layer name.
     * !#zh 设置层的名称
     * @method SetLayerName
     * @param {String} layerName
     * @example
     * tiledLayer.setLayerName("New Layer");
     */
    setLayerName (layerName) {
        this._layerName = layerName;
    },

    /**
     * !#en Return the value for the specific property name.
     * !#zh 获取指定属性名的值。
     * @method getProperty
     * @param {String} propertyName
     * @return {*}
     * @example
     * let property = tiledLayer.getProperty("info");
     * cc.log(property);
     */
    getProperty (propertyName) {
        return this._properties[propertyName];
    },

    /**
     * !#en Returns the position in pixels of a given tile coordinate.
     * !#zh 获取指定 tile 的像素坐标。
     * @method getPositionAt
     * @param {Vec2|Number} pos position or x
     * @param {Number} [y]
     * @return {Vec2}
     * @example
     * let pos = tiledLayer.getPositionAt(cc.v2(0, 0));
     * cc.log("Pos: " + pos);
     * let pos = tiledLayer.getPositionAt(0, 0);
     * cc.log("Pos: " + pos);
     */
    getPositionAt (pos, y) {
        let x;
        if (y !== undefined) {
            x = Math.floor(pos);
            y = Math.floor(y);
        }
        else {
            x = Math.floor(pos.x);
            y = Math.floor(pos.y);
        }
        
        let ret;
        switch (this._layerOrientation) {
            case cc.TiledMap.Orientation.ORTHO:
                ret = this._positionForOrthoAt(x, y);
                break;
            case cc.TiledMap.Orientation.ISO:
                ret = this._positionForIsoAt(x, y);
                break;
            case cc.TiledMap.Orientation.HEX:
                ret = this._positionForHexAt(x, y);
                break;
        }
        return ret;
    },

    _isInvalidPosition (x, y) {
        if (x && typeof x === 'object') {
            let pos = x;
            y = pos.y;
            x = pos.x;
        }
        return x >= this._layerSize.width || y >= this._layerSize.height || x < 0 || y < 0;
    },

    _positionForIsoAt (x, y) {
        return cc.v2(
            this._mapTileSize.width / 2 * ( this._layerSize.width + x - y - 1),
            this._mapTileSize.height / 2 * (( this._layerSize.height * 2 - x - y) - 2)
        );
    },

    _positionForOrthoAt (x, y) {
        return cc.v2(
            x * this._mapTileSize.width,
            (this._layerSize.height - y - 1) * this._mapTileSize.height
        );
    },

    _positionForHexAt (col, row) {
        let tileWidth = this._mapTileSize.width;
        let tileHeight = this._mapTileSize.height;
        let rows = this._layerSize.height;

        let index = Math.floor(col) + Math.floor(row) * this._layerSize.width;
        let gid = this._tiles[index];
        let tileset = this._texGrids[gid].tileset;
        let offset = tileset.tileOffset;

        let centerWidth = this.node.width / 2;
        let centerHeight = this.node.height / 2;
        let odd_even = (this._staggerIndex === cc.TiledMap.StaggerIndex.STAGGERINDEX_ODD) ? 1 : -1;
        let x = 0, y = 0;
        let diffX = 0;
        let diffX1 = 0;
        let diffY = 0;
        let diffY1 = 0;
        switch (this._staggerAxis) {
            case cc.TiledMap.StaggerAxis.STAGGERAXIS_Y:
                diffX = 0;
                diffX1 = (this._staggerIndex === cc.TiledMap.StaggerIndex.STAGGERINDEX_ODD) ? 0 : tileWidth / 2;
                if (row % 2 === 1) {
                    diffX = tileWidth / 2 * odd_even;
                }
                x = col * tileWidth + diffX + diffX1 + offset.x - centerWidth;
                y = (rows - row - 1) * (tileHeight - (tileHeight - this._hexSideLength) / 2) - offset.y - centerHeight;
                break;
            case cc.TiledMap.StaggerAxis.STAGGERAXIS_X:
                diffY = 0;
                diffY1 = (this._staggerIndex === cc.TiledMap.StaggerIndex.STAGGERINDEX_ODD) ? tileHeight / 2 : 0;
                if (col % 2 === 1) {
                    diffY = tileHeight / 2 * -odd_even;
                }
                x = col * (tileWidth - (tileWidth - this._hexSideLength) / 2) + offset.x - centerWidth;
                y = (rows - row - 1) * tileHeight + diffY + diffY1 - offset.y - centerHeight;
                break;
        }
        return cc.v2(x, y);
    },

    /**
     * !#en
     * Sets the tile gid (gid = tile global id) at a given tile coordinate.<br />
     * The Tile GID can be obtained by using the method "tileGIDAt" or by using the TMX editor . Tileset Mgr +1.<br />
     * If a tile is already placed at that position, then it will be removed.
     * !#zh
     * 设置给定坐标的 tile 的 gid (gid = tile 全局 id)，
     * tile 的 GID 可以使用方法 “tileGIDAt” 来获得。<br />
     * 如果一个 tile 已经放在那个位置，那么它将被删除。
     * @method setTileGIDAt
     * @param {Number} gid
     * @param {Vec2|Number} posOrX position or x
     * @param {Number} flagsOrY flags or y
     * @param {Number} [flags]
     * @example
     * tiledLayer.setTileGIDAt(1001, 10, 10, 1)
     */
    setTileGIDAt (gid, posOrX, flagsOrY, flags) {
        if (posOrX === undefined) {
            throw new Error("cc.TiledLayer.setTileGIDAt(): pos should be non-null");
        }
        let pos;
        if (flags !== undefined || !(posOrX instanceof cc.Vec2)) {
            // four parameters or posOrX is not a Vec2 object
            pos = cc.v2(posOrX, flagsOrY);
        } else {
            pos = posOrX;
            flags = flagsOrY;
        }

        pos.x = Math.floor(pos.x);
        pos.y = Math.floor(pos.y);
        if (this._isInvalidPosition(pos)) {
            throw new Error("cc.TiledLayer.setTileGIDAt(): invalid position");
        }
        if (!this._tiles || !this._tilesets || this._tilesets.length == 0) {
            cc.logID(7238);
            return;
        }
        if (gid !== 0 && gid < this._tilesets[0].firstGid) {
            cc.logID(7239, gid);
            return;
        }

        flags = flags || 0;
        let currentFlags = this.getTileFlagsAt(pos);
        let currentGID = this.getTileGIDAt(pos);

        if (currentGID === gid && currentFlags === flags) return;

        let gidAndFlags = (gid | flags) >>> 0;
        this._updateTileForGID(gidAndFlags, pos);
    },

    _updateTileForGID (gid, pos) {
        if (gid !== 0 && !this._texGrids[gid]) {
            return;
        }

        let idx = 0 | (pos.x + pos.y * this._layerSize.width);
        if (idx < this._tiles.length) {
            this._tiles[idx] = gid;
        }
    },

    /**
     * !#en
     * Returns the tile gid at a given tile coordinate. <br />
     * if it returns 0, it means that the tile is empty. <br />
     * !#zh
     * 通过给定的 tile 坐标、flags（可选）返回 tile 的 GID. <br />
     * 如果它返回 0，则表示该 tile 为空。<br />
     * @method getTileGIDAt
     * @param {Vec2|Number} pos or x
     * @param {Number} [y]
     * @return {Number}
     * @example
     * let tileGid = tiledLayer.getTileGIDAt(0, 0);
     */
    getTileGIDAt (pos, y) {
        if (pos === undefined) {
            throw new Error("cc.TiledLayer.getTileGIDAt(): pos should be non-null");
        }
        let x = pos;
        if (y === undefined) {
            x = pos.x;
            y = pos.y;
        }
        if (this._isInvalidPosition(x, y)) {
            throw new Error("cc.TiledLayer.getTileGIDAt(): invalid position");
        }
        if (!this._tiles) {
            cc.logID(7237);
            return null;
        }

        let index = Math.floor(x) + Math.floor(y) * this._layerSize.width;
        // Bits on the far end of the 32-bit global tile ID are used for tile flags
        let tile = this._tiles[index];

        return (tile & cc.TiledMap.TileFlag.FLIPPED_MASK) >>> 0;
    },

    getTileFlagsAt (pos, y) {
        if (!pos) {
            throw new Error("TiledLayer.getTileFlagsAt: pos should be non-null");
        }
        if (y !== undefined) {
            pos = cc.v2(pos, y);
        }
        if (this._isInvalidPosition(pos)) {
            throw new Error("TiledLayer.getTileFlagsAt: invalid position");
        }
        if (!this._tiles) {
            cc.logID(7240);
            return null;
        }

        let idx = Math.floor(pos.x) + Math.floor(pos.y) * this._layerSize.width;
        // Bits on the far end of the 32-bit global tile ID are used for tile flags
        let tile = this._tiles[idx];

        return (tile & cc.TiledMap.TileFlag.FLIPPED_ALL) >>> 0;
    },

    _setCullingDirty (value) {
        this._cullingDirty = value;
    },

    _isCullingDirty () {
        return this._cullingDirty;
    },

    // 'x, y' is the position of viewPort, which's anchor point is at the center of rect.
    // 'width, height' is the size of viewPort.
    _updateViewPort (x, y, width, height) {
        if (this._viewPort.width === width && 
            this._viewPort.height === height &&
            this._viewPort.x === x &&
            this._viewPort.y === y) {
            return;
        }
        this._viewPort.x = x;
        this._viewPort.y = y;
        this._viewPort.width = width;
        this._viewPort.height = height;

        // if map's type is iso, reserve bottom line is 2 to avoid show empty grid because of iso grid arithmetic
        let reserveLine = 1;
        if (this._layerOrientation === cc.TiledMap.Orientation.ISO) {
            reserveLine = 2;
        }

        let vpx = this._viewPort.x - this._offset.x + this._leftDownToCenterX;
        let vpy = this._viewPort.y - this._offset.y + this._leftDownToCenterY;

        let leftDownX = vpx - this._leftOffset;
        let leftDownY = vpy - this._downOffset;
        let rightTopX = vpx + width + this._rightOffset;
        let rightTopY = vpy + height + this._topOffset;

        let leftDown = this._cullingRect.leftDown;
        let rightTop = this._cullingRect.rightTop;

        if (leftDownX < 0) leftDownX = 0;
        if (leftDownY < 0) leftDownY = 0;

        // calc left down
        this._positionToRowCol(leftDownX, leftDownY, _tempRowCol);
        // make range large
        _tempRowCol.row-=reserveLine;
        _tempRowCol.col-=reserveLine;
        // insure left down row col greater than 0
        _tempRowCol.row = _tempRowCol.row > 0 ? _tempRowCol.row : 0;
        _tempRowCol.col = _tempRowCol.col > 0 ? _tempRowCol.col : 0;        

        if (_tempRowCol.row !== leftDown.row || _tempRowCol.col !== leftDown.col) {
            leftDown.row = _tempRowCol.row;
            leftDown.col = _tempRowCol.col;
            this._cullingDirty = true;
        }

        // show nothing
        if (rightTopX < 0 || rightTopY < 0) {
            _tempRowCol.row = -1;
            _tempRowCol.col = -1;
        } else {
            // calc right top
            this._positionToRowCol(rightTopX, rightTopY, _tempRowCol);
            // make range large
            _tempRowCol.row++;
            _tempRowCol.col++;
        }

        // avoid range out of max rect
        if (_tempRowCol.row > this._rightTop.row) _tempRowCol.row = this._rightTop.row;
        if (_tempRowCol.col > this._rightTop.col) _tempRowCol.col = this._rightTop.col;

        if (_tempRowCol.row !== rightTop.row || _tempRowCol.col !== rightTop.col) {
            rightTop.row = _tempRowCol.row;
            rightTop.col = _tempRowCol.col;
            this._cullingDirty = true;
        }
    },

    // the result may not precise, but it dose't matter, it just uses to be got range
    _positionToRowCol (x, y, result) {
        const TiledMap = cc.TiledMap;
        const Orientation = TiledMap.Orientation;
        const StaggerAxis = TiledMap.StaggerAxis;

        let maptw = this._mapTileSize.width,
            mapth = this._mapTileSize.height,
            maptw2 = maptw * 0.5,
            mapth2 = mapth * 0.5;
        let row = 0, col = 0, diffX2 = 0, diffY2 = 0, axis = this._staggerAxis;
        let cols = this._layerSize.width;

        switch (this._layerOrientation) {
            // left top to right dowm
            case Orientation.ORTHO:
                col = Math.floor(x / maptw);
                row = Math.floor(y / mapth);
                break;
            // right top to left down
            // iso can be treat as special hex whose hex side length is 0
            case Orientation.ISO:
                col = Math.floor(x / maptw2);
                row = Math.floor(y / mapth2);
                break;
            // left top to right dowm
            case Orientation.HEX:
                if (axis === StaggerAxis.STAGGERAXIS_Y) {
                    row = Math.floor(y / (mapth - this._diffY1));
                    diffX2 = row % 2 === 1 ? maptw2 * this._odd_even : 0;
                    col = Math.floor((x - diffX2) / maptw);
                } else {
                    col = Math.floor(x / (maptw - this._diffX1));
                    diffY2 = col % 2 === 1 ? mapth2 * -this._odd_even : 0;
                    row = Math.floor((y - diffY2) / mapth);
                }
                break;
        }
        result.row = row;
        result.col = col;
        return result;
    },

    _updateCulling () {
        if (CC_EDITOR) {
            this.enableCulling(false);
        } else if (this._enableCulling) {
            this.node._updateWorldMatrix();
            mat4.invert(_mat4_temp, this.node._worldMatrix);
            let rect = cc.visibleRect;
            let camera = cc.Camera.findCamera(this.node);
            if (camera) {
                _vec2_temp.x = 0;
                _vec2_temp.y = 0;
                camera.getCameraToWorldPoint(_vec2_temp, _vec2_temp);
                vec2.transformMat4(_vec2_temp, _vec2_temp, _mat4_temp);
                this._updateViewPort(_vec2_temp.x, _vec2_temp.y, rect.width, rect.height);
            }
        }
    },

    /**
     * !#en Layer orientation, which is the same as the map orientation.
     * !#zh 获取 Layer 方向(同地图方向)。
     * @method getLayerOrientation
     * @return {Number}
     * @example
     * let orientation = tiledLayer.getLayerOrientation();
     * cc.log("Layer Orientation: " + orientation);
     */
    getLayerOrientation () {
        return this._layerOrientation;
    },

    /**
     * !#en properties from the layer. They can be added using Tiled.
     * !#zh 获取 layer 的属性，可以使用 Tiled 编辑器添加属性。
     * @method getProperties
     * @return {Array}
     * @example
     * let properties = tiledLayer.getProperties();
     * cc.log("Properties: " + properties);
     */
    getProperties () {
        return this._properties;
    },

    _updateVertices () {
        const TiledMap = cc.TiledMap;
        const TileFlag = TiledMap.TileFlag;
        const FLIPPED_MASK = TileFlag.FLIPPED_MASK;
        const StaggerAxis = TiledMap.StaggerAxis;
        const Orientation = TiledMap.Orientation;

        let vertices = this._vertices;
        vertices.length = 0;

        let layerOrientation = this._layerOrientation,
            tiles = this._tiles;

        if (!tiles) {
            return;
        }

        let rightTop = this._rightTop;
        rightTop.row = -1;
        rightTop.col = -1;

        let maptw = this._mapTileSize.width,
            mapth = this._mapTileSize.height,
            maptw2 = maptw * 0.5,
            mapth2 = mapth * 0.5,
            rows = this._layerSize.height,
            cols = this._layerSize.width,
            grids = this._texGrids;
        
        let colOffset = 0, gid, grid, left, bottom,
            axis, diffX1, diffY1, odd_even, diffX2, diffY2;

        if (layerOrientation === Orientation.HEX) {
            axis = this._staggerAxis;
            diffX1 = this._diffX1;
            diffY1 = this._diffY1;
            odd_even = this._odd_even;
        }

        let cullingCol = 0, cullingRow = 0;
        let tileOffset = null, gridGID = 0;

        this._topOffset = 0;
        this._downOffset = 0;
        this._leftOffset = 0;
        this._rightOffset = 0;
        this._hasAniGrid = false;

        // grid border
        let topBorder = 0, downBorder = 0, leftBorder = 0, rightBorder = 0;

        for (let row = 0; row < rows; ++row) {
            for (let col = 0; col < cols; ++col) {
                let index = colOffset + col;
                gid = tiles[index];
                gridGID = ((gid & FLIPPED_MASK) >>> 0);
                grid = grids[gridGID];

                // if has animation, grid must be updated per frame
                if (this._animations[gridGID]) {
                    this._hasAniGrid = true;
                }

                if (!grid) {
                    continue;
                }

                switch (layerOrientation) {
                    // left top to right dowm
                    case Orientation.ORTHO:
                        cullingCol = col;
                        cullingRow = rows - row - 1;
                        left = cullingCol * maptw;
                        bottom = cullingRow * mapth;
                        break;
                    // right top to left down
                    case Orientation.ISO:
                        // if not consider about col, then left is 'w/2 * (rows - row - 1)'
                        // if consider about col then left must add 'w/2 * col'
                        // so left is 'w/2 * (rows - row - 1) + w/2 * col'
                        // combine expression is 'w/2 * (rows - row + col -1)'
                        cullingCol = rows + col - row - 1;
                        // if not consider about row, then bottom is 'h/2 * (cols - col -1)'
                        // if consider about row then bottom must add 'h/2 * (rows - row - 1)'
                        // so bottom is 'h/2 * (cols - col -1) + h/2 * (rows - row - 1)'
                        // combine expressionn is 'h/2 * (rows + cols - col - row - 2)'
                        cullingRow = rows + cols - col - row - 2;
                        left = maptw2 * cullingCol;
                        bottom = mapth2 * cullingRow;
                        break;
                    // left top to right dowm
                    case Orientation.HEX:
                        diffX2 = (axis === StaggerAxis.STAGGERAXIS_Y && row % 2 === 1) ? maptw2 * odd_even : 0;
                        diffY2 = (axis === StaggerAxis.STAGGERAXIS_X && col % 2 === 1) ? mapth2 * -odd_even : 0;

                        left = col * (maptw - diffX1) + diffX2;
                        bottom = (rows - row - 1) * (mapth - diffY1) + diffY2;
                        cullingCol = col;
                        cullingRow = rows - row - 1;
                        break;
                }

                let rowData = vertices[cullingRow] = vertices[cullingRow] || {minCol:0, maxCol:0};
                let colData = rowData[cullingCol] = rowData[cullingCol] || {};
                
                // record each row range, it will faster when culling grid
                if (rowData.minCol > cullingCol) {
                    rowData.minCol = cullingCol;
                }

                if (rowData.maxCol < cullingCol) {
                    rowData.maxCol = cullingCol;
                }

                // record max rect, when viewPort is bigger than layer, can make it smaller
                if (rightTop.row < cullingRow) {
                    rightTop.row = cullingRow;
                }

                if (rightTop.col < cullingCol) {
                    rightTop.col = cullingCol;
                }

                // _offset is whole layer offset
                // tileOffset is tileset offset which is related to each grid
                // tileOffset coordinate system's y axis is opposite with engine's y axis.
                tileOffset = grid.tileset.tileOffset;
                left += this._offset.x + tileOffset.x;
                bottom += this._offset.y - tileOffset.y;
                
                topBorder = -tileOffset.y + grid.tileset._tileSize.height - mapth;
                topBorder = topBorder < 0 ? 0 : topBorder;
                downBorder = tileOffset.y < 0 ? 0 : tileOffset.y;
                leftBorder = -tileOffset.x < 0 ? 0 : -tileOffset.x;
                rightBorder = tileOffset.x + grid.tileset._tileSize.width - maptw;
                rightBorder = rightBorder < 0 ? 0 : rightBorder;

                if (this._rightOffset < leftBorder) {
                    this._rightOffset = leftBorder;
                }

                if (this._leftOffset < rightBorder) {
                    this._leftOffset = rightBorder;
                }

                if (this._topOffset < downBorder) {
                    this._topOffset = downBorder;
                }

                if (this._downOffset < topBorder) {
                    this._downOffset = topBorder;
                }

                colData.left = left;
                colData.bottom = bottom;
                // this index is tiledmap grid index
                colData.index = index; 
            }
            colOffset += cols;
        }
        this._verticesDirty = false;
    },

    /**
     * !#en
     * Get the TiledTile with the tile coordinate.<br/>
     * If there is no tile in the specified coordinate and forceCreate parameter is true, <br/>
     * then will create a new TiledTile at the coordinate.
     * The renderer will render the tile with the rotation, scale, position and color property of the TiledTile.
     * !#zh
     * 通过指定的 tile 坐标获取对应的 TiledTile。 <br/>
     * 如果指定的坐标没有 tile，并且设置了 forceCreate 那么将会在指定的坐标创建一个新的 TiledTile 。<br/>
     * 在渲染这个 tile 的时候，将会使用 TiledTile 的节点的旋转、缩放、位移、颜色属性。<br/>
     * @method getTiledTileAt
     * @param {Integer} x
     * @param {Integer} y
     * @param {Boolean} forceCreate
     * @return {cc.TiledTile}
     * @example
     * let tile = tiledLayer.getTiledTileAt(100, 100, true);
     * cc.log(tile);
     */
    getTiledTileAt (x, y, forceCreate) {
        if (this._isInvalidPosition(x, y)) {
            throw new Error("TiledLayer.getTiledTileAt: invalid position");
        }
        if (!this._tiles) {
            cc.logID(7236);
            return null;
        }

        let index = Math.floor(x) + Math.floor(y) * this._layerSize.width;
        let tile = this._tiledTiles[index];
        if (!tile && forceCreate) {
            let node = new cc.Node();
            tile = node.addComponent(cc.TiledTile);
            tile._x = x;
            tile._y = y;
            tile._layer = this;
            tile._updateInfo();
            node.parent = this.node;
            return tile;
        }
        return tile;
    },

    /** 
     * !#en
     * Change tile to TiledTile at the specified coordinate.
     * !#zh
     * 将指定的 tile 坐标替换为指定的 TiledTile。
     * @method setTiledTileAt
     * @param {Integer} x
     * @param {Integer} y
     * @param {cc.TiledTile} tiledTile
     * @return {cc.TiledTile}
     */
    setTiledTileAt (x, y, tiledTile) {
        if (this._isInvalidPosition(x, y)) {
            throw new Error("TiledLayer.setTiledTileAt: invalid position");
        }
        if (!this._tiles) {
            cc.logID(7236);
            return null;
        }

        let index = Math.floor(x) + Math.floor(y) * this._layerSize.width;
        this._tiledTiles[index] = tiledTile;

        if (tiledTile) {
            this._hasTiledNodeGrid = true;
        } else {
            this._hasTiledNodeGrid = this._tiledTiles.some(function (tiledNode, index) {
                return !!tiledNode;
            });
        }

        return tiledTile;
    },

    /**
     * !#en Return texture.
     * !#zh 获取纹理。
     * @method getTexture
     * @param index The index of textures
     * @return {Texture2D}
     */
    getTexture (index) {
        index = index || 0;
        if (this._textures && index >= 0 && this._textures.length > index) {
            return this._textures[index];
        }
        return null;
    },

    /**
     * !#en Return texture.
     * !#zh 获取纹理。
     * @method getTextures
     * @return {Texture2D}
     */
    getTextures () {
        return this._textures;
    },

    /**
     * !#en Set the texture.
     * !#zh 设置纹理。
     * @method setTexture
     * @param {Texture2D} texture
     */
    setTexture (texture){
        this.setTextures([texture]);
    },

    /**
     * !#en Set the texture.
     * !#zh 设置纹理。
     * @method setTexture
     * @param {Texture2D} textures
     */
    setTextures (textures) {
        this._textures = textures;
        this._activateMaterial();
    },

    /**
     * !#en Gets layer size.
     * !#zh 获得层大小。
     * @method getLayerSize
     * @return {Size}
     * @example
     * let size = tiledLayer.getLayerSize();
     * cc.log("layer size: " + size);
     */
    getLayerSize () {
        return this._layerSize;
    },

    /**
     * !#en Size of the map's tile (could be different from the tile's size).
     * !#zh 获取 tile 的大小( tile 的大小可能会有所不同)。
     * @method getMapTileSize
     * @return {Size}
     * @example
     * let mapTileSize = tiledLayer.getMapTileSize();
     * cc.log("MapTile size: " + mapTileSize);
     */
    getMapTileSize () {
        return this._mapTileSize;
    },

    /**
     * !#en Gets Tile set first information for the layer.
     * !#zh 获取 layer 索引位置为0的 Tileset 信息。
     * @method getTileSet
     * @param index The index of tilesets
     * @return {TMXTilesetInfo}
     */
    getTileSet (index) {
        index = index || 0;
        if (this._tilesets && index >= 0 && this._tilesets.length > index) {
            return this._tilesets[index];
        }
        return null;
    },

    /**
     * !#en Gets tile set all information for the layer.
     * !#zh 获取 layer 所有的 Tileset 信息。
     * @method getTileSet
     * @return {TMXTilesetInfo}
     */
    getTileSets () {
        return this._tilesets;
    },

    /**
     * !#en Sets tile set information for the layer.
     * !#zh 设置 layer 的 tileset 信息。
     * @method setTileSet
     * @param {TMXTilesetInfo} tileset
     */
    setTileSet (tileset) {
        this.setTileSets([tileset]);
    },

    /**
     * !#en Sets Tile set information for the layer.
     * !#zh 设置 layer 的 Tileset 信息。
     * @method setTileSets
     * @param {TMXTilesetInfo} tilesets
     */
    setTileSets (tilesets) {
        this._tilesets = tilesets;
        let textures = this._textures = [];
        let texGrids = this._texGrids = [];
        for (let i = 0; i < tilesets.length; i++) {
            let tileset = tilesets[i];
            if (tileset) {
                textures[i] = tileset.sourceImage;
            }
        }

        cc.TiledMap.loadAllTextures (textures, function () {
            for (let i = 0, l = tilesets.length; i < l; ++i) {
                let tilesetInfo = tilesets[i];
                if (!tilesetInfo) continue;
                cc.TiledMap.fillTextureGrids(tilesetInfo, texGrids, i);
            }
            this._prepareToRender();
        }.bind(this));
    },

    _traverseAllGrid () {
        let tiles = this._tiles;
        let texGrids = this._texGrids;
        let tilesetIndexArr = this._tilesetIndexArr;
        let tilesetIdxMap = {};

        const TiledMap = cc.TiledMap;
        const TileFlag = TiledMap.TileFlag;
        const FLIPPED_MASK = TileFlag.FLIPPED_MASK;

        tilesetIndexArr.length = 0;
        for (let i = 0; i < tiles.length; i++) {
            let gid = tiles[i];
            if (gid === 0) continue;
            gid = ((gid & FLIPPED_MASK) >>> 0);
            let grid = texGrids[gid];
            if (!grid) {
                cc.error("CCTiledLayer:_traverseAllGrid grid is null, gid is:", gid);
                continue;
            }
            let tilesetIdx = grid.texId;
            if (tilesetIdxMap[tilesetIdx]) continue;
            tilesetIdxMap[tilesetIdx] = true;
            tilesetIndexArr.push(tilesetIdx);
        }
    },

    _init (layerInfo, mapInfo, tilesets, textures, texGrids) {
        
        this._layerInfo = layerInfo;
        this._mapInfo = mapInfo;

        let size = layerInfo._layerSize;

        // layerInfo
        this._layerName = layerInfo.name;
        this._tiles = layerInfo._tiles;
        this._properties = layerInfo.properties;
        this._layerSize = size;
        this._minGID = layerInfo._minGID;
        this._maxGID = layerInfo._maxGID;
        this._opacity = layerInfo._opacity;
        this._renderOrder = mapInfo.renderOrder;
        this._staggerAxis = mapInfo.getStaggerAxis();
        this._staggerIndex = mapInfo.getStaggerIndex();
        this._hexSideLength = mapInfo.getHexSideLength();
        this._animations = mapInfo.getTileAnimations();

        // tilesets
        this._tilesets = tilesets;
        // textures
        this._textures = textures;
        // grid texture
        this._texGrids = texGrids;

        // mapInfo
        this._layerOrientation = mapInfo.orientation;
        this._mapTileSize = mapInfo.getTileSize();

        if (this._layerOrientation === cc.TiledMap.Orientation.HEX) {
            // handle hex map
            const TiledMap = cc.TiledMap;
            const StaggerAxis = TiledMap.StaggerAxis;
            const StaggerIndex = TiledMap.StaggerIndex;

            let maptw = this._mapTileSize.width;
            let mapth = this._mapTileSize.height;
            let width = 0, height = 0;

            this._odd_even = (this._staggerIndex === StaggerIndex.STAGGERINDEX_ODD) ? 1 : -1;

            if (this._staggerAxis === StaggerAxis.STAGGERAXIS_X) {
                this._diffX1 = (maptw - this._hexSideLength) / 2;
                this._diffY1 = 0;
                height = mapth * (this._layerSize.height + 0.5);
                width = (maptw + this._hexSideLength) * Math.floor(this._layerSize.width / 2) + maptw * (this._layerSize.width % 2);
            } else {
                this._diffX1 = 0;
                this._diffY1 = (mapth - this._hexSideLength) / 2;
                width = maptw * (this._layerSize.width + 0.5);
                height = (mapth + this._hexSideLength) * Math.floor(this._layerSize.height / 2) + mapth * (this._layerSize.height % 2);
            }
            this.node.setContentSize(width, height);
        } else {
            this.node.setContentSize(this._layerSize.width * this._mapTileSize.width,
                this._layerSize.height * this._mapTileSize.height);
        }

        // offset (after layer orientation is set);
        this._offset = cc.v2(layerInfo.offset.x, -layerInfo.offset.y);
        this._useAutomaticVertexZ = false;
        this._vertexZvalue = 0;
        this._syncAnchorPoint();
        this._prepareToRender();
    },

    _prepareToRender () {
        this._updateVertices();
        this._traverseAllGrid();
        this._updateAllUserNode();
        this._activateMaterial();
    },

    _activateMaterial () {
        let tilesetIndexArr = this._tilesetIndexArr;
        if (tilesetIndexArr.length === 0) {
            this.disableRender();
            return;
        }

        let texIdMatIdx = this._texIdToMatIndex = {};
        let textures = this._textures;

        for (let i = 0; i < tilesetIndexArr.length; i++) {
            let tilesetIdx = tilesetIndexArr[i];
            let texture = textures[tilesetIdx];

            let material = this.sharedMaterials[i];
            if (!material) {
                material = Material.getInstantiatedBuiltinMaterial('sprite', this);
                material.define('USE_TEXTURE', true);
                material.define('_USE_MODEL', true);
            }
            else {
                material = Material.getInstantiatedMaterial(material, this);
            }

            material.setProperty('texture', texture);
            this.setMaterial(i, material);

<<<<<<< HEAD
            texIdMatIdx[tilesetIdx] = i;
        }

        this.markForUpdateRenderData(true);
        this.markForRender(false);
        this.markForCustomIARender(true);
=======
        let material = this.sharedMaterials[0];
        if (!material) {
            material = Material.getInstantiatedBuiltinMaterial('2d-sprite', this);
        }
        else {
            material = Material.getInstantiatedMaterial(material, this);
        }

        material.setProperty('texture', this._texture);
        
        this.setMaterial(0, material);
        this.markForRender(true);
>>>>>>> f2fac624
    },
});

cc.TiledLayer = module.exports = TiledLayer;<|MERGE_RESOLUTION|>--- conflicted
+++ resolved
@@ -1279,38 +1279,23 @@
 
             let material = this.sharedMaterials[i];
             if (!material) {
-                material = Material.getInstantiatedBuiltinMaterial('sprite', this);
-                material.define('USE_TEXTURE', true);
-                material.define('_USE_MODEL', true);
+                material = Material.getInstantiatedBuiltinMaterial('2d-sprite', this);
             }
             else {
                 material = Material.getInstantiatedMaterial(material, this);
             }
 
+            material.define('USE_TEXTURE', true);
+            material.define('_USE_MODEL', true);
             material.setProperty('texture', texture);
             this.setMaterial(i, material);
 
-<<<<<<< HEAD
             texIdMatIdx[tilesetIdx] = i;
         }
 
         this.markForUpdateRenderData(true);
         this.markForRender(false);
         this.markForCustomIARender(true);
-=======
-        let material = this.sharedMaterials[0];
-        if (!material) {
-            material = Material.getInstantiatedBuiltinMaterial('2d-sprite', this);
-        }
-        else {
-            material = Material.getInstantiatedMaterial(material, this);
-        }
-
-        material.setProperty('texture', this._texture);
-        
-        this.setMaterial(0, material);
-        this.markForRender(true);
->>>>>>> f2fac624
     },
 });
 
