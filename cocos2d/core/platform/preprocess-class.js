/****************************************************************************
 Copyright (c) 2013-2016 Chukong Technologies Inc.
 Copyright (c) 2017-2018 Xiamen Yaji Software Co., Ltd.

 http://www.cocos.com

 Permission is hereby granted, free of charge, to any person obtaining a copy
 of this software and associated engine source code (the "Software"), a limited,
  worldwide, royalty-free, non-assignable, revocable and non-exclusive license
 to use Cocos Creator solely to develop games on your target platforms. You shall
  not use Cocos Creator software for developing other software or tools that's
  used for developing games. You are not granted to publish, distribute,
  sublicense, and/or sell copies of Cocos Creator.

 The software or tools in this License Agreement are licensed, not sold.
 Xiamen Yaji Software Co., Ltd. reserves all rights not expressly granted to you.

 THE SOFTWARE IS PROVIDED "AS IS", WITHOUT WARRANTY OF ANY KIND, EXPRESS OR
 IMPLIED, INCLUDING BUT NOT LIMITED TO THE WARRANTIES OF MERCHANTABILITY,
 FITNESS FOR A PARTICULAR PURPOSE AND NONINFRINGEMENT. IN NO EVENT SHALL THE
 AUTHORS OR COPYRIGHT HOLDERS BE LIABLE FOR ANY CLAIM, DAMAGES OR OTHER
 LIABILITY, WHETHER IN AN ACTION OF CONTRACT, TORT OR OTHERWISE, ARISING FROM,
 OUT OF OR IN CONNECTION WITH THE SOFTWARE OR THE USE OR OTHER DEALINGS IN
 THE SOFTWARE.
 ****************************************************************************/

const js = require('./js');

// 增加预处理属性这个步骤的目的是降低 CCClass 的实现难度，将比较稳定的通用逻辑和一些需求比较灵活的属性需求分隔开。

var SerializableAttrs = {
    url: {
        canUsedInGet: true
    },
    default: {},
    serializable: {},
    editorOnly: {},
    formerlySerializedAs: {}
};

var TYPO_TO_CORRECT_DEV = CC_DEV && {
    extend: 'extends',
    property: 'properties',
    static: 'statics',
    constructor: 'ctor'
};

// 预处理 notify 等扩展属性
function parseNotify (val, propName, notify, properties) {
    if (val.get || val.set) {
        if (CC_DEV) {
            cc.warnID(5500);
        }
        return;
    }
    if (val.hasOwnProperty('default')) {
        // 添加新的内部属性，将原来的属性修改为 getter/setter 形式
        // （以 _ 开头将自动设置property 为 visible: false）
        var newKey = "_N$" + propName;

        val.get = function () {
            return this[newKey];
        };
        val.set = function (value) {
            var oldValue = this[newKey];
            this[newKey] = value;
            notify.call(this, oldValue);
        };

        var newValue = {};
        properties[newKey] = newValue;
        // 将不能用于get方法中的属性移动到newValue中
        for (var attr in SerializableAttrs) {
            var v = SerializableAttrs[attr];
            if (val.hasOwnProperty(attr)) {
                newValue[attr] = val[attr];
                if (!v.canUsedInGet) {
                    delete val[attr];
                }
            }
        }
    }
    else if (CC_DEV) {
        cc.warnID(5501);
    }
}

function checkUrl (val, className, propName, url) {
    if (Array.isArray(url)) {
        if (url.length > 0) {
            url = url[0];
        }
        else if (CC_EDITOR) {
            return cc.errorID(5502, className, propName);
        }
    }
    if (CC_EDITOR) {
        if (url == null) {
            return cc.warnID(5503, className, propName);
        }
        if (typeof url !== 'function' || !js.isChildClassOf(url, cc.RawAsset)) {
            return cc.errorID(5504, className, propName);
        }
<<<<<<< HEAD
        if (js.isChildClassOf(url, cc.Asset) && !cc.RawAsset.wasRawAssetType(url)) {
            return cc.errorID(5505, className, propName, js.getClassName(url));
=======
        if (url === cc.RawAsset) {
            cc.warn('Please change the definition of property \'%s\' in class \'%s\'. Starting from v1.10,\n' +
                    'the use of declaring a property in CCClass as a URL has been deprecated.\n' +
                    'For example, if property is cc.RawAsset, the previous definition is:\n' +
                    '    %s: cc.RawAsset,\n' +
                    '    // or:\n' +
                    '    %s: {\n' +
                    '      url: cc.RawAsset,\n' +
                    '      default: ""\n' +
                    '    },\n' +
                    '    // and the original method to get url is:\n' +
                    '    `this.%s`\n' +
                    'Now it should be changed to:\n' +
                    '    %s: {\n' +
                    '      type: cc.Asset,     // use \'type:\' to define Asset object directly\n' +
                    '      default: null,      // object\'s default value is null\n' +
                    '    },\n' +
                    '    // and you must get the url by using:\n' +
                    '    `this.%s.nativeUrl`\n' +
                    '(This helps us to successfully refactor all RawAssets at v2.0, ' +
                    'sorry for the inconvenience. \uD83D\uDE30 )',
                    propName, className, propName, propName, propName, propName, propName);
        }
        else if (cc.isChildClassOf(url, cc.Asset)) {
            if (cc.RawAsset.wasRawAssetType(url)) {
                if (!val._short) {
                    cc.warn('Please change the definition of property \'%s\' in class \'%s\'. Starting from v1.10,\n' +
                            'the use of declaring a property in CCClass as a URL has been deprecated.\n' +
                            'For example, if property is Texture2D, the previous definition is:\n' +
                            '    %s: cc.Texture2D,\n' +
                            '    // or:\n' +
                            '    %s: {\n' +
                            '      url: cc.Texture2D,\n' +
                            '      default: ""\n' +
                            '    },\n' +
                            'Now it should be changed to:\n' +
                            '    %s: {\n' +
                            '      type: cc.Texture2D, // use \'type:\' to define Texture2D object directly\n' +
                            '      default: null,      // object\'s default value is null\n' +
                            '    },\n' +
                            '(This helps us to successfully refactor all RawAssets at v2.0, ' +
                            'sorry for the inconvenience. \uD83D\uDE30 )',
                            propName, className, propName, propName, propName);
                }
            }
            else {
                return cc.errorID(5505, className, propName, cc.js.getClassName(url));
            }
>>>>>>> be409770
        }
        if (val.type) {
            return cc.warnID(5506, className, propName);
        }
    }
    val.type = url;
}

function parseType (val, type, className, propName) {
    if (Array.isArray(type)) {
        if (CC_EDITOR) {
            var isArray = require('./CCClass').isArray;   // require lazily to avoid circular require() calls
            if (!isArray(val.default)) {
                cc.warnID(5507, className, propName);
            }
        }
        if (type.length > 0) {
            if (cc.RawAsset.isRawAssetType(type[0])) {
                val.url = type[0];
                delete val.type;
                return;
            }
            else {
                val.type = type = type[0];
            }
        }
        else {
            return cc.errorID(5508, className, propName);
        }
    }
    if (CC_EDITOR) {
        if (typeof type === 'function') {
            if (cc.RawAsset.isRawAssetType(type)) {
                cc.warnID(5509, className, propName,
                    js.getClassName(type));
            }
        }
        else if (type === 'Number') {
            cc.warnID(5510, className, propName);
        }
        else if (type == null) {
            cc.warnID(5511, className, propName);
        }
    }
}

function postCheckType (val, type, className, propName) {
    if (CC_EDITOR && typeof type === 'function') {
        if (cc.Class._isCCClass(type) && val.serializable !== false && !js._getClassId(type, false)) {
            cc.warnID(5512, className, propName, className, propName);
        }
    }
}

function getBaseClassWherePropertyDefined_DEV (propName, cls) {
    if (CC_DEV) {
        var res;
        for (; cls && cls.__props__ && cls.__props__.indexOf(propName) !== -1; cls = cls.$super) {
            res = cls;
        }
        if (!res) {
            cc.error('unknown error');
        }
        return res;
    }
}

exports.getFullFormOfProperty = function (options, propname_dev, classname_dev) {
    var isLiteral = options && options.constructor === Object;
    if ( !isLiteral ) {
        if (Array.isArray(options) && options.length > 0) {
            var type = options[0];
            if (CC_DEV && cc.RawAsset.wasRawAssetType(type)) {
                // deprecate `myProp: [cc.Texture2D]` since 1.10
                cc.warn('Please change the definition of property \'%s\' in class \'%s\'. Starting from v1.10,\n' +
                        'properties in CCClass can not be abbreviated if they are of type RawAsset.\n' +
                        'Please use the complete form.\n' +
                        'For example, if property is Texture2D\'s url array, the previous definition is:\n' +
                        '    %s: [cc.Texture2D],\n' +
                        'Now it should be changed to:\n' +
                        '    %s: {\n' +
                        '      type: cc.Texture2D, // use \'type:\' to define an array of Texture2D objects\n' +
                        '      default: []\n' +
                        '    },\n' +
                        '(This helps us to successfully refactor all RawAssets at v2.0, ' +
                        'sorry for the inconvenience. \uD83D\uDE30 )',
                        propname_dev, classname_dev, propname_dev, propname_dev);
                return {
                    default: [],
                    url: options,
                    _short: true
                };
            }
            return {
                default: [],
                type: options,
                _short: true
            };
        }
        else if (typeof options === 'function') {
            var type = options;
            if (!cc.RawAsset.isRawAssetType(type)) {
                if (cc.RawAsset.wasRawAssetType(type)) {
                    // deprecate `myProp: cc.Texture2D` since 1.10
                    if (CC_DEV) {
                        cc.warn('Please change the definition of property \'%s\' in class \'%s\'. Starting from v1.10,\n' +
                                'properties in CCClass can not be abbreviated if they are of type RawAsset.\n' +
                                'Please use the complete form.\n' +
                                'For example, if the type is Texture2D, the previous definition is:\n' +
                                '    %s: cc.Texture2D,\n' +
                                'Now it should be changed to:\n' +
                                '    %s: {\n' +
                                '      type: cc.Texture2D // use \'type:\' to define Texture2D object directly\n' +
                                '      default: null,     // object\'s default value is null\n' +
                                '    },\n' +
                                '(This helps us to successfully refactor all RawAssets at v2.0, ' +
                                'sorry for the inconvenience. \uD83D\uDE30 )',
                                propname_dev, classname_dev, propname_dev, propname_dev);
                    }
                }
                else {
                    return {
                        default: js.isChildClassOf(type, cc.ValueType) ? new type() : null,
                        type: type,
                        _short: true
                    };
                }
            }
            return {
                default: '',
                url: type,
                _short: true
            };
        }
        else {
            return {
                default: options,
                _short: true
            };
        }
    }
    return null;
};

exports.preprocessAttrs = function (properties, className, cls, es6) {
    for (var propName in properties) {
        var val = properties[propName];
        var fullForm = exports.getFullFormOfProperty(val, propName, className);
        if (fullForm) {
            val = properties[propName] = fullForm;
        }
        if (val) {
            if (CC_EDITOR) {
                if ('default' in val) {
                    if (val.get) {
                        cc.errorID(5513, className, propName);
                    }
                    else if (val.set) {
                        cc.errorID(5514, className, propName);
                    }
                    else if (cc.Class._isCCClass(val.default)) {
                        val.default = null;
                        cc.errorID(5515, className, propName);
                    }
                }
                else if (!val.get && !val.set) {
                    var maybeTypeScript = es6;
                    if (!maybeTypeScript) {
                        cc.errorID(5516, className, propName);
                    }
                }
            }
            if (CC_DEV && !val.override && cls.__props__.indexOf(propName) !== -1) {
                // check override
                var baseClass = js.getClassName(getBaseClassWherePropertyDefined_DEV(propName, cls));
                cc.warnID(5517, className, propName, baseClass, propName);
            }
            var notify = val.notify;
            if (notify) {
                if (CC_DEV && es6) {
                    cc.error('not yet support notify attribute for ES6 Classes');
                }
                else {
                    parseNotify(val, propName, notify, properties);
                }
            }

            if ('type' in val) {
                parseType(val, val.type, className, propName);
            }

            if ('url' in val) {
                checkUrl(val, className, propName, val.url);
            }

            if ('type' in val) {
                postCheckType(val, val.type, className, propName);
            }
        }
    }
};

if (CC_DEV) {
    const CALL_SUPER_DESTROY_REG_DEV = /\b\._super\b|destroy\s*\.\s*call\s*\(\s*\w+\s*[,|)]/;
    exports.doValidateMethodWithProps_DEV = function (func, funcName, className, cls, base) {
        if (cls.__props__ && cls.__props__.indexOf(funcName) >= 0) {
            // find class that defines this method as a property
            var baseClassName = js.getClassName(getBaseClassWherePropertyDefined_DEV(funcName, cls));
            cc.errorID(3648, className, funcName, baseClassName);
            return false;
        }
        if (funcName === 'destroy' &&
            js.isChildClassOf(base, cc.Component) &&
            !CALL_SUPER_DESTROY_REG_DEV.test(func)
        ) {
            cc.error(`Overwriting '${funcName}' function in '${className}' class without calling super is not allowed. Call the super function in '${funcName}' please.`);
        }
    };
}

exports.validateMethodWithProps = function (func, funcName, className, cls, base) {
    if (CC_DEV && funcName === 'constructor') {
        cc.errorID(3643, className);
        return false;
    }
    if (typeof func === 'function' || func === null) {
        if (CC_DEV) {
            this.doValidateMethodWithProps_DEV(func, funcName, className, cls, base);
        }
    }
    else {
        if (CC_DEV) {
            if (func === false && base && base.prototype) {
                // check override
                var overrided = base.prototype[funcName];
                if (typeof overrided === 'function') {
                    var baseFuc = js.getClassName(base) + '.' + funcName;
                    var subFuc = className + '.' + funcName;
                    cc.warnID(3624, subFuc, baseFuc, subFuc, subFuc);
                }
            }
            var correct = TYPO_TO_CORRECT_DEV[funcName];
            if (correct) {
                cc.warnID(3621, className, funcName, correct);
            }
            else if (func) {
                cc.errorID(3622, className, funcName);
            }
        }
        return false;
    }
    return true;
};<|MERGE_RESOLUTION|>--- conflicted
+++ resolved
@@ -101,10 +101,6 @@
         if (typeof url !== 'function' || !js.isChildClassOf(url, cc.RawAsset)) {
             return cc.errorID(5504, className, propName);
         }
-<<<<<<< HEAD
-        if (js.isChildClassOf(url, cc.Asset) && !cc.RawAsset.wasRawAssetType(url)) {
-            return cc.errorID(5505, className, propName, js.getClassName(url));
-=======
         if (url === cc.RawAsset) {
             cc.warn('Please change the definition of property \'%s\' in class \'%s\'. Starting from v1.10,\n' +
                     'the use of declaring a property in CCClass as a URL has been deprecated.\n' +
@@ -153,7 +149,6 @@
             else {
                 return cc.errorID(5505, className, propName, cc.js.getClassName(url));
             }
->>>>>>> be409770
         }
         if (val.type) {
             return cc.warnID(5506, className, propName);
