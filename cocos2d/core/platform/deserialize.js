/****************************************************************************
 Copyright (c) 2013-2016 Chukong Technologies Inc.

 http://www.cocos.com

 Permission is hereby granted, free of charge, to any person obtaining a copy
 of this software and associated engine source code (the "Software"), a limited,
  worldwide, royalty-free, non-assignable, revocable and  non-exclusive license
 to use Cocos Creator solely to develop games on your target platforms. You shall
  not use Cocos Creator software for developing other software or tools that's
  used for developing games. You are not granted to publish, distribute,
  sublicense, and/or sell copies of Cocos Creator.

 The software or tools in this License Agreement are licensed, not sold.
 Chukong Aipu reserves all rights not expressly granted to you.

 THE SOFTWARE IS PROVIDED "AS IS", WITHOUT WARRANTY OF ANY KIND, EXPRESS OR
 IMPLIED, INCLUDING BUT NOT LIMITED TO THE WARRANTIES OF MERCHANTABILITY,
 FITNESS FOR A PARTICULAR PURPOSE AND NONINFRINGEMENT. IN NO EVENT SHALL THE
 AUTHORS OR COPYRIGHT HOLDERS BE LIABLE FOR ANY CLAIM, DAMAGES OR OTHER
 LIABILITY, WHETHER IN AN ACTION OF CONTRACT, TORT OR OTHERWISE, ARISING FROM,
 OUT OF OR IN CONNECTION WITH THE SOFTWARE OR THE USE OR OTHER DEALINGS IN
 THE SOFTWARE.
 ****************************************************************************/

var JS = require('./js');
var CCObject = require('./CCObject');
var Attr = require('./attribute');
var CCClass = require('./CCClass');
var Misc = require('../utils/misc');

// HELPERS

/**
 * !#en Contains information collected during deserialization
 * !#zh 包含反序列化时的一些信息
 * @class Details
 *
 */
var Details = function () {
    /**
     * list of the depends assets' uuid
     * @property {String[]} uuidList
     */
    this.uuidList = [];
    /**
     * the obj list whose field needs to load asset by uuid
     * @property {Object[]} uuidObjList
     */
    this.uuidObjList = [];
    /**
     * the corresponding field name which referenced to the asset
     * @property {String[]} uuidPropList
     */
    this.uuidPropList = [];

    // TODO - DELME since 2.0
    this._stillUseUrl = JS.createMap(true);
};
/**
 * @method reset
 */
Details.prototype.reset = function () {
    this.uuidList.length = 0;
    this.uuidObjList.length = 0;
    this.uuidPropList.length = 0;
    JS.clear(this._stillUseUrl);
};
if (CC_EDITOR || CC_TEST) {
    Details.prototype.assignAssetsBy = function (getter) {
        // ignore this._stillUseUrl
        for (var i = 0, len = this.uuidList.length; i < len; i++) {
            var uuid = this.uuidList[i];
            var obj = this.uuidObjList[i];
            var prop = this.uuidPropList[i];
            obj[prop] = getter(uuid);
        }
    };
}
// /**
//  * @method getUuidOf
//  * @param {Object} obj
//  * @param {String} propName
//  * @return {String}
//  */
// Details.prototype.getUuidOf = function (obj, propName) {
//     for (var i = 0; i < this.uuidObjList.length; i++) {
//         if (this.uuidObjList[i] === obj && this.uuidPropList[i] === propName) {
//             return this.uuidList[i];
//         }
//     }
//     return "";
// };
/**
 * @method push
 * @param {Object} obj
 * @param {String} propName
 * @param {String} uuid
 */
Details.prototype.push = function (obj, propName, uuid, _stillUseUrl) {
    if (_stillUseUrl) {
        this._stillUseUrl[this.uuidList.length] = true;
    }
    this.uuidList.push(uuid);
    this.uuidObjList.push(obj);
    this.uuidPropList.push(propName);
};

Details.pool = new JS.Pool(function (obj) {
    obj.reset();
}, 10);

Details.pool.get = function () {
    return this._get() || new Details();
};

// IMPLEMENT OF DESERIALIZATION

var _Deserializer = (function () {
    function _Deserializer(result, target, classFinder, customEnv, ignoreEditorOnly) {
        this.result = result;
        this.customEnv = customEnv;
        this.deserializedList = [];
        this.deserializedData = null;
        this._classFinder = classFinder;
        if (CC_DEV) {
            this._target = target;
            this._ignoreEditorOnly = ignoreEditorOnly;
        }
        this._idList = [];
        this._idObjList = [];
        this._idPropList = [];
    }

    function _dereference (self) {
        // 这里不采用遍历反序列化结果的方式，因为反序列化的结果如果引用到复杂的外部库，很容易堆栈溢出。
        var deserializedList = self.deserializedList;
        var idPropList = self._idPropList;
        var idList = self._idList;
        var idObjList = self._idObjList;
        var onDereferenced = self._classFinder && self._classFinder.onDereferenced;
        var i, propName, id;
        if (CC_EDITOR && onDereferenced) {
            for (i = 0; i < idList.length; i++) {
                propName = idPropList[i];
                id = idList[i];
                idObjList[i][propName] = deserializedList[id];
                onDereferenced(deserializedList, id, idObjList[i], propName);
            }
        }
        else {
            for (i = 0; i < idList.length; i++) {
                propName = idPropList[i];
                id = idList[i];
                idObjList[i][propName] = deserializedList[id];
            }
        }
    }

    var prototype = _Deserializer.prototype;

    prototype.deserialize = function (jsonObj) {
        if (Array.isArray(jsonObj)) {
            var jsonArray = jsonObj;
            var refCount = jsonArray.length;
            this.deserializedList.length = refCount;
            // deserialize
            for (var i = 0; i < refCount; i++) {
                if (jsonArray[i]) {
                    if (CC_EDITOR || CC_TEST) {
                        var mainTarget = (i === 0 && this._target);
                        this.deserializedList[i] = this._deserializeObject(jsonArray[i], false, mainTarget, this.deserializedList, '' + i);
                    }
                    else {
                        this.deserializedList[i] = this._deserializeObject(jsonArray[i], false);
                    }
                }
            }
            this.deserializedData = refCount > 0 ? this.deserializedList[0] : [];

            //// callback
            //for (var j = 0; j < refCount; j++) {
            //    if (referencedList[j].onAfterDeserialize) {
            //        referencedList[j].onAfterDeserialize();
            //    }
            //}
        }
        else {
            this.deserializedList.length = 1;
            if (CC_EDITOR || CC_TEST) {
                this.deserializedData = jsonObj ? this._deserializeObject(jsonObj, false, this._target, this.deserializedList, '0') : null;
            }
            else {
                this.deserializedData = jsonObj ? this._deserializeObject(jsonObj, false) : null;
            }
            this.deserializedList[0] = this.deserializedData;

            //// callback
            //if (deserializedData.onAfterDeserialize) {
            //    deserializedData.onAfterDeserialize();
            //}
        }

        // dereference
        _dereference(this);

        return this.deserializedData;
    };

    ///**
    // * @param {Object} serialized - The obj to deserialize, must be non-nil
    // * @param {Boolean} _stillUseUrl
    // * @param {Object} [target=null] - editor only
    // * @param {Object} [owner] - debug only
    // * @param {String} [propName] - debug only
    // */
    prototype._deserializeObject = function (serialized, _stillUseUrl, target, owner, propName) {
        var prop;
        var obj = null;     // the obj to return
        var klass = null;
        var type = serialized.__type__;
        if (type) {

            // Type Object (including CCClass)

            klass = this._classFinder(type, serialized, owner, propName);
            if (!klass) {
                var notReported = this._classFinder === JS._getClassById;
                if (notReported) {
                    cc.deserialize.reportMissingClass(type);
                }
                return null;
            }

            if ((CC_EDITOR || CC_TEST) && target) {
                // use target
                if ( !(target instanceof klass) ) {
                    cc.warnID(5300, JS.getClassName(target), klass);
                }
                obj = target;
            }
            else {
                // instantiate a new object
                obj = new klass();
            }

            if (obj._deserialize) {
                obj._deserialize(serialized.content, this);
                return obj;
            }
            if (cc.Class._isCCClass(klass)) {
                _deserializeFireClass(this, obj, serialized, klass, target);
            }
            else {
                this._deserializeTypedObject(obj, serialized, klass);
            }
        }
        else if ( !Array.isArray(serialized) ) {

            // embedded primitive javascript object

            obj = ((CC_EDITOR || CC_TEST) && target) || {};
            this._deserializePrimitiveObject(obj, serialized);
        }
        else {

            // Array

            if ((CC_EDITOR || CC_TEST) && target) {
                target.length = serialized.length;
                obj = target;
            }
            else {
                obj = new Array(serialized.length);
            }

            for (var i = 0; i < serialized.length; i++) {
                prop = serialized[i];
                if (typeof prop === 'object' && prop) {
                    if (CC_EDITOR || CC_TEST) {
                        this._deserializeObjField(obj, prop, '' + i, target && obj, _stillUseUrl);
                    }
                    else {
                        this._deserializeObjField(obj, prop, '' + i, null, _stillUseUrl);
                    }
                }
                else {
                    obj[i] = prop;
                }
            }
        }
        return obj;
    };

    // 和 _deserializeObject 不同的地方在于会判断 id 和 uuid
    prototype._deserializeObjField = function (obj, jsonObj, propName, target, _stillUseUrl) {
        var id = jsonObj.__id__;
        if (typeof id === 'undefined') {
            var uuid = jsonObj.__uuid__;
            if (uuid) {
                //if (ENABLE_TARGET) {
                    //这里不做任何操作，因为有可能调用者需要知道依赖哪些 asset。
                    //调用者使用 uuidList 时，可以判断 obj[propName] 是否为空，为空则表示待进一步加载，
                    //不为空则只是表明依赖关系。
                //    if (target && target[propName] && target[propName]._uuid === uuid) {
                //        console.assert(obj[propName] === target[propName]);
                //        return;
                //    }
                // }
                this.result.push(obj, propName, uuid, _stillUseUrl);
            }
            else {
                if (CC_EDITOR || CC_TEST) {
                    obj[propName] = this._deserializeObject(jsonObj, _stillUseUrl, target && target[propName], obj, propName);
                }
                else {
                    obj[propName] = this._deserializeObject(jsonObj, _stillUseUrl);
                }
            }
        }
        else {
            var dObj = this.deserializedList[id];
            if (dObj) {
                obj[propName] = dObj;
            }
            else {
                this._idList.push(id);
                this._idObjList.push(obj);
                this._idPropList.push(propName);
            }
        }
    };

    prototype._deserializePrimitiveObject = function (instance, serialized) {
        var self = this;
        for (var propName in serialized) {
            if (serialized.hasOwnProperty(propName)) {
                var prop = serialized[propName];
                if (typeof prop !== 'object') {
                    if (propName !== '__type__'/* && k != '__id__'*/) {
                        instance[propName] = prop;
                    }
                }
                else {
                    if (prop) {
                        if (CC_EDITOR || CC_TEST) {
                            self._deserializeObjField(instance, prop, propName, self._target && instance);
                        }
                        else {
                            self._deserializeObjField(instance, prop, propName);
                        }
                    }
                    else {
                        instance[propName] = null;
                    }
                }

            }
        }
    };

    // function _compileTypedObject (accessor, klass, ctorCode) {
    //     if (klass === cc.Vec2) {
    //         return `{` +
    //                     `o${accessor}.x=prop.x||0;` +
    //                     `o${accessor}.y=prop.y||0;` +
    //                `}`;
    //     }
    //     else if (klass === cc.Color) {
    //         return `{` +
    //                    `o${accessor}.r=prop.r||0;` +
    //                    `o${accessor}.g=prop.g||0;` +
    //                    `o${accessor}.b=prop.b||0;` +
    //                    `o${accessor}.a=(prop.a===undefined?255:prop.a);` +
    //                `}`;
    //     }
    //     else if (klass === cc.Size) {
    //         return `{` +
    //                    `o${accessor}.width=prop.width||0;` +
    //                    `o${accessor}.height=prop.height||0;` +
    //                `}`;
    //     }
    //     else {
    //         return `s._deserializeTypedObject(o${accessor},prop,${ctorCode});`;
    //     }
    // }

    prototype._deserializeTypedObject = function (instance, serialized, klass) {
        if (klass === cc.Vec2) {
            instance.x = serialized.x || 0;
            instance.y = serialized.y || 0;
            return;
        }
        else if (klass === cc.Color) {
            instance.r = serialized.r || 0;
            instance.g = serialized.g || 0;
            instance.b = serialized.b || 0;
            var a = serialized.a;
            instance.a = (a === undefined ? 255 : a);
            return;
        }
        else if (klass === cc.Size) {
            instance.width = serialized.width || 0;
            instance.height = serialized.height || 0;
            return;
        }

        var fastDefinedProps = klass.__props__;
        if (!fastDefinedProps) {
            fastDefinedProps = Object.keys(instance);    // 遍历 instance，如果具有类型，才不会把 __type__ 也读进来
        }
        for (var i = 0; i < fastDefinedProps.length; i++) {
            var propName = fastDefinedProps[i];
            var prop = serialized[propName];
            if (typeof prop !== 'undefined' && serialized.hasOwnProperty(propName)) {
                if (typeof prop !== 'object') {
                    instance[propName] = prop;
                }
                else if (prop) {
                    if (CC_EDITOR || CC_TEST) {
                        this._deserializeObjField(instance, prop, propName, this._target && instance);
                    }
                    else {
                        this._deserializeObjField(instance, prop, propName);
                    }
                }
                else {
                    instance[propName] = null;
                }
            }
        }
    };

    var compileObjectType = CC_SUPPORT_JIT ? function (sources, defaultValue, accessorToSet, propNameLiteralToSet, assumeHavePropIfIsValue, stillUseUrl) {
        if (defaultValue instanceof cc.ValueType) {
            // fast case
            if (!assumeHavePropIfIsValue) {
                sources.push('if(prop){');
            }
            var ctorCode = JS.getClassName(defaultValue);
            sources.push(`s._deserializeTypedObject(o${accessorToSet},prop,${ctorCode});`);
            if (!assumeHavePropIfIsValue) {
                sources.push('}else o' + accessorToSet + '=null;');
            }
        }
        else {
            sources.push('if(prop){');
            if (CC_EDITOR || CC_TEST) {
                sources.push('s._deserializeObjField(o,prop,' + propNameLiteralToSet + ',t&&o,' + !!stillUseUrl + ');');
            }
            else {
                sources.push('s._deserializeObjField(o,prop,' + propNameLiteralToSet + ',null,' + !!stillUseUrl + ');');
            }
            sources.push('}else o' + accessorToSet + '=null;');
        }
    } : function (s, o, t, prop, defaultValue, propName, assumeHavePropIfIsValue, stillUseUrl) {
        if (defaultValue instanceof cc.ValueType) {
            var ctor = defaultValue.constructor;

            if (assumeHavePropIfIsValue) {
                s._deserializeTypedObject(o[propName], prop, ctor);
            }
            else {
                if (prop) {
                    s._deserializeTypedObject(o[propName], prop, ctor);
                }
                else {
                    o[propName] = null;
                }
            }
        }
        else {
            if (prop) {
                if (CC_EDITOR || CC_TEST) {
                    s._deserializeObjField(o, prop, propName, t&&o, stillUseUrl);
                }
                else {
                    s._deserializeObjField(o, prop, propName, null, stillUseUrl);
                }
            }
            else {
                o[propName] = null;
            }
        }
    };

    var compileDeserialize = CC_SUPPORT_JIT ? function (self, klass) {
<<<<<<< HEAD
=======
        var TYPE = Attr.DELIMETER + 'type';
        var RAW_TYPE = Attr.DELIMETER + 'rawType';
>>>>>>> d7e197c0
        var EDITOR_ONLY = Attr.DELIMETER + 'editorOnly';
        var SERIALIZABLE = Attr.DELIMETER + 'serializable';
        var DEFAULT = Attr.DELIMETER + 'default';
        var SAVE_URL_AS_ASSET = Attr.DELIMETER + 'saveUrlAsAsset';
        var FORMERLY_SERIALIZED_AS = Attr.DELIMETER + 'formerlySerializedAs';
        var attrs = Attr.getClassAttrs(klass);

        var props = klass.__props__;
        // self, obj, serializedData, klass, target
        var sources = [
            'var prop;'
        ];
        var fastMode = Misc.BUILTIN_CLASSID_RE.test(JS._getClassId(klass));
        // sources.push('var vb,vn,vs,vo,vu,vf;');    // boolean, number, string, object, undefined, function
        for (var p = 0; p < props.length; p++) {
            var propName = props[p];
            if ((CC_PREVIEW || (CC_EDITOR && self._ignoreEditorOnly)) && attrs[propName + EDITOR_ONLY]) {
                var mayUsedInPersistRoot = (propName === '_id' && cc.isChildClassOf(klass, cc.Node));
                if (!mayUsedInPersistRoot) {
                    continue;   // skip editor only if in preview
                }
            }
            if (attrs[propName + SERIALIZABLE] === false) {
                continue;   // skip nonSerialized
            }

            var accessorToSet, propNameLiteralToSet;
            if (CCClass.IDENTIFIER_RE.test(propName)) {
                propNameLiteralToSet = '"' + propName + '"';
                accessorToSet = '.' + propName;
            }
            else {
                propNameLiteralToSet = CCClass.escapeForJS(propName);
                accessorToSet = '[' + propNameLiteralToSet + ']';
            }

            var accessorToGet = accessorToSet;
            if (attrs[propName + FORMERLY_SERIALIZED_AS]) {
                var propNameToRead = attrs[propName + FORMERLY_SERIALIZED_AS];
                if (CCClass.IDENTIFIER_RE.test(propNameToRead)) {
                    accessorToGet = '.' + propNameToRead;
                }
                else {
                    accessorToGet = '[' + CCClass.escapeForJS(propNameToRead) + ']';
                }
            }

            sources.push('prop=d' + accessorToGet + ';');
            sources.push(`if(typeof ${CC_JSB ? '(prop)' : 'prop'}!=="undefined"){`);

<<<<<<< HEAD
            var stillUseUrl = attrs[propName + SAVE_URL_AS_ASSET];
            // function undefined object(null) string boolean number
            var defaultValue = CCClass.getDefault(attrs[propName + DEFAULT]);
            if (fastMode) {
                var defaultType = typeof defaultValue;
                var isPrimitiveType = (defaultType === 'string' && !stillUseUrl) ||
                                      defaultType === 'number' ||
                                      defaultType === 'boolean';
                if (isPrimitiveType) {
                    sources.push(`o${accessorToSet}=prop;`);
=======
                sources.push('prop=d' + accessorToGet + ';');
                sources.push(`if(typeof ${CC_JSB ? '(prop)' : 'prop'}!=="undefined"){`);

                // function undefined object(null) string boolean number
                var defaultValue = CCClass.getDefault(attrs[propName + DEFAULT]);
                if (fastMode) {
                    var isPrimitiveType;
                    var userType = attrs[propName + TYPE];
                    if (defaultValue === undefined && userType) {
                        isPrimitiveType = userType === cc.String ||
                            userType === cc.Integer ||
                            userType === cc.Float ||
                            userType === cc.Boolean;
                    }
                    else {
                        var defaultType = typeof defaultValue;
                        isPrimitiveType = (defaultType === 'string' && !attrs[propName + SAVE_URL_AS_ASSET]) ||
                            defaultType === 'number' ||
                            defaultType === 'boolean';
                    }

                    if (isPrimitiveType) {
                        sources.push(`o${accessorToSet}=prop;`);
                    }
                    else {
                        compileObjectType(sources, defaultValue, accessorToSet, propNameLiteralToSet, true);
                    }
>>>>>>> d7e197c0
                }
                else {
                    compileObjectType(sources, defaultValue, accessorToSet, propNameLiteralToSet, true, stillUseUrl);
                }
            }
            else {
                sources.push(`if(typeof ${CC_JSB ? '(prop)' : 'prop'}!=="object"){` +
                                 'o' + accessorToSet + '=prop;' +
                             '}else{');
                compileObjectType(sources, defaultValue, accessorToSet, propNameLiteralToSet, false, stillUseUrl);
                sources.push('}');
            }
            sources.push('}');
        }
        if (props[props.length - 1] === '_$erialized') {
            // deep copy original serialized data
            sources.push('o._$erialized=JSON.parse(JSON.stringify(d));');
            // parse the serialized data as primitive javascript object, so its __id__ will be dereferenced
            sources.push('s._deserializePrimitiveObject(o._$erialized,d);');
        }
        return Function('s', 'o', 'd', 'k', 't', sources.join(''));
    } : function (self, klass) {
        var EDITOR_ONLY = Attr.DELIMETER + 'editorOnly';
        var SERIALIZABLE = Attr.DELIMETER + 'serializable';
        var DEFAULT = Attr.DELIMETER + 'default';
        var SAVE_URL_AS_ASSET = Attr.DELIMETER + 'saveUrlAsAsset';
        var FORMERLY_SERIALIZED_AS = Attr.DELIMETER + 'formerlySerializedAs';
        var attrs = Attr.getClassAttrs(klass);

        var props = klass.__props__;
        var fastMode = Misc.BUILTIN_CLASSID_RE.test(JS._getClassId(klass));

        return function (s, o, d, k, t) {
            var prop;
            for (var p = 0; p < props.length; p++) {
                var propName = props[p];
                if ((CC_PREVIEW || (CC_EDITOR && self._ignoreEditorOnly)) && attrs[propName + EDITOR_ONLY]) {
                    var mayUsedInPersistRoot = (propName === '_id' && cc.isChildClassOf(klass, cc.Node));
                    if (!mayUsedInPersistRoot) {
                        continue;   // skip editor only if in preview
                    }
                }
                if (attrs[propName + SERIALIZABLE] === false) {
                    continue;   // skip nonSerialized
                }

                var propNameToRead = propName;
                if (attrs[propName + FORMERLY_SERIALIZED_AS]) {
                    propNameToRead = attrs[propName + FORMERLY_SERIALIZED_AS];
                }

                prop = d[propNameToRead];

                if (typeof prop !== 'undefined') {
                    var stillUseUrl = attrs[propName + SAVE_URL_AS_ASSET];
                    // function undefined object(null) string boolean number
                    var defaultValue = CCClass.getDefault(attrs[propName + DEFAULT]);
                    if (fastMode) {
                        var defaultType = typeof defaultValue;
                        var isPrimitiveType = (defaultType === 'string' && !stillUseUrl) ||
                                                defaultType === 'number' ||
                                                defaultType === 'boolean';
                        if (isPrimitiveType) {
                            o[propName] = prop;
                        }
                        else {
                            compileObjectType(s, o, t, prop, defaultValue, propName, true, stillUseUrl);
                        }
                    }
                    else {
                        if (typeof prop !== 'object') {
                            o[propName] = prop;
                        }
                        else {
                            compileObjectType(s, o, t, prop, defaultValue, propName, false, stillUseUrl);
                        }
                    }
                }
            }
            if (props[props.length - 1] === '_$erialized') {
                // deep copy original serialized data
                o._$erialized=JSON.parse(JSON.stringify(d));
                // parse the serialized data as primitive javascript object, so its __id__ will be dereferenced
                s._deserializePrimitiveObject(o._$erialized,d);
            }
        }
    };

    function unlinkUnusedPrefab (self, serialized, obj) {
        var uuid = serialized['asset'] && serialized['asset'].__uuid__;
        if (uuid) {
            var last = self.result.uuidList.length - 1;
            if (self.result.uuidList[last] === uuid &&
                self.result.uuidObjList[last] === obj &&
                self.result.uuidPropList[last] === 'asset') {
                self.result.uuidList.pop();
                self.result.uuidObjList.pop();
                self.result.uuidPropList.pop();
            }
            else {
                var debugEnvOnlyInfo = 'Failed to skip prefab asset while deserializing PrefabInfo';
                cc.warn(debugEnvOnlyInfo);
            }
        }
    }

    function _deserializeFireClass (self, obj, serialized, klass, target) {
        var deserialize;
        if (klass.hasOwnProperty('__deserialize__')) {
            deserialize = klass.__deserialize__;
        }
        else {
            deserialize = compileDeserialize(self, klass);
            // if (CC_TEST && !isPhantomJS) {
            //     cc.log(deserialize);
            // }
            JS.value(klass, '__deserialize__', deserialize, true);
        }
        deserialize(self, obj, serialized, klass, target);
        // if preview or build worker
        if (CC_PREVIEW || (CC_EDITOR && self._ignoreEditorOnly)) {
            if (klass === cc._PrefabInfo && !obj.sync) {
                unlinkUnusedPrefab(self, serialized, obj);
            }
        }
    }

    _Deserializer.pool = new JS.Pool(function (obj) {
        obj.result = null;
        obj.customEnv = null;
        obj.deserializedList.length = 0;
        obj.deserializedData = null;
        obj._classFinder = null;
        if (CC_DEV) {
            obj._target = null;
        }
        obj._idList.length = 0;
        obj._idObjList.length = 0;
        obj._idPropList.length = 0;
    }, 1);

    _Deserializer.pool.get = function (result, target, classFinder, customEnv, ignoreEditorOnly) {
        var cache = this._get();
        if (cache) {
            cache.result = result;
            cache.customEnv = customEnv;
            cache._classFinder = classFinder;
            if (CC_DEV) {
                cache._target = target;
                cache._ignoreEditorOnly = ignoreEditorOnly;
            }
            return cache;
        }
        else {
            return new _Deserializer(result, target, classFinder, customEnv, ignoreEditorOnly);
        }
    };

    return _Deserializer;
})();

/**
 * @module cc
 */

/**
 * !#en Deserialize json to cc.Asset
 * !#zh 将 JSON 反序列化为对象实例。
 *
 * 当指定了 target 选项时，如果 target 引用的其它 asset 的 uuid 不变，则不会改变 target 对 asset 的引用，
 * 也不会将 uuid 保存到 result 对象中。
 *
 * @method deserialize
 * @param {String|Object} data - the serialized cc.Asset json string or json object.
 * @param {Details} [details] - additional loading result
 * @param {Object} [options]
 * @return {object} the main data(asset)
 */
cc.deserialize = function (data, details, options) {
    options = options || {};
    var classFinder = options.classFinder || JS._getClassById;
    // 启用 createAssetRefs 后，如果有 url 属性则会被统一强制设置为 { uuid: 'xxx' }，必须后面再特殊处理
    var createAssetRefs = options.createAssetRefs || cc.sys.platform === cc.sys.EDITOR_CORE;
    var target = (CC_EDITOR || CC_TEST) && options.target;
    var customEnv = options.customEnv;
    var ignoreEditorOnly = options.ignoreEditorOnly;

    if (CC_EDITOR && Buffer.isBuffer(data)) {
        data = data.toString();
    }

    if (typeof data === 'string') {
        data = JSON.parse(data);
    }

    //var oldJson = JSON.stringify(data, null, 2);

    var tempDetails = !details;
    details = details || Details.pool.get();
    var deserializer = _Deserializer.pool.get(details, target, classFinder, customEnv, ignoreEditorOnly);

    cc.game._isCloning = true;
    var res = deserializer.deserialize(data);
    cc.game._isCloning = false;

    _Deserializer.pool.put(deserializer);
    if (createAssetRefs) {
        details.assignAssetsBy(Editor.serialize.asAsset);
    }
    if (tempDetails) {
        Details.pool.put(details);
    }

    //var afterJson = JSON.stringify(data, null, 2);
    //if (oldJson !== afterJson) {
    //    throw new Error('JSON SHOULD not changed');
    //}

    return res;
};

cc.deserialize.Details = Details;
cc.deserialize.reportMissingClass = function (id) {
    if (CC_EDITOR && Editor.Utils.UuidUtils.isUuid(id)) {
        id = Editor.Utils.UuidUtils.decompressUuid(id);
        cc.warnID(5301, id);
    }
    else {
        cc.warnID(5302, id);
    }
};<|MERGE_RESOLUTION|>--- conflicted
+++ resolved
@@ -485,11 +485,7 @@
     };
 
     var compileDeserialize = CC_SUPPORT_JIT ? function (self, klass) {
-<<<<<<< HEAD
-=======
         var TYPE = Attr.DELIMETER + 'type';
-        var RAW_TYPE = Attr.DELIMETER + 'rawType';
->>>>>>> d7e197c0
         var EDITOR_ONLY = Attr.DELIMETER + 'editorOnly';
         var SERIALIZABLE = Attr.DELIMETER + 'serializable';
         var DEFAULT = Attr.DELIMETER + 'default';
@@ -540,46 +536,27 @@
             sources.push('prop=d' + accessorToGet + ';');
             sources.push(`if(typeof ${CC_JSB ? '(prop)' : 'prop'}!=="undefined"){`);
 
-<<<<<<< HEAD
             var stillUseUrl = attrs[propName + SAVE_URL_AS_ASSET];
             // function undefined object(null) string boolean number
             var defaultValue = CCClass.getDefault(attrs[propName + DEFAULT]);
             if (fastMode) {
-                var defaultType = typeof defaultValue;
-                var isPrimitiveType = (defaultType === 'string' && !stillUseUrl) ||
+                var isPrimitiveType;
+                var userType = attrs[propName + TYPE];
+                if (defaultValue === undefined && userType) {
+                    isPrimitiveType = userType === cc.String ||
+                                      userType === cc.Integer ||
+                                      userType === cc.Float ||
+                                      userType === cc.Boolean;
+                }
+                else {
+                    var defaultType = typeof defaultValue;
+                    isPrimitiveType = (defaultType === 'string' && !attrs[propName + SAVE_URL_AS_ASSET]) ||
                                       defaultType === 'number' ||
                                       defaultType === 'boolean';
+                }
+
                 if (isPrimitiveType) {
                     sources.push(`o${accessorToSet}=prop;`);
-=======
-                sources.push('prop=d' + accessorToGet + ';');
-                sources.push(`if(typeof ${CC_JSB ? '(prop)' : 'prop'}!=="undefined"){`);
-
-                // function undefined object(null) string boolean number
-                var defaultValue = CCClass.getDefault(attrs[propName + DEFAULT]);
-                if (fastMode) {
-                    var isPrimitiveType;
-                    var userType = attrs[propName + TYPE];
-                    if (defaultValue === undefined && userType) {
-                        isPrimitiveType = userType === cc.String ||
-                            userType === cc.Integer ||
-                            userType === cc.Float ||
-                            userType === cc.Boolean;
-                    }
-                    else {
-                        var defaultType = typeof defaultValue;
-                        isPrimitiveType = (defaultType === 'string' && !attrs[propName + SAVE_URL_AS_ASSET]) ||
-                            defaultType === 'number' ||
-                            defaultType === 'boolean';
-                    }
-
-                    if (isPrimitiveType) {
-                        sources.push(`o${accessorToSet}=prop;`);
-                    }
-                    else {
-                        compileObjectType(sources, defaultValue, accessorToSet, propNameLiteralToSet, true);
-                    }
->>>>>>> d7e197c0
                 }
                 else {
                     compileObjectType(sources, defaultValue, accessorToSet, propNameLiteralToSet, true, stillUseUrl);
