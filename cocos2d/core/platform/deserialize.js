/****************************************************************************
 Copyright (c) 2013-2016 Chukong Technologies Inc.
 Copyright (c) 2017-2020 Xiamen Yaji Software Co., Ltd.

 https://www.cocos.com/

 Permission is hereby granted, free of charge, to any person obtaining a copy
 of this software and associated engine source code (the "Software"), a limited,
  worldwide, royalty-free, non-assignable, revocable and non-exclusive license
 to use Cocos Creator solely to develop games on your target platforms. You shall
  not use Cocos Creator software for developing other software or tools that's
  used for developing games. You are not granted to publish, distribute,
  sublicense, and/or sell copies of Cocos Creator.

 The software or tools in this License Agreement are licensed, not sold.
 Xiamen Yaji Software Co., Ltd. reserves all rights not expressly granted to you.

 THE SOFTWARE IS PROVIDED "AS IS", WITHOUT WARRANTY OF ANY KIND, EXPRESS OR
 IMPLIED, INCLUDING BUT NOT LIMITED TO THE WARRANTIES OF MERCHANTABILITY,
 FITNESS FOR A PARTICULAR PURPOSE AND NONINFRINGEMENT. IN NO EVENT SHALL THE
 AUTHORS OR COPYRIGHT HOLDERS BE LIABLE FOR ANY CLAIM, DAMAGES OR OTHER
 LIABILITY, WHETHER IN AN ACTION OF CONTRACT, TORT OR OTHERWISE, ARISING FROM,
 OUT OF OR IN CONNECTION WITH THE SOFTWARE OR THE USE OR OTHER DEALINGS IN
 THE SOFTWARE.
 ****************************************************************************/

import deserialize from './deserialize-compiled';

<<<<<<< HEAD
if (CC_BUILD) {
    cc.deserialize = deserialize;
}
else {
    cc.deserialize = require('./deserialize-editor');
}
=======
// HELPERS

/**
 * !#en Contains information collected during deserialization
 * !#zh 包含反序列化时的一些信息
 * @class Details
 *
 */
var Details = function () {
    /**
     * list of the depends assets' uuid
     * @property {String[]} uuidList
     */
    this.uuidList = [];
    /**
     * the obj list whose field needs to load asset by uuid
     * @property {Object[]} uuidObjList
     */
    this.uuidObjList = [];
    /**
     * the corresponding field name which referenced to the asset
     * @property {String[]} uuidPropList
     */
    this.uuidPropList = [];
};
/**
 * @method reset
 */
Details.prototype.reset = function () {
    this.uuidList.length = 0;
    this.uuidObjList.length = 0;
    this.uuidPropList.length = 0;
};
if (CC_EDITOR || CC_TEST) {
    Details.prototype.assignAssetsBy = function (getter) {
        for (var i = 0, len = this.uuidList.length; i < len; i++) {
            var uuid = this.uuidList[i];
            var obj = this.uuidObjList[i];
            var prop = this.uuidPropList[i];
            obj[prop] = getter(uuid);
        }
    };
}
// /**
//  * @method getUuidOf
//  * @param {Object} obj
//  * @param {String} propName
//  * @return {String}
//  */
// Details.prototype.getUuidOf = function (obj, propName) {
//     for (var i = 0; i < this.uuidObjList.length; i++) {
//         if (this.uuidObjList[i] === obj && this.uuidPropList[i] === propName) {
//             return this.uuidList[i];
//         }
//     }
//     return "";
// };
/**
 * @method push
 * @param {Object} obj
 * @param {String} propName
 * @param {String} uuid
 */
Details.prototype.push = function (obj, propName, uuid) {
    this.uuidList.push(uuid);
    this.uuidObjList.push(obj);
    this.uuidPropList.push(propName);
};

Details.pool = new js.Pool(function (obj) {
    obj.reset();
}, 10);

Details.pool.get = function () {
    return this._get() || new Details();
};

// IMPLEMENT OF DESERIALIZATION

var _Deserializer = (function () {
    function _Deserializer(result, classFinder, customEnv, ignoreEditorOnly) {
        this.result = result;
        this.customEnv = customEnv;
        this.deserializedList = [];
        this.deserializedData = null;
        this._classFinder = classFinder;
        if (CC_DEV) {
            this._ignoreEditorOnly = ignoreEditorOnly;
        }
        this._idList = [];
        this._idObjList = [];
        this._idPropList = [];
    }

    function _dereference (self) {
        // 这里不采用遍历反序列化结果的方式，因为反序列化的结果如果引用到复杂的外部库，很容易堆栈溢出。
        var deserializedList = self.deserializedList;
        var idPropList = self._idPropList;
        var idList = self._idList;
        var idObjList = self._idObjList;
        var onDereferenced = self._classFinder && self._classFinder.onDereferenced;
        var i, propName, id;
        if (CC_EDITOR && onDereferenced) {
            for (i = 0; i < idList.length; i++) {
                propName = idPropList[i];
                id = idList[i];
                idObjList[i][propName] = deserializedList[id];
                onDereferenced(deserializedList, id, idObjList[i], propName);
            }
        }
        else {
            for (i = 0; i < idList.length; i++) {
                propName = idPropList[i];
                id = idList[i];
                idObjList[i][propName] = deserializedList[id];
            }
        }
    }

    var prototype = _Deserializer.prototype;

    prototype.deserialize = function (jsonObj) {
        if (Array.isArray(jsonObj)) {
            var jsonArray = jsonObj;
            var refCount = jsonArray.length;
            this.deserializedList.length = refCount;
            // deserialize
            for (var i = 0; i < refCount; i++) {
                if (jsonArray[i]) {
                    if (CC_EDITOR || CC_TEST) {
                        this.deserializedList[i] = this._deserializeObject(jsonArray[i], this.deserializedList, '' + i);
                    }
                    else {
                        this.deserializedList[i] = this._deserializeObject(jsonArray[i]);
                    }
                }
            }
            this.deserializedData = refCount > 0 ? this.deserializedList[0] : [];

            //// callback
            //for (var j = 0; j < refCount; j++) {
            //    if (referencedList[j].onAfterDeserialize) {
            //        referencedList[j].onAfterDeserialize();
            //    }
            //}
        }
        else {
            this.deserializedList.length = 1;
            if (CC_EDITOR || CC_TEST) {
                this.deserializedData = jsonObj ? this._deserializeObject(jsonObj, this.deserializedList, '0') : null;
            }
            else {
                this.deserializedData = jsonObj ? this._deserializeObject(jsonObj) : null;
            }
            this.deserializedList[0] = this.deserializedData;

            //// callback
            //if (deserializedData.onAfterDeserialize) {
            //    deserializedData.onAfterDeserialize();
            //}
        }

        // dereference
        _dereference(this);

        return this.deserializedData;
    };

    ///**
    // * @param {Object} serialized - The obj to deserialize, must be non-nil
    // * @param {Object} [owner] - debug only
    // * @param {String} [propName] - debug only
    // */
    prototype._deserializeObject = function (serialized, owner, propName) {
        var prop;
        var obj = null;     // the obj to return
        var klass = null;
        var type = serialized.__type__;
        if (type === 'TypedArray') {
            var array = serialized.array;
            obj = new window[serialized.ctor](array.length);
            for (let i = 0; i < array.length; ++i) {
                obj[i] = array[i];
            }
            return obj;
        }
        else if (type) {

            // Type Object (including CCClass)

            klass = this._classFinder(type, serialized, owner, propName);
            if (!klass) {
                var notReported = this._classFinder === js._getClassById;
                if (notReported) {
                    cc.deserialize.reportMissingClass(type);
                }
                return null;
            }

            // instantiate a new object
            obj = new klass();

            if (obj._deserialize) {
                obj._deserialize(serialized.content, this);
                return obj;
            }
            if (cc.Class._isCCClass(klass)) {
                _deserializeFireClass(this, obj, serialized, klass);
            }
            else {
                this._deserializeTypedObject(obj, serialized, klass);
            }
        }
        else if ( !Array.isArray(serialized) ) {

            // embedded primitive javascript object

            obj = {};
            this._deserializePrimitiveObject(obj, serialized);
        }
        else {

            // Array

            obj = new Array(serialized.length);

            for (let i = 0; i < serialized.length; i++) {
                prop = serialized[i];
                if (typeof prop === 'object' && prop) {
                    this._deserializeObjField(obj, prop, '' + i);
                }
                else {
                    obj[i] = prop;
                }
            }
        }
        return obj;
    };

    // 和 _deserializeObject 不同的地方在于会判断 id 和 uuid
    prototype._deserializeObjField = function (obj, jsonObj, propName) {
        var id = jsonObj.__id__;
        if (id === undefined) {
            var uuid = jsonObj.__uuid__;
            if (uuid) {
                this.result.push(obj, propName, uuid);
            }
            else {
                if (CC_EDITOR || CC_TEST) {
                    obj[propName] = this._deserializeObject(jsonObj, obj, propName);
                }
                else {
                    obj[propName] = this._deserializeObject(jsonObj);
                }
            }
        }
        else {
            var dObj = this.deserializedList[id];
            if (dObj) {
                obj[propName] = dObj;
            }
            else {
                this._idList.push(id);
                this._idObjList.push(obj);
                this._idPropList.push(propName);
            }
        }
    };

    prototype._deserializePrimitiveObject = function (instance, serialized) {
        for (var propName in serialized) {
            if (serialized.hasOwnProperty(propName)) {
                var prop = serialized[propName];
                if (typeof prop !== 'object') {
                    if (propName !== '__type__'/* && k != '__id__'*/) {
                        instance[propName] = prop;
                    }
                }
                else {
                    if (prop) {
                        this._deserializeObjField(instance, prop, propName);
                    }
                    else {
                        instance[propName] = null;
                    }
                }

            }
        }
    };

    // function _compileTypedObject (accessor, klass, ctorCode) {
    //     if (klass === cc.Vec2) {
    //         return `{` +
    //                     `o${accessor}.x=prop.x||0;` +
    //                     `o${accessor}.y=prop.y||0;` +
    //                `}`;
    //     }
    //     else if (klass === cc.Color) {
    //         return `{` +
    //                    `o${accessor}.r=prop.r||0;` +
    //                    `o${accessor}.g=prop.g||0;` +
    //                    `o${accessor}.b=prop.b||0;` +
    //                    `o${accessor}.a=(prop.a===undefined?255:prop.a);` +
    //                `}`;
    //     }
    //     else if (klass === cc.Size) {
    //         return `{` +
    //                    `o${accessor}.width=prop.width||0;` +
    //                    `o${accessor}.height=prop.height||0;` +
    //                `}`;
    //     }
    //     else {
    //         return `s._deserializeTypedObject(o${accessor},prop,${ctorCode});`;
    //     }
    // }

    // deserialize ValueType
    prototype._deserializeTypedObject = function (instance, serialized, klass) {
        if (klass === cc.Vec2) {
            instance.x = serialized.x || 0;
            instance.y = serialized.y || 0;
            return;
        }
        else if (klass === cc.Vec3) {
            instance.x = serialized.x || 0;
            instance.y = serialized.y || 0;
            instance.z = serialized.z || 0;
            return;
        }
        else if (klass === cc.Color) {
            instance.r = serialized.r || 0;
            instance.g = serialized.g || 0;
            instance.b = serialized.b || 0;
            var a = serialized.a;
            instance.a = (a === undefined ? 255 : a);
            return;
        }
        else if (klass === cc.Size) {
            instance.width = serialized.width || 0;
            instance.height = serialized.height || 0;
            return;
        }

        var DEFAULT = Attr.DELIMETER + 'default';
        var attrs = Attr.getClassAttrs(klass);
        var fastDefinedProps = klass.__props__ ||
                               Object.keys(instance);    // 遍历 instance，如果具有类型，才不会把 __type__ 也读进来
        for (var i = 0; i < fastDefinedProps.length; i++) {
            var propName = fastDefinedProps[i];
            var value = serialized[propName];
            if (value === undefined || !serialized.hasOwnProperty(propName)) {
                // not serialized,
                // recover to default value in ValueType, because eliminated properties equals to
                // its default value in ValueType, not default value in user class
                value = CCClass.getDefault(attrs[propName + DEFAULT]);
            }

            if (typeof value !== 'object') {
                instance[propName] = value;
            }
            else if (value) {
                this._deserializeObjField(instance, value, propName);
            }
            else {
                instance[propName] = null;
            }
        }
    };

    function compileObjectTypeJit (sources, defaultValue, accessorToSet, propNameLiteralToSet, assumeHavePropIfIsValue) {
        if (defaultValue instanceof cc.ValueType) {
            // fast case
            if (!assumeHavePropIfIsValue) {
                sources.push('if(prop){');
            }
            var ctorCode = js.getClassName(defaultValue);
            sources.push(`s._deserializeTypedObject(o${accessorToSet},prop,${ctorCode});`);
            if (!assumeHavePropIfIsValue) {
                sources.push('}else o' + accessorToSet + '=null;');
            }
        }
        else {
            sources.push('if(prop){');
                sources.push('s._deserializeObjField(o,prop,' +
                                 propNameLiteralToSet +
                             ');');
            sources.push('}else o' + accessorToSet + '=null;');
        }
    }

    var compileDeserialize = CC_SUPPORT_JIT ? function (self, klass) {
        var TYPE = Attr.DELIMETER + 'type';
        var EDITOR_ONLY = Attr.DELIMETER + 'editorOnly';
        var DEFAULT = Attr.DELIMETER + 'default';
        var FORMERLY_SERIALIZED_AS = Attr.DELIMETER + 'formerlySerializedAs';
        var attrs = Attr.getClassAttrs(klass);

        var props = klass.__values__;
        // self, obj, serializedData, klass
        var sources = [
            'var prop;'
        ];
        var fastMode = misc.BUILTIN_CLASSID_RE.test(js._getClassId(klass));
        // sources.push('var vb,vn,vs,vo,vu,vf;');    // boolean, number, string, object, undefined, function
        for (var p = 0; p < props.length; p++) {
            var propName = props[p];
            if ((CC_PREVIEW || (CC_EDITOR && self._ignoreEditorOnly)) && attrs[propName + EDITOR_ONLY]) {
                continue;   // skip editor only if in preview
            }

            var accessorToSet, propNameLiteralToSet;
            if (CCClass.IDENTIFIER_RE.test(propName)) {
                propNameLiteralToSet = '"' + propName + '"';
                accessorToSet = '.' + propName;
            }
            else {
                propNameLiteralToSet = CCClass.escapeForJS(propName);
                accessorToSet = '[' + propNameLiteralToSet + ']';
            }

            var accessorToGet = accessorToSet;
            if (attrs[propName + FORMERLY_SERIALIZED_AS]) {
                var propNameToRead = attrs[propName + FORMERLY_SERIALIZED_AS];
                if (CCClass.IDENTIFIER_RE.test(propNameToRead)) {
                    accessorToGet = '.' + propNameToRead;
                }
                else {
                    accessorToGet = '[' + CCClass.escapeForJS(propNameToRead) + ']';
                }
            }

            sources.push('prop=d' + accessorToGet + ';');
            sources.push(`if(typeof ${CC_JSB || CC_RUNTIME ? '(prop)' : 'prop'}!=="undefined"){`);

            // function undefined object(null) string boolean number
            var defaultValue = CCClass.getDefault(attrs[propName + DEFAULT]);
            if (fastMode) {
                var isPrimitiveType;
                var userType = attrs[propName + TYPE];
                if (defaultValue === undefined && userType) {
                    isPrimitiveType = userType instanceof Attr.PrimitiveType;
                }
                else {
                    var defaultType = typeof defaultValue;
                    isPrimitiveType = defaultType === 'string' ||
                                      defaultType === 'number' ||
                                      defaultType === 'boolean';
                }

                if (isPrimitiveType) {
                    sources.push(`o${accessorToSet}=prop;`);
                }
                else {
                    compileObjectTypeJit(sources, defaultValue, accessorToSet, propNameLiteralToSet, true);
                }
            }
            else {
                sources.push(`if(typeof ${CC_JSB || CC_RUNTIME ? '(prop)' : 'prop'}!=="object"){` +
                                 'o' + accessorToSet + '=prop;' +
                             '}else{');
                compileObjectTypeJit(sources, defaultValue, accessorToSet, propNameLiteralToSet, false);
                sources.push('}');
            }
            sources.push('}');
        }
        if (cc.js.isChildClassOf(klass, cc._BaseNode) || cc.js.isChildClassOf(klass, cc.Component)) {
            if (CC_PREVIEW || (CC_EDITOR && self._ignoreEditorOnly)) {
                var mayUsedInPersistRoot = js.isChildClassOf(klass, cc.Node);
                if (mayUsedInPersistRoot) {
                    sources.push('d._id&&(o._id=d._id);');
                }
            }
            else {
                sources.push('d._id&&(o._id=d._id);');
            }
        }
        if (props[props.length - 1] === '_$erialized') {
            // deep copy original serialized data
            sources.push('o._$erialized=JSON.parse(JSON.stringify(d));');
            // parse the serialized data as primitive javascript object, so its __id__ will be dereferenced
            sources.push('s._deserializePrimitiveObject(o._$erialized,d);');
        }
        return Function('s', 'o', 'd', 'k', sources.join(''));
    } : function (self, klass) {
        var fastMode = misc.BUILTIN_CLASSID_RE.test(js._getClassId(klass));
        var shouldCopyId = cc.js.isChildClassOf(klass, cc._BaseNode) || cc.js.isChildClassOf(klass, cc.Component);
        var shouldCopyRawData;

        var simpleProps = [];
        var simplePropsToRead = simpleProps;
        var advancedProps = [];
        var advancedPropsToRead = advancedProps;
        var advancedPropsValueType = [];

        (function () {
            var props = klass.__values__;
            shouldCopyRawData = props[props.length - 1] === '_$erialized';

            var attrs = Attr.getClassAttrs(klass);
            var TYPE = Attr.DELIMETER + 'type';
            var DEFAULT = Attr.DELIMETER + 'default';
            var FORMERLY_SERIALIZED_AS = Attr.DELIMETER + 'formerlySerializedAs';

            for (var p = 0; p < props.length; p++) {
                var propName = props[p];
                var propNameToRead = propName;
                if (attrs[propName + FORMERLY_SERIALIZED_AS]) {
                    propNameToRead = attrs[propName + FORMERLY_SERIALIZED_AS];
                }
                // function undefined object(null) string boolean number
                var defaultValue = CCClass.getDefault(attrs[propName + DEFAULT]);
                var isPrimitiveType = false;
                if (fastMode) {
                    var userType = attrs[propName + TYPE];
                    if (defaultValue === undefined && userType) {
                        isPrimitiveType = userType instanceof Attr.PrimitiveType;
                    }
                    else {
                        var defaultType = typeof defaultValue;
                        isPrimitiveType = defaultType === 'string' ||
                                          defaultType === 'number' ||
                                          defaultType === 'boolean';
                    }
                }
                if (fastMode && isPrimitiveType) {
                    if (propNameToRead !== propName && simplePropsToRead === simpleProps) {
                        simplePropsToRead = simpleProps.slice();
                    }
                    simpleProps.push(propName);
                    if (simplePropsToRead !== simpleProps) {
                        simplePropsToRead.push(propNameToRead);
                    }
                }
                else {
                    if (propNameToRead !== propName && advancedPropsToRead === advancedProps) {
                        advancedPropsToRead = advancedProps.slice();
                    }
                    advancedProps.push(propName);
                    if (advancedPropsToRead !== advancedProps) {
                        advancedPropsToRead.push(propNameToRead);
                    }
                    advancedPropsValueType.push((defaultValue instanceof cc.ValueType) && defaultValue.constructor);
                }
            }
        })();

        return function (s, o, d, k) {
            for (let i = 0; i < simpleProps.length; ++i) {
                let prop = d[simplePropsToRead[i]];
                if (prop !== undefined) {
                    o[simpleProps[i]] = prop;
                }
            }
            for (let i = 0; i < advancedProps.length; ++i) {
                let propName = advancedProps[i];
                var prop = d[advancedPropsToRead[i]];
                if (prop === undefined) {
                    continue;
                }
                if (!fastMode && typeof prop !== 'object') {
                    o[propName] = prop;
                }
                else {
                    // fastMode (so will not simpleProp) or object
                    var valueTypeCtor = advancedPropsValueType[i];
                    if (valueTypeCtor) {
                        if (fastMode || prop) {
                            s._deserializeTypedObject(o[propName], prop, valueTypeCtor);
                        }
                        else {
                            o[propName] = null;
                        }
                    }
                    else {
                        if (prop) {
                            s._deserializeObjField(o, prop, propName);
                        }
                        else {
                            o[propName] = null;
                        }
                    }
                }
            }
            if (shouldCopyId && d._id) {
                o._id = d._id;
            }
            if (shouldCopyRawData) {
                // deep copy original serialized data
                o._$erialized = JSON.parse(JSON.stringify(d));
                // parse the serialized data as primitive javascript object, so its __id__ will be dereferenced
                s._deserializePrimitiveObject(o._$erialized, d);
            }
        }
    };

    function unlinkUnusedPrefab (self, serialized, obj) {
        var uuid = serialized['asset'] && serialized['asset'].__uuid__;
        if (uuid) {
            var last = self.result.uuidList.length - 1;
            if (self.result.uuidList[last] === uuid &&
                self.result.uuidObjList[last] === obj &&
                self.result.uuidPropList[last] === 'asset') {
                self.result.uuidList.pop();
                self.result.uuidObjList.pop();
                self.result.uuidPropList.pop();
            }
            else {
                var debugEnvOnlyInfo = 'Failed to skip prefab asset while deserializing PrefabInfo';
                cc.warn(debugEnvOnlyInfo);
            }
        }
    }

    function _deserializeFireClass (self, obj, serialized, klass) {
        var deserialize;
        if (klass.hasOwnProperty('__deserialize__')) {
            deserialize = klass.__deserialize__;
        }
        else {
            deserialize = compileDeserialize(self, klass);
            // if (CC_TEST && !isPhantomJS) {
            //     cc.log(deserialize);
            // }
            js.value(klass, '__deserialize__', deserialize, true);
        }
        deserialize(self, obj, serialized, klass);
        // if preview or build worker
        if (CC_PREVIEW || (CC_EDITOR && self._ignoreEditorOnly)) {
            if (klass === cc._PrefabInfo && !obj.sync) {
                unlinkUnusedPrefab(self, serialized, obj);
            }
        }
    }

    _Deserializer.pool = new js.Pool(function (obj) {
        obj.result = null;
        obj.customEnv = null;
        obj.deserializedList.length = 0;
        obj.deserializedData = null;
        obj._classFinder = null;
        obj._idList.length = 0;
        obj._idObjList.length = 0;
        obj._idPropList.length = 0;
    }, 1);

    _Deserializer.pool.get = function (result, classFinder, customEnv, ignoreEditorOnly) {
        var cache = this._get();
        if (cache) {
            cache.result = result;
            cache.customEnv = customEnv;
            cache._classFinder = classFinder;
            if (CC_DEV) {
                cache._ignoreEditorOnly = ignoreEditorOnly;
            }
            return cache;
        }
        else {
            return new _Deserializer(result, classFinder, customEnv, ignoreEditorOnly);
        }
    };

    return _Deserializer;
})();

/**
 * @module cc
 */

/**
 * !#en Deserialize json to cc.Asset
 * !#zh 将 JSON 反序列化为对象实例。
 *
 * @method deserialize
 * @param {String|Object} data - the serialized cc.Asset json string or json object.
 * @param {Details} [details] - additional loading result
 * @param {Object} [options]
 * @return {object} the main data(asset)
 */
cc.deserialize = function (data, details, options) {
    options = options || {};
    var classFinder = options.classFinder || js._getClassById;
    var createAssetRefs = options.createAssetRefs || cc.sys.platform === cc.sys.EDITOR_CORE;
    var customEnv = options.customEnv;
    var ignoreEditorOnly = options.ignoreEditorOnly;

    if (CC_EDITOR && Buffer.isBuffer(data)) {
        data = data.toString();
    }

    if (typeof data === 'string') {
        data = JSON.parse(data);
    }

    //var oldJson = JSON.stringify(data, null, 2);

    var tempDetails = !details;
    details = details || Details.pool.get();
    var deserializer = _Deserializer.pool.get(details, classFinder, customEnv, ignoreEditorOnly);

    cc.game._isCloning = true;
    var res = deserializer.deserialize(data);
    cc.game._isCloning = false;

    _Deserializer.pool.put(deserializer);
    if (createAssetRefs) {
        details.assignAssetsBy(Editor.serialize.asAsset);
    }
    if (tempDetails) {
        Details.pool.put(details);
    }

    //var afterJson = JSON.stringify(data, null, 2);
    //if (oldJson !== afterJson) {
    //    throw new Error('JSON SHOULD not changed');
    //}

    return res;
};
>>>>>>> 9bc045f9

cc.deserialize.reportMissingClass = function (id) {
    if (CC_EDITOR && Editor.Utils.UuidUtils.isUuid(id)) {
        id = Editor.Utils.UuidUtils.decompressUuid(id);
        cc.warnID(5301, id);
    }
    else {
        cc.warnID(5302, id);
    }
};<|MERGE_RESOLUTION|>--- conflicted
+++ resolved
@@ -26,734 +26,12 @@
 
 import deserialize from './deserialize-compiled';
 
-<<<<<<< HEAD
 if (CC_BUILD) {
     cc.deserialize = deserialize;
 }
 else {
     cc.deserialize = require('./deserialize-editor');
 }
-=======
-// HELPERS
-
-/**
- * !#en Contains information collected during deserialization
- * !#zh 包含反序列化时的一些信息
- * @class Details
- *
- */
-var Details = function () {
-    /**
-     * list of the depends assets' uuid
-     * @property {String[]} uuidList
-     */
-    this.uuidList = [];
-    /**
-     * the obj list whose field needs to load asset by uuid
-     * @property {Object[]} uuidObjList
-     */
-    this.uuidObjList = [];
-    /**
-     * the corresponding field name which referenced to the asset
-     * @property {String[]} uuidPropList
-     */
-    this.uuidPropList = [];
-};
-/**
- * @method reset
- */
-Details.prototype.reset = function () {
-    this.uuidList.length = 0;
-    this.uuidObjList.length = 0;
-    this.uuidPropList.length = 0;
-};
-if (CC_EDITOR || CC_TEST) {
-    Details.prototype.assignAssetsBy = function (getter) {
-        for (var i = 0, len = this.uuidList.length; i < len; i++) {
-            var uuid = this.uuidList[i];
-            var obj = this.uuidObjList[i];
-            var prop = this.uuidPropList[i];
-            obj[prop] = getter(uuid);
-        }
-    };
-}
-// /**
-//  * @method getUuidOf
-//  * @param {Object} obj
-//  * @param {String} propName
-//  * @return {String}
-//  */
-// Details.prototype.getUuidOf = function (obj, propName) {
-//     for (var i = 0; i < this.uuidObjList.length; i++) {
-//         if (this.uuidObjList[i] === obj && this.uuidPropList[i] === propName) {
-//             return this.uuidList[i];
-//         }
-//     }
-//     return "";
-// };
-/**
- * @method push
- * @param {Object} obj
- * @param {String} propName
- * @param {String} uuid
- */
-Details.prototype.push = function (obj, propName, uuid) {
-    this.uuidList.push(uuid);
-    this.uuidObjList.push(obj);
-    this.uuidPropList.push(propName);
-};
-
-Details.pool = new js.Pool(function (obj) {
-    obj.reset();
-}, 10);
-
-Details.pool.get = function () {
-    return this._get() || new Details();
-};
-
-// IMPLEMENT OF DESERIALIZATION
-
-var _Deserializer = (function () {
-    function _Deserializer(result, classFinder, customEnv, ignoreEditorOnly) {
-        this.result = result;
-        this.customEnv = customEnv;
-        this.deserializedList = [];
-        this.deserializedData = null;
-        this._classFinder = classFinder;
-        if (CC_DEV) {
-            this._ignoreEditorOnly = ignoreEditorOnly;
-        }
-        this._idList = [];
-        this._idObjList = [];
-        this._idPropList = [];
-    }
-
-    function _dereference (self) {
-        // 这里不采用遍历反序列化结果的方式，因为反序列化的结果如果引用到复杂的外部库，很容易堆栈溢出。
-        var deserializedList = self.deserializedList;
-        var idPropList = self._idPropList;
-        var idList = self._idList;
-        var idObjList = self._idObjList;
-        var onDereferenced = self._classFinder && self._classFinder.onDereferenced;
-        var i, propName, id;
-        if (CC_EDITOR && onDereferenced) {
-            for (i = 0; i < idList.length; i++) {
-                propName = idPropList[i];
-                id = idList[i];
-                idObjList[i][propName] = deserializedList[id];
-                onDereferenced(deserializedList, id, idObjList[i], propName);
-            }
-        }
-        else {
-            for (i = 0; i < idList.length; i++) {
-                propName = idPropList[i];
-                id = idList[i];
-                idObjList[i][propName] = deserializedList[id];
-            }
-        }
-    }
-
-    var prototype = _Deserializer.prototype;
-
-    prototype.deserialize = function (jsonObj) {
-        if (Array.isArray(jsonObj)) {
-            var jsonArray = jsonObj;
-            var refCount = jsonArray.length;
-            this.deserializedList.length = refCount;
-            // deserialize
-            for (var i = 0; i < refCount; i++) {
-                if (jsonArray[i]) {
-                    if (CC_EDITOR || CC_TEST) {
-                        this.deserializedList[i] = this._deserializeObject(jsonArray[i], this.deserializedList, '' + i);
-                    }
-                    else {
-                        this.deserializedList[i] = this._deserializeObject(jsonArray[i]);
-                    }
-                }
-            }
-            this.deserializedData = refCount > 0 ? this.deserializedList[0] : [];
-
-            //// callback
-            //for (var j = 0; j < refCount; j++) {
-            //    if (referencedList[j].onAfterDeserialize) {
-            //        referencedList[j].onAfterDeserialize();
-            //    }
-            //}
-        }
-        else {
-            this.deserializedList.length = 1;
-            if (CC_EDITOR || CC_TEST) {
-                this.deserializedData = jsonObj ? this._deserializeObject(jsonObj, this.deserializedList, '0') : null;
-            }
-            else {
-                this.deserializedData = jsonObj ? this._deserializeObject(jsonObj) : null;
-            }
-            this.deserializedList[0] = this.deserializedData;
-
-            //// callback
-            //if (deserializedData.onAfterDeserialize) {
-            //    deserializedData.onAfterDeserialize();
-            //}
-        }
-
-        // dereference
-        _dereference(this);
-
-        return this.deserializedData;
-    };
-
-    ///**
-    // * @param {Object} serialized - The obj to deserialize, must be non-nil
-    // * @param {Object} [owner] - debug only
-    // * @param {String} [propName] - debug only
-    // */
-    prototype._deserializeObject = function (serialized, owner, propName) {
-        var prop;
-        var obj = null;     // the obj to return
-        var klass = null;
-        var type = serialized.__type__;
-        if (type === 'TypedArray') {
-            var array = serialized.array;
-            obj = new window[serialized.ctor](array.length);
-            for (let i = 0; i < array.length; ++i) {
-                obj[i] = array[i];
-            }
-            return obj;
-        }
-        else if (type) {
-
-            // Type Object (including CCClass)
-
-            klass = this._classFinder(type, serialized, owner, propName);
-            if (!klass) {
-                var notReported = this._classFinder === js._getClassById;
-                if (notReported) {
-                    cc.deserialize.reportMissingClass(type);
-                }
-                return null;
-            }
-
-            // instantiate a new object
-            obj = new klass();
-
-            if (obj._deserialize) {
-                obj._deserialize(serialized.content, this);
-                return obj;
-            }
-            if (cc.Class._isCCClass(klass)) {
-                _deserializeFireClass(this, obj, serialized, klass);
-            }
-            else {
-                this._deserializeTypedObject(obj, serialized, klass);
-            }
-        }
-        else if ( !Array.isArray(serialized) ) {
-
-            // embedded primitive javascript object
-
-            obj = {};
-            this._deserializePrimitiveObject(obj, serialized);
-        }
-        else {
-
-            // Array
-
-            obj = new Array(serialized.length);
-
-            for (let i = 0; i < serialized.length; i++) {
-                prop = serialized[i];
-                if (typeof prop === 'object' && prop) {
-                    this._deserializeObjField(obj, prop, '' + i);
-                }
-                else {
-                    obj[i] = prop;
-                }
-            }
-        }
-        return obj;
-    };
-
-    // 和 _deserializeObject 不同的地方在于会判断 id 和 uuid
-    prototype._deserializeObjField = function (obj, jsonObj, propName) {
-        var id = jsonObj.__id__;
-        if (id === undefined) {
-            var uuid = jsonObj.__uuid__;
-            if (uuid) {
-                this.result.push(obj, propName, uuid);
-            }
-            else {
-                if (CC_EDITOR || CC_TEST) {
-                    obj[propName] = this._deserializeObject(jsonObj, obj, propName);
-                }
-                else {
-                    obj[propName] = this._deserializeObject(jsonObj);
-                }
-            }
-        }
-        else {
-            var dObj = this.deserializedList[id];
-            if (dObj) {
-                obj[propName] = dObj;
-            }
-            else {
-                this._idList.push(id);
-                this._idObjList.push(obj);
-                this._idPropList.push(propName);
-            }
-        }
-    };
-
-    prototype._deserializePrimitiveObject = function (instance, serialized) {
-        for (var propName in serialized) {
-            if (serialized.hasOwnProperty(propName)) {
-                var prop = serialized[propName];
-                if (typeof prop !== 'object') {
-                    if (propName !== '__type__'/* && k != '__id__'*/) {
-                        instance[propName] = prop;
-                    }
-                }
-                else {
-                    if (prop) {
-                        this._deserializeObjField(instance, prop, propName);
-                    }
-                    else {
-                        instance[propName] = null;
-                    }
-                }
-
-            }
-        }
-    };
-
-    // function _compileTypedObject (accessor, klass, ctorCode) {
-    //     if (klass === cc.Vec2) {
-    //         return `{` +
-    //                     `o${accessor}.x=prop.x||0;` +
-    //                     `o${accessor}.y=prop.y||0;` +
-    //                `}`;
-    //     }
-    //     else if (klass === cc.Color) {
-    //         return `{` +
-    //                    `o${accessor}.r=prop.r||0;` +
-    //                    `o${accessor}.g=prop.g||0;` +
-    //                    `o${accessor}.b=prop.b||0;` +
-    //                    `o${accessor}.a=(prop.a===undefined?255:prop.a);` +
-    //                `}`;
-    //     }
-    //     else if (klass === cc.Size) {
-    //         return `{` +
-    //                    `o${accessor}.width=prop.width||0;` +
-    //                    `o${accessor}.height=prop.height||0;` +
-    //                `}`;
-    //     }
-    //     else {
-    //         return `s._deserializeTypedObject(o${accessor},prop,${ctorCode});`;
-    //     }
-    // }
-
-    // deserialize ValueType
-    prototype._deserializeTypedObject = function (instance, serialized, klass) {
-        if (klass === cc.Vec2) {
-            instance.x = serialized.x || 0;
-            instance.y = serialized.y || 0;
-            return;
-        }
-        else if (klass === cc.Vec3) {
-            instance.x = serialized.x || 0;
-            instance.y = serialized.y || 0;
-            instance.z = serialized.z || 0;
-            return;
-        }
-        else if (klass === cc.Color) {
-            instance.r = serialized.r || 0;
-            instance.g = serialized.g || 0;
-            instance.b = serialized.b || 0;
-            var a = serialized.a;
-            instance.a = (a === undefined ? 255 : a);
-            return;
-        }
-        else if (klass === cc.Size) {
-            instance.width = serialized.width || 0;
-            instance.height = serialized.height || 0;
-            return;
-        }
-
-        var DEFAULT = Attr.DELIMETER + 'default';
-        var attrs = Attr.getClassAttrs(klass);
-        var fastDefinedProps = klass.__props__ ||
-                               Object.keys(instance);    // 遍历 instance，如果具有类型，才不会把 __type__ 也读进来
-        for (var i = 0; i < fastDefinedProps.length; i++) {
-            var propName = fastDefinedProps[i];
-            var value = serialized[propName];
-            if (value === undefined || !serialized.hasOwnProperty(propName)) {
-                // not serialized,
-                // recover to default value in ValueType, because eliminated properties equals to
-                // its default value in ValueType, not default value in user class
-                value = CCClass.getDefault(attrs[propName + DEFAULT]);
-            }
-
-            if (typeof value !== 'object') {
-                instance[propName] = value;
-            }
-            else if (value) {
-                this._deserializeObjField(instance, value, propName);
-            }
-            else {
-                instance[propName] = null;
-            }
-        }
-    };
-
-    function compileObjectTypeJit (sources, defaultValue, accessorToSet, propNameLiteralToSet, assumeHavePropIfIsValue) {
-        if (defaultValue instanceof cc.ValueType) {
-            // fast case
-            if (!assumeHavePropIfIsValue) {
-                sources.push('if(prop){');
-            }
-            var ctorCode = js.getClassName(defaultValue);
-            sources.push(`s._deserializeTypedObject(o${accessorToSet},prop,${ctorCode});`);
-            if (!assumeHavePropIfIsValue) {
-                sources.push('}else o' + accessorToSet + '=null;');
-            }
-        }
-        else {
-            sources.push('if(prop){');
-                sources.push('s._deserializeObjField(o,prop,' +
-                                 propNameLiteralToSet +
-                             ');');
-            sources.push('}else o' + accessorToSet + '=null;');
-        }
-    }
-
-    var compileDeserialize = CC_SUPPORT_JIT ? function (self, klass) {
-        var TYPE = Attr.DELIMETER + 'type';
-        var EDITOR_ONLY = Attr.DELIMETER + 'editorOnly';
-        var DEFAULT = Attr.DELIMETER + 'default';
-        var FORMERLY_SERIALIZED_AS = Attr.DELIMETER + 'formerlySerializedAs';
-        var attrs = Attr.getClassAttrs(klass);
-
-        var props = klass.__values__;
-        // self, obj, serializedData, klass
-        var sources = [
-            'var prop;'
-        ];
-        var fastMode = misc.BUILTIN_CLASSID_RE.test(js._getClassId(klass));
-        // sources.push('var vb,vn,vs,vo,vu,vf;');    // boolean, number, string, object, undefined, function
-        for (var p = 0; p < props.length; p++) {
-            var propName = props[p];
-            if ((CC_PREVIEW || (CC_EDITOR && self._ignoreEditorOnly)) && attrs[propName + EDITOR_ONLY]) {
-                continue;   // skip editor only if in preview
-            }
-
-            var accessorToSet, propNameLiteralToSet;
-            if (CCClass.IDENTIFIER_RE.test(propName)) {
-                propNameLiteralToSet = '"' + propName + '"';
-                accessorToSet = '.' + propName;
-            }
-            else {
-                propNameLiteralToSet = CCClass.escapeForJS(propName);
-                accessorToSet = '[' + propNameLiteralToSet + ']';
-            }
-
-            var accessorToGet = accessorToSet;
-            if (attrs[propName + FORMERLY_SERIALIZED_AS]) {
-                var propNameToRead = attrs[propName + FORMERLY_SERIALIZED_AS];
-                if (CCClass.IDENTIFIER_RE.test(propNameToRead)) {
-                    accessorToGet = '.' + propNameToRead;
-                }
-                else {
-                    accessorToGet = '[' + CCClass.escapeForJS(propNameToRead) + ']';
-                }
-            }
-
-            sources.push('prop=d' + accessorToGet + ';');
-            sources.push(`if(typeof ${CC_JSB || CC_RUNTIME ? '(prop)' : 'prop'}!=="undefined"){`);
-
-            // function undefined object(null) string boolean number
-            var defaultValue = CCClass.getDefault(attrs[propName + DEFAULT]);
-            if (fastMode) {
-                var isPrimitiveType;
-                var userType = attrs[propName + TYPE];
-                if (defaultValue === undefined && userType) {
-                    isPrimitiveType = userType instanceof Attr.PrimitiveType;
-                }
-                else {
-                    var defaultType = typeof defaultValue;
-                    isPrimitiveType = defaultType === 'string' ||
-                                      defaultType === 'number' ||
-                                      defaultType === 'boolean';
-                }
-
-                if (isPrimitiveType) {
-                    sources.push(`o${accessorToSet}=prop;`);
-                }
-                else {
-                    compileObjectTypeJit(sources, defaultValue, accessorToSet, propNameLiteralToSet, true);
-                }
-            }
-            else {
-                sources.push(`if(typeof ${CC_JSB || CC_RUNTIME ? '(prop)' : 'prop'}!=="object"){` +
-                                 'o' + accessorToSet + '=prop;' +
-                             '}else{');
-                compileObjectTypeJit(sources, defaultValue, accessorToSet, propNameLiteralToSet, false);
-                sources.push('}');
-            }
-            sources.push('}');
-        }
-        if (cc.js.isChildClassOf(klass, cc._BaseNode) || cc.js.isChildClassOf(klass, cc.Component)) {
-            if (CC_PREVIEW || (CC_EDITOR && self._ignoreEditorOnly)) {
-                var mayUsedInPersistRoot = js.isChildClassOf(klass, cc.Node);
-                if (mayUsedInPersistRoot) {
-                    sources.push('d._id&&(o._id=d._id);');
-                }
-            }
-            else {
-                sources.push('d._id&&(o._id=d._id);');
-            }
-        }
-        if (props[props.length - 1] === '_$erialized') {
-            // deep copy original serialized data
-            sources.push('o._$erialized=JSON.parse(JSON.stringify(d));');
-            // parse the serialized data as primitive javascript object, so its __id__ will be dereferenced
-            sources.push('s._deserializePrimitiveObject(o._$erialized,d);');
-        }
-        return Function('s', 'o', 'd', 'k', sources.join(''));
-    } : function (self, klass) {
-        var fastMode = misc.BUILTIN_CLASSID_RE.test(js._getClassId(klass));
-        var shouldCopyId = cc.js.isChildClassOf(klass, cc._BaseNode) || cc.js.isChildClassOf(klass, cc.Component);
-        var shouldCopyRawData;
-
-        var simpleProps = [];
-        var simplePropsToRead = simpleProps;
-        var advancedProps = [];
-        var advancedPropsToRead = advancedProps;
-        var advancedPropsValueType = [];
-
-        (function () {
-            var props = klass.__values__;
-            shouldCopyRawData = props[props.length - 1] === '_$erialized';
-
-            var attrs = Attr.getClassAttrs(klass);
-            var TYPE = Attr.DELIMETER + 'type';
-            var DEFAULT = Attr.DELIMETER + 'default';
-            var FORMERLY_SERIALIZED_AS = Attr.DELIMETER + 'formerlySerializedAs';
-
-            for (var p = 0; p < props.length; p++) {
-                var propName = props[p];
-                var propNameToRead = propName;
-                if (attrs[propName + FORMERLY_SERIALIZED_AS]) {
-                    propNameToRead = attrs[propName + FORMERLY_SERIALIZED_AS];
-                }
-                // function undefined object(null) string boolean number
-                var defaultValue = CCClass.getDefault(attrs[propName + DEFAULT]);
-                var isPrimitiveType = false;
-                if (fastMode) {
-                    var userType = attrs[propName + TYPE];
-                    if (defaultValue === undefined && userType) {
-                        isPrimitiveType = userType instanceof Attr.PrimitiveType;
-                    }
-                    else {
-                        var defaultType = typeof defaultValue;
-                        isPrimitiveType = defaultType === 'string' ||
-                                          defaultType === 'number' ||
-                                          defaultType === 'boolean';
-                    }
-                }
-                if (fastMode && isPrimitiveType) {
-                    if (propNameToRead !== propName && simplePropsToRead === simpleProps) {
-                        simplePropsToRead = simpleProps.slice();
-                    }
-                    simpleProps.push(propName);
-                    if (simplePropsToRead !== simpleProps) {
-                        simplePropsToRead.push(propNameToRead);
-                    }
-                }
-                else {
-                    if (propNameToRead !== propName && advancedPropsToRead === advancedProps) {
-                        advancedPropsToRead = advancedProps.slice();
-                    }
-                    advancedProps.push(propName);
-                    if (advancedPropsToRead !== advancedProps) {
-                        advancedPropsToRead.push(propNameToRead);
-                    }
-                    advancedPropsValueType.push((defaultValue instanceof cc.ValueType) && defaultValue.constructor);
-                }
-            }
-        })();
-
-        return function (s, o, d, k) {
-            for (let i = 0; i < simpleProps.length; ++i) {
-                let prop = d[simplePropsToRead[i]];
-                if (prop !== undefined) {
-                    o[simpleProps[i]] = prop;
-                }
-            }
-            for (let i = 0; i < advancedProps.length; ++i) {
-                let propName = advancedProps[i];
-                var prop = d[advancedPropsToRead[i]];
-                if (prop === undefined) {
-                    continue;
-                }
-                if (!fastMode && typeof prop !== 'object') {
-                    o[propName] = prop;
-                }
-                else {
-                    // fastMode (so will not simpleProp) or object
-                    var valueTypeCtor = advancedPropsValueType[i];
-                    if (valueTypeCtor) {
-                        if (fastMode || prop) {
-                            s._deserializeTypedObject(o[propName], prop, valueTypeCtor);
-                        }
-                        else {
-                            o[propName] = null;
-                        }
-                    }
-                    else {
-                        if (prop) {
-                            s._deserializeObjField(o, prop, propName);
-                        }
-                        else {
-                            o[propName] = null;
-                        }
-                    }
-                }
-            }
-            if (shouldCopyId && d._id) {
-                o._id = d._id;
-            }
-            if (shouldCopyRawData) {
-                // deep copy original serialized data
-                o._$erialized = JSON.parse(JSON.stringify(d));
-                // parse the serialized data as primitive javascript object, so its __id__ will be dereferenced
-                s._deserializePrimitiveObject(o._$erialized, d);
-            }
-        }
-    };
-
-    function unlinkUnusedPrefab (self, serialized, obj) {
-        var uuid = serialized['asset'] && serialized['asset'].__uuid__;
-        if (uuid) {
-            var last = self.result.uuidList.length - 1;
-            if (self.result.uuidList[last] === uuid &&
-                self.result.uuidObjList[last] === obj &&
-                self.result.uuidPropList[last] === 'asset') {
-                self.result.uuidList.pop();
-                self.result.uuidObjList.pop();
-                self.result.uuidPropList.pop();
-            }
-            else {
-                var debugEnvOnlyInfo = 'Failed to skip prefab asset while deserializing PrefabInfo';
-                cc.warn(debugEnvOnlyInfo);
-            }
-        }
-    }
-
-    function _deserializeFireClass (self, obj, serialized, klass) {
-        var deserialize;
-        if (klass.hasOwnProperty('__deserialize__')) {
-            deserialize = klass.__deserialize__;
-        }
-        else {
-            deserialize = compileDeserialize(self, klass);
-            // if (CC_TEST && !isPhantomJS) {
-            //     cc.log(deserialize);
-            // }
-            js.value(klass, '__deserialize__', deserialize, true);
-        }
-        deserialize(self, obj, serialized, klass);
-        // if preview or build worker
-        if (CC_PREVIEW || (CC_EDITOR && self._ignoreEditorOnly)) {
-            if (klass === cc._PrefabInfo && !obj.sync) {
-                unlinkUnusedPrefab(self, serialized, obj);
-            }
-        }
-    }
-
-    _Deserializer.pool = new js.Pool(function (obj) {
-        obj.result = null;
-        obj.customEnv = null;
-        obj.deserializedList.length = 0;
-        obj.deserializedData = null;
-        obj._classFinder = null;
-        obj._idList.length = 0;
-        obj._idObjList.length = 0;
-        obj._idPropList.length = 0;
-    }, 1);
-
-    _Deserializer.pool.get = function (result, classFinder, customEnv, ignoreEditorOnly) {
-        var cache = this._get();
-        if (cache) {
-            cache.result = result;
-            cache.customEnv = customEnv;
-            cache._classFinder = classFinder;
-            if (CC_DEV) {
-                cache._ignoreEditorOnly = ignoreEditorOnly;
-            }
-            return cache;
-        }
-        else {
-            return new _Deserializer(result, classFinder, customEnv, ignoreEditorOnly);
-        }
-    };
-
-    return _Deserializer;
-})();
-
-/**
- * @module cc
- */
-
-/**
- * !#en Deserialize json to cc.Asset
- * !#zh 将 JSON 反序列化为对象实例。
- *
- * @method deserialize
- * @param {String|Object} data - the serialized cc.Asset json string or json object.
- * @param {Details} [details] - additional loading result
- * @param {Object} [options]
- * @return {object} the main data(asset)
- */
-cc.deserialize = function (data, details, options) {
-    options = options || {};
-    var classFinder = options.classFinder || js._getClassById;
-    var createAssetRefs = options.createAssetRefs || cc.sys.platform === cc.sys.EDITOR_CORE;
-    var customEnv = options.customEnv;
-    var ignoreEditorOnly = options.ignoreEditorOnly;
-
-    if (CC_EDITOR && Buffer.isBuffer(data)) {
-        data = data.toString();
-    }
-
-    if (typeof data === 'string') {
-        data = JSON.parse(data);
-    }
-
-    //var oldJson = JSON.stringify(data, null, 2);
-
-    var tempDetails = !details;
-    details = details || Details.pool.get();
-    var deserializer = _Deserializer.pool.get(details, classFinder, customEnv, ignoreEditorOnly);
-
-    cc.game._isCloning = true;
-    var res = deserializer.deserialize(data);
-    cc.game._isCloning = false;
-
-    _Deserializer.pool.put(deserializer);
-    if (createAssetRefs) {
-        details.assignAssetsBy(Editor.serialize.asAsset);
-    }
-    if (tempDetails) {
-        Details.pool.put(details);
-    }
-
-    //var afterJson = JSON.stringify(data, null, 2);
-    //if (oldJson !== afterJson) {
-    //    throw new Error('JSON SHOULD not changed');
-    //}
-
-    return res;
-};
->>>>>>> 9bc045f9
 
 cc.deserialize.reportMissingClass = function (id) {
     if (CC_EDITOR && Editor.Utils.UuidUtils.isUuid(id)) {
