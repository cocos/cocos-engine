--- conflicted
+++ resolved
@@ -401,25 +401,23 @@
      */
     sys.JKW_GAME = 112;
     /**
-<<<<<<< HEAD
+     * @property {Number} ALIPAY_GAME
+     * @readOnly
+     * @default 113
+     */
+    sys.ALIPAY_GAME = 113;
+    /**
      * @property {Number} WECHAT_GAME_SUB
      * @readOnly
-     * @default 113
-     */
-    sys.WECHAT_GAME_SUB = 113;
+     * @default 114
+     */
+    sys.WECHAT_GAME_SUB = 114;
     /**
      * @property {Number} BAIDU_GAME_SUB
      * @readOnly
-     * @default 114
-     */
-    sys.BAIDU_GAME_SUB = 114;
-=======
-     * @property {Number} ALIPAY_GAME
-     * @readOnly
-     * @default 113
-     */
-    sys.ALIPAY_GAME = 113;
->>>>>>> 94e49029
+     * @default 115
+     */
+    sys.BAIDU_GAME_SUB = 115;
     /**
      * BROWSER_TYPE_WECHAT
      * @property {String} BROWSER_TYPE_WECHAT
