--- conflicted
+++ resolved
@@ -47,34 +47,12 @@
      */
     sys.LANGUAGE_CHINESE = "zh";
 
-<<<<<<< HEAD
     /**
      * French language code
      * @property {String} LANGUAGE_FRENCH
      * @readOnly
      */
     sys.LANGUAGE_FRENCH = "fr";
-=======
-    var version = /[\d\.]+/.exec(env.system);
-    sys.osVersion = version[0];
-    sys.osMainVersion = parseInt(sys.osVersion);
-    // wechagame subdomain
-    if (!wx.getFileSystemManager) {
-        sys.browserType = sys.BROWSER_TYPE_WECHAT_GAME_SUB;
-    }
-    else {
-        sys.browserType = sys.BROWSER_TYPE_WECHAT_GAME;
-    }
-    sys.browserVersion = env.version;
-
-    var w = env.windowWidth;
-    var h = env.windowHeight;
-    var ratio = env.pixelRatio || 1;
-    sys.windowPixelResolution = {
-        width: ratio * w,
-        height: ratio * h
-    };
->>>>>>> 85f36035
 
     /**
      * Italian language code
@@ -702,6 +680,14 @@
             DELAY_CREATE_CTX: false,
             format: ['.mp3']
         };
+    }
+
+    var version = /[\d\.]+/.exec(env.system);
+    sys.osVersion = version[0];
+    sys.osMainVersion = parseInt(sys.osVersion);
+    // wechagame subdomain
+    if (!wx.getFileSystemManager) {
+        sys.browserType = sys.BROWSER_TYPE_WECHAT_GAME_SUB;
     }
     else {
         // browser or runtime
