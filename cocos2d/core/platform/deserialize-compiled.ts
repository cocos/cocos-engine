/****************************************************************************
 Copyright (c) present Xiamen Yaji Software Co., Ltd.

 https://www.cocos.com/

 Permission is hereby granted, free of charge, to any person obtaining a copy
 of this software and associated engine source code (the "Software"), a limited,
  worldwide, royalty-free, non-assignable, revocable and non-exclusive license
 to use Cocos Creator solely to develop games on your target platforms. You shall
  not use Cocos Creator software for developing other software or tools that's
  used for developing games. You are not granted to publish, distribute,
  sublicense, and/or sell copies of Cocos Creator.

 The software or tools in this License Agreement are licensed, not sold.
 Xiamen Yaji Software Co., Ltd. reserves all rights not expressly granted to you.

 THE SOFTWARE IS PROVIDED "AS IS", WITHOUT WARRANTY OF ANY KIND, EXPRESS OR
 IMPLIED, INCLUDING BUT NOT LIMITED TO THE WARRANTIES OF MERCHANTABILITY,
 FITNESS FOR A PARTICULAR PURPOSE AND NONINFRINGEMENT. IN NO EVENT SHALL THE
 AUTHORS OR COPYRIGHT HOLDERS BE LIABLE FOR ANY CLAIM, DAMAGES OR OTHER
 LIABILITY, WHETHER IN AN ACTION OF CONTRACT, TORT OR OTHERWISE, ARISING FROM,
 OUT OF OR IN CONNECTION WITH THE SOFTWARE OR THE USE OR OTHER DEALINGS IN
 THE SOFTWARE.
 ****************************************************************************/

import js from './js';
import ValueType from '../value-types/value-type';
import Vec2 from '../value-types/vec2';
import Vec3 from '../value-types/vec3';
import Vec4 from '../value-types/vec4';
import Color from '../value-types/color';
import Size from '../value-types/size';
import Rect from '../value-types/rect';
import Quat from '../value-types/quat';
import Mat4 from '../value-types/mat4';
// import Attr from './attribute';

/****************************************************************************
 * BUILT-IN TYPES / CONSTAINTS
 ****************************************************************************/

const SUPPORT_MIN_FORMAT_VERSION = 1;
const EMPTY_PLACEHOLDER = 0;

// Used for Data.ValueType.
// If a value type is not registered in this list, it will be serialized to Data.Class.
const BuiltinValueTypes: Array<typeof ValueType> = [
    Vec2,   // 0
    Vec3,   // 1
    Vec4,   // 2
    Quat,   // 3
    Color,  // 4
    Size,   // 5
    Rect,   // 6
    Mat4,   // 7
];

// Used for Data.ValueTypeCreated.
function BuiltinValueTypeParsers_xyzw (obj: Vec4, data: Array<number>) {
    obj.x = data[1];
    obj.y = data[2];
    obj.z = data[3];
    obj.w = data[4];
}
const BuiltinValueTypeSetters: Array<((obj: ValueType, data: Array<number>) => void)> = [
    function (obj: Vec2, data: Array<number>) {
        obj.x = data[1];
        obj.y = data[2];
    },
    function (obj: Vec3, data: Array<number>) {
        obj.x = data[1];
        obj.y = data[2];
        obj.z = data[3];
    },
    BuiltinValueTypeParsers_xyzw,   // Vec4
    BuiltinValueTypeParsers_xyzw,   // Quat
    function (obj: Color, data: Array<number>) {
        obj._val = data[1];
    },
    function (obj: Size, data: Array<number>) {
        obj.width = data[1];
        obj.height = data[2];
    },
    function (obj: Rect, data: Array<number>) {
        obj.x = data[1];
        obj.y = data[2];
        obj.width = data[3];
        obj.height = data[4];
    },
    function (obj: Mat4, data: Array<number>) {
        Mat4.fromArray(obj, data, 1);
    }
];

function serializeBuiltinValueTypes(obj: ValueType): IValueTypeData | null {
    let ctor = obj.constructor as typeof ValueType;
    let typeId = BuiltinValueTypes.indexOf(ctor);
    switch (ctor) {
        case Vec2:
            // @ts-ignore
            return [typeId, obj.x, obj.y];
        case Vec3:
            // @ts-ignore
            return [typeId, obj.x, obj.y, obj.z];
        case Vec4:
        case Quat:
            // @ts-ignore
            return [typeId, obj.x, obj.y, obj.z, obj.w];
        case Color:
            // @ts-ignore
            return [typeId, obj._val];
        case Size:
            // @ts-ignore
            return [typeId, obj.width, obj.height];
        case Rect:
            // @ts-ignore
            return [typeId, obj.x, obj.y, obj.width, obj.height];
        case Mat4:
            // @ts-ignore
            let res: IValueTypeData = new Array(1 + 16);
            res[VALUETYPE_SETTER] = typeId;
            Mat4.toArray(res, obj as Mat4, 1);
            return res;
        default:
            return null;
    }
}

// // TODO: Used for Data.TypedArray.
// const TypedArrays = [
//     Float32Array,
//     Float64Array,
//
//     Int8Array,
//     Int16Array,
//     Int32Array,
//
//     Uint8Array,
//     Uint16Array,
//     Uint32Array,
//
//     Uint8ClampedArray,
//     // BigInt64Array,
//     // BigUint64Array,
// ];


/****************************************************************************
 * TYPE DECLARATIONS
 ****************************************************************************/

// Includes Bitwise NOT value.
// Both T and U have non-negative integer ranges.
// When the value >= 0 represents T
// When the value is < 0, it represents ~U. Use ~x to extract the value of U.
export type Bnot<T extends number, U extends number> = T|U;

// Combines a boolean and a number into one value.
// The number must >= 0.
// When the value >= 0, the boolean is true, the number is value.
// When the value < 0, the boolean is false, the number is ~value.
export type BoolAndNum<B extends boolean, N extends number> = Bnot<N, N>;

export type SharedString = string;
export type Empty = typeof EMPTY_PLACEHOLDER;
export type StringIndex = number;
export type InstanceIndex = number;
export type RootInstanceIndex = InstanceIndex;
export type NoNativeDep = boolean;  // Indicates whether the asset depends on a native asset
export type RootInfo = BoolAndNum<NoNativeDep, RootInstanceIndex>;

// When the value >= 0 represents the string index
// When the value is < 0, it just represents non-negative integer. Use ~x to extract the value.
export type StringIndexBnotNumber = Bnot<StringIndex, number>;

// A reverse index used to assign current parsing object to target command buffer so it could be assembled later.
// Should >= REF.OBJ_OFFSET
export type ReverseIndex = number;

// Used to index the current object
export type InstanceBnotReverseIndex = Bnot<InstanceIndex, ReverseIndex>;

/*@__DROP_PURE_EXPORT__*/
export const enum DataTypeID {

    // Fields that can be assigned directly, can be values in any JSON, or even a complex JSON array, object (no type).
    // Contains null, no undefined, JSON does not support serialization of undefined.
    // This is the only type that supports null, and all other advanced fields are forbidden with null values.
    // If the value of an object is likely to be null, it needs to exist as a new class,
    // but the probability of this is very low and will be analyzed below.
    SimpleType = 0,

    //--------------------------------------------------------------------------
    // Except Simple, the rest belong to Advanced Type.

    // Rarely will it be NULL, as NULL will be dropped as the default value.
    InstanceRef,

    // Arrays of exactly equal types.
    // Arrays will have default values that developers will rarely assign to null manually.
    Array_InstanceRef,
    Array_AssetRefByInnerObj,

    // Embedded object
    // Rarely will it be NULL, as NULL will be dropped as the default value.
    Class,

    // Existing ValueType (created by the Class constructor).
    // Developers will rarely manually assign a null.
    ValueTypeCreated,

    // Resource reference for embedded objects (such as arrays), the value is the index of DEPEND_OBJS.
    // (The objects in INSTANCES do not need to dynamically resolve resource reference relationships, so there is no need to have the AssetRef type.)
    AssetRefByInnerObj,

    // Common TypedArray for cc.Node only. Never be null.
    TRS,

    // // From the point of view of simplified implementation,
    // // it is not supported to deserialize TypedArray that is initialized to null in the constructor.
    // // Also, the length of TypedArray cannot be changed.
    // // Developers will rarely manually assign a null.
    // TypedArray,

    // ValueType without default value (in arrays, dictionaries).
    // Developers will rarely manually assign a null.
    ValueType,

    Array_Class,

    // CustomizedClass embedded in Class
    CustomizedClass,

    // Universal dictionary with unlimited types of values (except TypedArray)
    Dict,

    // Universal arrays, of any type (except TypedArray) and can be unequal.
    // (The editor doesn't seem to have a good way of stopping arrays of unequal types either)
    Array,

    ARRAY_LENGTH,
}

export type DataTypes = {
    [DataTypeID.SimpleType]: number | string | boolean | null | object;
    [DataTypeID.InstanceRef]: InstanceBnotReverseIndex;
    [DataTypeID.Array_InstanceRef]: Array<DataTypes[DataTypeID.InstanceRef]>;
    [DataTypeID.Array_AssetRefByInnerObj]: Array<DataTypes[DataTypeID.AssetRefByInnerObj]>;
    [DataTypeID.Class]: IClassObjectData;
    [DataTypeID.ValueTypeCreated]: IValueTypeData;
    [DataTypeID.AssetRefByInnerObj]: number;
    [DataTypeID.TRS]: ITRSData;
    // [DataTypeID.TypedArray]: Array<InstanceOrReverseIndex>;
    [DataTypeID.ValueType]: IValueTypeData;
    [DataTypeID.Array_Class]: Array<DataTypes[DataTypeID.Class]>;
    [DataTypeID.CustomizedClass]: ICustomObjectData;
    [DataTypeID.Dict]: IDictData;
    [DataTypeID.Array]: IArrayData;
};

export type PrimitiveObjectTypeID = (
    DataTypeID.SimpleType | // SimpleType also includes any pure JSON object
    DataTypeID.Array |
    DataTypeID.Array_Class |
    DataTypeID.Array_AssetRefByInnerObj |
    DataTypeID.Array_InstanceRef |
    DataTypeID.Dict
);

export type AdvancedTypeID = Exclude<DataTypeID, DataTypeID.SimpleType>


// Collection of all data types
export type AnyData = DataTypes[keyof DataTypes];

export type AdvancedData = DataTypes[Exclude<keyof DataTypes, DataTypeID.SimpleType>];

export type OtherObjectData = ICustomObjectDataContent | Exclude<DataTypes[PrimitiveObjectTypeID], (number|string|boolean|null)>;

// class Index of DataTypeID.CustomizedClass or PrimitiveObjectTypeID
export type OtherObjectTypeID = Bnot<number, PrimitiveObjectTypeID>;

export interface Ctor<T> extends Function {
    new(): T;
}
// Includes normal CCClass and fast defined class
export interface CCClass<T> extends Ctor<T> {
    __values__: string[]
}
export type AnyCtor = Ctor<Object>;
export type AnyCCClass = CCClass<Object>;

/**
 * If the value type is different, different Classes will be generated
 */
const CLASS_TYPE = 0;
const CLASS_KEYS = 1;
const CLASS_PROP_TYPE_OFFSET = 2;
export type IClass = [
    string|AnyCtor,
    string[],
    // offset - It is used to specify the correspondence between the elements in CLASS_KEYS and their AdvancedType,
    //          which is only valid for AdvancedType.
    // When parsing, the type of IClass[CLASS_KEYS][x] is IClass[x + IClass[CLASS_PROP_TYPE_OFFSET]]
    // When serializing, IClass[CLASS_PROP_TYPE_OFFSET] = CLASS_PROP_TYPE_OFFSET + 1 - (The number of SimpleType)
    number,
    // The AdvancedType type corresponding to the property.
    ...DataTypeID[]
];

/**
 * Mask is used to define the properties and types that need to be deserialized.
 * Instances of the same class may have different Masks due to different default properties removed.
 */
const MASK_CLASS = 0;
export type IMask = [
    // The index of its Class
    number,
    // The indices of the property that needs to be deserialized in IClass, except that the last number represents OFFSET.
    // All properties before OFFSET are SimpleType, and those starting at OFFSET are AdvancedType.
    // default is 1
    ...number[]
];

const OBJ_DATA_MASK = 0;
export type IClassObjectData = [
    // The index of its Mask
    number,
    // Starting from 1, the values corresponding to the properties in the Mask
    ...AnyData[]
];

export type ICustomObjectDataContent = any;

const CUSTOM_OBJ_DATA_CLASS = 0;
const CUSTOM_OBJ_DATA_CONTENT = 1;
export interface ICustomObjectData extends Array<any> {
    // The index of its Class
    [CUSTOM_OBJ_DATA_CLASS]: number;
    // Content
    [CUSTOM_OBJ_DATA_CONTENT]: ICustomObjectDataContent;
}

const VALUETYPE_SETTER = 0;
export type IValueTypeData = [
    // Predefined parsing function index
    number,
    // Starting with 1, the corresponding value in the attributes are followed in order
    ...number[]
];

export type ITRSData = [number, number, number, number, number,
                        number, number, number, number, number];

const DICT_JSON_LAYOUT = 0;
export interface IDictData extends Array<any> {
    // The raw json object
    [DICT_JSON_LAYOUT]: any,
    // key
    // Shared strings are not considered here, can be defined as CCClass if it is required.
    [1]: string;
    // value type
    // Should not be SimpleType, SimpleType is built directly into DICT_JSON_LAYOUT.
    [2]: AdvancedTypeID;
    // value
    [3]: AdvancedData;
    // More repeated key values
    [index: number]: any,
}

const ARRAY_ITEM_VALUES = 0;
export type IArrayData = [
    AnyData[],
    // types
    ...DataTypeID[]
];

// const TYPEDARRAY_TYPE = 0;
// const TYPEDARRAY_ELEMENTS = 1;
// export interface ITypedArrayData extends Array<number|number[]> {
//     [TYPEDARRAY_TYPE]: number,
//     [TYPEDARRAY_ELEMENTS]: number[],
// }

/*@__DROP_PURE_EXPORT__*/
export const enum Refs {
    EACH_RECORD_LENGTH = 3,
    OWNER_OFFSET = 0,
    KEY_OFFSET = 1,
    TARGET_OFFSET = 2,
}

export interface IRefs extends Array<number> {
    // owner
    // The owner of all the objects in the front is of type object, starting from OFFSET * 3 are of type InstanceIndex
    [0]: (object | InstanceIndex),
    // property name
    [1]?: StringIndexBnotNumber;
    // target object
    [2]?: InstanceIndex;
    // All the following objects are arranged in the order of the first three values,
    // except that the last number represents OFFSET.
    [index: number]: any;
}

/*@__DROP_PURE_EXPORT__*/
export const enum File {
    Version = 0,
    Context = 0,

    SharedUuids,
    SharedStrings,
    SharedClasses,
    SharedMasks,

    Instances,
    InstanceTypes,

    Refs,

    DependObjs,
    DependKeys,
    DependUuidIndices,

    ARRAY_LENGTH,
}

// Main file structure
export interface IFileData extends Array<any> {
    // version
    [File.Version]: number | FileInfo | any;

    // Shared data area, the higher the number of references, the higher the position

    [File.SharedUuids]: SharedString[] | Empty; // Shared uuid strings for dependent assets
    [File.SharedStrings]: SharedString[] | Empty;
    [File.SharedClasses]: (IClass|string|AnyCCClass)[];
    [File.SharedMasks]: IMask[] | Empty;  // Shared Object layouts for IClassObjectData

    // Data area

    // A one-dimensional array to represent object datas, layout is [...IClassObjectData[], ...OtherObjectData[], RootInfo]
    // If the last element is not RootInfo(number), the first element will be the root object to return and it doesn't have native asset
    [File.Instances]: (IClassObjectData|OtherObjectData|RootInfo)[];
    [File.InstanceTypes]: OtherObjectTypeID[] | Empty;
    // Object references infomation
    [File.Refs]: IRefs | Empty;

    // Result area

    // Asset-dependent objects that are deserialized and parsed into object arrays
    [File.DependObjs]: (object|InstanceIndex)[];
    // Asset-dependent key name or array index
    [File.DependKeys]: (StringIndexBnotNumber|string)[];
    // UUID of dependent assets
    [File.DependUuidIndices]: (StringIndex|string)[];
}

// type Body = Pick<IFileData, File.Instances | File.InstanceTypes | File.Refs | File.DependObjs | File.DependKeys | File.DependUuidIndices>
type Shared = Pick<IFileData, File.Version | File.SharedUuids | File.SharedStrings | File.SharedClasses | File.SharedMasks>
const PACKED_SECTIONS = File.Instances;
export interface IPackedFileData extends Shared {
    [PACKED_SECTIONS]: IFileData[];
}

interface ICustomHandler {
    result: Details,
    customEnv: any,
}
type ClassFinder = {
    (type: string): AnyCtor;
    // // for editor
    // onDereferenced: (curOwner: object, curPropName: string, newOwner: object, newPropName: string) => void;
};
interface IOptions extends Partial<ICustomHandler> {
    classFinder?: ClassFinder;
    _version?: number;
}
interface ICustomClass {
    _deserialize: (content: any, context: ICustomHandler) => void;
}

/****************************************************************************
 * IMPLEMENTS
 ****************************************************************************/

/**
 * !#en Contains meta information collected during deserialization
 * !#zh 包含反序列化后附带的元信息
 * @class Details
 */
class Details {
    /**
     * the obj list whose field needs to load asset by uuid
     * @property {Object[]} uuidObjList
     */
    uuidObjList: IFileData[File.DependObjs] | null = null;
    /**
     * the corresponding field name which referenced to the asset
     * @property {(String|Number)[]} uuidPropList
     */
    uuidPropList: IFileData[File.DependKeys] | null = null;
    /**
     * list of the depends assets' uuid
     * @property {String[]} uuidList
     */
    uuidList: IFileData[File.DependUuidIndices] | null = null;

    static pool = new js.Pool(function (obj) {
        obj.reset();
    }, 5);

    /**
     * @method init
     * @param {Object} data
     */
    init (data: IFileData) {
        this.uuidObjList = data[File.DependObjs];
        this.uuidPropList = data[File.DependKeys];
        this.uuidList = data[File.DependUuidIndices];
    }

    /**
     * @method reset
     */
    reset  () {
        this.uuidList = null;
        this.uuidObjList = null;
        this.uuidPropList = null;
    };

    /**
     * @method push
     * @param {Object} obj
     * @param {String} propName
     * @param {String} uuid
     */
    push (obj: object, propName: string, uuid: string) {
        (this.uuidObjList as object[]).push(obj);
        (this.uuidPropList as string[]).push(propName);
        (this.uuidList as string[]).push(uuid);
    };
}
Details.pool.get = function () {
    return this._get() || new Details();
};
if (CC_EDITOR || CC_TEST) {
    // @ts-ignore
    Details.prototype.assignAssetsBy = function (getter: (uuid: string) => any) {
        for (var i = 0, len = (this.uuidList as string[]).length; i < len; i++) {
            var obj = (this.uuidObjList as object)[i];
            var prop = (this.uuidPropList as any[])[i];
            var uuid = (this.uuidList as string[])[i];
            obj[prop] = getter(uuid as string);
        }
    };
}

function dereference(refs: IRefs, instances: IFileData[File.Instances], strings: IFileData[File.SharedStrings]): void {
    let dataLength = refs.length - 1;
    let i = 0;
    // owner is object
    let instanceOffset: number = refs[dataLength] * Refs.EACH_RECORD_LENGTH;
    for (; i < instanceOffset; i += Refs.EACH_RECORD_LENGTH) {
        const owner = refs[i] as any;

        const target = instances[refs[i + Refs.TARGET_OFFSET]];
        const keyIndex = refs[i + Refs.KEY_OFFSET] as StringIndexBnotNumber;
        if (keyIndex >= 0) {
            owner[strings[keyIndex]] = target;
        }
        else {
            owner[~keyIndex] = target;
        }
    }
    // owner is instance index
    for (; i < dataLength; i += Refs.EACH_RECORD_LENGTH) {
        const owner = instances[refs[i]] as any;

        const target = instances[refs[i + Refs.TARGET_OFFSET]];
        const keyIndex = refs[i + Refs.KEY_OFFSET] as StringIndexBnotNumber;
        if (keyIndex >= 0) {
            owner[strings[keyIndex]] = target;
        }
        else {
            owner[~keyIndex] = target;
        }
    }
}

//

function deserializeCCObject (data: IFileData, objectData: IClassObjectData) {
    let mask = data[File.SharedMasks][objectData[OBJ_DATA_MASK]];
    let clazz = mask[MASK_CLASS];
    let ctor = clazz[CLASS_TYPE] as Exclude<AnyCtor, ICustomClass>;
    // if (!ctor) {
    //     return null;
    // }

    let obj = new ctor();

    let keys = clazz[CLASS_KEYS];
    let classTypeOffset = clazz[CLASS_PROP_TYPE_OFFSET];
    let maskTypeOffset = mask[mask.length - 1];

    // parse simple type
    let i = MASK_CLASS + 1;
    for (; i < maskTypeOffset; ++i) {
        let key = keys[mask[i]];
        obj[key] = objectData[i];
    }

    // parse advanced type
    for (; i < objectData.length; ++i) {
        let key = keys[mask[i]];
        let type = clazz[mask[i] + classTypeOffset];
        let op = ASSIGNMENTS[type];
        op(data, obj, key, objectData[i]);
    }

    return obj;
}

function deserializeCustomCCObject (data: IFileData, ctor: Ctor<ICustomClass>, value: ICustomObjectDataContent) {
    let obj = new ctor();
    if (obj._deserialize) {
        obj._deserialize(value, data[File.Context]);
    }
    else {
        cc.errorID(5303, js.getClassName(ctor));
    }
    return obj;
}

// Parse Functions

type ParseFunction = (data: IFileData, owner: any, key: string, value: AnyData) => void;

function assignSimple (data: IFileData, owner: any, key: string, value: DataTypes[DataTypeID.SimpleType]) {
    owner[key] = value;
}

function assignInstanceRef (data: IFileData, owner: any, key: string, value: InstanceBnotReverseIndex) {
    if (value >= 0) {
        owner[key] = data[File.Instances][value];
    }
    else {
        (data[File.Refs] as IRefs)[(~value) * Refs.EACH_RECORD_LENGTH] = owner;
    }
}

function genArrayParser (parser: ParseFunction): ParseFunction {
    return function (data: IFileData, owner: any, key: string, value: Array<any>) {
        owner[key] = value;
        for (let i = 0; i < value.length; ++i) {
            // @ts-ignore
            parser(data, value, i, value[i]);
        }
    };
}

function parseAssetRefByInnerObj (data: IFileData, owner: any, key: string, value: number) {
    owner[key] = null;
    data[File.DependObjs][value] = owner;
}

function parseClass (data: IFileData, owner: any, key: string, value: IClassObjectData) {
    owner[key] = deserializeCCObject(data, value);
}

function parseCustomClass (data: IFileData, owner: any, key: string, value: ICustomObjectData) {
    let ctor = data[File.SharedClasses][value[CUSTOM_OBJ_DATA_CLASS]] as CCClass<ICustomClass>;
    owner[key] = deserializeCustomCCObject(data, ctor, value[CUSTOM_OBJ_DATA_CONTENT]);
}

function parseValueTypeCreated (data: IFileData, owner: any, key: string, value: IValueTypeData) {
    BuiltinValueTypeSetters[value[VALUETYPE_SETTER]](owner[key], value);
}

function parseValueType (data: IFileData, owner: any, key: string, value: IValueTypeData) {
    let val: ValueType = new BuiltinValueTypes[value[VALUETYPE_SETTER]]();
    BuiltinValueTypeSetters[value[VALUETYPE_SETTER]](val, value);
    owner[key] = val;
}

function parseTRS (data: IFileData, owner: any, key: string, value: ITRSData) {
    let typedArray = owner[key] as (Float32Array | Float64Array);
    typedArray.set(value);
}

function parseDict (data: IFileData, owner: any, key: string, value: IDictData) {
    let dict = value[DICT_JSON_LAYOUT];
    owner[key] = dict;
    for (let i = DICT_JSON_LAYOUT + 1; i < value.length; i += 3) {
        let key = value[i] as string;
        let type = value[i + 1] as DataTypeID;
        let subValue = value[i + 2] as AnyData;
        let op = ASSIGNMENTS[type];
        op(data, dict, key, subValue);
    }
}

function parseArray (data: IFileData, owner: any, key: string, value: IArrayData) {
    let array = value[ARRAY_ITEM_VALUES];
    owner[key] = array;
    for (let i = 0; i < array.length; ++i) {
        let subValue = array[i] as AnyData;
        let type = value[i + 1] as DataTypeID;
        if (type !== DataTypeID.SimpleType) {
            let op = ASSIGNMENTS[type];
            // @ts-ignore
            op(data, array, i, subValue);
        }
    }
}

// function parseTypedArray (data: IFileData, owner: any, key: string, value: ITypedArrayData) {
//     let val: ValueType = new TypedArrays[value[TYPEDARRAY_TYPE]]();
//     BuiltinValueTypeSetters[value[VALUETYPE_SETTER]](val, value);
//     // obj = new window[serialized.ctor](array.length);
//     // for (let i = 0; i < array.length; ++i) {
//     //     obj[i] = array[i];
//     // }
//     // return obj;
//     owner[key] = val;
// }

const ASSIGNMENTS = new Array<ParseFunction>(DataTypeID.ARRAY_LENGTH);
ASSIGNMENTS[DataTypeID.SimpleType] = assignSimple;    // Only be used in the instances array
ASSIGNMENTS[DataTypeID.InstanceRef] = assignInstanceRef;
ASSIGNMENTS[DataTypeID.Array_InstanceRef] = genArrayParser(assignInstanceRef);
ASSIGNMENTS[DataTypeID.Array_AssetRefByInnerObj] = genArrayParser(parseAssetRefByInnerObj);
ASSIGNMENTS[DataTypeID.Class] = parseClass;
ASSIGNMENTS[DataTypeID.ValueTypeCreated] = parseValueTypeCreated;
ASSIGNMENTS[DataTypeID.AssetRefByInnerObj] = parseAssetRefByInnerObj;
ASSIGNMENTS[DataTypeID.TRS] = parseTRS;
ASSIGNMENTS[DataTypeID.ValueType] = parseValueType;
ASSIGNMENTS[DataTypeID.Array_Class] = genArrayParser(parseClass);
ASSIGNMENTS[DataTypeID.CustomizedClass] = parseCustomClass;
ASSIGNMENTS[DataTypeID.Dict] = parseDict;
ASSIGNMENTS[DataTypeID.Array] = parseArray;
// ASSIGNMENTS[DataTypeID.TypedArray] = parseTypedArray;



function parseInstances (data: IFileData): RootInstanceIndex {
    let instances = data[File.Instances];
    let instanceTypes = data[File.InstanceTypes];
    let instanceTypesLen = instanceTypes === EMPTY_PLACEHOLDER ? 0 : (instanceTypes as OtherObjectTypeID[]).length;
    let rootIndex = instances[instances.length - 1];
    let normalObjectCount = instances.length - instanceTypesLen;
    if (typeof rootIndex !== 'number') {
        rootIndex = 0;
    }
    else {
        if (rootIndex < 0) {
            rootIndex = ~rootIndex;
        }
        --normalObjectCount;
    }

    // DataTypeID.Class

    let insIndex = 0;
    for (; insIndex < normalObjectCount; ++insIndex) {
        instances[insIndex] = deserializeCCObject(data, instances[insIndex] as IClassObjectData);
    }

    let classes = data[File.SharedClasses];
    for (let typeIndex = 0; typeIndex < instanceTypesLen; ++typeIndex, ++insIndex) {
        let type = instanceTypes[typeIndex] as OtherObjectTypeID;
        let eachData = instances[insIndex];
        if (type >= 0) {

            // class index for DataTypeID.CustomizedClass

            let ctor = classes[type] as CCClass<ICustomClass>;  // class
            instances[insIndex] = deserializeCustomCCObject(data, ctor, eachData as ICustomObjectDataContent);
        }
        else {

            // Other

            type = (~type) as PrimitiveObjectTypeID;
            let op = ASSIGNMENTS[type];
            // @ts-ignore
            op(data, instances, insIndex, eachData);
        }
    }

    return rootIndex;
}

// const DESERIALIZE_AS = Attr.DELIMETER + 'deserializeAs';
// function deserializeAs(klass: AnyCCClass, klassLayout: IClass) {
//     var attrs = Attr.getClassAttrs(klass);
//     let keys = klassLayout[CLASS_KEYS];
//     for (let i = 0; i < keys.length; ++i) {
//         let newKey = attrs[keys[i] + DESERIALIZE_AS];
//         if (newKey) {
//             // @ts-ignore
//             if (keys.includes(newKey)) {
//                 // %s cannot be deserialized by property %s because %s was also present in the serialized data.
//                 cc.warnID(, newKey, keys[i], newKey);
//             }
//             else {
//                 keys[i] = newKey;
//             }
//         }
//     }
// }

function getMissingClass (hasCustomFinder, type) {
    if (!hasCustomFinder) {
        // @ts-ignore
        deserialize.reportMissingClass(type);
    }
    return Object;
}
function doLookupClass(classFinder, type: string, container: any[], index: number, silent: boolean, hasCustomFinder) {
    let klass = classFinder(type);
    if (!klass) {
        // if (klass.__FSA__) {
        //     deserializeAs(klass, klassLayout as IClass);
        // }
        if (silent) {
            // generate a lazy proxy for ctor
            container[index] = (function (container, index, type) {
                return function proxy () {
                    let klass = classFinder(type) || getMissingClass(hasCustomFinder, type);
                    container[index] = klass;
                    return new klass();
                };
            })(container, index, type);
            return;
        }
        else {
            klass = getMissingClass(hasCustomFinder, type);
        }
    }
    container[index] = klass;
}

function lookupClasses (data: IPackedFileData, silent: boolean, customFinder?: ClassFinder) {
    let classFinder = customFinder || js._getClassById;
    let classes = data[File.SharedClasses];
    for (let i = 0; i < classes.length; ++i) {
        let klassLayout = classes[i];
        if (typeof klassLayout !== 'string') {
            if (CC_DEBUG) {
                if (typeof klassLayout[CLASS_TYPE] === 'function') {
                    throw new Error('Can not deserialize the same JSON data again.');
                }
            }
            let type: string = klassLayout[CLASS_TYPE];
            doLookupClass(classFinder, type, klassLayout as IClass, CLASS_TYPE, silent, customFinder);
        }
        else {
            doLookupClass(classFinder, klassLayout, classes, i, silent, customFinder);
        }
    }
}

function cacheMasks (data: IPackedFileData) {
    let masks = data[File.SharedMasks];
    if (masks) {
        let classes = data[File.SharedClasses];
        for (let i = 0; i < masks.length; ++i) {
            let mask = masks[i];
            // @ts-ignore
            mask[MASK_CLASS] = classes[mask[MASK_CLASS]];
        }
    }
}

function parseResult (data: IFileData) {
    let instances = data[File.Instances];
    let sharedStrings = data[File.SharedStrings];
    let dependSharedUuids = data[File.SharedUuids];

    let dependObjs = data[File.DependObjs];
    let dependKeys = data[File.DependKeys];
    let dependUuids = data[File.DependUuidIndices];

    for (let i = 0; i < dependObjs.length; ++i) {
        let obj: any = dependObjs[i];
        if (typeof obj === 'number') {
            dependObjs[i] = instances[obj];
        }
        else {
            // assigned by DataTypeID.AssetRefByInnerObj or added by Details object directly in _deserialize
        }
        let key: any = dependKeys[i];
        if (typeof key === 'number') {
            if (key >= 0) {
                key = sharedStrings[key];
            }
            else {
                key = ~key;
            }
            dependKeys[i] = key;
        }
        else {
            // added by Details object directly in _deserialize
        }
        let uuid = dependUuids[i];
        if (typeof uuid === 'number') {
            dependUuids[i] = (dependSharedUuids as SharedString[])[uuid as StringIndex];
        }
        else {
            // added by Details object directly in _deserialize
        }
    }
}

export default function deserialize (data: IFileData, details: Details, options?: IOptions): object {
    // @ts-ignore
    if (CC_EDITOR && Buffer.isBuffer(data)) {
        // @ts-ignore
        data = data.toString();
    }
    if (typeof data === 'string') {
        data = JSON.parse(data);
    }
    let borrowDetails = !details;
    details = details || Details.pool.get();
    details.init(data);
    options = options || {};

    let version = data[File.Version];
    let preprocessed = false;
    if (typeof version === 'object') {
        preprocessed = version.preprocessed;
        version = version.version;
    }
    if (version < SUPPORT_MIN_FORMAT_VERSION) {
        throw new Error(cc.debug.getError(5304, version));
    }
    options._version = version;
    options.result = details;
    data[File.Context] = options;

    if (!preprocessed) {
        lookupClasses(data, false, options.classFinder);
        cacheMasks(data);
    }

    cc.game._isCloning = true;
    let instances = data[File.Instances];
    let rootIndex = parseInstances(data);
    cc.game._isCloning = false;

    if (data[File.Refs]) {
        dereference(data[File.Refs] as IRefs, instances, data[File.SharedStrings]);
    }

    parseResult(data);

    if (borrowDetails) {
        Details.pool.put(details);
    }

    return instances[rootIndex];
};

deserialize.Details = Details;

class FileInfo {
    declare version: number;
    preprocessed = true;
    constructor (version: number) {
        this.version = version;
    }
}

export function unpackJSONs (data: IPackedFileData, classFinder?: ClassFinder): IFileData[] {
    if (data[File.Version] < SUPPORT_MIN_FORMAT_VERSION) {
        throw new Error(cc.debug.getError(5304, data[File.Version]));
    }
    lookupClasses(data, true, classFinder);
    cacheMasks(data);

    let version = new FileInfo(data[File.Version]);
    let sharedUuids = data[File.SharedUuids];
    let sharedStrings = data[File.SharedStrings];
    let sharedClasses = data[File.SharedClasses];
    let sharedMasks = data[File.SharedMasks];

    let sections = data[PACKED_SECTIONS];
    for (let i = 0; i < sections.length; ++i) {
        sections[i].unshift(version, sharedUuids, sharedStrings, sharedClasses, sharedMasks);
    }
    return sections;
}

export function packCustomObjData (type: string, data: IClassObjectData|OtherObjectData): IFileData {
    return [
        SUPPORT_MIN_FORMAT_VERSION, EMPTY_PLACEHOLDER, EMPTY_PLACEHOLDER,
        [type],
        EMPTY_PLACEHOLDER,
        [data],
        [0],
        EMPTY_PLACEHOLDER, [], [], []
    ];
}

<<<<<<< HEAD
export function getDependUuidList (json: IFileData): Array<string> {
    let sharedUuids = json[File.SharedUuids];
    return json[File.DependUuidIndices].map(index => sharedUuids[index]);
}

export function isDataValid (json: any): boolean {
    if (!Array.isArray(json)) return false;
    let version = json[0];
    if (typeof version === 'object') {
        version = version.version;
    }
    if (typeof version !== 'number' || version < SUPPORT_MIN_FORMAT_VERSION) return false;
    return true;
=======
export function hasNativeDep (data: IFileData): boolean {
    let instances = data[File.Instances];
    let rootInfo = instances[instances.length - 1];
    if (typeof rootInfo !== 'number') {
        return false;
    }
    else {
        return rootInfo < 0;
    }
}

if (CC_PREVIEW) {
    deserialize.isCompiledJson = function (json: object): boolean {
        if (Array.isArray(json)) {
            let version = json[0];
            // array[0] will not be a number in the editor version
            return typeof version === 'number' || version instanceof FileInfo;
        }
        else {
            return false;
        }
    };
>>>>>>> 0205f4ce
}

if (CC_EDITOR || CC_TEST) {
    cc._deserializeCompiled = deserialize;
    deserialize.macros = {
        EMPTY_PLACEHOLDER,
        CUSTOM_OBJ_DATA_CLASS,
        CUSTOM_OBJ_DATA_CONTENT,
        CLASS_TYPE,
        CLASS_KEYS,
        CLASS_PROP_TYPE_OFFSET,
        MASK_CLASS,
        OBJ_DATA_MASK,
        DICT_JSON_LAYOUT,
        ARRAY_ITEM_VALUES,
        PACKED_SECTIONS,
    };
    deserialize._BuiltinValueTypes = BuiltinValueTypes;
    deserialize._serializeBuiltinValueTypes = serializeBuiltinValueTypes;
}

if (CC_TEST) {
    cc._Test.deserializeCompiled = {
        deserialize,
        dereference,
        deserializeCCObject,
        deserializeCustomCCObject,
        parseInstances,
        parseResult,
        cacheMasks,
        File: {
            Version: File.Version,
            Context: File.Context,
            SharedUuids: File.SharedUuids,
            SharedStrings: File.SharedStrings,
            SharedClasses: File.SharedClasses,
            SharedMasks: File.SharedMasks,
            Instances: File.Instances,
            InstanceTypes: File.InstanceTypes,
            Refs: File.Refs,
            DependObjs: File.DependObjs,
            DependKeys: File.DependKeys,
            DependUuidIndices: File.DependUuidIndices,
            // ArrayLength: File.ArrayLength,
        },
        DataTypeID: {
            SimpleType: DataTypeID.SimpleType,
            InstanceRef: DataTypeID.InstanceRef,
            Array_InstanceRef: DataTypeID.Array_InstanceRef,
            Array_AssetRefByInnerObj: DataTypeID.Array_AssetRefByInnerObj,
            Class: DataTypeID.Class,
            ValueTypeCreated: DataTypeID.ValueTypeCreated,
            AssetRefByInnerObj: DataTypeID.AssetRefByInnerObj,
            TRS: DataTypeID.TRS,
            ValueType: DataTypeID.ValueType,
            Array_Class: DataTypeID.Array_Class,
            CustomizedClass: DataTypeID.CustomizedClass,
            Dict: DataTypeID.Dict,
            Array: DataTypeID.Array,
            // TypedArray: DataTypeID.TypedArray,
        },
        BuiltinValueTypes,
        unpackJSONs,
    };
}<|MERGE_RESOLUTION|>--- conflicted
+++ resolved
@@ -1005,21 +1005,6 @@
     ];
 }
 
-<<<<<<< HEAD
-export function getDependUuidList (json: IFileData): Array<string> {
-    let sharedUuids = json[File.SharedUuids];
-    return json[File.DependUuidIndices].map(index => sharedUuids[index]);
-}
-
-export function isDataValid (json: any): boolean {
-    if (!Array.isArray(json)) return false;
-    let version = json[0];
-    if (typeof version === 'object') {
-        version = version.version;
-    }
-    if (typeof version !== 'number' || version < SUPPORT_MIN_FORMAT_VERSION) return false;
-    return true;
-=======
 export function hasNativeDep (data: IFileData): boolean {
     let instances = data[File.Instances];
     let rootInfo = instances[instances.length - 1];
@@ -1042,7 +1027,21 @@
             return false;
         }
     };
->>>>>>> 0205f4ce
+}
+
+export function getDependUuidList (json: IFileData): Array<string> {
+    let sharedUuids = json[File.SharedUuids];
+    return json[File.DependUuidIndices].map(index => sharedUuids[index]);
+}
+
+export function isDataValid (json: any): boolean {
+    if (!Array.isArray(json)) return false;
+    let version = json[0];
+    if (typeof version === 'object') {
+        version = version.version;
+    }
+    if (typeof version !== 'number' || version < SUPPORT_MIN_FORMAT_VERSION) return false;
+    return true;
 }
 
 if (CC_EDITOR || CC_TEST) {
