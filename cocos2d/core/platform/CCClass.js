﻿/****************************************************************************
 Copyright (c) 2008-2010 Ricardo Quesada
 Copyright (c) 2011-2012 cocos2d-x.org
 Copyright (c) 2013-2016 Chukong Technologies Inc.

 http://www.cocos2d-x.org

 Permission is hereby granted, free of charge, to any person obtaining a copy
 of this software and associated documentation files (the "Software"), to deal
 in the Software without restriction, including without limitation the rights
 to use, copy, modify, merge, publish, distribute, sublicense, and/or sell
 copies of the Software, and to permit persons to whom the Software is
 furnished to do so, subject to the following conditions:

 The above copyright notice and this permission notice shall be included in
 all copies or substantial portions of the Software.

 THE SOFTWARE IS PROVIDED "AS IS", WITHOUT WARRANTY OF ANY KIND, EXPRESS OR
 IMPLIED, INCLUDING BUT NOT LIMITED TO THE WARRANTIES OF MERCHANTABILITY,
 FITNESS FOR A PARTICULAR PURPOSE AND NONINFRINGEMENT. IN NO EVENT SHALL THE
 AUTHORS OR COPYRIGHT HOLDERS BE LIABLE FOR ANY CLAIM, DAMAGES OR OTHER
 LIABILITY, WHETHER IN AN ACTION OF CONTRACT, TORT OR OTHERWISE, ARISING FROM,
 OUT OF OR IN CONNECTION WITH THE SOFTWARE OR THE USE OR OTHER DEALINGS IN
 THE SOFTWARE.
 ****************************************************************************/

var JS = require('./js');
var Enum = require('../value-types/CCEnum');
var Utils = require('./utils');
var _isPlainEmptyObj_DEV = Utils.isPlainEmptyObj_DEV;
var _cloneable_DEV = Utils.cloneable_DEV;
var Attr = require('./attribute');
var getTypeChecker = Attr.getTypeChecker;
var preprocessAttrs = require('./preprocess-attrs');

var BUILTIN_ENTRIES = ['name', 'extends', 'mixins', 'ctor', 'properties', 'statics', 'editor'];

var TYPO_TO_CORRECT = CC_DEV && {
    extend: 'extends',
    property: 'properties',
    static: 'statics',
    constructor: 'ctor'
};

var INVALID_STATICS = CC_DEV && ['name', '__ctors__', '__props__', 'arguments', 'call', 'apply', 'caller',
                       'length', 'prototype'];

var deferredInitializer = {

    // Configs for classes which needs deferred initialization
    datas: null,

    // register new class
    // data - {cls: cls, cb: properties, mixins: options.mixins}
    push: function (data) {
        if (this.datas) {
            this.datas.push(data);
        }
        else {
            this.datas = [data];
            // start a new timer to initialize
            var self = this;
            setTimeout(function () {
                self.init();
            }, 0);
        }
    },

    init: function () {
        var datas = this.datas;
        if (datas) {
            for (var i = 0; i < datas.length; ++i) {
                var data = datas[i];
                var cls = data.cls;
                var properties = data.props;
                if (typeof properties === 'function') {
                    properties = properties();
                }
                var name = JS.getClassName(cls);
                if (properties) {
                    declareProperties(cls, name, properties, cls.$super, data.mixins);
                }
                else {
                    cc.error('Properties function of "%s" should return an object!', name);
                }
            }
            this.datas = null;
        }
    }
};

///**
// * both getter and prop must register the name into __props__ array
// * @param {String} name - prop name
// */
function appendProp (cls, name/*, isGetter*/) {
    if (CC_DEV) {
        //var JsVarReg = /^[a-zA-Z_$][a-zA-Z0-9_$]*$/;
        //if (!JsVarReg.test(name)) {
        //    cc.error('The property name "' + name + '" is not compliant with JavaScript naming standards');
        //    return;
        //}
        if (name.indexOf('.') !== -1) {
            cc.error('Disallow to use "." in property name');
            return;
        }
    }

    var index = cls.__props__.indexOf(name);
    if (index < 0) {
        cls.__props__.push(name);
    }
}

function defineProp (cls, className, propName, defaultValue, attrs) {
    if (CC_DEV) {
        // check default object value
        if (typeof defaultValue === 'object' && defaultValue) {
            if (Array.isArray(defaultValue)) {
                // check array empty
                if (defaultValue.length > 0) {
                    cc.error('Default array must be empty, set default value of %s.%s to [], ' +
                               'and initialize in "onLoad" or "ctor" please. (just like "this.%s = [...];")',
                        className, propName, propName);
                    return;
                }
            }
            else if (!_isPlainEmptyObj_DEV(defaultValue)) {
                // check cloneable
                if (!_cloneable_DEV(defaultValue)) {
                    cc.error('Do not set default value to non-empty object, ' +
    'unless the object defines its own "clone" function. Set default value of %s.%s to null or {}, ' +
    'and initialize in "onLoad" or "ctor" please. (just like "this.%s = {foo: bar};")',
                        className, propName, propName);
                    return;
                }
            }
        }

        // check base prototype to avoid name collision
        for (var base = cls.$super; base; base = base.$super) {
            // 这个循环只能检测到最上面的FireClass的父类，如果再上还有父类，将不做检测。
            if (base.prototype.hasOwnProperty(propName)) {
                cc.error('Can not declare %s.%s, it is already defined in the prototype of %s',
                    className, propName, className);
                return;
            }
        }
    }

    // set default value
    Attr.attr(cls, propName, { 'default': defaultValue });

    appendProp(cls, propName);

    // apply attributes
    if (attrs) {
        var onAfterProp = null;
        for (var i = 0; i < attrs.length; i++) {
            var attr = attrs[i];
            Attr.attr(cls, propName, attr);
            // register callback
            if (attr._onAfterProp) {
                onAfterProp = onAfterProp || [];
                onAfterProp.push(attr._onAfterProp);
            }
        }
        // call callback
        if (onAfterProp) {
            for (var c = 0; c < onAfterProp.length; c++) {
                onAfterProp[c](cls, propName);
            }
        }
    }
}

function defineGetSet (cls, name, propName, val, attrs) {
    var getter = val.get;
    var setter = val.set;
    var proto = cls.prototype;
    var d = Object.getOwnPropertyDescriptor(proto, propName);

    if (getter) {
        if (d && d.get && CC_DEV) {
            cc.error('"%s": the getter of "%s" is already defined!', name, propName);
            return;
        }

        if (attrs) {
            for (var i = 0; i < attrs.length; ++i) {
                var attr = attrs[i];
                if (attr._canUsedInGetter === false && CC_DEV) {
                    cc.error('Can not apply the specified attribute to the getter of "%s.%s", ' +
                             'attribute index: %s', name, propName, i);
                    continue;
                }

                Attr.attr(cls, propName, attr);

                // check attributes
                if ((attr.serializable === false || attr.editorOnly === true) && CC_DEV) {
                    cc.warn('No need to use "serializable: false" or "editorOnly: true" for ' +
                            'the getter of "%s.%s", every getter is actually non-serialized.',
                        name, propName);
                }
            }
        }

        var ForceSerializable = false;
        if (!ForceSerializable) {
            Attr.attr(cls, propName, Attr.NonSerialized);
        }
        if (ForceSerializable || CC_DEV) {
            // 不论是否 hide in inspector 都要添加到 props，否则 asset watcher 不能正常工作
            appendProp(cls, propName/*, true*/);
        }

        if (d) {
            Object.defineProperty(proto, propName, {
                get: getter
            });
        }
        else {
            Object.defineProperty(proto, propName, {
                get: getter,
                configurable: true,
                enumerable: true
            });
        }

        if (CC_DEV) {
            Attr.attr(cls, propName, {hasGetter: true}); // 方便 editor 做判断
        }
    }

    if (setter) {
        if (CC_DEV) {
            if (d && d.set) {
                return cc.error('"%s": the setter of "%s" is already defined!', name, propName);
            }

            Object.defineProperty(proto, propName, {
                set: setter,
                configurable: true,
                enumerable: true
            });
            Attr.attr(cls, propName, {hasSetter: true}); // 方便 editor 做判断
        }
        else {
            if (d) {
                Object.defineProperty(proto, propName, {
                    set: setter
                });
            }
            else {
                Object.defineProperty(proto, propName, {
                    set: setter,
                    configurable: true,
                    enumerable: true
                });
            }
        }
<<<<<<< HEAD
=======

        return this;
    },

    /**
     * Create a new Class that inherits from this Class
     * @param {Object} options
     * @return {Function}
     * @deprecated
     */
    extend: function (options) {
        options.extends = this;
        return CCClass(options);
>>>>>>> d86fa5f7
    }
}

function getDefault (defaultVal) {
    if (typeof defaultVal === 'function') {
        if (CC_EDITOR) {
            try {
                return defaultVal();
            }
            catch (e) {
                cc._throw(e);
                return undefined;
            }
        }
        else {
            return defaultVal();
        }
    }
    return defaultVal;
}

function instantiateProps (instance, itsClass) {
    var propList = itsClass.__props__;
    if (propList === null) {
        deferredInitializer.init();
        propList = itsClass.__props__;
    }
    for (var i = 0; i < propList.length; i++) {
        var prop = propList[i];
        var attrs = Attr.attr(itsClass, prop);
        if (attrs && attrs.hasOwnProperty('default')) {  // getter does not have default, default maybe 0
            var def = attrs.default;
            if (def) {
                if (typeof def === 'object' && def) {
                    if (typeof def.clone === 'function') {
                        def = def.clone();
                    }
                    else if (Array.isArray(def)) {
                        def = [];
                    }
                    else {
                        def = {};
                    }
                }
                else if (typeof def === 'function') {
                    def = getDefault(def);
                }
            }
            instance[prop] = def;
        }
    }
}

/**
 * Checks whether subclass is child of superclass or equals to superclass
 *
 * @method isChildClassOf
 * @param {Function} subclass
 * @param {Function} superclass
 * @return {Boolean}
 */
cc.isChildClassOf = function (subclass, superclass) {
    if (subclass && superclass) {
        if (typeof subclass !== 'function') {
            return false;
        }
        if (typeof superclass !== 'function') {
            if (CC_DEV) {
                cc.warn('[isChildClassOf] superclass should be function type, not', superclass);
            }
            return false;
        }
        // fireclass
        for (; subclass && subclass.$super; subclass = subclass.$super) {
            if (subclass === superclass) {
                return true;
            }
        }
        if (subclass === superclass) {
            return true;
        }
        // js class
        var dunderProto = Object.getPrototypeOf(subclass.prototype);
        while (dunderProto) {
            subclass = dunderProto.constructor;
            if (subclass === superclass) {
                return true;
            }
            dunderProto = Object.getPrototypeOf(subclass.prototype);
        }
    }
    return false;
};

function doDefine (className, baseClass, mixins, constructor, options) {
    var fireClass = _createCtor(constructor, baseClass, mixins, className, options);

    // extend - (NON-INHERITED) Create a new Class that inherits from this Class
    Object.defineProperty(fireClass, 'extend', {
        value: function (options) {
            options.extends = this;
            return CCClass(options);
        },
        writable: true,
        configurable: true
    });

    if (baseClass) {
        JS.extend(fireClass, baseClass);    // 这里会把父类的 __props__ 复制给子类
        fireClass.$super = baseClass;
    }

    if (mixins) {
        for (var m = 0; m < mixins.length; ++m) {
            var mixin = mixins[m];
            // mixin prototype
            JS.mixin(fireClass.prototype, mixin.prototype);

            // mixin statics (this will also copy editor attributes for component)
            for (var p in mixin)
                if (mixin.hasOwnProperty(p) && INVALID_STATICS.indexOf(p) < 0)
                    fireClass[p] = mixin[p];
        }
        // restore constuctor overridden by mixin
        fireClass.prototype.constructor = fireClass;
    }

    JS.setClassName(className, fireClass);
    return fireClass;
}

function define (className, baseClasses, mixins, constructor, options) {
    if (cc.isChildClassOf(baseClasses, cc.Component)) {
        var frame = cc._RFpeek();
        if (frame) {
            if (CC_DEV && constructor) {
                cc.warn('cc.Class: Should not define constructor for cc.Component.');
            }
            if (frame.beh) {
                cc.error('Each script can have at most one Component.');
                return;
            }
            var uuid = frame.uuid;
            if (uuid) {
                if (className && CC_EDITOR) {
                    cc.warn('Should not specify class name for Component which defines in project.');
                }
            }
            //else {
            //    builtin
            //}
            className = className || frame.script;
            var cls = doDefine(className, baseClasses, mixins, constructor, options);
            if (uuid) {
                JS._setClassId(uuid, cls);
                if (CC_EDITOR) {
                    cc.Component._addMenuItem(cls, 'i18n:MAIN_MENU.component.scripts/' + className, -1);
                    cls.prototype.__scriptUuid = Editor.decompressUuid(uuid);
                }
            }
            frame.beh = cls;
            return cls;
        }
    }
    // not project component
    return doDefine(className, baseClasses, mixins, constructor, options);
}

function _checkCtor (ctor) {
    if (CC_DEV) {
        if (CCClass._isCCClass(ctor)) {
            cc.error("Constructor can not be another CCClass");
            return;
        }
        if (typeof ctor !== 'function') {
            cc.error("Constructor of CCClass must be function type");
            return;
        }
        if (ctor.length > 0) {
            // fireball-x/dev#138: To make a unified CCClass serialization process,
            // we don't allow parameters for constructor when creating instances of CCClass.
            // For advance user, construct arguments can still get from 'arguments'.
            cc.warn("Can not instantiate CCClass with arguments.");
            return;
        }
    }
}

function normalizeClassName (className) {
    if (CC_DEV) {
        var DefaultName = 'CCClass';
        if (className) {
            className = className.replace(/\./g, '_');
            className = className.split('').filter(function (x) { return /^[a-zA-Z0-9_$]/.test(x); }).join('');
            if (/^[0-9]/.test(className[0])) {
                className = '_' + className;
            }
            try {
                // validate name
                eval('function ' + className + '(){}');
            }
            catch (e) {
                className = 'FireClass_' + className;
                try {
                    eval('function ' + className + '(){}');
                }
                catch (e) {
                    return DefaultName;
                }
            }
            return className;
        }
        return DefaultName;
    }
}

function _createCtor (ctor, baseClass, mixins, className, options) {
    var useTryCatch = ! (className && className.startsWith('cc.'));
    var shouldAddProtoCtor;
    if (CC_EDITOR && ctor && baseClass) {
        // check super call in constructor
        var originCtor = ctor;
        if (SuperCallReg.test(ctor)) {
            cc.warn(cc._LogInfos.Editor.Class.callSuperCtor, className);
            // suppresss super call
            ctor = function () {
                this._super = function () {};
                var ret = originCtor.apply(this, arguments);
                this._super = null;
                return ret;
            };
        }
        if (/\bprototype.ctor\b/.test(originCtor)) {
            cc.warn(cc._LogInfos.Editor.Class.callSuperCtor, className);
            shouldAddProtoCtor = true;
        }
    }
    var superCallBounded = options && baseClass && boundSuperCalls(baseClass, options);

    if (ctor && CC_DEV) {
        _checkCtor(ctor);
    }
    // get base user constructors
    var ctors = [];
    var baseOrMixins = [baseClass].concat(mixins);
    for (var b = 0; b < baseOrMixins.length; b++) {
        var baseOrMixin = baseOrMixins[b];
        if (baseOrMixin) {
            if (CCClass._isCCClass(baseOrMixin)) {
                var baseCtors = baseOrMixin.__ctors__;
                if (baseCtors) {
                    ctors = ctors.concat(baseCtors);
                }
            }
            else if (baseOrMixin) {
                ctors.push(baseOrMixin);
            }
        }
    }

    // append subclass user constructors
    if (ctor) {
        ctors.push(ctor);
    }

    // create class constructor
    var body;
    if (CC_DEV) {
        body = '(function ' + normalizeClassName(className) + '(){\n';
    }
    else {
        body = '(function(){\n';
    }
    if (superCallBounded) {
        body += 'this._super=null;\n';
    }
    body += 'instantiateProps(this,fireClass);\n';

    // call user constructors
    if (ctors.length > 0) {
        body += 'var cs=fireClass.__ctors__;\n';

        if (useTryCatch) {
            body += 'try{\n';
        }

        if (ctors.length <= 5) {
            for (var i = 0; i < ctors.length; i++) {
                body += '(cs[' + i + ']).apply(this,arguments);\n';
            }
        }
        else {
            body += 'for(var i=0,l=cs.length;i<l;++i){\n';
            body += '(cs[i]).apply(this,arguments);\n}\n';
        }

        if (useTryCatch) {
            body += '}catch(e){\ncc._throw(e);\n}\n';
        }
    }
    body += '})';

    // jshint evil: true
    var fireClass = eval(body);
    // jshint evil: false

    Object.defineProperty(fireClass, '__ctors__', {
        value: ctors.length > 0 ? ctors : null,
        // writable should be false,
        // enumerable should be false
    });

    if (shouldAddProtoCtor && CC_EDITOR) {
        fireClass.prototype.ctor = function () {};
    }
    return fireClass;
}

var SuperCallReg = /xyz/.test(function(){xyz;}) ? /\b_super\b/ : /.*/;
function _boundSuperCall (func, funcName, base) {
    var superFunc = null;
    var pd = JS.getPropertyDescriptor(base.prototype, funcName);
    if (pd) {
        if (pd.value) {
            if (typeof pd.value === 'function') {
                superFunc = pd.value;
            }
        }
        else if (pd.get) {
            var got = pd.get();
            if (typeof got === 'function') {
                superFunc = got;
            }
        }
    }
    if (superFunc) {
        var hasSuperCall = SuperCallReg.test(func);
        if (hasSuperCall) {
            return function () {
                var tmp = this._super;

                // Add a new ._super() method that is the same method but on the super-Class
                this._super = superFunc;

                var ret = func.apply(this, arguments);

                // The method only need to be bound temporarily, so we remove it when we're done executing
                this._super = tmp;

                return ret;
            };
        }
    }
    return null;
}

function boundSuperCalls (baseClass, options) {
    var hasSuperCall = false;
    for (var funcName in options) {
        if (BUILTIN_ENTRIES.indexOf(funcName) < 0) {
            var func = options[funcName];
            if (typeof func === 'function') {
                var bounded = _boundSuperCall(func, funcName, baseClass);
                if (bounded) {
                    hasSuperCall = true;
                    options[funcName] = bounded;
                }
            }
        }
    }
    return hasSuperCall;
}

function declareProperties (cls, className, properties, baseClass, mixins) {
    cls.__props__ = [];

    if (baseClass && baseClass.__props__) {
        cls.__props__ = baseClass.__props__.slice();
    }

    if (mixins) {
        for (var m = 0; m < mixins.length; ++m) {
            var mixin = mixins[m];
            if (mixin.__props__) {
                cls.__props__ = cls.__props__.concat(mixin.__props__.filter(function (x) {
                    return cls.__props__.indexOf(x) < 0;
                }));
            }
        }
    }

    if (properties) {
        // 预处理属性
        preprocessAttrs(properties, className, cls);

        for (var propName in properties) {
            var val = properties[propName];
            var attrs = parseAttributes(val, className, propName);
            if ('default' in val) {
                defineProp(cls, className, propName, val.default, attrs);
            }
            else {
                defineGetSet(cls, className, propName, val, attrs);
            }
        }
    }
}

/**
 * !#en Defines a CCClass using the given specification, please see [Class](/en/scripting/class/) for details.
 * !#zh 定义一个 CCClass，传入参数必须是一个包含类型参数的字面量对象，具体用法请查阅[类型定义](/zh/scripting/class/)。
 *
 * @class Class
 * @param {Object} options
 * @return {Function} - the created class
 *
 * @example
 // define base class
 var Node = cc.Class();

 // define sub class
 var Sprite = cc.Class({
        name: 'Sprite',
        extends: Node,
        ctor: function () {
            this.url = "";
            this.id = 0;
        },

        properties {
            width: {
                default: 128,
                type: 'Integer',
                tooltip: 'The width of sprite'
            },
            height: 128,
            size: {
                get: function () {
                    return cc.v2(this.width, this.height);
                }
            }
        },

        load: function () {
            // load this.url
        };
    });

 // instantiate

 var obj = new Sprite();
 obj.url = 'sprite.png';
 obj.load();

 // define static member

 Sprite.count = 0;
 Sprite.getBounds = function (spriteList) {
        // ...
    };
 */
function CCClass (options) {
    if (arguments.length === 0) {
        return define();
    }
    if ( !options ) {
        cc.error('cc.Class: Option must be non-nil');
        return define();
    }

    var name = options.name;
    var base = options.extends/* || CCObject*/;
    var mixins = options.mixins;

    // create constructor
    var cls;
    cls = define(name, base, mixins, options.ctor, options);
    if (!name) {
        name = cc.js.getClassName(cls);
    }

    // define Properties
    var properties = options.properties;
    if (typeof properties === 'function' ||
        (base && base.__props__ === null) ||
        (mixins && mixins.some(function (x) {
            return x.__props__ === null;
        }))
    ) {
        deferredInitializer.push({cls: cls, props: properties, mixins: mixins});
        cls.__props__ = null;
    }
    else {
        declareProperties(cls, name, properties, base, options.mixins);
    }

    // define statics
    var statics = options.statics;
    if (statics) {
        var staticPropName;
        if (CC_DEV) {
            for (staticPropName in statics) {
                if (INVALID_STATICS.indexOf(staticPropName) !== -1) {
                    cc.error('Cannot define %s.%s because static member name can not be "%s".', name, staticPropName,
                        staticPropName);
                    continue;
                }
            }
        }
        for (staticPropName in statics) {
            cls[staticPropName] = statics[staticPropName];
        }
    }

    // define functions
    for (var funcName in options) {
        if (BUILTIN_ENTRIES.indexOf(funcName) >= 0) {
            continue;
        }
        var func = options[funcName];
        if (typeof func === 'function' || func === null) {
            cls.prototype[funcName] = func;
        }
        else if (CC_DEV) {
            var correct = TYPO_TO_CORRECT[funcName];
            if (correct) {
                cc.warn('Unknown type of %s.%s, maybe you want is "%s".', name, funcName, correct);
            }
            else if (func) {
                cc.error('Unknown type of %s.%s, property should be defined in "properties" or "ctor"', name, funcName);
            }
        }
    }

    if (CC_DEV) {
        var editor = options.editor;
        if (editor) {
            if (cc.isChildClassOf(base, cc.Component)) {
                cc.Component._registerEditorProps(cls, editor);
            }
            else {
                cc.warn('Can not use "editor" attribute, "%s" not inherits from Components.', name);
            }
        }
    }

    return cls;
}

/**
 * Checks whether the constructor is created by cc.Class
 *
 * @method _isCCClass
 * @param {Function} constructor
 * @return {Boolean}
 * @private
 */
CCClass._isCCClass = function (constructor) {
<<<<<<< HEAD
    return !!constructor && typeof constructor.__ctors__ !== 'undefined';
};

// Optimized define function only for internal classes
CCClass._fastDefine = function (className, constructor, serializableFields) {
=======
    return !!constructor && (constructor.prop === _metaClass.prop);
};

//
// @method _convertToFireClass
// @param {Function} constructor
// @private
//
//CCClass._convertToFireClass = function (constructor) {
//    constructor.prop = _metaClass.prop;
//};

//
// Specially optimized define function only for internal base classes
//
// @method _fastDefine
// @param {String} className
// @param {Function} constructor
// @param {string[]} serializableFields
// @private
//
function fastDefine (className, constructor, serializableFields) {
>>>>>>> d86fa5f7
    JS.setClassName(className, constructor);
    constructor.__props__ = serializableFields;
    for (var i = 0; i < serializableFields.length; i++) {
        Attr.attr(constructor, serializableFields[i], { visible: false });
    }
};

CCClass.attr = Attr.attr;

var tmpAttrs = [];
function parseAttributes (attrs, className, propName) {
    var ERR_Type = CC_DEV ? 'The %s of %s must be type %s' : '';

    tmpAttrs.length = 0;
    var result = tmpAttrs;

    var type = attrs.type;
    if (type) {
        switch (type) {
            // Specify that the input value must be integer in Inspector.
            // Also used to indicates that the type of elements in array or the type of value in dictionary is integer.
            case 'Integer':
                result.push( { type: 'Integer'/*, expectedTypeOf: 'number'*/ } );
                break;
            // Indicates that the type of elements in array or the type of value in dictionary is double.
            case 'Float':
                result.push( { type: 'Float'/*, expectedTypeOf: 'number'*/ } );
                break;
            case 'Boolean':
                result.push({
                    type: 'Boolean',
                    //expectedTypeOf: 'number',
                    _onAfterProp: getTypeChecker('Boolean', 'Boolean')
                });
                break;
            case 'String':
                result.push({
                    type: 'String',
                    //expectedTypeOf: 'string',
                    _onAfterProp: getTypeChecker('String', 'String')
                });
                break;
            case 'Object':
                if (CC_DEV) {
                    cc.error('Please define "type" parameter of %s.%s as the actual constructor.', className, propName);
                }
                break;
            default:
                if (type === Attr.ScriptUuid) {
                    var attr = Attr.ObjectType(cc.ScriptAsset);
                    attr.type = 'Script';
                    result.push(attr);
                }
                else {
                    if (typeof type === 'object') {
                        if (Enum.isEnum(type)) {
                            result.push({
                                type: 'Enum',
                                //expectedTypeOf: 'number',
                                enumList: Enum.getList(type)
                            });
                        }
                        else if (CC_DEV) {
                            cc.error('Please define "type" parameter of %s.%s as the constructor of %s.', className, propName, type);
                        }
                    }
                    else if (typeof type === 'function') {
                        result.push(Attr.ObjectType(type));
                        //result.push( { expectedTypeOf: 'object' } );
                    }
                    else if (CC_DEV) {
                        cc.error('Unknown "type" parameter of %s.%s：%s', className, propName, type);
                    }
                }
                break;
        }
    }

    function parseSimpleAttr (attrName, expectType, attrCreater) {
        var val = attrs[attrName];
        if (val) {
            if (typeof val === expectType) {
                if (typeof attrCreater === 'undefined') {
                    var attr = {};
                    attr[attrName] = val;
                    result.push(attr);
                }
                else {
                    result.push(typeof attrCreater === 'function' ? attrCreater(val) : attrCreater);
                }
            }
            else if (CC_DEV) {
                cc.error('The %s of %s.%s must be type %s', attrName, className, propName, expectType);
            }
        }
    }

    parseSimpleAttr('rawType', 'string', Attr.RawType);
    parseSimpleAttr('editorOnly', 'boolean', Attr.EditorOnly);
    if (CC_DEV) {
        parseSimpleAttr('displayName', 'string');
        parseSimpleAttr('multiline', 'boolean', {multiline: true});
        parseSimpleAttr('readonly', 'boolean', {readonly: true});
        parseSimpleAttr('tooltip', 'string');
    }

    if (attrs.url) {
        result.push({ saveUrlAsAsset: true });
    }
    if (attrs.serializable === false) {
        result.push(Attr.NonSerialized);
    }
    if (CC_EDITOR) {
        if ('animatable' in attrs && !attrs.animatable) {
            result.push({ animatable: false });
        }
    }

    if (CC_DEV) {
        var visible = attrs.visible;
        if (typeof visible !== 'undefined') {
            if (!attrs.visible) {
                result.push({visible: false});
            }
        }
        else {
            var startsWithUS = (propName.charCodeAt(0) === 95);
            if (startsWithUS) {
                result.push({visible: false});
            }
        }
    }

    //if (attrs.custom) {
    //    result.push( { custom: attrs.custom });
    //}

    var range = attrs.range;
    if (range) {
        if (Array.isArray(range)) {
            if (range.length >= 2) {
                result.push(Attr.Range(range[0], range[1]));
            }
            else if (CC_DEV) {
                cc.error('The length of range array must be 2');
            }
        }
        else if (CC_DEV) {
            cc.error(ERR_Type, '"range"', className + '.' + propName, 'array');
        }
    }

<<<<<<< HEAD
    return result;
}

=======
    var nullable = attrs.nullable;
    if (nullable) {
        if (typeof nullable === 'object') {
            var boolPropName = nullable.propName;
            if (typeof boolPropName === 'string') {
                var def = nullable.default;
                if (typeof def === 'boolean') {
                    result.push(Attr.Nullable(boolPropName, def));
                }
                else if (CC_DEV) {
                    cc.error(ERR_Type, '"default"', 'nullable object', 'boolean');
                }
            }
            else if (CC_DEV) {
                cc.error(ERR_Type, '"propName"', 'nullable object', 'string');
            }
        }
        else if (CC_DEV) {
            cc.error(ERR_Type, '"nullable"', className + '.' + propName, 'object');
        }
    }

    return result;
}

/**
 * @param {Object} options
 * @return {Function}
 * @deprecated
 */
CCClass.extend = CCClass;

>>>>>>> d86fa5f7
cc.Class = CCClass;

module.exports = {
    instantiateProps: instantiateProps,
    isArray: function (defaultVal) {
        defaultVal = getDefault(defaultVal);
        return Array.isArray(defaultVal);
    },
    fastDefine: CCClass._fastDefine
};<|MERGE_RESOLUTION|>--- conflicted
+++ resolved
@@ -260,22 +260,6 @@
                 });
             }
         }
-<<<<<<< HEAD
-=======
-
-        return this;
-    },
-
-    /**
-     * Create a new Class that inherits from this Class
-     * @param {Object} options
-     * @return {Function}
-     * @deprecated
-     */
-    extend: function (options) {
-        options.extends = this;
-        return CCClass(options);
->>>>>>> d86fa5f7
     }
 }
 
@@ -834,14 +818,7 @@
  * @private
  */
 CCClass._isCCClass = function (constructor) {
-<<<<<<< HEAD
     return !!constructor && typeof constructor.__ctors__ !== 'undefined';
-};
-
-// Optimized define function only for internal classes
-CCClass._fastDefine = function (className, constructor, serializableFields) {
-=======
-    return !!constructor && (constructor.prop === _metaClass.prop);
 };
 
 //
@@ -854,7 +831,7 @@
 //};
 
 //
-// Specially optimized define function only for internal base classes
+// Optimized define function only for internal classes
 //
 // @method _fastDefine
 // @param {String} className
@@ -862,8 +839,7 @@
 // @param {string[]} serializableFields
 // @private
 //
-function fastDefine (className, constructor, serializableFields) {
->>>>>>> d86fa5f7
+CCClass._fastDefine = function (className, constructor, serializableFields) {
     JS.setClassName(className, constructor);
     constructor.__props__ = serializableFields;
     for (var i = 0; i < serializableFields.length; i++) {
@@ -1016,44 +992,9 @@
         }
     }
 
-<<<<<<< HEAD
     return result;
 }
 
-=======
-    var nullable = attrs.nullable;
-    if (nullable) {
-        if (typeof nullable === 'object') {
-            var boolPropName = nullable.propName;
-            if (typeof boolPropName === 'string') {
-                var def = nullable.default;
-                if (typeof def === 'boolean') {
-                    result.push(Attr.Nullable(boolPropName, def));
-                }
-                else if (CC_DEV) {
-                    cc.error(ERR_Type, '"default"', 'nullable object', 'boolean');
-                }
-            }
-            else if (CC_DEV) {
-                cc.error(ERR_Type, '"propName"', 'nullable object', 'string');
-            }
-        }
-        else if (CC_DEV) {
-            cc.error(ERR_Type, '"nullable"', className + '.' + propName, 'object');
-        }
-    }
-
-    return result;
-}
-
-/**
- * @param {Object} options
- * @return {Function}
- * @deprecated
- */
-CCClass.extend = CCClass;
-
->>>>>>> d86fa5f7
 cc.Class = CCClass;
 
 module.exports = {
