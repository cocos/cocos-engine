--- conflicted
+++ resolved
@@ -144,11 +144,11 @@
 
     // apply attributes
     parseAttributes(cls, val, className, propName, false);
-    if (CC_DEV) {
-        for (let i = 0; i < onAfterProps_DEV.length; i++) {
-            onAfterProps_DEV[i](cls, propName);
-        }
-        onAfterProps_DEV.length = 0;
+    if ((CC_EDITOR && !Editor.isBuilder) || CC_TEST) {
+        for (let i = 0; i < onAfterProps_ET.length; i++) {
+            onAfterProps_ET[i](cls, propName);
+        }
+        onAfterProps_ET.length = 0;
     }
 }
 
@@ -166,8 +166,8 @@
         }
 
         parseAttributes(cls, val, name, propName, true);
-        if (CC_DEV) {
-            onAfterProps_DEV.length = 0;
+        if ((CC_EDITOR && !Editor.isBuilder) || CC_TEST) {
+            onAfterProps_ET.length = 0;
         }
 
         Attr.setClassAttr(cls, propName, 'serializable', false);
@@ -1057,7 +1057,7 @@
     Boolean: 'Boolean',
     String: 'String',
 };
-var onAfterProps_DEV = [];
+var onAfterProps_ET = [];
 function parseAttributes (cls, attributes, className, propName, usedInGetter) {
     var ERR_Type = CC_DEV ? 'The %s of %s must be type %s' : '';
 
@@ -1068,25 +1068,18 @@
         return attrs = Attr.getClassAttrs(cls);
     }
 
-    if (CC_DEV) {
-        onAfterProps_DEV.length = 0;
+    if ((CC_EDITOR && !Editor.isBuilder) || CC_TEST) {
+        onAfterProps_ET.length = 0;
     }
 
     var type = attributes.type;
     if (type) {
         var primitiveType = PrimitiveTypes[type];
         if (primitiveType) {
-<<<<<<< HEAD
-            result.push({
-                type: type,
-                _onAfterProp: ((CC_EDITOR && !Editor.isBuilder) || CC_TEST) && !attrs._short && Attr.getTypeChecker_ET(primitiveType, 'cc.' + type),
-            });
-=======
             (attrs || initAttrs())[propNamePrefix + 'type'] = type;
-            if (CC_DEV) {
-                onAfterProps_DEV.push(getTypeChecker(primitiveType, 'cc.' + type));
-            }
->>>>>>> f0d6e096
+            if (((CC_EDITOR && !Editor.isBuilder) || CC_TEST) && !attributes._short) {
+                onAfterProps_ET.push(Attr.getTypeChecker_ET(primitiveType, 'cc.' + type));
+            }
         }
         else if (type === 'Object') {
             if (CC_DEV) {
@@ -1095,18 +1088,8 @@
         }
         else {
             if (type === Attr.ScriptUuid) {
-<<<<<<< HEAD
-                result.push({
-                    type: 'Script',
-                    ctor: cc.ScriptAsset,
-                });
-=======
                 (attrs || initAttrs())[propNamePrefix + 'type'] = 'Script';
                 attrs[propNamePrefix + 'ctor'] = cc.ScriptAsset;
-                if (CC_DEV) {
-                    onAfterProps_DEV.push(Attr.getObjTypeChecker(cc.ScriptAsset));
-                }
->>>>>>> f0d6e096
             }
             else {
                 if (typeof type === 'object') {
@@ -1119,31 +1102,11 @@
                     }
                 }
                 else if (typeof type === 'function') {
-<<<<<<< HEAD
-                    let typeChecker = null;
-                    if (((CC_EDITOR && !Editor.isBuilder) || CC_TEST) && !attrs._short) {
-                        typeChecker = attrs.url ? Attr.getTypeChecker_ET('String', 'cc.String') : Attr.getObjTypeChecker_ET(type);
-=======
-                    if (attributes.url) {
-                        (attrs || initAttrs())[propNamePrefix + 'type'] = 'Object';
-                        attrs[propNamePrefix + 'ctor'] = type;
-                        if (CC_DEV) {
-                            onAfterProps_DEV.push(getTypeChecker('String', 'cc.String'));
-                        }
+                    (attrs || initAttrs())[propNamePrefix + 'type'] = 'Object';
+                    attrs[propNamePrefix + 'ctor'] = type;
+                    if (((CC_EDITOR && !Editor.isBuilder) || CC_TEST) && !attributes._short) {
+                        onAfterProps_ET.push(attributes.url ? Attr.getTypeChecker_ET('String', 'cc.String') : Attr.getObjTypeChecker_ET(type));
                     }
-                    else {
-                        (attrs || initAttrs())[propNamePrefix + 'type'] = 'Object';
-                        attrs[propNamePrefix + 'ctor'] = type;
-                        if (CC_DEV && !attributes._short) {
-                            onAfterProps_DEV.push(Attr.getObjTypeChecker(type));
-                        }
->>>>>>> f0d6e096
-                    }
-                    result.push({
-                        type: 'Object',
-                        ctor: type,
-                        _onAfterProp: typeChecker,
-                    });
                 }
                 else if (CC_DEV) {
                     cc.errorID(3646, className, propName, type);
