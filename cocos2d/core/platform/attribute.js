--- conflicted
+++ resolved
@@ -287,28 +287,6 @@
     };
 }
 
-<<<<<<< HEAD
-=======
-function Nullable (boolPropName, hasValueByDefault) {
-    return {
-        nullable: boolPropName,
-
-        _onAfterProp: function (constructor, mainPropName) {
-            // declare boolean
-            constructor.prop(boolPropName, hasValueByDefault, { visible: false });
-            // copy attributes from main property
-            var mainPropAttr = cc.Class.attr(constructor, mainPropName) || {};
-            if (mainPropAttr.serializable === false) {
-                cc.Class.attr(constructor, boolPropName, NonSerialized);
-            }
-            else if (mainPropAttr.editorOnly) {
-                cc.Class.attr(constructor, boolPropName, EditorOnly);
-            }
-        }
-    };
-}
-
->>>>>>> d86fa5f7
 function Range (min, max) {
    return { min: min, max: max };
 }
@@ -321,9 +299,5 @@
     ObjectType: ObjectType,
     RawType: RawType,
     ScriptUuid: {},      // the value will be represented as a uuid string
-<<<<<<< HEAD
-=======
-    Nullable: Nullable,
->>>>>>> d86fa5f7
     Range: Range
 };