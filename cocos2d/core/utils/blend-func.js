--- conflicted
+++ resolved
@@ -30,12 +30,8 @@
             set (value) {
                 if (this._srcBlendFactor === value) return;
                 this._srcBlendFactor = value;
-<<<<<<< HEAD
-                this._updateBlendFunc();
+                this._updateBlendFunc(true);
                 this._onBlendChanged && this._onBlendChanged();
-=======
-                this._updateBlendFunc(true);
->>>>>>> 01304e6e
             },
             animatable: false,
             type: BlendFactor,
