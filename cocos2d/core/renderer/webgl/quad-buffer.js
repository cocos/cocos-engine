--- conflicted
+++ resolved
@@ -35,16 +35,11 @@
 
     switchBuffer () {
         this._super();
-<<<<<<< HEAD
         // upload index buffer data
         if (this.indiceOffset > 0) {
             let indicesData = new Uint16Array(this._iData.buffer, 0, this.indiceOffset);
             this._ib.update(0, indicesData);
         }
-=======
-        let indicesData = new Uint16Array(this._iData.buffer, 0, this._initIDataCount);
-        this._ib.update(0, indicesData);
->>>>>>> f659dfcd
     },
 
     _reallocBuffer () {
