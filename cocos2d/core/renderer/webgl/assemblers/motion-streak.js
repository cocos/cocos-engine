/****************************************************************************
 Copyright (c) 2017-2018 Xiamen Yaji Software Co., Ltd.

 https://www.cocos.com/

 Permission is hereby granted, free of charge, to any person obtaining a copy
 of this software and associated engine source code (the "Software"), a limited,
 worldwide, royalty-free, non-assignable, revocable and non-exclusive license
 to use Cocos Creator solely to develop games on your target platforms. You shall
 not use Cocos Creator software for developing other software or tools that's
 used for developing games. You are not granted to publish, distribute,
 sublicense, and/or sell copies of Cocos Creator.

 The software or tools in this License Agreement are licensed, not sold.
 Xiamen Yaji Software Co., Ltd. reserves all rights not expressly granted to you.

 THE SOFTWARE IS PROVIDED "AS IS", WITHOUT WARRANTY OF ANY KIND, EXPRESS OR
 IMPLIED, INCLUDING BUT NOT LIMITED TO THE WARRANTIES OF MERCHANTABILITY,
 FITNESS FOR A PARTICULAR PURPOSE AND NONINFRINGEMENT. IN NO EVENT SHALL THE
 AUTHORS OR COPYRIGHT HOLDERS BE LIABLE FOR ANY CLAIM, DAMAGES OR OTHER
 LIABILITY, WHETHER IN AN ACTION OF CONTRACT, TORT OR OTHERWISE, ARISING FROM,
 OUT OF OR IN CONNECTION WITH THE SOFTWARE OR THE USE OR OTHER DEALINGS IN
 THE SOFTWARE.
 ****************************************************************************/

const MotionStreak = require('../../../components/CCMotionStreak');
const RenderFlow = require('../../render-flow');

function Point (point, dir) {
    this.point = point || cc.v2();
    this.dir = dir || cc.v2();
    this.distance = 0;
    this.time = 0;
}

Point.prototype.setPoint = function (x, y) {
    this.point.x = x;
    this.point.y = y;
};

Point.prototype.setDir = function (x, y) {
    this.dir.x = x;
    this.dir.y = y;
};

let _tangent = cc.v2();
let _miter = cc.v2();
let _normal = cc.v2();
let _vec2 = cc.v2();

function normal (out, dir) {
    //get perpendicular
    out.x = -dir.y;
    out.y = dir.x;
    return out
}

function computeMiter (miter, lineA, lineB, halfThick, maxMultiple) {
    //get tangent line
    lineA.add(lineB, _tangent);
    _tangent.normalizeSelf();

    //get miter as a unit vector
    miter.x = -_tangent.y;
    miter.y = _tangent.x;
    _vec2.x = -lineA.y; 
    _vec2.y = lineA.x;

    //get the necessary length of our miter
    let multiple = 1 / miter.dot(_vec2);
    if (maxMultiple) {
        multiple = Math.min(multiple, maxMultiple);
    }
    return halfThick * multiple;
}


var motionStreakAssembler = {
    updateRenderData (comp) {
        let dt = cc.director.getDeltaTime();
        this.update(comp, dt);

        let renderData = comp._renderData;
        let size = comp.node._contentSize;
        let anchor = comp.node._anchorPoint;
        renderData.updateSizeNPivot(size.width, size.height, anchor.x, anchor.y);
        renderData.material = comp.getMaterial();
    },

    update (comp, dt) {
        let renderData = comp._renderData;
        if (!renderData) {
            renderData = comp._renderData = comp.requestRenderData();
        }

        if (CC_EDITOR && !comp.preview) return;

        let stroke = comp._stroke / 2;

        let node = comp.node;
        let matrix = node._worldMatrix;
        let a = matrix.m00, b = matrix.m01, c = matrix.m04, d = matrix.m05,
            tx = matrix.m12, ty = matrix.m13;

        let points = comp._points;

        let cur;
        if (points.length > 1) {
            let difx = points[0].point.x - tx;
            let dify = points[0].point.y - ty;
            if ((difx*difx + dify*dify) < comp.minSeg) {
                cur = points[0];
            }
        }

        if (!cur) {
            cur = new Point();
            points.splice(0, 0, cur);
        }

        cur.setPoint(tx, ty);
        cur.time = comp._fadeTime + dt;

        renderData.dataLength = 0;
        if (points.length < 2) {
            return;
        }

        let data = renderData._data;

        let color = comp._color,
            cr = color.r, cg = color.g, cb = color.b, ca = color.a;

        let prev = points[1];
        prev.distance = cur.point.sub(prev.point, _vec2).mag();
        _vec2.normalizeSelf();
        prev.setDir(_vec2.x, _vec2.y);
        cur.setDir(_vec2.x, _vec2.y);
        
        let fadeTime = comp._fadeTime;
        let findLast = false;
        for (let i = points.length - 1; i >=0 ; i--) {
            let p = points[i];
            let point = p.point;
            let dir = p.dir;
            p.time -= dt;
            
            if (p.time < 0) {
                points.splice(i, 1);
                continue;
            }

            let progress = p.time / fadeTime;

            let next = points[i - 1];
            if (!findLast) {
                if (!next) {
                    points.splice(i, 1);
                    continue;
                }
                
                point.x = next.point.x - dir.x * progress;
                point.y = next.point.y - dir.y * progress;
            }
            findLast = true;

            normal(_normal, dir);

            renderData.dataLength += 2;
            
            let da = progress*ca;
            let c = ((da<<24) >>> 0) + (cb<<16) + (cg<<8) + cr;

            let dataIndex = data.length - 1;
            data[dataIndex].x = point.x - _normal.x * stroke;
            data[dataIndex].y = point.y - _normal.y * stroke;
            data[dataIndex].u = 0;
            data[dataIndex].v = progress;
            data[dataIndex].color = c;
            dataIndex--;
            data[dataIndex].x = point.x + _normal.x * stroke;
            data[dataIndex].y = point.y + _normal.y * stroke;
            data[dataIndex].u = 1;
            data[dataIndex].v = progress;
            data[dataIndex].color = c;
        }

        renderData.vertexCount = renderData.dataLength;
<<<<<<< HEAD
        renderData.indiceCount = renderData.vertexCount === 0 ? 0 : (renderData.vertexCount - 2)*3;
=======
        renderData.indiceCount = renderData.vertexCount < 2 ? 0 : (renderData.vertexCount - 2)*3;
>>>>>>> 42b297e9
    },

    fillBuffers (comp, renderer) {
        let node = comp.node,
            renderData = comp._renderData,
            data = renderData._data;

        let buffer = renderer._meshBuffer,
            vertexOffset = buffer.byteOffset >> 2,
            vertexCount = renderData.vertexCount;
        
        let indiceOffset = buffer.indiceOffset,
            vertexId = buffer.vertexOffset;
        
        buffer.request(vertexCount, renderData.indiceCount);

        // buffer data may be realloc, need get reference after request.
        let vbuf = buffer._vData,
            ibuf = buffer._iData,
            uintbuf = buffer._uintVData;
    
        // vertex buffer
        let vert;
        for (let i = 0, l = renderData.vertexCount; i < l; i++) {
            vert = data[i];
            vbuf[vertexOffset++] = vert.x;
            vbuf[vertexOffset++] = vert.y;
            vbuf[vertexOffset++] = vert.u;
            vbuf[vertexOffset++] = vert.v;
            uintbuf[vertexOffset++] = vert.color;
        }
        
        // index buffer
        for (let i = 0, l = renderData.vertexCount; i < l; i += 2) {
            let start = vertexId + i;
            ibuf[indiceOffset++] = start;
            ibuf[indiceOffset++] = start + 2;
            ibuf[indiceOffset++] = start + 1;
            ibuf[indiceOffset++] = start + 1;
            ibuf[indiceOffset++] = start + 2;
            ibuf[indiceOffset++] = start + 3;
        }

        comp.node._renderFlag |= RenderFlow.FLAG_UPDATE_RENDER_DATA;
    }
};

module.exports = MotionStreak._assembler = motionStreakAssembler;<|MERGE_RESOLUTION|>--- conflicted
+++ resolved
@@ -186,11 +186,7 @@
         }
 
         renderData.vertexCount = renderData.dataLength;
-<<<<<<< HEAD
-        renderData.indiceCount = renderData.vertexCount === 0 ? 0 : (renderData.vertexCount - 2)*3;
-=======
-        renderData.indiceCount = renderData.vertexCount < 2 ? 0 : (renderData.vertexCount - 2)*3;
->>>>>>> 42b297e9
+        renderData.indiceCount = renderData.vertexCount <= 2 ? 0 : (renderData.vertexCount - 2)*3;
     },
 
     fillBuffers (comp, renderer) {
