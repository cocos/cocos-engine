--- conflicted
+++ resolved
@@ -37,18 +37,6 @@
         renderData.vertexCount = 4;
         renderData.indiceCount = 6;
 
-<<<<<<< HEAD
-        let verts = renderData.vertices;
-        verts[0].u = 0;
-        verts[0].v = 1;
-        verts[1].u = 1;
-        verts[1].v = 1;
-        verts[2].u = 0;
-        verts[2].v = 0;
-        verts[3].u = 1;
-        verts[3].v = 0;
-=======
->>>>>>> f3824926
         return renderData;
     },
 
@@ -65,7 +53,6 @@
             appx = node.anchorX * width,
             appy = node.anchorY * height;
 
-<<<<<<< HEAD
         let verts = renderData.vertices;
         verts[0].x = -appx;
         verts[0].y = -appy;
@@ -75,25 +62,14 @@
         verts[2].y = height - appy;
         verts[3].x = width - appx;
         verts[3].y = height - appy;
-=======
-        let data = renderData._data;
-        data[0].x = -appx;
-        data[0].y = -appy;
-        data[1].x = width - appx;
-        data[1].y = -appy;
-        data[2].x = -appx;
-        data[2].y = height - appy;
-        data[3].x = width - appx;
-        data[3].y = height - appy;
 
-        data[0].u = uv[0];
-        data[0].v = uv[1];
-        data[1].u = uv[2];
-        data[1].v = uv[3];
-        data[2].u = uv[4];
-        data[2].v = uv[5];
-        data[3].u = uv[6];
-        data[3].v = uv[7];
->>>>>>> f3824926
+        verts[0].u = uv[0];
+        verts[0].v = uv[1];
+        verts[1].u = uv[2];
+        verts[1].v = uv[3];
+        verts[2].u = uv[4];
+        verts[2].v = uv[5];
+        verts[3].u = uv[6];
+        verts[3].v = uv[7];
     }
 }, ttfUtls);