--- conflicted
+++ resolved
@@ -31,15 +31,11 @@
 
 module.exports = {
     updateRenderData (sprite) {
-<<<<<<< HEAD
         utils.packToDynamicAtlas(sprite);
-=======
-        let frame = sprite.spriteFrame;
 
         // TODO: Material API design and export from editor could affect the material activation process
         // need to update the logic here
         sprite._calDynamicAtlas();
->>>>>>> 05ddefc1
 
         let renderData = sprite._renderData;
         if (!renderData || !sprite.spriteFrame) return;
