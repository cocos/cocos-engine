/****************************************************************************
 Copyright (c) 2017-2018 Xiamen Yaji Software Co., Ltd.

 https://www.cocos.com/

 Permission is hereby granted, free of charge, to any person obtaining a copy
 of this software and associated engine source code (the "Software"), a limited,
 worldwide, royalty-free, non-assignable, revocable and non-exclusive license
 to use Cocos Creator solely to develop games on your target platforms. You shall
 not use Cocos Creator software for developing other software or tools that's
 used for developing games. You are not granted to publish, distribute,
 sublicense, and/or sell copies of Cocos Creator.

 The software or tools in this License Agreement are licensed, not sold.
 Xiamen Yaji Software Co., Ltd. reserves all rights not expressly granted to you.

 THE SOFTWARE IS PROVIDED "AS IS", WITHOUT WARRANTY OF ANY KIND, EXPRESS OR
 IMPLIED, INCLUDING BUT NOT LIMITED TO THE WARRANTIES OF MERCHANTABILITY,
 FITNESS FOR A PARTICULAR PURPOSE AND NONINFRINGEMENT. IN NO EVENT SHALL THE
 AUTHORS OR COPYRIGHT HOLDERS BE LIABLE FOR ANY CLAIM, DAMAGES OR OTHER
 LIABILITY, WHETHER IN AN ACTION OF CONTRACT, TORT OR OTHERWISE, ARISING FROM,
 OUT OF OR IN CONNECTION WITH THE SOFTWARE OR THE USE OR OTHER DEALINGS IN
 THE SOFTWARE.
 ****************************************************************************/

<<<<<<< HEAD
const utils = require('../utils');

=======
>>>>>>> 05ddefc1
module.exports = {
    vertexOffset: 5,
    uvOffset: 2,
    colorOffset: 4,

    createData (sprite) {
        return sprite.requestRenderData();
    },

    updateRenderData (sprite) {
<<<<<<< HEAD
        utils.packToDynamicAtlas(sprite);
=======
        let frame = sprite.spriteFrame;
        
        // TODO: Material API design and export from editor could affect the material activation process
        // need to update the logic here
        sprite._calDynamicAtlas();
>>>>>>> 05ddefc1

        let renderData = sprite._renderData;
        let frame = sprite.spriteFrame;
        if (!frame || !renderData || 
            !(renderData.uvDirty || renderData.vertDirty)) 
            return;

        let node = sprite.node,
            contentWidth = Math.abs(node.width),
            contentHeight = Math.abs(node.height),
            appx = node.anchorX * contentWidth,
            appy = node.anchorY * contentHeight;

        let rect = frame._rect,
            rectWidth = rect.width,
            rectHeight = rect.height,
            hRepeat = contentWidth / rectWidth,
            vRepeat = contentHeight / rectHeight,
            row = Math.ceil(vRepeat), 
            col = Math.ceil(hRepeat);

        let data = renderData._data;
        renderData.dataLength = Math.max(8, row+1, col+1);

        for (let i = 0; i <= col; ++i) {
            data[i].x = Math.min(rectWidth * i, contentWidth) - appx;
        }
        for (let i = 0; i <= row; ++i) {
            data[i].y = Math.min(rectHeight * i, contentHeight) - appy;
        }
        
        // update data property
        renderData.vertexCount = row * col * 4;
        renderData.indiceCount = row * col * 6;
        renderData.uvDirty = false;
        renderData.vertDirty = false;
    },

    fillVertices (vbuf, vertexOffset, matrix, row, col, data) {
        let a = matrix.m00, b = matrix.m01, c = matrix.m04, d = matrix.m05,
            tx = matrix.m12, ty = matrix.m13;

        let x, x1, y, y1;
        for (let yindex = 0, ylength = row; yindex < ylength; ++yindex) {
            y = data[yindex].y;
            y1 = data[yindex+1].y;
            for (let xindex = 0, xlength = col; xindex < xlength; ++xindex) {
                x = data[xindex].x;
                x1 = data[xindex+1].x;

                // Vertex
                // lb
                vbuf[vertexOffset] = x * a + y * c + tx;
                vbuf[vertexOffset+1] = x * b + y * d + ty;
                // rb
                vbuf[vertexOffset+5] = x1 * a + y * c + tx;
                vbuf[vertexOffset+6] = x1 * b + y * d + ty;
                // lt
                vbuf[vertexOffset+10] = x * a + y1 * c + tx;
                vbuf[vertexOffset+11] = x * b + y1 * d + ty;
                // rt
                vbuf[vertexOffset+15] = x1 * a + y1 * c + tx;
                vbuf[vertexOffset+16] = x1 * b + y1 * d + ty;

                vertexOffset += 20;
            }
        }
    },

    fillBuffers (sprite, renderer) {
        let node = sprite.node,
            is3DNode = node.is3DNode,
            color = node._color._val,
            renderData = sprite._renderData,
            data = renderData._data;

        // buffer
        let buffer = is3DNode ? renderer._meshBuffer3D : renderer._meshBuffer,
            vertexOffset = buffer.byteOffset >> 2,
            indiceOffset = buffer.indiceOffset,
            vertexId = buffer.vertexOffset;
            
        buffer.request(renderData.vertexCount, renderData.indiceCount);

        // buffer data may be realloc, need get reference after request.
        let vbuf = buffer._vData,
            uintbuf = buffer._uintVData,
            ibuf = buffer._iData;

        let rotated = sprite.spriteFrame._rotated;
        let uv = sprite.spriteFrame.uv;
        let rect = sprite.spriteFrame._rect;
        let contentWidth = Math.abs(node.width);
        let contentHeight = Math.abs(node.height);
        let hRepeat = contentWidth / rect.width;
        let vRepeat = contentHeight / rect.height;
        let row = Math.ceil(vRepeat), 
            col = Math.ceil(hRepeat);
        
        let matrix = node._worldMatrix;
        
        this.fillVertices(vbuf, vertexOffset, matrix, row, col, data);

        let offset = this.vertexOffset, uvOffset = this.uvOffset, colorOffset = this.colorOffset;
        let offset1 = offset, offset2 = offset*2, offset3 = offset*3, offset4 = offset*4;
        let coefu, coefv;
        for (let yindex = 0, ylength = row; yindex < ylength; ++yindex) {
            coefv = Math.min(1, vRepeat - yindex);
            for (let xindex = 0, xlength = col; xindex < xlength; ++xindex) {
                coefu = Math.min(1, hRepeat - xindex);

                let vertexOffsetU = vertexOffset + uvOffset;
                let vertexOffsetV = vertexOffsetU + 1;
                // UV
                if (rotated) {
                    // lb
                    vbuf[vertexOffsetU] = uv[0];
                    vbuf[vertexOffsetV] = uv[1];
                    // rb
                    vbuf[vertexOffsetU+offset1] = uv[0];
                    vbuf[vertexOffsetV+offset1] = uv[1] + (uv[7] - uv[1]) * coefu;
                    // lt
                    vbuf[vertexOffsetU+offset2] = uv[0] + (uv[6] - uv[0]) * coefv;
                    vbuf[vertexOffsetV+offset2] = uv[1];
                    // rt
                    vbuf[vertexOffsetU+offset3] = vbuf[vertexOffsetU+offset2];
                    vbuf[vertexOffsetV+offset3] = vbuf[vertexOffsetV+offset1];
                }
                else {
                    // lb
                    vbuf[vertexOffsetU] = uv[0];
                    vbuf[vertexOffsetV] = uv[1];
                    // rb
                    vbuf[vertexOffsetU+offset1] = uv[0] + (uv[6] - uv[0]) * coefu;
                    vbuf[vertexOffsetV+offset1] = uv[1];
                    // lt
                    vbuf[vertexOffsetU+offset2] = uv[0];
                    vbuf[vertexOffsetV+offset2] = uv[1] + (uv[7] - uv[1]) * coefv;
                    // rt
                    vbuf[vertexOffsetU+offset3] = vbuf[vertexOffsetU+offset1];
                    vbuf[vertexOffsetV+offset3] = vbuf[vertexOffsetV+offset2];
                }
                // color
                uintbuf[vertexOffset+colorOffset] = color;
                uintbuf[vertexOffset+colorOffset+offset1] = color;
                uintbuf[vertexOffset+colorOffset+offset2] = color;
                uintbuf[vertexOffset+colorOffset+offset3] = color;
                vertexOffset += offset4;
            }
        }

        // update indices
        let length = renderData.indiceCount;
        for (let i = 0; i < length; i+=6) {
            ibuf[indiceOffset++] = vertexId;
            ibuf[indiceOffset++] = vertexId+1;
            ibuf[indiceOffset++] = vertexId+2;
            ibuf[indiceOffset++] = vertexId+1;
            ibuf[indiceOffset++] = vertexId+3;
            ibuf[indiceOffset++] = vertexId+2;
            vertexId += 4;
        }
    },
};<|MERGE_RESOLUTION|>--- conflicted
+++ resolved
@@ -23,11 +23,6 @@
  THE SOFTWARE.
  ****************************************************************************/
 
-<<<<<<< HEAD
-const utils = require('../utils');
-
-=======
->>>>>>> 05ddefc1
 module.exports = {
     vertexOffset: 5,
     uvOffset: 2,
@@ -38,15 +33,11 @@
     },
 
     updateRenderData (sprite) {
-<<<<<<< HEAD
-        utils.packToDynamicAtlas(sprite);
-=======
         let frame = sprite.spriteFrame;
         
         // TODO: Material API design and export from editor could affect the material activation process
         // need to update the logic here
         sprite._calDynamicAtlas();
->>>>>>> 05ddefc1
 
         let renderData = sprite._renderData;
         let frame = sprite.spriteFrame;
