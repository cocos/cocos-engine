--- conflicted
+++ resolved
@@ -23,10 +23,6 @@
  THE SOFTWARE.
  ****************************************************************************/
 
-<<<<<<< HEAD
-const utils = require('../utils');
-=======
->>>>>>> 05ddefc1
 const fillVerticesWithoutCalc = require('../../utils').fillVerticesWithoutCalc;
 
 module.exports = {
@@ -35,9 +31,10 @@
     },
 
     updateRenderData (sprite) {
-        utils.packToDynamicAtlas(sprite);
+        // TODO: Material API design and export from editor could affect the material activation process
+        // need to update the logic here
+        sprite._calDynamicAtlas();
 
-<<<<<<< HEAD
         let renderData = sprite._renderData;
         let frame = sprite.spriteFrame;
         if (!renderData || !frame) return;
@@ -52,11 +49,6 @@
 
                 renderData.uvDirty = renderData.vertDirty = true;
             }
-=======
-        // TODO: Material API design and export from editor could affect the material activation process
-        // need to update the logic here
-        sprite._calDynamicAtlas();
->>>>>>> 05ddefc1
 
             if (renderData.uvDirty) {
                 this.updateUVs(sprite);
