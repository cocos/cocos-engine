/****************************************************************************
 Copyright (c) 2017-2018 Xiamen Yaji Software Co., Ltd.

 https://www.cocos.com/

 Permission is hereby granted, free of charge, to any person obtaining a copy
 of this software and associated engine source code (the "Software"), a limited,
 worldwide, royalty-free, non-assignable, revocable and non-exclusive license
 to use Cocos Creator solely to develop games on your target platforms. You shall
 not use Cocos Creator software for developing other software or tools that's
 used for developing games. You are not granted to publish, distribute,
 sublicense, and/or sell copies of Cocos Creator.

 The software or tools in this License Agreement are licensed, not sold.
 Xiamen Yaji Software Co., Ltd. reserves all rights not expressly granted to you.

 THE SOFTWARE IS PROVIDED "AS IS", WITHOUT WARRANTY OF ANY KIND, EXPRESS OR
 IMPLIED, INCLUDING BUT NOT LIMITED TO THE WARRANTIES OF MERCHANTABILITY,
 FITNESS FOR A PARTICULAR PURPOSE AND NONINFRINGEMENT. IN NO EVENT SHALL THE
 AUTHORS OR COPYRIGHT HOLDERS BE LIABLE FOR ANY CLAIM, DAMAGES OR OTHER
 LIABILITY, WHETHER IN AN ACTION OF CONTRACT, TORT OR OTHERWISE, ARISING FROM,
 OUT OF OR IN CONNECTION WITH THE SOFTWARE OR THE USE OR OTHER DEALINGS IN
 THE SOFTWARE.
 ****************************************************************************/

const fillVerticesWithoutCalc = require('../../utils').fillVerticesWithoutCalc;
const packToDynamicAtlas = require('../../../../utils/utils').packToDynamicAtlas;

module.exports = {
    createData (sprite) {
        return sprite.requestRenderData();
    },

    updateRenderData (sprite) {
        packToDynamicAtlas(sprite, sprite._spriteFrame);

        let renderData = sprite._renderData;
        let frame = sprite.spriteFrame;
        if (!renderData || !frame) return;
        let vertices = frame.vertices;
        if (vertices) {
            if (renderData.vertexCount !== vertices.x.length) {
                renderData.vertexCount = vertices.x.length;
                renderData.indiceCount = vertices.triangles.length;
                
                // 1 for world vertices, 2 for local vertices
                renderData.dataLength = renderData.vertexCount * 2;

                renderData.uvDirty = renderData.vertDirty = true;
            }

<<<<<<< HEAD
        let renderData = sprite._renderData;
        if (renderData && frame) {
            let vertices = frame.vertices;
            if (vertices) {
                if (renderData.vertexCount !== vertices.x.length) {
                    renderData.vertexCount = vertices.x.length;
                    renderData.indiceCount = vertices.triangles.length;

                    // 1 for world vertices, 2 for local vertices
                    renderData.dataLength = renderData.vertexCount * 2;

                    sprite._vertsDirty = true;
                }

                if (sprite._vertsDirty) {
                    this.updateUVs(sprite);
                    this.updateVerts(sprite);
                    this.updateWorldVerts(sprite);
                    sprite._vertsDirty = false;
                }
                // update world verts
                else if (renderer.worldMatDirty) {
                    this.updateWorldVerts(sprite);
                }
=======
            if (renderData.uvDirty) {
                this.updateUVs(sprite);
            }
            let vertDirty = renderData.vertDirty;
            if (vertDirty) {
                this.updateVerts(sprite);
                this.updateWorldVerts(sprite);
>>>>>>> f3824926
            }
        }
    },

    updateUVs (sprite) {
        let vertices = sprite.spriteFrame.vertices,
            u = vertices.nu,
            v = vertices.nv;

        let renderData = sprite._renderData;
        let verts = renderData.vertices;
        for (let i = 0, l = u.length; i < l; i++) {
            let vertice = verts[i];
            vertice.u = u[i];
            vertice.v = v[i];
        }
    },

    updateVerts (sprite) {
        let node = sprite.node,
            contentWidth = Math.abs(node.width),
            contentHeight = Math.abs(node.height),
            appx = node.anchorX * contentWidth,
            appy = node.anchorY * contentHeight;

        let frame = sprite.spriteFrame,
            vertices = frame.vertices,
            x = vertices.x,
            y = vertices.y,
            originalWidth = frame._originalSize.width,
            originalHeight = frame._originalSize.height,
            rectWidth = frame._rect.width,
            rectHeight = frame._rect.height,
            offsetX = frame._offset.x,
            offsetY = frame._offset.y,
            trimX = offsetX + (originalWidth - rectWidth) / 2,
            trimY = offsetY + (originalHeight - rectHeight) / 2;

        let scaleX = contentWidth / (sprite.trim ? rectWidth : originalWidth),
            scaleY = contentHeight / (sprite.trim ? rectHeight : originalHeight);

        let renderData = sprite._renderData;
        let verts = renderData.vertices;
        
        if (!sprite.trim) {
            for (let i = 0, l = x.length; i < l; i++) {
                let vertice = verts[i + l];
                vertice.x = (x[i]) * scaleX - appx;
                vertice.y = (originalHeight - y[i]) * scaleY - appy;
            }
        }
        else {
            for (let i = 0, l = x.length; i < l; i++) {
                let vertice = verts[i + l];
                vertice.x = (x[i] - trimX) * scaleX - appx;
                vertice.y = (originalHeight - y[i] - trimY) * scaleY - appy;
            }
        }
    },

    updateWorldVerts (sprite) {
        let node = sprite.node,
            renderData = sprite._renderData,
            verts = renderData.vertices;
        let matrix = node._worldMatrix;

        let a = matrix.m00, b = matrix.m01, c = matrix.m04, d = matrix.m05,
            tx = matrix.m12, ty = matrix.m13;
        for (let i = 0, l = renderData.vertexCount; i < l; i++) {
            let local = verts[i + l];
            let world = verts[i];
            world.x = local.x * a + local.y * c + tx;
            world.y = local.x * b + local.y * d + ty;
        }
    },

    fillBuffers (sprite, renderer) {
        let vertices = sprite.spriteFrame.vertices;
        if (!vertices) {
            return;
        }

        // update world verts
        if (renderer.worldMatDirty) {
            this.updateWorldVerts(sprite);
        }

        // buffer
        let buffer = renderer._meshBuffer3D,
            indiceOffset = buffer.indiceOffset,
            vertexId = buffer.vertexOffset;

        let node = sprite.node;
        fillVerticesWithoutCalc(node, buffer, sprite._renderData, node._color._val);

        // buffer data may be realloc, need get reference after request.
        let ibuf = buffer._iData;
        let triangles = vertices.triangles;
        for (let i = 0, l = triangles.length; i < l; i++) {
            ibuf[indiceOffset++] = vertexId + triangles[i];
        }
    },
};<|MERGE_RESOLUTION|>--- conflicted
+++ resolved
@@ -36,21 +36,6 @@
 
         let renderData = sprite._renderData;
         let frame = sprite.spriteFrame;
-        if (!renderData || !frame) return;
-        let vertices = frame.vertices;
-        if (vertices) {
-            if (renderData.vertexCount !== vertices.x.length) {
-                renderData.vertexCount = vertices.x.length;
-                renderData.indiceCount = vertices.triangles.length;
-                
-                // 1 for world vertices, 2 for local vertices
-                renderData.dataLength = renderData.vertexCount * 2;
-
-                renderData.uvDirty = renderData.vertDirty = true;
-            }
-
-<<<<<<< HEAD
-        let renderData = sprite._renderData;
         if (renderData && frame) {
             let vertices = frame.vertices;
             if (vertices) {
@@ -74,15 +59,6 @@
                 else if (renderer.worldMatDirty) {
                     this.updateWorldVerts(sprite);
                 }
-=======
-            if (renderData.uvDirty) {
-                this.updateUVs(sprite);
-            }
-            let vertDirty = renderData.vertDirty;
-            if (vertDirty) {
-                this.updateVerts(sprite);
-                this.updateWorldVerts(sprite);
->>>>>>> f3824926
             }
         }
     },
