--- conflicted
+++ resolved
@@ -109,15 +109,6 @@
     }
 
     updateWorldVerts (sprite) {
-<<<<<<< HEAD
-        let node = sprite.node,
-            verts = sprite._renderData.vertices;
-        
-        let matrix = node._worldMatrix;
-        let matrixm = matrix.m,
-            a = matrixm[0], b = matrixm[1], c = matrixm[4], d = matrixm[5],
-            tx = matrixm[12], ty = matrixm[13];
-=======
         let matrix = sprite.node._worldMatrix,
             a = matrix.m00, b = matrix.m01, c = matrix.m04, d = matrix.m05,
             tx = matrix.m12, ty = matrix.m13;
@@ -127,7 +118,6 @@
         let world = renderData.vDatas[0];
 
         let floatsPerVert = this.floatsPerVert;
->>>>>>> cc486d03
         for (let row = 0; row < 4; ++row) {
             let localRowY = local[row * 2 + 1];
             for (let col = 0; col < 4; ++col) {
