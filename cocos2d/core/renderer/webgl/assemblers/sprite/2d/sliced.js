--- conflicted
+++ resolved
@@ -23,11 +23,6 @@
  THE SOFTWARE.
  ****************************************************************************/
 
-<<<<<<< HEAD
-const utils = require('../utils');
-
-=======
->>>>>>> 05ddefc1
 module.exports = {
     createData (sprite) {
         let renderData = sprite.requestRenderData();
@@ -40,17 +35,10 @@
         return renderData;
     },
 
-<<<<<<< HEAD
     updateRenderData (sprite) {
-        utils.packToDynamicAtlas(sprite);
-=======
-    updateRenderData (sprite, batchData) {
-        let frame = sprite.spriteFrame;
-
         // TODO: Material API design and export from editor could affect the material activation process
         // need to update the logic here
         sprite._calDynamicAtlas();
->>>>>>> 05ddefc1
 
         let renderData = sprite._renderData;
         if (!renderData || !sprite.spriteFrame) return;
