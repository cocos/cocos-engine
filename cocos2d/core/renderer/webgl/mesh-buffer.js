--- conflicted
+++ resolved
@@ -239,11 +239,7 @@
     },
 
     destroy () {
-<<<<<<< HEAD
         this.reset();
-        
-=======
->>>>>>> ad4ab0fe
         for (let i = 0; i <  this._vbArr.length; i++) {
             let vb = this._vbArr[i];
             vb.destroy();
