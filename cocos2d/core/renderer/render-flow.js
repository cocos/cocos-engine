--- conflicted
+++ resolved
@@ -191,13 +191,8 @@
 RenderFlow.flows = flows;
 RenderFlow.createFlow = createFlow;
 
-<<<<<<< HEAD
 RenderFlow.visitRootNode = function (rootNode) {
     _cullingMask = 1 << rootNode.groupIndex;
-    _renderQueueIndex = 0;
-=======
-    _cullingMask = 1 << scene.groupIndex;
->>>>>>> 5f1d553d
 
     if (rootNode._renderFlag & WORLD_TRANSFORM) {
         _batcher.worldMatDirty ++;
