const DONOTHING = 0;
const LOCAL_TRANSFORM = 1 << 0;
const WORLD_TRANSFORM = 1 << 1;
const TRANSFORM = LOCAL_TRANSFORM | WORLD_TRANSFORM;
const UPDATE_RENDER_DATA = 1 << 2;
const OPACITY = 1 << 3;
const COLOR = 1 << 4;
const RENDER = 1 << 5;
const CUSTOM_IA_RENDER = 1 << 6;
const CHILDREN = 1 << 7;
const POST_UPDATE_RENDER_DATA = 1 << 8;
const POST_RENDER = 1 << 9;
const FINAL = 1 << 10;

let _walker = null;

function RenderFlow () {
    this._func = init;
    this._next = null;
}

let _proto = RenderFlow.prototype;
_proto._doNothing = function () {
};

_proto._localTransform = function (node) {
    node._updateLocalMatrix();
    node._renderFlag &= ~LOCAL_TRANSFORM;
    this._next._func(node);
};

_proto._worldTransform = function (node) {
    _walker.worldMatDirty ++;

    let t = node._matrix;
    let position = node._position;
    t.m12 = position.x;
    t.m13 = position.y;

    node._mulMat(node._worldMatrix, node._parent._worldMatrix, t);
    node._renderFlag &= ~WORLD_TRANSFORM;
    this._next._func(node);

    _walker.worldMatDirty --;
};

_proto._color = function (node) {
    let comp = node._renderComponent;
    if (comp) {
        comp._updateColor();
    }
    else {
        node._renderFlag &= ~COLOR;
    }
    this._next._func(node);
};

_proto._opacity = function (node) {
    _walker.parentOpacityDirty++;

    node._renderFlag &= ~OPACITY;
    this._next._func(node);

    _walker.parentOpacityDirty--;
};

_proto._updateRenderData = function (node) {
    let comp = node._renderComponent;
    comp._assembler.updateRenderData(comp);
    node._renderFlag &= ~UPDATE_RENDER_DATA;
    this._next._func(node);
};

_proto._render = function (node) {
    let comp = node._renderComponent;
    _walker._commitComp(comp, comp._assembler, node._cullingMask);
    this._next._func(node);
};

_proto._customIARender = function (node) {
    let comp = node._renderComponent;
    _walker._commitIA(comp, comp._assembler, node._cullingMask);
    this._next._func(node);
};

_proto._children = function (node) {
    let parentOpacity = _walker.parentOpacity;
    let opacity = (_walker.parentOpacity *= (node._opacity / 255));

    let worldTransformFlag = _walker.worldMatDirty ? WORLD_TRANSFORM : 0;
    let worldOpacityFlag = _walker.parentOpacityDirty ? COLOR : 0;
    let worldDirtyFlag = worldTransformFlag | worldOpacityFlag;

    let children = node._children;
    for (let i = 0, l = children.length; i < l; i++) {
        let c = children[i];
        // Advance the modification of the flag to avoid node attribute modification is invalid when opacity === 0.
        c._renderFlag |= worldDirtyFlag;
        if (!c._activeInHierarchy || c._opacity === 0) continue;
<<<<<<< HEAD
        _cullingMask = c._cullingMask = c.groupIndex === 0 ? cullingMask : 1 << c.groupIndex;
=======
>>>>>>> d625b4bd

        // TODO: Maybe has better way to implement cascade opacity
        let colorVal = c._color._val;
        c._color._fastSetA(c._opacity * opacity);
        flows[c._renderFlag]._func(c);
        c._color._val = colorVal;
    }

    _walker.parentOpacity = parentOpacity;

    this._next._func(node);
};

_proto._postUpdateRenderData = function (node) {
    let comp = node._renderComponent;
    comp._postAssembler && comp._postAssembler.updateRenderData(comp);
    node._renderFlag &= ~POST_UPDATE_RENDER_DATA;
    this._next._func(node);
};

_proto._postRender = function (node) {
    let comp = node._renderComponent;
    _walker._commitComp(comp, comp._postAssembler, node._cullingMask);
    this._next._func(node);
};

const EMPTY_FLOW = new RenderFlow();
EMPTY_FLOW._func = EMPTY_FLOW._doNothing;
EMPTY_FLOW._next = EMPTY_FLOW;

let flows = {};

function createFlow (flag, next) {
    let flow = new RenderFlow();
    flow._next = next || EMPTY_FLOW;

    switch (flag) {
        case DONOTHING: 
            flow._func = flow._doNothing;
            break;
        case LOCAL_TRANSFORM: 
            flow._func = flow._localTransform;
            break;
        case WORLD_TRANSFORM: 
            flow._func = flow._worldTransform;
            break;
        case COLOR:
            flow._func = flow._color;
            break;
        case OPACITY:
            flow._func = flow._opacity;
            break;
        case UPDATE_RENDER_DATA:
            flow._func = flow._updateRenderData;
            break;
        case RENDER: 
            flow._func = flow._render;
            break;
        case CUSTOM_IA_RENDER:
            flow._func = flow._customIARender;
            break;
        case CHILDREN: 
            flow._func = flow._children;
            break;
        case POST_UPDATE_RENDER_DATA: 
            flow._func = flow._postUpdateRenderData;
            break;
        case POST_RENDER: 
            flow._func = flow._postRender;
            break;
    }

    return flow;
}

function getFlow (flag) {
    let flow = null;
    let tFlag = FINAL;
    while (tFlag > 0) {
        if (tFlag & flag)
            flow = createFlow(tFlag, flow);
        tFlag = tFlag >> 1;
    }
    return flow;
}


function render (scene) {
    if (scene._renderFlag & WORLD_TRANSFORM) {
        _walker.worldMatDirty ++;
        scene._calculWorldMatrix();
        scene._renderFlag &= ~WORLD_TRANSFORM;

        flows[scene._renderFlag]._func(scene);

        _walker.worldMatDirty --;
    }
    else {
        flows[scene._renderFlag]._func(scene);
    }
}

// 
function init (node) {
    let flag = node._renderFlag;
    let r = flows[flag] = getFlow(flag);
    r._func(node);
}

RenderFlow.flows = flows;
RenderFlow.createFlow = createFlow;
RenderFlow.render = render;

RenderFlow.init = function (walker) {
    _walker = walker;

    flows[0] = EMPTY_FLOW;

    for (let i = 1; i < FINAL; i++) {
        flows[i] = new RenderFlow();
    }
};

RenderFlow.FLAG_DONOTHING = DONOTHING;
RenderFlow.FLAG_LOCAL_TRANSFORM = LOCAL_TRANSFORM;
RenderFlow.FLAG_WORLD_TRANSFORM = WORLD_TRANSFORM;
RenderFlow.FLAG_TRANSFORM = TRANSFORM;
RenderFlow.FLAG_COLOR = COLOR;
RenderFlow.FLAG_OPACITY = OPACITY;
RenderFlow.FLAG_UPDATE_RENDER_DATA = UPDATE_RENDER_DATA;
RenderFlow.FLAG_RENDER = RENDER;
RenderFlow.FLAG_CUSTOM_IA_RENDER = CUSTOM_IA_RENDER;
RenderFlow.FLAG_CHILDREN = CHILDREN;
RenderFlow.FLAG_POST_UPDATE_RENDER_DATA = POST_UPDATE_RENDER_DATA;
RenderFlow.FLAG_POST_RENDER = POST_RENDER;
RenderFlow.FLAG_FINAL = FINAL;

module.exports = cc.RenderFlow = RenderFlow;<|MERGE_RESOLUTION|>--- conflicted
+++ resolved
@@ -97,10 +97,6 @@
         // Advance the modification of the flag to avoid node attribute modification is invalid when opacity === 0.
         c._renderFlag |= worldDirtyFlag;
         if (!c._activeInHierarchy || c._opacity === 0) continue;
-<<<<<<< HEAD
-        _cullingMask = c._cullingMask = c.groupIndex === 0 ? cullingMask : 1 << c.groupIndex;
-=======
->>>>>>> d625b4bd
 
         // TODO: Maybe has better way to implement cascade opacity
         let colorVal = c._color._val;
