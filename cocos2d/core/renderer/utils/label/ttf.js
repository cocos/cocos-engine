/****************************************************************************
 Copyright (c) 2017-2018 Xiamen Yaji Software Co., Ltd.

 https://www.cocos.com/

 Permission is hereby granted, free of charge, to any person obtaining a copy
 of this software and associated engine source code (the "Software"), a limited,
 worldwide, royalty-free, non-assignable, revocable and non-exclusive license
 to use Cocos Creator solely to develop games on your target platforms. You shall
 not use Cocos Creator software for developing other software or tools that's
 used for developing games. You are not granted to publish, distribute,
 sublicense, and/or sell copies of Cocos Creator.

 The software or tools in this License Agreement are licensed, not sold.
 Xiamen Yaji Software Co., Ltd. reserves all rights not expressly granted to you.

 THE SOFTWARE IS PROVIDED "AS IS", WITHOUT WARRANTY OF ANY KIND, EXPRESS OR
 IMPLIED, INCLUDING BUT NOT LIMITED TO THE WARRANTIES OF MERCHANTABILITY,
 FITNESS FOR A PARTICULAR PURPOSE AND NONINFRINGEMENT. IN NO EVENT SHALL THE
 AUTHORS OR COPYRIGHT HOLDERS BE LIABLE FOR ANY CLAIM, DAMAGES OR OTHER
 LIABILITY, WHETHER IN AN ACTION OF CONTRACT, TORT OR OTHERWISE, ARISING FROM,
 OUT OF OR IN CONNECTION WITH THE SOFTWARE OR THE USE OR OTHER DEALINGS IN
 THE SOFTWARE.
 ****************************************************************************/

const macro = require('../../../platform/CCMacro');
const textUtils = require('../../../utils/text-utils');

const Component = require('../../../components/CCComponent');
const Label = require('../../../components/CCLabel');
const LabelOutline = require('../../../components/CCLabelOutline');
const LabelShadow = require('../../../components/CCLabelShadow');
const Overflow = Label.Overflow;
const packToDynamicAtlas = require('../utils').packToDynamicAtlas;

const MAX_SIZE = 2048;
const _invisibleAlpha = (1 / 255).toFixed(3);

let _context = null;
let _canvas = null;
let _texture = null;

let _fontDesc = '';
let _string = '';
let _fontSize = 0;
let _drawFontSize = 0;
let _splitedStrings = [];
let _canvasSize = cc.Size.ZERO;
let _lineHeight = 0;
let _hAlign = 0;
let _vAlign = 0;
let _color = null;
let _fontFamily = '';
let _overflow = Overflow.NONE;
let _isWrapText = false;

// outline
let _outlineComp = null;
let _outlineColor = cc.Color.WHITE;

// shadow
let _shadowComp = null;
let _shadowColor = cc.Color.BLACK;

let _canvasPadding = cc.rect();
let _contentSizeExtend = cc.Size.ZERO;
let _nodeContentSize = cc.Size.ZERO;

let _enableBold = false;
let _enableItalic = false;
let _enableUnderline = false;
let _underlineThickness = 0;

let _drawUnderlinePos = cc.Vec2.ZERO;
let _drawUnderlineWidth = 0;

let _sharedLabelData;

module.exports = {

    _getAssemblerData () {
        _sharedLabelData = Label._canvasPool.get();
        _sharedLabelData.canvas.width = _sharedLabelData.canvas.height = 1;
        return _sharedLabelData;
    },

    _resetAssemblerData (assemblerData) {
        if (assemblerData) {
            Label._canvasPool.put(assemblerData);
        }
    },

    updateRenderData (comp) {
        if (!comp._renderData.vertDirty) return;

        this._updateFontFamily(comp);
        this._updateProperties(comp);
        this._calculateLabelFont();
        this._calculateSplitedStrings();
        this._updateLabelDimensions();
        this._calculateTextBaseline();
        this._updateTexture(comp);
        this._calDynamicAtlas(comp);

        comp._actualFontSize = _fontSize;
        comp.node.setContentSize(_nodeContentSize);

        this._updateVerts(comp);

        comp._renderData.vertDirty = comp._renderData.uvDirty = false;

        _context = null;
        _canvas = null;
        _texture = null;
    },

    _updateVerts () {
    },

    _updateFontFamily (comp) {
        if (!comp.useSystemFont) {
            if (comp.font) {
                if (comp.font._nativeAsset) {
                    _fontFamily = comp.font._nativeAsset;
                }
                else {
                    _fontFamily = cc.loader.getRes(comp.font.nativeUrl);
                    if (!_fontFamily) {
                        cc.loader.load(comp.font.nativeUrl, function (err, fontFamily) {
                            _fontFamily = fontFamily || 'Arial';
                            comp.font._nativeAsset = fontFamily;
                            comp._updateRenderData(true);
                        });
                    }
                }
            }
            else {
                _fontFamily = 'Arial';
            }
        }
        else {
            _fontFamily = comp.fontFamily;
        }
    },

    _updatePaddingRect () {
        let top = 0, bottom = 0, left = 0, right = 0;
        let outlineWidth = 0;
        _contentSizeExtend.width = _contentSizeExtend.height = 0;
        if (_outlineComp) {
            outlineWidth = _outlineComp.width;
            top = bottom = left = right = outlineWidth;
            _contentSizeExtend.width = _contentSizeExtend.height = outlineWidth * 2;
        }
        if (_shadowComp) {
            let shadowWidth = _shadowComp.blur + outlineWidth;
            left = Math.max(left, -_shadowComp._offset.x + shadowWidth);
            right = Math.max(right, _shadowComp._offset.x + shadowWidth);
            top = Math.max(top, _shadowComp._offset.y + shadowWidth);
            bottom = Math.max(bottom, -_shadowComp._offset.y + shadowWidth);
        }
        if (_enableItalic) {
            //0.0174532925 = 3.141592653 / 180
            let offset = _drawFontSize * Math.tan(12 * 0.0174532925);
            right += offset;
            _contentSizeExtend.width += offset;
        }
        _canvasPadding.x = left;
        _canvasPadding.y = top;
        _canvasPadding.width = left + right;
        _canvasPadding.height = top + bottom;
    },

    _updateProperties (comp) {
        let assemblerData = comp._assemblerData;
        _context = assemblerData.context;
        _canvas = assemblerData.canvas;
        _texture = comp._frame._original ? comp._frame._original._texture : comp._frame._texture;

        _string = comp.string.toString();
        _fontSize = comp._fontSize;
        _drawFontSize = _fontSize;
        _underlineThickness = _drawFontSize / 8;
        _overflow = comp.overflow;
        _canvasSize.width = comp.node.width;
        _canvasSize.height = comp.node.height;
        _nodeContentSize = comp.node.getContentSize();
        _lineHeight = comp._lineHeight;
        _hAlign = comp.horizontalAlign;
        _vAlign = comp.verticalAlign;
        _color = comp.node.color;
        _enableBold = comp._isBold;
        _enableItalic = comp._isItalic;
        _enableUnderline = comp._isUnderline;

        if (_overflow === Overflow.NONE) {
            _isWrapText = false;
        }
        else if (_overflow === Overflow.RESIZE_HEIGHT) {
            _isWrapText = true;
        }
        else {
            _isWrapText = comp.enableWrapText;
        }

        // outline
        _outlineComp = LabelOutline && comp.getComponent(LabelOutline);
        _outlineComp = (_outlineComp && _outlineComp.enabled && _outlineComp.width > 0) ? _outlineComp : null;
        if (_outlineComp) {
            _outlineColor.set(_outlineComp.color);
        }

        // shadow
        _shadowComp = LabelShadow && comp.getComponent(LabelShadow);
        _shadowComp = (_shadowComp && _shadowComp.enabled) ? _shadowComp : null;
        if (_shadowComp) {
            _shadowColor.set(_shadowComp.color);
            // TODO: temporary solution, cascade opacity for outline color
            _shadowColor.a = _shadowColor.a * comp.node.color.a / 255.0;
        }

        this._updatePaddingRect();
    },

    _calculateFillTextStartPosition () {
        let labelX = 0;
        if (_hAlign === macro.TextAlignment.RIGHT) {
            labelX = _canvasSize.width - _canvasPadding.width;
        }
        else if (_hAlign === macro.TextAlignment.CENTER) {
            labelX = (_canvasSize.width - _canvasPadding.width) / 2;
        }

        let firstLinelabelY = 0;
        let lineHeight = this._getLineHeight();
        let drawStartY = lineHeight * (_splitedStrings.length - 1);
        if (_vAlign === macro.VerticalTextAlignment.TOP) {
            firstLinelabelY = _fontSize;
        }
        else if (_vAlign === macro.VerticalTextAlignment.CENTER) {
            firstLinelabelY = (_canvasSize.height - drawStartY) * 0.5 + _fontSize * textUtils.MIDDLE_RATIO - _canvasPadding.height / 2;
        }
        else {
            firstLinelabelY = _canvasSize.height - drawStartY - _fontSize * textUtils.BASELINE_RATIO - _canvasPadding.height;
        }

        return cc.v2(labelX + _canvasPadding.x, firstLinelabelY + _canvasPadding.y);
    },

    _setupOutline () {
        _context.strokeStyle = `rgba(${_outlineColor.r}, ${_outlineColor.g}, ${_outlineColor.b}, ${_outlineColor.a / 255})`;
        _context.lineWidth = _outlineComp.width * 2;
    },

    _setupShadow: function () {
        _context.shadowColor = `rgba(${_shadowColor.r}, ${_shadowColor.g}, ${_shadowColor.b}, ${_shadowColor.a / 255})`;
        _context.shadowBlur = _shadowComp.blur;
        _context.shadowOffsetX = _shadowComp.offset.x;
        _context.shadowOffsetY = -_shadowComp.offset.y;
    },

    _drawUnderline: function (underlinewidth) {
        if (_outlineComp) {
            this._setupOutline();
            _context.strokeRect(_drawUnderlinePos.x, _drawUnderlinePos.y, underlinewidth, _underlineThickness);
        }
        _context.lineWidth = _underlineThickness;
        _context.fillStyle = `rgba(${_color.r}, ${_color.g}, ${_color.b}, ${_color.a / 255})`;
        _context.fillRect(_drawUnderlinePos.x, _drawUnderlinePos.y, underlinewidth, _underlineThickness);
    },

    _updateTexture () {
        _context.clearRect(0, 0, _canvas.width, _canvas.height);
        //Add a white background to avoid black edges.
        //TODO: it is best to add alphaTest to filter out the background color.
        let _fillColor = _outlineComp ? _outlineColor : _color;
        _context.fillStyle = `rgba(${_fillColor.r}, ${_fillColor.g}, ${_fillColor.b}, ${_invisibleAlpha})`;
        _context.fillRect(0, 0, _canvas.width, _canvas.height);
        _context.font = _fontDesc;

        let startPosition = this._calculateFillTextStartPosition();
        let lineHeight = this._getLineHeight();
        //use round for line join to avoid sharp intersect point
        _context.lineJoin = 'round';
        _context.fillStyle = `rgba(${_color.r}, ${_color.g}, ${_color.b}, 1)`;

        let isMultiple = _splitedStrings.length > 1;

        //do real rendering
        let measureText = this._measureText(_context);

        let drawTextPosX = 0, drawTextPosY = 0;

        // only one set shadow and outline
        if (_shadowComp) {
            this._setupShadow();
        }
        if (_outlineComp) {
            this._setupOutline();
        }

        // draw shadow and (outline or text)
        for (let i = 0; i < _splitedStrings.length; ++i) {
            drawTextPosX = startPosition.x;
            drawTextPosY = startPosition.y + i * lineHeight;
            if (_shadowComp) {
                // multiple lines need to be drawn outline and fill text
                if (isMultiple) {
                    if (_outlineComp) {
                        _context.strokeText(_splitedStrings[i], drawTextPosX, drawTextPosY);
                    }
                    _context.fillText(_splitedStrings[i], drawTextPosX, drawTextPosY);
                }
            }

            // draw underline
            if (_enableUnderline) {
                _drawUnderlineWidth = measureText(_splitedStrings[i]);
                if (_hAlign === macro.TextAlignment.RIGHT) {
                    _drawUnderlinePos.x = startPosition.x - _drawUnderlineWidth;
                } else if (_hAlign === macro.TextAlignment.CENTER) {
                    _drawUnderlinePos.x = startPosition.x - (_drawUnderlineWidth / 2);
                } else {
                    _drawUnderlinePos.x = startPosition.x;
                }
                _drawUnderlinePos.y = drawTextPosY;
                this._drawUnderline(_drawUnderlineWidth);
            }
        }

        if (_shadowComp && isMultiple) {
            _context.shadowColor = 'transparent';
        }

        // draw text and outline
        for (let i = 0; i < _splitedStrings.length; ++i) {
            drawTextPosX = startPosition.x;
            drawTextPosY = startPosition.y + i * lineHeight;
            if (_outlineComp) {
                _context.strokeText(_splitedStrings[i], drawTextPosX, drawTextPosY);
            }
            _context.fillText(_splitedStrings[i], drawTextPosX, drawTextPosY);
        }

        if (_shadowComp) {
            _context.shadowColor = 'transparent';
        }

        _texture.handleLoadedTexture();
    },

    _calDynamicAtlas (comp) {
        if(comp.cacheMode !== Label.CacheMode.BITMAP) return;

        let frame = comp._frame;
        if (!frame._original) {
            frame.setRect(cc.rect(0, 0, _canvas.width, _canvas.height));
        }
        // Add font images to the dynamic atlas for batch rendering.
        packToDynamicAtlas(comp, frame);
    },

    _updateLabelDimensions () {
        let paragraphedStrings = _string.split('\n');

        if (_overflow === Overflow.RESIZE_HEIGHT) {
            let rawHeight = (_splitedStrings.length + textUtils.BASELINE_RATIO) * this._getLineHeight();
            _canvasSize.height = rawHeight + _canvasPadding.height;
            // set node height
            _nodeContentSize.height = rawHeight + _contentSizeExtend.height;
        }
        else if (_overflow === Overflow.NONE) {
            _splitedStrings = paragraphedStrings;
            let canvasSizeX = 0;
            let canvasSizeY = 0;
            for (let i = 0; i < paragraphedStrings.length; ++i) {
                let paraLength = textUtils.safeMeasureText(_context, paragraphedStrings[i]);
                canvasSizeX = canvasSizeX > paraLength ? canvasSizeX : paraLength;
            }
            canvasSizeY = (_splitedStrings.length + textUtils.BASELINE_RATIO) * this._getLineHeight();
            let rawWidth = parseFloat(canvasSizeX.toFixed(2));
            let rawHeight = parseFloat(canvasSizeY.toFixed(2));
            _canvasSize.width = rawWidth + _canvasPadding.width;
            _canvasSize.height = rawHeight + _canvasPadding.height;
            _nodeContentSize.width = rawWidth + _contentSizeExtend.width;
            _nodeContentSize.height = rawHeight + _contentSizeExtend.height;
        }

        _canvasSize.width = Math.min(_canvasSize.width, MAX_SIZE);
        _canvasSize.height = Math.min(_canvasSize.height, MAX_SIZE);

<<<<<<< HEAD
        if (_canvas.width !== _canvasSize.width || CC_QQPLAY) {
=======
            _canvasSize.width = Math.min(_canvasSize.width, MAX_SIZE);
            _canvasSize.height = Math.min(_canvasSize.height, MAX_SIZE);
        }
        
        if (_canvas.width !== _canvasSize.width ||  cc.sys.platform === cc.sys.QQ_PLAY) {
>>>>>>> d9eda013
            _canvas.width = _canvasSize.width;
        }

        if (_canvas.height !== _canvasSize.height) {
            _canvas.height = _canvasSize.height;
        }
    },

    _calculateTextBaseline () {
        let node = this._node;
        let hAlign;

        if (_hAlign === macro.TextAlignment.RIGHT) {
            hAlign = 'right';
        }
        else if (_hAlign === macro.TextAlignment.CENTER) {
            hAlign = 'center';
        }
        else {
            hAlign = 'left';
        }
        _context.textAlign = hAlign;
        _context.textBaseline = 'alphabetic';
    },

    _calculateSplitedStrings () {
        let paragraphedStrings = _string.split('\n');

        if (_isWrapText) {
            _splitedStrings = [];
            let canvasWidthNoMargin = _nodeContentSize.width;
            for (let i = 0; i < paragraphedStrings.length; ++i) {
                let allWidth = textUtils.safeMeasureText(_context, paragraphedStrings[i]);
                let textFragment = textUtils.fragmentText(paragraphedStrings[i],
                                                        allWidth,
                                                        canvasWidthNoMargin,
                                                        this._measureText(_context));
                _splitedStrings = _splitedStrings.concat(textFragment);
            }
        }
        else {
            _splitedStrings = paragraphedStrings;
        }

    },

    _getFontDesc () {
        let fontDesc = _fontSize.toString() + 'px ';
        fontDesc = fontDesc + _fontFamily;
        if (_enableBold) {
            fontDesc = "bold " + fontDesc;
        }
        if (_enableItalic) {
            fontDesc = "italic " + fontDesc;
        }
        return fontDesc;
    },

    _getLineHeight () {
        let nodeSpacingY = _lineHeight;
        if (nodeSpacingY === 0) {
            nodeSpacingY = _fontSize;
        } else {
            nodeSpacingY = nodeSpacingY * _fontSize / _drawFontSize;
        }

        return nodeSpacingY | 0;
    },

    _calculateParagraphLength (paragraphedStrings, ctx) {
        let paragraphLength = [];

        for (let i = 0; i < paragraphedStrings.length; ++i) {
            let width = textUtils.safeMeasureText(ctx, paragraphedStrings[i]);
            paragraphLength.push(width);
        }

        return paragraphLength;
    },

    _measureText (ctx) {
        return function (string) {
            return textUtils.safeMeasureText(ctx, string);
        };
    },

    _calculateLabelFont () {
        _fontDesc = this._getFontDesc();
        _context.font = _fontDesc;

        if (_overflow === Overflow.SHRINK) {
            let paragraphedStrings = _string.split('\n');
            let paragraphLength = this._calculateParagraphLength(paragraphedStrings, _context);

            let i = 0;
            let totalHeight = 0;
            let maxLength = 0;

            if (_isWrapText) {
                let canvasWidthNoMargin = _nodeContentSize.width;
                let canvasHeightNoMargin = _nodeContentSize.height;
                if (canvasWidthNoMargin < 0 || canvasHeightNoMargin < 0) {
                    _fontDesc = this._getFontDesc();
                    _context.font = _fontDesc;
                    return;
                }
                totalHeight = canvasHeightNoMargin + 1;
                maxLength = canvasWidthNoMargin + 1;
                let actualFontSize = _fontSize + 1;
                let textFragment = "";
                let tryDivideByTwo = true;
                let startShrinkFontSize = actualFontSize | 0;

                while (totalHeight > canvasHeightNoMargin || maxLength > canvasWidthNoMargin) {
                    if (tryDivideByTwo) {
                        actualFontSize = (startShrinkFontSize / 2) | 0;
                    } else {
                        actualFontSize = startShrinkFontSize - 1;
                        startShrinkFontSize = actualFontSize;
                    }
                    if (actualFontSize <= 0) {
                        cc.logID(4003);
                        break;
                    }
                    _fontSize = actualFontSize;
                    _fontDesc = this._getFontDesc();
                    _context.font = _fontDesc;

                    totalHeight = 0;
                    for (i = 0; i < paragraphedStrings.length; ++i) {
                        let j = 0;
                        let allWidth = textUtils.safeMeasureText(_context, paragraphedStrings[i]);
                        textFragment = textUtils.fragmentText(paragraphedStrings[i],
                                                            allWidth,
                                                            canvasWidthNoMargin,
                                                            this._measureText(_context));
                        while (j < textFragment.length) {
                            maxLength = textUtils.safeMeasureText(_context, textFragment[j]);
                            totalHeight += this._getLineHeight();
                            ++j;
                        }
                    }

                    if (tryDivideByTwo) {
                        if (totalHeight > canvasHeightNoMargin) {
                            startShrinkFontSize = actualFontSize | 0;
                        } else {
                            tryDivideByTwo = false;
                            totalHeight = canvasHeightNoMargin + 1;
                        }
                    }
                }
            }
            else {
                totalHeight = paragraphedStrings.length * this._getLineHeight();

                for (i = 0; i < paragraphedStrings.length; ++i) {
                    if (maxLength < paragraphLength[i]) {
                        maxLength = paragraphLength[i];
                    }
                }
                let scaleX = (_canvasSize.width - _canvasPadding.width) / maxLength;
                let scaleY = _canvasSize.height / totalHeight;

                _fontSize = (_drawFontSize * Math.min(1, scaleX, scaleY)) | 0;
                _fontDesc = this._getFontDesc();
                _context.font = _fontDesc;
            }
        }
    },
};<|MERGE_RESOLUTION|>--- conflicted
+++ resolved
@@ -389,15 +389,7 @@
         _canvasSize.width = Math.min(_canvasSize.width, MAX_SIZE);
         _canvasSize.height = Math.min(_canvasSize.height, MAX_SIZE);
 
-<<<<<<< HEAD
-        if (_canvas.width !== _canvasSize.width || CC_QQPLAY) {
-=======
-            _canvasSize.width = Math.min(_canvasSize.width, MAX_SIZE);
-            _canvasSize.height = Math.min(_canvasSize.height, MAX_SIZE);
-        }
-        
-        if (_canvas.width !== _canvasSize.width ||  cc.sys.platform === cc.sys.QQ_PLAY) {
->>>>>>> d9eda013
+        if (_canvas.width !== _canvasSize.width) {
             _canvas.width = _canvasSize.width;
         }
 
