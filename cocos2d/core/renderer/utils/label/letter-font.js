--- conflicted
+++ resolved
@@ -280,60 +280,11 @@
         }
     }
 
-<<<<<<< HEAD
-        _contentSize.width = _comp.node._contentSize.width + _labelInfo.margin * 2;
-        _contentSize.height = _comp.node._contentSize.height + _labelInfo.margin * 2;
-
-        _labelInfo.lineHeight = _lineHeight;
-        _labelInfo.fontSize = _fontSize;
-        _labelInfo.fontFamily = _fontFamily;
-        _labelInfo.color = _comp.node.color;
-        _labelInfo.hash = this._computeHash(_labelInfo);
-
-        this._setupBMFontOverflowMetrics();
-
-    },
-
-    _updateFontFamily (comp) {
-        if (!comp.useSystemFont) {
-            if (comp.font) {
-                if (comp.font._nativeAsset) {
-                    _fontFamily = comp.font._nativeAsset;
-                }
-                else {
-                    cc.assetManager.loadNativeFile(comp.font, function (err, fontFamily) {
-                        _fontFamily = fontFamily || 'Arial';
-                        comp.font._nativeAsset = fontFamily;
-                        comp._updateRenderData(true);
-                    });
-                }
-            }
-            else {
-                _fontFamily = 'Arial';
-            }
-        }
-        else {
-            _fontFamily = comp.fontFamily;
-        }
-    },
-
-    _computeHash (labelInfo) {
-        let hashData = '';
-        let color = labelInfo.color.toHEX("#rrggbb");
-        let out = '';
-        if (labelInfo.isOutlined) {
-            out = out + labelInfo.margin + labelInfo.out.toHEX("#rrggbb");
-        };
-        
-        return hashData + labelInfo.fontSize + labelInfo.fontFamily + color + out;
-    },
-=======
     _updateLabelInfo (comp) {
         shareLabelInfo.fontDesc = this._getFontDesc();
         shareLabelInfo.color = comp.node.color;
         shareLabelInfo.hash = computeHash(shareLabelInfo);
     }
->>>>>>> ebf0d5f6
 
     _getFontDesc () {
         let fontDesc = shareLabelInfo.fontSize.toString() + 'px ';
